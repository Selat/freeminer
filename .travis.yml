--- conflicted
+++ resolved
@@ -2,19 +2,14 @@
 compiler:
   - gcc
 before_install:
-<<<<<<< HEAD
-  - sudo apt-get install libirrlicht-dev cmake libbz2-dev libpng12-dev libjpeg8-dev libxxf86vm-dev libgl1-mesa-dev libsqlite3-dev libogg-dev libvorbis-dev libopenal-dev libmsgpack-dev libleveldb-dev libsnappy-dev
-script: cmake . -DENABLE_LEVELDB=1 && make && sudo make install
-=======
   - if [ $CC = "clang" ]; then export PATH="/usr/bin/:$PATH"; sudo sh -c 'echo "deb http://ppa.launchpad.net/eudoxos/llvm-3.1/ubuntu precise main" >> /etc/apt/sources.list'; sudo apt-key adv --keyserver pool.sks-keyservers.net --recv-keys 92DE8183; sudo apt-get update; sudo apt-get install llvm-3.1; sudo apt-get install clang; fi
-  - sudo apt-get install libirrlicht-dev cmake libbz2-dev libpng12-dev libjpeg8-dev libxxf86vm-dev libgl1-mesa-dev libsqlite3-dev libogg-dev libvorbis-dev libopenal-dev libleveldb-dev libsnappy-dev
+  - sudo apt-get install libirrlicht-dev cmake libbz2-dev libpng12-dev libjpeg8-dev libxxf86vm-dev libgl1-mesa-dev libsqlite3-dev libogg-dev libvorbis-dev libopenal-dev libleveldb-dev libsnappy-dev libsnappy-dev
 script:
   - mkdir -p travisbuild
   - cd travisbuild
   - cmake ..
   - make -j2
   - sudo make install
->>>>>>> 840fd33b
 notifications:
   email: false
 matrix:
