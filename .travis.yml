language: cpp
compiler:
  - gcc
before_install:
  - if [ $CC = "clang" ]; then export PATH="/usr/bin/:$PATH"; sudo sh -c 'echo "deb http://ppa.launchpad.net/eudoxos/llvm-3.1/ubuntu precise main" >> /etc/apt/sources.list'; sudo apt-key adv --keyserver pool.sks-keyservers.net --recv-keys 92DE8183; sudo apt-get update; sudo apt-get install llvm-3.1; sudo apt-get install clang; fi
<<<<<<< HEAD
  - sudo apt-get install libirrlicht-dev cmake libbz2-dev libpng12-dev libjpeg8-dev libxxf86vm-dev libgl1-mesa-dev libsqlite3-dev libogg-dev libvorbis-dev libopenal-dev libleveldb-dev libsnappy-dev
=======
  - sudo apt-get install libirrlicht-dev cmake libbz2-dev libpng12-dev libjpeg8-dev libxxf86vm-dev libgl1-mesa-dev libsqlite3-dev libogg-dev libvorbis-dev libopenal-dev gettext
>>>>>>> b1965ac2
script:
  - mkdir -p travisbuild
  - cd travisbuild
  - cmake -DENABLE_GETTEXT=1 ..
  - make -j2
  - sudo make install
notifications:
  email: false
matrix:
  fast_finish: true<|MERGE_RESOLUTION|>--- conflicted
+++ resolved
@@ -3,11 +3,7 @@
   - gcc
 before_install:
   - if [ $CC = "clang" ]; then export PATH="/usr/bin/:$PATH"; sudo sh -c 'echo "deb http://ppa.launchpad.net/eudoxos/llvm-3.1/ubuntu precise main" >> /etc/apt/sources.list'; sudo apt-key adv --keyserver pool.sks-keyservers.net --recv-keys 92DE8183; sudo apt-get update; sudo apt-get install llvm-3.1; sudo apt-get install clang; fi
-<<<<<<< HEAD
-  - sudo apt-get install libirrlicht-dev cmake libbz2-dev libpng12-dev libjpeg8-dev libxxf86vm-dev libgl1-mesa-dev libsqlite3-dev libogg-dev libvorbis-dev libopenal-dev libleveldb-dev libsnappy-dev
-=======
-  - sudo apt-get install libirrlicht-dev cmake libbz2-dev libpng12-dev libjpeg8-dev libxxf86vm-dev libgl1-mesa-dev libsqlite3-dev libogg-dev libvorbis-dev libopenal-dev gettext
->>>>>>> b1965ac2
+  - sudo apt-get install libirrlicht-dev cmake libbz2-dev libpng12-dev libjpeg8-dev libxxf86vm-dev libgl1-mesa-dev libsqlite3-dev libogg-dev libvorbis-dev libopenal-dev gettext libleveldb-dev libsnappy-dev
 script:
   - mkdir -p travisbuild
   - cd travisbuild
