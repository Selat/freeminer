--- conflicted
+++ resolved
@@ -101,17 +101,7 @@
 #if MATERIAL_TYPE == TILE_MATERIAL_LIQUID_TRANSPARENT || MATERIAL_TYPE == TILE_MATERIAL_LIQUID_OPAQUE
 	float alpha = gl_Color.a;
 	vec4 col = vec4(color.rgb, alpha);
-<<<<<<< HEAD
 	col *= min(gl_Color+vec4(light), 1.0);
-	col = col * col; // SRGB -> Linear
-	col *= 1.8;
-	col.r = 1.0 - exp(1.0 - col.r) / e;
-	col.g = 1.0 - exp(1.0 - col.g) / e;
-	col.b = 1.0 - exp(1.0 - col.b) / e;
-	col = sqrt(col); // Linear -> SRGB
-=======
-	col *= gl_Color;
->>>>>>> cb3b42ef
 	if(fogDistance != 0.0){
 		float d = max(0.0, min(vPosition.z / fogDistance * 1.5 - 0.6, 1.0));
 		alpha = mix(alpha, 0.0, d);
@@ -119,17 +109,7 @@
 	gl_FragColor = vec4(col.rgb, alpha);
 #else
 	vec4 col = vec4(color.rgb, base.a);
-<<<<<<< HEAD
 	col *= min(gl_Color+vec4(light), 1.0);
-	col = col * col; // SRGB -> Linear
-	col *= 1.8;
-	col.r = 1.0 - exp(1.0 - col.r) / e;
-	col.g = 1.0 - exp(1.0 - col.g) / e;
-	col.b = 1.0 - exp(1.0 - col.b) / e;
-	col = sqrt(col); // Linear -> SRGB
-=======
-	col *= gl_Color;
->>>>>>> cb3b42ef
 	if(fogDistance != 0.0){
 		float d = max(0.0, min(vPosition.z / fogDistance * 1.5 - 0.6, 1.0));
 		col = mix(col, skyBgColor, d);
