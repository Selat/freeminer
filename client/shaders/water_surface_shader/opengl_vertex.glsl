--- conflicted
+++ resolved
@@ -1,145 +1,127 @@
-uniform mat4 mWorldViewProj;
-uniform mat4 mInvWorld;
-uniform mat4 mTransWorld;
-uniform mat4 mWorld;
-
-uniform float dayNightRatio;
-uniform vec3 eyePosition;
-uniform float animationTimer;
-
-varying vec3 vPosition;
-varying vec3 worldPosition;
-
-varying vec3 eyeVec;
-varying vec3 lightVec;
-varying vec3 tsEyeVec;
-varying vec3 tsLightVec;
-
-const float e = 2.718281828459;
-const float BS = 10.0;
-
-float smoothCurve( float x ) {
-  return x * x *( 3.0 - 2.0 * x );
-}
-float triangleWave( float x ) {
-  return abs( fract( x + 0.5 ) * 2.0 - 1.0 );
-}
-float smoothTriangleWave( float x ) {
-  return smoothCurve( triangleWave( x ) ) * 2.0 - 1.0;
-}
-
-void main(void)
-{
-	gl_TexCoord[0] = gl_MultiTexCoord0;
-	
-#if (MATERIAL_TYPE == TILE_MATERIAL_LIQUID_TRANSPARENT || MATERIAL_TYPE == TILE_MATERIAL_LIQUID_OPAQUE) && ENABLE_WAVING_WATER
-	vec4 pos = gl_Vertex;
-	pos.y -= 2.0;
-	pos.y -= sin (pos.z/WATER_WAVE_LENGTH + animationTimer * WATER_WAVE_SPEED * WATER_WAVE_LENGTH) * WATER_WAVE_HEIGHT
-		+ sin ((pos.z/WATER_WAVE_LENGTH + animationTimer * WATER_WAVE_SPEED * WATER_WAVE_LENGTH) / 7.0) * WATER_WAVE_HEIGHT;
-	gl_Position = mWorldViewProj * pos;
-#elif MATERIAL_TYPE == TILE_MATERIAL_WAVING_LEAVES && ENABLE_WAVING_LEAVES
-	vec4 pos = gl_Vertex;
-	vec4 pos2 = mWorld * gl_Vertex;
-	pos.x += (smoothTriangleWave(animationTimer*10.0 + pos2.x * 0.01 + pos2.z * 0.01) * 2.0 - 1.0) * 0.4;
-	pos.y += (smoothTriangleWave(animationTimer*15.0 + pos2.x * -0.01 + pos2.z * -0.01) * 2.0 - 1.0) * 0.2;
-	pos.z += (smoothTriangleWave(animationTimer*10.0 + pos2.x * -0.01 + pos2.z * -0.01) * 2.0 - 1.0) * 0.4;
-	gl_Position = mWorldViewProj * pos;
-#elif MATERIAL_TYPE == TILE_MATERIAL_WAVING_PLANTS && ENABLE_WAVING_PLANTS
-	vec4 pos = gl_Vertex;
-	vec4 pos2 = mWorld * gl_Vertex;
-	if (gl_TexCoord[0].y < 0.05) {
-	pos.x += (smoothTriangleWave(animationTimer * 20.0 + pos2.x * 0.1 + pos2.z * 0.1) * 2.0 - 1.0) * 0.8;
-			pos.y -= (smoothTriangleWave(animationTimer * 10.0 + pos2.x * -0.5 + pos2.z * -0.5) * 2.0 - 1.0) * 0.4;
-	}
-	gl_Position = mWorldViewProj * pos;
-#else
-	gl_Position = mWorldViewProj * gl_Vertex;
-#endif
-
-	vPosition = gl_Position.xyz;
-	worldPosition = (mWorld * gl_Vertex).xyz;
-	vec3 sunPosition = vec3 (0.0, eyePosition.y * BS + 900.0, 0.0);
-
-	vec3 normal, tangent, binormal;
-	normal = normalize(gl_NormalMatrix * gl_Normal);
-	if (gl_Normal.x > 0.5) {
-		//  1.0,  0.0,  0.0
-		tangent  = normalize(gl_NormalMatrix * vec3( 0.0,  0.0, -1.0));
-		binormal = normalize(gl_NormalMatrix * vec3( 0.0, -1.0,  0.0));
-	} else if (gl_Normal.x < -0.5) {
-		// -1.0,  0.0,  0.0
-		tangent  = normalize(gl_NormalMatrix * vec3( 0.0,  0.0,  1.0));
-		binormal = normalize(gl_NormalMatrix * vec3( 0.0, -1.0,  0.0));
-	} else if (gl_Normal.y > 0.5) {
-		//  0.0,  1.0,  0.0
-		tangent  = normalize(gl_NormalMatrix * vec3( 1.0,  0.0,  0.0));
-		binormal = normalize(gl_NormalMatrix * vec3( 0.0,  0.0,  1.0));
-	} else if (gl_Normal.y < -0.5) {
-		//  0.0, -1.0,  0.0
-		tangent  = normalize(gl_NormalMatrix * vec3( 1.0,  0.0,  0.0));
-		binormal = normalize(gl_NormalMatrix * vec3( 0.0,  0.0,  1.0));
-	} else if (gl_Normal.z > 0.5) {
-		//  0.0,  0.0,  1.0
-		tangent  = normalize(gl_NormalMatrix * vec3( 1.0,  0.0,  0.0));
-		binormal = normalize(gl_NormalMatrix * vec3( 0.0, -1.0,  0.0));
-	} else if (gl_Normal.z < -0.5) {
-		//  0.0,  0.0, -1.0
-		tangent  = normalize(gl_NormalMatrix * vec3(-1.0,  0.0,  0.0));
-		binormal = normalize(gl_NormalMatrix * vec3( 0.0, -1.0,  0.0));
-	}
-	mat3 tbnMatrix = mat3(	tangent.x, binormal.x, normal.x,
-							tangent.y, binormal.y, normal.y,
-							tangent.z, binormal.z, normal.z);
-
-	lightVec = sunPosition - worldPosition;
-	tsLightVec = lightVec * tbnMatrix;
-	eyeVec = (gl_ModelViewMatrix * gl_Vertex).xyz;
-	tsEyeVec = eyeVec * tbnMatrix;
-
-	vec4 color;
-	float day = gl_Color.r;
-	float night = gl_Color.g;
-	float light_source = gl_Color.b;
-
-	float rg = mix(night, day, dayNightRatio);
-	rg += light_source * 2.5; // Make light sources brighter
-	float b = rg;
-
-	// Moonlight is blue
-	b += (day - night) / 13.0;
-	rg -= (day - night) / 13.0;
-
-	// Emphase blue a bit in darker places
-	// See C++ implementation in mapblock_mesh.cpp finalColorBlend()
-	b += max(0.0, (1.0 - abs(b - 0.13)/0.17) * 0.025);
-
-	// Artificial light is yellow-ish
-	// See C++ implementation in mapblock_mesh.cpp finalColorBlend()
-	rg += max(0.0, (1.0 - abs(rg - 0.85)/0.15) * 0.065);
-
-	color.r = rg;
-	color.g = rg;
-	color.b = b;
-
-<<<<<<< HEAD
-#if !(MATERIAL_TYPE == TILE_MATERIAL_LIQUID_TRANSPARENT || MATERIAL_TYPE == TILE_MATERIAL_LIQUID_OPAQUE)
-	// Make sides and bottom darker than the top
-	color = color * color; // SRGB -> Linear
-/*
-	if(gl_Normal.y <= 0.5)
-		color *= 0.6;
-		//color *= 0.7;
-	// Also make sides not facing the sun / moon darker
-	if(gl_Normal.z <= -0.5 || gl_Normal.z >= 0.5)
-		color *= 0.6;
-*/
-	color *= tileContrast;
-	color = sqrt(color); // Linear -> SRGB
-#endif
-
-=======
->>>>>>> e69d6607
-	color.a = gl_Color.a;
-	gl_FrontColor = gl_BackColor = clamp(color,0.0,1.0);
-}
+uniform mat4 mWorldViewProj;
+uniform mat4 mInvWorld;
+uniform mat4 mTransWorld;
+uniform mat4 mWorld;
+
+uniform float dayNightRatio;
+uniform vec3 eyePosition;
+uniform float animationTimer;
+
+varying vec3 vPosition;
+varying vec3 worldPosition;
+
+varying vec3 eyeVec;
+varying vec3 lightVec;
+varying vec3 tsEyeVec;
+varying vec3 tsLightVec;
+
+const float e = 2.718281828459;
+const float BS = 10.0;
+
+float smoothCurve( float x ) {
+  return x * x *( 3.0 - 2.0 * x );
+}
+float triangleWave( float x ) {
+  return abs( fract( x + 0.5 ) * 2.0 - 1.0 );
+}
+float smoothTriangleWave( float x ) {
+  return smoothCurve( triangleWave( x ) ) * 2.0 - 1.0;
+}
+
+void main(void)
+{
+	gl_TexCoord[0] = gl_MultiTexCoord0;
+	
+#if (MATERIAL_TYPE == TILE_MATERIAL_LIQUID_TRANSPARENT || MATERIAL_TYPE == TILE_MATERIAL_LIQUID_OPAQUE) && ENABLE_WAVING_WATER
+	vec4 pos = gl_Vertex;
+	pos.y -= 2.0;
+	pos.y -= sin (pos.z/WATER_WAVE_LENGTH + animationTimer * WATER_WAVE_SPEED * WATER_WAVE_LENGTH) * WATER_WAVE_HEIGHT
+		+ sin ((pos.z/WATER_WAVE_LENGTH + animationTimer * WATER_WAVE_SPEED * WATER_WAVE_LENGTH) / 7.0) * WATER_WAVE_HEIGHT;
+	gl_Position = mWorldViewProj * pos;
+#elif MATERIAL_TYPE == TILE_MATERIAL_WAVING_LEAVES && ENABLE_WAVING_LEAVES
+	vec4 pos = gl_Vertex;
+	vec4 pos2 = mWorld * gl_Vertex;
+	pos.x += (smoothTriangleWave(animationTimer*10.0 + pos2.x * 0.01 + pos2.z * 0.01) * 2.0 - 1.0) * 0.4;
+	pos.y += (smoothTriangleWave(animationTimer*15.0 + pos2.x * -0.01 + pos2.z * -0.01) * 2.0 - 1.0) * 0.2;
+	pos.z += (smoothTriangleWave(animationTimer*10.0 + pos2.x * -0.01 + pos2.z * -0.01) * 2.0 - 1.0) * 0.4;
+	gl_Position = mWorldViewProj * pos;
+#elif MATERIAL_TYPE == TILE_MATERIAL_WAVING_PLANTS && ENABLE_WAVING_PLANTS
+	vec4 pos = gl_Vertex;
+	vec4 pos2 = mWorld * gl_Vertex;
+	if (gl_TexCoord[0].y < 0.05) {
+	pos.x += (smoothTriangleWave(animationTimer * 20.0 + pos2.x * 0.1 + pos2.z * 0.1) * 2.0 - 1.0) * 0.8;
+			pos.y -= (smoothTriangleWave(animationTimer * 10.0 + pos2.x * -0.5 + pos2.z * -0.5) * 2.0 - 1.0) * 0.4;
+	}
+	gl_Position = mWorldViewProj * pos;
+#else
+	gl_Position = mWorldViewProj * gl_Vertex;
+#endif
+
+	vPosition = gl_Position.xyz;
+	worldPosition = (mWorld * gl_Vertex).xyz;
+	vec3 sunPosition = vec3 (0.0, eyePosition.y * BS + 900.0, 0.0);
+
+	vec3 normal, tangent, binormal;
+	normal = normalize(gl_NormalMatrix * gl_Normal);
+	if (gl_Normal.x > 0.5) {
+		//  1.0,  0.0,  0.0
+		tangent  = normalize(gl_NormalMatrix * vec3( 0.0,  0.0, -1.0));
+		binormal = normalize(gl_NormalMatrix * vec3( 0.0, -1.0,  0.0));
+	} else if (gl_Normal.x < -0.5) {
+		// -1.0,  0.0,  0.0
+		tangent  = normalize(gl_NormalMatrix * vec3( 0.0,  0.0,  1.0));
+		binormal = normalize(gl_NormalMatrix * vec3( 0.0, -1.0,  0.0));
+	} else if (gl_Normal.y > 0.5) {
+		//  0.0,  1.0,  0.0
+		tangent  = normalize(gl_NormalMatrix * vec3( 1.0,  0.0,  0.0));
+		binormal = normalize(gl_NormalMatrix * vec3( 0.0,  0.0,  1.0));
+	} else if (gl_Normal.y < -0.5) {
+		//  0.0, -1.0,  0.0
+		tangent  = normalize(gl_NormalMatrix * vec3( 1.0,  0.0,  0.0));
+		binormal = normalize(gl_NormalMatrix * vec3( 0.0,  0.0,  1.0));
+	} else if (gl_Normal.z > 0.5) {
+		//  0.0,  0.0,  1.0
+		tangent  = normalize(gl_NormalMatrix * vec3( 1.0,  0.0,  0.0));
+		binormal = normalize(gl_NormalMatrix * vec3( 0.0, -1.0,  0.0));
+	} else if (gl_Normal.z < -0.5) {
+		//  0.0,  0.0, -1.0
+		tangent  = normalize(gl_NormalMatrix * vec3(-1.0,  0.0,  0.0));
+		binormal = normalize(gl_NormalMatrix * vec3( 0.0, -1.0,  0.0));
+	}
+	mat3 tbnMatrix = mat3(	tangent.x, binormal.x, normal.x,
+							tangent.y, binormal.y, normal.y,
+							tangent.z, binormal.z, normal.z);
+
+	lightVec = sunPosition - worldPosition;
+	tsLightVec = lightVec * tbnMatrix;
+	eyeVec = (gl_ModelViewMatrix * gl_Vertex).xyz;
+	tsEyeVec = eyeVec * tbnMatrix;
+
+	vec4 color;
+	float day = gl_Color.r;
+	float night = gl_Color.g;
+	float light_source = gl_Color.b;
+
+	float rg = mix(night, day, dayNightRatio);
+	rg += light_source * 2.5; // Make light sources brighter
+	float b = rg;
+
+	// Moonlight is blue
+	b += (day - night) / 13.0;
+	rg -= (day - night) / 13.0;
+
+	// Emphase blue a bit in darker places
+	// See C++ implementation in mapblock_mesh.cpp finalColorBlend()
+	b += max(0.0, (1.0 - abs(b - 0.13)/0.17) * 0.025);
+
+	// Artificial light is yellow-ish
+	// See C++ implementation in mapblock_mesh.cpp finalColorBlend()
+	rg += max(0.0, (1.0 - abs(rg - 0.85)/0.15) * 0.065);
+
+	color.r = rg;
+	color.g = rg;
+	color.b = b;
+
+	color.a = gl_Color.a;
+	gl_FrontColor = gl_BackColor = clamp(color,0.0,1.0);
+}