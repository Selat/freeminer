--- conflicted
+++ resolved
@@ -59,16 +59,6 @@
 GPROF_DEF=-DGPROF
 endif
 
-<<<<<<< HEAD
-LOCAL_CFLAGS := -D_IRR_ANDROID_PLATFORM_ \
-				-DHAVE_TOUCHSCREENGUI    \
-				-DUSE_CURL=1             \
-				-DUSE_SOUND=1            \
-				-DUSE_FREETYPE=1         \
-				-DUSE_LEVELDB=1          \
-				$(GPROF_DEF)             \
-				-std=c++0x               \
-=======
 LOCAL_CFLAGS := -D_IRR_ANDROID_PLATFORM_      \
 				-DHAVE_TOUCHSCREENGUI         \
 				-DUSE_CURL=1                  \
@@ -76,7 +66,7 @@
 				-DUSE_FREETYPE=1              \
 				-DUSE_LEVELDB=$(HAVE_LEVELDB) \
 				$(GPROF_DEF)                  \
->>>>>>> 4caa00cc
+				-std=c++0x                    \
 				-pipe -fstrict-aliasing
 
 ifndef NDEBUG
