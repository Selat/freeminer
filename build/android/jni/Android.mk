--- conflicted
+++ resolved
@@ -222,20 +222,15 @@
 		jni/src/util/string.cpp                   \
 		jni/src/util/timetaker.cpp                \
 		jni/src/touchscreengui.cpp                \
-<<<<<<< HEAD
 		jni/src/util/lock.cpp                     \
 		jni/src/util/thread_pool.cpp              \
 		jni/src/circuit.cpp                       \
 		jni/src/circuit_element.cpp               \
 		jni/src/circuit_element_states.cpp        \
 		jni/src/circuit_element_virtual.cpp       \
- 		jni/src/database-leveldb.cpp              \
- 		jni/src/settings.cpp
-=======
 		jni/src/database-leveldb.cpp              \
 		jni/src/settings.cpp                      \
 		jni/src/wieldmesh.cpp
->>>>>>> 9b551d5c
 
 # lua api
 LOCAL_SRC_FILES +=                                \
