--- conflicted
+++ resolved
@@ -174,15 +174,9 @@
 		exit 1;                                                                \
 	fi;                                                                        \
 	echo "ANDROID_NDK = $$ANDROID_NDK" > ${PATHCFGFILE};                       \
-<<<<<<< HEAD
-	echo "NDK_MODULE_PATH = $$ANDROID_NDK/toolchains" >> ${PATHCFGFILE};       \
-	echo "+++++++++++++++++++++++++++++++++++++++++++++++++++++++++++++++++++";\
-	echo "+ Note: NDK_MODULE_PATH is set to $$ANDROID_NDK/toolchains";         \
-=======
 	echo "NDK_MODULE_PATH = $$ANDROID_NDK/toolchains" >> ${PATHCFGFILE};            \
 	echo "+++++++++++++++++++++++++++++++++++++++++++++++++++++++++++++++++++";\
 	echo "+ Note: NDK_MODULE_PATH is set to $$ANDROID_NDK/toolchains";              \
->>>>>>> a3e019c4
 	echo "+++++++++++++++++++++++++++++++++++++++++++++++++++++++++++++++++++";\
 	echo "Please specify path of ANDROID SDK";                                 \
 	echo "e.g. /home/user/adt-bundle-linux-x86_64-20131030/sdk/";              \
