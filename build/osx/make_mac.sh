--- conflicted
+++ resolved
@@ -1,12 +1,8 @@
 #!/bin/sh
 
 STARTDIR=`pwd`
-<<<<<<< HEAD
 BRANCH='master'
-=======
 ROOTDIR='../../..'
-BRANCH='stable'
->>>>>>> cf1454c8
 
 brew install cmake freetype gettext hiredis irrlicht jpeg leveldb libogg libvorbis luajit msgpack
 git submodule update --init --recursive
