--- conflicted
+++ resolved
@@ -7,7 +7,7 @@
 msgstr ""
 "Project-Id-Version: Minetest 0.4.9\n"
 "Report-Msgid-Bugs-To: \n"
-"POT-Creation-Date: 2014-12-12 17:19-0500\n"
+"POT-Creation-Date: 2013-11-23 17:37+0100\n"
 "PO-Revision-Date: 2014-06-01 19:05+0100\n"
 "Last-Translator: Enki <sohayl@users.sourceforge.net>\n"
 "Language-Team: \n"
@@ -17,472 +17,242 @@
 "Content-Transfer-Encoding: 8bit\n"
 "X-Generator: Poedit 1.5.4\n"
 
-#: builtin/fstk/ui.lua:67
+#: builtin/gamemgr.lua:23
+msgid "Game Name"
+msgstr "Nome del gioco"
+
+#: builtin/gamemgr.lua:25
+#: builtin/mainmenu.lua:310
+msgid "Create"
+msgstr "Creare"
+
+#: builtin/gamemgr.lua:26
+#: builtin/mainmenu.lua:311
+#: builtin/modmgr.lua:331
+#: builtin/modmgr.lua:448
+#: src/guiKeyChangeMenu.cpp:195
+#: src/keycode.cpp:223
+msgid "Cancel"
+msgstr "Annullare"
+
+#: builtin/gamemgr.lua:118
+msgid "Gamemgr: Unable to copy mod \"$1\" to game \"$2\""
+msgstr "Gestore del gioco: impossibile il modulo \"$1\" nel gioco \"$2\""
+
+#: builtin/gamemgr.lua:216
+msgid "GAMES"
+msgstr "GIOCHI"
+
+#: builtin/gamemgr.lua:217
+#: builtin/mainmenu.lua:1076
+msgid "Games"
+msgstr "Giochi"
+
+#: builtin/gamemgr.lua:234
+msgid "Mods:"
+msgstr "Moduli:"
+
+#: builtin/gamemgr.lua:235
+msgid "edit game"
+msgstr "modificare il gioco"
+
+#: builtin/gamemgr.lua:238
+msgid "new game"
+msgstr "nuovo gioco"
+
+#: builtin/gamemgr.lua:248
+msgid "EDIT GAME"
+msgstr "MODIFICARE IL GIOCO"
+
+#: builtin/gamemgr.lua:269
+msgid "Remove selected mod"
+msgstr "Rimuovere il modulo selezionato"
+
+#: builtin/gamemgr.lua:272
+msgid "<<-- Add mod"
+msgstr "<<-- Aggiungere il modulo"
+
+#: builtin/mainmenu.lua:158
 msgid "Ok"
 msgstr "Ok"
 
-#: builtin/mainmenu/dlg_config_world.lua:26
-msgid "World:"
-msgstr "Mondo:"
-
-<<<<<<< HEAD
-#: builtin/gamemgr.lua:118
-msgid "Gamemgr: Unable to copy mod \"$1\" to game \"$2\""
-msgstr "Gestore del gioco: impossibile copiare la mod \"$1\" nel gioco \"$2\""
-=======
-#: builtin/mainmenu/dlg_config_world.lua:30
-#: builtin/mainmenu/dlg_config_world.lua:32
-msgid "Hide Game"
-msgstr "Nasc. gioco"
->>>>>>> c4624639
-
-#: builtin/mainmenu/dlg_config_world.lua:36
-#: builtin/mainmenu/dlg_config_world.lua:38
-msgid "Hide mp content"
-msgstr "Nasc. cont. pacchetti"
-
-#: builtin/mainmenu/dlg_config_world.lua:46
-msgid "Mod:"
-msgstr "Mod.:"
-
-<<<<<<< HEAD
-#: builtin/gamemgr.lua:234
-msgid "Mods:"
-msgstr "Mod:"
-=======
-#: builtin/mainmenu/dlg_config_world.lua:48
-msgid "Depends:"
-msgstr "Dipendenze:"
->>>>>>> c4624639
-
-#: builtin/mainmenu/dlg_config_world.lua:51 src/guiKeyChangeMenu.cpp:191
-msgid "Save"
-msgstr "Salvare"
-
-#: builtin/mainmenu/dlg_config_world.lua:52
-#: builtin/mainmenu/dlg_create_world.lua:64
-#: builtin/mainmenu/dlg_rename_modpack.lua:33 src/guiKeyChangeMenu.cpp:199
-#: src/keycode.cpp:224
-msgid "Cancel"
-msgstr "Annullare"
-
-#: builtin/mainmenu/dlg_config_world.lua:68
-msgid "Enable MP"
-msgstr "Att. pacch."
-
-<<<<<<< HEAD
-#: builtin/gamemgr.lua:269
-msgid "Remove selected mod"
-msgstr "Rimuovere la mod selezionata"
-
-#: builtin/gamemgr.lua:272
-msgid "<<-- Add mod"
-msgstr "<<-- Aggiungere la mod"
-=======
-#: builtin/mainmenu/dlg_config_world.lua:70
-msgid "Disable MP"
-msgstr "Disatt. pacch."
-
-#: builtin/mainmenu/dlg_config_world.lua:74
-#: builtin/mainmenu/dlg_config_world.lua:76
-msgid "enabled"
-msgstr "attivata"
->>>>>>> c4624639
-
-#: builtin/mainmenu/dlg_config_world.lua:82
-msgid "Enable all"
-msgstr "Attivarli tutti"
-
-#: builtin/mainmenu/dlg_create_world.lua:50
+#: builtin/mainmenu.lua:297
 msgid "World name"
 msgstr "Nome del mondo"
 
-#: builtin/mainmenu/dlg_create_world.lua:53
+#: builtin/mainmenu.lua:300
 msgid "Seed"
 msgstr "Seme casuale"
 
-#: builtin/mainmenu/dlg_create_world.lua:56
+#: builtin/mainmenu.lua:303
 msgid "Mapgen"
-msgstr "Gener. mappe"
-
-#: builtin/mainmenu/dlg_create_world.lua:59
+msgstr "Generat. mappe"
+
+#: builtin/mainmenu.lua:306
 msgid "Game"
 msgstr "Gioco"
 
-#: builtin/mainmenu/dlg_create_world.lua:63
-msgid "Create"
-msgstr "Creare"
-
-#: builtin/mainmenu/dlg_create_world.lua:68
-msgid "You have no subgames installed."
-msgstr ""
-
-#: builtin/mainmenu/dlg_create_world.lua:69
-msgid "Download one from minetest.net"
-msgstr ""
-
-#: builtin/mainmenu/dlg_create_world.lua:72
-msgid "Warning: The minimal development test is meant for developers."
-msgstr ""
-
-#: builtin/mainmenu/dlg_create_world.lua:73
-msgid "Download a subgame, such as minetest_game, from minetest.net"
-msgstr ""
-
-#: builtin/mainmenu/dlg_create_world.lua:97
+#: builtin/mainmenu.lua:319
+msgid "Delete World \"$1\"?"
+msgstr "Cancellare il mondo \"$1\"?"
+
+#: builtin/mainmenu.lua:320
+#: builtin/modmgr.lua:877
+msgid "Yes"
+msgstr "Sì"
+
+#: builtin/mainmenu.lua:321
+msgid "No"
+msgstr "No"
+
+#: builtin/mainmenu.lua:364
 msgid "A world named \"$1\" already exists"
 msgstr "Esiste già un mondo chiamato \"$1\""
 
-#: builtin/mainmenu/dlg_create_world.lua:116
-msgid "No worldname given or no game selected"
-msgstr ""
-"Non è stato fornito nessun nome del mondo oppure non è stato selezionato "
-"nessun gioco"
-
-#: builtin/mainmenu/dlg_delete_mod.lua:26
-msgid "Are you sure you want to delete \"$1\"?"
-msgstr "Siete certi di volere cancellare \"$1\"?"
-
-#: builtin/mainmenu/dlg_delete_mod.lua:27
-#: builtin/mainmenu/dlg_delete_world.lua:25
-#: builtin/mainmenu/tab_settings.lua:25
-msgid "Yes"
-msgstr "Sì"
-
-#: builtin/mainmenu/dlg_delete_mod.lua:28
-msgid "No of course not!"
-msgstr "No, certo che no!"
-
-#: builtin/mainmenu/dlg_delete_mod.lua:41
-msgid "Modmgr: failed to delete \"$1\""
-msgstr "Gestore dei moduli: la cancellazione di \"$1\" è fallita"
-
-#: builtin/mainmenu/dlg_delete_mod.lua:45
-msgid "Modmgr: invalid modpath \"$1\""
-msgstr "Gestore dei moduli: percorso del modulo \"$1\" non valido"
-
-#: builtin/mainmenu/dlg_delete_world.lua:24
-msgid "Delete World \"$1\"?"
-msgstr "Cancellare il mondo \"$1\"?"
-
-#: builtin/mainmenu/dlg_delete_world.lua:26
-msgid "No"
-msgstr "No"
-
-#: builtin/mainmenu/dlg_rename_modpack.lua:26
-msgid "Rename Modpack:"
-msgstr "Rinominare il pacchetto moduli:"
-
-<<<<<<< HEAD
 #: builtin/mainmenu.lua:381
 msgid "No worldname given or no game selected"
-msgstr ""
-"Non è stato fornito nessun nome del mondo oppure non è stato selezionato "
-"nessun gioco"
-=======
-#: builtin/mainmenu/dlg_rename_modpack.lua:31 src/keycode.cpp:228
-msgid "Accept"
-msgstr "Accettare"
->>>>>>> c4624639
-
-#: builtin/mainmenu/modmgr.lua:342
-msgid "Install Mod: file: \"$1\""
-msgstr "Installare un modulo: file: \"$1\""
-
-#: builtin/mainmenu/modmgr.lua:343
-#, fuzzy
-msgid ""
-"\n"
-"Install Mod: unsupported filetype \"$1\" or broken archive"
-msgstr ""
-"\n"
-"Installare un modulo: tipo di file non supportato \"$1\""
-
-#: builtin/mainmenu/modmgr.lua:363
-msgid "Failed to install $1 to $2"
-msgstr "L'installazione di $1 in $2 è fallita"
-
-#: builtin/mainmenu/modmgr.lua:366
-msgid "Install Mod: unable to find suitable foldername for modpack $1"
-msgstr ""
-"Installare un modulo: impossibile trovare un nome di cartella appropriato "
-"per il pacchetto moduli $1"
-
-#: builtin/mainmenu/modmgr.lua:386
-msgid "Install Mod: unable to find real modname for: $1"
-msgstr ""
-"Installare un modulo: impossibile trovare il vero nome del modulo per: $1"
-
-#: builtin/mainmenu/store.lua:88
-msgid "Unsorted"
-msgstr ""
-
-#: builtin/mainmenu/store.lua:99 builtin/mainmenu/store.lua:584
-msgid "Search"
-msgstr ""
-
-#: builtin/mainmenu/store.lua:125
-msgid "Downloading"
-msgstr ""
-
-#: builtin/mainmenu/store.lua:127
-msgid "please wait..."
-msgstr ""
-
-#: builtin/mainmenu/store.lua:159
-msgid "Successfully installed:"
-msgstr ""
-
-#: builtin/mainmenu/store.lua:163
-#, fuzzy
-msgid "Shortname:"
-msgstr "Nome del mondo"
-
-#: builtin/mainmenu/store.lua:167 src/guiFormSpecMenu.cpp:2865
-msgid "ok"
-msgstr ""
-
-#: builtin/mainmenu/store.lua:476
-msgid "Rating"
-msgstr "Valutazione"
-
-#: builtin/mainmenu/store.lua:501
-msgid "re-Install"
-msgstr "Reinstallare"
-
-#: builtin/mainmenu/store.lua:503
-msgid "Install"
-msgstr "Installare"
-
-#: builtin/mainmenu/store.lua:522
-msgid "Close store"
-msgstr ""
-
-#: builtin/mainmenu/store.lua:530
-msgid "Page $1 of $2"
-msgstr "Pagina $1 di $2"
-
-#: builtin/mainmenu/tab_credits.lua:22
-msgid "Credits"
-msgstr "Riconoscimenti"
-
-#: builtin/mainmenu/tab_credits.lua:30
-msgid "Core Developers"
-msgstr "Sviluppatori principali"
-
-#: builtin/mainmenu/tab_credits.lua:44
-msgid "Active Contributors"
-msgstr "Contributori attivi"
-
-#: builtin/mainmenu/tab_credits.lua:49
-msgid "Previous Contributors"
-msgstr "Contributori precedenti"
-
-#: builtin/mainmenu/tab_mods.lua:30
-msgid "MODS"
-msgstr "MODULI"
-
-#: builtin/mainmenu/tab_mods.lua:31
-msgid "Installed Mods:"
-msgstr "Moduli installati:"
-
-#: builtin/mainmenu/tab_mods.lua:37
-msgid "Add mod:"
-msgstr "Aggiungere un modulo:"
-
-#: builtin/mainmenu/tab_mods.lua:40
-msgid "Online mod repository"
-msgstr "Archivio in linea"
-
-#: builtin/mainmenu/tab_mods.lua:79
-msgid "No mod description available"
-msgstr "Nessuna descrizione disponibile per il modulo"
-
-#: builtin/mainmenu/tab_mods.lua:83
-msgid "Mod information:"
-msgstr "Informazioni sul modulo:"
-
-#: builtin/mainmenu/tab_mods.lua:94
-msgid "Rename"
-msgstr "Rinominare"
-
-#: builtin/mainmenu/tab_mods.lua:96
-msgid "Uninstall selected modpack"
-msgstr "Disinstallare il pacchetto moduli selezionato"
-
-#: builtin/mainmenu/tab_mods.lua:107
-msgid "Uninstall selected mod"
-msgstr "Disinstallare il modulo selezionato"
-
-#: builtin/mainmenu/tab_mods.lua:122
-msgid "Select Mod File:"
-msgstr "Selezionare il file modulo:"
-
-#: builtin/mainmenu/tab_mods.lua:166
-msgid "Mods"
-msgstr "Moduli"
-
-#: builtin/mainmenu/tab_multiplayer.lua:23
+msgstr "Non è stato fornito nessun nome del mondo oppure non è stato selezionato nessun gioco"
+
+#: builtin/mainmenu.lua:650
+msgid "To enable shaders the OpenGL driver needs to be used."
+msgstr "E' necessario usare i driver OpenGL per abilitare gli shader."
+
+#: builtin/mainmenu.lua:818
 msgid "CLIENT"
 msgstr "CLIENT"
 
-#: builtin/mainmenu/tab_multiplayer.lua:24
+#: builtin/mainmenu.lua:819
 msgid "Favorites:"
 msgstr "Preferiti:"
 
-#: builtin/mainmenu/tab_multiplayer.lua:25
+#: builtin/mainmenu.lua:820
 msgid "Address/Port"
 msgstr "Indirizzo/Porta"
 
-#: builtin/mainmenu/tab_multiplayer.lua:26
-#: builtin/mainmenu/tab_simple_main.lua:25
+#: builtin/mainmenu.lua:821
 msgid "Name/Password"
 msgstr "Nome/Password"
 
-#: builtin/mainmenu/tab_multiplayer.lua:31
-#: builtin/mainmenu/tab_simple_main.lua:30
+#: builtin/mainmenu.lua:824
 msgid "Public Serverlist"
 msgstr "Elenco dei server pubblici"
 
-#: builtin/mainmenu/tab_multiplayer.lua:36 builtin/mainmenu/tab_server.lua:26
-#: builtin/mainmenu/tab_singleplayer.lua:85 src/keycode.cpp:230
+#: builtin/mainmenu.lua:829
+#: builtin/mainmenu.lua:874
+#: builtin/mainmenu.lua:937
+#: src/keycode.cpp:229
 msgid "Delete"
 msgstr "Cancellare"
 
-#: builtin/mainmenu/tab_multiplayer.lua:40
-#: builtin/mainmenu/tab_simple_main.lua:34
+#: builtin/mainmenu.lua:833
 msgid "Connect"
 msgstr "Connettere"
 
-#: builtin/mainmenu/tab_multiplayer.lua:235
-msgid "Client"
-msgstr "Client"
-
-#: builtin/mainmenu/tab_server.lua:27 builtin/mainmenu/tab_singleplayer.lua:86
+#: builtin/mainmenu.lua:875
+#: builtin/mainmenu.lua:938
 msgid "New"
 msgstr "Nuovo"
 
-#: builtin/mainmenu/tab_server.lua:28 builtin/mainmenu/tab_singleplayer.lua:87
+#: builtin/mainmenu.lua:876
+#: builtin/mainmenu.lua:939
 msgid "Configure"
 msgstr "Configurare"
 
-#: builtin/mainmenu/tab_server.lua:29
+#: builtin/mainmenu.lua:877
 msgid "Start Game"
 msgstr "Avviare il gioco"
 
-#: builtin/mainmenu/tab_server.lua:30 builtin/mainmenu/tab_singleplayer.lua:89
+#: builtin/mainmenu.lua:878
+#: builtin/mainmenu.lua:941
 msgid "Select World:"
 msgstr "Selezionare il mondo:"
 
-#: builtin/mainmenu/tab_server.lua:31
+#: builtin/mainmenu.lua:879
 msgid "START SERVER"
 msgstr "AVVIO SERVER"
 
-#: builtin/mainmenu/tab_server.lua:32 builtin/mainmenu/tab_simple_main.lua:63
-#: builtin/mainmenu/tab_singleplayer.lua:91
+#: builtin/mainmenu.lua:880
+#: builtin/mainmenu.lua:943
 msgid "Creative Mode"
 msgstr "Modalità creativa"
 
-#: builtin/mainmenu/tab_server.lua:34 builtin/mainmenu/tab_simple_main.lua:65
-#: builtin/mainmenu/tab_singleplayer.lua:93
+#: builtin/mainmenu.lua:882
+#: builtin/mainmenu.lua:945
 msgid "Enable Damage"
 msgstr "Abilitare il danno"
 
-#: builtin/mainmenu/tab_server.lua:36
+#: builtin/mainmenu.lua:884
 msgid "Public"
 msgstr "Pubblico"
 
-#: builtin/mainmenu/tab_server.lua:38
+#: builtin/mainmenu.lua:886
 msgid "Name"
 msgstr "Nome"
 
-#: builtin/mainmenu/tab_server.lua:40
+#: builtin/mainmenu.lua:888
 msgid "Password"
 msgstr "Password"
 
-#: builtin/mainmenu/tab_server.lua:45
-msgid "Bind Address"
-msgstr ""
-
-#: builtin/mainmenu/tab_server.lua:47
-msgid "Port"
-msgstr ""
-
-#: builtin/mainmenu/tab_server.lua:51
+#: builtin/mainmenu.lua:889
 msgid "Server Port"
 msgstr "Porta del server"
 
-#: builtin/mainmenu/tab_server.lua:174
-msgid "Server"
-msgstr "Server"
-
-#: builtin/mainmenu/tab_settings.lua:23
-msgid "Are you sure to reset your singleplayer world?"
-msgstr ""
-
-#: builtin/mainmenu/tab_settings.lua:27
-msgid "No!!!"
-msgstr ""
-
-#: builtin/mainmenu/tab_settings.lua:133
+#: builtin/mainmenu.lua:899
 msgid "SETTINGS"
 msgstr "IMPOSTAZIONI"
 
-#: builtin/mainmenu/tab_settings.lua:135
+#: builtin/mainmenu.lua:900
+msgid "Fancy trees"
+msgstr "Alberi migliori"
+
+#: builtin/mainmenu.lua:902
 msgid "Smooth Lighting"
 msgstr "Illuminazione armoniosa"
 
-#: builtin/mainmenu/tab_settings.lua:137
+#: builtin/mainmenu.lua:904
+msgid "3D Clouds"
+msgstr "Nuvole 3D"
+
+#: builtin/mainmenu.lua:906
+msgid "Opaque Water"
+msgstr "Acqua opaca"
+
+#: builtin/mainmenu.lua:909
+msgid "Mip-Mapping"
+msgstr "Mip-Mapping"
+
+#: builtin/mainmenu.lua:911
+msgid "Anisotropic Filtering"
+msgstr "Filtro anisotropico"
+
+#: builtin/mainmenu.lua:913
+msgid "Bi-Linear Filtering"
+msgstr "Filtro Bi-Lineare"
+
+#: builtin/mainmenu.lua:915
+msgid "Tri-Linear Filtering"
+msgstr "Filtro Tri-Lineare"
+
+#: builtin/mainmenu.lua:918
+msgid "Shaders"
+msgstr "Shader"
+
+#: builtin/mainmenu.lua:920
+msgid "Preload item visuals"
+msgstr "Precaricare le immagini"
+
+#: builtin/mainmenu.lua:922
 msgid "Enable Particles"
 msgstr "Abilitare le particelle"
 
-#: builtin/mainmenu/tab_settings.lua:139
-msgid "3D Clouds"
-msgstr "Nuvole 3D"
-
-#: builtin/mainmenu/tab_settings.lua:141
-#, fuzzy
-msgid "Fancy Trees"
-msgstr "Alberi migliori"
-
-#: builtin/mainmenu/tab_settings.lua:143
-msgid "Opaque Water"
-msgstr "Acqua opaca"
-
-#: builtin/mainmenu/tab_settings.lua:145
-#, fuzzy
-msgid "Connected Glass"
-msgstr "Connettere"
-
-#: builtin/mainmenu/tab_settings.lua:150
-msgid "Restart minetest for driver change to take effect"
-msgstr ""
-
-#: builtin/mainmenu/tab_settings.lua:152
-msgid "Mip-Mapping"
-msgstr "Mip-Mapping"
-
-#: builtin/mainmenu/tab_settings.lua:154
-msgid "Anisotropic Filtering"
-msgstr "Filtro anisotropico"
-
-#: builtin/mainmenu/tab_settings.lua:156
-msgid "Bi-Linear Filtering"
-msgstr "Filtro Bi-Lineare"
-
-#: builtin/mainmenu/tab_settings.lua:158
-msgid "Tri-Linear Filtering"
-msgstr "Filtro Tri-Lineare"
-
-#: builtin/mainmenu/tab_settings.lua:161
-msgid "Shaders"
-msgstr "Shader"
-
-#: builtin/mainmenu/tab_settings.lua:165
+#: builtin/mainmenu.lua:924
+msgid "Finite Liquid"
+msgstr "Liquido limitato"
+
+#: builtin/mainmenu.lua:927
 msgid "Change keys"
 msgstr "Cambiare i tasti"
 
-<<<<<<< HEAD
 #: builtin/mainmenu.lua:940
 #: src/keycode.cpp:248
 msgid "Play"
@@ -490,7 +260,7 @@
 
 #: builtin/mainmenu.lua:942
 msgid "SINGLE PLAYER"
-msgstr "GIOCATORE SIN."
+msgstr "GIOC. SING."
 
 #: builtin/mainmenu.lua:955
 msgid "Select texture pack:"
@@ -498,7 +268,7 @@
 
 #: builtin/mainmenu.lua:956
 msgid "TEXTURE PACKS"
-msgstr "PACCH. IMMAGINI"
+msgstr "PACCH. DI IMM."
 
 #: builtin/mainmenu.lua:976
 msgid "No information available"
@@ -538,7 +308,7 @@
 
 #: builtin/mainmenu.lua:1080
 msgid "Mods"
-msgstr "Mod"
+msgstr "Moduli"
 
 #: builtin/mainmenu.lua:1082
 msgid "Credits"
@@ -546,15 +316,15 @@
 
 #: builtin/modmgr.lua:236
 msgid "MODS"
-msgstr "MOD"
+msgstr "MODULI"
 
 #: builtin/modmgr.lua:237
 msgid "Installed Mods:"
-msgstr "Mod installate:"
+msgstr "Moduli installati:"
 
 #: builtin/modmgr.lua:243
 msgid "Add mod:"
-msgstr "Aggiungere una mod:"
+msgstr "Aggiungere un modulo:"
 
 #: builtin/modmgr.lua:244
 msgid "Local install"
@@ -566,11 +336,11 @@
 
 #: builtin/modmgr.lua:284
 msgid "No mod description available"
-msgstr "Nessuna descrizione disponibile per la mod"
+msgstr "Nessuna descrizione disponibile per il modulo"
 
 #: builtin/modmgr.lua:288
 msgid "Mod information:"
-msgstr "Informazioni sulla mod:"
+msgstr "Informazioni sul modulo:"
 
 #: builtin/modmgr.lua:299
 msgid "Rename"
@@ -578,15 +348,15 @@
 
 #: builtin/modmgr.lua:301
 msgid "Uninstall selected modpack"
-msgstr "Disinstallare il pacchetto mod selezionato"
+msgstr "Disinstallare il pacchetto moduli selezionato"
 
 #: builtin/modmgr.lua:312
 msgid "Uninstall selected mod"
-msgstr "Disinstallare la mod selezionata"
+msgstr "Disinstallare il modulo selezionato"
 
 #: builtin/modmgr.lua:324
 msgid "Rename Modpack:"
-msgstr "Rinominare il pacchetto mod:"
+msgstr "Rinominare il pacchetto moduli:"
 
 #: builtin/modmgr.lua:329
 #: src/keycode.cpp:227
@@ -609,193 +379,135 @@
 
 #: builtin/modmgr.lua:442
 msgid "Mod:"
-msgstr "Mod:"
-=======
-#: builtin/mainmenu/tab_settings.lua:168
-#, fuzzy
-msgid "Reset singleplayer world"
-msgstr "Giocatore singolo"
->>>>>>> c4624639
-
-#: builtin/mainmenu/tab_settings.lua:172
-msgid "GUI scale factor"
-msgstr ""
-
-#: builtin/mainmenu/tab_settings.lua:176
-msgid "Scaling factor applied to menu elements: "
-msgstr ""
-
-<<<<<<< HEAD
+msgstr "Mod.:"
+
+#: builtin/modmgr.lua:444
+msgid "Depends:"
+msgstr "Dipendenze:"
+
+#: builtin/modmgr.lua:447
+#: src/guiKeyChangeMenu.cpp:187
+msgid "Save"
+msgstr "Salvare"
+
 #: builtin/modmgr.lua:464
 msgid "Enable MP"
-msgstr "Attivare il contenuto dei pacchetti delle mod"
+msgstr "Att. pacch."
 
 #: builtin/modmgr.lua:466
 msgid "Disable MP"
-msgstr "Disattivare il contenuto dei pacchetti delle mod"
-=======
-#: builtin/mainmenu/tab_settings.lua:182
-msgid "Touch free target"
-msgstr ""
-
-#: builtin/mainmenu/tab_settings.lua:188
-msgid "Touchthreshold (px)"
-msgstr ""
->>>>>>> c4624639
-
-#: builtin/mainmenu/tab_settings.lua:195 builtin/mainmenu/tab_settings.lua:209
-#, fuzzy
-msgid "Bumpmapping"
-msgstr "Mip-Mapping"
-
-<<<<<<< HEAD
+msgstr "Disatt. pacch."
+
+#: builtin/modmgr.lua:470
+#: builtin/modmgr.lua:472
+msgid "enabled"
+msgstr "attivata"
+
 #: builtin/modmgr.lua:478
 msgid "Enable all"
-msgstr "Attivarle tutte"
+msgstr "Attivarli tutti"
 
 #: builtin/modmgr.lua:577
 msgid "Select Mod File:"
-msgstr "Selezionare il file mod:"
+msgstr "Selezionare il file modulo:"
 
 #: builtin/modmgr.lua:616
 msgid "Install Mod: file: \"$1\""
-msgstr "Installare una mod: file: \"$1\""
-=======
-#: builtin/mainmenu/tab_settings.lua:197 builtin/mainmenu/tab_settings.lua:210
-msgid "Generate Normalmaps"
+msgstr "Installare un modulo: file: \"$1\""
+
+#: builtin/modmgr.lua:617
+msgid ""
+"\n"
+"Install Mod: unsupported filetype \"$1\""
 msgstr ""
-
-#: builtin/mainmenu/tab_settings.lua:199 builtin/mainmenu/tab_settings.lua:211
-msgid "Parallax Occlusion"
-msgstr ""
-
-#: builtin/mainmenu/tab_settings.lua:201 builtin/mainmenu/tab_settings.lua:212
-msgid "Waving Water"
-msgstr ""
->>>>>>> c4624639
-
-#: builtin/mainmenu/tab_settings.lua:203 builtin/mainmenu/tab_settings.lua:213
-msgid "Waving Leaves"
-msgstr ""
-<<<<<<< HEAD
 "\n"
-"Installare una mod: tipo di file non supportato \"$1\""
-=======
->>>>>>> c4624639
-
-#: builtin/mainmenu/tab_settings.lua:205 builtin/mainmenu/tab_settings.lua:214
-msgid "Waving Plants"
-msgstr ""
-
-<<<<<<< HEAD
+"Installare un modulo: tipo di file non supportato \"$1\""
+
+#: builtin/modmgr.lua:638
+msgid "Failed to install $1 to $2"
+msgstr "L'installazione di $1 in $2 è fallita"
+
 #: builtin/modmgr.lua:641
 msgid "Install Mod: unable to find suitable foldername for modpack $1"
-msgstr ""
-"Installare una mod: impossibile trovare un nome di cartella appropriato per "
-"il pacchetto mod $1"
+msgstr "Installare un modulo: impossibile trovare un nome di cartella appropriato per il pacchetto moduli $1"
 
 #: builtin/modmgr.lua:661
 msgid "Install Mod: unable to find real modname for: $1"
-msgstr "Installare una mod: impossibile trovare il vero nome della mod per: $1"
+msgstr "Installare un modulo: impossibile trovare il vero nome del modulo per: $1"
 
 #: builtin/modmgr.lua:855
 msgid "Modmgr: failed to delete \"$1\""
-msgstr "Gestore delle mod: la cancellazione di \"$1\" è fallita"
+msgstr "Gestore dei moduli: la cancellazione di \"$1\" è fallita"
 
 #: builtin/modmgr.lua:859
 msgid "Modmgr: invalid modpath \"$1\""
-msgstr "Gestore delle mod: percorso della mod \"$1\" non valido"
-=======
-#: builtin/mainmenu/tab_settings.lua:256
-msgid "To enable shaders the OpenGL driver needs to be used."
-msgstr "E' necessario usare i driver OpenGL per abilitare gli shader."
-
-#: builtin/mainmenu/tab_settings.lua:331
-msgid "Settings"
-msgstr "Impostazioni"
-
-#: builtin/mainmenu/tab_simple_main.lua:67
-msgid "Fly mode"
-msgstr ""
-
-#: builtin/mainmenu/tab_simple_main.lua:71
-#, fuzzy
-msgid "Start Singleplayer"
-msgstr "Giocatore singolo"
->>>>>>> c4624639
-
-#: builtin/mainmenu/tab_simple_main.lua:72
-#, fuzzy
-msgid "Config mods"
-msgstr "Configurare"
-
-#: builtin/mainmenu/tab_simple_main.lua:191
-#, fuzzy
-msgid "Main"
-msgstr "Menù principale"
-
-#: builtin/mainmenu/tab_singleplayer.lua:88 src/keycode.cpp:249
-msgid "Play"
-msgstr "Giocare"
-
-#: builtin/mainmenu/tab_singleplayer.lua:90
-msgid "SINGLE PLAYER"
-msgstr "GIOC. SING."
-
-#: builtin/mainmenu/tab_singleplayer.lua:225
-msgid "Singleplayer"
-msgstr "Giocatore singolo"
-
-#: builtin/mainmenu/tab_texturepacks.lua:49
-msgid "Select texture pack:"
-msgstr "Selezionare un pacchetto di immagini:"
-
-#: builtin/mainmenu/tab_texturepacks.lua:50
-msgid "TEXTURE PACKS"
-msgstr "PACCH. DI IMM."
-
-#: builtin/mainmenu/tab_texturepacks.lua:70
-msgid "No information available"
-msgstr "Nessuna informazione disponibile"
-
-#: builtin/mainmenu/tab_texturepacks.lua:115
-#, fuzzy
-msgid "Texturepacks"
-msgstr "Pacch. immagini"
-
-#: src/client.cpp:2726
+msgstr "Gestore dei moduli: percorso del modulo \"$1\" non valido"
+
+#: builtin/modmgr.lua:876
+msgid "Are you sure you want to delete \"$1\"?"
+msgstr "Siete certi di volere cancellare \"$1\"?"
+
+#: builtin/modmgr.lua:878
+msgid "No of course not!"
+msgstr "No, certo che no!"
+
+#: builtin/modstore.lua:183
+msgid "Page $1 of $2"
+msgstr "Pagina $1 di $2"
+
+#: builtin/modstore.lua:243
+msgid "Rating"
+msgstr "Valutazione"
+
+#: builtin/modstore.lua:251
+msgid "re-Install"
+msgstr "Reinstallare"
+
+#: builtin/modstore.lua:253
+msgid "Install"
+msgstr "Installare"
+
+#: src/client.cpp:2917
 msgid "Item textures..."
 msgstr "Immagini degli oggetti..."
 
-#: src/fontengine.cpp:70 src/fontengine.cpp:226
-msgid "needs_fallback_font"
-msgstr "needs_fallback_font"
-
-#: src/game.cpp:1063
-msgid "Respawn"
-msgstr "Riapparire"
-
-#: src/game.cpp:2250
+#: src/game.cpp:940
+msgid "Loading..."
+msgstr "Caricamento..."
+
+#: src/game.cpp:1000
+msgid "Creating server...."
+msgstr "Creazione del server..."
+
+#: src/game.cpp:1016
+msgid "Creating client..."
+msgstr "Creazione del client..."
+
+#: src/game.cpp:1025
+msgid "Resolving address..."
+msgstr "Risoluzione dell'indirizzo..."
+
+#: src/game.cpp:1122
+msgid "Connecting to server..."
+msgstr "Connessione al server..."
+
+#: src/game.cpp:1219
 msgid "Item definitions..."
 msgstr "Definizioni degli oggetti..."
 
-#: src/game.cpp:2255
+#: src/game.cpp:1226
 msgid "Node definitions..."
 msgstr "Definizioni dei cubi..."
 
-#: src/game.cpp:2262
+#: src/game.cpp:1233
 msgid "Media..."
 msgstr "Media..."
 
-#: src/game.cpp:2267
-msgid " KB/s"
-msgstr ""
-
-#: src/game.cpp:2271
-msgid " MB/s"
-msgstr ""
-
-#: src/game.cpp:4220
+#: src/game.cpp:3409
+msgid "Shutting down stuff..."
+msgstr "Spegnimento della roba..."
+
+#: src/game.cpp:3439
 msgid ""
 "\n"
 "Check debug.txt for details."
@@ -803,101 +515,107 @@
 "\n"
 "Controllare debug.txt per i dettagli."
 
-#: src/guiFormSpecMenu.cpp:2055
+#: src/guiDeathScreen.cpp:96
+msgid "You died."
+msgstr "Siete morti."
+
+#: src/guiDeathScreen.cpp:104
+msgid "Respawn"
+msgstr "Riapparire"
+
+#: src/guiFormSpecMenu.cpp:1656
+#: src/guiMessageMenu.cpp:107
+#: src/guiTextInputMenu.cpp:139
 msgid "Proceed"
 msgstr "Procedere"
 
-#: src/guiFormSpecMenu.cpp:2845
-msgid "Enter "
-msgstr ""
-
-#: src/guiKeyChangeMenu.cpp:125
+#: src/guiKeyChangeMenu.cpp:121
 msgid "Keybindings. (If this menu screws up, remove stuff from minetest.conf)"
-msgstr ""
-"Collegamenti dei tasti. (Se questo menù si incasina, rimuovete la roba da "
-"minetest.conf)"
-
-#: src/guiKeyChangeMenu.cpp:165
+msgstr "Collegamenti dei tasti. (Se questo menù si incasina, rimuovete la roba da minetest.conf)"
+
+#: src/guiKeyChangeMenu.cpp:161
 msgid "\"Use\" = climb down"
 msgstr "\"Usare\" = scendere"
 
-#: src/guiKeyChangeMenu.cpp:180
+#: src/guiKeyChangeMenu.cpp:176
 msgid "Double tap \"jump\" to toggle fly"
 msgstr "Volare On/Off = due volte \"saltare\""
 
-#: src/guiKeyChangeMenu.cpp:296
+#: src/guiKeyChangeMenu.cpp:288
 msgid "Key already in use"
 msgstr "Tasto già in uso"
 
-#: src/guiKeyChangeMenu.cpp:371
+#: src/guiKeyChangeMenu.cpp:363
 msgid "press key"
 msgstr "premere il tasto"
 
-#: src/guiKeyChangeMenu.cpp:397
+#: src/guiKeyChangeMenu.cpp:389
 msgid "Forward"
 msgstr "Avanti"
 
-#: src/guiKeyChangeMenu.cpp:398
+#: src/guiKeyChangeMenu.cpp:390
 msgid "Backward"
 msgstr "Indietro"
 
-#: src/guiKeyChangeMenu.cpp:399 src/keycode.cpp:229
+#: src/guiKeyChangeMenu.cpp:391
+#: src/keycode.cpp:228
 msgid "Left"
 msgstr "Sinistra"
 
-#: src/guiKeyChangeMenu.cpp:400 src/keycode.cpp:229
+#: src/guiKeyChangeMenu.cpp:392
+#: src/keycode.cpp:228
 msgid "Right"
 msgstr "Destra"
 
-#: src/guiKeyChangeMenu.cpp:401
+#: src/guiKeyChangeMenu.cpp:393
 msgid "Use"
 msgstr "Usare"
 
-#: src/guiKeyChangeMenu.cpp:402
+#: src/guiKeyChangeMenu.cpp:394
 msgid "Jump"
 msgstr "Saltare"
 
-#: src/guiKeyChangeMenu.cpp:403
+#: src/guiKeyChangeMenu.cpp:395
 msgid "Sneak"
 msgstr "Strisciare"
 
-#: src/guiKeyChangeMenu.cpp:404
+#: src/guiKeyChangeMenu.cpp:396
 msgid "Drop"
 msgstr "Scartare"
 
-#: src/guiKeyChangeMenu.cpp:405
+#: src/guiKeyChangeMenu.cpp:397
 msgid "Inventory"
 msgstr "Inventario"
 
-#: src/guiKeyChangeMenu.cpp:406
+#: src/guiKeyChangeMenu.cpp:398
 msgid "Chat"
 msgstr "Chat"
 
-#: src/guiKeyChangeMenu.cpp:407
+#: src/guiKeyChangeMenu.cpp:399
 msgid "Command"
 msgstr "Comando"
 
-#: src/guiKeyChangeMenu.cpp:408
+#: src/guiKeyChangeMenu.cpp:400
 msgid "Console"
 msgstr "Console"
 
-#: src/guiKeyChangeMenu.cpp:409
+#: src/guiKeyChangeMenu.cpp:401
 msgid "Toggle fly"
 msgstr "Volare On/Off"
 
-#: src/guiKeyChangeMenu.cpp:410
+#: src/guiKeyChangeMenu.cpp:402
 msgid "Toggle fast"
 msgstr "Correre On/Off"
 
-#: src/guiKeyChangeMenu.cpp:411
+#: src/guiKeyChangeMenu.cpp:403
 msgid "Toggle noclip"
 msgstr "Fantasma On/Off"
 
-#: src/guiKeyChangeMenu.cpp:412
+#: src/guiKeyChangeMenu.cpp:404
 msgid "Range select"
 msgstr "Selez. ad area"
 
-#: src/guiKeyChangeMenu.cpp:413
+#: src/guiKeyChangeMenu.cpp:405
 msgid "Print stacks"
 msgstr "Stampa stack"
 
@@ -921,428 +639,368 @@
 msgid "Passwords do not match!"
 msgstr "Le password non coincidono!"
 
-#: src/guiVolumeChange.cpp:106
+#: src/guiPauseMenu.cpp:122
+msgid "Continue"
+msgstr "Continuare"
+
+#: src/guiPauseMenu.cpp:133
+msgid "Change Password"
+msgstr "Cambiare la password"
+
+#: src/guiPauseMenu.cpp:143
+msgid "Sound Volume"
+msgstr "Volume del suono"
+
+#: src/guiPauseMenu.cpp:152
+msgid "Exit to Menu"
+msgstr "Tornare al menù"
+
+#: src/guiPauseMenu.cpp:161
+msgid "Exit to OS"
+msgstr "Tornare al S.O."
+
+#: src/guiPauseMenu.cpp:170
+msgid ""
+"Default Controls:\n"
+"- WASD: move\n"
+"- Space: jump/climb\n"
+"- Shift: sneak/go down\n"
+"- Q: drop item\n"
+"- I: inventory\n"
+"- Mouse: turn/look\n"
+"- Mouse left: dig/punch\n"
+"- Mouse right: place/use\n"
+"- Mouse wheel: select item\n"
+"- T: chat\n"
+msgstr ""
+"Controlli predefiniti:\n"
+"- WASD: muoversi\n"
+"- Space: saltare/arrampicarsi\n"
+"- Shift: strisciare/scendere\n"
+"- Q: scartare l'oggetto\n"
+"- I: inventario\n"
+"- Mouse: girarsi/guardare\n"
+"- Tasto sinistro del mouse: scavare/colpire\n"
+"- Tasto destro del mouse: posizionare/usare\n"
+"- Rotella del mouse: scegliere l'oggetto\n"
+"- T: chat\n"
+
+#: src/guiVolumeChange.cpp:107
 msgid "Sound Volume: "
 msgstr "Volume suono:"
 
-#: src/guiVolumeChange.cpp:120
+#: src/guiVolumeChange.cpp:121
 msgid "Exit"
 msgstr "Uscire"
 
-#: src/keycode.cpp:224
+#: src/keycode.cpp:223
 msgid "Left Button"
 msgstr "Tasto sinistro"
 
-#: src/keycode.cpp:224
+#: src/keycode.cpp:223
 msgid "Middle Button"
 msgstr "Tasto centrale"
 
-#: src/keycode.cpp:224
+#: src/keycode.cpp:223
 msgid "Right Button"
 msgstr "Tasto destro"
 
-#: src/keycode.cpp:224
+#: src/keycode.cpp:223
 msgid "X Button 1"
 msgstr "Pulsante X 1"
 
-#: src/keycode.cpp:225
+#: src/keycode.cpp:224
 msgid "Back"
 msgstr "Backspace"
 
-#: src/keycode.cpp:225
+#: src/keycode.cpp:224
 msgid "Clear"
 msgstr "Canc"
 
-#: src/keycode.cpp:225
+#: src/keycode.cpp:224
 msgid "Return"
 msgstr "Invio"
 
-#: src/keycode.cpp:225
+#: src/keycode.cpp:224
 msgid "Tab"
 msgstr "Tab"
 
-#: src/keycode.cpp:225
+#: src/keycode.cpp:224
 msgid "X Button 2"
 msgstr "Pulsante X 2"
 
-#: src/keycode.cpp:226
+#: src/keycode.cpp:225
 msgid "Capital"
 msgstr "Bloc Maiusc"
 
-#: src/keycode.cpp:226
+#: src/keycode.cpp:225
 msgid "Control"
 msgstr "Control"
 
-#: src/keycode.cpp:226
+#: src/keycode.cpp:225
 msgid "Kana"
 msgstr "Kana"
 
-#: src/keycode.cpp:226
+#: src/keycode.cpp:225
 msgid "Menu"
 msgstr "Menù"
 
-#: src/keycode.cpp:226
+#: src/keycode.cpp:225
 msgid "Pause"
 msgstr "Pausa"
 
-#: src/keycode.cpp:226
+#: src/keycode.cpp:225
 msgid "Shift"
 msgstr "Maiusc"
 
-#: src/keycode.cpp:227
+#: src/keycode.cpp:226
 msgid "Convert"
 msgstr "Convert"
 
-#: src/keycode.cpp:227
+#: src/keycode.cpp:226
 msgid "Escape"
 msgstr "Esc"
 
-#: src/keycode.cpp:227
+#: src/keycode.cpp:226
 msgid "Final"
 msgstr "Fine"
 
-#: src/keycode.cpp:227
+#: src/keycode.cpp:226
 msgid "Junja"
 msgstr "Junja"
 
-#: src/keycode.cpp:227
+#: src/keycode.cpp:226
 msgid "Kanji"
 msgstr "Kanji"
 
-#: src/keycode.cpp:227
+#: src/keycode.cpp:226
 msgid "Nonconvert"
 msgstr "Nonconvert"
 
-#: src/keycode.cpp:228
+#: src/keycode.cpp:227
 msgid "End"
 msgstr "Fine"
 
-#: src/keycode.cpp:228
+#: src/keycode.cpp:227
 msgid "Home"
 msgstr "Inizio"
 
-#: src/keycode.cpp:228
+#: src/keycode.cpp:227
 msgid "Mode Change"
 msgstr "Cambio di modalità"
 
-#: src/keycode.cpp:228
+#: src/keycode.cpp:227
 msgid "Next"
 msgstr "Successivo"
 
-#: src/keycode.cpp:228
+#: src/keycode.cpp:227
 msgid "Prior"
 msgstr "Precedente"
 
-#: src/keycode.cpp:228
+#: src/keycode.cpp:227
 msgid "Space"
 msgstr "Spazio"
 
-#: src/keycode.cpp:229
+#: src/keycode.cpp:228
 msgid "Down"
 msgstr "Pag. giù"
 
-#: src/keycode.cpp:229
+#: src/keycode.cpp:228
 msgid "Execute"
 msgstr "Eseguire"
 
-#: src/keycode.cpp:229
+#: src/keycode.cpp:228
 msgid "Print"
 msgstr "Stamp"
 
-#: src/keycode.cpp:229
+#: src/keycode.cpp:228
 msgid "Select"
 msgstr "Selezionare"
 
-#: src/keycode.cpp:229
+#: src/keycode.cpp:228
 msgid "Up"
 msgstr "Pag. su"
 
-#: src/keycode.cpp:230
+#: src/keycode.cpp:229
 msgid "Help"
 msgstr "Aiuto"
 
-#: src/keycode.cpp:230
+#: src/keycode.cpp:229
 msgid "Insert"
 msgstr "Ins"
 
-#: src/keycode.cpp:230
+#: src/keycode.cpp:229
 msgid "Snapshot"
 msgstr "Istantanea"
 
-#: src/keycode.cpp:233
+#: src/keycode.cpp:232
 msgid "Left Windows"
 msgstr "Finestre a sinistra"
 
-#: src/keycode.cpp:234
+#: src/keycode.cpp:233
 msgid "Apps"
 msgstr "Applicazioni"
 
-#: src/keycode.cpp:234
+#: src/keycode.cpp:233
 msgid "Numpad 0"
 msgstr "Tast. num. 0"
 
-#: src/keycode.cpp:234
+#: src/keycode.cpp:233
 msgid "Numpad 1"
 msgstr "Tast. num. 1"
 
-#: src/keycode.cpp:234
+#: src/keycode.cpp:233
 msgid "Right Windows"
 msgstr "Finestre a destra"
 
-#: src/keycode.cpp:234
+#: src/keycode.cpp:233
 msgid "Sleep"
 msgstr "Sospensione"
 
-#: src/keycode.cpp:235
+#: src/keycode.cpp:234
 msgid "Numpad 2"
 msgstr "Tast. num. 2"
 
-#: src/keycode.cpp:235
+#: src/keycode.cpp:234
 msgid "Numpad 3"
 msgstr "Tast. num. 3"
 
-#: src/keycode.cpp:235
+#: src/keycode.cpp:234
 msgid "Numpad 4"
 msgstr "Tast. num. 4"
 
-#: src/keycode.cpp:235
+#: src/keycode.cpp:234
 msgid "Numpad 5"
 msgstr "Tast. num. 5"
 
-#: src/keycode.cpp:235
+#: src/keycode.cpp:234
 msgid "Numpad 6"
 msgstr "Tast. num. 6"
 
-#: src/keycode.cpp:235
+#: src/keycode.cpp:234
 msgid "Numpad 7"
 msgstr "Tast. num. 7"
 
-#: src/keycode.cpp:236
+#: src/keycode.cpp:235
 msgid "Numpad *"
 msgstr "Tast. num. *"
 
-#: src/keycode.cpp:236
+#: src/keycode.cpp:235
 msgid "Numpad +"
 msgstr "Tast. num. +"
 
-#: src/keycode.cpp:236
+#: src/keycode.cpp:235
 msgid "Numpad -"
 msgstr "Tast. num. -"
 
-#: src/keycode.cpp:236
+#: src/keycode.cpp:235
 msgid "Numpad /"
 msgstr "Tast. num. /"
 
-#: src/keycode.cpp:236
+#: src/keycode.cpp:235
 msgid "Numpad 8"
 msgstr "Tast. num. 8"
 
-#: src/keycode.cpp:236
+#: src/keycode.cpp:235
 msgid "Numpad 9"
 msgstr "Tast. num. 9"
 
-#: src/keycode.cpp:240
+#: src/keycode.cpp:239
 msgid "Num Lock"
 msgstr "Bloc Num"
 
-#: src/keycode.cpp:240
+#: src/keycode.cpp:239
 msgid "Scroll Lock"
 msgstr "Bloc Scorr"
 
-#: src/keycode.cpp:241
+#: src/keycode.cpp:240
 msgid "Left Shift"
 msgstr "Maiusc sx"
 
-#: src/keycode.cpp:241
+#: src/keycode.cpp:240
 msgid "Right Shift"
 msgstr "Maiusc dx"
 
-#: src/keycode.cpp:242
+#: src/keycode.cpp:241
 msgid "Left Control"
 msgstr "Ctrl sx"
 
-#: src/keycode.cpp:242
+#: src/keycode.cpp:241
 msgid "Left Menu"
 msgstr "Menù a sinistra"
 
-#: src/keycode.cpp:242
+#: src/keycode.cpp:241
 msgid "Right Control"
 msgstr "Ctrl dx"
 
-#: src/keycode.cpp:242
+#: src/keycode.cpp:241
 msgid "Right Menu"
 msgstr "Menù a destra"
 
-#: src/keycode.cpp:244
+#: src/keycode.cpp:243
 msgid "Comma"
 msgstr "Virgola"
 
-#: src/keycode.cpp:244
+#: src/keycode.cpp:243
 msgid "Minus"
 msgstr "Meno"
 
-#: src/keycode.cpp:244
+#: src/keycode.cpp:243
 msgid "Period"
 msgstr "Punto"
 
-#: src/keycode.cpp:244
+#: src/keycode.cpp:243
 msgid "Plus"
 msgstr "Più"
 
-#: src/keycode.cpp:248
+#: src/keycode.cpp:247
 msgid "Attn"
 msgstr "Attn"
 
-#: src/keycode.cpp:248
+#: src/keycode.cpp:247
 msgid "CrSel"
 msgstr "CrSel"
 
-#: src/keycode.cpp:249
+#: src/keycode.cpp:248
 msgid "Erase OEF"
 msgstr "Erase OEF"
 
-#: src/keycode.cpp:249
+#: src/keycode.cpp:248
 msgid "ExSel"
 msgstr "ExSel"
 
-#: src/keycode.cpp:249
+#: src/keycode.cpp:248
 msgid "OEM Clear"
 msgstr "OEM Clear"
 
-#: src/keycode.cpp:249
+#: src/keycode.cpp:248
 msgid "PA1"
 msgstr "PA1"
 
-#: src/keycode.cpp:249
+#: src/keycode.cpp:248
 msgid "Zoom"
 msgstr "Zoom"
 
-#: src/main.cpp:1675
+#: src/main.cpp:1472
+msgid "needs_fallback_font"
+msgstr "needs_fallback_font"
+
+#: src/main.cpp:1547
 msgid "Main Menu"
 msgstr "Menù principale"
 
-#: src/main.cpp:1713
-msgid "Player name too long."
-msgstr ""
-
-#: src/main.cpp:1751
-msgid "Connection error (timed out?)"
-msgstr "Errore di connessione (scaduta?)"
-
-#: src/main.cpp:1913
+#: src/main.cpp:1723
 msgid "No world selected and no address provided. Nothing to do."
-msgstr ""
-"Non è stato selezionato nessun mondo e non è stato fornito nessun indirizzo. "
-"Niente da fare."
-
-#: src/main.cpp:1920
-msgid "Provided world path doesn't exist: "
-msgstr ""
-
-#: src/main.cpp:1929
+msgstr "Non è stato selezionato nessun mondo e non è stato fornito nessun indirizzo. Niente da fare."
+
+#: src/main.cpp:1731
 msgid "Could not find or load game \""
 msgstr "Impossibile trovare o caricare il gioco \""
 
-#: src/main.cpp:1943
+#: src/main.cpp:1745
 msgid "Invalid gamespec."
 msgstr "Specifica del gioco non valida."
 
-#~ msgid ""
-#~ "Default Controls:\n"
-#~ "- WASD: move\n"
-#~ "- Space: jump/climb\n"
-#~ "- Shift: sneak/go down\n"
-#~ "- Q: drop item\n"
-#~ "- I: inventory\n"
-#~ "- Mouse: turn/look\n"
-#~ "- Mouse left: dig/punch\n"
-#~ "- Mouse right: place/use\n"
-#~ "- Mouse wheel: select item\n"
-#~ "- T: chat\n"
-#~ msgstr ""
-#~ "Controlli predefiniti:\n"
-#~ "- WASD: muoversi\n"
-#~ "- Space: saltare/arrampicarsi\n"
-#~ "- Shift: strisciare/scendere\n"
-#~ "- Q: scartare l'oggetto\n"
-#~ "- I: inventario\n"
-#~ "- Mouse: girarsi/guardare\n"
-#~ "- Tasto sinistro del mouse: scavare/colpire\n"
-#~ "- Tasto destro del mouse: posizionare/usare\n"
-#~ "- Rotella del mouse: scegliere l'oggetto\n"
-#~ "- T: chat\n"
-
-#~ msgid "Exit to OS"
-#~ msgstr "Tornare al S.O."
-
-#~ msgid "Exit to Menu"
-#~ msgstr "Tornare al menù"
-
-#~ msgid "Sound Volume"
-#~ msgstr "Volume del suono"
-
-#~ msgid "Change Password"
-#~ msgstr "Cambiare la password"
-
-#~ msgid "Continue"
-#~ msgstr "Continuare"
-
-#~ msgid "You died."
-#~ msgstr "Siete morti."
-
-#~ msgid "Shutting down stuff..."
-#~ msgstr "Spegnimento della roba..."
-
-#~ msgid "Connecting to server..."
-#~ msgstr "Connessione al server..."
-
-#~ msgid "Resolving address..."
-#~ msgstr "Risoluzione dell'indirizzo..."
-
-#~ msgid "Creating client..."
-#~ msgstr "Creazione del client..."
-
-#~ msgid "Creating server...."
-#~ msgstr "Creazione del server..."
-
-#~ msgid "Loading..."
-#~ msgstr "Caricamento..."
-
-#~ msgid "Local install"
-#~ msgstr "Installazione locale"
-
-#~ msgid "Finite Liquid"
-#~ msgstr "Liquido limitato"
-
-#~ msgid "Preload item visuals"
-#~ msgstr "Precaricare le immagini"
-
-#~ msgid "<<-- Add mod"
-#~ msgstr "<<-- Aggiungere il modulo"
-
-#~ msgid "Remove selected mod"
-#~ msgstr "Rimuovere il modulo selezionato"
-
-#~ msgid "EDIT GAME"
-#~ msgstr "MODIFICARE IL GIOCO"
-
-#~ msgid "new game"
-#~ msgstr "nuovo gioco"
-
-#~ msgid "edit game"
-#~ msgstr "modificare il gioco"
-
-#~ msgid "Mods:"
-#~ msgstr "Moduli:"
-
-#~ msgid "Games"
-#~ msgstr "Giochi"
-
-#~ msgid "GAMES"
-#~ msgstr "GIOCHI"
-
-#~ msgid "Gamemgr: Unable to copy mod \"$1\" to game \"$2\""
-#~ msgstr "Gestore del gioco: impossibile il modulo \"$1\" nel gioco \"$2\""
-
-#~ msgid "Game Name"
-#~ msgstr "Nome del gioco"+#: src/main.cpp:1790
+msgid "Connection error (timed out?)"
+msgstr "Errore di connessione (scaduta?)"