--- conflicted
+++ resolved
@@ -15,15 +15,10 @@
 "MIME-Version: 1.0\n"
 "Content-Type: text/plain; charset=UTF-8\n"
 "Content-Transfer-Encoding: 8bit\n"
-<<<<<<< HEAD
 "Plural-Forms: nplurals=2; plural=(n != 1);\n"
 "X-Generator: Weblate 1.7-dev\n"
 "X-Language: es\n"
 "X-Source-Language: en\n"
-=======
-"Plural-Forms: nplurals=2; plural=n != 1;\n"
-"X-Generator: Poedit 1.7.3\n"
->>>>>>> a6dd6199
 
 #: builtin/fstk/ui.lua:67
 msgid "Ok"
@@ -110,12 +105,7 @@
 #: builtin/mainmenu/dlg_create_world.lua:72
 msgid "Warning: The minimal development test is meant for developers."
 msgstr ""
-<<<<<<< HEAD
 "Advertencia: El subjuego \"minimal\" es exclusivo para desarrolladores."
-=======
-"Advertencia: El juego \"Minimal development test\" está diseñado para "
-"desarrolladores."
->>>>>>> a6dd6199
 
 #: builtin/mainmenu/dlg_create_world.lua:73
 msgid "Download a subgame, such as minetest_game, from minetest.net"
@@ -127,11 +117,7 @@
 
 #: builtin/mainmenu/dlg_create_world.lua:116
 msgid "No worldname given or no game selected"
-<<<<<<< HEAD
 msgstr "No se ha nombrado el mundo o no se ha seleccionado uno"
-=======
-msgstr "No se ha dado un nombre al mundo o no se ha seleccionado uno"
->>>>>>> a6dd6199
 
 #: builtin/mainmenu/dlg_delete_mod.lua:26
 msgid "Are you sure you want to delete \"$1\"?"
@@ -152,11 +138,7 @@
 
 #: builtin/mainmenu/dlg_delete_mod.lua:45
 msgid "Modmgr: invalid modpath \"$1\""
-<<<<<<< HEAD
 msgstr "Modmgr: Ruta de mod \"$1\" inválida"
-=======
-msgstr "Modmgr: Ruta del mod \"$1\" inválida"
->>>>>>> a6dd6199
 
 #: builtin/mainmenu/dlg_delete_world.lua:24
 msgid "Delete World \"$1\"?"
@@ -184,11 +166,7 @@
 "Install Mod: unsupported filetype \"$1\" or broken archive"
 msgstr ""
 "\n"
-<<<<<<< HEAD
 "Instalar mod: Tipo de archivo \"$1\" no soportado o archivo corrupto"
-=======
-"Instalar mod: Formato de archivo \"$1\" no soportado o archivo corrupto"
->>>>>>> a6dd6199
 
 #: builtin/mainmenu/modmgr.lua:363
 msgid "Failed to install $1 to $2"
@@ -197,21 +175,12 @@
 #: builtin/mainmenu/modmgr.lua:366
 msgid "Install Mod: unable to find suitable foldername for modpack $1"
 msgstr ""
-<<<<<<< HEAD
 "Instalar mod: Imposible encontrar nombre de carpeta adecuado para el paquete "
 "de mod $1"
 
 #: builtin/mainmenu/modmgr.lua:386
 msgid "Install Mod: unable to find real modname for: $1"
 msgstr "Instalar mod: Imposible encontrar el nombre real del mod: $1"
-=======
-"Instalar mod: Imposible encontrar un nombre de archivo adecuado para el "
-"paquete de mod $1"
-
-#: builtin/mainmenu/modmgr.lua:386
-msgid "Install Mod: unable to find real modname for: $1"
-msgstr "Instalar mod: Imposible encontrar el nombre real del mod para: $1"
->>>>>>> a6dd6199
 
 #: builtin/mainmenu/store.lua:88
 msgid "Unsorted"
@@ -288,19 +257,11 @@
 
 #: builtin/mainmenu/tab_mods.lua:78
 msgid "No mod description available"
-<<<<<<< HEAD
 msgstr "Descripción del mod no disponible"
 
 #: builtin/mainmenu/tab_mods.lua:82
 msgid "Mod information:"
 msgstr "Informacion del mod:"
-=======
-msgstr "La descripción del mod no está disponible"
-
-#: builtin/mainmenu/tab_mods.lua:82
-msgid "Mod information:"
-msgstr "Información del mod:"
->>>>>>> a6dd6199
 
 #: builtin/mainmenu/tab_mods.lua:93
 msgid "Rename"
@@ -309,11 +270,7 @@
 # El nombre completo no cabe.
 #: builtin/mainmenu/tab_mods.lua:95
 msgid "Uninstall selected modpack"
-<<<<<<< HEAD
 msgstr "Desinstalar paquete de mod seleccionado"
-=======
-msgstr "Desinstalar el paquete selecc."
->>>>>>> a6dd6199
 
 #: builtin/mainmenu/tab_mods.lua:106
 msgid "Uninstall selected mod"
@@ -333,13 +290,8 @@
 
 #: builtin/mainmenu/tab_multiplayer.lua:24 builtin/mainmenu/tab_server.lua:37
 #: builtin/mainmenu/tab_simple_main.lua:25
-<<<<<<< HEAD
-msgid "Name/Password"
-msgstr "Nombre/Contraseña"
-=======
 msgid "Name / Password :"
 msgstr "Nombre / contraseña:"
->>>>>>> a6dd6199
 
 #: builtin/mainmenu/tab_multiplayer.lua:29
 #: builtin/mainmenu/tab_simple_main.lua:30
@@ -392,11 +344,7 @@
 
 #: builtin/mainmenu/tab_server.lua:45
 msgid "Bind Address"
-<<<<<<< HEAD
 msgstr "Dirección de enlace"
-=======
-msgstr "Asociar dirección"
->>>>>>> a6dd6199
 
 #: builtin/mainmenu/tab_server.lua:47
 msgid "Port"
@@ -412,11 +360,7 @@
 
 #: builtin/mainmenu/tab_settings.lua:23
 msgid "Are you sure to reset your singleplayer world?"
-<<<<<<< HEAD
 msgstr "¿Seguro que deseas reiniciar el mundo de un jugador?"
-=======
-msgstr "¿Estás seguro de querer reiniciar el mundo de un jugador?"
->>>>>>> a6dd6199
 
 #: builtin/mainmenu/tab_settings.lua:27
 msgid "No!!!"
@@ -444,20 +388,12 @@
 
 #: builtin/mainmenu/tab_settings.lua:144
 msgid "Connected Glass"
-<<<<<<< HEAD
 msgstr "Cristal contiguo"
-=======
-msgstr "Vidrios conectados"
->>>>>>> a6dd6199
 
 # Does it really need to say "minetest"?
 #: builtin/mainmenu/tab_settings.lua:149
 msgid "Restart minetest for driver change to take effect"
-<<<<<<< HEAD
 msgstr "Reinicia Freeminer para que los cambios de controlador surtan efecto"
-=======
-msgstr "Reinicia minetest para que los cambios en el controlador tengan efecto"
->>>>>>> a6dd6199
 
 #: builtin/mainmenu/tab_settings.lua:151
 msgid "Mip-Mapping"
@@ -489,11 +425,7 @@
 
 #: builtin/mainmenu/tab_settings.lua:171
 msgid "GUI scale factor"
-<<<<<<< HEAD
 msgstr "Factor de escala GUI"
-=======
-msgstr "Factor de escala (GUI)"
->>>>>>> a6dd6199
 
 #: builtin/mainmenu/tab_settings.lua:175
 msgid "Scaling factor applied to menu elements: "
@@ -603,19 +535,11 @@
 
 #: src/game.cpp:2267
 msgid " KB/s"
-<<<<<<< HEAD
 msgstr "KB/s"
 
 #: src/game.cpp:2271
 msgid " MB/s"
 msgstr "MB/s"
-=======
-msgstr " KB/s"
-
-#: src/game.cpp:2271
-msgid " MB/s"
-msgstr " MB/s"
->>>>>>> a6dd6199
 
 #: src/game.cpp:4220
 msgid ""
@@ -645,19 +569,11 @@
 
 #: src/guiKeyChangeMenu.cpp:180
 msgid "Double tap \"jump\" to toggle fly"
-<<<<<<< HEAD
 msgstr "Pulsa dos veces \"saltar\" para activar/desactivar volar"
 
 #: src/guiKeyChangeMenu.cpp:296
 msgid "Key already in use"
 msgstr "La tecla está en uso"
-=======
-msgstr "Pulsar dos veces \"saltar\" para volar"
-
-#: src/guiKeyChangeMenu.cpp:296
-msgid "Key already in use"
-msgstr "La tecla ya se está utilizando"
->>>>>>> a6dd6199
 
 #: src/guiKeyChangeMenu.cpp:371
 msgid "press key"
@@ -713,19 +629,11 @@
 
 #: src/guiKeyChangeMenu.cpp:409
 msgid "Toggle fly"
-<<<<<<< HEAD
 msgstr "Activar/Desactivar Volar"
 
 #: src/guiKeyChangeMenu.cpp:410
 msgid "Toggle fast"
 msgstr "Activar/Desactivar Modo Rápido"
-=======
-msgstr "Activar volar"
-
-#: src/guiKeyChangeMenu.cpp:410
-msgid "Toggle fast"
-msgstr "Activar rápido"
->>>>>>> a6dd6199
 
 #: src/guiKeyChangeMenu.cpp:411
 msgid "Toggle noclip"
@@ -774,11 +682,7 @@
 
 #: src/keycode.cpp:224
 msgid "Middle Button"
-<<<<<<< HEAD
 msgstr "Click Central"
-=======
-msgstr "Botón central"
->>>>>>> a6dd6199
 
 #: src/keycode.cpp:224
 msgid "Right Button"
@@ -1075,12 +979,7 @@
 #: src/main.cpp:1919
 msgid "No world selected and no address provided. Nothing to do."
 msgstr ""
-<<<<<<< HEAD
 "Mundo no seleccionado y dirección no especificada. No hay nada que hacer."
-=======
-"No se seleccionó el mundo y no se ha especificado una dirección. Nada que "
-"hacer."
->>>>>>> a6dd6199
 
 #: src/main.cpp:1926
 msgid "Provided world path doesn't exist: "
