# SOME DESCRIPTIVE TITLE.
# Copyright (C) YEAR THE PACKAGE'S COPYRIGHT HOLDER
# This file is distributed under the same license as the PACKAGE package.
# FIRST AUTHOR <EMAIL@ADDRESS>, YEAR.
#
msgid ""
msgstr ""
"Project-Id-Version: minetest\n"
"Report-Msgid-Bugs-To: \n"
"POT-Creation-Date: 2013-11-23 17:37+0100\n"
"PO-Revision-Date: 2014-09-30 1:00+0200\n"
"Last-Translator: Rui Takeda\n"
"Language-Team: Japanese\n"
"Language: ja\n"
"MIME-Version: 1.0\n"
"Content-Type: text/plain; charset=UTF-8\n"
"Content-Transfer-Encoding: 8bit\n"
"Plural-Forms: nplurals=1; plural=0;\n"
"X-Generator: Weblate 1.7-dev\n"

#: builtin/gamemgr.lua:23
msgid "Game Name"
msgstr "ゲーム名"

#: builtin/gamemgr.lua:25 builtin/mainmenu.lua:310
msgid "Create"
msgstr "作成"

#: builtin/gamemgr.lua:26 builtin/mainmenu.lua:311 builtin/modmgr.lua:331
#: builtin/modmgr.lua:448 src/guiKeyChangeMenu.cpp:195 src/keycode.cpp:223
msgid "Cancel"
msgstr "キャンセル"

#: builtin/gamemgr.lua:118
msgid "Gamemgr: Unable to copy mod \"$1\" to game \"$2\""
msgstr "Gamemgr:\"$1\"のModを\"$2\"にｺﾋﾟｰできません"

#: builtin/gamemgr.lua:216
msgid "GAMES"
msgstr "GAMES"

#: builtin/gamemgr.lua:217 builtin/mainmenu.lua:1076
msgid "Games"
msgstr "ゲーム"

#: builtin/gamemgr.lua:234
msgid "Mods:"
msgstr "Mod"

#: builtin/gamemgr.lua:235
msgid "edit game"
msgstr "ゲーム編集"

#: builtin/gamemgr.lua:238
msgid "new game"
msgstr "新規ゲーム"

#: builtin/gamemgr.lua:248
msgid "EDIT GAME"
msgstr "EDIT GAME"

#: builtin/gamemgr.lua:269
msgid "Remove selected mod"
msgstr "選択したModを削除"

#: builtin/gamemgr.lua:272
msgid "<<-- Add mod"
msgstr "<<-- Mod追加"

#: builtin/mainmenu.lua:158
msgid "Ok"
msgstr "決定"

#: builtin/mainmenu.lua:297
msgid "World name"
msgstr "ワールド名"

#: builtin/mainmenu.lua:300
msgid "Seed"
msgstr "シード値"

#: builtin/mainmenu.lua:303
msgid "Mapgen"
msgstr "マップ生成"

#: builtin/mainmenu.lua:306
msgid "Game"
msgstr "ゲーム"

#: builtin/mainmenu.lua:319
msgid "Delete World \"$1\"?"
msgstr "\"$1\"のﾜｰﾙﾄﾞを削除しますか？"

#: builtin/mainmenu.lua:320 builtin/modmgr.lua:877
msgid "Yes"
msgstr "はい"

#: builtin/mainmenu.lua:321
msgid "No"
msgstr "いいえ"

#: builtin/mainmenu.lua:364
msgid "A world named \"$1\" already exists"
msgstr "\"$1\"という名前のﾜｰﾙﾄﾞを作成できません。同名のﾜｰﾙﾄﾞが存在しています"

#: builtin/mainmenu.lua:381
msgid "No worldname given or no game selected"
msgstr "ﾜｰﾙﾄﾞ名が入力されていないか、ｹﾞｰﾑが選択されていません"

#: builtin/mainmenu.lua:650
msgid "To enable shaders the OpenGL driver needs to be used."
msgstr "ｼｪｰﾀﾞｰを有効にするには、OpenGLのﾄﾞﾗｲﾊﾞが必要です"

#: builtin/mainmenu.lua:818
msgid "CLIENT"
msgstr "CLIENT"

#: builtin/mainmenu.lua:819
msgid "Favorites:"
msgstr "お気に入り:"

#: builtin/mainmenu.lua:820
msgid "Address/Port"
msgstr "アドレス/ポート"

#: builtin/mainmenu.lua:821
msgid "Name/Password"
msgstr "名前/パスワード"

#: builtin/mainmenu.lua:824
msgid "Public Serverlist"
msgstr "公開されているｻｰﾊﾞｰﾘｽﾄ"

#: builtin/mainmenu.lua:829 builtin/mainmenu.lua:874 builtin/mainmenu.lua:937
#: src/keycode.cpp:229
msgid "Delete"
msgstr "削除"

#: builtin/mainmenu.lua:833
msgid "Connect"
msgstr "接続"

#: builtin/mainmenu.lua:875 builtin/mainmenu.lua:938
msgid "New"
msgstr "作成"

#: builtin/mainmenu.lua:876 builtin/mainmenu.lua:939
msgid "Configure"
msgstr "設定"

#: builtin/mainmenu.lua:877
msgid "Start Game"
msgstr "プレイ"

#: builtin/mainmenu.lua:878 builtin/mainmenu.lua:941
msgid "Select World:"
msgstr "ワールド選択:"

#: builtin/mainmenu.lua:879
msgid "START SERVER"
msgstr "START SERVER"

#: builtin/mainmenu.lua:880 builtin/mainmenu.lua:943
msgid "Creative Mode"
msgstr "ｸﾘｴｲﾃｨﾌﾞﾓｰﾄﾞ"

#: builtin/mainmenu.lua:882 builtin/mainmenu.lua:945
msgid "Enable Damage"
msgstr "ﾀﾞﾒｰｼﾞ有効"

#: builtin/mainmenu.lua:884
msgid "Public"
msgstr "公開する"

#: builtin/mainmenu.lua:886
msgid "Name"
msgstr "名前"

#: builtin/mainmenu.lua:888
msgid "Password"
msgstr "パスワード"

#: builtin/mainmenu.lua:889
msgid "Server Port"
msgstr "ポート"

#: builtin/mainmenu.lua:899
msgid "SETTINGS"
msgstr "SETTINGS"

#: builtin/mainmenu.lua:900
msgid "Fancy trees"
msgstr "きれいな木"

#: builtin/mainmenu.lua:902
msgid "Smooth Lighting"
msgstr "自然な光"

#: builtin/mainmenu.lua:904
msgid "3D Clouds"
msgstr "立体な雲"

#: builtin/mainmenu.lua:906
msgid "Opaque Water"
msgstr "不透明な水面"

#: builtin/mainmenu.lua:909
msgid "Mip-Mapping"
msgstr "ﾐｯﾌﾟﾏｯﾌﾟ"

#: builtin/mainmenu.lua:911
msgid "Anisotropic Filtering"
msgstr "異方性ﾌｨﾙﾀﾘﾝｸﾞ"

#: builtin/mainmenu.lua:913
msgid "Bi-Linear Filtering"
msgstr "ﾊﾞｲﾘﾆｱﾌｨﾙﾀﾘﾝｸﾞ"

#: builtin/mainmenu.lua:915
msgid "Tri-Linear Filtering"
msgstr "ﾄﾘﾘﾆｱﾌｨﾙﾀﾘﾝｸﾞ"

#: builtin/mainmenu.lua:918
msgid "Shaders"
msgstr "ｼｪｰﾀﾞｰ"

#: builtin/mainmenu.lua:920
msgid "Preload item visuals"
msgstr "ｱｲﾃﾑの外観をﾌﾟﾘﾛｰﾄﾞ"

#: builtin/mainmenu.lua:922
msgid "Enable Particles"
msgstr "破片の有効化"

#: builtin/mainmenu.lua:924
msgid "Finite Liquid"
msgstr "液体の制限"

#: builtin/mainmenu.lua:927
msgid "Change keys"
msgstr "キー割当て変更"

#: builtin/mainmenu.lua:940 src/keycode.cpp:248
msgid "Play"
msgstr "プレイ"

#: builtin/mainmenu.lua:942
msgid "SINGLE PLAYER"
msgstr "SINGLE PLAYER"

#: builtin/mainmenu.lua:955
msgid "Select texture pack:"
msgstr "テクスチャパックを選択:"

#: builtin/mainmenu.lua:956
msgid "TEXTURE PACKS"
msgstr "TEXTURE PACKS"

#: builtin/mainmenu.lua:976
msgid "No information available"
msgstr "情報がありません"

#: builtin/mainmenu.lua:1005
msgid "Core Developers"
msgstr "開発者"

#: builtin/mainmenu.lua:1020
msgid "Active Contributors"
msgstr "貢献者"

#: builtin/mainmenu.lua:1028
msgid "Previous Contributors"
msgstr "以前の貢献者"

#: builtin/mainmenu.lua:1069
msgid "Singleplayer"
msgstr "ｼﾝｸﾞﾙﾌﾟﾚｲﾔｰ"

#: builtin/mainmenu.lua:1070
msgid "Client"
msgstr "ｸﾗｲｱﾝﾄ"

#: builtin/mainmenu.lua:1071
msgid "Server"
msgstr "ｻｰﾊﾞｰ"

#: builtin/mainmenu.lua:1072
msgid "Settings"
msgstr "設定"

#: builtin/mainmenu.lua:1073
msgid "Texture Packs"
msgstr "ﾃｸｽﾁｬﾊﾟｯｸ"

#: builtin/mainmenu.lua:1080
msgid "Mods"
msgstr "Mod"

#: builtin/mainmenu.lua:1082
msgid "Credits"
msgstr "ｸﾚｼﾞｯﾄ"

#: builtin/modmgr.lua:236
msgid "MODS"
msgstr "MODS"

#: builtin/modmgr.lua:237
msgid "Installed Mods:"
msgstr "インストール済みのMod:"

#: builtin/modmgr.lua:243
msgid "Add mod:"
msgstr "Modを追加:"

#: builtin/modmgr.lua:244
msgid "Local install"
msgstr "ローカルからインストール"

#: builtin/modmgr.lua:245
msgid "Online mod repository"
msgstr "オンラインで検索"

#: builtin/modmgr.lua:284
msgid "No mod description available"
msgstr "Modの説明がありません"

#: builtin/modmgr.lua:288
msgid "Mod information:"
msgstr "Modの情報:"

#: builtin/modmgr.lua:299
msgid "Rename"
msgstr "名前を変更"

#: builtin/modmgr.lua:301
msgid "Uninstall selected modpack"
msgstr "選択したModパックを削除"

#: builtin/modmgr.lua:312
msgid "Uninstall selected mod"
msgstr "選択したModを削除"

#: builtin/modmgr.lua:324
msgid "Rename Modpack:"
msgstr "Modパックの名前を変更"

#: builtin/modmgr.lua:329 src/keycode.cpp:227
msgid "Accept"
msgstr "了承"

#: builtin/modmgr.lua:423
msgid "World:"
msgstr "ワールド:"

#: builtin/modmgr.lua:427 builtin/modmgr.lua:429
msgid "Hide Game"
msgstr "内部Modを非表示"

#: builtin/modmgr.lua:433 builtin/modmgr.lua:435
msgid "Hide mp content"
msgstr "Modパックを簡略表示"

#: builtin/modmgr.lua:442
msgid "Mod:"
msgstr "Mod:"

#: builtin/modmgr.lua:444
msgid "Depends:"
msgstr "依存Mod:"

#: builtin/modmgr.lua:447 src/guiKeyChangeMenu.cpp:187
msgid "Save"
msgstr "保存"

#: builtin/modmgr.lua:464
msgid "Enable MP"
msgstr "Modパックを有効化"

#: builtin/modmgr.lua:466
msgid "Disable MP"
msgstr "Modパックを無効化"

#: builtin/modmgr.lua:470 builtin/modmgr.lua:472
msgid "enabled"
msgstr "有効化"

#: builtin/modmgr.lua:478
msgid "Enable all"
msgstr "全て有効化"

#: builtin/modmgr.lua:577
msgid "Select Mod File:"
msgstr "Modファイル選択:"

#: builtin/modmgr.lua:616
msgid "Install Mod: file: \"$1\""
msgstr "Modｲﾝｽﾄｰﾙ: ﾌｧｲﾙ: \"$1\""

#: builtin/modmgr.lua:617
msgid ""
"\n"
"Install Mod: unsupported filetype \"$1\""
msgstr ""
"\n"
"Modｲﾝｽﾄｰﾙ: \"$1\"のﾌｧｲﾙは対応していません"

#: builtin/modmgr.lua:638
msgid "Failed to install $1 to $2"
msgstr "$1から$2にｲﾝｽﾄｰﾙできませんでした"

#: builtin/modmgr.lua:641
msgid "Install Mod: unable to find suitable foldername for modpack $1"
msgstr "Modｲﾝｽﾄｰﾙ: Modﾊﾟｯｸ｢$1｣のﾌｫﾙﾀﾞが見つかりませんでした"

#: builtin/modmgr.lua:661
msgid "Install Mod: unable to find real modname for: $1"
msgstr "Modｲﾝｽﾄｰﾙ: Mod｢$1｣のﾌｫﾙﾀﾞが見つかりませんでした"

#: builtin/modmgr.lua:855
msgid "Modmgr: failed to delete \"$1\""
msgstr "Modmgr: \"$1\"の削除に失敗しました"

#: builtin/modmgr.lua:859
msgid "Modmgr: invalid modpath \"$1\""
msgstr "Modmgr: \"$1\"は無効なModパスです"

#: builtin/modmgr.lua:876
msgid "Are you sure you want to delete \"$1\"?"
msgstr "\"$1\"を削除してよろしいですか？"

#: builtin/modmgr.lua:878
msgid "No of course not!"
msgstr "違います！"

#: builtin/modstore.lua:183
msgid "Page $1 of $2"
msgstr "ページ $1/$2"

#: builtin/modstore.lua:243
msgid "Rating"
msgstr "評価"

#: builtin/modstore.lua:251
msgid "re-Install"
msgstr "再インストール"

#: builtin/modstore.lua:253
msgid "Install"
msgstr "インストール"

#client

#: src/client.cpp:2917
msgid "Item textures..."
msgstr "ｱｲﾃﾑのﾃｸｽﾁｬ設定中..."

#: src/game.cpp:940
msgid "Loading..."
msgstr "読み込み中..."

#: src/game.cpp:1000
msgid "Creating server...."
msgstr "ｻｰﾊﾞｰ構築中..."

#: src/game.cpp:1016
msgid "Creating client..."
msgstr "ｸﾗｲｱﾝﾄ作成中..."

#: src/game.cpp:1025
msgid "Resolving address..."
msgstr "ｱﾄﾞﾚｽ解決中..."

#: src/game.cpp:1122
msgid "Connecting to server..."
msgstr "ｻｰﾊﾞｰ接続中..."

#: src/game.cpp:1219
msgid "Item definitions..."
msgstr "ｱｲﾃﾑ定義中..."

#: src/game.cpp:1226
msgid "Node definitions..."
msgstr "ﾉｰﾄﾞ定義中..."

#: src/game.cpp:1233
msgid "Media..."
msgstr "読み込み中..."

#: src/game.cpp:3409
msgid "Shutting down stuff..."
msgstr "終了中..."

#: src/game.cpp:3439
msgid ""
"\n"
"Check debug.txt for details."
msgstr ""
"\n"
"詳細はdebug.txtを御覧ください。"

#: src/guiDeathScreen.cpp:96
msgid "You died."
msgstr "You died!"

#: src/guiDeathScreen.cpp:104
msgid "Respawn"
msgstr "Respawn"

#: src/guiFormSpecMenu.cpp:1656 src/guiMessageMenu.cpp:107
#: src/guiTextInputMenu.cpp:139
msgid "Proceed"
msgstr "続ける"

#: src/guiKeyChangeMenu.cpp:121
msgid "Keybindings. (If this menu screws up, remove stuff from minetest.conf)"
msgstr "キーバインド"

#: src/guiKeyChangeMenu.cpp:161
msgid "\"Use\" = climb down"
msgstr "｢\"Use\"｣で降りる"

#: src/guiKeyChangeMenu.cpp:176
msgid "Double tap \"jump\" to toggle fly"
msgstr "｢\"jump\"｣の二回押しで飛行"

#: src/guiKeyChangeMenu.cpp:288
msgid "Key already in use"
msgstr "既に使われているキーです"

#: src/guiKeyChangeMenu.cpp:363
msgid "press key"
msgstr "キー入力待ち"

#: src/guiKeyChangeMenu.cpp:389
msgid "Forward"
msgstr "前進"

#: src/guiKeyChangeMenu.cpp:390
msgid "Backward"
msgstr "後退"

#: src/guiKeyChangeMenu.cpp:391 src/keycode.cpp:228
msgid "Left"
msgstr "左へ進む"

#: src/guiKeyChangeMenu.cpp:392 src/keycode.cpp:228
msgid "Right"
msgstr "右へ進む"

#: src/guiKeyChangeMenu.cpp:393
msgid "Use"
msgstr "使う"

#: src/guiKeyChangeMenu.cpp:394
msgid "Jump"
msgstr "ジャンプ"

#: src/guiKeyChangeMenu.cpp:395
msgid "Sneak"
msgstr "こっそり進む"

#: src/guiKeyChangeMenu.cpp:396
msgid "Drop"
msgstr "落とす"

#: src/guiKeyChangeMenu.cpp:397
msgid "Inventory"
msgstr "インベントリ"

#: src/guiKeyChangeMenu.cpp:398
msgid "Chat"
msgstr "チャット"

#: src/guiKeyChangeMenu.cpp:399
msgid "Command"
msgstr "コマンド"

#: src/guiKeyChangeMenu.cpp:400
msgid "Console"
msgstr "コンソール"

#: src/guiKeyChangeMenu.cpp:401
msgid "Toggle fly"
msgstr "飛行"

#: src/guiKeyChangeMenu.cpp:402
msgid "Toggle fast"
msgstr "高速移動"

#: src/guiKeyChangeMenu.cpp:403
msgid "Toggle noclip"
msgstr "すり抜け"

#: src/guiKeyChangeMenu.cpp:404
msgid "Range select"
msgstr "視野切り替え"

#: src/guiKeyChangeMenu.cpp:405
msgid "Print stacks"
msgstr "スタックの表示"

#: src/guiPasswordChange.cpp:106
msgid "Old Password"
msgstr "古いパスワード"

#: src/guiPasswordChange.cpp:122
msgid "New Password"
msgstr "新しいパスワード"

#: src/guiPasswordChange.cpp:137
msgid "Confirm Password"
msgstr "パスワードの確認"

#: src/guiPasswordChange.cpp:153
msgid "Change"
msgstr "変更"

#: src/guiPasswordChange.cpp:162
msgid "Passwords do not match!"
msgstr "パスワードが一致しません!"

#: src/guiPauseMenu.cpp:122
msgid "Continue"
msgstr "続ける"

#: src/guiPauseMenu.cpp:133
msgid "Change Password"
msgstr "ﾊﾟｽﾜｰﾄﾞ変更"

#: src/guiPauseMenu.cpp:143
msgid "Sound Volume"
msgstr "音量"

#: src/guiPauseMenu.cpp:152
msgid "Exit to Menu"
msgstr "ﾀｲﾄﾙへ戻る"

#: src/guiPauseMenu.cpp:161
msgid "Exit to OS"
msgstr "終了"

#: src/guiPauseMenu.cpp:170
msgid ""
"Default Controls:\n"
"- WASD: move\n"
"- Space: jump/climb\n"
"- Shift: sneak/go down\n"
"- Q: drop item\n"
"- I: inventory\n"
"- Mouse: turn/look\n"
"- Mouse left: dig/punch\n"
"- Mouse right: place/use\n"
"- Mouse wheel: select item\n"
"- T: chat\n"
msgstr ""
"Default Controls:\n"
"WASD:移動\n"
"ｽﾍﾟｰｽ:ｼﾞｬﾝﾌﾟ/登る\n"
"ｼﾌﾄ:忍び歩き/降りる\n"
"Q:ｱｲﾃﾑを落とす\n"
"I:インベントリ\n"
"ﾏｳｽ:見回す\n"
"左ｸﾘｯｸ:掘る/ﾊﾟﾝﾁ\n"
"右ｸﾘｯｸ:使う\n"
"ﾏｳｽﾎｲｰﾙ:ｱｲﾃﾑ選択\n"
"T:ﾁｬｯﾄ\n"

#: src/guiVolumeChange.cpp:107
msgid "Sound Volume: "
msgstr "音量"

#: src/guiVolumeChange.cpp:121
msgid "Exit"
msgstr "戻る"

#: src/keycode.cpp:223
msgid "Left Button"
msgstr "左ボタン"

#: src/keycode.cpp:223
msgid "Middle Button"
msgstr "中ボタン"

#: src/keycode.cpp:223
msgid "Right Button"
msgstr "右ボタン"

#: src/keycode.cpp:223
msgid "X Button 1"
msgstr ""

#: src/keycode.cpp:224
msgid "Back"
msgstr "Back"

#: src/keycode.cpp:224
msgid "Clear"
msgstr "消す"

#: src/keycode.cpp:224
msgid "Return"
msgstr "Enter"

#: src/keycode.cpp:224
msgid "Tab"
msgstr "Tab"

#: src/keycode.cpp:224
msgid "X Button 2"
msgstr ""

#: src/keycode.cpp:225
msgid "Capital"
msgstr "Caps Lock"

#: src/keycode.cpp:225
msgid "Control"
msgstr "Ctrl"

#: src/keycode.cpp:225
msgid "Kana"
msgstr "カタカナ/ひらがな"

#: src/keycode.cpp:225
msgid "Menu"
msgstr "メニュー"

#: src/keycode.cpp:225
msgid "Pause"
msgstr "Pause"

#: src/keycode.cpp:225
msgid "Shift"
msgstr "Shift"

#: src/keycode.cpp:226
msgid "Convert"
msgstr "変換"

#: src/keycode.cpp:226
msgid "Escape"
msgstr "Esc"

#: src/keycode.cpp:226
msgid "Final"
msgstr ""

#: src/keycode.cpp:226
msgid "Junja"
msgstr ""

#: src/keycode.cpp:226
msgid "Kanji"
msgstr "半角/全角"

#: src/keycode.cpp:226
msgid "Nonconvert"
msgstr "無変換"

#: src/keycode.cpp:227
msgid "End"
msgstr "End"

#: src/keycode.cpp:227
msgid "Home"
msgstr "Home"

#: src/keycode.cpp:227
msgid "Mode Change"
msgstr "モード変更"

#: src/keycode.cpp:227
msgid "Next"
msgstr "Page Down"

#: src/keycode.cpp:227
msgid "Prior"
msgstr "Page Up"

#: src/keycode.cpp:227
msgid "Space"
msgstr "Space"

#: src/keycode.cpp:228
msgid "Down"
msgstr "Down"

#: src/keycode.cpp:228
msgid "Execute"
msgstr "Execute"

#: src/keycode.cpp:228
msgid "Print"
msgstr "Print"

#: src/keycode.cpp:228
msgid "Select"
msgstr "Select"

#: src/keycode.cpp:228
msgid "Up"
msgstr "Up"

#: src/keycode.cpp:229
msgid "Help"
msgstr "ヘルプ"

#: src/keycode.cpp:229
msgid "Insert"
msgstr "Insert"

#: src/keycode.cpp:229
msgid "Snapshot"
msgstr "Snapshot"

#: src/keycode.cpp:232
msgid "Left Windows"
msgstr "左Windows"

#: src/keycode.cpp:233
msgid "Apps"
msgstr "Apps"

#: src/keycode.cpp:233
msgid "Numpad 0"
msgstr "Numpad 0"

#: src/keycode.cpp:233
msgid "Numpad 1"
msgstr "Numpad 1"

#: src/keycode.cpp:233
msgid "Right Windows"
msgstr "右Windows"

#: src/keycode.cpp:233
msgid "Sleep"
msgstr "Sleep"

#: src/keycode.cpp:234
msgid "Numpad 2"
msgstr "Numpad 2"

#: src/keycode.cpp:234
msgid "Numpad 3"
msgstr "Numpad 3"

#: src/keycode.cpp:234
msgid "Numpad 4"
msgstr "Numpad 4"

#: src/keycode.cpp:234
msgid "Numpad 5"
msgstr "Numpad 5"

#: src/keycode.cpp:234
msgid "Numpad 6"
msgstr "Numpad 6"

#: src/keycode.cpp:234
msgid "Numpad 7"
msgstr "Numpad 7"

#: src/keycode.cpp:235
msgid "Numpad *"
msgstr "Numpad *"

#: src/keycode.cpp:235
msgid "Numpad +"
msgstr "Numpad +"

#: src/keycode.cpp:235
msgid "Numpad -"
msgstr "Numpad -"

#: src/keycode.cpp:235
msgid "Numpad /"
msgstr "Numpad /"

#: src/keycode.cpp:235
msgid "Numpad 8"
msgstr "Numpad 8"

#: src/keycode.cpp:235
msgid "Numpad 9"
msgstr "Numpad 9"

#: src/keycode.cpp:239
msgid "Num Lock"
msgstr "Num Lock"

#: src/keycode.cpp:239
msgid "Scroll Lock"
msgstr "Scroll Lock"

#: src/keycode.cpp:240
msgid "Left Shift"
msgstr "左Shift"

#: src/keycode.cpp:240
msgid "Right Shift"
msgstr "右Shift"

#: src/keycode.cpp:241
msgid "Left Control"
msgstr "左Ctrl"

#: src/keycode.cpp:241
msgid "Left Menu"
msgstr "左メニュー"

#: src/keycode.cpp:241
msgid "Right Control"
msgstr "右Ctrl"

#: src/keycode.cpp:241
msgid "Right Menu"
msgstr "右メニュー"

#: src/keycode.cpp:243
msgid "Comma"
msgstr "読点"

#: src/keycode.cpp:243
msgid "Minus"
msgstr "ー"

#: src/keycode.cpp:243
msgid "Period"
msgstr "."

#: src/keycode.cpp:243
msgid "Plus"
msgstr "プラス"

#: src/keycode.cpp:247
msgid "Attn"
msgstr ":"

#: src/keycode.cpp:247
msgid "CrSel"
msgstr "CrSel"

#: src/keycode.cpp:248
msgid "Erase OEF"
msgstr "Erase OEF"

#: src/keycode.cpp:248
msgid "ExSel"
msgstr "ExSel"

#: src/keycode.cpp:248
msgid "OEM Clear"
msgstr "OEM Clear"

#: src/keycode.cpp:248
msgid "PA1"
msgstr "PA1"

#: src/keycode.cpp:248
msgid "Zoom"
msgstr "ズーム"

#: src/main.cpp:1472
msgid "needs_fallback_font"
msgstr "fallback_fontが必要"

#: src/main.cpp:1547
msgid "Main Menu"
msgstr "メインメニュー"

#: src/main.cpp:1723
msgid "No world selected and no address provided. Nothing to do."
msgstr "ﾜｰﾙﾄﾞが選択できていないか、ｱﾄﾞﾚｽが入力されていません。そのため実行されません。"

#: src/main.cpp:1731
msgid "Could not find or load game \""
<<<<<<< HEAD
msgstr "\"のゲームの読み込みか検索に失敗"
=======
msgstr "読み込みか検索に失敗:\""
>>>>>>> 73bf791f

#: src/main.cpp:1745
msgid "Invalid gamespec."
msgstr "無効なgamespecです"

#: src/main.cpp:1790
msgid "Connection error (timed out?)"
msgstr "接続エラー(タイムアウト)"<|MERGE_RESOLUTION|>--- conflicted
+++ resolved
@@ -975,11 +975,7 @@
 
 #: src/main.cpp:1731
 msgid "Could not find or load game \""
-<<<<<<< HEAD
-msgstr "\"のゲームの読み込みか検索に失敗"
-=======
 msgstr "読み込みか検索に失敗:\""
->>>>>>> 73bf791f
 
 #: src/main.cpp:1745
 msgid "Invalid gamespec."
