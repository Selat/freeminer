--Minetest
--Copyright (C) 2013 sapier
--
--This program is free software; you can redistribute it and/or modify
--it under the terms of the GNU Lesser General Public License as published by
--the Free Software Foundation; either version 2.1 of the License, or
--(at your option) any later version.
--
--This program is distributed in the hope that it will be useful,
--but WITHOUT ANY WARRANTY; without even the implied warranty of
--MERCHANTABILITY or FITNESS FOR A PARTICULAR PURPOSE.  See the
--GNU Lesser General Public License for more details.
--
--You should have received a copy of the GNU Lesser General Public License along
--with this program; if not, write to the Free Software Foundation, Inc.,
--51 Franklin Street, Fifth Floor, Boston, MA 02110-1301 USA.

--------------------------------------------------------------------------------
function get_mods(path,retval,modpack)

	local mods = engine.get_dirlist(path,true)
	for i=1,#mods,1 do
		local toadd = {}
		local modpackfile = nil

		toadd.name		= mods[i]
		toadd.path		= path .. DIR_DELIM .. mods[i] .. DIR_DELIM
		if modpack ~= nil and
			modpack ~= "" then
			toadd.modpack	= modpack
		else
			local filename = path .. DIR_DELIM .. mods[i] .. DIR_DELIM .. "modpack.txt"
			local error = nil
			modpackfile,error = io.open(filename,"r")
		end

		if modpackfile ~= nil then
			modpackfile:close()
			toadd.is_modpack = true
			table.insert(retval,toadd)
			get_mods(path .. DIR_DELIM .. mods[i],retval,mods[i])
		else
			table.insert(retval,toadd)
		end
	end
end

--modmanager implementation
modmgr = {}

--------------------------------------------------------------------------------
function modmgr.extract(modfile)
	if modfile.type == "zip" then
		local tempfolder = os.tempfolder()

		if tempfolder ~= nil and
			tempfolder ~= "" then
			engine.create_dir(tempfolder)
			engine.extract_zip(modfile.name,tempfolder)
			return tempfolder
		end
	end
end

-------------------------------------------------------------------------------
function modmgr.getbasefolder(temppath)

	if temppath == nil then
		return {
		type = "invalid",
		path = ""
		}
	end

	local testfile = io.open(temppath .. DIR_DELIM .. "init.lua","r")
	if testfile ~= nil then
		testfile:close()
		return {
				type="mod",
				path=temppath
				}
	end

	testfile = io.open(temppath .. DIR_DELIM .. "modpack.txt","r")
	if testfile ~= nil then
		testfile:close()
		return {
				type="modpack",
				path=temppath
				}
	end

	local subdirs = engine.get_dirlist(temppath,true)

	--only single mod or modpack allowed
	if #subdirs ~= 1 then
		return {
			type = "invalid",
			path = ""
			}
	end

	testfile =
	io.open(temppath .. DIR_DELIM .. subdirs[1] ..DIR_DELIM .."init.lua","r")
	if testfile ~= nil then
		testfile:close()
		return {
			type="mod",
			path= temppath .. DIR_DELIM .. subdirs[1]
			}
	end

	testfile =
	io.open(temppath .. DIR_DELIM .. subdirs[1] ..DIR_DELIM .."modpack.txt","r")
	if testfile ~= nil then
		testfile:close()
		return {
			type="modpack",
			path=temppath ..  DIR_DELIM .. subdirs[1]
			}
	end

	return {
		type = "invalid",
		path = ""
		}
end

--------------------------------------------------------------------------------
function modmgr.isValidModname(modpath)
	if modpath:find("-") ~= nil then
		return false
	end

	return true
end

--------------------------------------------------------------------------------
function modmgr.parse_register_line(line)
	local pos1 = line:find("\"")
	local pos2 = nil
	if pos1 ~= nil then
		pos2 = line:find("\"",pos1+1)
	end

	if pos1 ~= nil and pos2 ~= nil then
		local item = line:sub(pos1+1,pos2-1)

		if item ~= nil and
			item ~= "" then
			local pos3 = item:find(":")

			if pos3 ~= nil then
				local retval = item:sub(1,pos3-1)
				if retval ~= nil and
					retval ~= "" then
					return retval
				end
			end
		end
	end
	return nil
end

--------------------------------------------------------------------------------
function modmgr.parse_dofile_line(modpath,line)
	local pos1 = line:find("\"")
	local pos2 = nil
	if pos1 ~= nil then
		pos2 = line:find("\"",pos1+1)
	end

	if pos1 ~= nil and pos2 ~= nil then
		local filename = line:sub(pos1+1,pos2-1)

		if filename ~= nil and
			filename ~= "" and
			filename:find(".lua") then
			return modmgr.identify_modname(modpath,filename)
		end
	end
	return nil
end

--------------------------------------------------------------------------------
function modmgr.identify_modname(modpath,filename)
	local testfile = io.open(modpath .. DIR_DELIM .. filename,"r")
	if testfile ~= nil then
		local line = testfile:read()

		while line~= nil do
			local modname = nil

			if line:find("minetest.register_tool") then
				modname = modmgr.parse_register_line(line)
			end

			if line:find("minetest.register_craftitem") then
				modname = modmgr.parse_register_line(line)
			end


			if line:find("minetest.register_node") then
				modname = modmgr.parse_register_line(line)
			end

			if line:find("dofile") then
				modname = modmgr.parse_dofile_line(modpath,line)
			end

			if modname ~= nil then
				testfile:close()
				return modname
			end

			line = testfile:read()
		end
		testfile:close()
	end

	return nil
end

--------------------------------------------------------------------------------
function modmgr.tab()

	if modmgr.global_mods == nil then
		modmgr.refresh_globals()
	end

	if modmgr.selected_mod == nil then
		modmgr.selected_mod = 1
	end
<<<<<<< HEAD

	local retval =
		"vertlabel[0,-0.25;".. fgettext("MODS") .. "]" ..
		"label[0.8,-0.25;".. fgettext("Installed Mods:") .. "]" ..
		"textlist[0.75,0.25;4.5,4;modlist;" ..
		modmgr.render_modlist(modmgr.global_mods) ..
		";" .. modmgr.selected_mod .. "]"

	retval = retval ..
		"label[0.8,4.2;" .. fgettext("Add mod:") .. "]" ..
--		TODO Disabled due to upcoming release 0.4.8 and irrlicht messing up localization
--		"button[0.75,4.85;1.8,0.5;btn_mod_mgr_install_local;".. fgettext("Local install") .. "]" ..
		"button[2.45,4.85;3.05,0.5;btn_mod_mgr_download;".. fgettext("Online mod repository") .. "]"

=======
	
	local retval = 
		"label[6.5,-0.25;".. fgettext("Installed Mods:") .. "]" ..
		"textlist[6.5,0.25;8,4;modlist;" ..
		modmgr.render_modlist(modmgr.global_mods) .. 
		";" .. modmgr.selected_mod .. "]"

	retval = retval ..
--		TODO Disabled due to upcoming release 0.4.8 and irrlicht messing up localization
--		"button[0.75,4.85;1.8,0.5;btn_mod_mgr_install_local;".. fgettext("Local install") .. "]" ..
		"button[6.5,4.5;3.05,0.5;btn_mod_mgr_download;".. fgettext("Online mod repository") .. "]"
		
>>>>>>> 1716e781
	local selected_mod = nil

	if filterlist.size(modmgr.global_mods) >= modmgr.selected_mod then
		selected_mod = filterlist.get_list(modmgr.global_mods)[modmgr.selected_mod]
	end

	if selected_mod ~= nil then
		local modscreenshot = nil

		--check for screenshot beeing available
		local screenshotfilename = selected_mod.path .. DIR_DELIM .. "screenshot.png"
		local error = nil
		screenshotfile,error = io.open(screenshotfilename,"r")
		if error == nil then
			screenshotfile:close()
			modscreenshot = screenshotfilename
		end

		if modscreenshot == nil then
				modscreenshot = modstore.basetexturedir .. "no_screenshot.png"
		end
<<<<<<< HEAD

		retval = retval
				.. "image[5.5,0;3,2;" .. engine.formspec_escape(modscreenshot) .. "]"
				.. "label[8.25,0.6;" .. selected_mod.name .. "]"

=======
		
		retval = retval 
				.. "image[6.5,5;3,2;" .. engine.formspec_escape(modscreenshot) .. "]"
				.. "label[9.5,5.6;" .. selected_mod.name .. "]"
				
>>>>>>> 1716e781
		local descriptionlines = nil
		error = nil
		local descriptionfilename = selected_mod.path .. "description.txt"
		descriptionfile,error = io.open(descriptionfilename,"r")
		if error == nil then
			descriptiontext = descriptionfile:read("*all")

			descriptionlines = engine.splittext(descriptiontext,42)
			descriptionfile:close()
		else
			descriptionlines = {}
			table.insert(descriptionlines,fgettext("No mod description available"))
		end
<<<<<<< HEAD

		retval = retval ..
			"label[5.5,1.7;".. fgettext("Mod information:") .. "]" ..
			"textlist[5.5,2.2;6.2,2.4;description;"

=======
	
		retval = retval .. 
			"label[6.5,6.7;".. fgettext("Mod information:") .. "]" ..
			"textlist[6.5,7.2;8,2.4;description;"
			
>>>>>>> 1716e781
		for i=1,#descriptionlines,1 do
			retval = retval .. engine.formspec_escape(descriptionlines[i]) .. ","
		end


		if selected_mod.is_modpack then
			retval = retval .. ";0]" ..
				"button[10,4.85;2,0.5;btn_mod_mgr_rename_modpack;" ..
				fgettext("Rename") .. "]"
			retval = retval .. "button[6.5,4.85;4.5,0.5;btn_mod_mgr_delete_mod;"
				.. fgettext("Uninstall selected modpack") .. "]"
		else
			--show dependencies

			retval = retval .. ",Depends:,"

			toadd = modmgr.get_dependencies(selected_mod.path)

			retval = retval .. toadd .. ";0]"
<<<<<<< HEAD

			retval = retval .. "button[5.5,4.85;4.5,0.5;btn_mod_mgr_delete_mod;"
=======
			
			retval = retval .. "button[6.5,9.85;4.5,0.5;btn_mod_mgr_delete_mod;"
>>>>>>> 1716e781
				.. fgettext("Uninstall selected mod") .. "]"
		end
	end
	return retval
end

--------------------------------------------------------------------------------
function modmgr.dialog_rename_modpack()

	local mod = filterlist.get_list(modmgr.global_mods)[modmgr.selected_mod]

	local retval =
		"label[1.75,1;".. fgettext("Rename Modpack:") .. "]"..
		"field[4.5,1.4;6,0.5;te_modpack_name;;" ..
		mod.name ..
		"]" ..
		"button[5,4.2;2.6,0.5;dlg_rename_modpack_confirm;"..
				fgettext("Accept") .. "]" ..
		"button[7.5,4.2;2.8,0.5;dlg_rename_modpack_cancel;"..
				fgettext("Cancel") .. "]"

	return retval
end

--------------------------------------------------------------------------------
function modmgr.precheck()

	if modmgr.world_config_selected_world == nil then
		modmgr.world_config_selected_world = 1
	end

	if modmgr.world_config_selected_mod == nil then
		modmgr.world_config_selected_mod = 1
	end

	if modmgr.hide_gamemods == nil then
		modmgr.hide_gamemods = true
	end

	if modmgr.hide_modpackcontents == nil then
		modmgr.hide_modpackcontents = true
	end
end

--------------------------------------------------------------------------------
function modmgr.render_modlist(render_list)
	local retval = ""

	if render_list == nil then
		if modmgr.global_mods == nil then
			modmgr.refresh_globals()
		end
		render_list = modmgr.global_mods
	end

	local list = filterlist.get_list(render_list)
	local last_modpack = nil

	for i,v in ipairs(list) do
		if retval ~= "" then
			retval = retval ..","
		end

		local color = ""

		if v.is_modpack then
			local rawlist = filterlist.get_raw_list(render_list)

			local all_enabled = true
			for j=1,#rawlist,1 do
				if rawlist[j].modpack == list[i].name and
					rawlist[j].enabled ~= true then
						all_enabled = false
						break
				end
			end

			if all_enabled == false then
				color = mt_color_grey
			else
				color = mt_color_dark_green
			end
		end

		if v.typ == "game_mod" then
			color = mt_color_blue
		else
			if v.enabled then
				color = mt_color_green
			end
		end

		retval = retval .. color
		if v.modpack  ~= nil then
			retval = retval .. "    "
		end
		retval = retval .. v.name
	end

	return retval
end

--------------------------------------------------------------------------------
function modmgr.dialog_configure_world()
	modmgr.precheck()

	local worldspec = engine.get_worlds()[modmgr.world_config_selected_world]
	local mod = filterlist.get_list(modmgr.modlist)[modmgr.world_config_selected_mod]

	local retval =
		"size[11,6.5]" ..
		"label[0.5,-0.25;" .. fgettext("World:") .. "]" ..
		"label[1.75,-0.25;" .. worldspec.name .. "]"

	if modmgr.hide_gamemods then
		retval = retval .. "checkbox[0,5.75;cb_hide_gamemods;" .. fgettext("Hide Game") .. ";true]"
	else
		retval = retval .. "checkbox[0,5.75;cb_hide_gamemods;" .. fgettext("Hide Game") .. ";false]"
	end

	if modmgr.hide_modpackcontents then
		retval = retval .. "checkbox[2,5.75;cb_hide_mpcontent;" .. fgettext("Hide mp content") .. ";true]"
	else
		retval = retval .. "checkbox[2,5.75;cb_hide_mpcontent;" .. fgettext("Hide mp content") .. ";false]"
	end

	if mod == nil then
		mod = {name=""}
	end
	retval = retval ..
		"label[0,0.45;" .. fgettext("Mod:") .. "]" ..
		"label[0.75,0.45;" .. mod.name .. "]" ..
		"label[0,1;" .. fgettext("Depends:") .. "]" ..
		"textlist[0,1.5;5,4.25;world_config_depends;" ..
		modmgr.get_dependencies(mod.path) .. ";0]" ..
		"button[9.25,6.35;2,0.5;btn_config_world_save;" .. fgettext("Save") .. "]" ..
		"button[7.4,6.35;2,0.5;btn_config_world_cancel;" .. fgettext("Cancel") .. "]"

	if mod ~= nil and mod.name ~= "" and mod.typ ~= "game_mod" then
		if mod.is_modpack then
			local rawlist = filterlist.get_raw_list(modmgr.modlist)

			local all_enabled = true
			for j=1,#rawlist,1 do
				if rawlist[j].modpack == mod.name and
					rawlist[j].enabled ~= true then
						all_enabled = false
						break
				end
			end

			if all_enabled == false then
				retval = retval .. "button[5.5,-0.125;2,0.5;btn_mp_enable;" .. fgettext("Enable MP") .. "]"
			else
				retval = retval .. "button[5.5,-0.125;2,0.5;btn_mp_disable;" .. fgettext("Disable MP") .. "]"
			end
		else
			if mod.enabled then
				retval = retval .. "checkbox[5.5,-0.375;cb_mod_enable;" .. fgettext("enabled") .. ";true]"
			else
				retval = retval .. "checkbox[5.5,-0.375;cb_mod_enable;" .. fgettext("enabled") .. ";false]"
			end
		end
	end

	retval = retval ..
		"button[8.5,-0.125;2.5,0.5;btn_all_mods;" .. fgettext("Enable all") .. "]" ..
		"textlist[5.5,0.5;5.5,5.75;world_config_modlist;"

	retval = retval .. modmgr.render_modlist(modmgr.modlist)

	retval = retval .. ";" .. modmgr.world_config_selected_mod .."]"

	return retval
end

--------------------------------------------------------------------------------
function modmgr.handle_buttons(tab,fields)

	local retval = nil

	if tab == "mod_mgr" then
		retval = modmgr.handle_modmgr_buttons(fields)
	end

	if tab == "dialog_rename_modpack" then
		retval = modmgr.handle_rename_modpack_buttons(fields)
	end

	if tab == "dialog_delete_mod" then
		retval = modmgr.handle_delete_mod_buttons(fields)
	end

	if tab == "dialog_configure_world" then
		retval = modmgr.handle_configure_world_buttons(fields)
	end

	return retval
end

--------------------------------------------------------------------------------
function modmgr.get_dependencies(modfolder)
	local toadd = ""
	if modfolder ~= nil then
		local filename = modfolder ..
					DIR_DELIM .. "depends.txt"

		local dependencyfile = io.open(filename,"r")

		if dependencyfile then
			local dependency = dependencyfile:read("*l")
			while dependency do
				if toadd ~= "" then
					toadd = toadd .. ","
				end
				toadd = toadd .. dependency
				dependency = dependencyfile:read()
			end
			dependencyfile:close()
		end
	end

	return toadd
end


--------------------------------------------------------------------------------
function modmgr.get_worldconfig(worldpath)
	local filename = worldpath ..
				DIR_DELIM .. "world.mt"

	local worldfile = Settings(filename)

	local worldconfig = {}
	worldconfig.global_mods = {}
	worldconfig.game_mods = {}

	for key,value in pairs(worldfile:to_table()) do
		if key == "gameid" then
			worldconfig.id = value
		else
			worldconfig.global_mods[key] = engine.is_yes(value)
		end
	end

	--read gamemods
	local gamespec = gamemgr.find_by_gameid(worldconfig.id)
	gamemgr.get_game_mods(gamespec, worldconfig.game_mods)

	return worldconfig
end
--------------------------------------------------------------------------------
function modmgr.handle_modmgr_buttons(fields)
	local retval = {
			tab = nil,
			is_dialog = nil,
			show_buttons = nil,
		}

	if fields["modlist"] ~= nil then
		local event = explode_textlist_event(fields["modlist"])
		modmgr.selected_mod = event.index
	end

	if fields["btn_mod_mgr_install_local"] ~= nil then
		engine.show_file_open_dialog("mod_mgt_open_dlg",fgettext("Select Mod File:"))
	end

	if fields["btn_mod_mgr_download"] ~= nil then
		modstore.update_modlist()
		retval.current_tab = "dialog_modstore_unsorted"
		retval.is_dialog = true
		retval.show_buttons = false
		return retval
	end

	if fields["btn_mod_mgr_rename_modpack"] ~= nil then
		retval.current_tab = "dialog_rename_modpack"
		retval.is_dialog = true
		retval.show_buttons = false
		return retval
	end

	if fields["btn_mod_mgr_delete_mod"] ~= nil then
		retval.current_tab = "dialog_delete_mod"
		retval.is_dialog = true
		retval.show_buttons = false
		return retval
	end

	if fields["mod_mgt_open_dlg_accepted"] ~= nil and
		fields["mod_mgt_open_dlg_accepted"] ~= "" then
		modmgr.installmod(fields["mod_mgt_open_dlg_accepted"],nil)
	end

	return nil;
end

--------------------------------------------------------------------------------
function modmgr.installmod(modfilename,basename)
	local modfile = modmgr.identify_filetype(modfilename)
	local modpath = modmgr.extract(modfile)

	if modpath == nil then
		gamedata.errormessage = fgettext("Install Mod: file: \"$1\"", modfile.name) ..
			fgettext("\nInstall Mod: unsupported filetype \"$1\"", modfile.type)
		return
	end


	local basefolder = modmgr.getbasefolder(modpath)

	if basefolder.type == "modpack" then
		local clean_path = nil

		if basename ~= nil then
			clean_path = "mp_" .. basename
		end

		if clean_path == nil then
			clean_path = get_last_folder(cleanup_path(basefolder.path))
		end

		if clean_path ~= nil then
			local targetpath = engine.get_modpath() .. DIR_DELIM .. clean_path
			if not engine.copy_dir(basefolder.path,targetpath) then
				gamedata.errormessage = fgettext("Failed to install $1 to $2", basename, targetpath)
			end
		else
			gamedata.errormessage = fgettext("Install Mod: unable to find suitable foldername for modpack $1", modfilename)
		end
	end

	if basefolder.type == "mod" then
		local targetfolder = basename

		if targetfolder == nil then
			targetfolder = modmgr.identify_modname(basefolder.path,"init.lua")
		end

		--if heuristic failed try to use current foldername
		if targetfolder == nil then
			targetfolder = get_last_folder(basefolder.path)
		end

		if targetfolder ~= nil and modmgr.isValidModname(targetfolder) then
			local targetpath = engine.get_modpath() .. DIR_DELIM .. targetfolder
			engine.copy_dir(basefolder.path,targetpath)
		else
			gamedata.errormessage = fgettext("Install Mod: unable to find real modname for: $1", modfilename)
		end
	end

	engine.delete_dir(modpath)

	modmgr.refresh_globals()

end

--------------------------------------------------------------------------------
function modmgr.handle_rename_modpack_buttons(fields)

	if fields["dlg_rename_modpack_confirm"] ~= nil then
		local mod = filterlist.get_list(modmgr.global_mods)[modmgr.selected_mod]
		local oldpath = engine.get_modpath() .. DIR_DELIM .. mod.name
		local targetpath = engine.get_modpath() .. DIR_DELIM .. fields["te_modpack_name"]
		engine.copy_dir(oldpath,targetpath,false)
		modmgr.refresh_globals()
		modmgr.selected_mod = filterlist.get_current_index(modmgr.global_mods,
			filterlist.raw_index_by_uid(modmgr.global_mods, fields["te_modpack_name"]))
	end

	return {
		is_dialog = false,
		show_buttons = true,
		current_tab = engine.setting_get("main_menu_tab")
		}
end
--------------------------------------------------------------------------------
function modmgr.handle_configure_world_buttons(fields)
	if fields["world_config_modlist"] ~= nil then
		local event = explode_textlist_event(fields["world_config_modlist"])
		modmgr.world_config_selected_mod = event.index

		if event.typ == "DCL" then
			modmgr.world_config_enable_mod(nil)
		end
	end

	if fields["key_enter"] ~= nil then
		modmgr.world_config_enable_mod(nil)
	end

	if fields["cb_mod_enable"] ~= nil then
		local toset = engine.is_yes(fields["cb_mod_enable"])
		modmgr.world_config_enable_mod(toset)
	end

	if fields["btn_mp_enable"] ~= nil or
		fields["btn_mp_disable"] then
		local toset = (fields["btn_mp_enable"] ~= nil)
		modmgr.world_config_enable_mod(toset)
	end

	if fields["cb_hide_gamemods"] ~= nil then
		local current = filterlist.get_filtercriteria(modmgr.modlist)

		if current == nil then
			current = {}
		end

		if engine.is_yes(fields["cb_hide_gamemods"]) then
			current.hide_game = true
			modmgr.hide_gamemods = true
		else
			current.hide_game = false
			modmgr.hide_gamemods = false
		end

		filterlist.set_filtercriteria(modmgr.modlist,current)
	end

		if fields["cb_hide_mpcontent"] ~= nil then
		local current = filterlist.get_filtercriteria(modmgr.modlist)

		if current == nil then
			current = {}
		end

		if engine.is_yes(fields["cb_hide_mpcontent"]) then
			current.hide_modpackcontents = true
			modmgr.hide_modpackcontents = true
		else
			current.hide_modpackcontents = false
			modmgr.hide_modpackcontents = false
		end

		filterlist.set_filtercriteria(modmgr.modlist,current)
	end

	if fields["btn_config_world_save"] then
		local worldspec = engine.get_worlds()[modmgr.world_config_selected_world]

		local filename = worldspec.path ..
				DIR_DELIM .. "world.mt"

		local worldfile = Settings(filename)
		local mods = worldfile:to_table()

		local rawlist = filterlist.get_raw_list(modmgr.modlist)

		local i,mod
		for i,mod in ipairs(rawlist) do
			if not mod.is_modpack and
					mod.typ ~= "game_mod" then
				if mod.enabled then
					worldfile:set("load_mod_"..mod.name, "true")
				else
					worldfile:set("load_mod_"..mod.name, "false")
				end
				mods["load_mod_"..mod.name] = nil
			end
		end

		-- Remove mods that are not present anymore
		for key,value in pairs(mods) do
			if key:sub(1,9) == "load_mod_" then
				worldfile:remove(key)
			end
		end

		if not worldfile:write() then
			engine.log("error", "Failed to write world config file")
		end

		modmgr.modlist = nil
		modmgr.worldconfig = nil

		return {
			is_dialog = false,
			show_buttons = true,
			current_tab = engine.setting_get("main_menu_tab")
		}
	end

	if fields["btn_config_world_cancel"] then

		modmgr.worldconfig = nil

		return {
			is_dialog = false,
			show_buttons = true,
			current_tab = engine.setting_get("main_menu_tab")
		}
	end

	if fields["btn_all_mods"] then
		local list = filterlist.get_raw_list(modmgr.modlist)

		for i=1,#list,1 do
			if list[i].typ ~= "game_mod" and
				not list[i].is_modpack then
				list[i].enabled = true
			end
		end
	end



	return nil
end
--------------------------------------------------------------------------------
function modmgr.world_config_enable_mod(toset)
	local mod = filterlist.get_list(modmgr.modlist)
		[engine.get_textlist_index("world_config_modlist")]

	if mod.typ == "game_mod" then
		-- game mods can't be enabled or disabled
	elseif not mod.is_modpack then
		if toset == nil then
			mod.enabled = not mod.enabled
		else
			mod.enabled = toset
		end
	else
		local list = filterlist.get_raw_list(modmgr.modlist)
		for i=1,#list,1 do
			if list[i].modpack == mod.name then
				if toset == nil then
					toset = not list[i].enabled
				end
				list[i].enabled = toset
			end
		end
	end
end
--------------------------------------------------------------------------------
function modmgr.handle_delete_mod_buttons(fields)
	local mod = filterlist.get_list(modmgr.global_mods)[modmgr.selected_mod]

	if fields["dlg_delete_mod_confirm"] ~= nil then

		if mod.path ~= nil and
			mod.path ~= "" and
			mod.path ~= engine.get_modpath() then
			if not engine.delete_dir(mod.path) then
				gamedata.errormessage = fgettext("Modmgr: failed to delete \"$1\"", mod.path)
			end
			modmgr.refresh_globals()
		else
			gamedata.errormessage = fgettext("Modmgr: invalid modpath \"$1\"", mod.path)
		end
	end

	return {
		is_dialog = false,
		show_buttons = true,
		current_tab = engine.setting_get("main_menu_tab")
		}
end

--------------------------------------------------------------------------------
function modmgr.dialog_delete_mod()

	local mod = filterlist.get_list(modmgr.global_mods)[modmgr.selected_mod]

	local retval =
		"field[1.75,1;10,3;;" .. fgettext("Are you sure you want to delete \"$1\"?", mod.name) ..  ";]"..
		"button[4,4.2;1,0.5;dlg_delete_mod_confirm;" .. fgettext("Yes") .. "]" ..
		"button[6.5,4.2;3,0.5;dlg_delete_mod_cancel;" .. fgettext("No of course not!") .. "]"

	return retval
end

--------------------------------------------------------------------------------
function modmgr.preparemodlist(data)
	local retval = {}

	local global_mods = {}
	local game_mods = {}

	--read global mods
	local modpath = engine.get_modpath()

	if modpath ~= nil and
		modpath ~= "" then
		get_mods(modpath,global_mods)
	end

	for i=1,#global_mods,1 do
		global_mods[i].typ = "global_mod"
		table.insert(retval,global_mods[i])
	end

	--read game mods
	local gamespec = gamemgr.find_by_gameid(data.gameid)
	gamemgr.get_game_mods(gamespec, game_mods)

	for i=1,#game_mods,1 do
		game_mods[i].typ = "game_mod"
		table.insert(retval,game_mods[i])
	end

	if data.worldpath == nil then
		return retval
	end

	--read world mod configuration
	local filename = data.worldpath ..
				DIR_DELIM .. "world.mt"

	local worldfile = Settings(filename)

	for key,value in pairs(worldfile:to_table()) do
		if key:sub(1, 9) == "load_mod_" then
			key = key:sub(10)
			local element = nil
			for i=1,#retval,1 do
				if retval[i].name == key then
					element = retval[i]
					break
				end
			end
			if element ~= nil then
				element.enabled = engine.is_yes(value)
			else
				engine.log("info", "Mod: " .. key .. " " .. dump(value) .. " but not found")
			end
		end
	end

	return retval
end

--------------------------------------------------------------------------------
function modmgr.init_worldconfig()
	modmgr.precheck()
	local worldspec = engine.get_worlds()[modmgr.world_config_selected_world]

	if worldspec ~= nil then
		--read worldconfig
		modmgr.worldconfig = modmgr.get_worldconfig(worldspec.path)

		if modmgr.worldconfig.id == nil or
			modmgr.worldconfig.id == "" then
			modmgr.worldconfig = nil
			return false
		end

		modmgr.modlist = filterlist.create(
						modmgr.preparemodlist, --refresh
						modmgr.comparemod, --compare
						function(element,uid) --uid match
							if element.name == uid then
								return true
							end
						end,
						function(element,criteria)
							if criteria.hide_game and
								element.typ == "game_mod" then
									return false
							end

							if criteria.hide_modpackcontents and
								element.modpack ~= nil then
									return false
								end
							return true
						end, --filter
						{ worldpath= worldspec.path,
						  gameid = worldspec.gameid }
					)

		filterlist.set_filtercriteria(modmgr.modlist, {
									hide_game=modmgr.hide_gamemods,
									hide_modpackcontents= modmgr.hide_modpackcontents
									})
		filterlist.add_sort_mechanism(modmgr.modlist, "alphabetic", sort_mod_list)
		filterlist.set_sortmode(modmgr.modlist, "alphabetic")

		return true
	end

	return false
end

--------------------------------------------------------------------------------
function modmgr.comparemod(elem1,elem2)
	if elem1 == nil or elem2 == nil then
		return false
	end
	if elem1.name ~= elem2.name then
		return false
	end
	if elem1.is_modpack ~= elem2.is_modpack then
		return false
	end
	if elem1.typ ~= elem2.typ then
		return false
	end
	if elem1.modpack ~= elem2.modpack then
		return false
	end

	if elem1.path ~= elem2.path then
		return false
	end

	return true
end

--------------------------------------------------------------------------------
function modmgr.gettab(name)
	local retval = ""

	if name == "mod_mgr" then
		retval = retval .. modmgr.tab()
	end

	if name == "dialog_rename_modpack" then
		retval = retval .. modmgr.dialog_rename_modpack()
	end

	if name == "dialog_delete_mod" then
		retval = retval .. modmgr.dialog_delete_mod()
	end

	if name == "dialog_configure_world" then
		retval = retval .. modmgr.dialog_configure_world()
	end

	return retval
end

--------------------------------------------------------------------------------
function modmgr.mod_exists(basename)

	if modmgr.global_mods == nil then
		modmgr.refresh_globals()
	end

	if filterlist.raw_index_by_uid(modmgr.global_mods,basename) > 0 then
		return true
	end

	return false
end

--------------------------------------------------------------------------------
function modmgr.get_global_mod(idx)

	if modmgr.global_mods == nil then
		return nil
	end

	if idx < 1 or idx > filterlist.size(modmgr.global_mods) then
		return nil
	end

	return filterlist.get_list(modmgr.global_mods)[idx]
end

--------------------------------------------------------------------------------
function modmgr.refresh_globals()
	modmgr.global_mods = filterlist.create(
					modmgr.preparemodlist, --refresh
					modmgr.comparemod, --compare
					function(element,uid) --uid match
						if element.name == uid then
							return true
						end
					end,
					nil, --filter
					{}
					)
	filterlist.add_sort_mechanism(modmgr.global_mods, "alphabetic", sort_mod_list)
	filterlist.set_sortmode(modmgr.global_mods, "alphabetic")
end

--------------------------------------------------------------------------------
function modmgr.identify_filetype(name)

	if name:sub(-3):lower() == "zip" then
		return {
				name = name,
				type = "zip"
				}
	end

	if name:sub(-6):lower() == "tar.gz" or
		name:sub(-3):lower() == "tgz"then
		return {
				name = name,
				type = "tgz"
				}
	end

	if name:sub(-6):lower() == "tar.bz2" then
		return {
				name = name,
				type = "tbz"
				}
	end

	if name:sub(-2):lower() == "7z" then
		return {
				name = name,
				type = "7z"
				}
	end

	return {
		name = name,
		type = "ukn"
	}
end<|MERGE_RESOLUTION|>--- conflicted
+++ resolved
@@ -231,35 +231,18 @@
 	if modmgr.selected_mod == nil then
 		modmgr.selected_mod = 1
 	end
-<<<<<<< HEAD
 
 	local retval =
-		"vertlabel[0,-0.25;".. fgettext("MODS") .. "]" ..
-		"label[0.8,-0.25;".. fgettext("Installed Mods:") .. "]" ..
-		"textlist[0.75,0.25;4.5,4;modlist;" ..
-		modmgr.render_modlist(modmgr.global_mods) ..
-		";" .. modmgr.selected_mod .. "]"
-
-	retval = retval ..
-		"label[0.8,4.2;" .. fgettext("Add mod:") .. "]" ..
---		TODO Disabled due to upcoming release 0.4.8 and irrlicht messing up localization
---		"button[0.75,4.85;1.8,0.5;btn_mod_mgr_install_local;".. fgettext("Local install") .. "]" ..
-		"button[2.45,4.85;3.05,0.5;btn_mod_mgr_download;".. fgettext("Online mod repository") .. "]"
-
-=======
-	
-	local retval = 
 		"label[6.5,-0.25;".. fgettext("Installed Mods:") .. "]" ..
 		"textlist[6.5,0.25;8,4;modlist;" ..
-		modmgr.render_modlist(modmgr.global_mods) .. 
+		modmgr.render_modlist(modmgr.global_mods) ..
 		";" .. modmgr.selected_mod .. "]"
 
 	retval = retval ..
 --		TODO Disabled due to upcoming release 0.4.8 and irrlicht messing up localization
 --		"button[0.75,4.85;1.8,0.5;btn_mod_mgr_install_local;".. fgettext("Local install") .. "]" ..
 		"button[6.5,4.5;3.05,0.5;btn_mod_mgr_download;".. fgettext("Online mod repository") .. "]"
-		
->>>>>>> 1716e781
+
 	local selected_mod = nil
 
 	if filterlist.size(modmgr.global_mods) >= modmgr.selected_mod then
@@ -281,19 +264,11 @@
 		if modscreenshot == nil then
 				modscreenshot = modstore.basetexturedir .. "no_screenshot.png"
 		end
-<<<<<<< HEAD
 
 		retval = retval
-				.. "image[5.5,0;3,2;" .. engine.formspec_escape(modscreenshot) .. "]"
-				.. "label[8.25,0.6;" .. selected_mod.name .. "]"
-
-=======
-		
-		retval = retval 
 				.. "image[6.5,5;3,2;" .. engine.formspec_escape(modscreenshot) .. "]"
 				.. "label[9.5,5.6;" .. selected_mod.name .. "]"
-				
->>>>>>> 1716e781
+
 		local descriptionlines = nil
 		error = nil
 		local descriptionfilename = selected_mod.path .. "description.txt"
@@ -307,19 +282,11 @@
 			descriptionlines = {}
 			table.insert(descriptionlines,fgettext("No mod description available"))
 		end
-<<<<<<< HEAD
 
 		retval = retval ..
-			"label[5.5,1.7;".. fgettext("Mod information:") .. "]" ..
-			"textlist[5.5,2.2;6.2,2.4;description;"
-
-=======
-	
-		retval = retval .. 
 			"label[6.5,6.7;".. fgettext("Mod information:") .. "]" ..
 			"textlist[6.5,7.2;8,2.4;description;"
-			
->>>>>>> 1716e781
+
 		for i=1,#descriptionlines,1 do
 			retval = retval .. engine.formspec_escape(descriptionlines[i]) .. ","
 		end
@@ -339,13 +306,8 @@
 			toadd = modmgr.get_dependencies(selected_mod.path)
 
 			retval = retval .. toadd .. ";0]"
-<<<<<<< HEAD
-
-			retval = retval .. "button[5.5,4.85;4.5,0.5;btn_mod_mgr_delete_mod;"
-=======
-			
+
 			retval = retval .. "button[6.5,9.85;4.5,0.5;btn_mod_mgr_delete_mod;"
->>>>>>> 1716e781
 				.. fgettext("Uninstall selected mod") .. "]"
 		end
 	end
@@ -852,8 +814,6 @@
 			end
 		end
 	end
-
-
 
 	return nil
 end
