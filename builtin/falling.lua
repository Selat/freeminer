--- conflicted
+++ resolved
@@ -186,15 +186,9 @@
 		n_bottom = minetest.get_node(p_bottom)
 		-- Note: walkable is in the node definition, not in item groups
 		if minetest.registered_nodes[n_bottom.name] and
-<<<<<<< HEAD
-				(minetest.get_node_group(n.name, "float") == 0 or minetest.registered_nodes[n_bottom.name].liquidtype == "none") and
+				(minetest.get_item_group(n.name, "float") == 0 or minetest.registered_nodes[n_bottom.name].liquidtype == "none") and
 				(n.name ~= n_bottom.name or (minetest.registered_nodes[n_bottom.name].leveled and minetest.get_node_level(p_bottom) < minetest.get_node_max_level(p_bottom))) and
-				(not minetest.registered_nodes[n_bottom.name].walkable or 
-=======
-				(minetest.get_item_group(n.name, "float") == 0 or minetest.registered_nodes[n_bottom.name].liquidtype == "none") and
-				(n.name ~= n_bottom.name or (minetest.registered_nodes[n_bottom.name].leveled and minetest.env:get_node_level(p_bottom) < minetest.env:get_node_max_level(p_bottom))) and
 				(not minetest.registered_nodes[n_bottom.name].walkable or
->>>>>>> 4b44d359
 					minetest.registered_nodes[n_bottom.name].buildable_to) then
 			if delay then
 				minetest.after(0.1, nodeupdate_single, {x=p.x, y=p.y, z=p.z}, false)
