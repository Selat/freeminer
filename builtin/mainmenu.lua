print = engine.debug
math.randomseed(os.time())
os.setlocale("C", "numeric")

local errorfct = error
error = function(text)
	print(debug.traceback(""))
	errorfct(text)
end

local scriptpath = engine.get_scriptdir()

mt_color_grey  = "#AAAAAA"
mt_color_blue  = "#0000DD"
mt_color_green = "#00DD00"
mt_color_dark_green = "#003300"

--for all other colors ask sfan5 to complete his worK!

dofile(scriptpath .. DIR_DELIM .. "misc_helpers.lua")
dofile(scriptpath .. DIR_DELIM .. "filterlist.lua")
dofile(scriptpath .. DIR_DELIM .. "modmgr.lua")
dofile(scriptpath .. DIR_DELIM .. "modstore.lua")
dofile(scriptpath .. DIR_DELIM .. "gamemgr.lua")
dofile(scriptpath .. DIR_DELIM .. "mm_textures.lua")
dofile(scriptpath .. DIR_DELIM .. "mm_menubar.lua")
dofile(scriptpath .. DIR_DELIM .. "async_event.lua")

menu = {}
local tabbuilder = {}
local worldlist = nil

--------------------------------------------------------------------------------
local function filter_texture_pack_list(list)
	retval = {"None"}
	for _,i in ipairs(list) do
		if i~="base" then
			table.insert(retval, i)
		end
	end
	return retval
end

--------------------------------------------------------------------------------
function menu.render_favorite(spec,render_details)
	local text = ""

	if spec.name ~= nil then
		text = text .. engine.formspec_escape(spec.name:trim())

--		if spec.description ~= nil and
--			engine.formspec_escape(spec.description):trim() ~= "" then
--			text = text .. " (" .. engine.formspec_escape(spec.description) .. ")"
--		end
	else
		if spec.address ~= nil then
			text = text .. spec.address:trim()

			if spec.port ~= nil then
				text = text .. ":" .. spec.port
			end
		end
	end

	if not render_details then
		return text
	end

	local details = ""
	if spec.password == true then
		details = details .. "*"
	else
		details = details .. "_"
	end

	if spec.creative then
		details = details .. "C"
	else
		details = details .. "_"
	end

	if spec.damage then
		details = details .. "D"
	else
		details = details .. "_"
	end

	if spec.pvp then
		details = details .. "P"
	else
		details = details .. "_"
	end
	details = details .. " "

	local playercount = ""

	if spec.clients ~= nil and
		spec.clients_max ~= nil then
		playercount = string.format("%03d",spec.clients) .. "/" ..
						string.format("%03d",spec.clients_max) .. " "
	end

	return playercount .. engine.formspec_escape(details) ..  text
end

--------------------------------------------------------------------------------
os.tempfolder = function()
	local filetocheck = os.tmpname()
	os.remove(filetocheck)

	local randname = "MTTempModFolder_" .. math.random(0,10000)
	if DIR_DELIM == "\\" then
		local tempfolder = os.getenv("TEMP")
		return tempfolder .. filetocheck
	else
		local backstring = filetocheck:reverse()
		return filetocheck:sub(0,filetocheck:len()-backstring:find(DIR_DELIM)+1) ..randname
	end

end

--------------------------------------------------------------------------------
function init_globals()
	--init gamedata
	gamedata.worldindex = 0

	worldlist = filterlist.create(
					engine.get_worlds,
					compare_worlds,
					function(element,uid)
						if element.name == uid then
							return true
						end
						return false
					end, --unique id compare fct
					function(element,gameid)
						if element.gameid == gameid then
							return true
						end
						return false
					end --filter fct
					)

	filterlist.add_sort_mechanism(worldlist,"alphabetic",sort_worlds_alphabetic)
	filterlist.set_sortmode(worldlist,"alphabetic")
end

--------------------------------------------------------------------------------
function update_menu()
	local formspec

	-- handle errors
	if gamedata.errormessage ~= nil then
		formspec = "size[12,5.2]" ..
			"field[1,2;10,2;;ERROR: " ..
			gamedata.errormessage ..
			";]"..
			"button[4.5,4.2;3,0.5;btn_error_confirm;" .. fgettext("Ok") .. "]"
	else
		formspec = "size[15.5,11.625]"
		if tabbuilder.show_buttons then
			formspec = formspec .. "image[-0.35,-0.675;" .. menu.defaulttexturedir .. "menu.png]"
		end
		formspec = formspec .. "background[-50,-50;100,100;" .. menu.defaulttexturedir .. "background.png]"
		formspec = formspec .. tabbuilder.gettab()
	end

	engine.update_formspec(formspec)
end

--------------------------------------------------------------------------------
function menu.render_world_list()
	local retval = ""

	local current_worldlist = filterlist.get_list(worldlist)

	for i,v in ipairs(current_worldlist) do
		if retval ~= "" then
			retval = retval ..","
		end

		retval = retval .. engine.formspec_escape(v.name) ..
					" \\[" .. engine.formspec_escape(v.gameid) .. "\\]"
	end

	return retval
end

--------------------------------------------------------------------------------
function menu.render_texture_pack_list(list)
	local retval = ""

	for i,v in ipairs(list) do
		if retval ~= "" then
			retval = retval ..","
		end

		retval = retval .. v
	end

	return retval
end

--------------------------------------------------------------------------------
function menu.asyncOnlineFavourites()
	menu.favorites = {}
	engine.handle_async(
		function(param)
			return engine.get_favorites("online")
		end,
		nil,
		function(result)
			menu.favorites = result
			engine.event_handler("Refresh")
		end
		)
end

--------------------------------------------------------------------------------
function menu.init()
	--init menu data
	gamemgr.update_gamelist()

	menu.last_game	= tonumber(engine.setting_get("main_menu_last_game_idx"))

	if type(menu.last_game) ~= "number" then
		menu.last_game = 1
	end

	if engine.setting_getbool("public_serverlist") then
		menu.asyncOnlineFavourites()
	else
		menu.favorites = engine.get_favorites("local")
	end

	menu.defaulttexturedir = engine.get_texturepath() .. DIR_DELIM .. "base" ..
					DIR_DELIM .. "pack" .. DIR_DELIM
end

--------------------------------------------------------------------------------
function menu.lastgame()
	if menu.last_game > 0 and menu.last_game <= #gamemgr.games then
		return gamemgr.games[menu.last_game]
	end

	if #gamemgr.games >= 1 then
		menu.last_game = 1
		return gamemgr.games[menu.last_game]
	end

	--error case!!
	return nil
end

--------------------------------------------------------------------------------
function menu.update_last_game()

	local current_world = filterlist.get_raw_element(worldlist,
							engine.setting_get("mainmenu_last_selected_world")
							)

	if current_world == nil then
		return
	end

	local gamespec, i = gamemgr.find_by_gameid(current_world.gameid)
	if i ~= nil then
		menu.last_game = i
		engine.setting_set("main_menu_last_game_idx",menu.last_game)
	end
end

--------------------------------------------------------------------------------
function menu.handle_key_up_down(fields,textlist,settingname)

	if fields["key_up"] then
		local oldidx = engine.get_textlist_index(textlist)

		if oldidx > 1 then
			local newidx = oldidx -1
			engine.setting_set(settingname,
				filterlist.get_raw_index(worldlist,newidx))
		end
	end

	if fields["key_down"] then
		local oldidx = engine.get_textlist_index(textlist)

		if oldidx < filterlist.size(worldlist) then
			local newidx = oldidx + 1
			engine.setting_set(settingname,
				filterlist.get_raw_index(worldlist,newidx))
		end
	end
end

--------------------------------------------------------------------------------
function tabbuilder.dialog_create_world()
	local mapgens = {"v6", "v7", "indev", "singlenode", "math"}

	local current_seed = engine.setting_get("fixed_map_seed") or ""
	local current_mg   = engine.setting_get("mg_name")

	local mglist = ""
	local selindex = 1
	local i = 1
	for k,v in pairs(mapgens) do
		if current_mg == v then
			selindex = i
		end
		i = i + 1
		mglist = mglist .. v .. ","
	end
	mglist = mglist:sub(1, -2)

<<<<<<< HEAD
	local retval =
		"label[2,0;" .. fgettext("World name") .. "]"..
		"field[4.5,0.4;6,0.5;te_world_name;;]" ..
=======
	local retval = 
		"label[6.5,0;" .. fgettext("World name") .. "]"..
		"field[9,0.4;6,0.5;te_world_name;;]" ..
>>>>>>> 1716e781

		"label[6.5,1;" .. fgettext("Seed") .. "]"..
		"field[9,1.4;6,0.5;te_seed;;".. current_seed .. "]" ..

		"label[6.5,2;" .. fgettext("Mapgen") .. "]"..
		"dropdown[8.7,2;6.3;dd_mapgen;" .. mglist .. ";" .. selindex .. "]" ..

		"label[6.5,3;" .. fgettext("Game") .. "]"..
		"textlist[8.7,3;5.8,2.3;games;" .. gamemgr.gamelist() ..
		";" .. menu.last_game .. ";true]" ..

		"button[9.5,5.5;2.6,0.5;world_create_confirm;" .. fgettext("Create") .. "]" ..
		"button[12,5.5;2.8,0.5;world_create_cancel;" .. fgettext("Cancel") .. "]"

	return retval
end

--------------------------------------------------------------------------------
function tabbuilder.dialog_delete_world()
	return	"label[6.5,2;" ..
			fgettext("Delete World \"$1\"?", filterlist.get_raw_list(worldlist)[menu.world_to_del].name) .. "]"..
			"button[8,4.2;2.6,0.5;world_delete_confirm;" .. fgettext("Yes").. "]" ..
			"button[10.5,4.2;2.8,0.5;world_delete_cancel;" .. fgettext("No") .. "]"
end

--------------------------------------------------------------------------------

function tabbuilder.gettab()
	local retval = ""

	if tabbuilder.show_buttons then
		retval = retval .. tabbuilder.tab_header()
	end

	local buildfunc = tabbuilder.tabfuncs[tabbuilder.current_tab]
	if buildfunc ~= nil then
		retval = retval .. buildfunc()
	end

	retval = retval .. modmgr.gettab(tabbuilder.current_tab)
	retval = retval .. gamemgr.gettab(tabbuilder.current_tab)
	retval = retval .. modstore.gettab(tabbuilder.current_tab)

	return retval
end

--------------------------------------------------------------------------------
function tabbuilder.handle_create_world_buttons(fields)

	if fields["world_create_confirm"] or
		fields["key_enter"] then

		local worldname = fields["te_world_name"]
		local gameindex = engine.get_textlist_index("games")

		if gameindex > 0 and
			worldname ~= "" then

			local message = nil

			if not filterlist.uid_exists_raw(worldlist,worldname) then
				engine.setting_set("mg_name",fields["dd_mapgen"])
				message = engine.create_world(worldname,gameindex)
			else
				message = fgettext("A world named \"$1\" already exists", worldname)
			end

			engine.setting_set("fixed_map_seed", fields["te_seed"])

			if message ~= nil then
				gamedata.errormessage = message
			else
				menu.last_game = gameindex
				engine.setting_set("main_menu_last_game_idx",gameindex)

				filterlist.refresh(worldlist)
				engine.setting_set("mainmenu_last_selected_world",
									filterlist.raw_index_by_uid(worldlist,worldname))
			end
		else
			gamedata.errormessage =
				fgettext("No worldname given or no game selected")
		end
	end

	if fields["games"] then
		tabbuilder.skipformupdate = true
		return
	end

	--close dialog
	tabbuilder.is_dialog = false
	tabbuilder.show_buttons = true
	tabbuilder.current_tab = engine.setting_get("main_menu_tab")
end

--------------------------------------------------------------------------------
function tabbuilder.handle_delete_world_buttons(fields)

	if fields["world_delete_confirm"] then
		if menu.world_to_del > 0 and
			menu.world_to_del <= #filterlist.get_raw_list(worldlist) then
			engine.delete_world(menu.world_to_del)
			menu.world_to_del = 0
			filterlist.refresh(worldlist)
		end
	end

	tabbuilder.is_dialog = false
	tabbuilder.show_buttons = true
	tabbuilder.current_tab = engine.setting_get("main_menu_tab")
end

--------------------------------------------------------------------------------
function tabbuilder.handle_multiplayer_buttons(fields)

	if fields["te_name"] ~= nil then
		gamedata.playername = fields["te_name"]
		engine.setting_set("name", fields["te_name"])
	end

	if fields["favourites"] ~= nil then
		local event = explode_textlist_event(fields["favourites"])
		if event.typ == "DCL" then
			if event.index <= #menu.favorites then
				gamedata.address = menu.favorites[event.index].address
				gamedata.port = menu.favorites[event.index].port
				gamedata.playername		= fields["te_name"]
				if fields["te_pwd"] ~= nil then
					gamedata.password		= fields["te_pwd"]
				end
				gamedata.selected_world = 0

				if menu.favorites ~= nil then
					gamedata.servername = menu.favorites[event.index].name
					gamedata.serverdescription = menu.favorites[event.index].description
				end

				if gamedata.address ~= nil and
					gamedata.port ~= nil then
					engine.setting_set("address",gamedata.address)
					engine.setting_set("remote_port",gamedata.port)
					engine.start()
				end
			end
		end

		if event.typ == "CHG" then
			if event.index <= #menu.favorites then
				local address = menu.favorites[event.index].address
				local port = menu.favorites[event.index].port

				if address ~= nil and
					port ~= nil then
					engine.setting_set("address",address)
					engine.setting_set("remote_port",port)
				end

				menu.fav_selected = event.index
			end
		end
		return
	end

	if fields["key_up"] ~= nil or
		fields["key_down"] ~= nil then

		local fav_idx = engine.get_textlist_index("favourites")

		if fields["key_up"] ~= nil and fav_idx > 1 then
			fav_idx = fav_idx -1
		else if fields["key_down"] and fav_idx < #menu.favorites then
			fav_idx = fav_idx +1
		end end

		local address = menu.favorites[fav_idx].address
		local port = menu.favorites[fav_idx].port

		if address ~= nil and
			port ~= nil then
			engine.setting_set("address",address)
			engine.setting_set("remote_port",port)
		end

		menu.fav_selected = fav_idx
		return
	end

	if fields["cb_public_serverlist"] ~= nil then
		engine.setting_set("public_serverlist", fields["cb_public_serverlist"])

		if engine.setting_getbool("public_serverlist") then
			menu.asyncOnlineFavourites()
		else
			menu.favorites = engine.get_favorites("local")
		end
		menu.fav_selected = nil
		return
	end

	if fields["btn_delete_favorite"] ~= nil then
		local current_favourite = engine.get_textlist_index("favourites")
		engine.delete_favorite(current_favourite)
		menu.favorites = engine.get_favorites()
		menu.fav_selected = nil

		engine.setting_set("address","")
		engine.setting_set("remote_port","30000")

		return
	end

	if fields["btn_mp_connect"] ~= nil or
		fields["key_enter"] ~= nil then

		gamedata.playername		= fields["te_name"]
		gamedata.password		= fields["te_pwd"]
		gamedata.address		= fields["te_address"]
		gamedata.port			= fields["te_port"]

		local fav_idx = engine.get_textlist_index("favourites")

		if fav_idx > 0 and fav_idx <= #menu.favorites and
			menu.favorites[fav_idx].address == fields["te_address"] and
			menu.favorites[fav_idx].port    == fields["te_port"] then

			gamedata.servername			= menu.favorites[fav_idx].name
			gamedata.serverdescription	= menu.favorites[fav_idx].description
		else
			gamedata.servername			= ""
			gamedata.serverdescription	= ""
		end

		gamedata.selected_world = 0

		engine.setting_set("address",fields["te_address"])
		engine.setting_set("remote_port",fields["te_port"])

		engine.start()
		return
	end
end

--------------------------------------------------------------------------------
function tabbuilder.handle_server_buttons(fields)

	local world_doubleclick = false

	if fields["srv_worlds"] ~= nil then
		local event = explode_textlist_event(fields["srv_worlds"])

		if event.typ == "DCL" then
			world_doubleclick = true
		end
		if event.typ == "CHG" then
			engine.setting_set("mainmenu_last_selected_world",
				filterlist.get_raw_index(worldlist,engine.get_textlist_index("srv_worlds")))
		end
	end

	menu.handle_key_up_down(fields,"srv_worlds","mainmenu_last_selected_world")

	if fields["cb_creative_mode"] then
		engine.setting_set("creative_mode", fields["cb_creative_mode"])
	end

	if fields["cb_enable_damage"] then
		engine.setting_set("enable_damage", fields["cb_enable_damage"])
	end

	if fields["cb_server_announce"] then
		engine.setting_set("server_announce", fields["cb_server_announce"])
	end

	if fields["start_server"] ~= nil or
		world_doubleclick or
		fields["key_enter"] then
		local selected = engine.get_textlist_index("srv_worlds")
		if selected > 0 then
			gamedata.playername		= fields["te_playername"]
			gamedata.password		= fields["te_passwd"]
			gamedata.port			= fields["te_serverport"]
			gamedata.address		= ""
			gamedata.selected_world	= filterlist.get_raw_index(worldlist,selected)

			engine.setting_set("port",gamedata.port)

			menu.update_last_game(gamedata.selected_world)
			engine.start()
		end
	end

	if fields["world_create"] ~= nil then
		tabbuilder.current_tab = "dialog_create_world"
		tabbuilder.is_dialog = true
		tabbuilder.show_buttons = true
	end

	if fields["world_delete"] ~= nil then
		local selected = engine.get_textlist_index("srv_worlds")
		if selected > 0 and
			selected <= filterlist.size(worldlist) then
			local world = filterlist.get_list(worldlist)[selected]
			if world ~= nil and
				world.name ~= nil and
				world.name ~= "" then
				menu.world_to_del = filterlist.get_raw_index(worldlist,selected)
				tabbuilder.current_tab = "dialog_delete_world"
				tabbuilder.is_dialog = true
				tabbuilder.show_buttons = false
			else
				menu.world_to_del = 0
			end
		end
	end

	if fields["world_configure"] ~= nil then
		selected = engine.get_textlist_index("srv_worlds")
		if selected > 0 then
			modmgr.world_config_selected_world = filterlist.get_raw_index(worldlist,selected)
			if modmgr.init_worldconfig() then
				tabbuilder.current_tab = "dialog_configure_world"
				tabbuilder.is_dialog = true
				tabbuilder.show_buttons = false
			end
		end
	end
end

--------------------------------------------------------------------------------
function tabbuilder.handle_settings_buttons(fields)
	if fields["cb_fancy_trees"] then
		engine.setting_set("new_style_leaves", fields["cb_fancy_trees"])
	end
	if fields["cb_smooth_lighting"] then
		engine.setting_set("smooth_lighting", fields["cb_smooth_lighting"])
	end
	if fields["cb_3d_clouds"] then
		engine.setting_set("enable_3d_clouds", fields["cb_3d_clouds"])
	end
	if fields["cb_opaque_water"] then
		engine.setting_set("opaque_water", fields["cb_opaque_water"])
	end

	if fields["cb_mipmapping"] then
		engine.setting_set("mip_map", fields["cb_mipmapping"])
	end
	if fields["cb_anisotrophic"] then
		engine.setting_set("anisotropic_filter", fields["cb_anisotrophic"])
	end
	if fields["cb_bilinear"] then
		engine.setting_set("bilinear_filter", fields["cb_bilinear"])
	end
	if fields["cb_trilinear"] then
		engine.setting_set("trilinear_filter", fields["cb_trilinear"])
	end

	if fields["cb_shaders"] then
		if (engine.setting_get("video_driver") == "direct3d8" or engine.setting_get("video_driver") == "direct3d9") then
			engine.setting_set("enable_shaders", "false")
			gamedata.errormessage = fgettext("To enable shaders the OpenGL driver needs to be used.")
		else
			engine.setting_set("enable_shaders", fields["cb_shaders"])
		end
	end
	if fields["cb_pre_ivis"] then
		engine.setting_set("preload_item_visuals", fields["cb_pre_ivis"])
	end
	if fields["cb_particles"] then
		engine.setting_set("enable_particles", fields["cb_particles"])
	end
	if fields["cb_finite_liquid"] then
		engine.setting_set("liquid_finite", fields["cb_finite_liquid"])
	end
	if fields["cb_bumpmapping"] then
		engine.setting_set("enable_bumpmapping", fields["cb_bumpmapping"])
	end
	if fields["cb_parallax"] then
		engine.setting_set("enable_parallax_occlusion", fields["cb_parallax"])
	end
	if fields["cb_waving_water"] then
		engine.setting_set("enable_waving_water", fields["cb_waving_water"])
	end
	if fields["cb_waving_leaves"] then
		engine.setting_set("enable_waving_leaves", fields["cb_waving_leaves"])
	end
	if fields["cb_waving_plants"] then
		engine.setting_set("enable_waving_plants", fields["cb_waving_plants"])
	end
	if fields["btn_change_keys"] ~= nil then
		engine.show_keys_menu()
	end
end

--------------------------------------------------------------------------------
function tabbuilder.handle_singleplayer_buttons(fields)

	local world_doubleclick = false

	if fields["sp_worlds"] ~= nil then
		local event = explode_textlist_event(fields["sp_worlds"])

		if event.typ == "DCL" then
			world_doubleclick = true
		end

		if event.typ == "CHG" then
			engine.setting_set("mainmenu_last_selected_world",
				filterlist.get_raw_index(worldlist,engine.get_textlist_index("sp_worlds")))
		end
	end

	menu.handle_key_up_down(fields,"sp_worlds","mainmenu_last_selected_world")

	if fields["cb_creative_mode"] then
		engine.setting_set("creative_mode", fields["cb_creative_mode"])
	end

	if fields["cb_enable_damage"] then
		engine.setting_set("enable_damage", fields["cb_enable_damage"])
	end

	if fields["play"] ~= nil or
		world_doubleclick or
		fields["key_enter"] then
		local selected = engine.get_textlist_index("sp_worlds")
		if selected > 0 then
			gamedata.selected_world	= filterlist.get_raw_index(worldlist,selected)
			gamedata.singleplayer	= true

			menu.update_last_game(gamedata.selected_world)

			engine.start()
		end
	end

	if fields["world_create"] ~= nil then
		tabbuilder.current_tab = "dialog_create_world"
		tabbuilder.is_dialog = true
		tabbuilder.show_buttons = true
	end

	if fields["world_delete"] ~= nil then
		local selected = engine.get_textlist_index("sp_worlds")
		if selected > 0 and
			selected <= filterlist.size(worldlist) then
			local world = filterlist.get_list(worldlist)[selected]
			if world ~= nil and
				world.name ~= nil and
				world.name ~= "" then
				menu.world_to_del = filterlist.get_raw_index(worldlist,selected)
				tabbuilder.current_tab = "dialog_delete_world"
				tabbuilder.is_dialog = true
				tabbuilder.show_buttons = false
			else
				menu.world_to_del = 0
			end
		end
	end

	if fields["world_configure"] ~= nil then
		selected = engine.get_textlist_index("sp_worlds")
		if selected > 0 then
			modmgr.world_config_selected_world = filterlist.get_raw_index(worldlist,selected)
			if modmgr.init_worldconfig() then
				tabbuilder.current_tab = "dialog_configure_world"
				tabbuilder.is_dialog = true
				tabbuilder.show_buttons = false
			end
		end
	end
end

--------------------------------------------------------------------------------
function tabbuilder.handle_texture_pack_buttons(fields)
	if fields["TPs"] ~= nil then
		local event = explode_textlist_event(fields["TPs"])
		if event.typ == "CHG" or event.typ=="DCL" then
			local index = engine.get_textlist_index("TPs")
			engine.setting_set("mainmenu_last_selected_TP",
				index)
			local list = filter_texture_pack_list(engine.get_dirlist(engine.get_texturepath(), true))
			local current_index = engine.get_textlist_index("TPs")
			if #list >= current_index then
				local new_path = engine.get_texturepath()..DIR_DELIM..list[current_index]
				if list[current_index] == "None" then new_path = "" end

				engine.setting_set("texture_path", new_path)
			end
		end
	end
end

--------------------------------------------------------------------------------
function tabbuilder.tab_header()
	local formspec = ""

	if tabbuilder.last_tab_index == nil then
		tabbuilder.last_tab_index = 1
	end

<<<<<<< HEAD
	local toadd = ""

	for i=1,#tabbuilder.current_buttons,1 do

		if toadd ~= "" then
			toadd = toadd .. ","
		end

		toadd = toadd .. tabbuilder.current_buttons[i].caption
=======
	formspec = formspec .. "image[-0.35," .. 1.8 + tabbuilder.last_tab_index .. ";" .. menu.defaulttexturedir .. "selected.png]"

	for i = 1, #tabbuilder.current_buttons do
		formspec = formspec .. "label[0.35," .. 2 + i .. ";" .. tabbuilder.current_buttons[i].caption .. "]"
		formspec = formspec .. "image_button[-0.4," .. 1.85 + i .. ";6.7,1;" .. menu.defaulttexturedir .. "blank.png;maintab_" .. i .. ";;true;false]"
>>>>>>> 1716e781
	end
	return formspec
end

--------------------------------------------------------------------------------
function tabbuilder.handle_tab_buttons(fields)
	local index = nil
	local match = "maintab_"
	for idx, _ in pairs(fields) do
		if idx:sub(1, #match) == match then
			index = tonumber(idx:sub(#match + 1, #match + 1))
			break
		end
	end

	if index then
		tabbuilder.last_tab_index = index
		tabbuilder.current_tab = tabbuilder.current_buttons[index].name

		engine.setting_set("main_menu_tab",tabbuilder.current_tab)
	end

	--handle tab changes
	if tabbuilder.current_tab ~= tabbuilder.old_tab then
		if tabbuilder.current_tab ~= "singleplayer" and not tabbuilder.is_dialog then
			menu.update_gametype(true)
		end
	end

	if tabbuilder.current_tab == "singleplayer" then
		menu.update_gametype()
	end

	tabbuilder.old_tab = tabbuilder.current_tab
end

--------------------------------------------------------------------------------
function tabbuilder.tab_multiplayer()
	local retval =
<<<<<<< HEAD
		"vertlabel[0,-0.25;".. fgettext("CLIENT") .. "]" ..
		"label[1,-0.25;".. fgettext("Favorites:") .. "]"..
		"label[1,4.25;".. fgettext("Address/Port") .. "]"..
		"label[9,2.75;".. fgettext("Name/Password") .. "]" ..
		"field[1.25,5.25;5.5,0.5;te_address;;" ..engine.setting_get("address") .."]" ..
		"field[6.75,5.25;2.25,0.5;te_port;;" ..engine.setting_get("remote_port") .."]" ..
		"checkbox[1,3.6;cb_public_serverlist;".. fgettext("Public Serverlist") .. ";" ..
=======
		"label[6.5,-0.25;".. fgettext("Servers") .. "]"..
		"label[6.5,6.5;".. fgettext("Address") .. "]"..
		"field[6.75,7.5;5.5,0.5;te_address;;" ..engine.setting_get("address") .."]" ..
		"label[11.95,6.5;".. fgettext("Port") .. "]"..
		"field[12.2,7.5;2.25,0.5;te_port;;" ..engine.setting_get("port") .."]" ..
		"checkbox[10,-0.43;cb_public_serverlist;".. fgettext("Public Serverlist") .. ";" ..
>>>>>>> 1716e781
		dump(engine.setting_getbool("public_serverlist")) .. "]"

	if not engine.setting_getbool("public_serverlist") then
		retval = retval ..
<<<<<<< HEAD
		"button[6.45,3.95;2.25,0.5;btn_delete_favorite;".. fgettext("Delete") .. "]"
	end

	retval = retval ..
		"button[9,4.95;2.5,0.5;btn_mp_connect;".. fgettext("Connect") .. "]" ..
		"field[9.3,3.75;2.5,0.5;te_name;;" ..engine.setting_get("name") .."]" ..
		"pwdfield[9.3,4.5;2.5,0.5;te_pwd;]" ..
		"textarea[9.3,0.25;2.5,2.75;;"
=======
			"button[12,3.95;2.25,0.5;btn_delete_favorite;".. fgettext("Delete") .. "]"
	end

	retval = retval ..
		"button[11.75,10;2.5,0.5;btn_mp_connect;".. fgettext("Connect") .. "]" ..
		"label[6.5,7.8;".. fgettext("Name") .. "]" ..
		"field[6.75,8.8;4,0.5;te_name;;" ..engine.setting_get("name") .."]" ..
		"label[10.55,7.8;".. fgettext("Password") .. "]" ..
		"pwdfield[10.8,8.8;3.7,0.5;te_pwd;]" ..
		"textarea[6.75,3.8;6,2.75;;"
>>>>>>> 1716e781
	if menu.fav_selected ~= nil and
		menu.favorites[menu.fav_selected].description ~= nil then
		retval = retval ..
			engine.formspec_escape(menu.favorites[menu.fav_selected].description,true)
	end

	retval = retval ..
		";]" ..
		"textlist[6.5,0.35;7.5,3.35;favourites;"

	local render_details = engine.setting_getbool("public_serverlist")

	if #menu.favorites > 0 then
		retval = retval .. menu.render_favorite(menu.favorites[1],render_details)

		for i=2,#menu.favorites,1 do
			retval = retval .. "," .. menu.render_favorite(menu.favorites[i],render_details)
		end
	end

	if menu.fav_selected ~= nil then
		retval = retval .. ";" .. menu.fav_selected .. "]"
	else
		retval = retval .. ";0]"
	end

	return retval
end

--------------------------------------------------------------------------------
function tabbuilder.tab_server()

	local index = filterlist.get_current_index(worldlist,
				tonumber(engine.setting_get("mainmenu_last_selected_world"))
				)

	local retval =
<<<<<<< HEAD
		"button[4,4.15;2.6,0.5;world_delete;".. fgettext("Delete") .. "]" ..
		"button[6.5,4.15;2.8,0.5;world_create;".. fgettext("New") .. "]" ..
		"button[9.2,4.15;2.55,0.5;world_configure;".. fgettext("Configure") .. "]" ..
		"button[8.5,4.9;3.25,0.5;start_server;".. fgettext("Start Game") .. "]" ..
		"label[4,-0.25;".. fgettext("Select World:") .. "]"..
		"vertlabel[0,-0.25;".. fgettext("START SERVER") .. "]" ..
		"checkbox[0.5,0.25;cb_creative_mode;".. fgettext("Creative Mode") .. ";" ..
=======
		"button[6.5,4.15;2.6,0.5;world_delete;".. fgettext("Delete") .. "]" ..
		"button[9,4.15;2.8,0.5;world_create;".. fgettext("New") .. "]" ..
		"button[11.7,4.15;2.55,0.5;world_configure;".. fgettext("Configure") .. "]" ..
		"button[11,8;3.25,0.5;start_server;".. fgettext("Start Game") .. "]" ..
		"label[6.5,-0.25;".. fgettext("Select World:") .. "]"..
		"checkbox[6.5,4.5;cb_creative_mode;".. fgettext("Creative Mode") .. ";" ..
>>>>>>> 1716e781
		dump(engine.setting_getbool("creative_mode")) .. "]"..
		"checkbox[9,4.5;cb_enable_damage;".. fgettext("Enable Damage") .. ";" ..
		dump(engine.setting_getbool("enable_damage")) .. "]"..
		"checkbox[11.7,4.5;cb_server_announce;".. fgettext("Public") .. ";" ..
		dump(engine.setting_getbool("server_announce")) .. "]"..
		"field[6.7,6;4.5,0.5;te_playername;".. fgettext("Name") .. ";" ..
		engine.setting_get("name") .. "]" ..
<<<<<<< HEAD
		"pwdfield[0.8,4.2;3,0.5;te_passwd;".. fgettext("Password") .. "]" ..
		"field[0.8,5.2;3,0.5;te_serverport;".. fgettext("Server Port") .. ";" ..
		engine.setting_get("port") .."]" ..
		"textlist[4,0.25;7.5,3.7;srv_worlds;" ..
=======
		"pwdfield[11.2,6;3.3,0.5;te_passwd;".. fgettext("Password") .. "]" ..
		"field[6.7,7;3,0.5;te_serverport;".. fgettext("Server Port") .. ";30000]" ..
		"textlist[6.5,0.25;7.5,3.7;srv_worlds;" ..
>>>>>>> 1716e781
		menu.render_world_list() ..
		";" .. index .. "]"

	return retval
end

--------------------------------------------------------------------------------
function tabbuilder.tab_settings()
<<<<<<< HEAD
	tab_string =
			"vertlabel[0,0;" .. fgettext("SETTINGS") .. "]" ..
			"checkbox[1,0;cb_fancy_trees;".. fgettext("Fancy Trees") .. ";" 
					.. dump(engine.setting_getbool("new_style_leaves")) .. "]"..
			"checkbox[1,0.5;cb_smooth_lighting;".. fgettext("Smooth Lighting") 
					.. ";".. dump(engine.setting_getbool("smooth_lighting")) .. "]"..
			"checkbox[1,1;cb_3d_clouds;".. fgettext("3D Clouds") .. ";"
					.. dump(engine.setting_getbool("enable_3d_clouds")) .. "]"..
			"checkbox[1,1.5;cb_opaque_water;".. fgettext("Opaque Water") .. ";"
					.. dump(engine.setting_getbool("opaque_water")) .. "]"..
			"checkbox[1,2.0;cb_pre_ivis;".. fgettext("Preload item visuals") .. ";"
					.. dump(engine.setting_getbool("preload_item_visuals"))	.. "]"..
			"checkbox[1,2.5;cb_particles;".. fgettext("Enable Particles") .. ";"
					.. dump(engine.setting_getbool("enable_particles"))	.. "]"..
			"checkbox[1,3.0;cb_finite_liquid;".. fgettext("Finite Liquid") .. ";"
					.. dump(engine.setting_getbool("liquid_finite")) .. "]"..

			"checkbox[4.5,0;cb_mipmapping;".. fgettext("Mip-Mapping") .. ";"
					.. dump(engine.setting_getbool("mip_map")) .. "]"..
			"checkbox[4.5,0.5;cb_anisotrophic;".. fgettext("Anisotropic Filtering") .. ";"
					.. dump(engine.setting_getbool("anisotropic_filter")) .. "]"..
			"checkbox[4.5,1.0;cb_bilinear;".. fgettext("Bi-Linear Filtering") .. ";"
					.. dump(engine.setting_getbool("bilinear_filter")) .. "]"..
			"checkbox[4.5,1.5;cb_trilinear;".. fgettext("Tri-Linear Filtering") .. ";"
					.. dump(engine.setting_getbool("trilinear_filter")) .. "]"..

			"checkbox[8,0;cb_shaders;".. fgettext("Shaders") .. ";"
					.. dump(engine.setting_getbool("enable_shaders")) .. "]"..
			"button[1,4.5;2.25,0.5;btn_change_keys;".. fgettext("Change keys") .. "]"

if engine.setting_getbool("enable_shaders") then
	tab_string = tab_string ..
			"checkbox[8,0.5;cb_bumpmapping;".. fgettext("Bumpmapping") .. ";"
					.. dump(engine.setting_getbool("enable_bumpmapping")) .. "]"..
			"checkbox[8,1.0;cb_parallax;".. fgettext("Parallax Occlusion") .. ";"
					.. dump(engine.setting_getbool("enable_parallax_occlusion")) .. "]"..
			"checkbox[8,1.5;cb_waving_water;".. fgettext("Waving Water") .. ";"
					.. dump(engine.setting_getbool("enable_waving_water")) .. "]"..
			"checkbox[8,2.0;cb_waving_leaves;".. fgettext("Waving Leaves") .. ";"
					.. dump(engine.setting_getbool("enable_waving_leaves")) .. "]"..
			"checkbox[8,2.5;cb_waving_plants;".. fgettext("Waving Plants") .. ";"
					.. dump(engine.setting_getbool("enable_waving_plants")) .. "]"
else 
	tab_string = tab_string ..
			"textlist[8.33,0.7;4,1;;#888888" .. fgettext("Bumpmapping") .. ";0;true]" ..
			"textlist[8.33,1.2;4,1;;#888888" .. fgettext("Parallax Occlusion") .. ";0;true]" ..
			"textlist[8.33,1.7;4,1;;#888888" .. fgettext("Waving Water") .. ";0;true]" ..
			"textlist[8.33,2.2;4,1;;#888888" .. fgettext("Waving Leaves") .. ";0;true]" ..
			"textlist[8.33,2.7;4,1;;#888888" .. fgettext("Waving Plants") .. ";0;true]"
	end
return tab_string
=======
	return	"checkbox[6.5,0;cb_fancy_trees;".. fgettext("Fancy trees") .. ";"
					.. dump(engine.setting_getbool("new_style_leaves")) .. "]"..
			"checkbox[6.5,0.5;cb_smooth_lighting;".. fgettext("Smooth Lighting")
					.. ";".. dump(engine.setting_getbool("smooth_lighting")) .. "]"..
			"checkbox[6.5,1;cb_3d_clouds;".. fgettext("3D Clouds") .. ";"
					.. dump(engine.setting_getbool("enable_3d_clouds")) .. "]"..
			"checkbox[6.5,1.5;cb_opaque_water;".. fgettext("Opaque Water") .. ";"
					.. dump(engine.setting_getbool("opaque_water")) .. "]"..

			"checkbox[6.5,2;cb_mipmapping;".. fgettext("Mip-Mapping") .. ";"
					.. dump(engine.setting_getbool("mip_map")) .. "]"..
			"checkbox[6.5,2.5;cb_anisotrophic;".. fgettext("Anisotropic Filtering") .. ";"
					.. dump(engine.setting_getbool("anisotropic_filter")) .. "]"..
			"checkbox[6.5,3;cb_bilinear;".. fgettext("Bi-Linear Filtering") .. ";"
					.. dump(engine.setting_getbool("bilinear_filter")) .. "]"..
			"checkbox[6.5,3.5;cb_trilinear;".. fgettext("Tri-Linear Filtering") .. ";"
					.. dump(engine.setting_getbool("trilinear_filter")) .. "]"..

			"checkbox[6.5,4;cb_shaders;".. fgettext("Shaders") .. ";"
					.. dump(engine.setting_getbool("enable_shaders")) .. "]"..
			"checkbox[6.5,4.5;cb_pre_ivis;".. fgettext("Preload item visuals") .. ";"
					.. dump(engine.setting_getbool("preload_item_visuals"))	.. "]"..
			"checkbox[6.5,5;cb_particles;".. fgettext("Enable Particles") .. ";"
					.. dump(engine.setting_getbool("enable_particles"))	.. "]"..
			"checkbox[6.5,5.5;cb_finite_liquid;".. fgettext("Finite Liquid") .. ";"
					.. dump(engine.setting_getbool("liquid_finite")) .. "]"..

			"button[6.5,8;2.25,0.5;btn_change_keys;".. fgettext("Change keys") .. "]"
>>>>>>> 1716e781
end

--------------------------------------------------------------------------------
function tabbuilder.tab_singleplayer()
<<<<<<< HEAD

=======
>>>>>>> 1716e781
	local index = filterlist.get_current_index(worldlist,
				tonumber(engine.setting_get("mainmenu_last_selected_world"))
				)

	return	"label[0,2;Game: " .. engine.formspec_escape(menu.lastgame().id) .. "]" ..
			"button[6.5,5;3,0.5;world_delete;".. fgettext("Delete") .. "]" ..
			"button[9.5,5;3,0.5;world_create;".. fgettext("New") .. "]" ..
			"button[12.5,5;3,0.5;world_configure;".. fgettext("Configure") .. "]" ..
			"button[12.25,6.95;3.25,0.5;play;".. fgettext("Play") .. "]" ..
			"label[6.5,0;".. fgettext("Select World:") .. "]"..
			"checkbox[6.5,4.1;cb_creative_mode;".. fgettext("Creative Mode") .. ";" ..
			dump(engine.setting_getbool("creative_mode")) .. "]"..
			"checkbox[9.5,4.1;cb_enable_damage;".. fgettext("Enable Damage") .. ";" ..
			dump(engine.setting_getbool("enable_damage")) .. "]"..
			"textlist[6.5,0.5;8.8,3.7;sp_worlds;" ..
			menu.render_world_list() ..
			";" .. index .. "]" ..
			menubar.formspec
end

--------------------------------------------------------------------------------
function tabbuilder.tab_texture_packs()
	local retval = "label[6.5,-0.25;".. fgettext("Select texture pack:") .. "]"..
			"textlist[6.5,0.25;7.5,5.0;TPs;"

	local current_texture_path = engine.setting_get("texture_path")
	local list = filter_texture_pack_list(engine.get_dirlist(engine.get_texturepath(), true))
	local index = tonumber(engine.setting_get("mainmenu_last_selected_TP"))

	if index == nil then index = 1 end

	if current_texture_path == "" then
		retval = retval ..
			menu.render_texture_pack_list(list) ..
			";" .. index .. "]"
		return retval
	end

	local infofile = current_texture_path ..DIR_DELIM.."info.txt"
	local infotext = ""
	local f = io.open(infofile, "r")
	if f==nil then
		infotext = fgettext("No information available")
	else
		infotext = f:read("*all")
		f:close()
	end

	local screenfile = current_texture_path..DIR_DELIM.."screenshot.png"
	local no_screenshot = nil
	if not file_exists(screenfile) then
		screenfile = nil
		no_screenshot = engine.get_texturepath()..DIR_DELIM..
					"base"..DIR_DELIM.."pack"..DIR_DELIM.."no_screenshot.png"
	end

	return	retval ..
			menu.render_texture_pack_list(list) ..
			";" .. index .. "]" ..
			"image[6.5,4.5;4.0,3.7;"..engine.formspec_escape(screenfile or no_screenshot).."]"..
			"textarea[6.75,7.5;8,4;;"..engine.formspec_escape(infotext or "")..";]"
end

--------------------------------------------------------------------------------
function tabbuilder.tab_credits()
	local logofile = menu.defaulttexturedir .. "logo.png"
<<<<<<< HEAD
	return	"vertlabel[0,-0.5;CREDITS]" ..
			"label[0.5,3;Minetest " .. engine.get_version() .. "]" ..
			"label[0.5,3.3;http://minetest.net]" ..
			"image[0.5,1;" .. engine.formspec_escape(logofile) .. "]" ..
			"textlist[3.5,-0.25;8.5,5.8;list_credits;" ..
=======
	return	"label[6.5,0;Freeminer " .. engine.get_version() .. "]" ..
			"label[6.5,0.3;http://freeminer.org]" ..
			"textlist[6.5,1;8.5,10;list_credits;" ..
>>>>>>> 1716e781
			"#FFFF00" .. fgettext("Core Developers") .."," ..
			"Perttu Ahola (celeron55) <celeron55@gmail.com>,"..
			"Ryan Kwolek (kwolekr) <kwolekr@minetest.net>,"..
			"PilzAdam <pilzadam@minetest.net>," ..
			"Ilya Zhuravlev (xyz) <xyz@minetest.net>,"..
			"Lisa Milne (darkrose) <lisa@ltmnet.com>,"..
			"Maciej Kasatkin (RealBadAngel) <mk@realbadangel.pl>,"..
			"proller <proler@gmail.com>,"..
			"sfan5 <sfan5@live.de>,"..
			"kahrl <kahrl@gmx.net>,"..
			"sapier,"..
			"ShadowNinja <shadowninja@minetest.net>,"..
			"Nathanael Courant (Nore/Novatux) <nore@mesecons.net>,"..
			"BlockMen,"..
			","..
			"#FFFF00" .. fgettext("Active Contributors") .. "," ..
			"Vanessa Ezekowitz (VanessaE) <vanessaezekowitz@gmail.com>,"..
			"Jurgen Doser (doserj) <jurgen.doser@gmail.com>,"..
			"Jeija <jeija@mesecons.net>,"..
			"MirceaKitsune <mirceakitsune@gmail.com>,"..
			"dannydark <the_skeleton_of_a_child@yahoo.co.uk>,"..
			"0gb.us <0gb.us@0gb.us>,"..
			"," ..
			"#FFFF00" .. fgettext("Previous Contributors") .. "," ..
			"Guiseppe Bilotta (Oblomov) <guiseppe.bilotta@gmail.com>,"..
			"Jonathan Neuschafer <j.neuschaefer@gmx.net>,"..
			"Nils Dagsson Moskopp (erlehmann) <nils@dieweltistgarnichtso.net>,"..
			"Constantin Wenger (SpeedProg) <constantin.wenger@googlemail.com>,"..
			"matttpt <matttpt@gmail.com>,"..
			"JacobF <queatz@gmail.com>,"..
			";0;true]"
end

--------------------------------------------------------------------------------
function tabbuilder.init()
	tabbuilder.tabfuncs = {
		singleplayer  = tabbuilder.tab_singleplayer,
		multiplayer   = tabbuilder.tab_multiplayer,
		server        = tabbuilder.tab_server,
		settings      = tabbuilder.tab_settings,
		texture_packs = tabbuilder.tab_texture_packs,
		credits       = tabbuilder.tab_credits,
		dialog_create_world = tabbuilder.dialog_create_world,
		dialog_delete_world = tabbuilder.dialog_delete_world
	}

	tabbuilder.tabsizes = {
		dialog_create_world = {width=12, height=7},
		dialog_delete_world = {width=12, height=5.2}
	}

	tabbuilder.current_tab = engine.setting_get("main_menu_tab")

	if tabbuilder.current_tab == nil or
		tabbuilder.current_tab == "" then
		tabbuilder.current_tab = "singleplayer"
		engine.setting_set("main_menu_tab",tabbuilder.current_tab)
	end

	--initialize tab buttons
	tabbuilder.last_tab = nil
	tabbuilder.show_buttons = true

	tabbuilder.current_buttons = {}
	table.insert(tabbuilder.current_buttons,{name="singleplayer", caption=fgettext("Singleplayer")})
	table.insert(tabbuilder.current_buttons,{name="multiplayer", caption=fgettext("Client")})
	table.insert(tabbuilder.current_buttons,{name="server", caption=fgettext("Server")})
	table.insert(tabbuilder.current_buttons,{name="texture_packs", caption=fgettext("Texture Packs")})

	if engine.setting_getbool("main_menu_game_mgr") then
		table.insert(tabbuilder.current_buttons,{name="game_mgr", caption=fgettext("Games")})
	end

	if engine.setting_getbool("main_menu_mod_mgr") then
		table.insert(tabbuilder.current_buttons,{name="mod_mgr", caption=fgettext("Mods")})
	end
	table.insert(tabbuilder.current_buttons,{name="settings", caption=fgettext("Settings")})
	table.insert(tabbuilder.current_buttons,{name="credits", caption=fgettext("Credits")})


	for i=1,#tabbuilder.current_buttons,1 do
		if tabbuilder.current_buttons[i].name == tabbuilder.current_tab then
			tabbuilder.last_tab_index = i
		end
	end

	if tabbuilder.current_tab ~= "singleplayer" then
		menu.update_gametype(true)
	else
		menu.update_gametype()
	end
end

--------------------------------------------------------------------------------
function tabbuilder.checkretval(retval)

	if retval ~= nil then
		if retval.current_tab ~= nil then
			tabbuilder.current_tab = retval.current_tab
		end

		if retval.is_dialog ~= nil then
			tabbuilder.is_dialog = retval.is_dialog
		end

		if retval.show_buttons ~= nil then
			tabbuilder.show_buttons = retval.show_buttons
		end

		if retval.skipformupdate ~= nil then
			tabbuilder.skipformupdate = retval.skipformupdate
		end

		if retval.ignore_menu_quit == true then
			tabbuilder.ignore_menu_quit = true
		else
			tabbuilder.ignore_menu_quit = false
		end
	end
end

--------------------------------------------------------------------------------
--------------------------------------------------------------------------------
-- initialize callbacks
--------------------------------------------------------------------------------
--------------------------------------------------------------------------------
engine.button_handler = function(fields)
<<<<<<< HEAD
	--print("Buttonhandler: tab: " .. tabbuilder.current_tab .. " fields: " .. dump(fields))

=======
>>>>>>> 1716e781
	if fields["btn_error_confirm"] then
		gamedata.errormessage = nil
	end

	local retval = modmgr.handle_buttons(tabbuilder.current_tab,fields)
	tabbuilder.checkretval(retval)

	retval = gamemgr.handle_buttons(tabbuilder.current_tab,fields)
	tabbuilder.checkretval(retval)

	retval = modstore.handle_buttons(tabbuilder.current_tab,fields)
	tabbuilder.checkretval(retval)

	if tabbuilder.current_tab == "dialog_create_world" then
		tabbuilder.handle_create_world_buttons(fields)
	end

	if tabbuilder.current_tab == "dialog_delete_world" then
		tabbuilder.handle_delete_world_buttons(fields)
	end

	if tabbuilder.current_tab == "singleplayer" then
		tabbuilder.handle_singleplayer_buttons(fields)
	end

	if tabbuilder.current_tab == "texture_packs" then
		tabbuilder.handle_texture_pack_buttons(fields)
	end

	if tabbuilder.current_tab == "multiplayer" then
		tabbuilder.handle_multiplayer_buttons(fields)
	end

	if tabbuilder.current_tab == "settings" then
		tabbuilder.handle_settings_buttons(fields)
	end

	if tabbuilder.current_tab == "server" then
		tabbuilder.handle_server_buttons(fields)
	end

	--tab buttons
	tabbuilder.handle_tab_buttons(fields)

	--menubar buttons
	menubar.handle_buttons(fields)

	if not tabbuilder.skipformupdate then
		--update menu
		update_menu()
	else
		tabbuilder.skipformupdate = false
	end
end

--------------------------------------------------------------------------------
engine.event_handler = function(event)
	if event == "MenuQuit" then
		if tabbuilder.is_dialog then
			if tabbuilder.ignore_menu_quit then
				return
			end

			tabbuilder.is_dialog = false
			tabbuilder.show_buttons = true
			tabbuilder.current_tab = engine.setting_get("main_menu_tab")
			menu.update_gametype()
			update_menu()
		else
			engine.close()
		end
	end

	if event == "Refresh" then
		update_menu()
	end
end

--------------------------------------------------------------------------------
function menu.update_gametype(reset)
	local game = menu.lastgame()

	if reset or game == nil then
		mm_texture.reset()
		--engine.set_topleft_text("")
		filterlist.set_filtercriteria(worldlist,nil)
	else
		mm_texture.update(tabbuilder.current_tab,game)
		--engine.set_topleft_text(game.name)
		filterlist.set_filtercriteria(worldlist,game.id)
	end
end

--------------------------------------------------------------------------------
--------------------------------------------------------------------------------
-- menu startup
--------------------------------------------------------------------------------
--------------------------------------------------------------------------------
init_globals()
mm_texture.init()
menu.init()
tabbuilder.init()
menubar.refresh()
modstore.init()

engine.sound_play("main_menu", true)

update_menu()<|MERGE_RESOLUTION|>--- conflicted
+++ resolved
@@ -313,15 +313,9 @@
 	end
 	mglist = mglist:sub(1, -2)
 
-<<<<<<< HEAD
 	local retval =
-		"label[2,0;" .. fgettext("World name") .. "]"..
-		"field[4.5,0.4;6,0.5;te_world_name;;]" ..
-=======
-	local retval = 
 		"label[6.5,0;" .. fgettext("World name") .. "]"..
 		"field[9,0.4;6,0.5;te_world_name;;]" ..
->>>>>>> 1716e781
 
 		"label[6.5,1;" .. fgettext("Seed") .. "]"..
 		"field[9,1.4;6,0.5;te_seed;;".. current_seed .. "]" ..
@@ -546,13 +540,13 @@
 
 		if fav_idx > 0 and fav_idx <= #menu.favorites and
 			menu.favorites[fav_idx].address == fields["te_address"] and
-			menu.favorites[fav_idx].port    == fields["te_port"] then
+			menu.favorites[fav_idx].port == fields["te_port"] then
 
 			gamedata.servername			= menu.favorites[fav_idx].name
 			gamedata.serverdescription	= menu.favorites[fav_idx].description
 		else
-			gamedata.servername			= ""
-			gamedata.serverdescription	= ""
+			gamedata.servername = ""
+			gamedata.serverdescription = ""
 		end
 
 		gamedata.selected_world = 0
@@ -817,29 +811,16 @@
 
 --------------------------------------------------------------------------------
 function tabbuilder.tab_header()
-	local formspec = ""
 
 	if tabbuilder.last_tab_index == nil then
 		tabbuilder.last_tab_index = 1
 	end
 
-<<<<<<< HEAD
-	local toadd = ""
-
-	for i=1,#tabbuilder.current_buttons,1 do
-
-		if toadd ~= "" then
-			toadd = toadd .. ","
-		end
-
-		toadd = toadd .. tabbuilder.current_buttons[i].caption
-=======
-	formspec = formspec .. "image[-0.35," .. 1.8 + tabbuilder.last_tab_index .. ";" .. menu.defaulttexturedir .. "selected.png]"
+	local formspec = "image[-0.35," .. 1.8 + tabbuilder.last_tab_index .. ";" .. menu.defaulttexturedir .. "selected.png]"
 
 	for i = 1, #tabbuilder.current_buttons do
 		formspec = formspec .. "label[0.35," .. 2 + i .. ";" .. tabbuilder.current_buttons[i].caption .. "]"
 		formspec = formspec .. "image_button[-0.4," .. 1.85 + i .. ";6.7,1;" .. menu.defaulttexturedir .. "blank.png;maintab_" .. i .. ";;true;false]"
->>>>>>> 1716e781
 	end
 	return formspec
 end
@@ -879,36 +860,16 @@
 --------------------------------------------------------------------------------
 function tabbuilder.tab_multiplayer()
 	local retval =
-<<<<<<< HEAD
-		"vertlabel[0,-0.25;".. fgettext("CLIENT") .. "]" ..
-		"label[1,-0.25;".. fgettext("Favorites:") .. "]"..
-		"label[1,4.25;".. fgettext("Address/Port") .. "]"..
-		"label[9,2.75;".. fgettext("Name/Password") .. "]" ..
-		"field[1.25,5.25;5.5,0.5;te_address;;" ..engine.setting_get("address") .."]" ..
-		"field[6.75,5.25;2.25,0.5;te_port;;" ..engine.setting_get("remote_port") .."]" ..
-		"checkbox[1,3.6;cb_public_serverlist;".. fgettext("Public Serverlist") .. ";" ..
-=======
 		"label[6.5,-0.25;".. fgettext("Servers") .. "]"..
 		"label[6.5,6.5;".. fgettext("Address") .. "]"..
 		"field[6.75,7.5;5.5,0.5;te_address;;" ..engine.setting_get("address") .."]" ..
 		"label[11.95,6.5;".. fgettext("Port") .. "]"..
 		"field[12.2,7.5;2.25,0.5;te_port;;" ..engine.setting_get("port") .."]" ..
 		"checkbox[10,-0.43;cb_public_serverlist;".. fgettext("Public Serverlist") .. ";" ..
->>>>>>> 1716e781
 		dump(engine.setting_getbool("public_serverlist")) .. "]"
 
 	if not engine.setting_getbool("public_serverlist") then
 		retval = retval ..
-<<<<<<< HEAD
-		"button[6.45,3.95;2.25,0.5;btn_delete_favorite;".. fgettext("Delete") .. "]"
-	end
-
-	retval = retval ..
-		"button[9,4.95;2.5,0.5;btn_mp_connect;".. fgettext("Connect") .. "]" ..
-		"field[9.3,3.75;2.5,0.5;te_name;;" ..engine.setting_get("name") .."]" ..
-		"pwdfield[9.3,4.5;2.5,0.5;te_pwd;]" ..
-		"textarea[9.3,0.25;2.5,2.75;;"
-=======
 			"button[12,3.95;2.25,0.5;btn_delete_favorite;".. fgettext("Delete") .. "]"
 	end
 
@@ -919,7 +880,6 @@
 		"label[10.55,7.8;".. fgettext("Password") .. "]" ..
 		"pwdfield[10.8,8.8;3.7,0.5;te_pwd;]" ..
 		"textarea[6.75,3.8;6,2.75;;"
->>>>>>> 1716e781
 	if menu.fav_selected ~= nil and
 		menu.favorites[menu.fav_selected].description ~= nil then
 		retval = retval ..
@@ -957,22 +917,12 @@
 				)
 
 	local retval =
-<<<<<<< HEAD
-		"button[4,4.15;2.6,0.5;world_delete;".. fgettext("Delete") .. "]" ..
-		"button[6.5,4.15;2.8,0.5;world_create;".. fgettext("New") .. "]" ..
-		"button[9.2,4.15;2.55,0.5;world_configure;".. fgettext("Configure") .. "]" ..
-		"button[8.5,4.9;3.25,0.5;start_server;".. fgettext("Start Game") .. "]" ..
-		"label[4,-0.25;".. fgettext("Select World:") .. "]"..
-		"vertlabel[0,-0.25;".. fgettext("START SERVER") .. "]" ..
-		"checkbox[0.5,0.25;cb_creative_mode;".. fgettext("Creative Mode") .. ";" ..
-=======
 		"button[6.5,4.15;2.6,0.5;world_delete;".. fgettext("Delete") .. "]" ..
 		"button[9,4.15;2.8,0.5;world_create;".. fgettext("New") .. "]" ..
 		"button[11.7,4.15;2.55,0.5;world_configure;".. fgettext("Configure") .. "]" ..
 		"button[11,8;3.25,0.5;start_server;".. fgettext("Start Game") .. "]" ..
 		"label[6.5,-0.25;".. fgettext("Select World:") .. "]"..
 		"checkbox[6.5,4.5;cb_creative_mode;".. fgettext("Creative Mode") .. ";" ..
->>>>>>> 1716e781
 		dump(engine.setting_getbool("creative_mode")) .. "]"..
 		"checkbox[9,4.5;cb_enable_damage;".. fgettext("Enable Damage") .. ";" ..
 		dump(engine.setting_getbool("enable_damage")) .. "]"..
@@ -980,16 +930,9 @@
 		dump(engine.setting_getbool("server_announce")) .. "]"..
 		"field[6.7,6;4.5,0.5;te_playername;".. fgettext("Name") .. ";" ..
 		engine.setting_get("name") .. "]" ..
-<<<<<<< HEAD
-		"pwdfield[0.8,4.2;3,0.5;te_passwd;".. fgettext("Password") .. "]" ..
-		"field[0.8,5.2;3,0.5;te_serverport;".. fgettext("Server Port") .. ";" ..
-		engine.setting_get("port") .."]" ..
-		"textlist[4,0.25;7.5,3.7;srv_worlds;" ..
-=======
 		"pwdfield[11.2,6;3.3,0.5;te_passwd;".. fgettext("Password") .. "]" ..
 		"field[6.7,7;3,0.5;te_serverport;".. fgettext("Server Port") .. ";30000]" ..
 		"textlist[6.5,0.25;7.5,3.7;srv_worlds;" ..
->>>>>>> 1716e781
 		menu.render_world_list() ..
 		";" .. index .. "]"
 
@@ -998,60 +941,8 @@
 
 --------------------------------------------------------------------------------
 function tabbuilder.tab_settings()
-<<<<<<< HEAD
-	tab_string =
-			"vertlabel[0,0;" .. fgettext("SETTINGS") .. "]" ..
-			"checkbox[1,0;cb_fancy_trees;".. fgettext("Fancy Trees") .. ";" 
-					.. dump(engine.setting_getbool("new_style_leaves")) .. "]"..
-			"checkbox[1,0.5;cb_smooth_lighting;".. fgettext("Smooth Lighting") 
-					.. ";".. dump(engine.setting_getbool("smooth_lighting")) .. "]"..
-			"checkbox[1,1;cb_3d_clouds;".. fgettext("3D Clouds") .. ";"
-					.. dump(engine.setting_getbool("enable_3d_clouds")) .. "]"..
-			"checkbox[1,1.5;cb_opaque_water;".. fgettext("Opaque Water") .. ";"
-					.. dump(engine.setting_getbool("opaque_water")) .. "]"..
-			"checkbox[1,2.0;cb_pre_ivis;".. fgettext("Preload item visuals") .. ";"
-					.. dump(engine.setting_getbool("preload_item_visuals"))	.. "]"..
-			"checkbox[1,2.5;cb_particles;".. fgettext("Enable Particles") .. ";"
-					.. dump(engine.setting_getbool("enable_particles"))	.. "]"..
-			"checkbox[1,3.0;cb_finite_liquid;".. fgettext("Finite Liquid") .. ";"
-					.. dump(engine.setting_getbool("liquid_finite")) .. "]"..
-
-			"checkbox[4.5,0;cb_mipmapping;".. fgettext("Mip-Mapping") .. ";"
-					.. dump(engine.setting_getbool("mip_map")) .. "]"..
-			"checkbox[4.5,0.5;cb_anisotrophic;".. fgettext("Anisotropic Filtering") .. ";"
-					.. dump(engine.setting_getbool("anisotropic_filter")) .. "]"..
-			"checkbox[4.5,1.0;cb_bilinear;".. fgettext("Bi-Linear Filtering") .. ";"
-					.. dump(engine.setting_getbool("bilinear_filter")) .. "]"..
-			"checkbox[4.5,1.5;cb_trilinear;".. fgettext("Tri-Linear Filtering") .. ";"
-					.. dump(engine.setting_getbool("trilinear_filter")) .. "]"..
-
-			"checkbox[8,0;cb_shaders;".. fgettext("Shaders") .. ";"
-					.. dump(engine.setting_getbool("enable_shaders")) .. "]"..
-			"button[1,4.5;2.25,0.5;btn_change_keys;".. fgettext("Change keys") .. "]"
-
-if engine.setting_getbool("enable_shaders") then
-	tab_string = tab_string ..
-			"checkbox[8,0.5;cb_bumpmapping;".. fgettext("Bumpmapping") .. ";"
-					.. dump(engine.setting_getbool("enable_bumpmapping")) .. "]"..
-			"checkbox[8,1.0;cb_parallax;".. fgettext("Parallax Occlusion") .. ";"
-					.. dump(engine.setting_getbool("enable_parallax_occlusion")) .. "]"..
-			"checkbox[8,1.5;cb_waving_water;".. fgettext("Waving Water") .. ";"
-					.. dump(engine.setting_getbool("enable_waving_water")) .. "]"..
-			"checkbox[8,2.0;cb_waving_leaves;".. fgettext("Waving Leaves") .. ";"
-					.. dump(engine.setting_getbool("enable_waving_leaves")) .. "]"..
-			"checkbox[8,2.5;cb_waving_plants;".. fgettext("Waving Plants") .. ";"
-					.. dump(engine.setting_getbool("enable_waving_plants")) .. "]"
-else 
-	tab_string = tab_string ..
-			"textlist[8.33,0.7;4,1;;#888888" .. fgettext("Bumpmapping") .. ";0;true]" ..
-			"textlist[8.33,1.2;4,1;;#888888" .. fgettext("Parallax Occlusion") .. ";0;true]" ..
-			"textlist[8.33,1.7;4,1;;#888888" .. fgettext("Waving Water") .. ";0;true]" ..
-			"textlist[8.33,2.2;4,1;;#888888" .. fgettext("Waving Leaves") .. ";0;true]" ..
-			"textlist[8.33,2.7;4,1;;#888888" .. fgettext("Waving Plants") .. ";0;true]"
-	end
-return tab_string
-=======
-	return	"checkbox[6.5,0;cb_fancy_trees;".. fgettext("Fancy trees") .. ";"
+	local tab_string =
+			"checkbox[6.5,0;cb_fancy_trees;".. fgettext("Fancy trees") .. ";"
 					.. dump(engine.setting_getbool("new_style_leaves")) .. "]"..
 			"checkbox[6.5,0.5;cb_smooth_lighting;".. fgettext("Smooth Lighting")
 					.. ";".. dump(engine.setting_getbool("smooth_lighting")) .. "]"..
@@ -1079,15 +970,34 @@
 					.. dump(engine.setting_getbool("liquid_finite")) .. "]"..
 
 			"button[6.5,8;2.25,0.5;btn_change_keys;".. fgettext("Change keys") .. "]"
->>>>>>> 1716e781
+
+	if engine.setting_getbool("enable_shaders") then
+		tab_string = tab_string ..
+				"checkbox[8,0.5;cb_bumpmapping;".. fgettext("Bumpmapping") .. ";"
+						.. dump(engine.setting_getbool("enable_bumpmapping")) .. "]"..
+				"checkbox[8,1.0;cb_parallax;".. fgettext("Parallax Occlusion") .. ";"
+						.. dump(engine.setting_getbool("enable_parallax_occlusion")) .. "]"..
+				"checkbox[8,1.5;cb_waving_water;".. fgettext("Waving Water") .. ";"
+						.. dump(engine.setting_getbool("enable_waving_water")) .. "]"..
+				"checkbox[8,2.0;cb_waving_leaves;".. fgettext("Waving Leaves") .. ";"
+						.. dump(engine.setting_getbool("enable_waving_leaves")) .. "]"..
+				"checkbox[8,2.5;cb_waving_plants;".. fgettext("Waving Plants") .. ";"
+						.. dump(engine.setting_getbool("enable_waving_plants")) .. "]"
+	else
+		tab_string = tab_string ..
+				"textlist[8.33,0.7;4,1;;#888888" .. fgettext("Bumpmapping") .. ";0;true]" ..
+				"textlist[8.33,1.2;4,1;;#888888" .. fgettext("Parallax Occlusion") .. ";0;true]" ..
+				"textlist[8.33,1.7;4,1;;#888888" .. fgettext("Waving Water") .. ";0;true]" ..
+				"textlist[8.33,2.2;4,1;;#888888" .. fgettext("Waving Leaves") .. ";0;true]" ..
+				"textlist[8.33,2.7;4,1;;#888888" .. fgettext("Waving Plants") .. ";0;true]"
+	end
+
+	return tab_string
 end
 
 --------------------------------------------------------------------------------
 function tabbuilder.tab_singleplayer()
-<<<<<<< HEAD
-
-=======
->>>>>>> 1716e781
+
 	local index = filterlist.get_current_index(worldlist,
 				tonumber(engine.setting_get("mainmenu_last_selected_world"))
 				)
@@ -1147,24 +1057,16 @@
 	return	retval ..
 			menu.render_texture_pack_list(list) ..
 			";" .. index .. "]" ..
-			"image[6.5,4.5;4.0,3.7;"..engine.formspec_escape(screenfile or no_screenshot).."]"..
-			"textarea[6.75,7.5;8,4;;"..engine.formspec_escape(infotext or "")..";]"
+			"image[0.65,0.25;4.0,3.7;"..engine.formspec_escape(screenfile or no_screenshot).."]"..
+			"textarea[1.0,3.25;3.7,1.5;;"..engine.formspec_escape(infotext or "")..";]"
 end
 
 --------------------------------------------------------------------------------
 function tabbuilder.tab_credits()
 	local logofile = menu.defaulttexturedir .. "logo.png"
-<<<<<<< HEAD
-	return	"vertlabel[0,-0.5;CREDITS]" ..
-			"label[0.5,3;Minetest " .. engine.get_version() .. "]" ..
-			"label[0.5,3.3;http://minetest.net]" ..
-			"image[0.5,1;" .. engine.formspec_escape(logofile) .. "]" ..
-			"textlist[3.5,-0.25;8.5,5.8;list_credits;" ..
-=======
 	return	"label[6.5,0;Freeminer " .. engine.get_version() .. "]" ..
 			"label[6.5,0.3;http://freeminer.org]" ..
 			"textlist[6.5,1;8.5,10;list_credits;" ..
->>>>>>> 1716e781
 			"#FFFF00" .. fgettext("Core Developers") .."," ..
 			"Perttu Ahola (celeron55) <celeron55@gmail.com>,"..
 			"Ryan Kwolek (kwolekr) <kwolekr@minetest.net>,"..
@@ -1292,11 +1194,6 @@
 --------------------------------------------------------------------------------
 --------------------------------------------------------------------------------
 engine.button_handler = function(fields)
-<<<<<<< HEAD
-	--print("Buttonhandler: tab: " .. tabbuilder.current_tab .. " fields: " .. dump(fields))
-
-=======
->>>>>>> 1716e781
 	if fields["btn_error_confirm"] then
 		gamedata.errormessage = nil
 	end
