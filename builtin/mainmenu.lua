--- conflicted
+++ resolved
@@ -986,7 +986,6 @@
 
 --------------------------------------------------------------------------------
 function tabbuilder.tab_settings()
-<<<<<<< HEAD
 	local tab_string = ""
 	local pos = 0
 	local add_checkbox = function(name, config, text)
@@ -1014,68 +1013,14 @@
 	if engine.setting_getbool("enable_shaders") then
 		add_checkbox("cb_bumpmapping", "enable_bumpmapping", "Bumpmapping")
 		add_checkbox("cb_parallax", "enable_parallax_occlusion", "Parallax Occlusion")
+		add_checkbox("cb_generate_normalmaps", "generate_normalmaps", "Generate Normalmaps")
 		add_checkbox("cb_waving_water", "enable_waving_water", "Waving Water")
 		add_checkbox("cb_waving_leaves", "enable_waving_leaves", "Waving Leaves")
 		add_checkbox("cb_waving_plants", "enable_waving_plants", "Waving Plants")
 	end
 
 	tab_string = tab_string ..
-		"button[6.5,10;3,0.5;btn_change_keys;".. fgettext("Change keys") .. "]"
-=======
-	tab_string =
-			"vertlabel[0,0;" .. fgettext("SETTINGS") .. "]" ..
-			"checkbox[1,0;cb_fancy_trees;".. fgettext("Fancy Trees") .. ";"
-					.. dump(engine.setting_getbool("new_style_leaves")) .. "]"..
-			"checkbox[1,0.5;cb_smooth_lighting;".. fgettext("Smooth Lighting")
-					.. ";".. dump(engine.setting_getbool("smooth_lighting")) .. "]"..
-			"checkbox[1,1;cb_3d_clouds;".. fgettext("3D Clouds") .. ";"
-					.. dump(engine.setting_getbool("enable_3d_clouds")) .. "]"..
-			"checkbox[1,1.5;cb_opaque_water;".. fgettext("Opaque Water") .. ";"
-					.. dump(engine.setting_getbool("opaque_water")) .. "]"..
-			"checkbox[1,2.0;cb_pre_ivis;".. fgettext("Preload item visuals") .. ";"
-					.. dump(engine.setting_getbool("preload_item_visuals"))	.. "]"..
-			"checkbox[1,2.5;cb_particles;".. fgettext("Enable Particles") .. ";"
-					.. dump(engine.setting_getbool("enable_particles"))	.. "]"..
-			"checkbox[1,3.0;cb_finite_liquid;".. fgettext("Finite Liquid") .. ";"
-					.. dump(engine.setting_getbool("liquid_finite")) .. "]"..
-
-			"checkbox[4.5,0;cb_mipmapping;".. fgettext("Mip-Mapping") .. ";"
-					.. dump(engine.setting_getbool("mip_map")) .. "]"..
-			"checkbox[4.5,0.5;cb_anisotrophic;".. fgettext("Anisotropic Filtering") .. ";"
-					.. dump(engine.setting_getbool("anisotropic_filter")) .. "]"..
-			"checkbox[4.5,1.0;cb_bilinear;".. fgettext("Bi-Linear Filtering") .. ";"
-					.. dump(engine.setting_getbool("bilinear_filter")) .. "]"..
-			"checkbox[4.5,1.5;cb_trilinear;".. fgettext("Tri-Linear Filtering") .. ";"
-					.. dump(engine.setting_getbool("trilinear_filter")) .. "]"..
-
-			"checkbox[8,0;cb_shaders;".. fgettext("Shaders") .. ";"
-					.. dump(engine.setting_getbool("enable_shaders")) .. "]"..
-			"button[1,4.5;2.25,0.5;btn_change_keys;".. fgettext("Change keys") .. "]"
-
-	if engine.setting_getbool("enable_shaders") then
-		tab_string = tab_string ..
-			"checkbox[8,0.5;cb_bumpmapping;".. fgettext("Bumpmapping") .. ";"
-					.. dump(engine.setting_getbool("enable_bumpmapping")) .. "]"..
-			"checkbox[8,1.0;cb_parallax;".. fgettext("Parallax Occlusion") .. ";"
-					.. dump(engine.setting_getbool("enable_parallax_occlusion")) .. "]"..
-			"checkbox[8,1.5;cb_generate_normalmaps;".. fgettext("Generate Normalmaps") .. ";"
-					.. dump(engine.setting_getbool("generate_normalmaps")) .. "]"..
-			"checkbox[8,2.0;cb_waving_water;".. fgettext("Waving Water") .. ";"
-					.. dump(engine.setting_getbool("enable_waving_water")) .. "]"..
-			"checkbox[8,2.5;cb_waving_leaves;".. fgettext("Waving Leaves") .. ";"
-					.. dump(engine.setting_getbool("enable_waving_leaves")) .. "]"..
-			"checkbox[8,3.0;cb_waving_plants;".. fgettext("Waving Plants") .. ";"
-					.. dump(engine.setting_getbool("enable_waving_plants")) .. "]"
-	else
-		tab_string = tab_string ..
-			"textlist[8.33,0.7;4,1;;#888888" .. fgettext("Bumpmapping") .. ";0;true]" ..
-			"textlist[8.33,1.2;4,1;;#888888" .. fgettext("Parallax Occlusion") .. ";0;true]" ..
-			"textlist[8.33,1.7;4,1;;#888888" .. fgettext("Generate Normalmaps") .. ";0;true]" ..
-			"textlist[8.33,2.2;4,1;;#888888" .. fgettext("Waving Water") .. ";0;true]" ..
-			"textlist[8.33,2.7;4,1;;#888888" .. fgettext("Waving Leaves") .. ";0;true]" ..
-			"textlist[8.33,3.2;4,1;;#888888" .. fgettext("Waving Plants") .. ";0;true]"
-	end
->>>>>>> 5fefc4bb
+		"button[6.5,11;3,0.5;btn_change_keys;".. fgettext("Change keys") .. "]"
 	return tab_string
 end
 
