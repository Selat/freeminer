--- conflicted
+++ resolved
@@ -18,8 +18,145 @@
 gamemgr = {}
 
 --------------------------------------------------------------------------------
+function gamemgr.dialog_new_game()
+	local retval = 
+		"label[2,2;" .. fgettext("Game Name") .. "]"..
+		"field[4.5,2.4;6,0.5;te_game_name;;]" ..
+		"button[5,4.2;2.6,0.5;new_game_confirm;" .. fgettext("Create") .. "]" ..
+		"button[7.5,4.2;2.8,0.5;new_game_cancel;" .. fgettext("Cancel") .. "]"
+
+	return retval
+end
+
+--------------------------------------------------------------------------------
+function gamemgr.handle_games_buttons(fields)
+	if fields["gamelist"] ~= nil then
+		local event = core.explode_textlist_event(fields["gamelist"])
+		gamemgr.selected_game = event.index
+	end
+	
+	if fields["btn_game_mgr_edit_game"] ~= nil then
+		return {
+			is_dialog = true,
+			show_buttons = false,
+			current_tab = "dialog_edit_game"
+		}
+	end
+	
+	if fields["btn_game_mgr_new_game"] ~= nil then
+		return {
+			is_dialog = true,
+			show_buttons = false,
+			current_tab = "dialog_new_game"
+		}
+	end
+	
+	return nil
+end
+
+--------------------------------------------------------------------------------
+function gamemgr.handle_new_game_buttons(fields)
+
+	if fields["new_game_confirm"] and
+		fields["te_game_name"] ~= nil and
+		fields["te_game_name"] ~= "" then
+		local gamepath = core.get_gamepath()
+		
+		if gamepath ~= nil and
+			gamepath ~= "" then
+			local gamefolder = cleanup_path(fields["te_game_name"])
+			
+			--TODO check for already existing first
+			core.create_dir(gamepath .. DIR_DELIM .. gamefolder)
+			core.create_dir(gamepath .. DIR_DELIM .. gamefolder .. DIR_DELIM .. "mods")
+			core.create_dir(gamepath .. DIR_DELIM .. gamefolder .. DIR_DELIM .. "menu")
+			
+			local gameconf = 
+				io.open(gamepath .. DIR_DELIM .. gamefolder .. DIR_DELIM .. "game.conf","w")
+			
+			if gameconf then
+				gameconf:write("name = " .. fields["te_game_name"])
+				gameconf:close()
+			end
+		end
+	end
+
+	return {
+		is_dialog = false,
+		show_buttons = true,
+		current_tab = core.setting_get("main_menu_tab")
+		}
+end
+
+--------------------------------------------------------------------------------
+function gamemgr.handle_edit_game_buttons(fields)
+	local current_game = gamemgr.get_game(gamemgr.selected_game)
+	
+	if fields["btn_close_edit_game"] ~= nil or
+		current_game == nil then
+		return {
+			is_dialog = false,
+			show_buttons = true,
+			current_tab = core.setting_get("main_menu_tab")
+			}
+	end
+
+	if fields["btn_remove_mod_from_game"] ~= nil then
+		gamemgr.delete_mod(current_game,core.get_textlist_index("mods_current"))
+	end
+	
+	if fields["btn_add_mod_to_game"] ~= nil then
+		local modindex = core.get_textlist_index("mods_available")
+		
+		local mod = modmgr.get_global_mod(modindex)
+		if mod ~= nil then
+			
+			local sourcepath = mod.path
+			
+			if not gamemgr.add_mod(current_game,sourcepath) then
+				gamedata.errormessage =
+					fgettext("Gamemgr: Unable to copy mod \"$1\" to game \"$2\"", mod.name, current_game.id)
+			end
+		end
+	end
+	
+	return nil
+end
+
+--------------------------------------------------------------------------------
+function gamemgr.add_mod(gamespec,sourcepath)
+	if gamespec.gamemods_path ~= nil and
+		gamespec.gamemods_path ~= "" then
+		
+		local modname = get_last_folder(sourcepath)
+		
+		return core.copy_dir(sourcepath,gamespec.gamemods_path .. DIR_DELIM .. modname);
+	end
+	
+	return false
+end
+
+--------------------------------------------------------------------------------
+function gamemgr.delete_mod(gamespec,modindex)
+	if gamespec.gamemods_path ~= nil and
+		gamespec.gamemods_path ~= "" then
+		local game_mods = {}
+		get_mods(gamespec.gamemods_path,game_mods)
+		
+		if modindex > 0 and
+			#game_mods >= modindex then
+
+			if game_mods[modindex].path:sub(0,gamespec.gamemods_path:len()) 
+					== gamespec.gamemods_path then
+				core.delete_dir(game_mods[modindex].path)
+			end
+		end
+	end
+end
+
+--------------------------------------------------------------------------------
 function gamemgr.find_by_gameid(gameid)
-	for i=1,#gamemgr.games,1 do
+	for i=1,#gamemgr.games,1 do		
 		if gamemgr.games[i].id == gameid then
 			return gamemgr.games[i], i
 		end
@@ -46,7 +183,6 @@
 			retval = retval..","
 		end
 		retval = retval .. game_mods[i].name
-<<<<<<< HEAD
 	end 
 	return retval
 end
@@ -89,7 +225,7 @@
 			current_game.menuicon_path ~= "" then
 			retval = retval .. 
 				"image[6.5,5.5;2,2;" ..
-				engine.formspec_escape(current_game.menuicon_path) .. "]"
+				core.formspec_escape(current_game.menuicon_path) .. "]"
 		end
 		
 		retval = retval ..
@@ -116,7 +252,7 @@
 			current_game.menuicon_path ~= "" then
 			retval = retval .. 
 				"image[5.25,0;2,2;" ..
-				engine.formspec_escape(current_game.menuicon_path) .. "]"
+				core.formspec_escape(current_game.menuicon_path) .. "]"
 		end
 		
 		retval = retval .. 
@@ -152,18 +288,17 @@
 	
 	if tab == "game_mgr" then
 		retval = gamemgr.handle_games_buttons(fields)
-=======
->>>>>>> c3984569
-	end
-	return retval
-end
-
---------------------------------------------------------------------------------
-function gamemgr.get_game(index)
+	end
+	
+	return retval
+end
+
+--------------------------------------------------------------------------------
+function gamemgr.get_game(index) 
 	if index > 0 and index <= #gamemgr.games then
 		return gamemgr.games[index]
 	end
-
+	
 	return nil
 end
 
@@ -177,15 +312,10 @@
 	local retval = ""
 	if #gamemgr.games > 0 then
 		retval = retval .. gamemgr.games[1].id
-
+		
 		for i=2,#gamemgr.games,1 do
 			retval = retval .. "," .. gamemgr.games[i].name
 		end
 	end
 	return retval
-end
-
---------------------------------------------------------------------------------
--- read initial data
---------------------------------------------------------------------------------
-gamemgr.update_gamelist()+end