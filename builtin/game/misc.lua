--- conflicted
+++ resolved
@@ -11,14 +11,10 @@
 		table.insert(core.timers, timer)
 	end
 	core.timers_to_add = {}
-<<<<<<< HEAD
 	local end_ms = os.clock() * 1000 + 50
-	for index, timer in ipairs(core.timers) do
-=======
 	local index = 1
 	while index <= #core.timers do
 		local timer = core.timers[index]
->>>>>>> 9dc8901e
 		timer.time = timer.time - dtime
 		if timer.time <= 0 then
 			timer.func(unpack(timer.args or {}))
