-- Minetest: builtin/item.lua

--
-- Falling stuff
--

function node_drop(np, remove_fast)
				local n2 = minetest.get_node(np)
				local drops = minetest.get_node_drops(n2.name, "")
				minetest.remove_node(np, remove_fast)
				-- Add dropped items
				local _, dropped_item
				for _, dropped_item in ipairs(drops) do
					minetest.add_item(np, dropped_item)
				end
				-- Run script hook
				local _, callback
				for _, callback in ipairs(minetest.registered_on_dignodes) do
					callback(np, n2, nil)
				end
end

local remove_fast = 0

core.register_entity(":__builtin:falling_node", {
	initial_properties = {
		physical = true,
		collide_with_objects = false,
		collisionbox = {-0.5,-0.5,-0.5, 0.5,0.5,0.5},
		visual = "wielditem",
		textures = {},
		visual_size = {x=0.667, y=0.667},
	},

	node = {},

	set_node = function(self, node)
		self.node = node
		local stack = ItemStack(node.name)
		local itemtable = stack:to_table()
		local itemname = nil
		if itemtable then
			itemname = stack:to_table().name
		end
		local item_texture = nil
		local item_type = ""
		if core.registered_items[itemname] then
			item_texture = core.registered_items[itemname].inventory_image
			item_type = core.registered_items[itemname].type
		end
		prop = {
			is_visible = true,
			textures = {node.name},
		}
		self.object:set_properties(prop)
	end,

	get_staticdata = function(self)
		return self.node.name
	end,

	on_activate = function(self, staticdata)
		self.object:set_armor_groups({immortal=1})
		--self.object:setacceleration({x=0, y=-10, z=0})
		self:set_node({name=staticdata})
	end,

	on_step = function(self, dtime)
		if dtime > 0.2 then remove_fast = 2 else remove_fast = 0 end
		-- Set gravity
		self.object:setacceleration({x=0, y=-10, z=0})
		-- Turn to actual sand when collides to ground or just move
		local pos = self.object:getpos()
		local bcp = {x=pos.x, y=pos.y-0.7, z=pos.z} -- Position of bottom center point
		local bcn = core.get_node(bcp)
		local bcd = core.registered_nodes[bcn.name]
		-- Note: walkable is in the node definition, not in item groups
		if not bcd or
				(bcd.walkable or
				(core.get_item_group(self.node.name, "float") ~= 0 and
				bcd.liquidtype ~= "none")) then
			if bcd and bcd.leveled and bcd.leveled > 0 and
					bcn.name == self.node.name then
				local addlevel = self.node.level
				if addlevel == nil or addlevel <= 0 then
					addlevel = bcd.leveled
				end
				if core.add_node_level(bcp, addlevel) == 0 then
					self.object:remove()
					return
				end
			elseif bcd and bcd.buildable_to and
					(core.get_item_group(self.node.name, "float") == 0 or
					bcd.liquidtype == "none") then
				core.remove_node(bcp, remove_fast)
				return
			end
			local np = {x=bcp.x, y=bcp.y+1, z=bcp.z}
			-- Check what's here
			local n2 = core.get_node(np)
<<<<<<< HEAD
			-- If it's not air or liquid, remove node and replace it with
			-- it's drops
			if n2.name ~= "air" and (not core.registered_nodes[n2.name] or
					core.registered_nodes[n2.name].liquidtype == "none") then
				node_drop(np, remove_fast)
--[[
				local drops = core.get_node_drops(n2.name, "")
				core.remove_node(np, remove_fast)
				-- Add dropped items
				local _, dropped_item
				for _, dropped_item in ipairs(drops) do
					core.add_item(np, dropped_item)
				end
				-- Run script hook
				local _, callback
				for _, callback in ipairs(core.registered_on_dignodes) do
					callback(np, n2, nil)
				end
]]--
=======
			-- remove node and replace it with it's drops
			local drops = core.get_node_drops(n2.name, "")
			core.remove_node(np)
			local _, dropped_item
			for _, dropped_item in ipairs(drops) do
				core.add_item(np, dropped_item)
			end
			-- Run script hook
			local _, callback
			for _, callback in ipairs(core.registered_on_dignodes) do
				callback(np, n2, nil)
>>>>>>> 282f53dd
			end
			-- Create node and remove entity
			core.add_node(np, self.node)
			self.object:remove()
			nodeupdate(np)
		else
			-- Do nothing
		end
	end
})

function spawn_falling_node(p, node)
	obj = core.add_entity(p, "__builtin:falling_node")
	if not obj then return end
	obj:get_luaentity():set_node(node)
end

function drop_attached_node(p)
	local nn = core.get_node(p).name
	core.remove_node(p, remove_fast)
	for _,item in ipairs(core.get_node_drops(nn, "")) do
		local pos = {
			x = p.x + math.random()/2 - 0.25,
			y = p.y + math.random()/2 - 0.25,
			z = p.z + math.random()/2 - 0.25,
		}
		core.add_item(pos, item)
	end
end

function check_attached_node(p, n)
	local def = core.registered_nodes[n.name]
	local d = {x=0, y=0, z=0}
	if def.paramtype2 == "wallmounted" then
		if n.param2 == 0 then
			d.y = 1
		elseif n.param2 == 1 then
			d.y = -1
		elseif n.param2 == 2 then
			d.x = 1
		elseif n.param2 == 3 then
			d.x = -1
		elseif n.param2 == 4 then
			d.z = 1
		elseif n.param2 == 5 then
			d.z = -1
		end
	else
		d.y = -1
	end
	local p2 = {x=p.x+d.x, y=p.y+d.y, z=p.z+d.z}
	local nn = core.get_node(p2).name
	local def2 = core.registered_nodes[nn]
	if def2 and not def2.walkable then
		return false
	end
	return true
end

--
-- Some common functions
--

function nodeupdate_single(p, delay)
	n = core.get_node(p)
	if core.get_item_group(n.name, "falling_node") ~= 0 then
		p_bottom = {x=p.x, y=p.y-1, z=p.z}
		n_bottom = core.get_node(p_bottom)
		-- Note: walkable is in the node definition, not in item groups
		if core.registered_nodes[n_bottom.name] and
<<<<<<< HEAD
				(core.get_item_group(n.name, "float") == 0 or core.registered_nodes[n_bottom.name].liquidtype == "none") and
				(n.name ~= n_bottom.name or (core.registered_nodes[n_bottom.name].leveled and core.get_node_level(p_bottom) < core.get_node_max_level(p_bottom))) and
=======
				(core.get_item_group(n.name, "float") == 0 or
					core.registered_nodes[n_bottom.name].liquidtype == "none") and
				(n.name ~= n_bottom.name or (core.registered_nodes[n_bottom.name].leveled and
					core.get_node_level(p_bottom) < core.get_node_max_level(p_bottom))) and
>>>>>>> 282f53dd
				(not core.registered_nodes[n_bottom.name].walkable or
					core.registered_nodes[n_bottom.name].buildable_to) then
			if delay then
				core.after(0.1, nodeupdate_single, {x=p.x, y=p.y, z=p.z}, false)
			else
				n.level = core.get_node_level(p)
				core.remove_node(p, remove_fast)
				spawn_falling_node(p, n)
				nodeupdate(p)
			end
		end
	end

	if core.get_item_group(n.name, "attached_node") ~= 0 then
		if not check_attached_node(p, n) then
			drop_attached_node(p)
			nodeupdate(p)
		end
	end
end

function nodeupdate(p, delay)
	-- Round p to prevent falling entities to get stuck
	p.x = math.floor(p.x+0.5)
	p.y = math.floor(p.y+0.5)
	p.z = math.floor(p.z+0.5)

	for x = -1,1 do
	for y = -1,1 do
	for z = -1,1 do
		nodeupdate_single({x=p.x+x, y=p.y+y, z=p.z+z}, delay or not (x==0 and y==0 and z==0))
	end
	end
	end
end

--
-- Global callbacks
--

function on_placenode(p, node)
	nodeupdate(p)
end
core.register_on_placenode(on_placenode)

function on_dignode(p, node)
	nodeupdate(p)
end
core.register_on_dignode(on_dignode)<|MERGE_RESOLUTION|>--- conflicted
+++ resolved
@@ -98,28 +98,9 @@
 			local np = {x=bcp.x, y=bcp.y+1, z=bcp.z}
 			-- Check what's here
 			local n2 = core.get_node(np)
-<<<<<<< HEAD
-			-- If it's not air or liquid, remove node and replace it with
-			-- it's drops
-			if n2.name ~= "air" and (not core.registered_nodes[n2.name] or
-					core.registered_nodes[n2.name].liquidtype == "none") then
+		-- remove node and replace it with it's drops
 				node_drop(np, remove_fast)
 --[[
-				local drops = core.get_node_drops(n2.name, "")
-				core.remove_node(np, remove_fast)
-				-- Add dropped items
-				local _, dropped_item
-				for _, dropped_item in ipairs(drops) do
-					core.add_item(np, dropped_item)
-				end
-				-- Run script hook
-				local _, callback
-				for _, callback in ipairs(core.registered_on_dignodes) do
-					callback(np, n2, nil)
-				end
-]]--
-=======
-			-- remove node and replace it with it's drops
 			local drops = core.get_node_drops(n2.name, "")
 			core.remove_node(np)
 			local _, dropped_item
@@ -130,7 +111,8 @@
 			local _, callback
 			for _, callback in ipairs(core.registered_on_dignodes) do
 				callback(np, n2, nil)
->>>>>>> 282f53dd
+
+]]--
 			end
 			-- Create node and remove entity
 			core.add_node(np, self.node)
@@ -201,15 +183,10 @@
 		n_bottom = core.get_node(p_bottom)
 		-- Note: walkable is in the node definition, not in item groups
 		if core.registered_nodes[n_bottom.name] and
-<<<<<<< HEAD
-				(core.get_item_group(n.name, "float") == 0 or core.registered_nodes[n_bottom.name].liquidtype == "none") and
-				(n.name ~= n_bottom.name or (core.registered_nodes[n_bottom.name].leveled and core.get_node_level(p_bottom) < core.get_node_max_level(p_bottom))) and
-=======
 				(core.get_item_group(n.name, "float") == 0 or
 					core.registered_nodes[n_bottom.name].liquidtype == "none") and
 				(n.name ~= n_bottom.name or (core.registered_nodes[n_bottom.name].leveled and
 					core.get_node_level(p_bottom) < core.get_node_max_level(p_bottom))) and
->>>>>>> 282f53dd
 				(not core.registered_nodes[n_bottom.name].walkable or
 					core.registered_nodes[n_bottom.name].buildable_to) then
 			if delay then
