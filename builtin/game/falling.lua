-- Minetest: builtin/item.lua

--
-- Falling stuff
--

function node_drop(np, remove_fast)
				local n2 = minetest.get_node(np)
				local drops = minetest.get_node_drops(n2.name, "")
				minetest.remove_node(np, remove_fast)
				-- Add dropped items
				local _, dropped_item
				for _, dropped_item in ipairs(drops) do
					minetest.add_item(np, dropped_item)
				end
				-- Run script hook
				local _, callback
				for _, callback in ipairs(minetest.registered_on_dignodes) do
					callback(np, n2, nil)
				end
end

local remove_fast = 0

core.register_entity(":__builtin:falling_node", {
	initial_properties = {
		physical = true,
		collide_with_objects = false,
		collisionbox = {-0.5,-0.5,-0.5, 0.5,0.5,0.5},
		visual = "wielditem",
		textures = {},
		visual_size = {x=0.667, y=0.667},
	},

	node = {},

	set_node = function(self, node)
		self.node = node
		local stack = ItemStack(node.name)
		local itemtable = stack:to_table()
		local itemname = nil
		if itemtable then
			itemname = stack:to_table().name
		end
		local item_texture = nil
		local item_type = ""
		if core.registered_items[itemname] then
			item_texture = core.registered_items[itemname].inventory_image
			item_type = core.registered_items[itemname].type
		end
		prop = {
			is_visible = true,
			textures = {node.name},
		}
		self.object:set_properties(prop)
	end,

	get_staticdata = function(self)
		return self.node.name
	end,

	on_activate = function(self, staticdata)
		self.object:set_armor_groups({immortal=1})
		--self.object:setacceleration({x=0, y=-10, z=0})
		self:set_node({name=staticdata})
	end,

	on_step = function(self, dtime)
		if dtime > 0.2 then remove_fast = 2 else remove_fast = 0 end
		-- Set gravity
		self.object:setacceleration({x=0, y=-10, z=0})
		-- Turn to actual sand when collides to ground or just move
		local pos = self.object:getpos()
		local bcp = {x=pos.x, y=pos.y-0.7, z=pos.z} -- Position of bottom center point
		local bcn = core.get_node(bcp)
		local bcd = core.registered_nodes[bcn.name]
		-- Note: walkable is in the node definition, not in item groups
		if not bcd or
				(bcd.walkable or
				(core.get_item_group(self.node.name, "float") ~= 0 and
				bcd.liquidtype ~= "none")) then
			if bcd and bcd.leveled and bcd.leveled > 0 and
					bcn.name == self.node.name then
				local addlevel = self.node.level
				if addlevel == nil or addlevel <= 0 then
					addlevel = bcd.leveled
				end
				if core.add_node_level(bcp, addlevel) == 0 then
					self.object:remove()
					return
				end
			elseif bcd and bcd.buildable_to and
					(core.get_item_group(self.node.name, "float") == 0 or
					bcd.liquidtype == "none") then
				core.remove_node(bcp, remove_fast)
				return
			end
			local np = {x=bcp.x, y=bcp.y+1, z=bcp.z}
			-- Check what's here
			local n2 = core.get_node(np)
<<<<<<< HEAD
		-- remove node and replace it with it's drops
				node_drop(np, remove_fast)
--[[
			local drops = core.get_node_drops(n2.name, "")
			core.remove_node(np)
			local _, dropped_item
			for _, dropped_item in ipairs(drops) do
				core.add_item(np, dropped_item)
			end
			-- Run script hook
			local _, callback
			for _, callback in ipairs(core.registered_on_dignodes) do
				callback(np, n2, nil)

]]--
=======
			-- If it's not air or liquid, remove node and replace it with
			-- it's drops
			if n2.name ~= "air" and (not core.registered_nodes[n2.name] or
					core.registered_nodes[n2.name].liquidtype == "none") then
				core.remove_node(np)
				if core.registered_nodes[n2.name].buildable_to == false then
					-- Add dropped items
					local drops = core.get_node_drops(n2.name, "")
					local _, dropped_item
					for _, dropped_item in ipairs(drops) do
						core.add_item(np, dropped_item)
					end
				end
				-- Run script hook
				local _, callback
				for _, callback in ipairs(core.registered_on_dignodes) do
					callback(np, n2, nil)
				end
			end
>>>>>>> 08f7ac57
			-- Create node and remove entity
			core.add_node(np, self.node)
			self.object:remove()
			nodeupdate(np)
		else
			-- Do nothing
		end
	end
})

function spawn_falling_node(p, node)
	obj = core.add_entity(p, "__builtin:falling_node")
	if not obj then return end
	obj:get_luaentity():set_node(node)
end

function drop_attached_node(p)
	local nn = core.get_node(p).name
	core.remove_node(p, remove_fast)
	for _,item in ipairs(core.get_node_drops(nn, "")) do
		local pos = {
			x = p.x + math.random()/2 - 0.25,
			y = p.y + math.random()/2 - 0.25,
			z = p.z + math.random()/2 - 0.25,
		}
		core.add_item(pos, item)
	end
end

function check_attached_node(p, n)
	local def = core.registered_nodes[n.name]
	local d = {x=0, y=0, z=0}
	if def.paramtype2 == "wallmounted" then
		if n.param2 == 0 then
			d.y = 1
		elseif n.param2 == 1 then
			d.y = -1
		elseif n.param2 == 2 then
			d.x = 1
		elseif n.param2 == 3 then
			d.x = -1
		elseif n.param2 == 4 then
			d.z = 1
		elseif n.param2 == 5 then
			d.z = -1
		end
	else
		d.y = -1
	end
	local p2 = {x=p.x+d.x, y=p.y+d.y, z=p.z+d.z}
	local nn = core.get_node(p2).name
	local def2 = core.registered_nodes[nn]
	if def2 and not def2.walkable then
		return false
	end
	return true
end

--
-- Some common functions
--

function nodeupdate_single(p, delay)
	n = core.get_node(p)
	if core.get_item_group(n.name, "falling_node") ~= 0 then
		p_bottom = {x=p.x, y=p.y-1, z=p.z}
		n_bottom = core.get_node(p_bottom)
		-- Note: walkable is in the node definition, not in item groups
		if core.registered_nodes[n_bottom.name] and
				(core.get_item_group(n.name, "float") == 0 or
					core.registered_nodes[n_bottom.name].liquidtype == "none") and
				(n.name ~= n_bottom.name or (core.registered_nodes[n_bottom.name].leveled and
					core.get_node_level(p_bottom) < core.get_node_max_level(p_bottom))) and
				(not core.registered_nodes[n_bottom.name].walkable or
					core.registered_nodes[n_bottom.name].buildable_to) then
			if delay then
				core.after(0.1, nodeupdate_single, {x=p.x, y=p.y, z=p.z}, false)
			else
				n.level = core.get_node_level(p)
				core.remove_node(p, remove_fast)
				spawn_falling_node(p, n)
				nodeupdate(p)
			end
		end
	end

	if core.get_item_group(n.name, "attached_node") ~= 0 then
		if not check_attached_node(p, n) then
			drop_attached_node(p)
			nodeupdate(p)
		end
	end
end

function nodeupdate(p, delay)
	-- Round p to prevent falling entities to get stuck
	p.x = math.floor(p.x+0.5)
	p.y = math.floor(p.y+0.5)
	p.z = math.floor(p.z+0.5)

	for x = -1,1 do
	for y = -1,1 do
	for z = -1,1 do
		nodeupdate_single({x=p.x+x, y=p.y+y, z=p.z+z}, delay or not (x==0 and y==0 and z==0))
	end
	end
	end
end

--
-- Global callbacks
--

function on_placenode(p, node)
	nodeupdate(p)
end
core.register_on_placenode(on_placenode)

function on_dignode(p, node)
	nodeupdate(p)
end
core.register_on_dignode(on_dignode)<|MERGE_RESOLUTION|>--- conflicted
+++ resolved
@@ -5,19 +5,26 @@
 --
 
 function node_drop(np, remove_fast)
-				local n2 = minetest.get_node(np)
-				local drops = minetest.get_node_drops(n2.name, "")
-				minetest.remove_node(np, remove_fast)
-				-- Add dropped items
-				local _, dropped_item
-				for _, dropped_item in ipairs(drops) do
-					minetest.add_item(np, dropped_item)
+			local n2 = minetest.get_node(np)
+			-- If it's not air or liquid, remove node and replace it with
+			-- it's drops
+			if n2.name ~= "air" and (not core.registered_nodes[n2.name] or
+					core.registered_nodes[n2.name].liquidtype == "none") then
+				core.remove_node(np, remove_fast)
+				if core.registered_nodes[n2.name].buildable_to == false then
+					-- Add dropped items
+					local drops = core.get_node_drops(n2.name, "")
+					local _, dropped_item
+					for _, dropped_item in ipairs(drops) do
+						core.add_item(np, dropped_item)
+					end
 				end
 				-- Run script hook
 				local _, callback
-				for _, callback in ipairs(minetest.registered_on_dignodes) do
+				for _, callback in ipairs(core.registered_on_dignodes) do
 					callback(np, n2, nil)
 				end
+			end
 end
 
 local remove_fast = 0
@@ -98,43 +105,8 @@
 			local np = {x=bcp.x, y=bcp.y+1, z=bcp.z}
 			-- Check what's here
 			local n2 = core.get_node(np)
-<<<<<<< HEAD
 		-- remove node and replace it with it's drops
 				node_drop(np, remove_fast)
---[[
-			local drops = core.get_node_drops(n2.name, "")
-			core.remove_node(np)
-			local _, dropped_item
-			for _, dropped_item in ipairs(drops) do
-				core.add_item(np, dropped_item)
-			end
-			-- Run script hook
-			local _, callback
-			for _, callback in ipairs(core.registered_on_dignodes) do
-				callback(np, n2, nil)
-
-]]--
-=======
-			-- If it's not air or liquid, remove node and replace it with
-			-- it's drops
-			if n2.name ~= "air" and (not core.registered_nodes[n2.name] or
-					core.registered_nodes[n2.name].liquidtype == "none") then
-				core.remove_node(np)
-				if core.registered_nodes[n2.name].buildable_to == false then
-					-- Add dropped items
-					local drops = core.get_node_drops(n2.name, "")
-					local _, dropped_item
-					for _, dropped_item in ipairs(drops) do
-						core.add_item(np, dropped_item)
-					end
-				end
-				-- Run script hook
-				local _, callback
-				for _, callback in ipairs(core.registered_on_dignodes) do
-					callback(np, n2, nil)
-				end
-			end
->>>>>>> 08f7ac57
 			-- Create node and remove entity
 			core.add_node(np, self.node)
 			self.object:remove()
