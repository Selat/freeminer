-- Minetest: builtin/item.lua

--
-- Falling stuff
--

function node_drop(np, remove_fast)
			local n2 = minetest.get_node(np)
			-- If it's not air or liquid, remove node and replace it with
			-- it's drops
			if n2.name ~= "air" and (not core.registered_nodes[n2.name] or
					core.registered_nodes[n2.name].liquidtype == "none") then
				core.remove_node(np, remove_fast)
				if core.registered_nodes[n2.name].buildable_to == false then
					-- Add dropped items
					local drops = core.get_node_drops(n2.name, "")
					local _, dropped_item
					for _, dropped_item in ipairs(drops) do
						core.add_item(np, dropped_item)
					end
				end
				-- Run script hook
				local _, callback
				for _, callback in ipairs(core.registered_on_dignodes) do
					callback(np, n2, nil)
				end
			end
end

local remove_fast = 0

core.register_entity(":__builtin:falling_node", {
	initial_properties = {
		physical = true,
		collide_with_objects = false,
		collisionbox = {-0.5,-0.5,-0.5, 0.5,0.5,0.5},
		visual = "wielditem",
		textures = {},
		visual_size = {x=0.667, y=0.667},
	},

	node = {},

	set_node = function(self, node)
		self.node = node
		local stack = ItemStack(node.name)
		local itemtable = stack:to_table()
		local itemname = nil
		if itemtable then
			itemname = stack:to_table().name
		end
		local item_texture = nil
		local item_type = ""
		if core.registered_items[itemname] then
			item_texture = core.registered_items[itemname].inventory_image
			item_type = core.registered_items[itemname].type
		end
		prop = {
			is_visible = true,
			textures = {node.name},
		}
		self.object:set_properties(prop)
	end,

	get_staticdata = function(self)
		return self.node.name
	end,

	on_activate = function(self, staticdata)
		self.object:set_armor_groups({immortal=1})
		self:set_node({name=staticdata})
	end,

	on_step = function(self, dtime)
		if dtime > 0.2 then remove_fast = 2 else remove_fast = 0 end
		-- Set gravity
		self.object:setacceleration({x=0, y=-10, z=0})
		-- Turn to actual sand when collides to ground or just move
		local pos = self.object:getpos()
		local bcp = {x=pos.x, y=pos.y-0.7, z=pos.z} -- Position of bottom center point
		local bcn = core.get_node(bcp)
		local bcd = core.registered_nodes[bcn.name]
		-- Note: walkable is in the node definition, not in item groups
		if not bcd or
				(bcd.walkable or
				(core.get_item_group(self.node.name, "float") ~= 0 and
				bcd.liquidtype ~= "none")) then
			if bcd and bcd.leveled and bcd.leveled > 0 and
					bcn.name == self.node.name then
				local addlevel = self.node.level
				if addlevel == nil or addlevel <= 0 then
					addlevel = bcd.leveled
				end
				if core.add_node_level(bcp, addlevel) == 0 then
					self.object:remove()
					return
				end
			elseif bcd and bcd.buildable_to and
					(core.get_item_group(self.node.name, "float") == 0 or
					bcd.liquidtype == "none") then
				core.remove_node(bcp, remove_fast)
				return
			end
			local np = {x=bcp.x, y=bcp.y+1, z=bcp.z}
			-- Check what's here
			local n2 = core.get_node(np)
		-- remove node and replace it with it's drops
				node_drop(np, remove_fast)
			-- Create node and remove entity
			core.add_node(np, self.node)
			self.object:remove()
			nodeupdate(np)
			return
		end
		local vel = self.object:getvelocity()
		if vector.equals(vel, {x=0,y=0,z=0}) then
			local npos = self.object:getpos()
			self.object:setpos(vector.round(npos))
		end
	end
})

function spawn_falling_node(p, node)
	obj = core.add_entity(p, "__builtin:falling_node")
	if not obj then return end
	obj:get_luaentity():set_node(node)
end

function drop_attached_node(p)
	local nn = core.get_node(p).name
	core.remove_node(p, remove_fast)
	for _,item in ipairs(core.get_node_drops(nn, "")) do
		local pos = {
			x = p.x + math.random()/2 - 0.25,
			y = p.y + math.random()/2 - 0.25,
			z = p.z + math.random()/2 - 0.25,
		}
		core.add_item(pos, item)
	end
end

function check_attached_node(p, n)
	local def = core.registered_nodes[n.name]
	local d = {x=0, y=0, z=0}
	if def.paramtype2 == "wallmounted" then
		if n.param2 == 0 then
			d.y = 1
		elseif n.param2 == 1 then
			d.y = -1
		elseif n.param2 == 2 then
			d.x = 1
		elseif n.param2 == 3 then
			d.x = -1
		elseif n.param2 == 4 then
			d.z = 1
		elseif n.param2 == 5 then
			d.z = -1
		end
	else
		d.y = -1
	end
	local p2 = {x=p.x+d.x, y=p.y+d.y, z=p.z+d.z}
	local nn = core.get_node(p2).name
	local def2 = core.registered_nodes[nn]
	if def2 and not def2.walkable then
		return false
	end
	return true
end

--
-- Some common functions
--

function nodeupdate_single(p, delay)
	n = core.get_node(p)
	if core.get_item_group(n.name, "falling_node") ~= 0 then
		p_bottom = {x=p.x, y=p.y-1, z=p.z}
		n_bottom = core.get_node(p_bottom)
		-- Note: walkable is in the node definition, not in item groups
		if core.registered_nodes[n_bottom.name] and
				(core.get_item_group(n.name, "float") == 0 or
					core.registered_nodes[n_bottom.name].liquidtype == "none") and
				(n.name ~= n_bottom.name or (core.registered_nodes[n_bottom.name].leveled and
					core.get_node_level(p_bottom) < core.get_node_max_level(p_bottom))) and
				(not core.registered_nodes[n_bottom.name].walkable or
					core.registered_nodes[n_bottom.name].buildable_to) then
			if delay then
				core.after(0.1, nodeupdate_single, {x=p.x, y=p.y, z=p.z}, false)
			else
				n.level = core.get_node_level(p)
<<<<<<< HEAD
				core.remove_node(p, remove_fast)
=======
				core.remove_node(p)
>>>>>>> db5aff83
				spawn_falling_node(p, n)
				nodeupdate(p)
			end
		end
	end

	if core.get_item_group(n.name, "attached_node") ~= 0 then
		if not check_attached_node(p, n) then
			drop_attached_node(p)
			nodeupdate(p)
		end
	end
end

function nodeupdate(p, delay)
	-- Round p to prevent falling entities to get stuck
	p.x = math.floor(p.x+0.5)
	p.y = math.floor(p.y+0.5)
	p.z = math.floor(p.z+0.5)

	for x = -1,1 do
	for y = -1,1 do
	for z = -1,1 do
		nodeupdate_single({x=p.x+x, y=p.y+y, z=p.z+z}, delay or not (x==0 and y==0 and z==0))
	end
	end
	end
end

--
-- Global callbacks
--

function on_placenode(p, node)
	nodeupdate(p)
end
core.register_on_placenode(on_placenode)

function on_dignode(p, node)
	nodeupdate(p)
end
core.register_on_dignode(on_dignode)<|MERGE_RESOLUTION|>--- conflicted
+++ resolved
@@ -189,11 +189,7 @@
 				core.after(0.1, nodeupdate_single, {x=p.x, y=p.y, z=p.z}, false)
 			else
 				n.level = core.get_node_level(p)
-<<<<<<< HEAD
 				core.remove_node(p, remove_fast)
-=======
-				core.remove_node(p)
->>>>>>> db5aff83
 				spawn_falling_node(p, n)
 				nodeupdate(p)
 			end
