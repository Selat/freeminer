/*
server.h
Copyright (C) 2010-2013 celeron55, Perttu Ahola <celeron55@gmail.com>
*/

/*
This file is part of Freeminer.

Freeminer is free software: you can redistribute it and/or modify
it under the terms of the GNU General Public License as published by
the Free Software Foundation, either version 3 of the License, or
(at your option) any later version.

Freeminer  is distributed in the hope that it will be useful,
but WITHOUT ANY WARRANTY; without even the implied warranty of
MERCHANTABILITY or FITNESS FOR A PARTICULAR PURPOSE.  See the
GNU General Public License for more details.

You should have received a copy of the GNU General Public License
along with Freeminer.  If not, see <http://www.gnu.org/licenses/>.
*/

#ifndef SERVER_HEADER
#define SERVER_HEADER

#include "connection.h"
#include "irr_v3d.h"
#include "map.h"
#include "hud.h"
#include "gamedef.h"
#include "serialization.h" // For SER_FMT_VER_INVALID
#include "mods.h"
#include "inventorymanager.h"
#include "subgame.h"
#include "rollback_interface.h" // Needed for rollbackRevertActions()
#include "util/numeric.h"
#include "util/thread.h"
#include "environment.h"
#include "clientiface.h"
#include <string>
#include <list>
#include <map>
#include <vector>

#define PP(x) "("<<(x).X<<","<<(x).Y<<","<<(x).Z<<")"

class IWritableItemDefManager;
class IWritableNodeDefManager;
class IWritableCraftDefManager;
class BanManager;
class EventManager;
class Inventory;
class Player;
class PlayerSAO;
class IRollbackManager;
class EmergeManager;
class GameScripting;
class ServerEnvironment;
struct SimpleSoundSpec;
class Circuit;
class ServerThread;

enum ClientDeletionReason {
	CDR_LEAVE,
	CDR_TIMEOUT,
	CDR_DENY
};

/*
	Some random functions
*/
v3f findSpawnPos(ServerMap &map);

class MapEditEventIgnorer
{
public:
	MapEditEventIgnorer(bool *flag):
		m_flag(flag)
	{
		if(*m_flag == false)
			*m_flag = true;
		else
			m_flag = NULL;
	}

	~MapEditEventIgnorer()
	{
		if(m_flag)
		{
			assert(*m_flag);
			*m_flag = false;
		}
	}

private:
	bool *m_flag;
};

class MapEditEventAreaIgnorer
{
public:
	MapEditEventAreaIgnorer(VoxelArea *ignorevariable, const VoxelArea &a):
		m_ignorevariable(ignorevariable)
	{
		if(m_ignorevariable->getVolume() == 0)
			*m_ignorevariable = a;
		else
			m_ignorevariable = NULL;
	}

	~MapEditEventAreaIgnorer()
	{
		if(m_ignorevariable)
		{
			assert(m_ignorevariable->getVolume() != 0);
			*m_ignorevariable = VoxelArea();
		}
	}

private:
	VoxelArea *m_ignorevariable;
};

struct MediaInfo
{
	std::string path;
	std::string sha1_digest;

	MediaInfo(const std::string &path_="",
	          const std::string &sha1_digest_=""):
		path(path_),
		sha1_digest(sha1_digest_)
	{
	}
};

struct ServerSoundParams
{
	float gain;
	std::string to_player;
	enum Type{
		SSP_LOCAL=0,
		SSP_POSITIONAL=1,
		SSP_OBJECT=2
	} type;
	v3f pos;
	u16 object;
	float max_hear_distance;
	bool loop;

	ServerSoundParams():
		gain(1.0),
		to_player(""),
		type(SSP_LOCAL),
		pos(0,0,0),
		object(0),
		max_hear_distance(32*BS),
		loop(false)
	{}

	v3f getPos(ServerEnvironment *env, bool *pos_exists) const;
};

struct ServerPlayingSound
{
	ServerSoundParams params;
	std::set<u16> clients; // peer ids
};

class Server : public con::PeerHandler, public MapEventReceiver,
		public InventoryManager, public IGameDef
{
public:
	/*
		NOTE: Every public method should be thread-safe
	*/

	Server(
		const std::string &path_world,
		const SubgameSpec &gamespec,
		bool simple_singleplayer_mode,
		bool ipv6
	);
	~Server();
	void start(Address bind_addr);
	void stop();
	// This is mainly a way to pass the time to the server.
	// Actual processing is done in an another thread.
	void step(float dtime);
	// This is run by ServerThread and does the actual processing
	void AsyncRunStep(bool initial_step=false);
	u16 Receive();
	PlayerSAO* StageTwoClientInit(u16 peer_id);
	void ProcessData(u8 *data, u32 datasize, u16 peer_id);

	// Environment must be locked when called
	void setTimeOfDay(u32 time);

	/*
		Shall be called with the environment locked.
		This is accessed by the map, which is inside the environment,
		so it shouldn't be a problem.
	*/
	void onMapEditEvent(MapEditEvent *event);

	/*
		Shall be called with the environment and the connection locked.
	*/
	Inventory* getInventory(const InventoryLocation &loc);
	void setInventoryModified(const InventoryLocation &loc);

	// Connection must be locked when called
	std::string getStatusString();

	// read shutdown state
	inline bool getShutdownRequested()
			{ return m_shutdown_requested; }

	// request server to shutdown
	inline void requestShutdown(void)
			{ m_shutdown_requested = true; }

	// Returns -1 if failed, sound handle on success
	// Envlock
	s32 playSound(const SimpleSoundSpec &spec, const ServerSoundParams &params);
	void stopSound(s32 handle);

	// Envlock
	std::set<std::string> getPlayerEffectivePrivs(const std::string &name);
	bool checkPriv(const std::string &name, const std::string &priv);
	void reportPrivsModified(const std::string &name=""); // ""=all
	void reportInventoryFormspecModified(const std::string &name);

	void setIpBanned(const std::string &ip, const std::string &name);
	void unsetIpBanned(const std::string &ip_or_name);
	std::string getBanDescription(const std::string &ip_or_name);

	Address getPeerAddress(u16 peer_id)
	{
		return m_con.GetPeerAddress(peer_id);
	}

	// Envlock and conlock should be locked when calling this
	void notifyPlayer(const char *name, const std::string &msg);
	void notifyPlayers(const std::string &msg);
	void spawnParticle(const char *playername,
		v3f pos, v3f velocity, v3f acceleration,
		float expirationtime, float size,
		bool collisiondetection, bool vertical, std::string texture);

	void spawnParticleAll(v3f pos, v3f velocity, v3f acceleration,
		float expirationtime, float size,
		bool collisiondetection, bool vertical, std::string texture);

	u32 addParticleSpawner(const char *playername,
		u16 amount, float spawntime,
		v3f minpos, v3f maxpos,
		v3f minvel, v3f maxvel,
		v3f minacc, v3f maxacc,
		float minexptime, float maxexptime,
		float minsize, float maxsize,
		bool collisiondetection, bool vertical, std::string texture);

	u32 addParticleSpawnerAll(u16 amount, float spawntime,
		v3f minpos, v3f maxpos,
		v3f minvel, v3f maxvel,
		v3f minacc, v3f maxacc,
		float minexptime, float maxexptime,
		float minsize, float maxsize,
		bool collisiondetection, bool vertical, std::string texture);

	void deleteParticleSpawner(const char *playername, u32 id);
	void deleteParticleSpawnerAll(u32 id);

	// Creates or resets inventory
	Inventory* createDetachedInventory(const std::string &name);
	void deleteDetachedInventory(const std::string &name);

	// Envlock and conlock should be locked when using scriptapi
	GameScripting *getScriptIface(){ return m_script; }

	// Envlock should be locked when using the rollback manager
	IRollbackManager *getRollbackManager(){ return m_rollback; }

	//TODO: determine what (if anything) should be locked to access EmergeManager
	EmergeManager *getEmergeManager(){ return m_emerge; }

	// actions: time-reversed list
	// Return value: success/failure
	bool rollbackRevertActions(const std::list<RollbackAction> &actions,
			std::list<std::string> *log);

	// IGameDef interface
	// Under envlock
	virtual IItemDefManager* getItemDefManager();
	virtual INodeDefManager* getNodeDefManager();
	virtual ICraftDefManager* getCraftDefManager();
	virtual ITextureSource* getTextureSource();
	virtual IShaderSource* getShaderSource();
	virtual u16 allocateUnknownNodeId(const std::string &name);
	virtual ISoundManager* getSoundManager();
	virtual MtEventManager* getEventManager();
	virtual IRollbackReportSink* getRollbackReportSink();

	IWritableItemDefManager* getWritableItemDefManager();
	IWritableNodeDefManager* getWritableNodeDefManager();
	IWritableCraftDefManager* getWritableCraftDefManager();

	const ModSpec* getModSpec(const std::string &modname);
	void getModNames(std::list<std::string> &modlist);
	std::string getBuiltinLuaPath();
	inline std::string getWorldPath()
			{ return m_path_world; }

	inline bool isSingleplayer()
			{ return m_simple_singleplayer_mode; }

	inline void setAsyncFatalError(const std::string &error)
			{ m_async_fatal_error.set(error); }

	bool showFormspec(const char *name, const std::string &formspec, const std::string &formname);
	Map & getMap() { return m_env->getMap(); }
	ServerEnvironment & getEnv() { return *m_env; }

	u32 hudAdd(Player *player, HudElement *element);
	bool hudRemove(Player *player, u32 id);
	bool hudChange(Player *player, u32 id, HudElementStat stat, void *value);
	bool hudSetFlags(Player *player, u32 flags, u32 mask);
	bool hudSetHotbarItemcount(Player *player, s32 hotbar_itemcount);
	void hudSetHotbarImage(Player *player, std::string name);
	void hudSetHotbarSelectedImage(Player *player, std::string name);

<<<<<<< HEAD
=======
	inline Address getPeerAddress(u16 peer_id)
			{ return m_con.GetPeerAddress(peer_id); }
			
	bool setLocalPlayerAnimations(Player *player, v2s32 animation_frames[4], f32 frame_speed);
	bool setPlayerEyeOffset(Player *player, v3f first, v3f third);

>>>>>>> a12c7f09
	bool setSky(Player *player, const video::SColor &bgcolor,
			const std::string &type, const std::vector<std::string> &params);

	bool overrideDayNightRatio(Player *player, bool do_override,
			float brightness);

	// con::PeerHandler implementation.
	// These queue stuff to be processed by handlePeerChanges().
	// As of now, these create and remove clients and players.
	void peerAdded(u16 peer_id);
	void deletingPeer(u16 peer_id, bool timeout);

	void DenyAccess(u16 peer_id, const std::wstring &reason);
	void DenyAccess(u16 peer_id, const std::string &reason);
	bool getClientConInfo(u16 peer_id, con::rtt_stat_type type,float* retval);
	bool getClientInfo(u16 peer_id,ClientState* state, u32* uptime,
			u8* ser_vers, u16* prot_vers, u8* major, u8* minor, u8* patch,
			std::string* vers_string);

private:

	friend class EmergeThread;
	friend class RemoteClient;

	void SendMovement(u16 peer_id);
	void SendHP(u16 peer_id, u8 hp);
	void SendBreath(u16 peer_id, u16 breath);
	void SendAccessDenied(u16 peer_id,const std::string &reason);
	void SendDeathscreen(u16 peer_id,bool set_camera_point_target, v3f camera_point_target);
	void SendItemDef(u16 peer_id,IItemDefManager *itemdef, u16 protocol_version);
	void SendNodeDef(u16 peer_id,INodeDefManager *nodedef, u16 protocol_version);
<<<<<<< HEAD
	void SendAnimations(u16 peer_id);
=======
>>>>>>> a12c7f09

	/* mark blocks not sent for all clients */
	void SetBlocksNotSent(std::map<v3s16, MapBlock *>& block);

	// Envlock and conlock should be locked when calling these
	void SendInventory(u16 peer_id);
	void SendChatMessage(u16 peer_id, const std::string &message);

	void SendTimeOfDay(u16 peer_id, u16 time, f32 time_speed);
	void SendPlayerHP(u16 peer_id);
	void SendPlayerBreath(u16 peer_id);
	void SendMovePlayer(u16 peer_id);
	void SendLocalPlayerAnimations(u16 peer_id, v2s32 animation_frames[4], f32 animation_speed);
	void SendEyeOffset(u16 peer_id, v3f first, v3f third);
	void SendPlayerPrivileges(u16 peer_id);
	void SendPlayerInventoryFormspec(u16 peer_id);
	void SendShowFormspecMessage(u16 peer_id, const std::string &formspec, const std::string &formname);
	void SendHUDAdd(u16 peer_id, u32 id, HudElement *form);
	void SendHUDRemove(u16 peer_id, u32 id);
	void SendHUDChange(u16 peer_id, u32 id, HudElementStat stat, void *value);
	void SendHUDSetFlags(u16 peer_id, u32 flags, u32 mask);
	void SendHUDSetParam(u16 peer_id, u16 param, const std::string &value);
	void SendSetSky(u16 peer_id, const video::SColor &bgcolor,
			const std::string &type, const std::vector<std::string> &params);
	void SendOverrideDayNightRatio(u16 peer_id, bool do_override, float ratio);
	
	/*
		Send a node removal/addition event to all clients except ignore_id.
		Additionally, if far_players!=NULL, players further away than
		far_d_nodes are ignored and their peer_ids are added to far_players
	*/
	// Envlock and conlock should be locked when calling these
	void sendRemoveNode(v3s16 p, u16 ignore_id=0,
			std::list<u16> *far_players=NULL, float far_d_nodes=100);
	void sendAddNode(v3s16 p, MapNode n, u16 ignore_id=0,
			std::list<u16> *far_players=NULL, float far_d_nodes=100,
			bool remove_metadata=true);
	void setBlockNotSent(v3s16 p);

	// Environment and Connection must be locked when called
	void SendBlockNoLock(u16 peer_id, MapBlock *block, u8 ver, u16 net_proto_version, bool reliable = 1);

	// Sends blocks to clients (locks env and con on its own)
	void SendBlocks(float dtime);

	void fillMediaCache();
	void sendMediaAnnouncement(u16 peer_id);
	void sendRequestedMedia(u16 peer_id,
			const std::list<std::string> &tosend);

	void sendDetachedInventory(const std::string &name, u16 peer_id);
	void sendDetachedInventories(u16 peer_id);

	// Adds a ParticleSpawner on peer with peer_id (PEER_ID_INEXISTENT == all)
	void SendAddParticleSpawner(u16 peer_id, u16 amount, float spawntime,
		v3f minpos, v3f maxpos,
		v3f minvel, v3f maxvel,
		v3f minacc, v3f maxacc,
		float minexptime, float maxexptime,
		float minsize, float maxsize,
		bool collisiondetection, bool vertical, std::string texture, u32 id);

	void SendDeleteParticleSpawner(u16 peer_id, u32 id);

	// Spawns particle on peer with peer_id (PEER_ID_INEXISTENT == all)
	void SendSpawnParticle(u16 peer_id,
		v3f pos, v3f velocity, v3f acceleration,
		float expirationtime, float size,
		bool collisiondetection, bool vertical, std::string texture);

	/*
		Something random
	*/

	void DiePlayer(u16 peer_id);
	void RespawnPlayer(u16 peer_id);

	enum ClientDeletionReason {
		CDR_LEAVE,
		CDR_TIMEOUT,
		CDR_DENY
	};
	void DeleteClient(u16 peer_id, ClientDeletionReason reason);
	void UpdateCrafting(u16 peer_id);

	// When called, connection mutex should be locked
	RemoteClient* getClient(u16 peer_id,ClientState state_min=Active);
	RemoteClient* getClientNoEx(u16 peer_id,ClientState state_min=Active);

	// When called, environment mutex should be locked
	std::string getPlayerName(u16 peer_id);
	PlayerSAO* getPlayerSAO(u16 peer_id);

	/*
		Get a player from memory or creates one.
		If player is already connected, return NULL
		Does not verify/modify auth info and password.

		Call with env and con locked.
	*/
	PlayerSAO *emergePlayer(const char *name, u16 peer_id);

	void handlePeerChanges();

	/*
		Variables
	*/

	// World directory
	std::string m_path_world;
	// Subgame specification
	SubgameSpec m_gamespec;
	// If true, do not allow multiple players and hide some multiplayer
	// functionality
	bool m_simple_singleplayer_mode;

	// Thread can set; step() will throw as ServerError
	MutexedVariable<std::string> m_async_fatal_error;

	// Some timers
	float m_liquid_transform_timer;
	float m_liquid_transform_interval;
	float m_liquid_send_timer;
	float m_liquid_send_interval;
	float m_print_info_timer;
	float m_masterserver_timer;
	float m_objectdata_timer;
	float m_emergethread_trigger_timer;
	float m_savemap_timer;
	IntervalLimiter m_map_timer_and_unload_interval;

	// Environment
	ServerEnvironment *m_env;

public:
	JMutex m_env_mutex;
private:

	// server connection
	con::Connection m_con;

	// Ban checking
	BanManager *m_banmanager;

	// Rollback manager (behind m_env_mutex)
	IRollbackManager *m_rollback;
	bool m_rollback_sink_enabled;
	bool m_enable_rollback_recording; // Updated once in a while

	// Emerge manager
	EmergeManager *m_emerge;

	// Scripting
	// Envlock and conlock should be locked when using Lua
	GameScripting *m_script;
	
	Circuit* m_circuit;

	// Item definition manager
	IWritableItemDefManager *m_itemdef;

	// Node definition manager
	IWritableNodeDefManager *m_nodedef;

	// Craft definition manager
	IWritableCraftDefManager *m_craftdef;

	// Event manager
	EventManager *m_event;

	// Mods
	std::vector<ModSpec> m_mods;

	/*
		Threads
	*/

	// A buffer for time steps
	// step() increments and AsyncRunStep() run by m_thread reads it.
	float m_step_dtime;
	JMutex m_step_dtime_mutex;

	// current server step lag counter
	float m_lag;

	// The server mainly operates in this thread
	ServerThread *m_thread;

	/*
		Time related stuff
	*/

	// Timer for sending time of day over network
	float m_time_of_day_send_timer;
	// Uptime of server in seconds
	MutexedVariable<double> m_uptime;

public:
	/*
	 Client interface
	 */
	ClientInterface m_clients;

private:
	friend class EmergeThread;
	friend class RemoteClient;

	/*
		Peer change queue.
		Queues stuff from peerAdded() and deletingPeer() to
		handlePeerChanges()
	*/
	Queue<con::PeerChange> m_peer_change_queue;

	/*
		Random stuff
	*/

	// Mod parent directory paths
	std::list<std::string> m_modspaths;

	bool m_shutdown_requested;

	/*
		Map edit event queue. Automatically receives all map edits.
		The constructor of this class registers us to receive them through
		onMapEditEvent

		NOTE: Should these be moved to actually be members of
		ServerEnvironment?
	*/

	/*
		Queue of map edits from the environment for sending to the clients
		This is behind m_env_mutex
	*/
	Queue<MapEditEvent*> m_unsent_map_edit_queue;
	/*
		Set to true when the server itself is modifying the map and does
		all sending of information by itself.
		This is behind m_env_mutex
	*/
	bool m_ignore_map_edit_events;
	/*
		If a non-empty area, map edit events contained within are left
		unsent. Done at map generation time to speed up editing of the
		generated area, as it will be sent anyway.
		This is behind m_env_mutex
	*/
	VoxelArea m_ignore_map_edit_events_area;
	/*
		If set to !=0, the incoming MapEditEvents are modified to have
		this peed id as the disabled recipient
		This is behind m_env_mutex
	*/
	u16 m_ignore_map_edit_events_peer_id;

	// media files known to server
	std::map<std::string,MediaInfo> m_media;

	/*
		Sounds
	*/
	std::map<s32, ServerPlayingSound> m_playing_sounds;
	s32 m_next_sound_id;

	/*
		Detached inventories (behind m_env_mutex)
	*/
	// key = name
	std::map<std::string, Inventory*> m_detached_inventories;

	/*
		Particles
	*/
	std::vector<u32> m_particlespawner_ids;

	std::map<v3s16, MapBlock*> m_modified_blocks;
	std::map<v3s16, MapBlock*> m_lighting_modified_blocks;
};

/*
	Runs a simple dedicated server loop.

	Shuts down when run is set to false.
*/
void dedicated_server_loop(Server &server, bool &run);

#endif
<|MERGE_RESOLUTION|>--- conflicted
+++ resolved
@@ -235,11 +235,6 @@
 	void unsetIpBanned(const std::string &ip_or_name);
 	std::string getBanDescription(const std::string &ip_or_name);
 
-	Address getPeerAddress(u16 peer_id)
-	{
-		return m_con.GetPeerAddress(peer_id);
-	}
-
 	// Envlock and conlock should be locked when calling this
 	void notifyPlayer(const char *name, const std::string &msg);
 	void notifyPlayers(const std::string &msg);
@@ -330,15 +325,12 @@
 	void hudSetHotbarImage(Player *player, std::string name);
 	void hudSetHotbarSelectedImage(Player *player, std::string name);
 
-<<<<<<< HEAD
-=======
 	inline Address getPeerAddress(u16 peer_id)
 			{ return m_con.GetPeerAddress(peer_id); }
 			
 	bool setLocalPlayerAnimations(Player *player, v2s32 animation_frames[4], f32 frame_speed);
 	bool setPlayerEyeOffset(Player *player, v3f first, v3f third);
 
->>>>>>> a12c7f09
 	bool setSky(Player *player, const video::SColor &bgcolor,
 			const std::string &type, const std::vector<std::string> &params);
 
@@ -370,10 +362,6 @@
 	void SendDeathscreen(u16 peer_id,bool set_camera_point_target, v3f camera_point_target);
 	void SendItemDef(u16 peer_id,IItemDefManager *itemdef, u16 protocol_version);
 	void SendNodeDef(u16 peer_id,INodeDefManager *nodedef, u16 protocol_version);
-<<<<<<< HEAD
-	void SendAnimations(u16 peer_id);
-=======
->>>>>>> a12c7f09
 
 	/* mark blocks not sent for all clients */
 	void SetBlocksNotSent(std::map<v3s16, MapBlock *>& block);
