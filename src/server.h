/*
Minetest
Copyright (C) 2010-2013 celeron55, Perttu Ahola <celeron55@gmail.com>

This program is free software; you can redistribute it and/or modify
it under the terms of the GNU Lesser General Public License as published by
the Free Software Foundation; either version 2.1 of the License, or
(at your option) any later version.

This program is distributed in the hope that it will be useful,
but WITHOUT ANY WARRANTY; without even the implied warranty of
MERCHANTABILITY or FITNESS FOR A PARTICULAR PURPOSE.  See the
GNU Lesser General Public License for more details.

You should have received a copy of the GNU Lesser General Public License along
with this program; if not, write to the Free Software Foundation, Inc.,
51 Franklin Street, Fifth Floor, Boston, MA 02110-1301 USA.
*/

#ifndef SERVER_HEADER
#define SERVER_HEADER

#include "connection.h"
#include "irr_v3d.h"
#include "map.h"
#include "hud.h"
#include "gamedef.h"
#include "serialization.h" // For SER_FMT_VER_INVALID
#include "mods.h"
#include "inventorymanager.h"
#include "subgame.h"
#include "rollback_interface.h" // Needed for rollbackRevertActions()
#include "util/numeric.h"
#include "util/thread.h"
#include "environment.h"
#include "clientiface.h"
#include <string>
#include <list>
#include <map>
#include <vector>

#define PP(x) "("<<(x).X<<","<<(x).Y<<","<<(x).Z<<")"

class IWritableItemDefManager;
class IWritableNodeDefManager;
class IWritableCraftDefManager;
class BanManager;
class EventManager;
class Inventory;
class Player;
class PlayerSAO;
class IRollbackManager;
class EmergeManager;
class GameScripting;
class ServerEnvironment;
struct SimpleSoundSpec;
<<<<<<< HEAD
class Circuit;
=======
class ServerThread;
>>>>>>> e258675e

enum ClientDeletionReason {
	CDR_LEAVE,
	CDR_TIMEOUT,
	CDR_DENY
};

/*
	Some random functions
*/
v3f findSpawnPos(ServerMap &map);

class MapEditEventIgnorer
{
public:
	MapEditEventIgnorer(bool *flag):
		m_flag(flag)
	{
		if(*m_flag == false)
			*m_flag = true;
		else
			m_flag = NULL;
	}

	~MapEditEventIgnorer()
	{
		if(m_flag)
		{
			assert(*m_flag);
			*m_flag = false;
		}
	}

private:
	bool *m_flag;
};

class MapEditEventAreaIgnorer
{
public:
	MapEditEventAreaIgnorer(VoxelArea *ignorevariable, const VoxelArea &a):
		m_ignorevariable(ignorevariable)
	{
		if(m_ignorevariable->getVolume() == 0)
			*m_ignorevariable = a;
		else
			m_ignorevariable = NULL;
	}

	~MapEditEventAreaIgnorer()
	{
		if(m_ignorevariable)
		{
			assert(m_ignorevariable->getVolume() != 0);
			*m_ignorevariable = VoxelArea();
		}
	}

private:
	VoxelArea *m_ignorevariable;
};

struct MediaInfo
{
	std::string path;
	std::string sha1_digest;

	MediaInfo(const std::string path_="",
			const std::string sha1_digest_=""):
		path(path_),
		sha1_digest(sha1_digest_)
	{
	}
};

struct ServerSoundParams
{
	float gain;
	std::string to_player;
	enum Type{
		SSP_LOCAL=0,
		SSP_POSITIONAL=1,
		SSP_OBJECT=2
	} type;
	v3f pos;
	u16 object;
	float max_hear_distance;
	bool loop;

	ServerSoundParams():
		gain(1.0),
		to_player(""),
		type(SSP_LOCAL),
		pos(0,0,0),
		object(0),
		max_hear_distance(32*BS),
		loop(false)
	{}

	v3f getPos(ServerEnvironment *env, bool *pos_exists) const;
};

struct ServerPlayingSound
{
	ServerSoundParams params;
	std::set<u16> clients; // peer ids
};

<<<<<<< HEAD
class RemoteClient
{
public:
	// peer_id=0 means this client has no associated peer
	// NOTE: If client is made allowed to exist while peer doesn't,
	//       this has to be set to 0 when there is no peer.
	//       Also, the client must be moved to some other container.
	u16 peer_id;
	// The serialization version to use with the client
	u8 serialization_version;
	//
	u16 net_proto_version;
	// Version is stored in here after INIT before INIT2
	u8 pending_serialization_version;

	bool definitions_sent;

	bool denied;

	RemoteClient():
		m_time_from_building(9999),
		m_excess_gotblocks(0)
	{
		peer_id = 0;
		serialization_version = SER_FMT_VER_INVALID;
		net_proto_version = 0;
		pending_serialization_version = SER_FMT_VER_INVALID;
		definitions_sent = false;
		denied = false;
		m_nearest_unsent_d = 0;
		m_nearest_unsent_nearest = 0;
		m_nearest_unsent_reset_timer = 0.0;
		m_nothing_to_send_counter = 0;
		m_nothing_to_send_pause_timer = 0;
		wanted_range = 9 * MAP_BLOCKSIZE;
	}
	~RemoteClient()
	{
	}

	/*
		Finds block that should be sent next to the client.
		Environment should be locked when this is called.
		dtime is used for resetting send radius at slow interval
	*/
	void GetNextBlocks(Server *server, float dtime,
			std::vector<PrioritySortedBlockTransfer> &dest);

	void GotBlock(v3s16 p);

	void SentBlock(v3s16 p);

	void SetBlockNotSent(v3s16 p);
	void SetBlocksNotSent(std::map<v3s16, MapBlock*> &blocks);

	s32 SendingCount()
	{
		return m_blocks_sending.size();
	}

	// Increments timeouts and removes timed-out blocks from list
	// NOTE: This doesn't fix the server-not-sending-block bug
	//       because it is related to emerging, not sending.
	//void RunSendingTimeouts(float dtime, float timeout);

	void PrintInfo(std::ostream &o)
	{
		o<<"RemoteClient "<<peer_id<<": "
				<<"m_blocks_sent.size()="<<m_blocks_sent.size()
				<<", m_blocks_sending.size()="<<m_blocks_sending.size()
				<<", m_nearest_unsent_d="<<m_nearest_unsent_d
				<<", m_excess_gotblocks="<<m_excess_gotblocks
				<<", wanted_range="<<wanted_range
				<<std::endl;
		m_excess_gotblocks = 0;
	}

	// Time from last placing or removing blocks
	float m_time_from_building;

	/*JMutex m_dig_mutex;
	float m_dig_time_remaining;
	// -1 = not digging
	s16 m_dig_tool_item;
	v3s16 m_dig_position;*/

	/*
		List of active objects that the client knows of.
		Value is dummy.
	*/
	std::set<u16> m_known_objects;
	s16 wanted_range;

private:
	/*
		Blocks that have been sent to client.
		- These don't have to be sent again.
		- A block is cleared from here when client says it has
		  deleted it from it's memory

		Key is position, value is dummy.
		No MapBlock* is stored here because the blocks can get deleted.
	*/
	std::set<v3s16> m_blocks_sent;
public:
	s16 m_nearest_unsent_d;
	s16 m_nearest_unsent_nearest;
private:
	v3s16 m_last_center;
	float m_nearest_unsent_reset_timer;

	/*
		Blocks that are currently on the line.
		This is used for throttling the sending of blocks.
		- The size of this list is limited to some value
		Block is added when it is sent with BLOCKDATA.
		Block is removed when GOTBLOCKS is received.
		Value is time from sending. (not used at the moment)
	*/
	std::map<v3s16, float> m_blocks_sending;

	/*
		Count of excess GotBlocks().
		There is an excess amount because the client sometimes
		gets a block so late that the server sends it again,
		and the client then sends two GOTBLOCKs.
		This is resetted by PrintInfo()
	*/
	u32 m_excess_gotblocks;

	// CPU usage optimization
	u32 m_nothing_to_send_counter;
	float m_nothing_to_send_pause_timer;
};

=======
>>>>>>> e258675e
class Server : public con::PeerHandler, public MapEventReceiver,
		public InventoryManager, public IGameDef
{
public:
	/*
		NOTE: Every public method should be thread-safe
	*/

	Server(
		const std::string &path_world,
		const SubgameSpec &gamespec,
		bool simple_singleplayer_mode
	);
	~Server();
	void start(unsigned short port);
	void stop();
	// This is mainly a way to pass the time to the server.
	// Actual processing is done in an another thread.
	void step(float dtime);
	// This is run by ServerThread and does the actual processing
	void AsyncRunStep(bool initial_step=false);
	u16 Receive();
	void ProcessData(u8 *data, u32 datasize, u16 peer_id);

	// Environment must be locked when called
	void setTimeOfDay(u32 time);

	/*
		Shall be called with the environment locked.
		This is accessed by the map, which is inside the environment,
		so it shouldn't be a problem.
	*/
	void onMapEditEvent(MapEditEvent *event);

	/*
		Shall be called with the environment and the connection locked.
	*/
	Inventory* getInventory(const InventoryLocation &loc);
	void setInventoryModified(const InventoryLocation &loc);

	// Connection must be locked when called
	std::wstring getStatusString();

	// read shutdown state
	inline bool getShutdownRequested()
			{ return m_shutdown_requested; }

	// request server to shutdown
	inline void requestShutdown(void)
			{ m_shutdown_requested = true; }

	// Returns -1 if failed, sound handle on success
	// Envlock
	s32 playSound(const SimpleSoundSpec &spec, const ServerSoundParams &params);
	void stopSound(s32 handle);

	// Envlock
	std::set<std::string> getPlayerEffectivePrivs(const std::string &name);
	bool checkPriv(const std::string &name, const std::string &priv);
	void reportPrivsModified(const std::string &name=""); // ""=all
	void reportInventoryFormspecModified(const std::string &name);

	void setIpBanned(const std::string &ip, const std::string &name);
	void unsetIpBanned(const std::string &ip_or_name);
	std::string getBanDescription(const std::string &ip_or_name);

	void notifyPlayer(const char *name, const std::wstring msg, const bool prepend);
	void notifyPlayers(const std::wstring msg);
	void spawnParticle(const char *playername,
		v3f pos, v3f velocity, v3f acceleration,
		float expirationtime, float size,
		bool collisiondetection, bool vertical, std::string texture);

	void spawnParticleAll(v3f pos, v3f velocity, v3f acceleration,
		float expirationtime, float size,
		bool collisiondetection, bool vertical, std::string texture);

	u32 addParticleSpawner(const char *playername,
		u16 amount, float spawntime,
		v3f minpos, v3f maxpos,
		v3f minvel, v3f maxvel,
		v3f minacc, v3f maxacc,
		float minexptime, float maxexptime,
		float minsize, float maxsize,
		bool collisiondetection, bool vertical, std::string texture);

	u32 addParticleSpawnerAll(u16 amount, float spawntime,
		v3f minpos, v3f maxpos,
		v3f minvel, v3f maxvel,
		v3f minacc, v3f maxacc,
		float minexptime, float maxexptime,
		float minsize, float maxsize,
		bool collisiondetection, bool vertical, std::string texture);

	void deleteParticleSpawner(const char *playername, u32 id);
	void deleteParticleSpawnerAll(u32 id);

	// Creates or resets inventory
	Inventory* createDetachedInventory(const std::string &name);
	void deleteDetachedInventory(const std::string &name);

	// Envlock and conlock should be locked when using scriptapi
	GameScripting *getScriptIface(){ return m_script; }

	// Envlock should be locked when using the rollback manager
	IRollbackManager *getRollbackManager(){ return m_rollback; }

	//TODO: determine what (if anything) should be locked to access EmergeManager
	EmergeManager *getEmergeManager(){ return m_emerge; }

	// actions: time-reversed list
	// Return value: success/failure
	bool rollbackRevertActions(const std::list<RollbackAction> &actions,
			std::list<std::string> *log);

	// IGameDef interface
	// Under envlock
	virtual IItemDefManager* getItemDefManager();
	virtual INodeDefManager* getNodeDefManager();
	virtual ICraftDefManager* getCraftDefManager();
	virtual ITextureSource* getTextureSource();
	virtual IShaderSource* getShaderSource();
	virtual u16 allocateUnknownNodeId(const std::string &name);
	virtual ISoundManager* getSoundManager();
	virtual MtEventManager* getEventManager();
	virtual IRollbackReportSink* getRollbackReportSink();

	IWritableItemDefManager* getWritableItemDefManager();
	IWritableNodeDefManager* getWritableNodeDefManager();
	IWritableCraftDefManager* getWritableCraftDefManager();

	const ModSpec* getModSpec(const std::string &modname);
	void getModNames(std::list<std::string> &modlist);
	std::string getBuiltinLuaPath();
	inline std::string getWorldPath()
			{ return m_path_world; }

	inline bool isSingleplayer()
			{ return m_simple_singleplayer_mode; }

	inline void setAsyncFatalError(const std::string &error)
			{ m_async_fatal_error.set(error); }

	bool showFormspec(const char *name, const std::string &formspec, const std::string &formname);
	Map & getMap() { return m_env->getMap(); }
	ServerEnvironment & getEnv() { return *m_env; }
	
	u32 hudAdd(Player *player, HudElement *element);
	bool hudRemove(Player *player, u32 id);
	bool hudChange(Player *player, u32 id, HudElementStat stat, void *value);
	bool hudSetFlags(Player *player, u32 flags, u32 mask);
	bool hudSetHotbarItemcount(Player *player, s32 hotbar_itemcount);
	void hudSetHotbarImage(Player *player, std::string name);
	void hudSetHotbarSelectedImage(Player *player, std::string name);
	std::map<u16, RemoteClient*> & getClients() { return m_clients; };

	inline Address getPeerAddress(u16 peer_id)
			{ return m_con.GetPeerAddress(peer_id); }

	/* con::PeerHandler implementation. */
	void peerAdded(con::Peer *peer);
	void deletingPeer(con::Peer *peer, bool timeout);

private:

	friend class EmergeThread;
	friend class RemoteClient;

<<<<<<< HEAD
	static void SendAnimations(con::Connection &con, u16 peer_id);

	/*
		Non-static send methods.
		Conlock should be always used.
		Envlock usage is documented badly but it's easy to figure out
		which ones access the environment.
	*/
=======
	void SendMovement(u16 peer_id);
	void SendHP(u16 peer_id, u8 hp);
	void SendBreath(u16 peer_id, u16 breath);
	void SendAccessDenied(u16 peer_id,const std::wstring &reason);
	void SendDeathscreen(u16 peer_id,bool set_camera_point_target, v3f camera_point_target);
	void SendItemDef(u16 peer_id,IItemDefManager *itemdef, u16 protocol_version);
	void SendNodeDef(u16 peer_id,INodeDefManager *nodedef, u16 protocol_version);

	/* mark blocks not sent for all clients */
	void SetBlocksNotSent(std::map<v3s16, MapBlock *>& block);
>>>>>>> e258675e

	// Envlock and conlock should be locked when calling these
	void SendInventory(u16 peer_id);
	void SendChatMessage(u16 peer_id, const std::wstring &message);
	void SendTimeOfDay(u16 peer_id, u16 time, f32 time_speed);
	void SendPlayerHP(u16 peer_id);
	void SendPlayerBreath(u16 peer_id);
	void SendMovePlayer(u16 peer_id);
	void SendPlayerPrivileges(u16 peer_id);
	void SendPlayerInventoryFormspec(u16 peer_id);
	void SendShowFormspecMessage(u16 peer_id, const std::string formspec, const std::string formname);
	void SendHUDAdd(u16 peer_id, u32 id, HudElement *form);
	void SendHUDRemove(u16 peer_id, u32 id);
	void SendHUDChange(u16 peer_id, u32 id, HudElementStat stat, void *value);
	void SendHUDSetFlags(u16 peer_id, u32 flags, u32 mask);
	void SendHUDSetParam(u16 peer_id, u16 param, const std::string &value);

	/*
		Send a node removal/addition event to all clients except ignore_id.
		Additionally, if far_players!=NULL, players further away than
		far_d_nodes are ignored and their peer_ids are added to far_players
	*/
	// Envlock and conlock should be locked when calling these
	void sendRemoveNode(v3s16 p, u16 ignore_id=0,
			std::list<u16> *far_players=NULL, float far_d_nodes=100);
	void sendAddNode(v3s16 p, MapNode n, u16 ignore_id=0,
			std::list<u16> *far_players=NULL, float far_d_nodes=100,
			bool remove_metadata=true);
	void setBlockNotSent(v3s16 p);

	// Environment and Connection must be locked when called
	void SendBlockNoLock(u16 peer_id, MapBlock *block, u8 ver, u16 net_proto_version, bool reliable = 1);

	// Sends blocks to clients (locks env and con on its own)
	void SendBlocks(float dtime);

	void fillMediaCache();
	void sendMediaAnnouncement(u16 peer_id);
	void sendRequestedMedia(u16 peer_id,
			const std::list<std::string> &tosend);

	void sendDetachedInventory(const std::string &name, u16 peer_id);
	void sendDetachedInventories(u16 peer_id);

	// Adds a ParticleSpawner on peer with peer_id (PEER_ID_INEXISTENT == all)
	void SendAddParticleSpawner(u16 peer_id, u16 amount, float spawntime,
		v3f minpos, v3f maxpos,
		v3f minvel, v3f maxvel,
		v3f minacc, v3f maxacc,
		float minexptime, float maxexptime,
		float minsize, float maxsize,
		bool collisiondetection, bool vertical, std::string texture, u32 id);

	void SendDeleteParticleSpawner(u16 peer_id, u32 id);

	// Spawns particle on peer with peer_id (PEER_ID_INEXISTENT == all)
	void SendSpawnParticle(u16 peer_id,
		v3f pos, v3f velocity, v3f acceleration,
		float expirationtime, float size,
		bool collisiondetection, bool vertical, std::string texture);

	/*
		Something random
	*/

	void DiePlayer(u16 peer_id);
	void RespawnPlayer(u16 peer_id);
	void DenyAccess(u16 peer_id, const std::wstring &reason);
	void DeleteClient(u16 peer_id, ClientDeletionReason reason);
	void UpdateCrafting(u16 peer_id);

	// When called, connection mutex should be locked
	RemoteClient* getClient(u16 peer_id,ClientState state_min=Active);
	RemoteClient* getClientNoEx(u16 peer_id,ClientState state_min=Active);

	// When called, environment mutex should be locked
	std::string getPlayerName(u16 peer_id);
	PlayerSAO* getPlayerSAO(u16 peer_id);

	/*
		Get a player from memory or creates one.
		If player is already connected, return NULL
		Does not verify/modify auth info and password.

		Call with env and con locked.
	*/
	PlayerSAO *emergePlayer(const char *name, u16 peer_id);

	void handlePeerChanges();

	/*
		Variables
	*/

	// World directory
	std::string m_path_world;
	// Subgame specification
	SubgameSpec m_gamespec;
	// If true, do not allow multiple players and hide some multiplayer
	// functionality
	bool m_simple_singleplayer_mode;

	// Thread can set; step() will throw as ServerError
	MutexedVariable<std::string> m_async_fatal_error;

	// Some timers
	float m_liquid_transform_timer;
	float m_liquid_transform_interval;
	float m_liquid_send_timer;
	float m_liquid_send_interval;
	float m_print_info_timer;
	float m_masterserver_timer;
	float m_objectdata_timer;
	float m_emergethread_trigger_timer;
	float m_savemap_timer;
	IntervalLimiter m_map_timer_and_unload_interval;

	// Environment
	ServerEnvironment *m_env;
	JMutex m_env_mutex;

	// server connection
	con::Connection m_con;

	// Ban checking
	BanManager *m_banmanager;

	// Rollback manager (behind m_env_mutex)
	IRollbackManager *m_rollback;
	bool m_rollback_sink_enabled;
	bool m_enable_rollback_recording; // Updated once in a while

	// Emerge manager
	EmergeManager *m_emerge;

	// Scripting
	// Envlock and conlock should be locked when using Lua
	GameScripting *m_script;
	
	Circuit* m_circuit;

	// Item definition manager
	IWritableItemDefManager *m_itemdef;

	// Node definition manager
	IWritableNodeDefManager *m_nodedef;

	// Craft definition manager
	IWritableCraftDefManager *m_craftdef;

	// Event manager
	EventManager *m_event;

	// Mods
	std::vector<ModSpec> m_mods;

	/*
		Threads
	*/

	// A buffer for time steps
	// step() increments and AsyncRunStep() run by m_thread reads it.
	float m_step_dtime;
	JMutex m_step_dtime_mutex;

	// current server step lag counter
	float m_lag;

	// The server mainly operates in this thread
	ServerThread *m_thread;

	/*
		Time related stuff
	*/

	// Timer for sending time of day over network
	float m_time_of_day_send_timer;
	// Uptime of server in seconds
	MutexedVariable<double> m_uptime;

	/*
	 Client interface
	 */
	ClientInterface m_clients;

	/*
		Peer change queue.
		Queues stuff from peerAdded() and deletingPeer() to
		handlePeerChanges()
	*/
	Queue<con::PeerChange> m_peer_change_queue;

	/*
		Random stuff
	*/

	// Mod parent directory paths
	std::list<std::string> m_modspaths;

	bool m_shutdown_requested;

	/*
		Map edit event queue. Automatically receives all map edits.
		The constructor of this class registers us to receive them through
		onMapEditEvent

		NOTE: Should these be moved to actually be members of
		ServerEnvironment?
	*/

	/*
		Queue of map edits from the environment for sending to the clients
		This is behind m_env_mutex
	*/
	Queue<MapEditEvent*> m_unsent_map_edit_queue;
	/*
		Set to true when the server itself is modifying the map and does
		all sending of information by itself.
		This is behind m_env_mutex
	*/
	bool m_ignore_map_edit_events;
	/*
		If a non-empty area, map edit events contained within are left
		unsent. Done at map generation time to speed up editing of the
		generated area, as it will be sent anyway.
		This is behind m_env_mutex
	*/
	VoxelArea m_ignore_map_edit_events_area;
	/*
		If set to !=0, the incoming MapEditEvents are modified to have
		this peed id as the disabled recipient
		This is behind m_env_mutex
	*/
	u16 m_ignore_map_edit_events_peer_id;

	// media files known to server
	std::map<std::string,MediaInfo> m_media;

	/*
		Sounds
	*/
	std::map<s32, ServerPlayingSound> m_playing_sounds;
	s32 m_next_sound_id;

	/*
		Detached inventories (behind m_env_mutex)
	*/
	// key = name
	std::map<std::string, Inventory*> m_detached_inventories;

	/*
		Particles
	*/
	std::vector<u32> m_particlespawner_ids;

	std::map<v3s16, MapBlock*> m_modified_blocks;
	std::map<v3s16, MapBlock*> m_lighting_modified_blocks;
};

/*
	Runs a simple dedicated server loop.

	Shuts down when run is set to false.
*/
void dedicated_server_loop(Server &server, bool &run);

#endif
<|MERGE_RESOLUTION|>--- conflicted
+++ resolved
@@ -54,11 +54,8 @@
 class GameScripting;
 class ServerEnvironment;
 struct SimpleSoundSpec;
-<<<<<<< HEAD
 class Circuit;
-=======
 class ServerThread;
->>>>>>> e258675e
 
 enum ClientDeletionReason {
 	CDR_LEAVE,
@@ -167,144 +164,6 @@
 	std::set<u16> clients; // peer ids
 };
 
-<<<<<<< HEAD
-class RemoteClient
-{
-public:
-	// peer_id=0 means this client has no associated peer
-	// NOTE: If client is made allowed to exist while peer doesn't,
-	//       this has to be set to 0 when there is no peer.
-	//       Also, the client must be moved to some other container.
-	u16 peer_id;
-	// The serialization version to use with the client
-	u8 serialization_version;
-	//
-	u16 net_proto_version;
-	// Version is stored in here after INIT before INIT2
-	u8 pending_serialization_version;
-
-	bool definitions_sent;
-
-	bool denied;
-
-	RemoteClient():
-		m_time_from_building(9999),
-		m_excess_gotblocks(0)
-	{
-		peer_id = 0;
-		serialization_version = SER_FMT_VER_INVALID;
-		net_proto_version = 0;
-		pending_serialization_version = SER_FMT_VER_INVALID;
-		definitions_sent = false;
-		denied = false;
-		m_nearest_unsent_d = 0;
-		m_nearest_unsent_nearest = 0;
-		m_nearest_unsent_reset_timer = 0.0;
-		m_nothing_to_send_counter = 0;
-		m_nothing_to_send_pause_timer = 0;
-		wanted_range = 9 * MAP_BLOCKSIZE;
-	}
-	~RemoteClient()
-	{
-	}
-
-	/*
-		Finds block that should be sent next to the client.
-		Environment should be locked when this is called.
-		dtime is used for resetting send radius at slow interval
-	*/
-	void GetNextBlocks(Server *server, float dtime,
-			std::vector<PrioritySortedBlockTransfer> &dest);
-
-	void GotBlock(v3s16 p);
-
-	void SentBlock(v3s16 p);
-
-	void SetBlockNotSent(v3s16 p);
-	void SetBlocksNotSent(std::map<v3s16, MapBlock*> &blocks);
-
-	s32 SendingCount()
-	{
-		return m_blocks_sending.size();
-	}
-
-	// Increments timeouts and removes timed-out blocks from list
-	// NOTE: This doesn't fix the server-not-sending-block bug
-	//       because it is related to emerging, not sending.
-	//void RunSendingTimeouts(float dtime, float timeout);
-
-	void PrintInfo(std::ostream &o)
-	{
-		o<<"RemoteClient "<<peer_id<<": "
-				<<"m_blocks_sent.size()="<<m_blocks_sent.size()
-				<<", m_blocks_sending.size()="<<m_blocks_sending.size()
-				<<", m_nearest_unsent_d="<<m_nearest_unsent_d
-				<<", m_excess_gotblocks="<<m_excess_gotblocks
-				<<", wanted_range="<<wanted_range
-				<<std::endl;
-		m_excess_gotblocks = 0;
-	}
-
-	// Time from last placing or removing blocks
-	float m_time_from_building;
-
-	/*JMutex m_dig_mutex;
-	float m_dig_time_remaining;
-	// -1 = not digging
-	s16 m_dig_tool_item;
-	v3s16 m_dig_position;*/
-
-	/*
-		List of active objects that the client knows of.
-		Value is dummy.
-	*/
-	std::set<u16> m_known_objects;
-	s16 wanted_range;
-
-private:
-	/*
-		Blocks that have been sent to client.
-		- These don't have to be sent again.
-		- A block is cleared from here when client says it has
-		  deleted it from it's memory
-
-		Key is position, value is dummy.
-		No MapBlock* is stored here because the blocks can get deleted.
-	*/
-	std::set<v3s16> m_blocks_sent;
-public:
-	s16 m_nearest_unsent_d;
-	s16 m_nearest_unsent_nearest;
-private:
-	v3s16 m_last_center;
-	float m_nearest_unsent_reset_timer;
-
-	/*
-		Blocks that are currently on the line.
-		This is used for throttling the sending of blocks.
-		- The size of this list is limited to some value
-		Block is added when it is sent with BLOCKDATA.
-		Block is removed when GOTBLOCKS is received.
-		Value is time from sending. (not used at the moment)
-	*/
-	std::map<v3s16, float> m_blocks_sending;
-
-	/*
-		Count of excess GotBlocks().
-		There is an excess amount because the client sometimes
-		gets a block so late that the server sends it again,
-		and the client then sends two GOTBLOCKs.
-		This is resetted by PrintInfo()
-	*/
-	u32 m_excess_gotblocks;
-
-	// CPU usage optimization
-	u32 m_nothing_to_send_counter;
-	float m_nothing_to_send_pause_timer;
-};
-
-=======
->>>>>>> e258675e
 class Server : public con::PeerHandler, public MapEventReceiver,
 		public InventoryManager, public IGameDef
 {
@@ -459,7 +318,6 @@
 	bool hudSetHotbarItemcount(Player *player, s32 hotbar_itemcount);
 	void hudSetHotbarImage(Player *player, std::string name);
 	void hudSetHotbarSelectedImage(Player *player, std::string name);
-	std::map<u16, RemoteClient*> & getClients() { return m_clients; };
 
 	inline Address getPeerAddress(u16 peer_id)
 			{ return m_con.GetPeerAddress(peer_id); }
@@ -473,16 +331,6 @@
 	friend class EmergeThread;
 	friend class RemoteClient;
 
-<<<<<<< HEAD
-	static void SendAnimations(con::Connection &con, u16 peer_id);
-
-	/*
-		Non-static send methods.
-		Conlock should be always used.
-		Envlock usage is documented badly but it's easy to figure out
-		which ones access the environment.
-	*/
-=======
 	void SendMovement(u16 peer_id);
 	void SendHP(u16 peer_id, u8 hp);
 	void SendBreath(u16 peer_id, u16 breath);
@@ -490,10 +338,10 @@
 	void SendDeathscreen(u16 peer_id,bool set_camera_point_target, v3f camera_point_target);
 	void SendItemDef(u16 peer_id,IItemDefManager *itemdef, u16 protocol_version);
 	void SendNodeDef(u16 peer_id,INodeDefManager *nodedef, u16 protocol_version);
+	void SendAnimations(con::Connection &con, u16 peer_id);
 
 	/* mark blocks not sent for all clients */
 	void SetBlocksNotSent(std::map<v3s16, MapBlock *>& block);
->>>>>>> e258675e
 
 	// Envlock and conlock should be locked when calling these
 	void SendInventory(u16 peer_id);
@@ -674,11 +522,13 @@
 	// Uptime of server in seconds
 	MutexedVariable<double> m_uptime;
 
+public:
 	/*
 	 Client interface
 	 */
 	ClientInterface m_clients;
 
+private:
 	/*
 		Peer change queue.
 		Queues stuff from peerAdded() and deletingPeer() to
