/*
server.h
Copyright (C) 2010-2013 celeron55, Perttu Ahola <celeron55@gmail.com>
*/

/*
This file is part of Freeminer.

Freeminer is free software: you can redistribute it and/or modify
it under the terms of the GNU General Public License as published by
the Free Software Foundation, either version 3 of the License, or
(at your option) any later version.

Freeminer  is distributed in the hope that it will be useful,
but WITHOUT ANY WARRANTY; without even the implied warranty of
MERCHANTABILITY or FITNESS FOR A PARTICULAR PURPOSE.  See the
GNU General Public License for more details.

You should have received a copy of the GNU General Public License
along with Freeminer.  If not, see <http://www.gnu.org/licenses/>.
*/

#ifndef SERVER_HEADER
#define SERVER_HEADER

#include "connection.h"
#include "irr_v3d.h"
#include "map.h"
#include "hud.h"
#include "gamedef.h"
#include "serialization.h" // For SER_FMT_VER_INVALID
#include "mods.h"
#include "inventorymanager.h"
#include "subgame.h"
#include "rollback_interface.h" // Needed for rollbackRevertActions()
#include "util/numeric.h"
#include "util/thread.h"
#include "environment.h"
#include "clientiface.h"
#include <string>
#include <list>
#include <map>
#include <vector>

#define PP(x) "("<<(x).X<<","<<(x).Y<<","<<(x).Z<<")"

class IWritableItemDefManager;
class IWritableNodeDefManager;
class IWritableCraftDefManager;
class BanManager;
class EventManager;
class Inventory;
class Player;
class PlayerSAO;
class IRollbackManager;
class EmergeManager;
class GameScripting;
class ServerEnvironment;
struct SimpleSoundSpec;
class Circuit;
class ServerThread;

enum ClientDeletionReason {
	CDR_LEAVE,
	CDR_TIMEOUT,
	CDR_DENY
};

/*
	Some random functions
*/
v3f findSpawnPos(ServerMap &map);

class MapEditEventIgnorer
{
public:
	MapEditEventIgnorer(bool *flag):
		m_flag(flag)
	{
		if(*m_flag == false)
			*m_flag = true;
		else
			m_flag = NULL;
	}

	~MapEditEventIgnorer()
	{
		if(m_flag)
		{
			assert(*m_flag);
			*m_flag = false;
		}
	}

private:
	bool *m_flag;
};

class MapEditEventAreaIgnorer
{
public:
	MapEditEventAreaIgnorer(VoxelArea *ignorevariable, const VoxelArea &a):
		m_ignorevariable(ignorevariable)
	{
		if(m_ignorevariable->getVolume() == 0)
			*m_ignorevariable = a;
		else
			m_ignorevariable = NULL;
	}

	~MapEditEventAreaIgnorer()
	{
		if(m_ignorevariable)
		{
			assert(m_ignorevariable->getVolume() != 0);
			*m_ignorevariable = VoxelArea();
		}
	}

private:
	VoxelArea *m_ignorevariable;
};

struct MediaInfo
{
	std::string path;
	std::string sha1_digest;

	MediaInfo(const std::string &path_="",
	          const std::string &sha1_digest_=""):
		path(path_),
		sha1_digest(sha1_digest_)
	{
	}
};

struct ServerSoundParams
{
	float gain;
	std::string to_player;
	enum Type{
		SSP_LOCAL=0,
		SSP_POSITIONAL=1,
		SSP_OBJECT=2
	} type;
	v3f pos;
	u16 object;
	float max_hear_distance;
	bool loop;

	ServerSoundParams():
		gain(1.0),
		to_player(""),
		type(SSP_LOCAL),
		pos(0,0,0),
		object(0),
		max_hear_distance(32*BS),
		loop(false)
	{}

	v3f getPos(ServerEnvironment *env, bool *pos_exists) const;
};

struct ServerPlayingSound
{
	ServerSoundParams params;
	std::set<u16> clients; // peer ids
};

class Server : public con::PeerHandler, public MapEventReceiver,
		public InventoryManager, public IGameDef
{
public:
	/*
		NOTE: Every public method should be thread-safe
	*/

	Server(
		const std::string &path_world,
		const SubgameSpec &gamespec,
		bool simple_singleplayer_mode,
		bool ipv6
	);
	~Server();
	void start(Address bind_addr);
	void stop();
	// This is mainly a way to pass the time to the server.
	// Actual processing is done in an another thread.
	void step(float dtime);
	// This is run by ServerThread and does the actual processing
	void AsyncRunStep(bool initial_step=false);
	u16 Receive();
	PlayerSAO* StageTwoClientInit(u16 peer_id);
	void ProcessData(u8 *data, u32 datasize, u16 peer_id);

	// Environment must be locked when called
	void setTimeOfDay(u32 time);

	/*
		Shall be called with the environment locked.
		This is accessed by the map, which is inside the environment,
		so it shouldn't be a problem.
	*/
	void onMapEditEvent(MapEditEvent *event);

	/*
		Shall be called with the environment and the connection locked.
	*/
	Inventory* getInventory(const InventoryLocation &loc);
	void setInventoryModified(const InventoryLocation &loc);

	// Connection must be locked when called
	std::string getStatusString();

	// read shutdown state
	inline bool getShutdownRequested()
			{ return m_shutdown_requested; }

	// request server to shutdown
	inline void requestShutdown(void)
			{ m_shutdown_requested = true; }

	// Returns -1 if failed, sound handle on success
	// Envlock
	s32 playSound(const SimpleSoundSpec &spec, const ServerSoundParams &params);
	void stopSound(s32 handle);

	// Envlock
	std::set<std::string> getPlayerEffectivePrivs(const std::string &name);
	bool checkPriv(const std::string &name, const std::string &priv);
	void reportPrivsModified(const std::string &name=""); // ""=all
	void reportInventoryFormspecModified(const std::string &name);

	void setIpBanned(const std::string &ip, const std::string &name);
	void unsetIpBanned(const std::string &ip_or_name);
	std::string getBanDescription(const std::string &ip_or_name);

	Address getPeerAddress(u16 peer_id)
	{
		return m_con.GetPeerAddress(peer_id);
	}

	// Envlock and conlock should be locked when calling this
	void notifyPlayer(const char *name, const std::string &msg);
	void notifyPlayers(const std::string &msg);
	void spawnParticle(const char *playername,
		v3f pos, v3f velocity, v3f acceleration,
		float expirationtime, float size,
		bool collisiondetection, bool vertical, std::string texture);

	void spawnParticleAll(v3f pos, v3f velocity, v3f acceleration,
		float expirationtime, float size,
		bool collisiondetection, bool vertical, std::string texture);

	u32 addParticleSpawner(const char *playername,
		u16 amount, float spawntime,
		v3f minpos, v3f maxpos,
		v3f minvel, v3f maxvel,
		v3f minacc, v3f maxacc,
		float minexptime, float maxexptime,
		float minsize, float maxsize,
		bool collisiondetection, bool vertical, std::string texture);

	u32 addParticleSpawnerAll(u16 amount, float spawntime,
		v3f minpos, v3f maxpos,
		v3f minvel, v3f maxvel,
		v3f minacc, v3f maxacc,
		float minexptime, float maxexptime,
		float minsize, float maxsize,
		bool collisiondetection, bool vertical, std::string texture);

	void deleteParticleSpawner(const char *playername, u32 id);
	void deleteParticleSpawnerAll(u32 id);

	// Creates or resets inventory
	Inventory* createDetachedInventory(const std::string &name);
	void deleteDetachedInventory(const std::string &name);

	// Envlock and conlock should be locked when using scriptapi
	GameScripting *getScriptIface(){ return m_script; }

	// Envlock should be locked when using the rollback manager
	IRollbackManager *getRollbackManager(){ return m_rollback; }

	//TODO: determine what (if anything) should be locked to access EmergeManager
	EmergeManager *getEmergeManager(){ return m_emerge; }

	// actions: time-reversed list
	// Return value: success/failure
	bool rollbackRevertActions(const std::list<RollbackAction> &actions,
			std::list<std::string> *log);

	// IGameDef interface
	// Under envlock
	virtual IItemDefManager* getItemDefManager();
	virtual INodeDefManager* getNodeDefManager();
	virtual ICraftDefManager* getCraftDefManager();
	virtual ITextureSource* getTextureSource();
	virtual IShaderSource* getShaderSource();
	virtual u16 allocateUnknownNodeId(const std::string &name);
	virtual ISoundManager* getSoundManager();
	virtual MtEventManager* getEventManager();
	virtual IRollbackReportSink* getRollbackReportSink();

	IWritableItemDefManager* getWritableItemDefManager();
	IWritableNodeDefManager* getWritableNodeDefManager();
	IWritableCraftDefManager* getWritableCraftDefManager();

	const ModSpec* getModSpec(const std::string &modname);
	void getModNames(std::list<std::string> &modlist);
	std::string getBuiltinLuaPath();
	inline std::string getWorldPath()
			{ return m_path_world; }

	inline bool isSingleplayer()
			{ return m_simple_singleplayer_mode; }

	inline void setAsyncFatalError(const std::string &error)
			{ m_async_fatal_error.set(error); }

	bool showFormspec(const char *name, const std::string &formspec, const std::string &formname);
	Map & getMap() { return m_env->getMap(); }
	ServerEnvironment & getEnv() { return *m_env; }

	u32 hudAdd(Player *player, HudElement *element);
	bool hudRemove(Player *player, u32 id);
	bool hudChange(Player *player, u32 id, HudElementStat stat, void *value);
	bool hudSetFlags(Player *player, u32 flags, u32 mask);
	bool hudSetHotbarItemcount(Player *player, s32 hotbar_itemcount);
	void hudSetHotbarImage(Player *player, std::string name);
	void hudSetHotbarSelectedImage(Player *player, std::string name);

	bool setSky(Player *player, const video::SColor &bgcolor,
			const std::string &type, const std::vector<std::string> &params);

	bool overrideDayNightRatio(Player *player, bool do_override,
			float brightness);

	// con::PeerHandler implementation.
	// These queue stuff to be processed by handlePeerChanges().
	// As of now, these create and remove clients and players.
	void peerAdded(u16 peer_id);
	void deletingPeer(u16 peer_id, bool timeout);

<<<<<<< HEAD
	void DenyAccess(u16 peer_id, const std::string &reason);
=======
	void DenyAccess(u16 peer_id, const std::wstring &reason);
	bool getClientConInfo(u16 peer_id, con::rtt_stat_type type,float* retval);
	bool getClientInfo(u16 peer_id,ClientState* state, u32* uptime,
			u8* ser_vers, u16* prot_vers, u8* major, u8* minor, u8* patch,
			std::string* vers_string);

private:

	friend class EmergeThread;
	friend class RemoteClient;
>>>>>>> aebc2ac0

	void SendMovement(u16 peer_id);
	void SendHP(u16 peer_id, u8 hp);
	void SendBreath(u16 peer_id, u16 breath);
	void SendAccessDenied(u16 peer_id,const std::string &reason);
	void SendDeathscreen(u16 peer_id,bool set_camera_point_target, v3f camera_point_target);
	void SendItemDef(u16 peer_id,IItemDefManager *itemdef, u16 protocol_version);
	void SendNodeDef(u16 peer_id,INodeDefManager *nodedef, u16 protocol_version);
	void SendAnimations(u16 peer_id);

	/* mark blocks not sent for all clients */
	void SetBlocksNotSent(std::map<v3s16, MapBlock *>& block);

	// Envlock and conlock should be locked when calling these
	void SendInventory(u16 peer_id);
	void SendChatMessage(u16 peer_id, const std::string &message);

	void SendTimeOfDay(u16 peer_id, u16 time, f32 time_speed);
	void SendPlayerHP(u16 peer_id);
	void SendPlayerBreath(u16 peer_id);
	void SendMovePlayer(u16 peer_id);
	void SendPlayerPrivileges(u16 peer_id);
	void SendPlayerInventoryFormspec(u16 peer_id);
	void SendShowFormspecMessage(u16 peer_id, const std::string &formspec, const std::string &formname);
	void SendHUDAdd(u16 peer_id, u32 id, HudElement *form);
	void SendHUDRemove(u16 peer_id, u32 id);
	void SendHUDChange(u16 peer_id, u32 id, HudElementStat stat, void *value);
	void SendHUDSetFlags(u16 peer_id, u32 flags, u32 mask);
	void SendHUDSetParam(u16 peer_id, u16 param, const std::string &value);
	void SendSetSky(u16 peer_id, const video::SColor &bgcolor,
			const std::string &type, const std::vector<std::string> &params);
	void SendOverrideDayNightRatio(u16 peer_id, bool do_override, float ratio);
	
	/*
		Send a node removal/addition event to all clients except ignore_id.
		Additionally, if far_players!=NULL, players further away than
		far_d_nodes are ignored and their peer_ids are added to far_players
	*/
	// Envlock and conlock should be locked when calling these
	void sendRemoveNode(v3s16 p, u16 ignore_id=0,
			std::list<u16> *far_players=NULL, float far_d_nodes=100);
	void sendAddNode(v3s16 p, MapNode n, u16 ignore_id=0,
			std::list<u16> *far_players=NULL, float far_d_nodes=100,
			bool remove_metadata=true);
	void setBlockNotSent(v3s16 p);

	// Environment and Connection must be locked when called
	void SendBlockNoLock(u16 peer_id, MapBlock *block, u8 ver, u16 net_proto_version, bool reliable = 1);

	// Sends blocks to clients (locks env and con on its own)
	void SendBlocks(float dtime);

	void fillMediaCache();
	void sendMediaAnnouncement(u16 peer_id);
	void sendRequestedMedia(u16 peer_id,
			const std::list<std::string> &tosend);

	void sendDetachedInventory(const std::string &name, u16 peer_id);
	void sendDetachedInventories(u16 peer_id);

	// Adds a ParticleSpawner on peer with peer_id (PEER_ID_INEXISTENT == all)
	void SendAddParticleSpawner(u16 peer_id, u16 amount, float spawntime,
		v3f minpos, v3f maxpos,
		v3f minvel, v3f maxvel,
		v3f minacc, v3f maxacc,
		float minexptime, float maxexptime,
		float minsize, float maxsize,
		bool collisiondetection, bool vertical, std::string texture, u32 id);

	void SendDeleteParticleSpawner(u16 peer_id, u32 id);

	// Spawns particle on peer with peer_id (PEER_ID_INEXISTENT == all)
	void SendSpawnParticle(u16 peer_id,
		v3f pos, v3f velocity, v3f acceleration,
		float expirationtime, float size,
		bool collisiondetection, bool vertical, std::string texture);

	/*
		Something random
	*/

	void DiePlayer(u16 peer_id);
	void RespawnPlayer(u16 peer_id);

	enum ClientDeletionReason {
		CDR_LEAVE,
		CDR_TIMEOUT,
		CDR_DENY
	};
	void DeleteClient(u16 peer_id, ClientDeletionReason reason);
	void UpdateCrafting(u16 peer_id);

	// When called, connection mutex should be locked
	RemoteClient* getClient(u16 peer_id,ClientState state_min=Active);
	RemoteClient* getClientNoEx(u16 peer_id,ClientState state_min=Active);

	// When called, environment mutex should be locked
	std::string getPlayerName(u16 peer_id);
	PlayerSAO* getPlayerSAO(u16 peer_id);

	/*
		Get a player from memory or creates one.
		If player is already connected, return NULL
		Does not verify/modify auth info and password.

		Call with env and con locked.
	*/
	PlayerSAO *emergePlayer(const char *name, u16 peer_id);

	void handlePeerChanges();

	/*
		Variables
	*/

	// World directory
	std::string m_path_world;
	// Subgame specification
	SubgameSpec m_gamespec;
	// If true, do not allow multiple players and hide some multiplayer
	// functionality
	bool m_simple_singleplayer_mode;

	// Thread can set; step() will throw as ServerError
	MutexedVariable<std::string> m_async_fatal_error;

	// Some timers
	float m_liquid_transform_timer;
	float m_liquid_transform_interval;
	float m_liquid_send_timer;
	float m_liquid_send_interval;
	float m_print_info_timer;
	float m_masterserver_timer;
	float m_objectdata_timer;
	float m_emergethread_trigger_timer;
	float m_savemap_timer;
	IntervalLimiter m_map_timer_and_unload_interval;

	// Environment
	ServerEnvironment *m_env;

public:
	JMutex m_env_mutex;
private:

	// server connection
	con::Connection m_con;

	// Ban checking
	BanManager *m_banmanager;

	// Rollback manager (behind m_env_mutex)
	IRollbackManager *m_rollback;
	bool m_rollback_sink_enabled;
	bool m_enable_rollback_recording; // Updated once in a while

	// Emerge manager
	EmergeManager *m_emerge;

	// Scripting
	// Envlock and conlock should be locked when using Lua
	GameScripting *m_script;
	
	Circuit* m_circuit;

	// Item definition manager
	IWritableItemDefManager *m_itemdef;

	// Node definition manager
	IWritableNodeDefManager *m_nodedef;

	// Craft definition manager
	IWritableCraftDefManager *m_craftdef;

	// Event manager
	EventManager *m_event;

	// Mods
	std::vector<ModSpec> m_mods;

	/*
		Threads
	*/

	// A buffer for time steps
	// step() increments and AsyncRunStep() run by m_thread reads it.
	float m_step_dtime;
	JMutex m_step_dtime_mutex;

	// current server step lag counter
	float m_lag;

	// The server mainly operates in this thread
	ServerThread *m_thread;

	/*
		Time related stuff
	*/

	// Timer for sending time of day over network
	float m_time_of_day_send_timer;
	// Uptime of server in seconds
	MutexedVariable<double> m_uptime;

public:
	/*
	 Client interface
	 */
	ClientInterface m_clients;

private:
	friend class EmergeThread;
	friend class RemoteClient;

	/*
		Peer change queue.
		Queues stuff from peerAdded() and deletingPeer() to
		handlePeerChanges()
	*/
	Queue<con::PeerChange> m_peer_change_queue;

	/*
		Random stuff
	*/

	// Mod parent directory paths
	std::list<std::string> m_modspaths;

	bool m_shutdown_requested;

	/*
		Map edit event queue. Automatically receives all map edits.
		The constructor of this class registers us to receive them through
		onMapEditEvent

		NOTE: Should these be moved to actually be members of
		ServerEnvironment?
	*/

	/*
		Queue of map edits from the environment for sending to the clients
		This is behind m_env_mutex
	*/
	Queue<MapEditEvent*> m_unsent_map_edit_queue;
	/*
		Set to true when the server itself is modifying the map and does
		all sending of information by itself.
		This is behind m_env_mutex
	*/
	bool m_ignore_map_edit_events;
	/*
		If a non-empty area, map edit events contained within are left
		unsent. Done at map generation time to speed up editing of the
		generated area, as it will be sent anyway.
		This is behind m_env_mutex
	*/
	VoxelArea m_ignore_map_edit_events_area;
	/*
		If set to !=0, the incoming MapEditEvents are modified to have
		this peed id as the disabled recipient
		This is behind m_env_mutex
	*/
	u16 m_ignore_map_edit_events_peer_id;

	// media files known to server
	std::map<std::string,MediaInfo> m_media;

	/*
		Sounds
	*/
	std::map<s32, ServerPlayingSound> m_playing_sounds;
	s32 m_next_sound_id;

	/*
		Detached inventories (behind m_env_mutex)
	*/
	// key = name
	std::map<std::string, Inventory*> m_detached_inventories;

	/*
		Particles
	*/
	std::vector<u32> m_particlespawner_ids;

	std::map<v3s16, MapBlock*> m_modified_blocks;
	std::map<v3s16, MapBlock*> m_lighting_modified_blocks;
};

/*
	Runs a simple dedicated server loop.

	Shuts down when run is set to false.
*/
void dedicated_server_loop(Server &server, bool &run);

#endif
<|MERGE_RESOLUTION|>--- conflicted
+++ resolved
@@ -342,10 +342,8 @@
 	void peerAdded(u16 peer_id);
 	void deletingPeer(u16 peer_id, bool timeout);
 
-<<<<<<< HEAD
+	void DenyAccess(u16 peer_id, const std::wstring &reason);
 	void DenyAccess(u16 peer_id, const std::string &reason);
-=======
-	void DenyAccess(u16 peer_id, const std::wstring &reason);
 	bool getClientConInfo(u16 peer_id, con::rtt_stat_type type,float* retval);
 	bool getClientInfo(u16 peer_id,ClientState* state, u32* uptime,
 			u8* ser_vers, u16* prot_vers, u8* major, u8* minor, u8* patch,
@@ -355,7 +353,6 @@
 
 	friend class EmergeThread;
 	friend class RemoteClient;
->>>>>>> aebc2ac0
 
 	void SendMovement(u16 peer_id);
 	void SendHP(u16 peer_id, u8 hp);
