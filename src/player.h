/*
player.h
Copyright (C) 2010-2013 celeron55, Perttu Ahola <celeron55@gmail.com>
*/

/*
This file is part of Freeminer.

Freeminer is free software: you can redistribute it and/or modify
it under the terms of the GNU General Public License as published by
the Free Software Foundation, either version 3 of the License, or
(at your option) any later version.

Freeminer  is distributed in the hope that it will be useful,
but WITHOUT ANY WARRANTY; without even the implied warranty of
MERCHANTABILITY or FITNESS FOR A PARTICULAR PURPOSE.  See the
GNU General Public License for more details.

You should have received a copy of the GNU General Public License
along with Freeminer.  If not, see <http://www.gnu.org/licenses/>.
*/

#ifndef PLAYER_HEADER
#define PLAYER_HEADER

#include "irrlichttypes_bloated.h"
#include "inventory.h"
#include "constants.h" // BS
<<<<<<< HEAD
#include "json/json.h"
=======
#include <list>
>>>>>>> a2003b0d

#define PLAYERNAME_SIZE 20

#define PLAYERNAME_ALLOWED_CHARS "abcdefghijklmnopqrstuvwxyzABCDEFGHIJKLMNOPQRSTUVWXYZ0123456789-_"

struct PlayerControl
{
	PlayerControl()
	{
		up = false;
		down = false;
		left = false;
		right = false;
		jump = false;
		aux1 = false;
		sneak = false;
		LMB = false;
		RMB = false;
		pitch = 0;
		yaw = 0;
	}
	PlayerControl(
		bool a_up,
		bool a_down,
		bool a_left,
		bool a_right,
		bool a_jump,
		bool a_aux1,
		bool a_sneak,
		bool a_LMB,
		bool a_RMB,
		float a_pitch,
		float a_yaw
	)
	{
		up = a_up;
		down = a_down;
		left = a_left;
		right = a_right;
		jump = a_jump;
		aux1 = a_aux1;
		sneak = a_sneak;
		LMB = a_LMB;
		RMB = a_RMB;
		pitch = a_pitch;
		yaw = a_yaw;
	}
	bool up;
	bool down;
	bool left;
	bool right;
	bool jump;
	bool aux1;
	bool sneak;
	bool LMB;
	bool RMB;
	float pitch;
	float yaw;
};

class Map;
class IGameDef;
struct CollisionInfo;
class PlayerSAO;
struct HudElement;
class Environment;

class Player
{
public:

	Player(IGameDef *gamedef);
	virtual ~Player() = 0;

	virtual void move(f32 dtime, Environment *env, f32 pos_max_d)
	{}
	virtual void move(f32 dtime, Environment *env, f32 pos_max_d,
			std::list<CollisionInfo> *collision_info)
	{}

	v3f getSpeed()
	{
		return m_speed;
	}

	void setSpeed(v3f speed)
	{
		m_speed = speed;
	}
	
	void accelerateHorizontal(v3f target_speed, f32 max_increase, float slippery=0);
	void accelerateVertical(v3f target_speed, f32 max_increase);

	v3f getPosition()
	{
		return m_position;
	}

	v3s16 getLightPosition() const;

	v3f getEyeOffset()
	{
		// This is at the height of the eyes of the current figure
		// return v3f(0, BS*1.5, 0);
		// This is more like in minecraft
		if(camera_barely_in_ceiling)
			return v3f(0,BS*1.5,0);
		else
			return v3f(0,BS*1.625,0);
	}

	v3f getEyePosition()
	{
		return m_position + getEyeOffset();
	}

	virtual void setPosition(const v3f &position)
	{
		m_position = position;
	}

	void setPitch(f32 pitch)
	{
		m_pitch = pitch;
	}

	virtual void setYaw(f32 yaw)
	{
		m_yaw = yaw;
	}

	f32 getPitch()
	{
		return m_pitch;
	}

	f32 getYaw()
	{
		return m_yaw;
	}

	u16 getBreath()
	{
		return m_breath;
	}

	virtual void setBreath(u16 breath)
	{
		m_breath = breath;
	}

	f32 getRadPitch()
	{
		return -1.0 * m_pitch * core::DEGTORAD;
	}

	f32 getRadYaw()
	{
		return (m_yaw + 90.) * core::DEGTORAD;
	}

	void updateName(const std::string &name)
	{
		m_name = name;
	}

	const std::string & getName() const
	{
		return m_name;
	}

	core::aabbox3d<f32> getCollisionbox() {
		return m_collisionbox;
	}

	u32 getFreeHudID() const {
		size_t size = hud.size();
		for (size_t i = 0; i != size; i++) {
			if (!hud[i])
				return i;
		}
		return size;
	}

	virtual bool isLocal() const
	{ return false; }
	virtual PlayerSAO *getPlayerSAO()
	{ return NULL; }
	virtual void setPlayerSAO(PlayerSAO *sao)
	{ assert(0); }

	/*
		serialize() writes a bunch of text that can contain
		any characters except a '\0', and such an ending that
		deSerialize stops reading exactly at the right point.
	*/
	void serialize(std::ostream &os);
	void deSerialize(std::istream &is, std::string playername);

#if WTF
	bool checkModified()
	{
		if(m_last_hp != hp || m_last_pitch != m_pitch ||
				m_last_pos != m_position || m_last_yaw != m_yaw ||
				!(inventory == m_last_inventory))
		{
			m_last_hp = hp;
			m_last_pitch = m_pitch;
			m_last_pos = m_position;
			m_last_yaw = m_yaw;
			m_last_inventory = inventory;
			return true;
		} else {
			return false;
		}
	}
#endif

        s16 refs;
	bool touching_ground;
	// This oscillates so that the player jumps a bit above the surface
	bool in_liquid;
	// This is more stable and defines the maximum speed of the player
	bool in_liquid_stable;
	// Gets the viscosity of water to calculate friction
	u8 liquid_viscosity;
	bool is_climbing;
	bool swimming_vertical;
	bool camera_barely_in_ceiling;
	
	u8 light;

	Inventory inventory;

	f32 movement_acceleration_default;
	f32 movement_acceleration_air;
	f32 movement_acceleration_fast;
	f32 movement_speed_walk;
	f32 movement_speed_crouch;
	f32 movement_speed_fast;
	f32 movement_speed_climb;
	f32 movement_speed_jump;
	f32 movement_liquid_fluidity;
	f32 movement_liquid_fluidity_smooth;
	f32 movement_liquid_sink;
	f32 movement_gravity;

	float physics_override_speed;
	float physics_override_jump;
	float physics_override_gravity;
	bool physics_override_sneak;
	bool physics_override_sneak_glitch;

	v2s32 local_animations[4];
	float local_animation_speed;

	u16 hp;

	float hurt_tilt_timer;
	float hurt_tilt_strength;

	bool zoom;
	bool  superspeed;
	bool  free_move;
	float movement_fov;

	u16 peer_id;

	std::string inventory_formspec;
	
	PlayerControl control;
	PlayerControl getPlayerControl()
	{
		return control;
	}
	
	u32 keyPressed;
	
	std::vector<HudElement *> hud;
	u32 hud_flags;
	s32 hud_hotbar_itemcount;

	std::string path; //todo: remove
	bool need_save;

protected:
	IGameDef *m_gamedef;

public:
	std::string m_name;
	u16 m_breath;
	f32 m_pitch;
	f32 m_yaw;
	v3f m_speed;
	v3f m_position;
	core::aabbox3d<f32> m_collisionbox;

#if WTF
	f32 m_last_pitch;
	f32 m_last_yaw;
	v3f m_last_pos;
	u16 m_last_hp;
	Inventory m_last_inventory;
#endif
};


/*
	Player on the server
*/
class RemotePlayer : public Player
{
public:
	RemotePlayer(IGameDef *gamedef): Player(gamedef), m_sao(0) {}
	virtual ~RemotePlayer() {}

	PlayerSAO *getPlayerSAO()
	{ return m_sao; }
	void setPlayerSAO(PlayerSAO *sao)
	{ m_sao = sao; }
	void setPosition(const v3f &position);
	
private:
	PlayerSAO *m_sao;
};

Json::Value operator<<(Json::Value &json, Player &player);
Json::Value operator>>(Json::Value &json, Player &player);

#endif
<|MERGE_RESOLUTION|>--- conflicted
+++ resolved
@@ -26,11 +26,8 @@
 #include "irrlichttypes_bloated.h"
 #include "inventory.h"
 #include "constants.h" // BS
-<<<<<<< HEAD
 #include "json/json.h"
-=======
 #include <list>
->>>>>>> a2003b0d
 
 #define PLAYERNAME_SIZE 20
 
