/*
player.h
Copyright (C) 2010-2013 celeron55, Perttu Ahola <celeron55@gmail.com>
*/

/*
This file is part of Freeminer.

Freeminer is free software: you can redistribute it and/or modify
it under the terms of the GNU General Public License as published by
the Free Software Foundation, either version 3 of the License, or
(at your option) any later version.

Freeminer  is distributed in the hope that it will be useful,
but WITHOUT ANY WARRANTY; without even the implied warranty of
MERCHANTABILITY or FITNESS FOR A PARTICULAR PURPOSE.  See the
GNU General Public License for more details.

You should have received a copy of the GNU General Public License
along with Freeminer.  If not, see <http://www.gnu.org/licenses/>.
*/

#ifndef PLAYER_HEADER
#define PLAYER_HEADER

#include "irrlichttypes_bloated.h"
#include "inventory.h"
#include "constants.h" // BS
#include "json/json.h"
#include <list>

#define PLAYERNAME_SIZE 20

#define PLAYERNAME_ALLOWED_CHARS "abcdefghijklmnopqrstuvwxyzABCDEFGHIJKLMNOPQRSTUVWXYZ0123456789-_"

struct PlayerControl
{
	PlayerControl()
	{
		up = false;
		down = false;
		left = false;
		right = false;
		jump = false;
		aux1 = false;
		sneak = false;
		LMB = false;
		RMB = false;
		pitch = 0;
		yaw = 0;
	}
	PlayerControl(
		bool a_up,
		bool a_down,
		bool a_left,
		bool a_right,
		bool a_jump,
		bool a_aux1,
		bool a_sneak,
		bool a_LMB,
		bool a_RMB,
		float a_pitch,
		float a_yaw
	)
	{
		up = a_up;
		down = a_down;
		left = a_left;
		right = a_right;
		jump = a_jump;
		aux1 = a_aux1;
		sneak = a_sneak;
		LMB = a_LMB;
		RMB = a_RMB;
		pitch = a_pitch;
		yaw = a_yaw;
	}
	bool up;
	bool down;
	bool left;
	bool right;
	bool jump;
	bool aux1;
	bool sneak;
	bool LMB;
	bool RMB;
	float pitch;
	float yaw;
};

class Map;
class IGameDef;
struct CollisionInfo;
class PlayerSAO;
struct HudElement;
class Environment;

class Player
{
public:

	Player(IGameDef *gamedef);
	virtual ~Player() = 0;

	virtual void move(f32 dtime, Environment *env, f32 pos_max_d)
	{}
	virtual void move(f32 dtime, Environment *env, f32 pos_max_d,
			std::list<CollisionInfo> *collision_info)
	{}

	v3f getSpeed()
	{
		return m_speed;
	}

	void setSpeed(v3f speed)
	{
		m_speed = speed;
	}
	
	void accelerateHorizontal(v3f target_speed, f32 max_increase, float slippery=0);
	void accelerateVertical(v3f target_speed, f32 max_increase);

	v3f getPosition()
	{
		return m_position;
	}

	v3s16 getLightPosition() const;

	v3f getEyeOffset()
	{
		// This is at the height of the eyes of the current figure
		// return v3f(0, BS*1.5, 0);
		// This is more like in minecraft
		if(camera_barely_in_ceiling)
			return v3f(0,BS*1.5,0);
		else
			return v3f(0,BS*1.625,0);
	}

	v3f getEyePosition()
	{
		return m_position + getEyeOffset();
	}

	virtual void setPosition(const v3f &position)
	{
		m_position = position;
	}

	void setPitch(f32 pitch)
	{
		m_pitch = pitch;
	}

	virtual void setYaw(f32 yaw)
	{
		m_yaw = yaw;
	}

	f32 getPitch()
	{
		return m_pitch;
	}

	f32 getYaw()
	{
		return m_yaw;
	}

	u16 getBreath()
	{
		return m_breath;
	}

	virtual void setBreath(u16 breath)
	{
		m_breath = breath;
	}

	f32 getRadPitch()
	{
		return -1.0 * m_pitch * core::DEGTORAD;
	}

	f32 getRadYaw()
	{
		return (m_yaw + 90.) * core::DEGTORAD;
	}

	void updateName(const std::string &name)
	{
		m_name = name;
	}

	const std::string & getName() const
	{
		return m_name;
	}

	core::aabbox3d<f32> getCollisionbox() {
		return m_collisionbox;
	}

	u32 getFreeHudID() const {
		size_t size = hud.size();
		for (size_t i = 0; i != size; i++) {
			if (!hud[i])
				return i;
		}
		return size;
	}

	virtual bool isLocal() const
	{ return false; }
	virtual PlayerSAO *getPlayerSAO()
	{ return NULL; }
	virtual void setPlayerSAO(PlayerSAO *sao)
	{ assert(0); }

	/*
		serialize() writes a bunch of text that can contain
		any characters except a '\0', and such an ending that
		deSerialize stops reading exactly at the right point.
	*/
	void serialize(std::ostream &os);
	void deSerialize(std::istream &is, std::string playername);

	s16 refs;
	bool touching_ground;
	// This oscillates so that the player jumps a bit above the surface
	bool in_liquid;
	// This is more stable and defines the maximum speed of the player
	bool in_liquid_stable;
	// Gets the viscosity of water to calculate friction
	u8 liquid_viscosity;
	bool is_climbing;
	bool swimming_vertical;
	bool camera_barely_in_ceiling;
	
	u8 light;

	Inventory inventory;

	f32 movement_acceleration_default;
	f32 movement_acceleration_air;
	f32 movement_acceleration_fast;
	f32 movement_speed_walk;
	f32 movement_speed_crouch;
	f32 movement_speed_fast;
	f32 movement_speed_climb;
	f32 movement_speed_jump;
	f32 movement_liquid_fluidity;
	f32 movement_liquid_fluidity_smooth;
	f32 movement_liquid_sink;
	f32 movement_gravity;

	float physics_override_speed;
	float physics_override_jump;
	float physics_override_gravity;
	bool physics_override_sneak;
	bool physics_override_sneak_glitch;

	v2s32 local_animations[4];
	float local_animation_speed;

	u16 hp;

	float hurt_tilt_timer;
	float hurt_tilt_strength;

	bool zoom;
	bool  superspeed;
	bool  free_move;
	float movement_fov;

	u16 peer_id;

	std::string inventory_formspec;
	
	PlayerControl control;
	PlayerControl getPlayerControl()
	{
		return control;
	}
	
	u32 keyPressed;
	

	HudElement* getHud(u32 id);
	u32         addHud(HudElement* hud);
	HudElement* removeHud(u32 id);
	void        clearHud();
	u32         maxHudId() {
		return hud.size();
	}

	u32 hud_flags;
	s32 hud_hotbar_itemcount;
<<<<<<< HEAD

	std::string path; //todo: remove
	bool need_save;

=======
>>>>>>> d76b8c6e
protected:
	IGameDef *m_gamedef;

public:
	std::string m_name;
	u16 m_breath;
	f32 m_pitch;
	f32 m_yaw;
	v3f m_speed;
	v3f m_position;
	core::aabbox3d<f32> m_collisionbox;
<<<<<<< HEAD
=======

	f32 m_last_pitch;
	f32 m_last_yaw;
	v3f m_last_pos;
	u16 m_last_hp;
	Inventory m_last_inventory;

	std::vector<HudElement *> hud;
>>>>>>> d76b8c6e
};


/*
	Player on the server
*/
class RemotePlayer : public Player
{
public:
	RemotePlayer(IGameDef *gamedef): Player(gamedef), m_sao(0) {}
	virtual ~RemotePlayer() {}

	PlayerSAO *getPlayerSAO()
	{ return m_sao; }
	void setPlayerSAO(PlayerSAO *sao)
	{ m_sao = sao; }
	void setPosition(const v3f &position);
	
private:
	PlayerSAO *m_sao;
};

Json::Value operator<<(Json::Value &json, Player &player);
Json::Value operator>>(Json::Value &json, Player &player);

#endif
<|MERGE_RESOLUTION|>--- conflicted
+++ resolved
@@ -298,13 +298,10 @@
 
 	u32 hud_flags;
 	s32 hud_hotbar_itemcount;
-<<<<<<< HEAD
 
 	std::string path; //todo: remove
 	bool need_save;
 
-=======
->>>>>>> d76b8c6e
 protected:
 	IGameDef *m_gamedef;
 
@@ -316,17 +313,8 @@
 	v3f m_speed;
 	v3f m_position;
 	core::aabbox3d<f32> m_collisionbox;
-<<<<<<< HEAD
-=======
-
-	f32 m_last_pitch;
-	f32 m_last_yaw;
-	v3f m_last_pos;
-	u16 m_last_hp;
-	Inventory m_last_inventory;
 
 	std::vector<HudElement *> hud;
->>>>>>> d76b8c6e
 };
 
 
