/*
biome.h
Copyright (C) 2010-2013 kwolekr, Ryan Kwolek <kwolekr@minetest.net>
*/

/*
This file is part of Freeminer.

Freeminer is free software: you can redistribute it and/or modify
it under the terms of the GNU General Public License as published by
the Free Software Foundation, either version 3 of the License, or
(at your option) any later version.

Freeminer  is distributed in the hope that it will be useful,
but WITHOUT ANY WARRANTY; without even the implied warranty of
MERCHANTABILITY or FITNESS FOR A PARTICULAR PURPOSE.  See the
GNU General Public License for more details.

You should have received a copy of the GNU General Public License
along with Freeminer.  If not, see <http://www.gnu.org/licenses/>.
*/

#ifndef BIOME_HEADER
#define BIOME_HEADER

#include <string>
#include "nodedef.h"
#include "gamedef.h"
#include "mapnode.h"
#include "noise.h"
#include "mapgen.h"

enum BiomeTerrainType
{
	BIOME_TERRAIN_NORMAL,
	BIOME_TERRAIN_LIQUID,
	BIOME_TERRAIN_NETHER,
	BIOME_TERRAIN_AETHER,
	BIOME_TERRAIN_FLAT
};

extern NoiseParams nparams_biome_def_heat;
extern NoiseParams nparams_biome_def_humidity;

class Biome {
public:
	u8 id;
	std::string name;
	u32 flags;
<<<<<<< HEAD
	
/*
	std::string nname_top;
	std::string nname_filler;
	std::string nname_water;
	std::string nname_ice;
	std::string nname_dust;
	std::string nname_dust_water;
*/
=======
>>>>>>> 4a3592ff

	content_t c_top;
	content_t c_filler;
	content_t c_water;
	content_t c_ice;
	content_t c_dust;
	content_t c_dust_water;

	s16 depth_top;
	s16 depth_filler;

	s16 height_min;
	s16 height_max;
	float heat_point;
	float humidity_point;
};

struct BiomeNoiseInput {
	v2s16 mapsize;
	float *heat_map;
	float *humidity_map;
	s16 *height_map;
};

class BiomeDefManager {
public:
	std::vector<Biome *> biomes;

	bool biome_registration_finished;
	NoiseParams *np_heat;
	NoiseParams *np_humidity;

	BiomeDefManager(NodeResolver *resolver);
	~BiomeDefManager();

	Biome *createBiome(BiomeTerrainType btt);
	void  calcBiomes(BiomeNoiseInput *input, u8 *biomeid_map);
	Biome *getBiome(float heat, float humidity, s16 y);

	bool addBiome(Biome *b);
	u8 getBiomeIdByName(const char *name);

<<<<<<< HEAD
	u32 year_days;
	s32 weather_heat_season;
	s32 weather_heat_width;
	s32 weather_heat_daily;
	s32 weather_heat_height;
	s32 weather_humidity_season;
	s32 weather_humidity_width;
	s32 weather_humidity_daily;
	s32 weather_humidity_days;
	s32 weather_hot_core;

	s16 calcBlockHeat(v3s16 p, u64 seed, float timeofday, float totaltime, bool use_weather = 1);
	s16 calcBlockHumidity(v3s16 p, u64 seed, float timeofday, float totaltime, bool use_weather = 1);
=======
	s16 calcBlockHeat(v3s16 p, u64 seed, float timeofday, float totaltime);
	s16 calcBlockHumidity(v3s16 p, u64 seed, float timeofday, float totaltime);
>>>>>>> 4a3592ff
};

#endif<|MERGE_RESOLUTION|>--- conflicted
+++ resolved
@@ -47,18 +47,6 @@
 	u8 id;
 	std::string name;
 	u32 flags;
-<<<<<<< HEAD
-	
-/*
-	std::string nname_top;
-	std::string nname_filler;
-	std::string nname_water;
-	std::string nname_ice;
-	std::string nname_dust;
-	std::string nname_dust_water;
-*/
-=======
->>>>>>> 4a3592ff
 
 	content_t c_top;
 	content_t c_filler;
@@ -101,7 +89,6 @@
 	bool addBiome(Biome *b);
 	u8 getBiomeIdByName(const char *name);
 
-<<<<<<< HEAD
 	u32 year_days;
 	s32 weather_heat_season;
 	s32 weather_heat_width;
@@ -115,10 +102,6 @@
 
 	s16 calcBlockHeat(v3s16 p, u64 seed, float timeofday, float totaltime, bool use_weather = 1);
 	s16 calcBlockHumidity(v3s16 p, u64 seed, float timeofday, float totaltime, bool use_weather = 1);
-=======
-	s16 calcBlockHeat(v3s16 p, u64 seed, float timeofday, float totaltime);
-	s16 calcBlockHumidity(v3s16 p, u64 seed, float timeofday, float totaltime);
->>>>>>> 4a3592ff
 };
 
 #endif