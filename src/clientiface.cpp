--- conflicted
+++ resolved
@@ -812,15 +812,12 @@
 	}
 }
 
-<<<<<<< HEAD
 void ClientInterface::sendToAll(u16 channelnum,
 		const msgpack::sbuffer &buffer, bool reliable)
 {
 	SharedBuffer<u8> data((unsigned char*)buffer.data(), buffer.size());
 	sendToAll(channelnum, data, reliable);
 }
-=======
->>>>>>> 982528d4
 
 //TODO: return here shared_ptr
 RemoteClient* ClientInterface::getClientNoEx(u16 peer_id, ClientState state_min)
