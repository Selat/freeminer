--- conflicted
+++ resolved
@@ -812,7 +812,6 @@
 	}
 }
 
-<<<<<<< HEAD
 void ClientInterface::sendToAll(u16 channelnum,
 		const msgpack::sbuffer &buffer, bool reliable)
 {
@@ -820,9 +819,7 @@
 	sendToAll(channelnum, data, reliable);
 }
 
-=======
 //TODO: return here shared_ptr
->>>>>>> 7dc23cf8
 RemoteClient* ClientInterface::getClientNoEx(u16 peer_id, ClientState state_min)
 {
 	auto lock = m_clients.lock_shared_rec();
