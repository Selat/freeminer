--- conflicted
+++ resolved
@@ -268,13 +268,8 @@
 					generate = false;*/
 
 				// Limit the send area vertically to 1/2
-<<<<<<< HEAD
-				if(can_skip && abs(p.Y - center.Y) > d_max / 2)
+				if(can_skip && abs(p.Y - center.Y) > full_d_max / 2)
 					generate = false;
-=======
-				if(abs(p.Y - center.Y) > full_d_max / 2)
-					continue;
->>>>>>> 65d1cb83
 			}
 
 
