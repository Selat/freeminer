/*
voxel.cpp
Copyright (C) 2013 celeron55, Perttu Ahola <celeron55@gmail.com>
*/

/*
This file is part of Freeminer.

Freeminer is free software: you can redistribute it and/or modify
it under the terms of the GNU General Public License as published by
the Free Software Foundation, either version 3 of the License, or
(at your option) any later version.

Freeminer  is distributed in the hope that it will be useful,
but WITHOUT ANY WARRANTY; without even the implied warranty of
MERCHANTABILITY or FITNESS FOR A PARTICULAR PURPOSE.  See the
GNU General Public License for more details.

You should have received a copy of the GNU General Public License
along with Freeminer.  If not, see <http://www.gnu.org/licenses/>.
*/

#include "voxel.h"
#include "map.h"
#include "gettime.h"
#include "nodedef.h"
#include "util/timetaker.h"
#include <string.h>  // memcpy, memset

/*
	Debug stuff
*/
u32 addarea_time = 0;
u32 clearflag_time = 0;
//u32 getwaterpressure_time = 0;
//u32 spreadwaterpressure_time = 0;
u32 updateareawaterpressure_time = 0;
u32 flowwater_pre_time = 0;


VoxelManipulator::VoxelManipulator():
	m_data(NULL),
	m_flags(NULL)
{
}

VoxelManipulator::~VoxelManipulator()
{
	clear();
}

void VoxelManipulator::clear()
{
	// Reset area to volume=0
	m_area = VoxelArea();
	if(m_data)
		delete m_data;
	m_data = NULL;
	if(m_flags)
	delete[] m_flags;
	m_flags = NULL;
}

void VoxelManipulator::print(std::ostream &o, INodeDefManager *ndef,
		VoxelPrintMode mode)
{
	v3s16 em = m_area.getExtent();
	v3s16 of = m_area.MinEdge;
	o<<"size: "<<em.X<<"x"<<em.Y<<"x"<<em.Z
	 <<" offset: ("<<of.X<<","<<of.Y<<","<<of.Z<<")"<<std::endl;

	for(s32 y=m_area.MaxEdge.Y; y>=m_area.MinEdge.Y; y--)
	{
		if(em.X >= 3 && em.Y >= 3)
		{
			if     (y==m_area.MinEdge.Y+2) o<<"^     ";
			else if(y==m_area.MinEdge.Y+1) o<<"|     ";
			else if(y==m_area.MinEdge.Y+0) o<<"y x-> ";
			else                           o<<"      ";
		}

		for(s32 z=m_area.MinEdge.Z; z<=m_area.MaxEdge.Z; z++)
		{
			for(s32 x=m_area.MinEdge.X; x<=m_area.MaxEdge.X; x++)
			{
				u8 f = m_flags[m_area.index(x,y,z)];
				char c;
				if(f & VOXELFLAG_NO_DATA)
					c = 'N';
				else
				{
					c = 'X';
					MapNode n = m_data[m_area.index(x,y,z)];
					content_t m = n.getContent();
					u8 pr = n.param2;
					if(mode == VOXELPRINT_MATERIAL)
					{
						if(m <= 9)
							c = m + '0';
					}
					else if(mode == VOXELPRINT_WATERPRESSURE)
					{
						if(ndef->get(m).isLiquid())
						{
							c = 'w';
							if(pr <= 9)
								c = pr + '0';
						}
						else if(m == CONTENT_AIR)
						{
							c = ' ';
						}
						else
						{
							c = '#';
						}
					}
					else if(mode == VOXELPRINT_LIGHT_DAY)
					{
						if(ndef->get(m).light_source != 0)
							c = 'S';
						else if(ndef->get(m).light_propagates == false)
							c = 'X';
						else
						{
							u8 light = n.getLight(LIGHTBANK_DAY, ndef);
							if(light < 10)
								c = '0' + light;
							else
								c = 'a' + (light-10);
						}
					}
				}
				o<<c;
			}
			o<<' ';
		}
		o<<std::endl;
	}
}

void VoxelManipulator::addArea(const VoxelArea &area)
{
	// Cancel if requested area has zero volume
	if (area.hasEmptyExtent())
		return;

	// Cancel if m_area already contains the requested area
	if(m_area.contains(area))
		return;

	TimeTaker timer("addArea", &addarea_time);

	// Calculate new area
	VoxelArea new_area;
	// New area is the requested area if m_area has zero volume
	if(m_area.hasEmptyExtent())
	{
		new_area = area;
	}
	// Else add requested area to m_area
	else
	{
		new_area = m_area;
		new_area.addArea(area);
	}

	s32 new_size = new_area.getVolume();

	/*dstream<<"adding area ";
	area.print(dstream);
	dstream<<", old area ";
	m_area.print(dstream);
	dstream<<", new area ";
	new_area.print(dstream);
	dstream<<", new_size="<<new_size;
	dstream<<std::endl;*/

<<<<<<< HEAD
	// Allocate and clear new data
	// FIXME: UGLY KLUDGE because MapNode default constructor is FUBAR; it
	//        initialises data that is going to be overwritten anyway
	MapNode *new_data = reinterpret_cast<MapNode*>( ::operator new(new_size * sizeof(MapNode)));
	memset(new_data, 0, new_size * sizeof(MapNode));
=======
	// Allocate new data and clear flags
	MapNode *new_data = new MapNode[new_size];
	assert(new_data);
>>>>>>> 976d0b2c
	u8 *new_flags = new u8[new_size];
	memset(new_flags, VOXELFLAG_NO_DATA, new_size);

	// Copy old data
	s32 old_x_width = m_area.MaxEdge.X - m_area.MinEdge.X + 1;
	for(s32 z=m_area.MinEdge.Z; z<=m_area.MaxEdge.Z; z++)
	for(s32 y=m_area.MinEdge.Y; y<=m_area.MaxEdge.Y; y++)
	{
		unsigned int old_index = m_area.index(m_area.MinEdge.X,y,z);
		unsigned int new_index = new_area.index(m_area.MinEdge.X,y,z);

		memcpy(&new_data[new_index], &m_data[old_index],
				old_x_width * sizeof(MapNode));
		memcpy(&new_flags[new_index], &m_flags[old_index],
				old_x_width * sizeof(u8));
	}

	// Replace area, data and flags

	m_area = new_area;

	MapNode *old_data = m_data;
	u8 *old_flags = m_flags;

	/*dstream<<"old_data="<<(int)old_data<<", new_data="<<(int)new_data
	<<", old_flags="<<(int)m_flags<<", new_flags="<<(int)new_flags<<std::endl;*/

	m_data = new_data;
	m_flags = new_flags;

	if(old_data)
		delete old_data;
	if(old_flags)
		delete[] old_flags;

	//dstream<<"addArea done"<<std::endl;
}

void VoxelManipulator::copyFrom(MapNode *src, const VoxelArea& src_area,
		v3s16 from_pos, v3s16 to_pos, v3s16 size)
{
	/* The reason for this optimised code is that we're a member function
	 * and the data type/layout of m_data is know to us: it's stored as
	 * [z*h*w + y*h + x]. Therefore we can take the calls to m_area index
	 * (which performs the preceding mapping/indexing of m_data) out of the
	 * inner loop and calculate the next index as we're iterating to gain
	 * performance.
	 *
	 * src_step and dest_step is the amount required to be added to our index
	 * every time y increments. Because the destination area may be larger
	 * than the source area we need one additional variable (otherwise we could
	 * just continue adding dest_step as is done for the source data): dest_mod.
	 * dest_mod is the difference in size between a "row" in the source data
	 * and a "row" in the destination data (I am using the term row loosely
	 * and for illustrative purposes). E.g.
	 *
	 * src       <-------------------->|'''''' dest mod ''''''''
	 * dest      <--------------------------------------------->
	 *
	 * dest_mod (it's essentially a modulus) is added to the destination index
	 * after every full iteration of the y span.
	 *
	 * This method falls under the category "linear array and incrementing
	 * index".
	 */

	s32 src_step = src_area.getExtent().X;
	s32 dest_step = m_area.getExtent().X;
	s32 dest_mod = m_area.index(to_pos.X, to_pos.Y, to_pos.Z + 1)
			- m_area.index(to_pos.X, to_pos.Y, to_pos.Z)
			- dest_step * size.Y;

	s32 i_src = src_area.index(from_pos.X, from_pos.Y, from_pos.Z);
	s32 i_local = m_area.index(to_pos.X, to_pos.Y, to_pos.Z);

	for (s16 z = 0; z < size.Z; z++) {
		for (s16 y = 0; y < size.Y; y++) {
			memcpy(&m_data[i_local], &src[i_src], size.X * sizeof(*m_data));
			memset(&m_flags[i_local], 0, size.X);
			i_src += src_step;
			i_local += dest_step;
		}
		i_local += dest_mod;
	}
}

void VoxelManipulator::copyTo(MapNode *dst, const VoxelArea& dst_area,
		v3s16 dst_pos, v3s16 from_pos, v3s16 size)
{
	for(s16 z=0; z<size.Z; z++)
	for(s16 y=0; y<size.Y; y++)
	{
		s32 i_dst = dst_area.index(dst_pos.X, dst_pos.Y+y, dst_pos.Z+z);
		s32 i_local = m_area.index(from_pos.X, from_pos.Y+y, from_pos.Z+z);
		for (s16 x = 0; x < size.X; x++) {
			if (m_data[i_local].getContent() != CONTENT_IGNORE)
				dst[i_dst] = m_data[i_local];
			i_dst++;
			i_local++;
		}
	}
}

/*
	Algorithms
	-----------------------------------------------------
*/

void VoxelManipulator::clearFlag(u8 flags)
{
	// 0-1ms on moderate area
	TimeTaker timer("clearFlag", &clearflag_time);

	//v3s16 s = m_area.getExtent();

	/*dstream<<"clearFlag clearing area of size "
			<<""<<s.X<<"x"<<s.Y<<"x"<<s.Z<<""
			<<std::endl;*/

	//s32 count = 0;

	/*for(s32 z=m_area.MinEdge.Z; z<=m_area.MaxEdge.Z; z++)
	for(s32 y=m_area.MinEdge.Y; y<=m_area.MaxEdge.Y; y++)
	for(s32 x=m_area.MinEdge.X; x<=m_area.MaxEdge.X; x++)
	{
		u8 f = m_flags[m_area.index(x,y,z)];
		m_flags[m_area.index(x,y,z)] &= ~flags;
		if(m_flags[m_area.index(x,y,z)] != f)
			count++;
	}*/

	s32 volume = m_area.getVolume();
	for(s32 i=0; i<volume; i++)
	{
		m_flags[i] &= ~flags;
	}

	/*s32 volume = m_area.getVolume();
	for(s32 i=0; i<volume; i++)
	{
		u8 f = m_flags[i];
		m_flags[i] &= ~flags;
		if(m_flags[i] != f)
			count++;
	}

	dstream<<"clearFlag changed "<<count<<" flags out of "
			<<volume<<" nodes"<<std::endl;*/
}

void VoxelManipulator::unspreadLight(enum LightBank bank, v3s16 p, u8 oldlight,
		std::set<v3s16> & light_sources, INodeDefManager *nodemgr)
{
	v3s16 dirs[6] = {
		v3s16(0,0,1), // back
		v3s16(0,1,0), // top
		v3s16(1,0,0), // right
		v3s16(0,0,-1), // front
		v3s16(0,-1,0), // bottom
		v3s16(-1,0,0), // left
	};

	VoxelArea voxel_area(p - v3s16(1,1,1), p + v3s16(1,1,1));
	addArea(voxel_area);

	// Loop through 6 neighbors
	for(u16 i=0; i<6; i++)
	{
		// Get the position of the neighbor node
		v3s16 n2pos = p + dirs[i];

		u32 n2i = m_area.index(n2pos);

		if(m_flags[n2i] & VOXELFLAG_NO_DATA)
			continue;

		MapNode &n2 = m_data[n2i];

		/*
			If the neighbor is dimmer than what was specified
			as oldlight (the light of the previous node)
		*/
		u8 light2 = n2.getLight(bank, nodemgr);
		if(light2 < oldlight)
		{
			/*
				And the neighbor is transparent and it has some light
			*/
			if(nodemgr->get(n2).light_propagates && light2 != 0)
			{
				/*
					Set light to 0 and add to queue
				*/

				n2.setLight(bank, 0, nodemgr);

				unspreadLight(bank, n2pos, light2, light_sources, nodemgr);

				/*
					Remove from light_sources if it is there
					NOTE: This doesn't happen nearly at all
				*/
				/*if(light_sources.find(n2pos))
				{
					std::cout<<"Removed from light_sources"<<std::endl;
					light_sources.remove(n2pos);
				}*/
			}
		}
		else{
			light_sources.insert(n2pos);
		}
	}
}

#if 1
/*
	Goes recursively through the neighbours of the node.

	Alters only transparent nodes.

	If the lighting of the neighbour is lower than the lighting of
	the node was (before changing it to 0 at the step before), the
	lighting of the neighbour is set to 0 and then the same stuff
	repeats for the neighbour.

	The ending nodes of the routine are stored in light_sources.
	This is useful when a light is removed. In such case, this
	routine can be called for the light node and then again for
	light_sources to re-light the area without the removed light.

	values of from_nodes are lighting values.
*/
void VoxelManipulator::unspreadLight(enum LightBank bank,
		std::map<v3s16, u8> & from_nodes,
		std::set<v3s16> & light_sources, INodeDefManager *nodemgr)
{
	if(from_nodes.empty())
		return;

	for(std::map<v3s16, u8>::iterator j = from_nodes.begin();
		j != from_nodes.end(); ++j)
	{
		unspreadLight(bank, j->first, j->second, light_sources, nodemgr);
	}
}
#endif

#if 0
/*
	Goes recursively through the neighbours of the node.

	Alters only transparent nodes.

	If the lighting of the neighbour is lower than the lighting of
	the node was (before changing it to 0 at the step before), the
	lighting of the neighbour is set to 0 and then the same stuff
	repeats for the neighbour.

	The ending nodes of the routine are stored in light_sources.
	This is useful when a light is removed. In such case, this
	routine can be called for the light node and then again for
	light_sources to re-light the area without the removed light.

	values of from_nodes are lighting values.
*/
void VoxelManipulator::unspreadLight(enum LightBank bank,
		core::map<v3s16, u8> & from_nodes,
		core::map<v3s16, bool> & light_sources)
{
	v3s16 dirs[6] = {
		v3s16(0,0,1), // back
		v3s16(0,1,0), // top
		v3s16(1,0,0), // right
		v3s16(0,0,-1), // front
		v3s16(0,-1,0), // bottom
		v3s16(-1,0,0), // left
	};

	if(from_nodes.size() == 0)
		return;

	core::map<v3s16, u8> unlighted_nodes;
	core::map<v3s16, u8>::Iterator j;
	j = from_nodes.getIterator();

	for(; j.atEnd() == false; j++)
	{
		v3s16 pos = j.getNode()->getKey();

		addArea(VoxelArea(pos - v3s16(1,1,1), pos + v3s16(1,1,1)));

		//MapNode &n = m_data[m_area.index(pos)];

		u8 oldlight = j.getNode()->getValue();

		// Loop through 6 neighbors
		for(u16 i=0; i<6; i++)
		{
			// Get the position of the neighbor node
			v3s16 n2pos = pos + dirs[i];

			u32 n2i = m_area.index(n2pos);

			if(m_flags[n2i] & VOXELFLAG_NO_DATA)
				continue;

			MapNode &n2 = m_data[n2i];

			/*
				If the neighbor is dimmer than what was specified
				as oldlight (the light of the previous node)
			*/
			if(n2.getLight(bank, nodemgr) < oldlight)
			{
				/*
					And the neighbor is transparent and it has some light
				*/
				if(nodemgr->get(n2).light_propagates && n2.getLight(bank, nodemgr) != 0)
				{
					/*
						Set light to 0 and add to queue
					*/

					u8 current_light = n2.getLight(bank, nodemgr);
					n2.setLight(bank, 0);

					unlighted_nodes.insert(n2pos, current_light);

					/*
						Remove from light_sources if it is there
						NOTE: This doesn't happen nearly at all
					*/
					/*if(light_sources.find(n2pos))
					{
						std::cout<<"Removed from light_sources"<<std::endl;
						light_sources.remove(n2pos);
					}*/
				}
			}
			else{
				light_sources.insert(n2pos, true);
			}
		}
	}

	/*dstream<<"unspreadLight(): Changed block "
			<<blockchangecount<<" times"
			<<" for "<<from_nodes.size()<<" nodes"
			<<std::endl;*/

	if(unlighted_nodes.size() > 0)
		unspreadLight(bank, unlighted_nodes, light_sources);
}
#endif

void VoxelManipulator::spreadLight(enum LightBank bank, v3s16 p,
		INodeDefManager *nodemgr)
{
	const v3s16 dirs[6] = {
		v3s16(0,0,1), // back
		v3s16(0,1,0), // top
		v3s16(1,0,0), // right
		v3s16(0,0,-1), // front
		v3s16(0,-1,0), // bottom
		v3s16(-1,0,0), // left
	};

	VoxelArea voxel_area(p - v3s16(1,1,1), p + v3s16(1,1,1));
	addArea(voxel_area);

	u32 i = m_area.index(p);

	if(m_flags[i] & VOXELFLAG_NO_DATA)
		return;

	MapNode &n = m_data[i];

	u8 oldlight = n.getLight(bank, nodemgr);
	u8 newlight = diminish_light(oldlight);

	// Loop through 6 neighbors
	for(u16 i=0; i<6; i++)
	{
		// Get the position of the neighbor node
		v3s16 n2pos = p + dirs[i];

		u32 n2i = m_area.index(n2pos);

		if(m_flags[n2i] & VOXELFLAG_NO_DATA)
			continue;

		MapNode &n2 = m_data[n2i];

		u8 light2 = n2.getLight(bank, nodemgr);

		/*
			If the neighbor is brighter than the current node,
			add to list (it will light up this node on its turn)
		*/
		if(light2 > undiminish_light(oldlight))
		{
			spreadLight(bank, n2pos, nodemgr);
		}
		/*
			If the neighbor is dimmer than how much light this node
			would spread on it, add to list
		*/
		if(light2 < newlight)
		{
			if(nodemgr->get(n2).light_propagates)
			{
				n2.setLight(bank, newlight, nodemgr);
				spreadLight(bank, n2pos, nodemgr);
			}
		}
	}
}

#if 0
/*
	Lights neighbors of from_nodes, collects all them and then
	goes on recursively.

	NOTE: This is faster on small areas but will overflow the
	      stack on large areas. Thus it is not used.
*/
void VoxelManipulator::spreadLight(enum LightBank bank,
		core::map<v3s16, bool> & from_nodes)
{
	if(from_nodes.size() == 0)
		return;

	core::map<v3s16, bool> lighted_nodes;
	core::map<v3s16, bool>::Iterator j;
	j = from_nodes.getIterator();

	for(; j.atEnd() == false; j++)
	{
		v3s16 pos = j.getNode()->getKey();

		spreadLight(bank, pos);
	}
}
#endif

#if 1
/*
	Lights neighbors of from_nodes, collects all them and then
	goes on recursively.
*/
void VoxelManipulator::spreadLight(enum LightBank bank,
		std::set<v3s16> & from_nodes, INodeDefManager *nodemgr)
{
	const v3s16 dirs[6] = {
		v3s16(0,0,1), // back
		v3s16(0,1,0), // top
		v3s16(1,0,0), // right
		v3s16(0,0,-1), // front
		v3s16(0,-1,0), // bottom
		v3s16(-1,0,0), // left
	};

	if(from_nodes.empty())
		return;

	std::set<v3s16> lighted_nodes;

	for(std::set<v3s16>::iterator j = from_nodes.begin();
		j != from_nodes.end(); ++j)
	{
		v3s16 pos = *j;

		VoxelArea voxel_area(pos - v3s16(1,1,1), pos + v3s16(1,1,1));
		addArea(voxel_area);

		u32 i = m_area.index(pos);

		if(m_flags[i] & VOXELFLAG_NO_DATA)
			continue;

		MapNode &n = m_data[i];

		u8 oldlight = n.getLight(bank, nodemgr);
		u8 newlight = diminish_light(oldlight);

		// Loop through 6 neighbors
		for(u16 i=0; i<6; i++)
		{
			// Get the position of the neighbor node
			v3s16 n2pos = pos + dirs[i];

			try
			{
				u32 n2i = m_area.index(n2pos);

				if(m_flags[n2i] & VOXELFLAG_NO_DATA)
					continue;

				MapNode &n2 = m_data[n2i];

				u8 light2 = n2.getLight(bank, nodemgr);

				/*
					If the neighbor is brighter than the current node,
					add to list (it will light up this node on its turn)
				*/
				if(light2 > undiminish_light(oldlight))
				{
					lighted_nodes.insert(n2pos);
				}
				/*
					If the neighbor is dimmer than how much light this node
					would spread on it, add to list
				*/
				if(light2 < newlight)
				{
					if(nodemgr->get(n2).light_propagates)
					{
						n2.setLight(bank, newlight, nodemgr);
						lighted_nodes.insert(n2pos);
					}
				}
			}
			catch(InvalidPositionException &e)
			{
				continue;
			}
		}
	}

	/*dstream<<"spreadLight(): Changed block "
			<<blockchangecount<<" times"
			<<" for "<<from_nodes.size()<<" nodes"
			<<std::endl;*/

	if(!lighted_nodes.empty())
		spreadLight(bank, lighted_nodes, nodemgr);
}
#endif

//END<|MERGE_RESOLUTION|>--- conflicted
+++ resolved
@@ -176,17 +176,9 @@
 	dstream<<", new_size="<<new_size;
 	dstream<<std::endl;*/
 
-<<<<<<< HEAD
-	// Allocate and clear new data
-	// FIXME: UGLY KLUDGE because MapNode default constructor is FUBAR; it
-	//        initialises data that is going to be overwritten anyway
+	// Allocate new data and clear flags
 	MapNode *new_data = reinterpret_cast<MapNode*>( ::operator new(new_size * sizeof(MapNode)));
 	memset(new_data, 0, new_size * sizeof(MapNode));
-=======
-	// Allocate new data and clear flags
-	MapNode *new_data = new MapNode[new_size];
-	assert(new_data);
->>>>>>> 976d0b2c
 	u8 *new_flags = new u8[new_size];
 	memset(new_flags, VOXELFLAG_NO_DATA, new_size);
 
