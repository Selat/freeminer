/*
voxel.cpp
Copyright (C) 2013 celeron55, Perttu Ahola <celeron55@gmail.com>
*/

/*
This file is part of Freeminer.

Freeminer is free software: you can redistribute it and/or modify
it under the terms of the GNU General Public License as published by
the Free Software Foundation, either version 3 of the License, or
(at your option) any later version.

Freeminer  is distributed in the hope that it will be useful,
but WITHOUT ANY WARRANTY; without even the implied warranty of
MERCHANTABILITY or FITNESS FOR A PARTICULAR PURPOSE.  See the
GNU General Public License for more details.

You should have received a copy of the GNU General Public License
along with Freeminer.  If not, see <http://www.gnu.org/licenses/>.
*/

#include "voxel.h"
#include "map.h"
#include "gettime.h"
#include "nodedef.h"
#include "util/timetaker.h"
#include <string.h>  // memcpy, memset

/*
	Debug stuff
*/
u32 addarea_time = 0;
u32 clearflag_time = 0;
//u32 getwaterpressure_time = 0;
//u32 spreadwaterpressure_time = 0;
u32 updateareawaterpressure_time = 0;
u32 flowwater_pre_time = 0;


VoxelManipulator::VoxelManipulator():
	m_data(NULL),
	m_flags(NULL)
{
}

VoxelManipulator::~VoxelManipulator()
{
	clear();
	if(m_data)
		delete m_data;
	if(m_flags)
		delete[] m_flags;
}

void VoxelManipulator::clear()
{
	// Reset area to volume=0
	m_area = VoxelArea();
	if(m_data)
		delete m_data;
	m_data = NULL;
	if(m_flags)
		delete[] m_flags;
	m_flags = NULL;
}

void VoxelManipulator::print(std::ostream &o, INodeDefManager *ndef,
		VoxelPrintMode mode)
{
	v3s16 em = m_area.getExtent();
	v3s16 of = m_area.MinEdge;
	o<<"size: "<<em.X<<"x"<<em.Y<<"x"<<em.Z
	 <<" offset: ("<<of.X<<","<<of.Y<<","<<of.Z<<")"<<std::endl;

	for(s32 y=m_area.MaxEdge.Y; y>=m_area.MinEdge.Y; y--)
	{
		if(em.X >= 3 && em.Y >= 3)
		{
			if     (y==m_area.MinEdge.Y+2) o<<"^     ";
			else if(y==m_area.MinEdge.Y+1) o<<"|     ";
			else if(y==m_area.MinEdge.Y+0) o<<"y x-> ";
			else                           o<<"      ";
		}

		for(s32 z=m_area.MinEdge.Z; z<=m_area.MaxEdge.Z; z++)
		{
			for(s32 x=m_area.MinEdge.X; x<=m_area.MaxEdge.X; x++)
			{
				u8 f = m_flags[m_area.index(x,y,z)];
				char c;
				if(f & VOXELFLAG_NO_DATA)
					c = 'N';
				else
				{
					c = 'X';
					MapNode n = m_data[m_area.index(x,y,z)];
					content_t m = n.getContent();
					u8 pr = n.param2;
					if(mode == VOXELPRINT_MATERIAL)
					{
						if(m <= 9)
							c = m + '0';
					}
					else if(mode == VOXELPRINT_WATERPRESSURE)
					{
						if(ndef->get(m).isLiquid())
						{
							c = 'w';
							if(pr <= 9)
								c = pr + '0';
						}
						else if(m == CONTENT_AIR)
						{
							c = ' ';
						}
						else
						{
							c = '#';
						}
					}
					else if(mode == VOXELPRINT_LIGHT_DAY)
					{
						if(ndef->get(m).light_source != 0)
							c = 'S';
						else if(ndef->get(m).light_propagates == false)
							c = 'X';
						else
						{
							u8 light = n.getLight(LIGHTBANK_DAY, ndef);
							if(light < 10)
								c = '0' + light;
							else
								c = 'a' + (light-10);
						}
					}
				}
				o<<c;
			}
			o<<' ';
		}
		o<<std::endl;
	}
}

void VoxelManipulator::addArea(const VoxelArea &area)
{
	// Cancel if requested area has zero volume
	if(area.getExtent() == v3s16(0,0,0))
		return;

	// Cancel if m_area already contains the requested area
	if(m_area.contains(area))
		return;

	TimeTaker timer("addArea", &addarea_time);

	// Calculate new area
	VoxelArea new_area;
	// New area is the requested area if m_area has zero volume
	if(m_area.getExtent() == v3s16(0,0,0))
	{
		new_area = area;
	}
	// Else add requested area to m_area
	else
	{
		new_area = m_area;
		new_area.addArea(area);
	}

	s32 new_size = new_area.getVolume();

	/*dstream<<"adding area ";
	area.print(dstream);
	dstream<<", old area ";
	m_area.print(dstream);
	dstream<<", new area ";
	new_area.print(dstream);
	dstream<<", new_size="<<new_size;
	dstream<<std::endl;*/

	// Allocate and clear new data
<<<<<<< HEAD
	MapNode *new_data = reinterpret_cast<MapNode*>( ::operator new(new_size * sizeof(MapNode)));
	memset(new_data, 0, new_size * sizeof(MapNode));
=======
	// FIXME: UGLY KLUDGE because MapNode default constructor is FUBAR; it
	//        initialises data that is going to be overwritten anyway
	MapNode *new_data = (MapNode*)new char[new_size * sizeof (*new_data)];
	assert(new_data);
>>>>>>> 8621e6de
	u8 *new_flags = new u8[new_size];
	memset(new_flags, VOXELFLAG_NO_DATA, new_size);

	// Copy old data
	s32 old_x_width = m_area.MaxEdge.X - m_area.MinEdge.X + 1;
	for(s32 z=m_area.MinEdge.Z; z<=m_area.MaxEdge.Z; z++)
	for(s32 y=m_area.MinEdge.Y; y<=m_area.MaxEdge.Y; y++)
	{
		unsigned int old_index = m_area.index(m_area.MinEdge.X,y,z);
		unsigned int new_index = new_area.index(m_area.MinEdge.X,y,z);

		memcpy(&new_data[new_index], &m_data[old_index],
				old_x_width * sizeof(MapNode));
		memcpy(&new_flags[new_index], &m_flags[old_index],
				old_x_width * sizeof(u8));
	}

	// Replace area, data and flags

	m_area = new_area;

	MapNode *old_data = m_data;
	u8 *old_flags = m_flags;

	/*dstream<<"old_data="<<(int)old_data<<", new_data="<<(int)new_data
	<<", old_flags="<<(int)m_flags<<", new_flags="<<(int)new_flags<<std::endl;*/

	m_data = new_data;
	m_flags = new_flags;

	if(old_data)
		delete old_data;
	if(old_flags)
		delete[] old_flags;

	//dstream<<"addArea done"<<std::endl;
}

void VoxelManipulator::copyFrom(MapNode *src, const VoxelArea& src_area,
		v3s16 from_pos, v3s16 to_pos, v3s16 size)
{
	/* The reason for this optimised code is that we're a member function
	 * and the data type/layout of m_data is know to us: it's stored as
	 * [z*h*w + y*h + x]. Therefore we can take the calls to m_area index
	 * (which performs the preceding mapping/indexing of m_data) out of the
	 * inner loop and calculate the next index as we're iterating to gain
	 * performance.
	 *
	 * src_step and dest_step is the amount required to be added to our index
	 * every time y increments. Because the destination area may be larger
	 * than the source area we need one additional variable (otherwise we could
	 * just continue adding dest_step as is done for the source data): dest_mod.
	 * dest_mod is the difference in size between a "row" in the source data
	 * and a "row" in the destination data (I am using the term row loosely
	 * and for illustrative purposes). E.g.
	 *
	 * src       <-------------------->|'''''' dest mod ''''''''
	 * dest      <--------------------------------------------->
	 *
	 * dest_mod (it's essentially a modulus) is added to the destination index
	 * after every full iteration of the y span.
	 *
	 * This method falls under the category "linear array and incrementing
	 * index".
	 */

	s32 src_step = src_area.getExtent().X;
	s32 dest_step = m_area.getExtent().X;
	s32 dest_mod = m_area.index(to_pos.X, to_pos.Y, to_pos.Z + 1)
			- m_area.index(to_pos.X, to_pos.Y, to_pos.Z)
			- dest_step * size.Y;

	s32 i_src = src_area.index(from_pos.X, from_pos.Y, from_pos.Z);
	s32 i_local = m_area.index(to_pos.X, to_pos.Y, to_pos.Z);

	for (s16 z = 0; z < size.Z; z++) {
		for (s16 y = 0; y < size.Y; y++) {
			memcpy(&m_data[i_local], &src[i_src], size.X * sizeof(*m_data));
			memset(&m_flags[i_local], 0, size.X);
			i_src += src_step;
			i_local += dest_step;
		}
		i_local += dest_mod;
	}
}

void VoxelManipulator::copyTo(MapNode *dst, const VoxelArea& dst_area,
		v3s16 dst_pos, v3s16 from_pos, v3s16 size)
{
	for(s16 z=0; z<size.Z; z++)
	for(s16 y=0; y<size.Y; y++)
	{
		s32 i_dst = dst_area.index(dst_pos.X, dst_pos.Y+y, dst_pos.Z+z);
		s32 i_local = m_area.index(from_pos.X, from_pos.Y+y, from_pos.Z+z);
		for (s16 x = 0; x < size.X; x++) {
			if (m_data[i_local].getContent() != CONTENT_IGNORE)
				dst[i_dst] = m_data[i_local];
			i_dst++;
			i_local++;
		}
	}
}

/*
	Algorithms
	-----------------------------------------------------
*/

void VoxelManipulator::clearFlag(u8 flags)
{
	// 0-1ms on moderate area
	TimeTaker timer("clearFlag", &clearflag_time);

	//v3s16 s = m_area.getExtent();

	/*dstream<<"clearFlag clearing area of size "
			<<""<<s.X<<"x"<<s.Y<<"x"<<s.Z<<""
			<<std::endl;*/

	//s32 count = 0;

	/*for(s32 z=m_area.MinEdge.Z; z<=m_area.MaxEdge.Z; z++)
	for(s32 y=m_area.MinEdge.Y; y<=m_area.MaxEdge.Y; y++)
	for(s32 x=m_area.MinEdge.X; x<=m_area.MaxEdge.X; x++)
	{
		u8 f = m_flags[m_area.index(x,y,z)];
		m_flags[m_area.index(x,y,z)] &= ~flags;
		if(m_flags[m_area.index(x,y,z)] != f)
			count++;
	}*/

	s32 volume = m_area.getVolume();
	for(s32 i=0; i<volume; i++)
	{
		m_flags[i] &= ~flags;
	}

	/*s32 volume = m_area.getVolume();
	for(s32 i=0; i<volume; i++)
	{
		u8 f = m_flags[i];
		m_flags[i] &= ~flags;
		if(m_flags[i] != f)
			count++;
	}

	dstream<<"clearFlag changed "<<count<<" flags out of "
			<<volume<<" nodes"<<std::endl;*/
}

void VoxelManipulator::unspreadLight(enum LightBank bank, v3s16 p, u8 oldlight,
		std::set<v3s16> & light_sources, INodeDefManager *nodemgr)
{
	v3s16 dirs[6] = {
		v3s16(0,0,1), // back
		v3s16(0,1,0), // top
		v3s16(1,0,0), // right
		v3s16(0,0,-1), // front
		v3s16(0,-1,0), // bottom
		v3s16(-1,0,0), // left
	};

	VoxelArea voxel_area(p - v3s16(1,1,1), p + v3s16(1,1,1));
	addArea(voxel_area);

	// Loop through 6 neighbors
	for(u16 i=0; i<6; i++)
	{
		// Get the position of the neighbor node
		v3s16 n2pos = p + dirs[i];

		u32 n2i = m_area.index(n2pos);

		if(m_flags[n2i] & VOXELFLAG_NO_DATA)
			continue;

		MapNode &n2 = m_data[n2i];

		/*
			If the neighbor is dimmer than what was specified
			as oldlight (the light of the previous node)
		*/
		u8 light2 = n2.getLight(bank, nodemgr);
		if(light2 < oldlight)
		{
			/*
				And the neighbor is transparent and it has some light
			*/
			if(nodemgr->get(n2).light_propagates && light2 != 0)
			{
				/*
					Set light to 0 and add to queue
				*/

				n2.setLight(bank, 0, nodemgr);

				unspreadLight(bank, n2pos, light2, light_sources, nodemgr);

				/*
					Remove from light_sources if it is there
					NOTE: This doesn't happen nearly at all
				*/
				/*if(light_sources.find(n2pos))
				{
					std::cout<<"Removed from light_sources"<<std::endl;
					light_sources.remove(n2pos);
				}*/
			}
		}
		else{
			light_sources.insert(n2pos);
		}
	}
}

#if 1
/*
	Goes recursively through the neighbours of the node.

	Alters only transparent nodes.

	If the lighting of the neighbour is lower than the lighting of
	the node was (before changing it to 0 at the step before), the
	lighting of the neighbour is set to 0 and then the same stuff
	repeats for the neighbour.

	The ending nodes of the routine are stored in light_sources.
	This is useful when a light is removed. In such case, this
	routine can be called for the light node and then again for
	light_sources to re-light the area without the removed light.

	values of from_nodes are lighting values.
*/
void VoxelManipulator::unspreadLight(enum LightBank bank,
		std::map<v3s16, u8> & from_nodes,
		std::set<v3s16> & light_sources, INodeDefManager *nodemgr)
{
	if(from_nodes.empty())
		return;

	for(std::map<v3s16, u8>::iterator j = from_nodes.begin();
		j != from_nodes.end(); ++j)
	{
		unspreadLight(bank, j->first, j->second, light_sources, nodemgr);
	}
}
#endif

#if 0
/*
	Goes recursively through the neighbours of the node.

	Alters only transparent nodes.

	If the lighting of the neighbour is lower than the lighting of
	the node was (before changing it to 0 at the step before), the
	lighting of the neighbour is set to 0 and then the same stuff
	repeats for the neighbour.

	The ending nodes of the routine are stored in light_sources.
	This is useful when a light is removed. In such case, this
	routine can be called for the light node and then again for
	light_sources to re-light the area without the removed light.

	values of from_nodes are lighting values.
*/
void VoxelManipulator::unspreadLight(enum LightBank bank,
		core::map<v3s16, u8> & from_nodes,
		core::map<v3s16, bool> & light_sources)
{
	v3s16 dirs[6] = {
		v3s16(0,0,1), // back
		v3s16(0,1,0), // top
		v3s16(1,0,0), // right
		v3s16(0,0,-1), // front
		v3s16(0,-1,0), // bottom
		v3s16(-1,0,0), // left
	};

	if(from_nodes.size() == 0)
		return;

	core::map<v3s16, u8> unlighted_nodes;
	core::map<v3s16, u8>::Iterator j;
	j = from_nodes.getIterator();

	for(; j.atEnd() == false; j++)
	{
		v3s16 pos = j.getNode()->getKey();

		addArea(VoxelArea(pos - v3s16(1,1,1), pos + v3s16(1,1,1)));

		//MapNode &n = m_data[m_area.index(pos)];

		u8 oldlight = j.getNode()->getValue();

		// Loop through 6 neighbors
		for(u16 i=0; i<6; i++)
		{
			// Get the position of the neighbor node
			v3s16 n2pos = pos + dirs[i];

			u32 n2i = m_area.index(n2pos);

			if(m_flags[n2i] & VOXELFLAG_NO_DATA)
				continue;

			MapNode &n2 = m_data[n2i];

			/*
				If the neighbor is dimmer than what was specified
				as oldlight (the light of the previous node)
			*/
			if(n2.getLight(bank, nodemgr) < oldlight)
			{
				/*
					And the neighbor is transparent and it has some light
				*/
				if(nodemgr->get(n2).light_propagates && n2.getLight(bank, nodemgr) != 0)
				{
					/*
						Set light to 0 and add to queue
					*/

					u8 current_light = n2.getLight(bank, nodemgr);
					n2.setLight(bank, 0);

					unlighted_nodes.insert(n2pos, current_light);

					/*
						Remove from light_sources if it is there
						NOTE: This doesn't happen nearly at all
					*/
					/*if(light_sources.find(n2pos))
					{
						std::cout<<"Removed from light_sources"<<std::endl;
						light_sources.remove(n2pos);
					}*/
				}
			}
			else{
				light_sources.insert(n2pos, true);
			}
		}
	}

	/*dstream<<"unspreadLight(): Changed block "
			<<blockchangecount<<" times"
			<<" for "<<from_nodes.size()<<" nodes"
			<<std::endl;*/

	if(unlighted_nodes.size() > 0)
		unspreadLight(bank, unlighted_nodes, light_sources);
}
#endif

void VoxelManipulator::spreadLight(enum LightBank bank, v3s16 p,
		INodeDefManager *nodemgr)
{
	const v3s16 dirs[6] = {
		v3s16(0,0,1), // back
		v3s16(0,1,0), // top
		v3s16(1,0,0), // right
		v3s16(0,0,-1), // front
		v3s16(0,-1,0), // bottom
		v3s16(-1,0,0), // left
	};

	VoxelArea voxel_area(p - v3s16(1,1,1), p + v3s16(1,1,1));
	addArea(voxel_area);

	u32 i = m_area.index(p);

	if(m_flags[i] & VOXELFLAG_NO_DATA)
		return;

	MapNode &n = m_data[i];

	u8 oldlight = n.getLight(bank, nodemgr);
	u8 newlight = diminish_light(oldlight);

	// Loop through 6 neighbors
	for(u16 i=0; i<6; i++)
	{
		// Get the position of the neighbor node
		v3s16 n2pos = p + dirs[i];

		u32 n2i = m_area.index(n2pos);

		if(m_flags[n2i] & VOXELFLAG_NO_DATA)
			continue;

		MapNode &n2 = m_data[n2i];

		u8 light2 = n2.getLight(bank, nodemgr);

		/*
			If the neighbor is brighter than the current node,
			add to list (it will light up this node on its turn)
		*/
		if(light2 > undiminish_light(oldlight))
		{
			spreadLight(bank, n2pos, nodemgr);
		}
		/*
			If the neighbor is dimmer than how much light this node
			would spread on it, add to list
		*/
		if(light2 < newlight)
		{
			if(nodemgr->get(n2).light_propagates)
			{
				n2.setLight(bank, newlight, nodemgr);
				spreadLight(bank, n2pos, nodemgr);
			}
		}
	}
}

#if 0
/*
	Lights neighbors of from_nodes, collects all them and then
	goes on recursively.

	NOTE: This is faster on small areas but will overflow the
	      stack on large areas. Thus it is not used.
*/
void VoxelManipulator::spreadLight(enum LightBank bank,
		core::map<v3s16, bool> & from_nodes)
{
	if(from_nodes.size() == 0)
		return;

	core::map<v3s16, bool> lighted_nodes;
	core::map<v3s16, bool>::Iterator j;
	j = from_nodes.getIterator();

	for(; j.atEnd() == false; j++)
	{
		v3s16 pos = j.getNode()->getKey();

		spreadLight(bank, pos);
	}
}
#endif

#if 1
/*
	Lights neighbors of from_nodes, collects all them and then
	goes on recursively.
*/
void VoxelManipulator::spreadLight(enum LightBank bank,
		std::set<v3s16> & from_nodes, INodeDefManager *nodemgr)
{
	const v3s16 dirs[6] = {
		v3s16(0,0,1), // back
		v3s16(0,1,0), // top
		v3s16(1,0,0), // right
		v3s16(0,0,-1), // front
		v3s16(0,-1,0), // bottom
		v3s16(-1,0,0), // left
	};

	if(from_nodes.empty())
		return;

	std::set<v3s16> lighted_nodes;

	for(std::set<v3s16>::iterator j = from_nodes.begin();
		j != from_nodes.end(); ++j)
	{
		v3s16 pos = *j;

		VoxelArea voxel_area(pos - v3s16(1,1,1), pos + v3s16(1,1,1));
		addArea(voxel_area);

		u32 i = m_area.index(pos);

		if(m_flags[i] & VOXELFLAG_NO_DATA)
			continue;

		MapNode &n = m_data[i];

		u8 oldlight = n.getLight(bank, nodemgr);
		u8 newlight = diminish_light(oldlight);

		// Loop through 6 neighbors
		for(u16 i=0; i<6; i++)
		{
			// Get the position of the neighbor node
			v3s16 n2pos = pos + dirs[i];

			try
			{
				u32 n2i = m_area.index(n2pos);

				if(m_flags[n2i] & VOXELFLAG_NO_DATA)
					continue;

				MapNode &n2 = m_data[n2i];

				u8 light2 = n2.getLight(bank, nodemgr);

				/*
					If the neighbor is brighter than the current node,
					add to list (it will light up this node on its turn)
				*/
				if(light2 > undiminish_light(oldlight))
				{
					lighted_nodes.insert(n2pos);
				}
				/*
					If the neighbor is dimmer than how much light this node
					would spread on it, add to list
				*/
				if(light2 < newlight)
				{
					if(nodemgr->get(n2).light_propagates)
					{
						n2.setLight(bank, newlight, nodemgr);
						lighted_nodes.insert(n2pos);
					}
				}
			}
			catch(InvalidPositionException &e)
			{
				continue;
			}
		}
	}

	/*dstream<<"spreadLight(): Changed block "
			<<blockchangecount<<" times"
			<<" for "<<from_nodes.size()<<" nodes"
			<<std::endl;*/

	if(!lighted_nodes.empty())
		spreadLight(bank, lighted_nodes, nodemgr);
}
#endif

//END<|MERGE_RESOLUTION|>--- conflicted
+++ resolved
@@ -181,15 +181,10 @@
 	dstream<<std::endl;*/
 
 	// Allocate and clear new data
-<<<<<<< HEAD
+	// FIXME: UGLY KLUDGE because MapNode default constructor is FUBAR; it
+	//        initialises data that is going to be overwritten anyway
 	MapNode *new_data = reinterpret_cast<MapNode*>( ::operator new(new_size * sizeof(MapNode)));
 	memset(new_data, 0, new_size * sizeof(MapNode));
-=======
-	// FIXME: UGLY KLUDGE because MapNode default constructor is FUBAR; it
-	//        initialises data that is going to be overwritten anyway
-	MapNode *new_data = (MapNode*)new char[new_size * sizeof (*new_data)];
-	assert(new_data);
->>>>>>> 8621e6de
 	u8 *new_flags = new u8[new_size];
 	memset(new_flags, VOXELFLAG_NO_DATA, new_size);
 
