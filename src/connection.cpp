--- conflicted
+++ resolved
@@ -31,505 +31,6 @@
 namespace con
 {
 
-<<<<<<< HEAD
-=======
-static u16 readPeerId(u8 *packetdata)
-{
-	return readU16(&packetdata[4]);
-}
-static u8 readChannel(u8 *packetdata)
-{
-	return readU8(&packetdata[6]);
-}
-
-BufferedPacket makePacket(Address &address, u8 *data, u32 datasize,
-		u32 protocol_id, u16 sender_peer_id, u8 channel)
-{
-	u32 packet_size = datasize + BASE_HEADER_SIZE;
-	BufferedPacket p(packet_size);
-	p.address = address;
-	p.sends = 0;
-
-	writeU32(&p.data[0], protocol_id);
-	writeU16(&p.data[4], sender_peer_id);
-	writeU8(&p.data[6], channel);
-
-	memcpy(&p.data[BASE_HEADER_SIZE], data, datasize);
-
-	return p;
-}
-
-BufferedPacket makePacket(Address &address, SharedBuffer<u8> &data,
-		u32 protocol_id, u16 sender_peer_id, u8 channel)
-{
-	return makePacket(address, *data, data.getSize(),
-			protocol_id, sender_peer_id, channel);
-}
-
-SharedBuffer<u8> makeOriginalPacket(
-		SharedBuffer<u8> data)
-{
-	u32 header_size = 1;
-	u32 packet_size = data.getSize() + header_size;
-	SharedBuffer<u8> b(packet_size);
-
-	writeU8(&b[0], TYPE_ORIGINAL);
-
-	memcpy(&b[header_size], *data, data.getSize());
-
-	return b;
-}
-
-std::list<SharedBuffer<u8> > makeSplitPacket(
-		SharedBuffer<u8> data,
-		u32 chunksize_max,
-		u16 seqnum)
-{
-	// Chunk packets, containing the TYPE_SPLIT header
-	std::list<SharedBuffer<u8> > chunks;
-	
-	u32 chunk_header_size = 7;
-	u32 maximum_data_size = chunksize_max - chunk_header_size;
-	u32 start = 0;
-	u32 end = 0;
-	u32 chunk_num = 0;
-	u16 chunk_count = 0;
-	do{
-		end = start + maximum_data_size - 1;
-		if(end > data.getSize() - 1)
-			end = data.getSize() - 1;
-		
-		u32 payload_size = end - start + 1;
-		u32 packet_size = chunk_header_size + payload_size;
-
-		SharedBuffer<u8> chunk(packet_size);
-		
-		writeU8(&chunk[0], TYPE_SPLIT);
-		writeU16(&chunk[1], seqnum);
-		// [3] u16 chunk_count is written at next stage
-		writeU16(&chunk[5], chunk_num);
-		memcpy(&chunk[chunk_header_size], &data[start], payload_size);
-
-		chunks.push_back(chunk);
-		chunk_count++;
-		
-		start = end + 1;
-		chunk_num++;
-	}
-	while(end != data.getSize() - 1);
-
-	for(std::list<SharedBuffer<u8> >::iterator i = chunks.begin();
-		i != chunks.end(); ++i)
-	{
-		// Write chunk_count
-		writeU16(&((*i)[3]), chunk_count);
-	}
-
-	return chunks;
-}
-
-std::list<SharedBuffer<u8> > makeAutoSplitPacket(
-		SharedBuffer<u8> data,
-		u32 chunksize_max,
-		u16 &split_seqnum)
-{
-	u32 original_header_size = 1;
-	std::list<SharedBuffer<u8> > list;
-	if(data.getSize() + original_header_size > chunksize_max)
-	{
-		list = makeSplitPacket(data, chunksize_max, split_seqnum);
-		split_seqnum++;
-		return list;
-	}
-	else
-	{
-		list.push_back(makeOriginalPacket(data));
-	}
-	return list;
-}
-
-SharedBuffer<u8> makeReliablePacket(
-		SharedBuffer<u8> data,
-		u16 seqnum)
-{
-	/*dstream<<"BEGIN SharedBuffer<u8> makeReliablePacket()"<<std::endl;
-	dstream<<"data.getSize()="<<data.getSize()<<", data[0]="
-			<<((unsigned int)data[0]&0xff)<<std::endl;*/
-	u32 header_size = 3;
-	u32 packet_size = data.getSize() + header_size;
-	SharedBuffer<u8> b(packet_size);
-
-	writeU8(&b[0], TYPE_RELIABLE);
-	writeU16(&b[1], seqnum);
-
-	memcpy(&b[header_size], *data, data.getSize());
-
-	/*dstream<<"data.getSize()="<<data.getSize()<<", data[0]="
-			<<((unsigned int)data[0]&0xff)<<std::endl;*/
-	//dstream<<"END SharedBuffer<u8> makeReliablePacket()"<<std::endl;
-	return b;
-}
-
-/*
-	ReliablePacketBuffer
-*/
-
-ReliablePacketBuffer::ReliablePacketBuffer(): m_list_size(0) {}
-
-void ReliablePacketBuffer::print()
-{
-	for(std::list<BufferedPacket>::iterator i = m_list.begin();
-		i != m_list.end();
-		++i)
-	{
-		u16 s = readU16(&(i->data[BASE_HEADER_SIZE+1]));
-		dout_con<<s<<" ";
-	}
-}
-bool ReliablePacketBuffer::empty()
-{
-	return m_list.empty();
-}
-u32 ReliablePacketBuffer::size()
-{
-	return m_list_size;
-}
-RPBSearchResult ReliablePacketBuffer::findPacket(u16 seqnum)
-{
-	std::list<BufferedPacket>::iterator i = m_list.begin();
-	for(; i != m_list.end(); ++i)
-	{
-		u16 s = readU16(&(i->data[BASE_HEADER_SIZE+1]));
-		/*dout_con<<"findPacket(): finding seqnum="<<seqnum
-				<<", comparing to s="<<s<<std::endl;*/
-		if(s == seqnum)
-			break;
-	}
-	return i;
-}
-RPBSearchResult ReliablePacketBuffer::notFound()
-{
-	return m_list.end();
-}
-bool ReliablePacketBuffer::getFirstSeqnum(u16 *result)
-{
-	if(empty())
-		return false;
-	BufferedPacket p = *m_list.begin();
-	*result = readU16(&p.data[BASE_HEADER_SIZE+1]);
-	return true;
-}
-BufferedPacket ReliablePacketBuffer::popFirst()
-{
-	if(empty())
-		throw NotFoundException("Buffer is empty");
-	BufferedPacket p = *m_list.begin();
-	m_list.erase(m_list.begin());
-	--m_list_size;
-	return p;
-}
-BufferedPacket ReliablePacketBuffer::popSeqnum(u16 seqnum)
-{
-	RPBSearchResult r = findPacket(seqnum);
-	if(r == notFound()){
-		dout_con<<"Not found"<<std::endl;
-		throw NotFoundException("seqnum not found in buffer");
-	}
-	BufferedPacket p = *r;
-	m_list.erase(r);
-	--m_list_size;
-	return p;
-}
-void ReliablePacketBuffer::insert(BufferedPacket &p)
-{
-	assert(p.data.getSize() >= BASE_HEADER_SIZE+3);
-	u8 type = readU8(&p.data[BASE_HEADER_SIZE+0]);
-	assert(type == TYPE_RELIABLE);
-	u16 seqnum = readU16(&p.data[BASE_HEADER_SIZE+1]);
-
-	++m_list_size;
-	// Find the right place for the packet and insert it there
-
-	// If list is empty, just add it
-	if(m_list.empty())
-	{
-		m_list.push_back(p);
-		// Done.
-		return;
-	}
-	// Otherwise find the right place
-	std::list<BufferedPacket>::iterator i = m_list.begin();
-	// Find the first packet in the list which has a higher seqnum
-	for(; i != m_list.end(); ++i){
-		u16 s = readU16(&(i->data[BASE_HEADER_SIZE+1]));
-		if(s == seqnum){
-			--m_list_size;
-			throw AlreadyExistsException("Same seqnum in list");
-		}
-		if(seqnum_higher(s, seqnum)){
-			break;
-		}
-	}
-	// If we're at the end of the list, add the packet to the
-	// end of the list
-	if(i == m_list.end())
-	{
-		m_list.push_back(p);
-		// Done.
-		return;
-	}
-	// Insert before i
-	m_list.insert(i, p);
-}
-
-void ReliablePacketBuffer::incrementTimeouts(float dtime)
-{
-	for(std::list<BufferedPacket>::iterator i = m_list.begin();
-		i != m_list.end(); ++i)
-	{
-		i->time += dtime;
-		i->totaltime += dtime;
-	}
-}
-
-/*
-void ReliablePacketBuffer::resetTimedOuts(float timeout)
-{
-	for(std::list<BufferedPacket>::iterator i = m_list.begin();
-		i != m_list.end(); ++i)
-	{
-		if(i->time >= timeout)
-			i->time = 0.0;
-	}
-}
-*/
-
-bool ReliablePacketBuffer::anyTotaltimeReached(float timeout)
-{
-	for(std::list<BufferedPacket>::iterator i = m_list.begin();
-		i != m_list.end(); ++i)
-	{
-		if(i->totaltime >= timeout)
-			return true;
-	}
-	return false;
-}
-
-/*
-std::list<BufferedPacket> ReliablePacketBuffer::getTimedOuts(float timeout)
-{
-	std::list<BufferedPacket> timed_outs;
-	for(std::list<BufferedPacket>::iterator i = m_list.begin();
-		i != m_list.end(); ++i)
-	{
-		if(i->time >= timeout)
-			timed_outs.push_back(*i);
-	}
-	return timed_outs;
-}
-*/
-
-/*
-	IncomingSplitBuffer
-*/
-
-IncomingSplitBuffer::~IncomingSplitBuffer()
-{
-	for(std::map<u16, IncomingSplitPacket*>::iterator i = m_buf.begin();
-		i != m_buf.end(); ++i)
-	{
-		delete i->second;
-	}
-}
-/*
-	This will throw a GotSplitPacketException when a full
-	split packet is constructed.
-*/
-SharedBuffer<u8> IncomingSplitBuffer::insert(BufferedPacket &p, bool reliable)
-{
-	u32 headersize = BASE_HEADER_SIZE + 7;
-	assert(p.data.getSize() >= headersize);
-	u8 type = readU8(&p.data[BASE_HEADER_SIZE+0]);
-	assert(type == TYPE_SPLIT);
-	u16 seqnum = readU16(&p.data[BASE_HEADER_SIZE+1]);
-	u16 chunk_count = readU16(&p.data[BASE_HEADER_SIZE+3]);
-	u16 chunk_num = readU16(&p.data[BASE_HEADER_SIZE+5]);
-
-	// Add if doesn't exist
-	if(m_buf.find(seqnum) == m_buf.end())
-	{
-		IncomingSplitPacket *sp = new IncomingSplitPacket();
-		sp->chunk_count = chunk_count;
-		sp->reliable = reliable;
-		m_buf[seqnum] = sp;
-	}
-	
-	IncomingSplitPacket *sp = m_buf[seqnum];
-	
-	// TODO: These errors should be thrown or something? Dunno.
-	if(chunk_count != sp->chunk_count)
-		derr_con<<"Connection: WARNING: chunk_count="<<chunk_count
-				<<" != sp->chunk_count="<<sp->chunk_count
-				<<std::endl;
-	if(reliable != sp->reliable)
-		derr_con<<"Connection: WARNING: reliable="<<reliable
-				<<" != sp->reliable="<<sp->reliable
-				<<std::endl;
-
-	// If chunk already exists, ignore it.
-	// Sometimes two identical packets may arrive when there is network
-	// lag and the server re-sends stuff.
-	if(sp->chunks.find(chunk_num) != sp->chunks.end())
-		return SharedBuffer<u8>();
-	
-	// Cut chunk data out of packet
-	u32 chunkdatasize = p.data.getSize() - headersize;
-	SharedBuffer<u8> chunkdata(chunkdatasize);
-	memcpy(*chunkdata, &(p.data[headersize]), chunkdatasize);
-	
-	// Set chunk data in buffer
-	sp->chunks[chunk_num] = chunkdata;
-	
-	// If not all chunks are received, return empty buffer
-	if(sp->allReceived() == false)
-		return SharedBuffer<u8>();
-
-	// Calculate total size
-	u32 totalsize = 0;
-	for(std::map<u16, SharedBuffer<u8> >::iterator i = sp->chunks.begin();
-		i != sp->chunks.end(); ++i)
-	{
-		totalsize += i->second.getSize();
-	}
-	
-	SharedBuffer<u8> fulldata(totalsize);
-
-	// Copy chunks to data buffer
-	u32 start = 0;
-	for(u32 chunk_i=0; chunk_i<sp->chunk_count;
-			chunk_i++)
-	{
-		SharedBuffer<u8> buf = sp->chunks[chunk_i];
-		u16 chunkdatasize = buf.getSize();
-		memcpy(&fulldata[start], *buf, chunkdatasize);
-		start += chunkdatasize;;
-	}
-
-	// Remove sp from buffer
-	m_buf.erase(seqnum);
-	delete sp;
-
-	return fulldata;
-}
-void IncomingSplitBuffer::removeUnreliableTimedOuts(float dtime, float timeout)
-{
-	std::list<u16> remove_queue;
-	for(std::map<u16, IncomingSplitPacket*>::iterator i = m_buf.begin();
-		i != m_buf.end(); ++i)
-	{
-		IncomingSplitPacket *p = i->second;
-		// Reliable ones are not removed by timeout
-		if(p->reliable == true)
-			continue;
-		p->time += dtime;
-		if(p->time >= timeout)
-			remove_queue.push_back(i->first);
-	}
-	for(std::list<u16>::iterator j = remove_queue.begin();
-		j != remove_queue.end(); ++j)
-	{
-		dout_con<<"NOTE: Removing timed out unreliable split packet"
-				<<std::endl;
-		delete m_buf[*j];
-		m_buf.erase(*j);
-	}
-}
-
-/*
-	Channel
-*/
-
-Channel::Channel()
-{
-	next_outgoing_seqnum = SEQNUM_INITIAL;
-	next_incoming_seqnum = SEQNUM_INITIAL;
-	next_outgoing_split_seqnum = SEQNUM_INITIAL;
-}
-Channel::~Channel()
-{
-}
-
-/*
-	Peer
-*/
-
-Peer::Peer(u16 a_id, Address a_address):
-	address(a_address),
-	id(a_id),
-	timeout_counter(0.0),
-	ping_timer(0.0),
-	resend_timeout(2),
-	avg_rtt(-1.0),
-	has_sent_with_id(false),
-	m_sendtime_accu(0),
-	m_max_packets_per_second(10),
-	m_num_sent(0),
-	m_max_num_sent(0),
-	congestion_control_aim_rtt(0.2),
-	congestion_control_max_rate(400),
-	congestion_control_min_rate(10)
-{
-}
-Peer::~Peer()
-{
-}
-
-void Peer::reportRTT(float rtt)
-{
-	if(rtt >= 0.0){
-		if(rtt < 0.01){
-			if(m_max_packets_per_second < congestion_control_max_rate) {
-				if (m_max_packets_per_second > congestion_control_max_rate/2)
-					m_max_packets_per_second *= 1.02;
-				else
-					m_max_packets_per_second *= 1.05;
-			}
-		} else if(rtt < congestion_control_aim_rtt){
-			if(m_max_packets_per_second < congestion_control_max_rate)
-				m_max_packets_per_second *= 1.02;
-		} else {
-			m_max_packets_per_second *= 0.7;
-			if(m_max_packets_per_second < congestion_control_min_rate)
-				m_max_packets_per_second = congestion_control_min_rate;
-		}
-	}
-
-	if(rtt < -0.999)
-	{}
-	else if(avg_rtt < 0.0)
-		avg_rtt = rtt;
-	else
-		avg_rtt = rtt * 0.1 + avg_rtt * 0.9;
-	
-	// Calculate resend_timeout
-
-	/*int reliable_count = 0;
-	for(int i=0; i<CHANNEL_COUNT; i++)
-	{
-		reliable_count += channels[i].outgoing_reliables.size();
-	}
-	float timeout = avg_rtt * RESEND_TIMEOUT_FACTOR
-			* ((float)reliable_count * 1);*/
-	
-	float timeout = avg_rtt * RESEND_TIMEOUT_FACTOR;
-	if(timeout < RESEND_TIMEOUT_MIN)
-		timeout = RESEND_TIMEOUT_MIN;
-	if(timeout > RESEND_TIMEOUT_MAX)
-		timeout = RESEND_TIMEOUT_MAX;
-	resend_timeout = timeout;
-}
-				
->>>>>>> 8921f8ac
 /*
 	Connection
 */
@@ -629,22 +130,10 @@
 // Receive packets from the network and buffers and create ConnectionEvents
 void Connection::receive()
 {
-<<<<<<< HEAD
 	if (!m_enet_host)
 		return;
 	ENetEvent event;
 	if (enet_host_service(m_enet_host, & event, 10) > 0)
-=======
-	u32 datasize = 16384 - BASE_HEADER_SIZE;
-	// TODO: We can not know how many layers of header there are.
-	// For now, just assume there are no other than the base headers.
-	u32 packet_maxsize = datasize + BASE_HEADER_SIZE;
-	SharedBuffer<u8> packetdata(packet_maxsize);
-
-	bool single_wait_done = false;
-	
-	for(u32 loop_i=0; loop_i<1000; loop_i++) // Limit in case of DoS
->>>>>>> 8921f8ac
 	{
 		switch (event.type)
 		{
@@ -668,7 +157,6 @@
 			break;
 		case ENET_EVENT_TYPE_RECEIVE:
 			{
-<<<<<<< HEAD
 				ConnectionEvent e;
 				SharedBuffer<u8> resultdata(event.packet->data, event.packet->dataLength);
 				e.dataReceived(*(u16*)event.peer->data, resultdata);
@@ -683,302 +171,6 @@
 
 			/* Reset the peer's client information. */
 			delete (u16*)event.peer->data;
-=======
-				Peer *peer = j->second;
-				if(peer->has_sent_with_id)
-					continue;
-				if(peer->address == sender)
-					break;
-			}
-			
-			/*
-				If no peer was found with the same address and port,
-				we shall assume it is a new peer and create an entry.
-			*/
-			if(j == m_peers.end())
-			{
-				// Pass on to adding the peer
-			}
-			// Else: A peer was found.
-			else
-			{
-				Peer *peer = j->second;
-				peer_id = peer->id;
-				PrintInfo(derr_con);
-				derr_con<<"WARNING: Assuming unknown peer to be "
-						<<"peer_id="<<peer_id<<std::endl;
-			}
-		}
-		
-		/*
-			The peer was not found in our lists. Add it.
-		*/
-		if(peer_id == PEER_ID_INEXISTENT)
-		{
-			// Somebody wants to make a new connection
-
-			// Get a unique peer id (2 or higher)
-			u16 peer_id_new = 2;
-			/*
-				Find an unused peer id
-			*/
-			bool out_of_ids = false;
-			for(;;)
-			{
-				// Check if exists
-				if(m_peers.find(peer_id_new) == m_peers.end())
-					break;
-				// Check for overflow
-				if(peer_id_new == 65535){
-					out_of_ids = true;
-					break;
-				}
-				peer_id_new++;
-			}
-			if(out_of_ids){
-				errorstream<<getDesc()<<" ran out of peer ids"<<std::endl;
-				continue;
-			}
-
-			PrintInfo();
-			dout_con<<"Receive(): Got a packet with peer_id=PEER_ID_INEXISTENT,"
-					" giving peer_id="<<peer_id_new<<std::endl;
-
-			// Create a peer
-			Peer *peer = new Peer(peer_id_new, sender);
-			m_peers[peer->id] = peer;
-			
-			// Create peer addition event
-			ConnectionEvent e;
-			e.peerAdded(peer_id_new, sender);
-			putEvent(e);
-			
-			// Create CONTROL packet to tell the peer id to the new peer.
-			SharedBuffer<u8> reply(4);
-			writeU8(&reply[0], TYPE_CONTROL);
-			writeU8(&reply[1], CONTROLTYPE_SET_PEER_ID);
-			writeU16(&reply[2], peer_id_new);
-			sendAsPacket(peer_id_new, 0, reply, true);
-			
-			// We're now talking to a valid peer_id
-			peer_id = peer_id_new;
-
-			// Go on and process whatever it sent
-		}
-
-		std::map<u16, Peer*>::iterator node = m_peers.find(peer_id);
-
-		if(node == m_peers.end())
-		{
-			// Peer not found
-			// This means that the peer id of the sender is not PEER_ID_INEXISTENT
-			// and it is invalid.
-			PrintInfo(derr_con);
-			derr_con<<"Receive(): Peer not found"<<std::endl;
-			throw InvalidIncomingDataException("Peer not found (possible timeout)");
-		}
-
-		Peer *peer = node->second;
-
-		// Validate peer address
-		if(peer->address != sender)
-		{
-			PrintInfo(derr_con);
-			derr_con<<"Peer "<<peer_id<<" sending from different address."
-					" Ignoring."<<std::endl;
-			continue;
-		}
-		
-		peer->timeout_counter = 0.0;
-
-		Channel *channel = &(peer->channels[channelnum]);
-		
-		// Throw the received packet to channel->processPacket()
-
-		// Make a new SharedBuffer from the data without the base headers
-		SharedBuffer<u8> strippeddata(received_size - BASE_HEADER_SIZE);
-		memcpy(*strippeddata, &packetdata[BASE_HEADER_SIZE],
-				strippeddata.getSize());
-		
-		try{
-			// Process it (the result is some data with no headers made by us)
-			SharedBuffer<u8> resultdata = processPacket
-					(channel, strippeddata, peer_id, channelnum, false);
-			
-			PrintInfo();
-			dout_con<<"ProcessPacket returned data of size "
-					<<resultdata.getSize()<<std::endl;
-			
-			ConnectionEvent e;
-			e.dataReceived(peer_id, resultdata);
-			putEvent(e);
-			continue;
-		}catch(ProcessedSilentlyException &e){
-		}
-		g_profiler->add("Connection: packets recd", 1);
-	}catch(InvalidIncomingDataException &e){
-	}
-	catch(ProcessedSilentlyException &e){
-	}
-	} // for
-}
-
-void Connection::runTimeouts(float dtime)
-{
-	float congestion_control_aim_rtt
-			= g_settings->getFloat("congestion_control_aim_rtt");
-	float congestion_control_max_rate
-			= g_settings->getFloat("congestion_control_max_rate");
-	float congestion_control_min_rate
-			= g_settings->getFloat("congestion_control_min_rate");
-
-	if (congestion_control_max_rate*m_max_packet_size > 10000000)
-		congestion_control_max_rate = 10000000/m_max_packet_size;
-	if (m_max_packet_size > 4000 && congestion_control_min_rate == 10)
-		congestion_control_min_rate = congestion_control_max_rate / 2;
-
-	std::list<u16> timeouted_peers;
-	for(std::map<u16, Peer*>::iterator j = m_peers.begin();
-		j != m_peers.end(); ++j)
-	{
-		Peer *peer = j->second;
-
-		// Update congestion control values
-		peer->congestion_control_aim_rtt = congestion_control_aim_rtt;
-		peer->congestion_control_max_rate = congestion_control_max_rate;
-		peer->congestion_control_min_rate = congestion_control_min_rate;
-		
-		/*
-			Check peer timeout
-		*/
-		peer->timeout_counter += dtime;
-		if(peer->timeout_counter > m_timeout)
-		{
-			PrintInfo(derr_con);
-			derr_con<<"RunTimeouts(): Peer "<<peer->id
-					<<" has timed out."
-					<<" (source=peer->timeout_counter)"
-					<<std::endl;
-			// Add peer to the list
-			timeouted_peers.push_back(peer->id);
-			// Don't bother going through the buffers of this one
-			continue;
-		}
-
-		float resend_timeout = peer->resend_timeout;
-		int resends = 0;
-		for(u16 i=0; i<CHANNEL_COUNT; i++)
-		{
-/*
-			std::list<BufferedPacket> timed_outs;
-*/
-			
-			Channel *channel = &peer->channels[i];
-
-			// Remove timed out incomplete unreliable split packets
-			channel->incoming_splits.removeUnreliableTimedOuts(dtime, m_timeout);
-			
-			// Increment reliable packet times
-			channel->outgoing_reliables.incrementTimeouts(dtime);
-
-			// Check reliable packet total times, remove peer if
-			// over timeout.
-			if(channel->outgoing_reliables.anyTotaltimeReached(m_timeout))
-			{
-				PrintInfo(derr_con);
-				derr_con<<"RunTimeouts(): Peer "<<peer->id
-						<<" has timed out."
-						<<" (source=reliable packet totaltime)"
-						<<std::endl;
-				// Add peer to the to-be-removed list
-				timeouted_peers.push_back(peer->id);
-				goto nextpeer;
-			}
-
-			// Re-send timed out outgoing reliables
-			
-/*
-			timed_outs = channel->
-					outgoing_reliables.getTimedOuts(resend_timeout);
-
-			channel->outgoing_reliables.resetTimedOuts(resend_timeout);
-			for(std::list<BufferedPacket>::iterator j = timed_outs.begin();
-				j != timed_outs.end(); ++j)
-*/
-			for(std::list<BufferedPacket>::iterator j = channel->outgoing_reliables.m_list.begin();
-				j != channel->outgoing_reliables.m_list.end(); ++j)
-			{
-				//BufferedPacket* j = *jp;
-				if(j->time < resend_timeout)
-					continue;
-/*
-				u16 peer_id = readPeerId(*(j->data));
-				u8 channeln = readChannel(*(j->data));
-				u16 seqnum = readU16(&(j->data[BASE_HEADER_SIZE+1]));
-*/
-/*
-				if (j->sends > 10) {
-errorstream<<"stop resending to "<<peer_id<<" channel="<<(int)channeln<<" seqnum="<<seqnum<<" sends="<<j->sends<<std::endl;
-					try {
-						channel->outgoing_reliables.popSeqnum(seqnum);
-					}
-					catch(NotFoundException &e){
-						PrintInfo(derr_con);
-						derr_con<<"WARNING: throwed packet not in outgoing queue" <<std::endl;
-					}
-					continue;
-				}
-*/
-
-/*
-				PrintInfo(derr_con);
-				derr_con<<"RE-SENDING timed-out RELIABLE to ";
-				j->address.print(&derr_con);
-				derr_con<<"(t/o="<<resend_timeout<<"): "
-						<<"from_peer_id="<<peer_id
-						<<", channel="<<((int)channeln&0xff)
-						<<", seqnum="<<seqnum
-						<<", tries="<<j->sends
-						<<", avg_rtt="<<peer->avg_rtt
-						<<", pps="<<peer->m_max_packets_per_second
-						<<", dtime="<<dtime
-						<<", ttime="<<j->totaltime
-						<<", time="<<j->time
-						<<std::endl;
-*/
-
-				rawSend(*j);
-
-				if(j->time >= resend_timeout)
-					j->time = 0.0;
-
-				// Enlarge avg_rtt and resend_timeout:
-				// The rtt will be at least the timeout.
-				// NOTE: This won't affect the timeout of the next
-				// checked channel because it was cached.
-				++resends;
-/*
-				peer->reportRTT(resend_timeout);
-*/
-			}
-		}
-		if (resends) {
-			peer->reportRTT(resend_timeout);
-			g_profiler->add("Connection: reliable resends", resends);
-		}
-
-		/*
-			Send pings
-		*/
-		peer->ping_timer += dtime;
-		if(peer->ping_timer >= 5.0)
-		{
-			// Create and send PING packet
-			SharedBuffer<u8> data(2);
-			writeU8(&data[0], TYPE_CONTROL);
-			writeU8(&data[1], CONTROLTYPE_PING);
-			rawSendAsPacket(peer->id, 0, data, true);
->>>>>>> 8921f8ac
 
 			break;
 		case ENET_EVENT_TYPE_NONE:
@@ -1066,43 +258,7 @@
 
 	assert(channelnum < CHANNEL_COUNT);
 
-<<<<<<< HEAD
 	ENetPacket *packet = enet_packet_create(*data, data.getSize(), reliable ? ENET_PACKET_FLAG_RELIABLE : 0);
-=======
-	g_profiler->add("Connection: packets sent", 1);
-	if(reliable)
-	{
-		u16 seqnum = channel->next_outgoing_seqnum;
-		channel->next_outgoing_seqnum++;
-
-		SharedBuffer<u8> reliable = makeReliablePacket(data, seqnum);
-
-		// Add base headers and make a packet
-		BufferedPacket p = makePacket(peer->address, reliable,
-				m_protocol_id, m_peer_id, channelnum);
-		
-		try{
-			// Buffer the packet
-			channel->outgoing_reliables.insert(p);
-		}
-		catch(AlreadyExistsException &e)
-		{
-			PrintInfo(derr_con);
-			derr_con<<"WARNING: Going to send a reliable packet "
-					"seqnum="<<seqnum<<" that is already "
-					"in outgoing buffer"<<std::endl;
-			//assert(0);
-		}
-		
-		// Send the packet
-		rawSend(p);
-	}
-	else
-	{
-		// Add base headers and make a packet
-		BufferedPacket p = makePacket(peer->address, data,
-				m_protocol_id, m_peer_id, channelnum);
->>>>>>> 8921f8ac
 
 	ENetPeer *peer = getPeer(peer_id);
 	enet_peer_send(peer, channelnum, packet);
@@ -1110,28 +266,10 @@
 
 ENetPeer* Connection::getPeer(u16 peer_id)
 {
-<<<<<<< HEAD
 	std::map<u16, ENetPeer*>::iterator node;
 	{
 		JMutexAutoLock peerlock(m_peers_mutex);
 		node = m_peers.find(peer_id);
-=======
-	try{
-		m_socket.Send(packet.address, *packet.data, packet.data.getSize());
-	} catch(SendFailedException &e){
-		derr_con<<"Connection::rawSend(): SendFailedException to="
-				<<packet.address.serializeString()<<" size="<<packet.data.getSize()<<" : "<<e.what()<<std::endl;
-	}
-	++packet.sends;
-}
-
-Peer* Connection::getPeer(u16 peer_id)
-{
-	std::map<u16, Peer*>::iterator node = m_peers.find(peer_id);
-
-	if(node == m_peers.end()){
-		throw PeerNotFoundException("GetPeer: Peer not found (possible timeout)");
->>>>>>> 8921f8ac
 	}
 
 	if(node == m_peers.end())
