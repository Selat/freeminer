/*
client.h
Copyright (C) 2013 celeron55, Perttu Ahola <celeron55@gmail.com>
*/

/*
This file is part of Freeminer.

Freeminer is free software: you can redistribute it and/or modify
it under the terms of the GNU General Public License as published by
the Free Software Foundation, either version 3 of the License, or
(at your option) any later version.

Freeminer  is distributed in the hope that it will be useful,
but WITHOUT ANY WARRANTY; without even the implied warranty of
MERCHANTABILITY or FITNESS FOR A PARTICULAR PURPOSE.  See the
GNU General Public License for more details.

You should have received a copy of the GNU General Public License
along with Freeminer.  If not, see <http://www.gnu.org/licenses/>.
*/

#ifndef CLIENT_HEADER
#define CLIENT_HEADER

#include "connection.h"
#include "environment.h"
#include "irrlichttypes_extrabloated.h"
#include "jthread/jmutex.h"
#include <ostream>
#include <map>
#include <set>
#include <vector>
#include "clientobject.h"
#include "gamedef.h"
#include "inventorymanager.h"
#include "localplayer.h"
#include "hud.h"
#include "particles.h"
#include "util/thread_pool.h"
#include "util/unordered_map_hash.h"

#include "msgpack.h"

struct MeshMakeData;
class MapBlockMesh;
class IWritableTextureSource;
class IWritableShaderSource;
class IWritableItemDefManager;
class IWritableNodeDefManager;
//class IWritableCraftDefManager;
class ClientMediaDownloader;
struct MapDrawControl;
class MtEventManager;
struct PointedThing;
class Database;
class Server;

enum LocalClientState {
	LC_Created,
	LC_Init,
	LC_Ready
};

/*
	A thread-safe queue of mesh update tasks
*/
class MeshUpdateQueue
{
public:
	MeshUpdateQueue();

	~MeshUpdateQueue();
<<<<<<< HEAD
=======

	/*
		peer_id=0 adds with nobody to send to
	*/
	void addBlock(v3s16 p, MeshMakeData *data,
			bool ack_block_to_server, bool urgent);
>>>>>>> 9b89f7aa

	unsigned int addBlock(v3POS p, std::shared_ptr<MeshMakeData> data, bool urgent);
	std::shared_ptr<MeshMakeData> pop();

<<<<<<< HEAD
	shared_unordered_map<v3s16, bool, v3POSHash, v3POSEqual> m_process;
=======
	u32 size()
	{
		JMutexAutoLock lock(m_mutex);
		return m_queue.size();
	}

>>>>>>> 9b89f7aa
private:
	shared_map<unsigned int, std::unordered_map<v3POS, std::shared_ptr<MeshMakeData>, v3POSHash, v3POSEqual>> m_queue;
	std::unordered_map<v3POS, unsigned int, v3POSHash, v3POSEqual> m_ranges;
};

struct MeshUpdateResult
{
	v3s16 p;
	MapBlock::mesh_type mesh;

	MeshUpdateResult(v3POS & p_, MapBlock::mesh_type mesh_):
		p(p_),
		mesh(mesh_)
	{
	}
};

class MeshUpdateThread : public thread_pool
{
public:

	MeshUpdateThread(IGameDef *gamedef, int id_ = 0):
		m_gamedef(gamedef)
		,id(id_)
	{
	}

	void * Thread();

	MeshUpdateQueue m_queue_in;

	MutexedQueue<MeshUpdateResult> m_queue_out;

	IGameDef *m_gamedef;

	v3s16 m_camera_offset;
	int id;
};

enum ClientEventType
{
	CE_NONE,
	CE_PLAYER_DAMAGE,
	CE_PLAYER_FORCE_MOVE,
	CE_DEATHSCREEN,
	CE_SHOW_FORMSPEC,
	CE_SPAWN_PARTICLE,
	CE_ADD_PARTICLESPAWNER,
	CE_DELETE_PARTICLESPAWNER,
	CE_HUDADD,
	CE_HUDRM,
	CE_HUDCHANGE,
	CE_SET_SKY,
	CE_OVERRIDE_DAY_NIGHT_RATIO,
};

struct ClientEvent
{
	ClientEventType type;
	union{
		//struct{
		//} none;
		struct{
			u8 amount;
		} player_damage;
		struct{
			f32 pitch;
			f32 yaw;
		} player_force_move;
		struct{
			bool set_camera_point_target;
			f32 camera_point_target_x;
			f32 camera_point_target_y;
			f32 camera_point_target_z;
		} deathscreen;
		struct{
			std::string *formspec;
			std::string *formname;
		} show_formspec;
		//struct{
		//} textures_updated;
		struct{
			v3f *pos;
			v3f *vel;
			v3f *acc;
			f32 expirationtime;
			f32 size;
			bool collisiondetection;
			bool vertical;
			std::string *texture;
		} spawn_particle;
		struct{
			u16 amount;
			f32 spawntime;
			v3f *minpos;
			v3f *maxpos;
			v3f *minvel;
			v3f *maxvel;
			v3f *minacc;
			v3f *maxacc;
			f32 minexptime;
			f32 maxexptime;
			f32 minsize;
			f32 maxsize;
			bool collisiondetection;
			bool vertical;
			std::string *texture;
			u32 id;
		} add_particlespawner;
		struct{
			u32 id;
		} delete_particlespawner;
		struct{
			u32 id;
			u8 type;
			v2f *pos;
			std::string *name;
			v2f *scale;
			std::string *text;
			u32 number;
			u32 item;
			u32 dir;
			v2f *align;
			v2f *offset;
			v3f *world_pos;
			v2s32 * size;
		} hudadd;
		struct{
			u32 id;
		} hudrm;
		struct{
			u32 id;
			HudElementStat stat;
			v2f *v2fdata;
			std::string *sdata;
			u32 data;
			v3f *v3fdata;
			v2s32 * v2s32data;
		} hudchange;
		struct{
			video::SColor *bgcolor;
			std::string *type;
			std::vector<std::string> *params;
		} set_sky;
		struct{
			bool do_override;
			float ratio_f;
		} override_day_night_ratio;
	};
};

/*
	Packet counter
*/

class PacketCounter
{
public:
	PacketCounter()
	{
	}

	void add(u16 command)
	{
		std::map<u16, u16>::iterator n = m_packets.find(command);
		if(n == m_packets.end())
		{
			m_packets[command] = 1;
		}
		else
		{
			n->second++;
		}
	}

	void clear()
	{
		for(std::map<u16, u16>::iterator
				i = m_packets.begin();
				i != m_packets.end(); ++i)
		{
			i->second = 0;
		}
	}

	void print(std::ostream &o)
	{
		for(std::map<u16, u16>::iterator
				i = m_packets.begin();
				i != m_packets.end(); ++i)
		{
			if (i->second)
			o<<"cmd "<<i->first
					<<" count "<<i->second
					<<std::endl;
		}
	}

private:
	// command, count
	std::map<u16, u16> m_packets;
};

class Client : public con::PeerHandler, public InventoryManager, public IGameDef
{
public:
	/*
		NOTE: Nothing is thread-safe here.
	*/

	Client(
			IrrlichtDevice *device,
			const char *playername,
			std::string password,
			bool is_simple_singleplayer_game,
			MapDrawControl &control,
			IWritableTextureSource *tsrc,
			IWritableShaderSource *shsrc,
			IWritableItemDefManager *itemdef,
			IWritableNodeDefManager *nodedef,
			ISoundManager *sound,
			MtEventManager *event,
			bool ipv6
	);

	~Client();

	/*
	 request all threads managed by client to be stopped
	 */
	void Stop();

	/*
		The name of the local player should already be set when
		calling this, as it is sent in the initialization.
	*/
	void connect(Address address);

	/*
		Stuff that references the environment is valid only as
		long as this is not called. (eg. Players)
		If this throws a PeerNotFoundException, the connection has
		timed out.
	*/
	void step(float dtime);

	void ProcessData(u8 *data, u32 datasize, u16 sender_peer_id);
	// Returns true if something was received
	bool AsyncProcessPacket();
	bool AsyncProcessData();
	void Send(u16 channelnum, SharedBuffer<u8> data, bool reliable);
	void Send(u16 channelnum, const msgpack::sbuffer &data, bool reliable);

	void interact(u8 action, const PointedThing& pointed);

	void sendNodemetaFields(v3s16 p, const std::string &formname,
			const std::map<std::string, std::string> &fields);
	void sendInventoryFields(const std::string &formname,
			const std::map<std::string, std::string> &fields);
	void sendInventoryAction(InventoryAction *a);
	void sendChatMessage(const std::string &message);
	void sendChangePassword(const std::string &oldpassword,
							const std::string &newpassword);
	void sendDamage(u8 damage);
	void sendBreath(u16 breath);
	void sendRespawn();
	void sendReady();

	ClientEnvironment& getEnv()
	{ return m_env; }

	// Causes urgent mesh updates (unlike Map::add/removeNodeWithEvent)
<<<<<<< HEAD
	void removeNode(v3s16 p, int fast = 0);
	void addNode(v3s16 p, MapNode n, bool remove_metadata = true, int fast = 0);
	
=======
	void removeNode(v3s16 p);
	void addNode(v3s16 p, MapNode n, bool remove_metadata = true);

>>>>>>> 9b89f7aa
	void setPlayerControl(PlayerControl &control);

	void selectPlayerItem(u16 item);
	u16 getPlayerItem() const
	{ return m_playeritem; }
	u16 getPreviousPlayerItem() const
	{ return m_previous_playeritem; }

	// Returns true if the inventory of the local player has been
	// updated from the server. If it is true, it is set to false.
	bool getLocalInventoryUpdated();
	// Copies the inventory of the local player to parameter
	void getLocalInventory(Inventory &dst);

	/* InventoryManager interface */
	Inventory* getInventory(const InventoryLocation &loc);
	void inventoryAction(InventoryAction *a);

	// Gets closest object pointed by the shootline
	// Returns NULL if not found
	ClientActiveObject * getSelectedActiveObject(
			f32 max_d,
			v3f from_pos_f_on_map,
			core::line3d<f32> shootline_on_map
	);

	std::list<std::string> getConnectedPlayerNames();

	float getAnimationTime();

	int getCrackLevel();
	void setCrack(int level, v3s16 pos);

	void setHighlighted(v3s16 pos, bool show_higlighted);
	v3s16 getHighlighted(){ return m_highlighted_pos; }

	u16 getHP();
	u16 getBreath();

	bool checkPrivilege(const std::string &priv)
	{ return (m_privileges.count(priv) != 0); }

	bool getChatMessage(std::string &message);
	void typeChatMessage(const std::wstring& message);

	u64 getMapSeed(){ return m_map_seed; }

	void addUpdateMeshTask(v3s16 blockpos, bool urgent=false);
	// Including blocks at appropriate edges
<<<<<<< HEAD
	void addUpdateMeshTaskWithEdge(v3POS blockpos, bool urgent = false);
	void addUpdateMeshTaskForNode(v3s16 nodepos, bool urgent=false);

	void updateMeshTimestampWithEdge(v3s16 blockpos);
=======
	void addUpdateMeshTaskWithEdge(v3s16 blockpos, bool ack_to_server=false, bool urgent=false);
	void addUpdateMeshTaskForNode(v3s16 nodepos, bool ack_to_server=false, bool urgent=false);
>>>>>>> 9b89f7aa

	void updateCameraOffset(v3s16 camera_offset)
	{ m_mesh_update_thread.m_camera_offset = camera_offset; }

	// Get event from queue. CE_NONE is returned if queue is empty.
	ClientEvent getClientEvent();

	bool accessDenied()
	{ return m_access_denied; }

	std::string accessDeniedReason()
	{ return m_access_denied_reason; }

	bool itemdefReceived()
	{ return m_itemdef_received; }
	bool nodedefReceived()
	{ return m_nodedef_received; }
	bool mediaReceived()
	{ return m_media_downloader == NULL; }

	float mediaReceiveProgress();

	void afterContentReceived(IrrlichtDevice *device, gui::IGUIFont* font);

	float getRTT(void);
	float getCurRate(void);
	float getAvgRate(void);

	// IGameDef interface
	virtual IItemDefManager* getItemDefManager();
	virtual INodeDefManager* getNodeDefManager();
	virtual ICraftDefManager* getCraftDefManager();
	virtual ITextureSource* getTextureSource();
	virtual IShaderSource* getShaderSource();
	virtual scene::ISceneManager* getSceneManager();
	virtual u16 allocateUnknownNodeId(const std::string &name);
	virtual ISoundManager* getSoundManager();
	virtual MtEventManager* getEventManager();
	virtual ParticleManager* getParticleManager();
	virtual bool checkLocalPrivilege(const std::string &priv)
	{ return checkPrivilege(priv); }
	virtual scene::IAnimatedMesh* getMesh(const std::string &filename);

	// The following set of functions is used by ClientMediaDownloader
	// Insert a media file appropriately into the appropriate manager
	bool loadMedia(const std::string &data, const std::string &filename);
	// Send a request for conventional media transfer
	void request_media(const std::list<std::string> &file_requests);
	// Send a notification that no conventional media transfer is needed
	void received_media();

	LocalClientState getState() { return m_state; }

	void makeScreenshot(IrrlichtDevice *device);

private:

	// Virtual methods from con::PeerHandler
<<<<<<< HEAD
	void peerAdded(u16 peer_id);
	void deletingPeer(u16 peer_id, bool timeout);
	
=======
	void peerAdded(con::Peer *peer);
	void deletingPeer(con::Peer *peer, bool timeout);

>>>>>>> 9b89f7aa
	void ReceiveAll();
	void Receive();

	void sendPlayerPos();
	// Send the item number 'item' as player item to the server
	void sendPlayerItem(u16 item);

	float m_packetcounter_timer;
	float m_connection_reinit_timer;
	float m_avg_rtt_timer;
	float m_playerpos_send_timer;
	float m_ignore_damage_timer; // Used after server moves player
	IntervalLimiter m_map_timer_and_unload_interval;

	IWritableTextureSource *m_tsrc;
	IWritableShaderSource *m_shsrc;
	IWritableItemDefManager *m_itemdef;
	IWritableNodeDefManager *m_nodedef;
	ISoundManager *m_sound;
	MtEventManager *m_event;

	MeshUpdateThread m_mesh_update_thread;
private:
	ClientEnvironment m_env;
	ParticleManager m_particle_manager;
public:
	con::Connection m_con;
private:
	IrrlichtDevice *m_device;
	// Server serialization version
	u8 m_server_ser_ver;
	u16 m_playeritem;
	u16 m_previous_playeritem;
	bool m_inventory_updated;
	Inventory *m_inventory_from_server;
	float m_inventory_from_server_age;
	std::set<v3s16> m_active_blocks;
	PacketCounter m_packetcounter;
	bool m_show_highlighted;
	// Block mesh animation parameters
	float m_animation_time;
	int m_crack_level;
	v3s16 m_crack_pos;
	v3s16 m_highlighted_pos;
	// 0 <= m_daynight_i < DAYNIGHT_CACHE_COUNT
	//s32 m_daynight_i;
	//u32 m_daynight_ratio;
	Queue<std::string> m_chat_queue;
	// The seed returned by the server in TOCLIENT_INIT is stored here
	u64 m_map_seed;
	std::string m_password;
	bool m_access_denied;
	std::string m_access_denied_reason;
	Queue<ClientEvent> m_client_event_queue;
	bool m_itemdef_received;
	bool m_nodedef_received;
	ClientMediaDownloader *m_media_downloader;

	// time_of_day speed approximation for old protocol
	bool m_time_of_day_set;
	float m_last_time_of_day_f;
	float m_time_of_day_update_timer;

	// An interval for generally sending object positions and stuff
	float m_recommended_send_interval;

	// Sounds
	float m_removed_sounds_check_timer;
	// Mapping from server sound ids to our sound ids
	std::map<s32, int> m_sounds_server_to_client;
	// And the other way!
	std::map<int, s32> m_sounds_client_to_server;
	// And relations to objects
	std::map<int, u16> m_sounds_to_objects;

	// Privileges
	std::set<std::string> m_privileges;

	// Detached inventories
	// key = name
	std::map<std::string, Inventory*> m_detached_inventories;
	double m_uptime;
	bool m_simple_singleplayer_mode;
public:
	void sendDrawControl();
private:

	// Storage for mesh data for creating multiple instances of the same mesh
	std::map<std::string, std::string> m_mesh_data;

	// own state
	LocalClientState m_state;

	// Used for saving server map to disk client-side
	Database *localdb;
	Server *localserver;

	// TODO: Add callback to update this when g_settings changes
	bool m_cache_smooth_lighting;
};

#endif // !CLIENT_HEADER
<|MERGE_RESOLUTION|>--- conflicted
+++ resolved
@@ -71,29 +71,12 @@
 	MeshUpdateQueue();
 
 	~MeshUpdateQueue();
-<<<<<<< HEAD
-=======
-
-	/*
-		peer_id=0 adds with nobody to send to
-	*/
-	void addBlock(v3s16 p, MeshMakeData *data,
-			bool ack_block_to_server, bool urgent);
->>>>>>> 9b89f7aa
 
 	unsigned int addBlock(v3POS p, std::shared_ptr<MeshMakeData> data, bool urgent);
 	std::shared_ptr<MeshMakeData> pop();
 
-<<<<<<< HEAD
 	shared_unordered_map<v3s16, bool, v3POSHash, v3POSEqual> m_process;
-=======
-	u32 size()
-	{
-		JMutexAutoLock lock(m_mutex);
-		return m_queue.size();
-	}
-
->>>>>>> 9b89f7aa
+
 private:
 	shared_map<unsigned int, std::unordered_map<v3POS, std::shared_ptr<MeshMakeData>, v3POSHash, v3POSEqual>> m_queue;
 	std::unordered_map<v3POS, unsigned int, v3POSHash, v3POSEqual> m_ranges;
@@ -366,15 +349,9 @@
 	{ return m_env; }
 
 	// Causes urgent mesh updates (unlike Map::add/removeNodeWithEvent)
-<<<<<<< HEAD
 	void removeNode(v3s16 p, int fast = 0);
 	void addNode(v3s16 p, MapNode n, bool remove_metadata = true, int fast = 0);
-	
-=======
-	void removeNode(v3s16 p);
-	void addNode(v3s16 p, MapNode n, bool remove_metadata = true);
-
->>>>>>> 9b89f7aa
+
 	void setPlayerControl(PlayerControl &control);
 
 	void selectPlayerItem(u16 item);
@@ -424,15 +401,10 @@
 
 	void addUpdateMeshTask(v3s16 blockpos, bool urgent=false);
 	// Including blocks at appropriate edges
-<<<<<<< HEAD
 	void addUpdateMeshTaskWithEdge(v3POS blockpos, bool urgent = false);
 	void addUpdateMeshTaskForNode(v3s16 nodepos, bool urgent=false);
 
 	void updateMeshTimestampWithEdge(v3s16 blockpos);
-=======
-	void addUpdateMeshTaskWithEdge(v3s16 blockpos, bool ack_to_server=false, bool urgent=false);
-	void addUpdateMeshTaskForNode(v3s16 nodepos, bool ack_to_server=false, bool urgent=false);
->>>>>>> 9b89f7aa
 
 	void updateCameraOffset(v3s16 camera_offset)
 	{ m_mesh_update_thread.m_camera_offset = camera_offset; }
@@ -491,15 +463,9 @@
 private:
 
 	// Virtual methods from con::PeerHandler
-<<<<<<< HEAD
 	void peerAdded(u16 peer_id);
 	void deletingPeer(u16 peer_id, bool timeout);
-	
-=======
-	void peerAdded(con::Peer *peer);
-	void deletingPeer(con::Peer *peer, bool timeout);
-
->>>>>>> 9b89f7aa
+
 	void ReceiveAll();
 	void Receive();
 
