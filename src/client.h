--- conflicted
+++ resolved
@@ -486,19 +486,11 @@
 	ISoundManager *m_sound;
 	MtEventManager *m_event;
 
-<<<<<<< HEAD
-public:
-=======
-
->>>>>>> 30334b6b
 	MeshUpdateThread m_mesh_update_thread;
 private:
 	ClientEnvironment m_env;
-<<<<<<< HEAD
+	ParticleManager m_particle_manager;
 public:
-=======
-	ParticleManager m_particle_manager;
->>>>>>> 30334b6b
 	con::Connection m_con;
 private:
 	IrrlichtDevice *m_device;
