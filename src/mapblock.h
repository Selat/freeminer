--- conflicted
+++ resolved
@@ -304,14 +304,6 @@
 		return isValidPosition(p.X, p.Y, p.Z);
 	}
 
-<<<<<<< HEAD
-	MapNode getNode(v3s16 p)
-	{
-		auto n = getNodeNoEx(p);
-		if (n.getContent() == CONTENT_IGNORE)
-			throw InvalidPositionException("getnode = CONTENT_IGNORE");
-		return n;
-=======
 	MapNode getNode(s16 x, s16 y, s16 z, bool *valid_position)
 	{
 		*valid_position = isValidPosition(x, y, z);
@@ -319,38 +311,26 @@
 		if (!*valid_position)
 			return MapNode(CONTENT_IGNORE);
 
+		auto lock = lock_shared_rec();
 		return data[z*MAP_BLOCKSIZE*MAP_BLOCKSIZE + y*MAP_BLOCKSIZE + x];
 	}
 	
 	MapNode getNode(v3s16 p, bool *valid_position)
 	{
 		return getNode(p.X, p.Y, p.Z, valid_position);
->>>>>>> 5b8855e8
+	}
+
+	MapNode getNode(v3s16 p)
+	{
+		return getNodeNoEx(p);
 	}
 
 	MapNode getNodeTry(v3s16 p)
 	{
-<<<<<<< HEAD
 		auto lock = try_lock_shared_rec();
 		if (!lock->owns_lock())
 			return MapNode(CONTENT_IGNORE);
 		return getNodeNoLock(p);
-=======
-		bool is_valid;
-		MapNode node = getNode(p.X, p.Y, p.Z, &is_valid);
-		return is_valid ? node : MapNode(CONTENT_IGNORE);
-	}
-	
-	void setNode(s16 x, s16 y, s16 z, MapNode & n)
-	{
-		if(data == NULL)
-			throw InvalidPositionException();
-		if(x < 0 || x >= MAP_BLOCKSIZE) throw InvalidPositionException();
-		if(y < 0 || y >= MAP_BLOCKSIZE) throw InvalidPositionException();
-		if(z < 0 || z >= MAP_BLOCKSIZE) throw InvalidPositionException();
-		data[z*MAP_BLOCKSIZE*MAP_BLOCKSIZE + y*MAP_BLOCKSIZE + x] = n;
-		raiseModified(MOD_STATE_WRITE_NEEDED, "setNode");
->>>>>>> 5b8855e8
 	}
 
 	MapNode getNodeNoLock(v3s16 p)
@@ -370,16 +350,11 @@
 
 	MapNode getNodeNoCheck(s16 x, s16 y, s16 z, bool *valid_position)
 	{
-<<<<<<< HEAD
-		if(data == NULL)
-			throw InvalidPositionException("getNodeNoCheck data=NULL");
-		auto lock = lock_shared_rec();
-=======
 		*valid_position = data != NULL;
 		if(!valid_position)
 			return MapNode(CONTENT_IGNORE);
 
->>>>>>> 5b8855e8
+		auto lock = lock_shared_rec();
 		return data[z*MAP_BLOCKSIZE*MAP_BLOCKSIZE + y*MAP_BLOCKSIZE + x];
 	}
 	
@@ -407,12 +382,7 @@
 		is not valid on this MapBlock.
 	*/
 	bool isValidPositionParent(v3s16 p);
-<<<<<<< HEAD
-	MapNode getNodeParent(v3s16 p);
-=======
 	MapNode getNodeParent(v3s16 p, bool *is_valid_position = NULL);
-	void setNodeParent(v3s16 p, MapNode & n);
->>>>>>> 5b8855e8
 
 	void drawbox(s16 x0, s16 y0, s16 z0, s16 w, s16 h, s16 d, MapNode node)
 	{
