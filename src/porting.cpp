/*
porting.cpp
Copyright (C) 2013 celeron55, Perttu Ahola <celeron55@gmail.com>
*/

/*
This file is part of Freeminer.

Freeminer is free software: you can redistribute it and/or modify
it under the terms of the GNU General Public License as published by
the Free Software Foundation, either version 3 of the License, or
(at your option) any later version.

Freeminer  is distributed in the hope that it will be useful,
but WITHOUT ANY WARRANTY; without even the implied warranty of
MERCHANTABILITY or FITNESS FOR A PARTICULAR PURPOSE.  See the
GNU General Public License for more details.

You should have received a copy of the GNU General Public License
along with Freeminer.  If not, see <http://www.gnu.org/licenses/>.
*/

/*
	Random portability stuff

	See comments in porting.h
*/

#include "porting.h"

#if defined(__FreeBSD__)
	#include <sys/types.h>
	#include <sys/sysctl.h>
#elif defined(_WIN32)
	#include <algorithm>
#endif
#if !defined(_WIN32)
	#include <unistd.h>
	#include <sys/utsname.h>
#endif

#if !defined(_WIN32) && !defined(__APPLE__) && \
	!defined(__ANDROID__) && !defined(SERVER)
	#define XORG_USED
#endif

#ifdef XORG_USED
	#include <X11/Xlib.h>
	#include <X11/Xutil.h>
#endif

#include "config.h"
#include "debug.h"
#include "filesys.h"
#include "log.h"
#include "util/string.h"
#include "settings.h"
#include <list>

namespace porting
{

/*
	Signal handler (grabs Ctrl-C on POSIX systems)
*/

bool g_killed = false;

bool * signal_handler_killstatus(void)
{
	return &g_killed;
}

std::atomic_bool g_sighup, g_siginfo;

#if !defined(_WIN32) // POSIX
	#include <signal.h>

void sigint_handler(int sig)
{
	switch(sig) {
#if defined(SIGINFO)
		case SIGINFO:
			g_siginfo = true;
		break;
#endif
		case SIGHUP:
			g_sighup = true;
		break;
		case SIGINT:
		case SIGTERM:

	if(g_killed == false)
	{
		g_killed = true;

		dstream<<"INFO: sigint_handler(): "
				<<"Ctrl-C pressed, shutting down."<<std::endl;

		// Comment out for less clutter when testing scripts
		/*dstream<<DTIME<<"INFO: sigint_handler(): "
				<<"Printing debug stacks"<<std::endl;
		debug_stacks_print();*/
	}
		break;

		default:
		(void)signal(sig, SIG_DFL);
	}

}

void signal_handler_init(void)
{
	g_sighup = false;
	g_siginfo = false;

	signal(SIGINT, sigint_handler);
	signal(SIGTERM, sigint_handler);
	signal(SIGHUP, sigint_handler);
#if defined(SIGINFO)
	signal(SIGINFO, sigint_handler);
#endif
}

#else // _WIN32
	#include <signal.h>

	BOOL WINAPI event_handler(DWORD sig)
	{
		switch(sig)
		{
		case CTRL_C_EVENT:
		case CTRL_CLOSE_EVENT:
		case CTRL_LOGOFF_EVENT:
		case CTRL_SHUTDOWN_EVENT:

			if(g_killed == false)
			{
				dstream<<DTIME<<"INFO: event_handler(): "
						<<"Ctrl+C, Close Event, Logoff Event or Shutdown Event, shutting down."<<std::endl;
				// Comment out for less clutter when testing scripts
				/*dstream<<DTIME<<"INFO: event_handler(): "
						<<"Printing debug stacks"<<std::endl;
				debug_stacks_print();*/

				g_killed = true;
			}
			else
			{
				(void)signal(SIGINT, SIG_DFL);
			}

			break;
		case CTRL_BREAK_EVENT:
			break;
		}

		return TRUE;
	}

void signal_handler_init(void)
{
	SetConsoleCtrlHandler( (PHANDLER_ROUTINE)event_handler,TRUE);
}

#endif


/*
	Multithreading support
*/
int getNumberOfProcessors() {
#if defined(_SC_NPROCESSORS_CONF)
	return sysconf(_SC_NPROCESSORS_CONF);

#elif defined(_SC_NPROCESSORS_ONLN)

	return sysconf(_SC_NPROCESSORS_ONLN);

#elif defined(__FreeBSD__) || defined(__APPLE__)

	unsigned int len, count;
	len = sizeof(count);
	return sysctlbyname("hw.ncpu", &count, &len, NULL, 0);

#elif defined(_GNU_SOURCE)

	return get_nprocs_conf();

#elif defined(_WIN32)

	SYSTEM_INFO sysinfo;
	GetSystemInfo(&sysinfo);
	return sysinfo.dwNumberOfProcessors;

#elif defined(PTW32_VERSION) || defined(__hpux)

	return pthread_num_processors_np();

#else

	return 1;

#endif
}


#ifndef __ANDROID__
bool threadBindToProcessor(threadid_t tid, int pnumber) {
#if defined(_WIN32)

	HANDLE hThread = OpenThread(THREAD_ALL_ACCESS, 0, tid);
	if (!hThread)
		return false;

	bool success = SetThreadAffinityMask(hThread, 1 << pnumber) != 0;

	CloseHandle(hThread);
	return success;

#elif (defined(__FreeBSD__) && (__FreeBSD_version >= 702106)) \
	|| defined(__linux) || defined(linux)

	cpu_set_t cpuset;

	CPU_ZERO(&cpuset);
	CPU_SET(pnumber, &cpuset);
	return pthread_setaffinity_np(tid, sizeof(cpuset), &cpuset) == 0;

#elif defined(__sun) || defined(sun)

	return processor_bind(P_LWPID, MAKE_LWPID_PTHREAD(tid),
						pnumber, NULL) == 0;

#elif defined(_AIX)

	return bindprocessor(BINDTHREAD, (tid_t)tid, pnumber) == 0;

#elif defined(__hpux) || defined(hpux)

	pthread_spu_t answer;

	return pthread_processor_bind_np(PTHREAD_BIND_ADVISORY_NP,
									&answer, pnumber, tid) == 0;

#elif defined(__APPLE__)

	struct thread_affinity_policy tapol;

	thread_port_t threadport = pthread_mach_thread_np(tid);
	tapol.affinity_tag = pnumber + 1;
	return thread_policy_set(threadport, THREAD_AFFINITY_POLICY,
			(thread_policy_t)&tapol, THREAD_AFFINITY_POLICY_COUNT) == KERN_SUCCESS;

#else

	return false;

#endif
}
#endif

bool threadSetPriority(threadid_t tid, int prio) {
#if defined(_WIN32)

	HANDLE hThread = OpenThread(THREAD_ALL_ACCESS, 0, tid);
	if (!hThread)
		return false;

	bool success = SetThreadPriority(hThread, prio) != 0;

	CloseHandle(hThread);
	return success;

#else

	struct sched_param sparam;
	int policy;

	if (pthread_getschedparam(tid, &policy, &sparam) != 0)
		return false;

	int min = sched_get_priority_min(policy);
	int max = sched_get_priority_max(policy);

	sparam.sched_priority = min + prio * (max - min) / THREAD_PRIORITY_HIGHEST;
	return pthread_setschedparam(tid, policy, &sparam) == 0;

#endif
}


/*
	Path mangler
*/

// Default to RUN_IN_PLACE style relative paths
std::string path_share = "..";
std::string path_user = "..";

std::string getDataPath(const char *subpath)
{
	return path_share + DIR_DELIM + subpath;
}

void pathRemoveFile(char *path, char delim)
{
	// Remove filename and path delimiter
	int i;
	for(i = strlen(path)-1; i>=0; i--)
	{
		if(path[i] == delim)
			break;
	}
	path[i] = 0;
}

bool detectMSVCBuildDir(char *c_path)
{
	std::string path(c_path);
	const char *ends[] = {
		"bin\\Release",
		"bin\\Debug",
		"bin\\Build",
		NULL};
	return (removeStringEnd(path, ends) != "");
}

std::string get_sysinfo()
{
#ifdef _WIN32
	OSVERSIONINFO osvi;
	std::ostringstream oss;
	std::string tmp;
	ZeroMemory(&osvi, sizeof(OSVERSIONINFO));
	osvi.dwOSVersionInfoSize = sizeof(OSVERSIONINFO);
	GetVersionEx(&osvi);
	tmp = osvi.szCSDVersion;
	std::replace(tmp.begin(), tmp.end(), ' ', '_');

	oss << "Windows/" << osvi.dwMajorVersion << "."
		<< osvi.dwMinorVersion;
	if(osvi.szCSDVersion[0])
		oss << "-" << tmp;
	oss << " ";
	#ifdef _WIN64
	oss << "x86_64";
	#else
	BOOL is64 = FALSE;
	if(IsWow64Process(GetCurrentProcess(), &is64) && is64)
		oss << "x86_64"; // 32-bit app on 64-bit OS
	else
		oss << "x86";
	#endif

	return oss.str();
#else
	struct utsname osinfo;
	uname(&osinfo);
	return std::string(osinfo.sysname) + "/"
		+ osinfo.release + " " + osinfo.machine;
#endif
}

void initializePaths()
{
#if RUN_IN_PLACE
	/*
		Use relative paths if RUN_IN_PLACE
	*/

	infostream<<"Using relative paths (RUN_IN_PLACE)"<<std::endl;

	/*
		Windows
	*/
	#if defined(_WIN32)

	const DWORD buflen = 1000;
	char buf[buflen];
	DWORD len;

	// Find path of executable and set path_share relative to it
	len = GetModuleFileName(GetModuleHandle(NULL), buf, buflen);
	assert(len < buflen);
	pathRemoveFile(buf, '\\');

	if(detectMSVCBuildDir(buf)){
		infostream<<"MSVC build directory detected"<<std::endl;
		path_share = std::string(buf) + "\\..\\..";
		path_user = std::string(buf) + "\\..\\..";
	}
	else{
	#if STATIC_BUILD
		path_share = std::string(buf) + "\\.";
		path_user = std::string(buf) + "\\.";
	#else
		path_share = std::string(buf) + "\\..";
		path_user = std::string(buf) + "\\..";
	#endif
	}

	/*
		Linux
	*/
	#elif defined(linux) || defined(__linux)

	char buf[BUFSIZ];
	memset(buf, 0, BUFSIZ);
	// Get path to executable
	assert(readlink("/proc/self/exe", buf, BUFSIZ-1) != -1);

	pathRemoveFile(buf, '/');

	path_share = std::string(buf) + "/..";
	path_user = std::string(buf) + "/..";

	/*
		OS X
	*/
	#elif defined(__APPLE__)

	//https://developer.apple.com/library/mac/#documentation/Darwin/Reference/ManPages/man3/dyld.3.html
	//TODO: Test this code
	char buf[BUFSIZ];
	uint32_t len = sizeof(buf);
	assert(_NSGetExecutablePath(buf, &len) != -1);

	pathRemoveFile(buf, '/');

	path_share = std::string(buf) + "/..";
	path_user = std::string(buf) + "/..";

	/*
		FreeBSD
	*/
	#elif defined(__FreeBSD__)

	int mib[4];
	char buf[BUFSIZ];
	size_t len = sizeof(buf);

	mib[0] = CTL_KERN;
	mib[1] = KERN_PROC;
	mib[2] = KERN_PROC_PATHNAME;
	mib[3] = -1;
	assert(sysctl(mib, 4, buf, &len, NULL, 0) != -1);

	pathRemoveFile(buf, '/');

	path_share = std::string(buf) + "/..";
	path_user = std::string(buf) + "/..";

	#else

	//TODO: Get path of executable. This assumes working directory is bin/
	dstream<<"WARNING: Relative path not properly supported on this platform"
			<<std::endl;

	/* scriptapi no longer allows paths that start with "..", so assuming that
	   the current working directory is bin/, strip off the last component. */
	char *cwd = getcwd(NULL, 0);
	pathRemoveFile(cwd, '/');
	path_share = std::string(cwd);
	path_user = std::string(cwd);

	#endif

#else // RUN_IN_PLACE

	/*
		Use platform-specific paths otherwise
	*/

	infostream<<"Using system-wide paths (NOT RUN_IN_PLACE)"<<std::endl;

	/*
		Windows
	*/
	#if defined(_WIN32)

	const DWORD buflen = 1000;
	char buf[buflen];
	DWORD len;

	// Find path of executable and set path_share relative to it
	len = GetModuleFileName(GetModuleHandle(NULL), buf, buflen);
	assert(len < buflen);
	pathRemoveFile(buf, '\\');

	// Use ".\bin\.."
	path_share = std::string(buf) + "\\..";

	// Use "C:\Documents and Settings\user\Application Data\<PROJECT_NAME>"
	len = GetEnvironmentVariable("APPDATA", buf, buflen);
	assert(len < buflen);
	path_user = std::string(buf) + DIR_DELIM + PROJECT_NAME;

	/*
		Linux
	*/
	#elif defined(linux) || defined(__linux)

	// Get path to executable
	std::string bindir = "";
	{
		char buf[BUFSIZ];
		memset(buf, 0, BUFSIZ);
		if (readlink("/proc/self/exe", buf, BUFSIZ-1) == -1) {
			errorstream << "Unable to read bindir "<< std::endl;
#ifndef __ANDROID__
			assert("Unable to read bindir" == 0);
#endif
		} else {
			pathRemoveFile(buf, '/');
			bindir = buf;
		}
	}

	// Find share directory from these.
	// It is identified by containing the subdirectory "builtin".
	std::list<std::string> trylist;
	std::string static_sharedir = STATIC_SHAREDIR;
	if(static_sharedir != "" && static_sharedir != ".")
		trylist.push_back(static_sharedir);
	trylist.push_back(
			bindir + DIR_DELIM + ".." + DIR_DELIM + "share" + DIR_DELIM + PROJECT_NAME);
	trylist.push_back(bindir + DIR_DELIM + "..");
#ifdef __ANDROID__
	trylist.push_back(path_user);
#endif

	for(std::list<std::string>::const_iterator i = trylist.begin();
			i != trylist.end(); i++)
	{
		const std::string &trypath = *i;
		if(!fs::PathExists(trypath) || !fs::PathExists(trypath + DIR_DELIM + "builtin")){
			dstream<<"WARNING: system-wide share not found at \""
					<<trypath<<"\""<<std::endl;
			continue;
		}
		// Warn if was not the first alternative
		if(i != trylist.begin()){
			dstream<<"WARNING: system-wide share found at \""
					<<trypath<<"\""<<std::endl;
		}
		path_share = trypath;
		break;
	}
#ifndef __ANDROID__
	path_user = std::string(getenv("HOME")) + DIR_DELIM + "." + PROJECT_NAME;
#endif

	/*
		OS X
	*/
	#elif defined(__APPLE__)

	// Code based on
	// http://stackoverflow.com/questions/516200/relative-paths-not-working-in-xcode-c
	CFBundleRef main_bundle = CFBundleGetMainBundle();
	CFURLRef resources_url = CFBundleCopyResourcesDirectoryURL(main_bundle);
	char path[PATH_MAX];
	if(CFURLGetFileSystemRepresentation(resources_url, TRUE, (UInt8 *)path, PATH_MAX))
	{
		dstream<<"Bundle resource path: "<<path<<std::endl;
		//chdir(path);
		path_share = std::string(path) + DIR_DELIM + STATIC_SHAREDIR;
	}
	else
	{
		// error!
		dstream<<"WARNING: Could not determine bundle resource path"<<std::endl;
	}
	CFRelease(resources_url);

	path_user = std::string(getenv("HOME")) + "/Library/Application Support/" + PROJECT_NAME;

	#else // FreeBSD, and probably many other POSIX-like systems.

	path_share = STATIC_SHAREDIR;
	path_user = std::string(getenv("HOME")) + DIR_DELIM + "." + PROJECT_NAME;

	#endif

#endif // RUN_IN_PLACE
}

static irr::IrrlichtDevice *device;

void initIrrlicht(irr::IrrlichtDevice *device_)
{
	device = device_;
}

void setXorgClassHint(const video::SExposedVideoData &video_data,
	const std::string &name)
{
#ifdef XORG_USED
	if (video_data.OpenGLLinux.X11Display == NULL)
		return;

	XClassHint *classhint = XAllocClassHint();
	classhint->res_name  = (char *)name.c_str();
	classhint->res_class = (char *)name.c_str();

	XSetClassHint((Display *)video_data.OpenGLLinux.X11Display,
		video_data.OpenGLLinux.X11Window, classhint);
	XFree(classhint);
#endif
}

#ifndef SERVER
v2u32 getWindowSize()
{
	return device->getVideoDriver()->getScreenSize();
}


std::vector<core::vector3d<u32> > getVideoModes()
{
	std::vector<core::vector3d<u32> > mlist;
	video::IVideoModeList *modelist = device->getVideoModeList();

	u32 num_modes = modelist->getVideoModeCount();
	for (u32 i = 0; i != num_modes; i++) {
		core::dimension2d<u32> mode_res = modelist->getVideoModeResolution(i);
		s32 mode_depth = modelist->getVideoModeDepth(i);
		mlist.push_back(core::vector3d<u32>(mode_res.Width, mode_res.Height, mode_depth));
	}

	return mlist;
}

std::vector<irr::video::E_DRIVER_TYPE> getSupportedVideoDrivers()
{
	std::vector<irr::video::E_DRIVER_TYPE> drivers;

	for (int i = 0; i != irr::video::EDT_COUNT; i++) {
		if (irr::IrrlichtDevice::isDriverSupported((irr::video::E_DRIVER_TYPE)i))
			drivers.push_back((irr::video::E_DRIVER_TYPE)i);
	}

	return drivers;
}

const char *getVideoDriverName(irr::video::E_DRIVER_TYPE type)
{
	static const char *driver_ids[] = {
		"null",
		"software",
		"burningsvideo",
		"direct3d8",
		"direct3d9",
		"opengl",
		"ogles1",
		"ogles2",
	};

	return driver_ids[type];
}


const char *getVideoDriverFriendlyName(irr::video::E_DRIVER_TYPE type)
{
	static const char *driver_names[] = {
		"NULL Driver",
		"Software Renderer",
		"Burning's Video",
		"Direct3D 8",
		"Direct3D 9",
		"OpenGL",
		"OpenGL ES1",
		"OpenGL ES2",
	};

	return driver_names[type];
}


#ifndef __ANDROID__
<<<<<<< HEAD
#if defined(WTF) && defined(XORG_USED)
float getDisplayDensity()
=======
#ifdef XORG_USED

static float calcDisplayDensity()
>>>>>>> 9a0dd470
{
	const char* current_display = getenv("DISPLAY");

	if (current_display != NULL) {
			Display * x11display = XOpenDisplay(current_display);

			if (x11display != NULL) {
				/* try x direct */
				float dpi_height =
						floor(DisplayHeight(x11display, 0) /
								(DisplayHeightMM(x11display, 0) * 0.039370) + 0.5);
				float dpi_width =
						floor(DisplayWidth(x11display, 0) /
								(DisplayWidthMM(x11display, 0) * 0.039370) +0.5);

				XCloseDisplay(x11display);

				return std::max(dpi_height,dpi_width) / 96.0;
			}
		}

	/* return manually specified dpi */
	return g_settings->getFloat("screen_dpi")/96.0;
}


float getDisplayDensity()
{
	static float cached_display_density = calcDisplayDensity();
	return cached_display_density;
}


#else
float getDisplayDensity()
{
	return g_settings->getFloat("screen_dpi")/96.0;
}
#endif

v2u32 getDisplaySize()
{
	IrrlichtDevice *nulldevice = createDevice(video::EDT_NULL);

	core::dimension2d<u32> deskres = nulldevice->getVideoModeList()->getDesktopResolution();
	nulldevice -> drop();

	return deskres;
}
#endif
#endif

} //namespace porting


extern "C" unsigned int get_time_us() {
	return porting::getTimeUs();
}<|MERGE_RESOLUTION|>--- conflicted
+++ resolved
@@ -680,14 +680,9 @@
 
 
 #ifndef __ANDROID__
-<<<<<<< HEAD
 #if defined(WTF) && defined(XORG_USED)
-float getDisplayDensity()
-=======
-#ifdef XORG_USED
 
 static float calcDisplayDensity()
->>>>>>> 9a0dd470
 {
 	const char* current_display = getenv("DISPLAY");
 
