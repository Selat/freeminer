--- conflicted
+++ resolved
@@ -56,17 +56,10 @@
 ///////////////////////////////////////////////////////////////////////////////
 
 
-<<<<<<< HEAD
-MapgenV7::MapgenV7(int mapgenid, MapgenParams *params, EmergeManager *emerge):
-		Mapgen_features(mapgenid, params, emerge)
-	{
-	this->generating  = false;
-	this->id     = mapgenid;
-=======
 MapgenV7::MapgenV7(int mapgenid, MapgenParams *params, EmergeManager *emerge)
 	: Mapgen(mapgenid, params, emerge)
+	, Mapgen_features(mapgenid, params, emerge)
 {
->>>>>>> d75f0b03
 	this->emerge = emerge;
 	this->bmgr   = emerge->biomemgr;
 
@@ -268,16 +261,12 @@
 	// Make some noise
 	calculateNoise();
 
-<<<<<<< HEAD
 	if (float_islands && node_max.Y >= float_islands) {
 		float_islands_prepare(node_min, node_max, float_islands);
 	}
 
 	layers_prepare(node_min, node_max);
 
-	
-=======
->>>>>>> d75f0b03
 	// Generate base terrain, mountains, and ridges with initial heightmaps
 	s16 stone_surface_max_y = generateTerrain();
 
@@ -310,15 +299,9 @@
 	dustTopNodes();
 
 	//printf("makeChunk: %dms\n", t.stop());
-<<<<<<< HEAD
-	
+
 	updateLiquid(full_node_min, full_node_max);
-	
-=======
-
-	updateLiquid(&data->transforming_liquid, full_node_min, full_node_max);
-
->>>>>>> d75f0b03
+
 	if (flags & MG_LIGHT)
 		calcLighting(node_min - v3s16(1, 0, 1) * MAP_BLOCKSIZE,
 					 node_max + v3s16(1, 0, 1) * MAP_BLOCKSIZE);
@@ -483,12 +466,8 @@
 	MapNode n_air(CONTENT_AIR);
 	MapNode n_stone(c_stone);
 	MapNode n_water(c_water_source);
-<<<<<<< HEAD
 	MapNode n_ice(c_ice);
-	
-=======
-
->>>>>>> d75f0b03
+
 	int stone_surface_max_y = -MAP_GENERATION_LIMIT;
 	v3s16 em = vm->m_area.getExtent();
 	u32 index = 0;
@@ -504,13 +483,9 @@
 		if (surface_y > stone_surface_max_y)
 			stone_surface_max_y = surface_y;
 
-<<<<<<< HEAD
 		s16 heat = emerge->env->m_use_weather ? emerge->env->getServerMap().updateBlockHeat(emerge->env, v3POS(x,node_max.Y,z), nullptr, &heat_cache) : 0;
 
-		u32 i = vm->m_area.index(x, node_min.Y, z);		
-=======
 		u32 i = vm->m_area.index(x, node_min.Y, z);
->>>>>>> d75f0b03
 		for (s16 y = node_min.Y; y <= node_max.Y; y++) {
 
 			if (vm->m_data[i].getContent() == CONTENT_IGNORE) {
@@ -628,11 +603,8 @@
 
 		content_t c_above = vm->m_data[i + em.X].getContent();
 		bool have_air = c_above == CONTENT_AIR;
-<<<<<<< HEAD
-		
+
 		s16 heat = emerge->env->m_use_weather ? emerge->env->getServerMap().updateBlockHeat(emerge->env, v3POS(x,node_max.Y,z), NULL, &heat_cache) : 0;
-=======
->>>>>>> d75f0b03
 
 		for (s16 y = node_max.Y; y >= node_min.Y; y--) {
 			content_t c = vm->m_data[i].getContent();
@@ -646,13 +618,7 @@
 						(x - node_min.X);
 				have_air = !getMountainTerrainFromMap(j, index, y);
 			}
-<<<<<<< HEAD
-			
 			if (c != CONTENT_AIR && c != c_water_source && have_air) {
-=======
-
-			if (c == c_stone && have_air) {
->>>>>>> d75f0b03
 				content_t c_below = vm->m_data[i - em.X].getContent();
 
 				if (c_below != CONTENT_AIR) {
