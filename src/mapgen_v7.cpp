/*
mapgen_v7.cpp
Copyright (C) 2010-2013 kwolekr, Ryan Kwolek <kwolekr@minetest.net>
*/

/*
This file is part of Freeminer.

Freeminer is free software: you can redistribute it and/or modify
it under the terms of the GNU General Public License as published by
the Free Software Foundation, either version 3 of the License, or
(at your option) any later version.

Freeminer  is distributed in the hope that it will be useful,
but WITHOUT ANY WARRANTY; without even the implied warranty of
MERCHANTABILITY or FITNESS FOR A PARTICULAR PURPOSE.  See the
GNU General Public License for more details.

You should have received a copy of the GNU General Public License
along with Freeminer.  If not, see <http://www.gnu.org/licenses/>.
*/


#include "mapgen.h"
#include "voxel.h"
#include "noise.h"
#include "mapblock.h"
#include "mapnode.h"
#include "map.h"
#include "content_sao.h"
#include "nodedef.h"
#include "voxelalgorithms.h"
#include "profiler.h"
#include "settings.h" // For g_settings
#include "main.h" // For g_profiler
#include "emerge.h"
#include "dungeongen.h"
#include "cavegen.h"
#include "treegen.h"
#include "mg_biome.h"
#include "mg_ore.h"
#include "mg_decoration.h"
#include "mapgen_v7.h"
#include "mapgen_indev.h" //farscale
#include "environment.h"
#include "log_types.h"



FlagDesc flagdesc_mapgen_v7[] = {
	{"mountains", MGV7_MOUNTAINS},
	{"ridges",    MGV7_RIDGES},
	{NULL,        0}
};

///////////////////////////////////////////////////////////////////////////////


MapgenV7::MapgenV7(int mapgenid, MapgenParams *params, EmergeManager *emerge)
	: Mapgen(mapgenid, params, emerge)
	, Mapgen_features(mapgenid, params, emerge)
{
	this->m_emerge = emerge;
	this->bmgr     = emerge->biomemgr;

	//// amount of elements to skip for the next index
	//// for noise/height/biome maps (not vmanip)
	this->ystride = csize.X;
	this->zstride = csize.X * csize.Y;

	this->biomemap  = new u8[csize.X * csize.Z];
	this->heightmap = new s16[csize.X * csize.Z];
	this->ridge_heightmap = new s16[csize.X * csize.Z];

	MapgenV7Params *sp = (MapgenV7Params *)params->sparams;
	this->spflags = sp->spflags;

	//// Terrain noise
	noise_terrain_base    = new Noise(&sp->np_terrain_base,    seed, csize.X, csize.Z);
	noise_terrain_alt     = new Noise(&sp->np_terrain_alt,     seed, csize.X, csize.Z);
	noise_terrain_persist = new Noise(&sp->np_terrain_persist, seed, csize.X, csize.Z);
	noise_height_select   = new Noise(&sp->np_height_select,   seed, csize.X, csize.Z);
	noise_filler_depth    = new Noise(&sp->np_filler_depth,    seed, csize.X, csize.Z);
	noise_mount_height    = new Noise(&sp->np_mount_height,    seed, csize.X, csize.Z);
	noise_ridge_uwater    = new Noise(&sp->np_ridge_uwater,    seed, csize.X, csize.Z);

	//// 3d terrain noise
	noise_mountain = new Noise(&sp->np_mountain, seed, csize.X, csize.Y, csize.Z);
	noise_ridge    = new Noise(&sp->np_ridge,    seed, csize.X, csize.Y, csize.Z);

	//// Biome noise
	noise_heat     = new Noise(&params->np_biome_heat,     seed, csize.X, csize.Z);
	noise_humidity = new Noise(&params->np_biome_humidity, seed, csize.X, csize.Z);

	//// Resolve nodes to be used
	INodeDefManager *ndef = emerge->ndef;

	c_stone           = ndef->getId("mapgen_stone");
	c_dirt            = ndef->getId("mapgen_dirt");
	c_dirt_with_grass = ndef->getId("mapgen_dirt_with_grass");
	c_sand            = ndef->getId("mapgen_sand");
	c_water_source    = ndef->getId("mapgen_water_source");
	c_lava_source     = ndef->getId("mapgen_lava_source");
	c_ice             = ndef->getId("default:ice");
	if (c_ice == CONTENT_IGNORE)
		c_ice = c_water_source;

	//freeminer:
	c_dirt_with_snow  = ndef->getId("mapgen_dirt_with_snow");
	if (c_dirt_with_snow == CONTENT_IGNORE)
		c_dirt_with_snow = c_dirt;
	float_islands = sp->float_islands;
	noise_float_islands1  = new Noise(&sp->np_float_islands1, seed, csize.X, csize.Y, csize.Z);
	noise_float_islands2  = new Noise(&sp->np_float_islands2, seed, csize.X, csize.Y, csize.Z);
	noise_float_islands3  = new Noise(&sp->np_float_islands3, seed, csize.X, csize.Z);

	noise_layers          = new Noise(&sp->np_layers,         seed, csize.X, csize.Y, csize.Z);
	layers_init(emerge, sp->paramsj);
}


MapgenV7::~MapgenV7() {
	delete noise_terrain_base;
	delete noise_terrain_persist;
	delete noise_height_select;
	delete noise_terrain_alt;
	delete noise_filler_depth;
	delete noise_mount_height;
	delete noise_ridge_uwater;
	delete noise_mountain;
	delete noise_ridge;

	delete noise_heat;
	delete noise_humidity;

	delete[] ridge_heightmap;
	delete[] heightmap;
	delete[] biomemap;
}


MapgenV7Params::MapgenV7Params() {
	spflags = MGV7_MOUNTAINS | MGV7_RIDGES;

	np_terrain_base    = NoiseParams(4,    70,  v3f(300, 300, 300), 82341, 6, 0.7,  2.0);
	np_terrain_alt     = NoiseParams(4,    25,  v3f(600, 600, 600), 5934,  5, 0.6,  2.0);
	np_terrain_persist = NoiseParams(0.6,  0.1, v3f(500, 500, 500), 539,   3, 0.6,  2.0);
	np_height_select   = NoiseParams(-0.5, 1,   v3f(250, 250, 250), 4213,  5, 0.69, 2.0);
	np_filler_depth    = NoiseParams(0,    1.2, v3f(150, 150, 150), 261,   4, 0.7,  2.0);
	np_mount_height    = NoiseParams(100,  30,  v3f(500, 500, 500), 72449, 4, 0.6,  2.0);
	np_ridge_uwater    = NoiseParams(0,    1,   v3f(500, 500, 500), 85039, 4, 0.6,  2.0);
	np_mountain        = NoiseParams(0,    1,   v3f(250, 350, 250), 5333,  5, 0.68, 2.0);
	np_ridge           = NoiseParams(0,    1,   v3f(100, 100, 100), 6467,  4, 0.75, 2.0);

	float_islands = 500;
	np_float_islands1  = NoiseParams(0,    1,   v3f(256, 256, 256), 3683,  6, 0.6, 2.0, NOISE_FLAG_DEFAULTS, 1,   1.5);
	np_float_islands2  = NoiseParams(0,    1,   v3f(8,   8,   8  ), 9292,  2, 0.5, 2.0, NOISE_FLAG_DEFAULTS, 1,   1.5);
	np_float_islands3  = NoiseParams(0,    1,   v3f(256, 256, 256), 6412,  2, 0.5, 2.0, NOISE_FLAG_DEFAULTS, 1,   0.5);
	np_layers          = NoiseParams(500,  500, v3f(100, 50,  100), 3663,  5, 0.6, 2.0, NOISE_FLAG_DEFAULTS, 1,   5,   0.5);

}


void MapgenV7Params::readParams(Settings *settings) {
	settings->getFlagStrNoEx("mgv7_spflags", spflags, flagdesc_mapgen_v7);

	settings->getNoiseParams("mgv7_np_terrain_base",    np_terrain_base);
	settings->getNoiseParams("mgv7_np_terrain_alt",     np_terrain_alt);
	settings->getNoiseParams("mgv7_np_terrain_persist", np_terrain_persist);
	settings->getNoiseParams("mgv7_np_height_select",   np_height_select);
	settings->getNoiseParams("mgv7_np_filler_depth",    np_filler_depth);
	settings->getNoiseParams("mgv7_np_mount_height",    np_mount_height);
	settings->getNoiseParams("mgv7_np_ridge_uwater",    np_ridge_uwater);
	settings->getNoiseParams("mgv7_np_mountain",        np_mountain);
	settings->getNoiseParams("mgv7_np_ridge",           np_ridge);

	settings->getS16NoEx("mg_float_islands", float_islands);
	settings->getNoiseParamsFromGroup("mg_np_float_islands1", np_float_islands1);
	settings->getNoiseParamsFromGroup("mg_np_float_islands2", np_float_islands2);
	settings->getNoiseParamsFromGroup("mg_np_float_islands3", np_float_islands3);
	settings->getNoiseParamsFromGroup("mg_np_layers",         np_layers);
	paramsj = settings->getJson("mg_params", paramsj);
}


void MapgenV7Params::writeParams(Settings *settings) {
	settings->setFlagStr("mgv7_spflags", spflags, flagdesc_mapgen_v7, (u32)-1);

	settings->setNoiseParams("mgv7_np_terrain_base",    np_terrain_base);
	settings->setNoiseParams("mgv7_np_terrain_alt",     np_terrain_alt);
	settings->setNoiseParams("mgv7_np_terrain_persist", np_terrain_persist);
	settings->setNoiseParams("mgv7_np_height_select",   np_height_select);
	settings->setNoiseParams("mgv7_np_filler_depth",    np_filler_depth);
	settings->setNoiseParams("mgv7_np_mount_height",    np_mount_height);
	settings->setNoiseParams("mgv7_np_ridge_uwater",    np_ridge_uwater);
	settings->setNoiseParams("mgv7_np_mountain",        np_mountain);
	settings->setNoiseParams("mgv7_np_ridge",           np_ridge);

	settings->setS16("mg_float_islands", float_islands);
	settings->setNoiseParams("mg_np_float_islands1", np_float_islands1);
	settings->setNoiseParams("mg_np_float_islands2", np_float_islands2);
	settings->setNoiseParams("mg_np_float_islands3", np_float_islands3);
	settings->setNoiseParams("mg_np_layers",         np_layers);

	settings->setJson("mg_params", paramsj);
}


///////////////////////////////////////


int MapgenV7::getGroundLevelAtPoint(v2s16 p) {
	// Base terrain calculation
	s16 y = baseTerrainLevelAtPoint(p.X, p.Y);

	// Ridge/river terrain calculation
	float width = 0.3;
	float uwatern = NoisePerlin2D(&noise_ridge_uwater->np, p.X, p.Y, seed) * 2;
	// actually computing the depth of the ridge is much more expensive;
	// if inside a river, simply guess
	if (uwatern >= -width && uwatern <= width)
		return water_level - 10;

	// Mountain terrain calculation
	int iters = 128; // don't even bother iterating more than 128 times..
	while (iters--) {
		//current point would have been air
		if (!getMountainTerrainAtPoint(p.X, y, p.Y))
			return y;

		y++;
	}

	return y;
}


void MapgenV7::makeChunk(BlockMakeData *data) {
	assert(data->vmanip);
	assert(data->nodedef);
	assert(data->blockpos_requested.X >= data->blockpos_min.X &&
		   data->blockpos_requested.Y >= data->blockpos_min.Y &&
		   data->blockpos_requested.Z >= data->blockpos_min.Z);
	assert(data->blockpos_requested.X <= data->blockpos_max.X &&
		   data->blockpos_requested.Y <= data->blockpos_max.Y &&
		   data->blockpos_requested.Z <= data->blockpos_max.Z);

	this->generating = true;
	this->vm   = data->vmanip;
	this->ndef = data->nodedef;
	//TimeTaker t("makeChunk");

	v3s16 blockpos_min = data->blockpos_min;
	v3s16 blockpos_max = data->blockpos_max;
	node_min = blockpos_min * MAP_BLOCKSIZE;
	node_max = (blockpos_max + v3s16(1, 1, 1)) * MAP_BLOCKSIZE - v3s16(1, 1, 1);
	full_node_min = (blockpos_min - 1) * MAP_BLOCKSIZE;
	full_node_max = (blockpos_max + 2) * MAP_BLOCKSIZE - v3s16(1, 1, 1);

	blockseed = m_emerge->getBlockSeed(full_node_min);  //////use getBlockSeed2()!

	// Make some noise
	calculateNoise();

	if (float_islands && node_max.Y >= float_islands) {
		float_islands_prepare(node_min, node_max, float_islands);
	}

	layers_prepare(node_min, node_max);

	// Generate base terrain, mountains, and ridges with initial heightmaps
	s16 stone_surface_max_y = generateTerrain();

	updateHeightmap(node_min, node_max);

	// Calculate biomes
	bmgr->calcBiomes(csize.X, csize.Z, noise_heat->result,
		noise_humidity->result, heightmap, biomemap);

	// Actually place the biome-specific nodes and what not
	generateBiomes();

	generateExperimental();

	if (flags & MG_CAVES)
		generateCaves(stone_surface_max_y);

	if (flags & MG_DUNGEONS) {
		DungeonGen dgen(this, NULL);
		dgen.generate(blockseed, full_node_min, full_node_max);
	}

	// Generate the registered decorations
	m_emerge->decomgr->placeAllDecos(this, blockseed, node_min, node_max);

	// Generate the registered ores
	m_emerge->oremgr->placeAllOres(this, blockseed, node_min, node_max);

	// Sprinkle some dust on top after everything else was generated
	dustTopNodes();

	//printf("makeChunk: %dms\n", t.stop());

	updateLiquid(full_node_min, full_node_max);

	if (flags & MG_LIGHT)
		calcLighting(node_min - v3s16(1, 0, 1) * MAP_BLOCKSIZE,
					 node_max + v3s16(1, 0, 1) * MAP_BLOCKSIZE);
	//setLighting(node_min - v3s16(1, 0, 1) * MAP_BLOCKSIZE,
	//			node_max + v3s16(1, 0, 1) * MAP_BLOCKSIZE, 0xFF);

	this->generating = false;
}


void MapgenV7::calculateNoise() {
	//TimeTaker t("calculateNoise", NULL, PRECISION_MICRO);
	int x = node_min.X;
	int y = node_min.Y;
	int z = node_min.Z;

	noise_height_select->perlinMap2D(x, z);
	noise_terrain_persist->perlinMap2D(x, z);
	float *persistmap = noise_terrain_persist->result;
	for (int i = 0; i != csize.X * csize.Z; i++)
		persistmap[i] = rangelim(persistmap[i], 0.4, 0.9);

	noise_terrain_base->perlinMap2D(x, z, persistmap);
	noise_terrain_alt->perlinMap2D(x, z, persistmap);
	noise_filler_depth->perlinMap2D(x, z);

	if (spflags & MGV7_MOUNTAINS) {
		noise_mountain->perlinMap3D(x, y, z);
		noise_mount_height->perlinMap2D(x, z);
	}

	if (spflags & MGV7_RIDGES) {
		noise_ridge->perlinMap3D(x, y, z);
		noise_ridge_uwater->perlinMap2D(x, z);
	}

	noise_heat->perlinMap2D(x, z);
	noise_humidity->perlinMap2D(x, z);

	//printf("calculateNoise: %dus\n", t.stop());
}


Biome *MapgenV7::getBiomeAtPoint(v3s16 p) {
	float heat      = NoisePerlin2D(&noise_heat->np, p.X, p.Z, seed);
	float humidity  = NoisePerlin2D(&noise_humidity->np, p.X, p.Z, seed);
	s16 groundlevel = baseTerrainLevelAtPoint(p.X, p.Z);

	return bmgr->getBiome(heat, humidity, groundlevel);
}

//needs to be updated
float MapgenV7::baseTerrainLevelAtPoint(int x, int z) {
	float hselect = NoisePerlin2D(&noise_height_select->np, x, z, seed);
	hselect = rangelim(hselect, 0.0, 1.0);

	float persist = NoisePerlin2D(&noise_terrain_persist->np, x, z, seed);
	persist = rangelim(persist, 0.4, 0.9);

	auto persist_save = noise_terrain_base->np.persist;
	noise_terrain_base->np.persist = persist;
	float height_base = NoisePerlin2D(&noise_terrain_base->np, x, z, seed);
	noise_terrain_base->np.persist = persist_save;

	persist_save = noise_terrain_alt->np.persist;
	noise_terrain_alt->np.persist = persist;
	float height_alt = NoisePerlin2D(&noise_terrain_alt->np, x, z, seed);
	noise_terrain_alt->np.persist = persist_save;

	if (height_alt > height_base)
		return height_alt;

	return (height_base * hselect) + (height_alt * (1.0 - hselect));
}


float MapgenV7::baseTerrainLevelFromMap(int index) {
	float hselect     = rangelim(noise_height_select->result[index], 0.0, 1.0);
	float height_base = noise_terrain_base->result[index];
	float height_alt  = noise_terrain_alt->result[index];

	if (height_alt > height_base)
		return height_alt;

	return (height_base * hselect) + (height_alt * (1.0 - hselect));
}


bool MapgenV7::getMountainTerrainAtPoint(int x, int y, int z) {
	float mnt_h_n = NoisePerlin2D(&noise_mount_height->np, x, z, seed);
	float height_modifier = -((float)y / rangelim(mnt_h_n, 80.0, 150.0));
	float mnt_n = NoisePerlin3D(&noise_mountain->np, x, y, z, seed);

	return mnt_n + height_modifier >= 0.6;
}


bool MapgenV7::getMountainTerrainFromMap(int idx_xyz, int idx_xz, int y) {
	float mounthn = noise_mount_height->result[idx_xz];
	float height_modifier = -((float)y / rangelim(mounthn, 80.0, 150.0));
	return (noise_mountain->result[idx_xyz] + height_modifier >= 0.6);
}


#if 0
void MapgenV7::carveRivers() {
	MapNode n_air(CONTENT_AIR), n_water_source(c_water_source);
	MapNode n_stone(c_stone);
	u32 index = 0;

	int river_depth = 4;

	for (s16 z = node_min.Z; z <= node_max.Z; z++)
	for (s16 x = node_min.X; x <= node_max.X; x++, index++) {
		float terrain_mod  = noise_terrain_mod->result[index];
		NoiseParams *np = noise_terrain_river->np;
		np.persist = noise_terrain_persist->result[index];
		float terrain_river = NoisePerlin2DNoTxfm(np, x, z, seed);
		float height = terrain_river * (1 - abs(terrain_mod)) *
						noise_terrain_river->np.scale;
		height = log(height * height); //log(h^3) is pretty interesting for terrain

		s16 y = heightmap[index];
		if (height < 1.0 && y > river_depth &&
			y - river_depth >= node_min.Y && y <= node_max.Y) {

			for (s16 ry = y; ry != y - river_depth; ry--) {
				u32 vi = vm->m_area.index(x, ry, z);
				vm->m_data[vi] = n_air;
			}

			u32 vi = vm->m_area.index(x, y - river_depth, z);
			vm->m_data[vi] = n_water_source;
		}
	}
}
#endif


int MapgenV7::generateTerrain() {
	int ymax = generateBaseTerrain();

	if (spflags & MGV7_MOUNTAINS)
		generateMountainTerrain();

	if (spflags & MGV7_RIDGES)
		generateRidgeTerrain();

	return ymax;
}


int MapgenV7::generateBaseTerrain() {
	MapNode n_air(CONTENT_AIR);
	MapNode n_stone(c_stone);
	MapNode n_water(c_water_source);
	MapNode n_ice(c_ice);

	int stone_surface_max_y = -MAP_GENERATION_LIMIT;
	v3s16 em = vm->m_area.getExtent();
	u32 index = 0;

	for (s16 z = node_min.Z; z <= node_max.Z; z++)
	for (s16 x = node_min.X; x <= node_max.X; x++, index++) {
		float surface_height = baseTerrainLevelFromMap(index);
		s16 surface_y = (s16)surface_height;

		heightmap[index]       = surface_y;
		ridge_heightmap[index] = surface_y;

		if (surface_y > stone_surface_max_y)
			stone_surface_max_y = surface_y;

		s16 heat = m_emerge->env->m_use_weather ? m_emerge->env->getServerMap().updateBlockHeat(m_emerge->env, v3POS(x,node_max.Y,z), nullptr, &heat_cache) : 0;

		u32 i = vm->m_area.index(x, node_min.Y, z);
		for (s16 y = node_min.Y; y <= node_max.Y; y++) {

			if (vm->m_data[i].getContent() == CONTENT_IGNORE) {
				if (y <= surface_y) {

					int index3 = (z - node_min.Z) * zstride +
						(y - node_min.Y) * ystride +
						(x - node_min.X);

					vm->m_data[i] = layers_get(index3);
				}
				else if (y <= water_level)
				{
					vm->m_data[i] = (heat < 0 && y > heat/3) ? n_ice : n_water;
				}
				else
					vm->m_data[i] = n_air;
			}
			vm->m_area.add_y(em, i, 1);
		}
	}

	return stone_surface_max_y;
}


void MapgenV7::generateMountainTerrain() {
	if (node_max.Y <= water_level)
		return;

	MapNode n_stone(c_stone);
	u32 j = 0;

	for (s16 z = node_min.Z; z <= node_max.Z; z++)
	for (s16 y = node_min.Y; y <= node_max.Y; y++) {
		u32 vi = vm->m_area.index(node_min.X, y, z);
		for (s16 x = node_min.X; x <= node_max.X; x++) {
			int index = (z - node_min.Z) * csize.X + (x - node_min.X);

			if (getMountainTerrainFromMap(j, index, y))
				vm->m_data[vi] = n_stone;

			vi++;
			j++;
		}
	}
}


void MapgenV7::generateRidgeTerrain() {
	MapNode n_water(c_water_source);
	MapNode n_ice(c_ice);
	MapNode n_air(CONTENT_AIR);
	u32 index = 0;

	for (s16 z = node_min.Z; z <= node_max.Z; z++)
	for (s16 y = node_min.Y; y <= node_max.Y; y++) {
		u32 vi = vm->m_area.index(node_min.X, y, z);
		for (s16 x = node_min.X; x <= node_max.X; x++, index++, vi++) {
			int j = (z - node_min.Z) * csize.X + (x - node_min.X);

			if (heightmap[j] < water_level - 4)
				continue;

			float widthn = (noise_terrain_persist->result[j] - 0.6) / 0.1;
			//widthn = rangelim(widthn, -0.05, 0.5);

			float width = 0.3; // TODO: figure out acceptable perlin noise values
			float uwatern = noise_ridge_uwater->result[j] * 2;
			if (uwatern < -width || uwatern > width)
				continue;

			float height_mod = (float)(y + 17) / 2.5;
			float width_mod  = (width - fabs(uwatern));
			float nridge = noise_ridge->result[index] * (float)y / 7.0;

			if (y < water_level)
				nridge = -fabs(nridge) * 3.0 * widthn * 0.3;

			if (nridge + width_mod * height_mod < 0.6)
				continue;

			if (y < ridge_heightmap[j])
				ridge_heightmap[j] = y - 1;

			s16 heat = m_emerge->env->m_use_weather ? m_emerge->env->getServerMap().updateBlockHeat(m_emerge->env, v3POS(x,node_max.Y,z), NULL, &heat_cache) : 0;
			MapNode n_water_or_ice = (heat < 0 && y > water_level + heat/4) ? n_ice : n_water;

			vm->m_data[vi] = (y > water_level) ? n_air : n_water_or_ice;
		}
	}
}


void MapgenV7::generateBiomes() {
	if (node_max.Y < water_level)
		return;

	MapNode n_air(CONTENT_AIR);
	MapNode n_stone(c_stone);
	MapNode n_water(c_water_source);

	v3s16 em = vm->m_area.getExtent();
	u32 index = 0;

	for (s16 z = node_min.Z; z <= node_max.Z; z++)
	for (s16 x = node_min.X; x <= node_max.X; x++, index++) {
		Biome *biome  = (Biome *)bmgr->get(biomemap[index]);
		s16 dfiller   = biome->depth_filler + noise_filler_depth->result[index];
		s16 y0_top    = biome->depth_top;
		s16 y0_filler = biome->depth_top + dfiller;

		s16 nplaced = 0;
		u32 i = vm->m_area.index(x, node_max.Y, z);

		content_t c_above = vm->m_data[i + em.X].getContent();
		bool have_air = c_above == CONTENT_AIR;

		s16 heat = m_emerge->env->m_use_weather ? m_emerge->env->getServerMap().updateBlockHeat(m_emerge->env, v3POS(x,node_max.Y,z), NULL, &heat_cache) : 0;

		for (s16 y = node_max.Y; y >= node_min.Y; y--) {
			content_t c = vm->m_data[i].getContent();

			// It could be the case that the elevation is equal to the chunk
			// boundary, but the chunk above has not been generated yet
			if (y == node_max.Y && c_above == CONTENT_IGNORE &&
				y == heightmap[index] && c == c_stone) {
				int j = (z - node_min.Z) * zstride +
						(y - node_min.Y) * ystride +
						(x - node_min.X);
				have_air = !getMountainTerrainFromMap(j, index, y);
			}
			if (c != CONTENT_AIR && c != c_water_source && have_air) {
				content_t c_below = vm->m_data[i - em.X].getContent();

				if (c_below != CONTENT_AIR) {
					if (nplaced < y0_top) {
<<<<<<< HEAD
						if(y < water_level)
							vm->m_data[i] = MapNode(biome->c_filler);
						else
							vm->m_data[i] = MapNode(
								((y < water_level) && (biome->c_top == c_dirt_with_grass))
									? c_dirt
									: heat < -3
										? biome->c_top_cold
										: biome->c_top
							);
=======
						// A hack to prevent dirt_with_grass from being
						// placed below water.  TODO: fix later
						content_t c_place = ((y < water_level) &&
							(biome->c_top == c_dirt_with_grass)) ?
							 c_dirt : biome->c_top;
						vm->m_data[i] = MapNode(c_place);
>>>>>>> 2b105209
						nplaced++;
					} else if (nplaced < y0_filler && nplaced >= y0_top) {
						vm->m_data[i] = MapNode(biome->c_filler);
						nplaced++;
					} else if (c == c_stone) {
						have_air = false;
						nplaced  = 0;
						vm->m_data[i] = MapNode(biome->c_stone);
					} else {
						have_air = false;
						nplaced  = 0;
					}
				} else if (c == c_stone) {
					have_air = false;
					nplaced = 0;
					vm->m_data[i] = MapNode(biome->c_stone);
				}
			} else if (c == c_stone) {
				have_air = false;
				nplaced = 0;
				vm->m_data[i] = MapNode(biome->c_stone);
			} else if (c == c_water_source) {
				have_air = true;
				nplaced = 0;
				vm->m_data[i] = MapNode((heat < 0 && y > water_level + heat/4) ? biome->c_ice : biome->c_water);
			} else if (c == CONTENT_AIR) {
				have_air = true;
				nplaced = 0;
			}

			vm->m_area.add_y(em, i, -1);
		}
	}
}


void MapgenV7::dustTopNodes() {
	v3s16 em = vm->m_area.getExtent();
	u32 index = 0;

	if (water_level > node_max.Y)
		return;

	for (s16 z = node_min.Z; z <= node_max.Z; z++)
	for (s16 x = node_min.X; x <= node_max.X; x++, index++) {
		Biome *biome = (Biome *)bmgr->get(biomemap[index]);

		if (biome->c_dust == CONTENT_IGNORE)
			continue;

		s16 y = node_max.Y;
		u32 vi = vm->m_area.index(x, y, z);
		for (; y >= node_min.Y; y--) {
			if (vm->m_data[vi].getContent() != CONTENT_AIR)
				break;

			vm->m_area.add_y(em, vi, -1);
		}

		content_t c = vm->m_data[vi].getContent();
		if (c == biome->c_water && biome->c_dust_water != CONTENT_IGNORE) {
			if (y < node_min.Y)
				continue;

			vm->m_data[vi] = MapNode(biome->c_dust_water);
		} else if (!ndef->get(c).buildable_to && c != CONTENT_IGNORE) {
			if (y == node_max.Y)
				continue;

			vm->m_area.add_y(em, vi, 1);
			vm->m_data[vi] = MapNode(biome->c_dust);
		}
	}
}


#if 0
void MapgenV7::addTopNodes() {
	v3s16 em = vm->m_area.getExtent();
	s16 ntopnodes;
	u32 index = 0;

	for (s16 z = node_min.Z; z <= node_max.Z; z++)
	for (s16 x = node_min.X; x <= node_max.X; x++, index++) {
		Biome *biome = bmgr->biomes[biomemap[index]];

		//////////////////// First, add top nodes below the ridge
		s16 y = ridge_heightmap[index];

		// This cutoff is good enough, but not perfect.
		// It will cut off potentially placed top nodes at chunk boundaries
		if (y < node_min.Y)
			continue;
		if (y > node_max.Y) {
			y = node_max.Y; // Let's see if we can still go downward anyway
			u32 vi = vm->m_area.index(x, y, z);
			content_t c = vm->m_data[vi].getContent();
			if (ndef->get(c).walkable)
				continue;
		}

		// N.B.  It is necessary to search downward since ridge_heightmap[i]
		// might not be the actual height, just the lowest part in the chunk
		// where a ridge had been carved
		u32 i = vm->m_area.index(x, y, z);
		for (; y >= node_min.Y; y--) {
			content_t c = vm->m_data[i].getContent();
			if (ndef->get(c).walkable)
				break;
			vm->m_area.add_y(em, i, -1);
		}

		if (y != node_min.Y - 1 && y >= water_level) {
			ridge_heightmap[index] = y; //update ridgeheight
			ntopnodes = biome->top_depth;
			for (; y <= node_max.Y && ntopnodes; y++) {
				ntopnodes--;
				vm->m_data[i] = MapNode(biome->c_top);
				vm->m_area.add_y(em, i, 1);
			}
			// If dirt, grow grass on it.
			if (y > water_level - 10 &&
				vm->m_data[i].getContent() == CONTENT_AIR) {
				vm->m_area.add_y(em, i, -1);
				if (vm->m_data[i].getContent() == c_dirt)
					vm->m_data[i] = MapNode(c_dirt_with_grass);
			}
		}

		//////////////////// Now, add top nodes on top of the ridge
		y = heightmap[index];
		if (y > node_max.Y) {
			y = node_max.Y; // Let's see if we can still go downward anyway
			u32 vi = vm->m_area.index(x, y, z);
			content_t c = vm->m_data[vi].getContent();
			if (ndef->get(c).walkable)
				continue;
		}

		i = vm->m_area.index(x, y, z);
		for (; y >= node_min.Y; y--) {
			content_t c = vm->m_data[i].getContent();
			if (ndef->get(c).walkable)
				break;
			vm->m_area.add_y(em, i, -1);
		}

		if (y != node_min.Y - 1) {
			ntopnodes = biome->top_depth;
			// Let's see if we've already added it...
			if (y == ridge_heightmap[index] + ntopnodes - 1)
				continue;

			for (; y <= node_max.Y && ntopnodes; y++) {
				ntopnodes--;
				vm->m_data[i] = MapNode(biome->c_top);
				vm->m_area.add_y(em, i, 1);
			}
			// If dirt, grow grass on it.
			if (y > water_level - 10 &&
				vm->m_data[i].getContent() == CONTENT_AIR) {
				vm->m_area.add_y(em, i, -1);
				if (vm->m_data[i].getContent() == c_dirt)
					vm->m_data[i] = MapNode(c_dirt_with_grass);
			}
		}
	}
}
#endif


NoiseParams nparams_v7_def_cave(6, 6.0, v3f(250.0, 250.0, 250.0), 34329, 3, 0.50, 2.0);

void MapgenV7::generateCaves(int max_stone_y) {
	PseudoRandom ps(blockseed + 21343);

	int volume_nodes = (node_max.X - node_min.X + 1) *
					   (node_max.Y - node_min.Y + 1) *
					   (node_max.Z - node_min.Z + 1);
	float cave_amount = NoisePerlin2D(&nparams_v7_def_cave,
								node_min.X, node_min.Y, seed);

	u32 caves_count = MYMAX(0.0, cave_amount) * volume_nodes / 250000;
	for (u32 i = 0; i < caves_count; i++) {
		CaveV7 cave(this, &ps, false);
		cave.makeCave(node_min, node_max, max_stone_y);
	}

	u32 bruises_count = (ps.range(1, 8) == 1) ? ps.range(0, ps.range(0, 2)) : 1;
	for (u32 i = 0; i < bruises_count; i++) {
		CaveV7 cave(this, &ps, true);
		cave.makeCave(node_min, node_max, max_stone_y);
	}
}


void MapgenV7::generateExperimental() {
	if (float_islands)
		if (float_islands_generate(node_min, node_max, float_islands, vm))
			dustTopNodes();
}<|MERGE_RESOLUTION|>--- conflicted
+++ resolved
@@ -616,7 +616,6 @@
 
 				if (c_below != CONTENT_AIR) {
 					if (nplaced < y0_top) {
-<<<<<<< HEAD
 						if(y < water_level)
 							vm->m_data[i] = MapNode(biome->c_filler);
 						else
@@ -627,14 +626,14 @@
 										? biome->c_top_cold
 										: biome->c_top
 							);
-=======
+/*
 						// A hack to prevent dirt_with_grass from being
 						// placed below water.  TODO: fix later
 						content_t c_place = ((y < water_level) &&
 							(biome->c_top == c_dirt_with_grass)) ?
 							 c_dirt : biome->c_top;
 						vm->m_data[i] = MapNode(c_place);
->>>>>>> 2b105209
+*/
 						nplaced++;
 					} else if (nplaced < y0_filler && nplaced >= y0_top) {
 						vm->m_data[i] = MapNode(biome->c_filler);
