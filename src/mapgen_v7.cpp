/*
mapgen_v7.cpp
Copyright (C) 2010-2013 kwolekr, Ryan Kwolek <kwolekr@minetest.net>
*/

/*
This file is part of Freeminer.

Freeminer is free software: you can redistribute it and/or modify
it under the terms of the GNU General Public License as published by
the Free Software Foundation, either version 3 of the License, or
(at your option) any later version.

Freeminer  is distributed in the hope that it will be useful,
but WITHOUT ANY WARRANTY; without even the implied warranty of
MERCHANTABILITY or FITNESS FOR A PARTICULAR PURPOSE.  See the
GNU General Public License for more details.

You should have received a copy of the GNU General Public License
along with Freeminer.  If not, see <http://www.gnu.org/licenses/>.
*/


#include "mapgen.h"
#include "voxel.h"
#include "noise.h"
#include "mapblock.h"
#include "mapnode.h"
#include "map.h"
#include "content_sao.h"
#include "nodedef.h"
#include "voxelalgorithms.h"
#include "profiler.h"
#include "settings.h" // For g_settings
#include "main.h" // For g_profiler
#include "emerge.h"
#include "dungeongen.h"
#include "cavegen.h"
#include "treegen.h"
#include "mg_biome.h"
#include "mg_ore.h"
#include "mg_decoration.h"
#include "mapgen_v7.h"
#include "mapgen_indev.h" //farscale
#include "environment.h"
#include "log_types.h"



FlagDesc flagdesc_mapgen_v7[] = {
	{"mountains", MGV7_MOUNTAINS},
	{"ridges",    MGV7_RIDGES},
	{NULL,        0}
};

///////////////////////////////////////////////////////////////////////////////


MapgenV7::MapgenV7(int mapgenid, MapgenParams *params, EmergeManager *emerge)
	: Mapgen(mapgenid, params, emerge)
	, Mapgen_features(mapgenid, params, emerge)
{
	this->m_emerge = emerge;
	this->bmgr     = emerge->biomemgr;

	//// amount of elements to skip for the next index
	//// for noise/height/biome maps (not vmanip)
	this->ystride = csize.X;
	this->zstride = csize.X * csize.Y;

	this->biomemap  = new u8[csize.X * csize.Z];
	this->heightmap = new s16[csize.X * csize.Z];
	this->ridge_heightmap = new s16[csize.X * csize.Z];

	MapgenV7Params *sp = (MapgenV7Params *)params->sparams;
	this->spflags = sp->spflags;

	//// Terrain noise
	noise_terrain_base    = new Noise(&sp->np_terrain_base,    seed, csize.X, csize.Z);
	noise_terrain_alt     = new Noise(&sp->np_terrain_alt,     seed, csize.X, csize.Z);
	noise_terrain_persist = new Noise(&sp->np_terrain_persist, seed, csize.X, csize.Z);
	noise_height_select   = new Noise(&sp->np_height_select,   seed, csize.X, csize.Z);
	noise_filler_depth    = new Noise(&sp->np_filler_depth,    seed, csize.X, csize.Z);
	noise_mount_height    = new Noise(&sp->np_mount_height,    seed, csize.X, csize.Z);
	noise_ridge_uwater    = new Noise(&sp->np_ridge_uwater,    seed, csize.X, csize.Z);

	//// 3d terrain noise
	noise_mountain = new Noise(&sp->np_mountain, seed, csize.X, csize.Y, csize.Z);
	noise_ridge    = new Noise(&sp->np_ridge,    seed, csize.X, csize.Y, csize.Z);

	//// Biome noise
	noise_heat     = new Noise(&params->np_biome_heat,     seed, csize.X, csize.Z);
	noise_humidity = new Noise(&params->np_biome_humidity, seed, csize.X, csize.Z);

	//// Resolve nodes to be used
	INodeDefManager *ndef = emerge->ndef;

	c_stone           = ndef->getId("mapgen_stone");
	c_dirt            = ndef->getId("mapgen_dirt");
	c_dirt_with_grass = ndef->getId("mapgen_dirt_with_grass");
	c_sand            = ndef->getId("mapgen_sand");
	c_water_source    = ndef->getId("mapgen_water_source");
	c_lava_source     = ndef->getId("mapgen_lava_source");
	c_ice             = ndef->getId("default:ice");
	if (c_ice == CONTENT_IGNORE)
		c_ice = c_water_source;

	//freeminer:
	c_dirt_with_snow  = ndef->getId("mapgen_dirt_with_snow");
	if (c_dirt_with_snow == CONTENT_IGNORE)
		c_dirt_with_snow = c_dirt;
	float_islands = sp->float_islands;
	noise_float_islands1  = new Noise(&sp->np_float_islands1, seed, csize.X, csize.Y, csize.Z);
	noise_float_islands2  = new Noise(&sp->np_float_islands2, seed, csize.X, csize.Y, csize.Z);
	noise_float_islands3  = new Noise(&sp->np_float_islands3, seed, csize.X, csize.Z);

	noise_layers          = new Noise(&sp->np_layers,         seed, csize.X, csize.Y, csize.Z);
	layers_init(emerge, sp->paramsj);
}


MapgenV7::~MapgenV7() {
	delete noise_terrain_base;
	delete noise_terrain_persist;
	delete noise_height_select;
	delete noise_terrain_alt;
	delete noise_filler_depth;
	delete noise_mount_height;
	delete noise_ridge_uwater;
	delete noise_mountain;
	delete noise_ridge;

	delete noise_heat;
	delete noise_humidity;

	delete[] ridge_heightmap;
	delete[] heightmap;
	delete[] biomemap;
}


MapgenV7Params::MapgenV7Params() {
	spflags = MGV7_MOUNTAINS | MGV7_RIDGES;

	np_terrain_base    = NoiseParams(4,    70,  v3f(300, 300, 300), 82341, 6, 0.7,  2.0);
	np_terrain_alt     = NoiseParams(4,    25,  v3f(600, 600, 600), 5934,  5, 0.6,  2.0);
	np_terrain_persist = NoiseParams(0.6,  0.1, v3f(500, 500, 500), 539,   3, 0.6,  2.0);
	np_height_select   = NoiseParams(-0.5, 1,   v3f(250, 250, 250), 4213,  5, 0.69, 2.0);
	np_filler_depth    = NoiseParams(0,    1.2, v3f(150, 150, 150), 261,   4, 0.7,  2.0);
	np_mount_height    = NoiseParams(100,  30,  v3f(500, 500, 500), 72449, 4, 0.6,  2.0);
	np_ridge_uwater    = NoiseParams(0,    1,   v3f(500, 500, 500), 85039, 4, 0.6,  2.0);
	np_mountain        = NoiseParams(0,    1,   v3f(250, 350, 250), 5333,  5, 0.68, 2.0);
	np_ridge           = NoiseParams(0,    1,   v3f(100, 100, 100), 6467,  4, 0.75, 2.0);

	float_islands = 500;
	np_float_islands1  = NoiseParams(0,    1,   v3f(256, 256, 256), 3683,  6, 0.6, 2.0, NOISE_FLAG_DEFAULTS, 1,   1.5);
	np_float_islands2  = NoiseParams(0,    1,   v3f(8,   8,   8  ), 9292,  2, 0.5, 2.0, NOISE_FLAG_DEFAULTS, 1,   1.5);
	np_float_islands3  = NoiseParams(0,    1,   v3f(256, 256, 256), 6412,  2, 0.5, 2.0, NOISE_FLAG_DEFAULTS, 1,   0.5);
	np_layers          = NoiseParams(500,  500, v3f(100, 50,  100), 3663,  5, 0.6, 2.0, NOISE_FLAG_DEFAULTS, 1,   5,   0.5);

}


void MapgenV7Params::readParams(Settings *settings) {
	settings->getFlagStrNoEx("mgv7_spflags", spflags, flagdesc_mapgen_v7);

	settings->getNoiseParams("mgv7_np_terrain_base",    np_terrain_base);
	settings->getNoiseParams("mgv7_np_terrain_alt",     np_terrain_alt);
	settings->getNoiseParams("mgv7_np_terrain_persist", np_terrain_persist);
	settings->getNoiseParams("mgv7_np_height_select",   np_height_select);
	settings->getNoiseParams("mgv7_np_filler_depth",    np_filler_depth);
	settings->getNoiseParams("mgv7_np_mount_height",    np_mount_height);
	settings->getNoiseParams("mgv7_np_ridge_uwater",    np_ridge_uwater);
	settings->getNoiseParams("mgv7_np_mountain",        np_mountain);
	settings->getNoiseParams("mgv7_np_ridge",           np_ridge);

	settings->getS16NoEx("mg_float_islands", float_islands);
	settings->getNoiseParamsFromGroup("mg_np_float_islands1", np_float_islands1);
	settings->getNoiseParamsFromGroup("mg_np_float_islands2", np_float_islands2);
	settings->getNoiseParamsFromGroup("mg_np_float_islands3", np_float_islands3);
	settings->getNoiseParamsFromGroup("mg_np_layers",         np_layers);
	paramsj = settings->getJson("mg_params", paramsj);
}


void MapgenV7Params::writeParams(Settings *settings) {
	settings->setFlagStr("mgv7_spflags", spflags, flagdesc_mapgen_v7, (u32)-1);

	settings->setNoiseParams("mgv7_np_terrain_base",    np_terrain_base);
	settings->setNoiseParams("mgv7_np_terrain_alt",     np_terrain_alt);
	settings->setNoiseParams("mgv7_np_terrain_persist", np_terrain_persist);
	settings->setNoiseParams("mgv7_np_height_select",   np_height_select);
	settings->setNoiseParams("mgv7_np_filler_depth",    np_filler_depth);
	settings->setNoiseParams("mgv7_np_mount_height",    np_mount_height);
	settings->setNoiseParams("mgv7_np_ridge_uwater",    np_ridge_uwater);
	settings->setNoiseParams("mgv7_np_mountain",        np_mountain);
	settings->setNoiseParams("mgv7_np_ridge",           np_ridge);

	settings->setS16("mg_float_islands", float_islands);
	settings->setNoiseParams("mg_np_float_islands1", np_float_islands1);
	settings->setNoiseParams("mg_np_float_islands2", np_float_islands2);
	settings->setNoiseParams("mg_np_float_islands3", np_float_islands3);
	settings->setNoiseParams("mg_np_layers",         np_layers);

	settings->setJson("mg_params", paramsj);
}


///////////////////////////////////////


int MapgenV7::getGroundLevelAtPoint(v2s16 p) {
	// Base terrain calculation
	s16 y = baseTerrainLevelAtPoint(p.X, p.Y);

	// Ridge/river terrain calculation
	float width = 0.3;
	float uwatern = NoisePerlin2D(&noise_ridge_uwater->np, p.X, p.Y, seed) * 2;
	// actually computing the depth of the ridge is much more expensive;
	// if inside a river, simply guess
	if (uwatern >= -width && uwatern <= width)
		return water_level - 10;

	// Mountain terrain calculation
	int iters = 128; // don't even bother iterating more than 128 times..
	while (iters--) {
		//current point would have been air
		if (!getMountainTerrainAtPoint(p.X, y, p.Y))
			return y;

		y++;
	}

	return y;
}


void MapgenV7::makeChunk(BlockMakeData *data) {
	assert(data->vmanip);
	assert(data->nodedef);
	assert(data->blockpos_requested.X >= data->blockpos_min.X &&
		   data->blockpos_requested.Y >= data->blockpos_min.Y &&
		   data->blockpos_requested.Z >= data->blockpos_min.Z);
	assert(data->blockpos_requested.X <= data->blockpos_max.X &&
		   data->blockpos_requested.Y <= data->blockpos_max.Y &&
		   data->blockpos_requested.Z <= data->blockpos_max.Z);

	this->generating = true;
	this->vm   = data->vmanip;
	this->ndef = data->nodedef;
	//TimeTaker t("makeChunk");

	v3s16 blockpos_min = data->blockpos_min;
	v3s16 blockpos_max = data->blockpos_max;
	node_min = blockpos_min * MAP_BLOCKSIZE;
	node_max = (blockpos_max + v3s16(1, 1, 1)) * MAP_BLOCKSIZE - v3s16(1, 1, 1);
	full_node_min = (blockpos_min - 1) * MAP_BLOCKSIZE;
	full_node_max = (blockpos_max + 2) * MAP_BLOCKSIZE - v3s16(1, 1, 1);

	blockseed = m_emerge->getBlockSeed(full_node_min);  //////use getBlockSeed2()!

	// Make some noise
	calculateNoise();

	if (float_islands && node_max.Y >= float_islands) {
		float_islands_prepare(node_min, node_max, float_islands);
	}

	layers_prepare(node_min, node_max);

	// Generate base terrain, mountains, and ridges with initial heightmaps
	s16 stone_surface_max_y = generateTerrain();

	updateHeightmap(node_min, node_max);

	// Calculate biomes
	bmgr->calcBiomes(csize.X, csize.Z, noise_heat->result,
		noise_humidity->result, heightmap, biomemap);

	// Actually place the biome-specific nodes and what not
	generateBiomes();

	generateExperimental();

	if (flags & MG_CAVES)
		generateCaves(stone_surface_max_y);

	if (flags & MG_DUNGEONS) {
		DungeonGen dgen(this, NULL);
		dgen.generate(blockseed, full_node_min, full_node_max);
	}

	// Generate the registered decorations
	m_emerge->decomgr->placeAllDecos(this, blockseed, node_min, node_max);

	// Generate the registered ores
	m_emerge->oremgr->placeAllOres(this, blockseed, node_min, node_max);

	// Sprinkle some dust on top after everything else was generated
	dustTopNodes();

	//printf("makeChunk: %dms\n", t.stop());

	updateLiquid(full_node_min, full_node_max);

	if (flags & MG_LIGHT)
		calcLighting(node_min - v3s16(1, 0, 1) * MAP_BLOCKSIZE,
					 node_max + v3s16(1, 0, 1) * MAP_BLOCKSIZE);
	//setLighting(node_min - v3s16(1, 0, 1) * MAP_BLOCKSIZE,
	//			node_max + v3s16(1, 0, 1) * MAP_BLOCKSIZE, 0xFF);

	this->generating = false;
}


void MapgenV7::calculateNoise() {
	//TimeTaker t("calculateNoise", NULL, PRECISION_MICRO);
	int x = node_min.X;
	int y = node_min.Y;
	int z = node_min.Z;

	noise_height_select->perlinMap2D(x, z);
	noise_terrain_persist->perlinMap2D(x, z);
	float *persistmap = noise_terrain_persist->result;
	for (int i = 0; i != csize.X * csize.Z; i++)
		persistmap[i] = rangelim(persistmap[i], 0.4, 0.9);

	noise_terrain_base->perlinMap2D(x, z, persistmap);
	noise_terrain_alt->perlinMap2D(x, z, persistmap);
	noise_filler_depth->perlinMap2D(x, z);

	if (spflags & MGV7_MOUNTAINS) {
		noise_mountain->perlinMap3D(x, y, z);
		noise_mount_height->perlinMap2D(x, z);
	}

	if (spflags & MGV7_RIDGES) {
		noise_ridge->perlinMap3D(x, y, z);
		noise_ridge_uwater->perlinMap2D(x, z);
	}

	noise_heat->perlinMap2D(x, z);
	noise_humidity->perlinMap2D(x, z);

	//printf("calculateNoise: %dus\n", t.stop());
}


Biome *MapgenV7::getBiomeAtPoint(v3s16 p) {
	float heat      = NoisePerlin2D(&noise_heat->np, p.X, p.Z, seed);
	float humidity  = NoisePerlin2D(&noise_humidity->np, p.X, p.Z, seed);
	s16 groundlevel = baseTerrainLevelAtPoint(p.X, p.Z);

	return bmgr->getBiome(heat, humidity, groundlevel);
}

//needs to be updated
float MapgenV7::baseTerrainLevelAtPoint(int x, int z) {
	float hselect = NoisePerlin2D(&noise_height_select->np, x, z, seed);
	hselect = rangelim(hselect, 0.0, 1.0);

	float persist = NoisePerlin2D(&noise_terrain_persist->np, x, z, seed);
	persist = rangelim(persist, 0.4, 0.9);

	auto persist_save = noise_terrain_base->np.persist;
	noise_terrain_base->np.persist = persist;
	float height_base = NoisePerlin2D(&noise_terrain_base->np, x, z, seed);
	noise_terrain_base->np.persist = persist_save;

	persist_save = noise_terrain_alt->np.persist;
	noise_terrain_alt->np.persist = persist;
	float height_alt = NoisePerlin2D(&noise_terrain_alt->np, x, z, seed);
	noise_terrain_alt->np.persist = persist_save;

	if (height_alt > height_base)
		return height_alt;

	return (height_base * hselect) + (height_alt * (1.0 - hselect));
}


float MapgenV7::baseTerrainLevelFromMap(int index) {
	float hselect     = rangelim(noise_height_select->result[index], 0.0, 1.0);
	float height_base = noise_terrain_base->result[index];
	float height_alt  = noise_terrain_alt->result[index];

	if (height_alt > height_base)
		return height_alt;

	return (height_base * hselect) + (height_alt * (1.0 - hselect));
}


bool MapgenV7::getMountainTerrainAtPoint(int x, int y, int z) {
	float mnt_h_n = NoisePerlin2D(&noise_mount_height->np, x, z, seed);
	float height_modifier = -((float)y / rangelim(mnt_h_n, 80.0, 150.0));
	float mnt_n = NoisePerlin3D(&noise_mountain->np, x, y, z, seed);

	return mnt_n + height_modifier >= 0.6;
}


bool MapgenV7::getMountainTerrainFromMap(int idx_xyz, int idx_xz, int y) {
	float mounthn = noise_mount_height->result[idx_xz];
	float height_modifier = -((float)y / rangelim(mounthn, 80.0, 150.0));
	return (noise_mountain->result[idx_xyz] + height_modifier >= 0.6);
}


#if 0
void MapgenV7::carveRivers() {
	MapNode n_air(CONTENT_AIR), n_water_source(c_water_source);
	MapNode n_stone(c_stone);
	u32 index = 0;

	int river_depth = 4;

	for (s16 z = node_min.Z; z <= node_max.Z; z++)
	for (s16 x = node_min.X; x <= node_max.X; x++, index++) {
		float terrain_mod  = noise_terrain_mod->result[index];
		NoiseParams *np = noise_terrain_river->np;
		np.persist = noise_terrain_persist->result[index];
		float terrain_river = NoisePerlin2DNoTxfm(np, x, z, seed);
		float height = terrain_river * (1 - abs(terrain_mod)) *
						noise_terrain_river->np.scale;
		height = log(height * height); //log(h^3) is pretty interesting for terrain

		s16 y = heightmap[index];
		if (height < 1.0 && y > river_depth &&
			y - river_depth >= node_min.Y && y <= node_max.Y) {

			for (s16 ry = y; ry != y - river_depth; ry--) {
				u32 vi = vm->m_area.index(x, ry, z);
				vm->m_data[vi] = n_air;
			}

			u32 vi = vm->m_area.index(x, y - river_depth, z);
			vm->m_data[vi] = n_water_source;
		}
	}
}
#endif


int MapgenV7::generateTerrain() {
	int ymax = generateBaseTerrain();

	if (spflags & MGV7_MOUNTAINS)
		generateMountainTerrain();

	if (spflags & MGV7_RIDGES)
		generateRidgeTerrain();

	return ymax;
}


int MapgenV7::generateBaseTerrain() {
	MapNode n_air(CONTENT_AIR);
	MapNode n_stone(c_stone);
	MapNode n_water(c_water_source);
	MapNode n_ice(c_ice);

	int stone_surface_max_y = -MAP_GENERATION_LIMIT;
	v3s16 em = vm->m_area.getExtent();
	u32 index = 0;

	for (s16 z = node_min.Z; z <= node_max.Z; z++)
	for (s16 x = node_min.X; x <= node_max.X; x++, index++) {
		float surface_height = baseTerrainLevelFromMap(index);
		s16 surface_y = (s16)surface_height;

		heightmap[index]       = surface_y;
		ridge_heightmap[index] = surface_y;

		if (surface_y > stone_surface_max_y)
			stone_surface_max_y = surface_y;

		s16 heat = m_emerge->env->m_use_weather ? m_emerge->env->getServerMap().updateBlockHeat(m_emerge->env, v3POS(x,node_max.Y,z), nullptr, &heat_cache) : 0;

		u32 i = vm->m_area.index(x, node_min.Y, z);
		for (s16 y = node_min.Y; y <= node_max.Y; y++) {

			if (vm->m_data[i].getContent() == CONTENT_IGNORE) {
				if (y <= surface_y) {

					int index3 = (z - node_min.Z) * zstride +
						(y - node_min.Y) * ystride +
						(x - node_min.X);

					vm->m_data[i] = layers_get(index3);
				}
				else if (y <= water_level)
				{
					vm->m_data[i] = (heat < 0 && y > heat/3) ? n_ice : n_water;
				}
				else
					vm->m_data[i] = n_air;
			}
			vm->m_area.add_y(em, i, 1);
		}
	}

	return stone_surface_max_y;
}


void MapgenV7::generateMountainTerrain() {
	if (node_max.Y <= water_level)
		return;

	MapNode n_stone(c_stone);
	u32 j = 0;

	for (s16 z = node_min.Z; z <= node_max.Z; z++)
	for (s16 y = node_min.Y; y <= node_max.Y; y++) {
		u32 vi = vm->m_area.index(node_min.X, y, z);
		for (s16 x = node_min.X; x <= node_max.X; x++) {
			int index = (z - node_min.Z) * csize.X + (x - node_min.X);

			if (getMountainTerrainFromMap(j, index, y))
				vm->m_data[vi] = n_stone;

			vi++;
			j++;
		}
	}
}


void MapgenV7::generateRidgeTerrain() {
	MapNode n_water(c_water_source);
	MapNode n_ice(c_ice);
	MapNode n_air(CONTENT_AIR);
	u32 index = 0;

	for (s16 z = node_min.Z; z <= node_max.Z; z++)
	for (s16 y = node_min.Y; y <= node_max.Y; y++) {
		u32 vi = vm->m_area.index(node_min.X, y, z);
		for (s16 x = node_min.X; x <= node_max.X; x++, index++, vi++) {
			int j = (z - node_min.Z) * csize.X + (x - node_min.X);

			if (heightmap[j] < water_level - 4)
				continue;

			float widthn = (noise_terrain_persist->result[j] - 0.6) / 0.1;
			//widthn = rangelim(widthn, -0.05, 0.5);

			float width = 0.3; // TODO: figure out acceptable perlin noise values
			float uwatern = noise_ridge_uwater->result[j] * 2;
			if (uwatern < -width || uwatern > width)
				continue;

			float height_mod = (float)(y + 17) / 2.5;
			float width_mod  = (width - fabs(uwatern));
			float nridge = noise_ridge->result[index] * (float)y / 7.0;

			if (y < water_level)
				nridge = -fabs(nridge) * 3.0 * widthn * 0.3;

			if (nridge + width_mod * height_mod < 0.6)
				continue;

			if (y < ridge_heightmap[j])
				ridge_heightmap[j] = y - 1;

			s16 heat = m_emerge->env->m_use_weather ? m_emerge->env->getServerMap().updateBlockHeat(m_emerge->env, v3POS(x,node_max.Y,z), NULL, &heat_cache) : 0;
			MapNode n_water_or_ice = (heat < 0 && y > water_level + heat/4) ? n_ice : n_water;

			vm->m_data[vi] = (y > water_level) ? n_air : n_water_or_ice;
		}
	}
}


void MapgenV7::generateBiomes() {
	if (node_max.Y < water_level)
		return;

	MapNode n_air(CONTENT_AIR);
	MapNode n_stone(c_stone);
	MapNode n_water(c_water_source);

	v3s16 em = vm->m_area.getExtent();
	u32 index = 0;

	for (s16 z = node_min.Z; z <= node_max.Z; z++)
	for (s16 x = node_min.X; x <= node_max.X; x++, index++) {
		Biome *biome        = (Biome *)bmgr->get(biomemap[index]);
		s16 dfiller         = biome->depth_filler + noise_filler_depth->result[index];
		s16 y0_top          = biome->depth_top;
		s16 y0_filler       = biome->depth_top + dfiller;
		s16 shore_max       = water_level + biome->height_shore;
		s16 depth_water_top = biome->depth_water_top;

		s16 nplaced = 0;
		u32 i = vm->m_area.index(x, node_max.Y, z);

		content_t c_above = vm->m_data[i + em.X].getContent();
		bool have_air = c_above == CONTENT_AIR;

		s16 heat = m_emerge->env->m_use_weather ? m_emerge->env->getServerMap().updateBlockHeat(m_emerge->env, v3POS(x,node_max.Y,z), NULL, &heat_cache) : 0;

		for (s16 y = node_max.Y; y >= node_min.Y; y--) {
			content_t c = vm->m_data[i].getContent();

			// It could be the case that the elevation is equal to the chunk
			// boundary, but the chunk above has not been generated yet
			if (y == node_max.Y && c_above == CONTENT_IGNORE &&
				y == heightmap[index] && c == c_stone) {
				int j = (z - node_min.Z) * zstride +
						(y - node_min.Y) * ystride +
						(x - node_min.X);
				have_air = !getMountainTerrainFromMap(j, index, y);
			}
			if (c != CONTENT_AIR && c != c_water_source && have_air) {
				content_t c_below = vm->m_data[i - em.X].getContent();

				if (c_below != CONTENT_AIR) {
					if (nplaced < y0_top) {
						if(y < water_level)
<<<<<<< HEAD
							vm->m_data[i] = MapNode(biome->c_filler);
						else
							vm->m_data[i] = MapNode(
								((y < water_level) && (biome->c_top == c_dirt_with_grass))
									? c_dirt
									: heat < -3
										? biome->c_top_cold
										: biome->c_top
							);
/*
						// A hack to prevent dirt_with_grass from being
						// placed below water.  TODO: fix later
						content_t c_place = ((y < water_level) &&
							(biome->c_top == c_dirt_with_grass)) ?
							 c_dirt : biome->c_top;
						vm->m_data[i] = MapNode(c_place);
*/
=======
							vm->m_data[i] = MapNode(biome->c_underwater);
						else if(y <= shore_max)
							vm->m_data[i] = MapNode(biome->c_shore_top);
						else
							vm->m_data[i] = MapNode(biome->c_top);
>>>>>>> 570c2042
						nplaced++;
					} else if (nplaced < y0_filler && nplaced >= y0_top) {
						if(y < water_level)
							vm->m_data[i] = MapNode(biome->c_underwater);
						else if(y <= shore_max)
							vm->m_data[i] = MapNode(biome->c_shore_filler);
						else
							vm->m_data[i] = MapNode(biome->c_filler);
						nplaced++;
					} else if (c == c_stone) {
						have_air = false;
						nplaced  = 0;
						vm->m_data[i] = MapNode(biome->c_stone);
					} else {
						have_air = false;
						nplaced  = 0;
					}
				} else if (c == c_stone) {
					have_air = false;
					nplaced = 0;
					vm->m_data[i] = MapNode(biome->c_stone);
				}
			} else if (c == c_stone) {
				have_air = false;
				nplaced = 0;
				vm->m_data[i] = MapNode(biome->c_stone);
			} else if (c == c_water_source) {
				have_air = true;
				nplaced = 0;
<<<<<<< HEAD
				vm->m_data[i] = MapNode((heat < 0 && y > water_level + heat/4) ? biome->c_ice : biome->c_water);
=======
				if(y > water_level - depth_water_top)
					vm->m_data[i] = MapNode(biome->c_water_top);
				else
					vm->m_data[i] = MapNode(biome->c_water);
>>>>>>> 570c2042
			} else if (c == CONTENT_AIR) {
				have_air = true;
				nplaced = 0;
			}

			vm->m_area.add_y(em, i, -1);
		}
	}
}


void MapgenV7::dustTopNodes() {
	v3s16 em = vm->m_area.getExtent();
	u32 index = 0;

	if (water_level > node_max.Y)
		return;

	for (s16 z = node_min.Z; z <= node_max.Z; z++)
	for (s16 x = node_min.X; x <= node_max.X; x++, index++) {
		Biome *biome = (Biome *)bmgr->get(biomemap[index]);

		if (biome->c_dust == CONTENT_IGNORE)
			continue;

		s16 y = node_max.Y;
		u32 vi = vm->m_area.index(x, y, z);
		for (; y >= node_min.Y; y--) {
			if (vm->m_data[vi].getContent() != CONTENT_AIR)
				break;

			vm->m_area.add_y(em, vi, -1);
		}

		content_t c = vm->m_data[vi].getContent();
		if (!ndef->get(c).buildable_to && c != CONTENT_IGNORE) {
			if (y == node_max.Y)
				continue;

			vm->m_area.add_y(em, vi, 1);
			vm->m_data[vi] = MapNode(biome->c_dust);
		}
	}
}


#if 0
void MapgenV7::addTopNodes() {
	v3s16 em = vm->m_area.getExtent();
	s16 ntopnodes;
	u32 index = 0;

	for (s16 z = node_min.Z; z <= node_max.Z; z++)
	for (s16 x = node_min.X; x <= node_max.X; x++, index++) {
		Biome *biome = bmgr->biomes[biomemap[index]];

		//////////////////// First, add top nodes below the ridge
		s16 y = ridge_heightmap[index];

		// This cutoff is good enough, but not perfect.
		// It will cut off potentially placed top nodes at chunk boundaries
		if (y < node_min.Y)
			continue;
		if (y > node_max.Y) {
			y = node_max.Y; // Let's see if we can still go downward anyway
			u32 vi = vm->m_area.index(x, y, z);
			content_t c = vm->m_data[vi].getContent();
			if (ndef->get(c).walkable)
				continue;
		}

		// N.B.  It is necessary to search downward since ridge_heightmap[i]
		// might not be the actual height, just the lowest part in the chunk
		// where a ridge had been carved
		u32 i = vm->m_area.index(x, y, z);
		for (; y >= node_min.Y; y--) {
			content_t c = vm->m_data[i].getContent();
			if (ndef->get(c).walkable)
				break;
			vm->m_area.add_y(em, i, -1);
		}

		if (y != node_min.Y - 1 && y >= water_level) {
			ridge_heightmap[index] = y; //update ridgeheight
			ntopnodes = biome->top_depth;
			for (; y <= node_max.Y && ntopnodes; y++) {
				ntopnodes--;
				vm->m_data[i] = MapNode(biome->c_top);
				vm->m_area.add_y(em, i, 1);
			}
			// If dirt, grow grass on it.
			if (y > water_level - 10 &&
				vm->m_data[i].getContent() == CONTENT_AIR) {
				vm->m_area.add_y(em, i, -1);
				if (vm->m_data[i].getContent() == c_dirt)
					vm->m_data[i] = MapNode(c_dirt_with_grass);
			}
		}

		//////////////////// Now, add top nodes on top of the ridge
		y = heightmap[index];
		if (y > node_max.Y) {
			y = node_max.Y; // Let's see if we can still go downward anyway
			u32 vi = vm->m_area.index(x, y, z);
			content_t c = vm->m_data[vi].getContent();
			if (ndef->get(c).walkable)
				continue;
		}

		i = vm->m_area.index(x, y, z);
		for (; y >= node_min.Y; y--) {
			content_t c = vm->m_data[i].getContent();
			if (ndef->get(c).walkable)
				break;
			vm->m_area.add_y(em, i, -1);
		}

		if (y != node_min.Y - 1) {
			ntopnodes = biome->top_depth;
			// Let's see if we've already added it...
			if (y == ridge_heightmap[index] + ntopnodes - 1)
				continue;

			for (; y <= node_max.Y && ntopnodes; y++) {
				ntopnodes--;
				vm->m_data[i] = MapNode(biome->c_top);
				vm->m_area.add_y(em, i, 1);
			}
			// If dirt, grow grass on it.
			if (y > water_level - 10 &&
				vm->m_data[i].getContent() == CONTENT_AIR) {
				vm->m_area.add_y(em, i, -1);
				if (vm->m_data[i].getContent() == c_dirt)
					vm->m_data[i] = MapNode(c_dirt_with_grass);
			}
		}
	}
}
#endif


NoiseParams nparams_v7_def_cave(6, 6.0, v3f(250.0, 250.0, 250.0), 34329, 3, 0.50, 2.0);

void MapgenV7::generateCaves(int max_stone_y) {
	PseudoRandom ps(blockseed + 21343);

	int volume_nodes = (node_max.X - node_min.X + 1) *
					   (node_max.Y - node_min.Y + 1) *
					   (node_max.Z - node_min.Z + 1);
	float cave_amount = NoisePerlin2D(&nparams_v7_def_cave,
								node_min.X, node_min.Y, seed);

	u32 caves_count = MYMAX(0.0, cave_amount) * volume_nodes / 250000;
	for (u32 i = 0; i < caves_count; i++) {
		CaveV7 cave(this, &ps, false);
		cave.makeCave(node_min, node_max, max_stone_y);
	}

	u32 bruises_count = (ps.range(1, 8) == 1) ? ps.range(0, ps.range(0, 2)) : 1;
	for (u32 i = 0; i < bruises_count; i++) {
		CaveV7 cave(this, &ps, true);
		cave.makeCave(node_min, node_max, max_stone_y);
	}
}


void MapgenV7::generateExperimental() {
	if (float_islands)
		if (float_islands_generate(node_min, node_max, float_islands, vm))
			dustTopNodes();
}<|MERGE_RESOLUTION|>--- conflicted
+++ resolved
@@ -619,31 +619,16 @@
 				if (c_below != CONTENT_AIR) {
 					if (nplaced < y0_top) {
 						if(y < water_level)
-<<<<<<< HEAD
-							vm->m_data[i] = MapNode(biome->c_filler);
+							vm->m_data[i] = MapNode(biome->c_underwater);
+						else if(y <= shore_max)
+							vm->m_data[i] = MapNode(biome->c_shore_top);
 						else
 							vm->m_data[i] = MapNode(
 								((y < water_level) && (biome->c_top == c_dirt_with_grass))
 									? c_dirt
 									: heat < -3
 										? biome->c_top_cold
-										: biome->c_top
-							);
-/*
-						// A hack to prevent dirt_with_grass from being
-						// placed below water.  TODO: fix later
-						content_t c_place = ((y < water_level) &&
-							(biome->c_top == c_dirt_with_grass)) ?
-							 c_dirt : biome->c_top;
-						vm->m_data[i] = MapNode(c_place);
-*/
-=======
-							vm->m_data[i] = MapNode(biome->c_underwater);
-						else if(y <= shore_max)
-							vm->m_data[i] = MapNode(biome->c_shore_top);
-						else
-							vm->m_data[i] = MapNode(biome->c_top);
->>>>>>> 570c2042
+										: biome->c_top);
 						nplaced++;
 					} else if (nplaced < y0_filler && nplaced >= y0_top) {
 						if(y < water_level)
@@ -673,14 +658,10 @@
 			} else if (c == c_water_source) {
 				have_air = true;
 				nplaced = 0;
-<<<<<<< HEAD
-				vm->m_data[i] = MapNode((heat < 0 && y > water_level + heat/4) ? biome->c_ice : biome->c_water);
-=======
 				if(y > water_level - depth_water_top)
 					vm->m_data[i] = MapNode(biome->c_water_top);
 				else
-					vm->m_data[i] = MapNode(biome->c_water);
->>>>>>> 570c2042
+					vm->m_data[i] = MapNode((heat < 0 && y > water_level + heat/4) ? biome->c_ice : biome->c_water);
 			} else if (c == CONTENT_AIR) {
 				have_air = true;
 				nplaced = 0;
