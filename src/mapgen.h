/*
mapgen.h
Copyright (C) 2010-2013 celeron55, Perttu Ahola <celeron55@gmail.com>
*/

/*
This file is part of Freeminer.

Freeminer is free software: you can redistribute it and/or modify
it under the terms of the GNU General Public License as published by
the Free Software Foundation, either version 3 of the License, or
(at your option) any later version.

Freeminer  is distributed in the hope that it will be useful,
but WITHOUT ANY WARRANTY; without even the implied warranty of
MERCHANTABILITY or FITNESS FOR A PARTICULAR PURPOSE.  See the
GNU General Public License for more details.

You should have received a copy of the GNU General Public License
along with Freeminer.  If not, see <http://www.gnu.org/licenses/>.
*/

#ifndef MAPGEN_HEADER
#define MAPGEN_HEADER

#include "noise.h"
#include "nodedef.h"
#include "mapnode.h"
#include "util/string.h"
#include "util/container.h"

#define DEFAULT_MAPGEN "indev"

/////////////////// Mapgen flags
#define MG_TREES         0x01
#define MG_CAVES         0x02
#define MG_DUNGEONS      0x04
#define MG_FLAT          0x08
#define MG_LIGHT         0x10

class Settings;
class ManualMapVoxelManipulator;
class INodeDefManager;

extern FlagDesc flagdesc_mapgen[];
extern FlagDesc flagdesc_gennotify[];

class Biome;
class EmergeManager;
class MapBlock;
class ManualMapVoxelManipulator;
class VoxelManipulator;
struct BlockMakeData;
class VoxelArea;
class Map;

enum MapgenObject {
	MGOBJ_VMANIP,
	MGOBJ_HEIGHTMAP,
	MGOBJ_BIOMEMAP,
	MGOBJ_HEATMAP,
	MGOBJ_HUMIDMAP,
	MGOBJ_GENNOTIFY
};

enum GenNotifyType {
	GENNOTIFY_DUNGEON,
	GENNOTIFY_TEMPLE,
	GENNOTIFY_CAVE_BEGIN,
	GENNOTIFY_CAVE_END,
	GENNOTIFY_LARGECAVE_BEGIN,
	GENNOTIFY_LARGECAVE_END,
	GENNOTIFY_DECORATION,
	NUM_GENNOTIFY_TYPES
};

struct GenNotifyEvent {
	GenNotifyType type;
	v3s16 pos;
	u32 id;
};

class GenerateNotifier {
public:
	GenerateNotifier();
	GenerateNotifier(u32 notify_on, std::set<u32> *notify_on_deco_ids);

	void setNotifyOn(u32 notify_on);
	void setNotifyOnDecoIds(std::set<u32> *notify_on_deco_ids);

	bool addEvent(GenNotifyType type, v3s16 pos, u32 id=0);
	void getEvents(std::map<std::string, std::vector<v3s16> > &event_map,
		bool peek_events=false);

private:
	u32 m_notify_on;
	std::set<u32> *m_notify_on_deco_ids;
	std::list<GenNotifyEvent> m_notify_events;
};

struct MapgenSpecificParams {
	virtual void readParams(Settings *settings) = 0;
	virtual void writeParams(Settings *settings) = 0;
	virtual ~MapgenSpecificParams() {}
};

struct MapgenParams {
	std::string mg_name;
	s16 chunksize;
	u64 seed;
	s16 water_level;
	u32 flags;

	NoiseParams np_biome_heat;
	NoiseParams np_biome_humidity;

	MapgenSpecificParams *sparams;

	MapgenParams()
	{
		mg_name     = DEFAULT_MAPGEN;
		seed        = 0;
		water_level = 1;
		chunksize   = 5;
		flags       = MG_TREES | MG_CAVES | MG_LIGHT;
		sparams     = NULL;
<<<<<<< HEAD
		np_biome_heat     = NoiseParams(15, 30, v3f(500.0, 500.0, 500.0), 5349, 2, 0.65, 2.0);
		np_biome_humidity = NoiseParams(50, 50, v3f(500.0, 500.0, 500.0), 842, 3, 0.50, 2.0);
=======
		np_biome_heat     = NoiseParams(50, 50, v3f(500.0, 500.0, 500.0), 5349, 3, 0.5, 2.0);
		np_biome_humidity = NoiseParams(50, 50, v3f(500.0, 500.0, 500.0), 842, 3, 0.5, 2.0);
>>>>>>> dcc48976
	}
};

class Mapgen {
public:
	int seed;
	int water_level;
	u32 flags;
	bool generating;
	int id;
	ManualMapVoxelManipulator *vm;
	INodeDefManager *ndef;

	s16 *heightmap;
	u8 *biomemap;
	v3s16 csize;

	GenerateNotifier gennotify;

	Mapgen();
	Mapgen(int mapgenid, MapgenParams *params, EmergeManager *emerge);
	virtual ~Mapgen();

	s16 findGroundLevelFull(v2s16 p2d);
	s16 findGroundLevel(v2s16 p2d, s16 ymin, s16 ymax);
	void updateHeightmap(v3s16 nmin, v3s16 nmax);
	void updateLiquid(v3s16 nmin, v3s16 nmax);
	void setLighting(v3s16 nmin, v3s16 nmax, u8 light);
	void lightSpread(VoxelArea &a, v3s16 p, u8 light);
	void calcLighting(v3s16 nmin, v3s16 nmax);
	void calcLightingOld(v3s16 nmin, v3s16 nmax);

	virtual void makeChunk(BlockMakeData *data) {}
	virtual int getGroundLevelAtPoint(v2s16 p) { return 0; }

	std::map<v3POS, s16> heat_cache;
	std::map<v3POS, s16> humidity_cache;
};

struct MapgenFactory {
	virtual Mapgen *createMapgen(int mgid, MapgenParams *params,
		EmergeManager *emerge) = 0;
	virtual MapgenSpecificParams *createMapgenParams() = 0;
	virtual ~MapgenFactory() {}
};

class GenElement {
public:
	virtual ~GenElement() {}
	u32 id;
	std::string name;
};

class GenElementManager {
public:
	static const char *ELEMENT_TITLE;
	static const size_t ELEMENT_LIMIT = -1;

	GenElementManager() {}
	virtual ~GenElementManager();

	virtual GenElement *create(int type) = 0;

	virtual u32 add(GenElement *elem);
	virtual GenElement *get(u32 id);
	virtual GenElement *update(u32 id, GenElement *elem);
	virtual GenElement *remove(u32 id);
	virtual void clear();

	virtual GenElement *getByName(const std::string &name);

protected:
	std::vector<GenElement *> m_elements;
};

#endif<|MERGE_RESOLUTION|>--- conflicted
+++ resolved
@@ -124,13 +124,8 @@
 		chunksize   = 5;
 		flags       = MG_TREES | MG_CAVES | MG_LIGHT;
 		sparams     = NULL;
-<<<<<<< HEAD
-		np_biome_heat     = NoiseParams(15, 30, v3f(500.0, 500.0, 500.0), 5349, 2, 0.65, 2.0);
-		np_biome_humidity = NoiseParams(50, 50, v3f(500.0, 500.0, 500.0), 842, 3, 0.50, 2.0);
-=======
-		np_biome_heat     = NoiseParams(50, 50, v3f(500.0, 500.0, 500.0), 5349, 3, 0.5, 2.0);
+		np_biome_heat     = NoiseParams(15, 30, v3f(500.0, 500.0, 500.0), 5349, 2, 0.5, 2.0);
 		np_biome_humidity = NoiseParams(50, 50, v3f(500.0, 500.0, 500.0), 842, 3, 0.5, 2.0);
->>>>>>> dcc48976
 	}
 };
 
