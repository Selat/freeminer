/*
clientiface.h
Copyright (C) 2010-2014 celeron55, Perttu Ahola <celeron55@gmail.com>
*/

/*
This file is part of Freeminer.

Freeminer is free software: you can redistribute it and/or modify
it under the terms of the GNU General Public License as published by
the Free Software Foundation, either version 3 of the License, or
(at your option) any later version.

Freeminer  is distributed in the hope that it will be useful,
but WITHOUT ANY WARRANTY; without even the implied warranty of
MERCHANTABILITY or FITNESS FOR A PARTICULAR PURPOSE.  See the
GNU General Public License for more details.

You should have received a copy of the GNU General Public License
along with Freeminer.  If not, see <http://www.gnu.org/licenses/>.
*/
#ifndef _CLIENTIFACE_H_
#define _CLIENTIFACE_H_

#include "irr_v3d.h"                   // for irrlicht datatypes

#include "constants.h"
#include "serialization.h"             // for SER_FMT_VER_INVALID
#include "jthread/jmutex.h"
#include "util/lock.h"

#include <list>
#include <vector>
#include <map>
#include <set>

class MapBlock;
class ServerEnvironment;
class EmergeManager;

/*
 * State Transitions

      Start
  (peer connect)
        |
        v
      /-----------------\
      |                 |
      |    Created      |
      |                 |
      \-----------------/
               |
               |
+-----------------------------+            invalid playername, password
|IN:                          |                    or denied by mod
| TOSERVER_INIT               |------------------------------
+-----------------------------+                             |
               |                                            |
               | Auth ok                                    |
               |                                            |
+-----------------------------+                             |
|OUT:                         |                             |
| TOCLIENT_INIT               |                             |
+-----------------------------+                             |
               |                                            |
               v                                            |
      /-----------------\                                   |
      |                 |                                   |
      |    InitSent     |                                   |
      |                 |                                   |
      \-----------------/                                   +------------------
               |                                            |                 |
+-----------------------------+             +-----------------------------+   |
|IN:                          |             |OUT:                         |   |
| TOSERVER_INIT2              |             | TOCLIENT_ACCESS_DENIED      |   |
+-----------------------------+             +-----------------------------+   |
               |                                            |                 |
               v                                            v                 |
      /-----------------\                           /-----------------\       |
      |                 |                           |                 |       |
      |    InitDone     |                           |     Denied      |       |
      |                 |                           |                 |       |
      \-----------------/                           \-----------------/       |
               |                                                              |
+-----------------------------+                                               |
|OUT:                         |                                               |
| TOCLIENT_MOVEMENT           |                                               |
| TOCLIENT_ITEMDEF            |                                               |
| TOCLIENT_NODEDEF            |                                               |
| TOCLIENT_ANNOUNCE_MEDIA     |                                               |
| TOCLIENT_DETACHED_INVENTORY |                                               |
| TOCLIENT_TIME_OF_DAY        |                                               |
+-----------------------------+                                               |
               |                                                              |
               |                                                              |
               |      -----------------------------------                     |
               v      |                                 |                     |
      /-----------------\                               v                     |
      |                 |                   +-----------------------------+   |
      | DefinitionsSent |                   |IN:                          |   |
      |                 |                   | TOSERVER_REQUEST_MEDIA      |   |
      \-----------------/                   | TOSERVER_RECEIVED_MEDIA     |   |
               |                            +-----------------------------+   |
               |      ^                                 |                     |
               |      -----------------------------------                     |
               |                                                              |
+-----------------------------+                                               |
|IN:                          |                                               |
| TOSERVER_CLIENT_READY       |                                               |
+-----------------------------+                                               |
               |                                                    async     |
               v                                                  mod action  |
+-----------------------------+                                   (ban,kick)  |
|OUT:                         |                                               |
| TOCLIENT_MOVE_PLAYER        |                                               |
| TOCLIENT_PRIVILEGES         |                                               |
| TOCLIENT_INVENTORY_FORMSPEC |                                               |
| UpdateCrafting              |                                               |
| TOCLIENT_INVENTORY          |                                               |
| TOCLIENT_HP (opt)           |                                               |
| TOCLIENT_BREATH             |                                               |
| TOCLIENT_DEATHSCREEN        |                                               |
+-----------------------------+                                               |
              |                                                               |
              v                                                               |
      /-----------------\                                                     |
      |                 |------------------------------------------------------
      |     Active      |
      |                 |----------------------------------
      \-----------------/      timeout                    |
               |                            +-----------------------------+
               |                            |OUT:                         |
               |                            | TOCLIENT_DISCONNECT         |
               |                            +-----------------------------+
               |                                          |
               |                                          v
+-----------------------------+                    /-----------------\
|IN:                          |                    |                 |
| TOSERVER_DISCONNECT         |------------------->|  Disconnecting  |
+-----------------------------+                    |                 |
                                                   \-----------------/
*/
namespace con {
	class Connection;
}

#define CI_ARRAYSIZE(a) (sizeof(a) / sizeof((a)[0]))

enum ClientState
{
	CS_Invalid,
	CS_Disconnecting,
	CS_Denied,
	CS_Created,
	CS_InitSent,
	CS_InitDone,
	CS_DefinitionsSent,
	CS_Active
};

enum ClientStateEvent
{
	CSE_Init,
	CSE_GotInit2,
	CSE_SetDenied,
	CSE_SetDefinitionsSent,
	CSE_SetClientReady,
	CSE_Disconnect
};

/*
	Used for queueing and sorting block transfers in containers

	Lower priority number means higher priority.
*/
struct PrioritySortedBlockTransfer
{
	PrioritySortedBlockTransfer(float a_priority, v3s16 a_pos, u16 a_peer_id)
	{
		priority = a_priority;
		pos = a_pos;
		peer_id = a_peer_id;
	}
	bool operator < (const PrioritySortedBlockTransfer &other) const
	{
		return priority < other.priority;
	}
	float priority;
	v3s16 pos;
	u16 peer_id;
};

class RemoteClient
{
public:
	// peer_id=0 means this client has no associated peer
	// NOTE: If client is made allowed to exist while peer doesn't,
	//       this has to be set to 0 when there is no peer.
	//       Also, the client must be moved to some other container.
	u16 peer_id;
	// The serialization version to use with the client
	u8 serialization_version;
	//
	u16 net_proto_version;

	s16 m_nearest_unsent_nearest;
	s16 wanted_range;
	
	ServerEnvironment *m_env;

	RemoteClient(ServerEnvironment *env):
		peer_id(PEER_ID_INEXISTENT),
		serialization_version(SER_FMT_VER_INVALID),
		net_proto_version(0),
		m_nearest_unsent_nearest(0),
		wanted_range(9 * MAP_BLOCKSIZE),
		m_env(env),
		m_time_from_building(9999),
		m_pending_serialization_version(SER_FMT_VER_INVALID),
		m_state(CS_Created),
		m_nearest_unsent_d(0),
		m_nearest_unsent_reset_timer(0.0),
		m_nothing_to_send_pause_timer(0.0),
		m_name(""),
		m_version_major(0),
		m_version_minor(0),
		m_version_patch(0),
		m_full_version("unknown"),
		m_connection_time(getTime(PRECISION_SECONDS))
	{
	}
	~RemoteClient()
	{
	}

	/*
		Finds block that should be sent next to the client.
		Environment should be locked when this is called.
		dtime is used for resetting send radius at slow interval
	*/
	int GetNextBlocks(ServerEnvironment *env, EmergeManager* emerge,
			float dtime, double m_uptime, std::vector<PrioritySortedBlockTransfer> &dest);

	void SentBlock(v3s16 p, double time);

	void SetBlockNotSent(v3s16 p);
	void SetBlocksNotSent(std::map<v3s16, MapBlock*> &blocks);
<<<<<<< HEAD
	void SetBlockDeleted(v3s16 p);
=======

	/**
	 * tell client about this block being modified right now.
	 * this information is required to requeue the block in case it's "on wire"
	 * while modification is processed by server
	 * @param p position of modified block
	 */
	void ResendBlockIfOnWire(v3s16 p);

	s32 SendingCount()
	{
		return m_blocks_sending.size();
	}
>>>>>>> 55c646c5

	// Increments timeouts and removes timed-out blocks from list
	// NOTE: This doesn't fix the server-not-sending-block bug
	//       because it is related to emerging, not sending.
	//void RunSendingTimeouts(float dtime, float timeout);

	void PrintInfo(std::ostream &o)
	{
		o<<"RemoteClient "<<peer_id<<": "
				<<"m_blocks_sent.size()="<<m_blocks_sent.size()
				<<", m_nearest_unsent_d="<<m_nearest_unsent_d
				<<", wanted_range="<<wanted_range
				<<std::endl;
	}

	// Time from last placing or removing blocks
	float m_time_from_building;

	/*
		List of active objects that the client knows of.
		Value is dummy.
	*/
	std::set<u16> m_known_objects;

	ClientState getState()
		{ return m_state; }

	std::string getName()
		{ return m_name; }

	void setName(std::string name)
		{ m_name = name; }

	/* update internal client state */
	void notifyEvent(ClientStateEvent event);

	/* set expected serialization version */
	void setPendingSerializationVersion(u8 version)
		{ m_pending_serialization_version = version; }

	void confirmSerializationVersion()
		{ serialization_version = m_pending_serialization_version; }

	/* get uptime */
	u32 uptime();


	/* set version information */
	void setVersionInfo(u8 major, u8 minor, u8 patch, std::string full) {
		m_version_major = major;
		m_version_minor = minor;
		m_version_patch = patch;
		m_full_version = full;
	}

	/* read version information */
	u8 getMajor() { return m_version_major; }
	u8 getMinor() { return m_version_minor; }
	u8 getPatch() { return m_version_patch; }
	std::string getVersion() { return m_full_version; }
private:
	// Version is stored in here after INIT before INIT2
	u8 m_pending_serialization_version;

	/* current state of client */
	ClientState m_state;

	/*
		Blocks that have been sent to client.
		- These don't have to be sent again.
		- A block is cleared from here when client says it has
		  deleted it from it's memory

		Key is position, value is dummy.
		No MapBlock* is stored here because the blocks can get deleted.
	*/
	std::map<v3s16, unsigned int> m_blocks_sent;

public:
	s16 m_nearest_unsent_d;
private:

	v3s16 m_last_center;
	float m_nearest_unsent_reset_timer;

	// CPU usage optimization
	float m_nothing_to_send_pause_timer;

	/*
		name of player using this client
	*/
	std::string m_name;

	/*
		client information
	 */
	u8 m_version_major;
	u8 m_version_minor;
	u8 m_version_patch;

	std::string m_full_version;

	/*
		time this client was created
	 */
	const u32 m_connection_time;
};

class ClientInterface {
public:

	friend class Server;

	ClientInterface(con::Connection* con);
	~ClientInterface();

	/* run sync step */
	void step(float dtime);

	/* get list of active client id's */
	std::list<u16> getClientIDs(ClientState min_state=CS_Active);

	/* get list of client player names */
	std::vector<std::string> getPlayerNames();

	/* send message to client */
	void send(u16 peer_id, u8 channelnum, SharedBuffer<u8> data, bool reliable);

	/* send to all clients */
	void sendToAll(u16 channelnum, SharedBuffer<u8> data, bool reliable);

	/* delete a client */
	void DeleteClient(u16 peer_id);

	/* create client */
	void CreateClient(u16 peer_id);

	/* get a client by peer_id */
	RemoteClient* getClientNoEx(u16 peer_id,  ClientState state_min=CS_Active);

	/* get client by peer_id (make sure you have list lock before!*/
	RemoteClient* lockedGetClientNoEx(u16 peer_id,  ClientState state_min=CS_Active);

	/* get state of client by id*/
	ClientState getClientState(u16 peer_id);

	/* set client playername */
	void setPlayerName(u16 peer_id,std::string name);

	/* get protocol version of client */
	u16 getProtocolVersion(u16 peer_id);

	/* set client version */
	void setClientVersion(u16 peer_id, u8 major, u8 minor, u8 patch, std::string full);

	/* event to update client state */
	void event(u16 peer_id, ClientStateEvent event);

	/* set environment */
	void setEnv(ServerEnvironment* env)
	{ assert(m_env == 0); m_env = env; }

	static std::string state2Name(ClientState state);

protected:
	//TODO find way to avoid this functions
	void Lock()
		{ m_clients_mutex.Lock(); }
	void Unlock()
		{ m_clients_mutex.Unlock(); }

public:
	shared_map<u16, RemoteClient*>& getClientList()
		{ return m_clients; }

private:
	/* update internal player list */
	void UpdatePlayerList();

	// Connection
	con::Connection* m_con;
	JMutex m_clients_mutex;
	// Connected clients (behind the con mutex)
	shared_map<u16, RemoteClient*> m_clients;
	std::vector<std::string> m_clients_names; //for announcing masterserver

	// Environment
	ServerEnvironment *m_env;
	JMutex m_env_mutex;

	float m_print_info_timer;
	
	static const char *statenames[];
};

#endif<|MERGE_RESOLUTION|>--- conflicted
+++ resolved
@@ -246,9 +246,7 @@
 
 	void SetBlockNotSent(v3s16 p);
 	void SetBlocksNotSent(std::map<v3s16, MapBlock*> &blocks);
-<<<<<<< HEAD
 	void SetBlockDeleted(v3s16 p);
-=======
 
 	/**
 	 * tell client about this block being modified right now.
@@ -260,9 +258,8 @@
 
 	s32 SendingCount()
 	{
-		return m_blocks_sending.size();
-	}
->>>>>>> 55c646c5
+		return 0; //return m_blocks_sending.size();
+	}
 
 	// Increments timeouts and removes timed-out blocks from list
 	// NOTE: This doesn't fix the server-not-sending-block bug
