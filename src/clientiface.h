/*
clientiface.h
Copyright (C) 2010-2014 celeron55, Perttu Ahola <celeron55@gmail.com>
*/

/*
This file is part of Freeminer.

Freeminer is free software: you can redistribute it and/or modify
it under the terms of the GNU General Public License as published by
the Free Software Foundation, either version 3 of the License, or
(at your option) any later version.

Freeminer  is distributed in the hope that it will be useful,
but WITHOUT ANY WARRANTY; without even the implied warranty of
MERCHANTABILITY or FITNESS FOR A PARTICULAR PURPOSE.  See the
GNU General Public License for more details.

You should have received a copy of the GNU General Public License
along with Freeminer.  If not, see <http://www.gnu.org/licenses/>.
*/
#ifndef _CLIENTIFACE_H_
#define _CLIENTIFACE_H_

#include "irr_v3d.h"                   // for irrlicht datatypes

#include "constants.h"
#include "serialization.h"             // for SER_FMT_VER_INVALID
#include "jthread/jmutex.h"
#include "util/lock.h"

#include <list>
#include <vector>
#include <map>
#include <set>

class MapBlock;
class ServerEnvironment;
class EmergeManager;

/*
 * State Transitions

      Start
  (peer connect)
        |
        v
      /-----------------\
      |                 |
      |    Created      |
      |                 |
      \-----------------/
               |
               |
+-----------------------------+            invalid playername, password
|IN:                          |                    or denied by mod
| TOSERVER_INIT               |------------------------------
+-----------------------------+                             |
               |                                            |
               | Auth ok                                    |
               |                                            |
+-----------------------------+                             |
|OUT:                         |                             |
| TOCLIENT_INIT               |                             |
+-----------------------------+                             |
               |                                            |
               v                                            |
      /-----------------\                                   |
      |                 |                                   |
      |    InitSent     |                                   |
      |                 |                                   |
      \-----------------/                                   +------------------
               |                                            |                 |
+-----------------------------+             +-----------------------------+   |
|IN:                          |             |OUT:                         |   |
| TOSERVER_INIT2              |             | TOCLIENT_ACCESS_DENIED      |   |
+-----------------------------+             +-----------------------------+   |
               |                                            |                 |
               v                                            v                 |
      /-----------------\                           /-----------------\       |
      |                 |                           |                 |       |
      |    InitDone     |                           |     Denied      |       |
      |                 |                           |                 |       |
      \-----------------/                           \-----------------/       |
               |                                                              |
+-----------------------------+                                               |
|OUT:                         |                                               |
| TOCLIENT_MOVEMENT           |                                               |
| TOCLIENT_ITEMDEF            |                                               |
| TOCLIENT_NODEDEF            |                                               |
| TOCLIENT_ANNOUNCE_MEDIA     |                                               |
| TOCLIENT_DETACHED_INVENTORY |                                               |
| TOCLIENT_TIME_OF_DAY        |                                               |
+-----------------------------+                                               |
               |                                                              |
               |                                                              |
               |      -----------------------------------                     |
               v      |                                 |                     |
      /-----------------\                               v                     |
      |                 |                   +-----------------------------+   |
      | DefinitionsSent |                   |IN:                          |   |
      |                 |                   | TOSERVER_REQUEST_MEDIA      |   |
      \-----------------/                   | TOSERVER_RECEIVED_MEDIA     |   |
               |                            +-----------------------------+   |
               |      ^                                 |                     |
               |      -----------------------------------                     |
               |                                                              |
+-----------------------------+                                               |
|IN:                          |                                               |
| TOSERVER_CLIENT_READY       |                                               |
+-----------------------------+                                               |
               |                                                    async     |
               v                                                  mod action  |
+-----------------------------+                                   (ban,kick)  |
|OUT:                         |                                               |
| TOCLIENT_MOVE_PLAYER        |                                               |
| TOCLIENT_PRIVILEGES         |                                               |
| TOCLIENT_INVENTORY_FORMSPEC |                                               |
| UpdateCrafting              |                                               |
| TOCLIENT_INVENTORY          |                                               |
| TOCLIENT_HP (opt)           |                                               |
| TOCLIENT_BREATH             |                                               |
| TOCLIENT_DEATHSCREEN        |                                               |
+-----------------------------+                                               |
              |                                                               |
              v                                                               |
      /-----------------\                                                     |
      |                 |------------------------------------------------------
      |     Active      |
      |                 |----------------------------------
      \-----------------/      timeout                    |
               |                            +-----------------------------+
               |                            |OUT:                         |
               |                            | TOCLIENT_DISCONNECT         |
               |                            +-----------------------------+
               |                                          |
               |                                          v
+-----------------------------+                    /-----------------\
|IN:                          |                    |                 |
| TOSERVER_DISCONNECT         |------------------->|  Disconnecting  |
+-----------------------------+                    |                 |
                                                   \-----------------/
*/
namespace con {
	class Connection;
}

#define CI_ARRAYSIZE(a) (sizeof(a) / sizeof((a)[0]))

enum ClientState
{
	CS_Invalid,
	CS_Disconnecting,
	CS_Denied,
	CS_Created,
	CS_InitSent,
	CS_InitDone,
	CS_DefinitionsSent,
	CS_Active
};

enum ClientStateEvent
{
	CSE_Init,
	CSE_GotInit2,
	CSE_SetDenied,
	CSE_SetDefinitionsSent,
	CSE_SetClientReady,
	CSE_Disconnect
};

/*
	Used for queueing and sorting block transfers in containers

	Lower priority number means higher priority.
*/
struct PrioritySortedBlockTransfer
{
	PrioritySortedBlockTransfer(float a_priority, v3s16 a_pos, u16 a_peer_id)
	{
		priority = a_priority;
		pos = a_pos;
		peer_id = a_peer_id;
	}
	bool operator < (const PrioritySortedBlockTransfer &other) const
	{
		return priority < other.priority;
	}
	float priority;
	v3s16 pos;
	u16 peer_id;
};

class RemoteClient
{
public:
	// peer_id=0 means this client has no associated peer
	// NOTE: If client is made allowed to exist while peer doesn't,
	//       this has to be set to 0 when there is no peer.
	//       Also, the client must be moved to some other container.
	u16 peer_id;
	// The serialization version to use with the client
	u8 serialization_version;
	//
	u16 net_proto_version;

	s16 m_nearest_unsent_nearest;
	s16 wanted_range;
	
	ServerEnvironment *m_env;

	RemoteClient(ServerEnvironment *env):
		peer_id(PEER_ID_INEXISTENT),
		serialization_version(SER_FMT_VER_INVALID),
		net_proto_version(0),
		m_nearest_unsent_nearest(0),
		wanted_range(9 * MAP_BLOCKSIZE),
		m_env(env),
		m_time_from_building(9999),
		m_pending_serialization_version(SER_FMT_VER_INVALID),
		m_state(CS_Created),
		m_nearest_unsent_d(0),
		m_nearest_unsent_reset_timer(0.0),
		m_nothing_to_send_pause_timer(0.0),
		m_name(""),
		m_version_major(0),
		m_version_minor(0),
		m_version_patch(0),
		m_full_version("unknown"),
		m_connection_time(getTime(PRECISION_SECONDS))
	{
	}
	~RemoteClient()
	{
	}

	/*
		Finds block that should be sent next to the client.
		Environment should be locked when this is called.
		dtime is used for resetting send radius at slow interval
	*/
	void GetNextBlocks(ServerEnvironment *env, EmergeManager* emerge,
			float dtime, double m_uptime, std::vector<PrioritySortedBlockTransfer> &dest);

	void SentBlock(v3s16 p, double time);

	void SetBlockNotSent(v3s16 p);
	void SetBlocksNotSent(std::map<v3s16, MapBlock*> &blocks);
	void SetBlockDeleted(v3s16 p);

	// Increments timeouts and removes timed-out blocks from list
	// NOTE: This doesn't fix the server-not-sending-block bug
	//       because it is related to emerging, not sending.
	//void RunSendingTimeouts(float dtime, float timeout);

	void PrintInfo(std::ostream &o)
	{
		o<<"RemoteClient "<<peer_id<<": "
				<<"m_blocks_sent.size()="<<m_blocks_sent.size()
				<<", m_nearest_unsent_d="<<m_nearest_unsent_d
				<<", wanted_range="<<wanted_range
				<<std::endl;
	}

	// Time from last placing or removing blocks
	float m_time_from_building;

	/*
		List of active objects that the client knows of.
		Value is dummy.
	*/
	std::set<u16> m_known_objects;

	ClientState getState()
		{ return m_state; }

	std::string getName()
		{ return m_name; }

	void setName(std::string name)
		{ m_name = name; }

	/* update internal client state */
	void notifyEvent(ClientStateEvent event);

	/* set expected serialization version */
	void setPendingSerializationVersion(u8 version)
		{ m_pending_serialization_version = version; }

	void confirmSerializationVersion()
		{ serialization_version = m_pending_serialization_version; }

	/* get uptime */
	u32 uptime();


	/* set version information */
	void setVersionInfo(u8 major, u8 minor, u8 patch, std::string full) {
		m_version_major = major;
		m_version_minor = minor;
		m_version_patch = patch;
		m_full_version = full;
	}

	/* read version information */
	u8 getMajor() { return m_version_major; }
	u8 getMinor() { return m_version_minor; }
	u8 getPatch() { return m_version_patch; }
	std::string getVersion() { return m_full_version; }
private:
	// Version is stored in here after INIT before INIT2
	u8 m_pending_serialization_version;

	/* current state of client */
	ClientState m_state;

	/*
		Blocks that have been sent to client.
		- These don't have to be sent again.
		- A block is cleared from here when client says it has
		  deleted it from it's memory

		Key is position, value is dummy.
		No MapBlock* is stored here because the blocks can get deleted.
	*/
	std::map<v3s16, unsigned int> m_blocks_sent;

public:
	s16 m_nearest_unsent_d;
private:

	v3s16 m_last_center;
	float m_nearest_unsent_reset_timer;

	// CPU usage optimization
	float m_nothing_to_send_pause_timer;

	/*
		name of player using this client
	*/
	std::string m_name;

	/*
		client information
	 */
	u8 m_version_major;
	u8 m_version_minor;
	u8 m_version_patch;

	std::string m_full_version;

	/*
		time this client was created
	 */
	const u32 m_connection_time;
};

class ClientInterface {
public:

	friend class Server;

	ClientInterface(con::Connection* con);
	~ClientInterface();

	/* run sync step */
	void step(float dtime);

	/* get list of active client id's */
	std::list<u16> getClientIDs(ClientState min_state=CS_Active);

	/* get list of client player names */
	std::vector<std::string> getPlayerNames();

	/* send message to client */
	void send(u16 peer_id, u8 channelnum, SharedBuffer<u8> data, bool reliable);

	/* send to all clients */
	void sendToAll(u16 channelnum, SharedBuffer<u8> data, bool reliable);

	/* delete a client */
	void DeleteClient(u16 peer_id);

	/* create client */
	void CreateClient(u16 peer_id);

	/* get a client by peer_id */
	RemoteClient* getClientNoEx(u16 peer_id,  ClientState state_min=CS_Active);

	/* get client by peer_id (make sure you have list lock before!*/
	RemoteClient* lockedGetClientNoEx(u16 peer_id,  ClientState state_min=CS_Active);

	/* get state of client by id*/
	ClientState getClientState(u16 peer_id);

	/* set client playername */
	void setPlayerName(u16 peer_id,std::string name);

	/* get protocol version of client */
	u16 getProtocolVersion(u16 peer_id);

	/* set client version */
	void setClientVersion(u16 peer_id, u8 major, u8 minor, u8 patch, std::string full);

	/* event to update client state */
	void event(u16 peer_id, ClientStateEvent event);

	/* set environment */
	void setEnv(ServerEnvironment* env)
	{ assert(m_env == 0); m_env = env; }

<<<<<<< HEAD
	static std::string state2Name(ClientState state) {
		return statenames[state];
	}
=======
	static std::string state2Name(ClientState state);
>>>>>>> c91f8b1d

protected:
	//TODO find way to avoid this functions
	void Lock()
		{ m_clients_mutex.Lock(); }
	void Unlock()
		{ m_clients_mutex.Unlock(); }

public:
	std::map<u16, RemoteClient*>& getClientList()
		{ return m_clients; }

private:
	/* update internal player list */
	void UpdatePlayerList();

	// Connection
	con::Connection* m_con;
	JMutex m_clients_mutex;
	// Connected clients (behind the con mutex)
	std::map<u16, RemoteClient*> m_clients;
	std::vector<std::string> m_clients_names; //for announcing masterserver

	// Environment
	ServerEnvironment *m_env;
	JMutex m_env_mutex;

	float m_print_info_timer;
	
	static const char *statenames[];
};

#endif<|MERGE_RESOLUTION|>--- conflicted
+++ resolved
@@ -409,13 +409,7 @@
 	void setEnv(ServerEnvironment* env)
 	{ assert(m_env == 0); m_env = env; }
 
-<<<<<<< HEAD
-	static std::string state2Name(ClientState state) {
-		return statenames[state];
-	}
-=======
 	static std::string state2Name(ClientState state);
->>>>>>> c91f8b1d
 
 protected:
 	//TODO find way to avoid this functions
