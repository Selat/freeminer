#include "sky.h"
#include "IVideoDriver.h"
#include "ISceneManager.h"
#include "ICameraSceneNode.h"
#include "S3DVertex.h"
#include "tile.h" // getTexturePath
#include "noise.h" // easeCurve
#include "main.h" // g_profiler
#include "profiler.h"
#include "util/numeric.h" // MYMIN
#include <cmath>
<<<<<<< HEAD
=======
#include "settings.h"
>>>>>>> 3946d2a5

//! constructor
Sky::Sky(scene::ISceneNode* parent, scene::ISceneManager* mgr, s32 id, LocalPlayer* player):
		scene::ISceneNode(parent, mgr, id),
		m_first_update(true),
		m_brightness(0.5),
		m_cloud_brightness(0.5),
		m_bgcolor_bright_f(1,1,1,1),
		m_skycolor_bright_f(1,1,1,1),
		m_cloudcolor_bright_f(1,1,1,1),
		m_player(player)
{
	setAutomaticCulling(scene::EAC_OFF);
	Box.MaxEdge.set(0,0,0);
	Box.MinEdge.set(0,0,0);

	// create material

	video::SMaterial mat;
	mat.Lighting = false;
	mat.ZBuffer = video::ECFN_NEVER;
	mat.ZWriteEnable = false;
	mat.AntiAliasing=0;
	mat.TextureLayer[0].TextureWrapU = video::ETC_CLAMP_TO_EDGE;
	mat.TextureLayer[0].TextureWrapV = video::ETC_CLAMP_TO_EDGE;
	mat.BackfaceCulling = false;

	m_materials[0] = mat;

	m_materials[1] = mat;
	m_materials[1].MaterialType = video::EMT_TRANSPARENT_ALPHA_CHANNEL;

	m_materials[2] = mat;
	m_materials[2].setTexture(0, mgr->getVideoDriver()->getTexture(
			getTexturePath("sunrisebg.png").c_str()));
	m_materials[2].MaterialType = video::EMT_TRANSPARENT_ALPHA_CHANNEL;

	m_materials[3] = mat;
	m_materials[3].Lighting = true;
	m_materials[3].setTexture(0, mgr->getVideoDriver()->getTexture(
			getTexturePath("sun.png").c_str()));
	m_materials[3].MaterialType = video::EMT_TRANSPARENT_ALPHA_CHANNEL;

	m_materials[4] = mat;
	m_materials[4].Lighting = true;
	m_materials[4].setTexture(0, mgr->getVideoDriver()->getTexture(
			getTexturePath("moon.png").c_str()));
	m_materials[4].MaterialType = video::EMT_TRANSPARENT_ALPHA_CHANNEL;

	for(u32 i=0; i<SKY_STAR_COUNT; i++){
		m_stars[i] = v3f(
			myrand_range(-10000,10000),
			myrand_range(-10000,10000),
			myrand_range(-10000,10000)
		);
		m_stars[i].normalize();
	}
<<<<<<< HEAD
	m_sun_tonemap = mgr->getVideoDriver()->getTexture(
			getTexturePath("sun_tonemap.png").c_str());
	m_moon_tonemap = mgr->getVideoDriver()->getTexture(
			getTexturePath("moon_tonemap.png").c_str());
=======

	m_directional_colored_fog = g_settings->getBool("directional_colored_fog");
>>>>>>> 3946d2a5
}

void Sky::OnRegisterSceneNode()
{
	if (IsVisible)
		SceneManager->registerNodeForRendering(this, scene::ESNRP_SKY_BOX);

	scene::ISceneNode::OnRegisterSceneNode();
}

const core::aabbox3d<f32>& Sky::getBoundingBox() const
{
	return Box;
}

//! renders the node.
void Sky::render()
{
	video::IVideoDriver* driver = SceneManager->getVideoDriver();
	scene::ICameraSceneNode* camera = SceneManager->getActiveCamera();

	if (!camera || !driver)
		return;
	
	ScopeProfiler sp(g_profiler, "Sky::render()", SPT_AVG);

	// draw perspective skybox

	core::matrix4 translate(AbsoluteTransformation);
	translate.setTranslation(camera->getAbsolutePosition());

	// Draw the sky box between the near and far clip plane
	const f32 viewDistance = (camera->getNearValue() + camera->getFarValue()) * 0.5f;
	core::matrix4 scale;
	scale.setScale(core::vector3df(viewDistance, viewDistance, viewDistance));

	driver->setTransform(video::ETS_WORLD, translate * scale);

	if(m_sunlight_seen)
	{
		float sunsize = 0.07;
		float moonsize = 0.04;

		float nightlength = 0.415;
		float wn = nightlength / 2;
		float wicked_time_of_day = 0;
		if(m_time_of_day > wn && m_time_of_day < 1.0 - wn)
			wicked_time_of_day = (m_time_of_day - wn)/(1.0-wn*2)*0.5 + 0.25;
		else if(m_time_of_day < 0.5)
			wicked_time_of_day = m_time_of_day / wn * 0.25;
		else
			wicked_time_of_day = 1.0 - ((1.0-m_time_of_day) / wn * 0.25);
		/*std::cerr<<"time_of_day="<<m_time_of_day<<" -> "
				<<"wicked_time_of_day="<<wicked_time_of_day<<std::endl;*/

		float offset=(1.0-fabs(sin((m_time_of_day - 0.5)*irr::core::PI)))*511;       
		u8 * texels = (u8 *)m_sun_tonemap->lock();
		video::SColor* texel = (video::SColor *)(texels + (u32)offset * 4);
		video::SColor suncolor (255,texel->getRed(),texel->getGreen(), texel->getBlue());
		m_sun_tonemap->unlock();
		m_materials[3].EmissiveColor=suncolor;
		texels = (u8 *)m_moon_tonemap->lock();
		texel = (video::SColor *)(texels + (u32)offset * 4);
		video::SColor mooncolor (255,texel->getRed(),texel->getGreen(), texel->getBlue());
		m_moon_tonemap->unlock();
		m_materials[4].EmissiveColor=mooncolor;
		
		const f32 t = 1.0f;
		const f32 o = 0.0f;
		static const u16 indices[4] = {0,1,2,3};
		video::S3DVertex vertices[4];

		driver->setMaterial(m_materials[1]);

		//video::SColor cloudyfogcolor(255,255,255,255);
		video::SColor cloudyfogcolor = m_bgcolor;
		//video::SColor cloudyfogcolor = m_bgcolor.getInterpolated(m_skycolor, 0.5);

		// Draw far cloudy fog thing
		for(u32 j=0; j<4; j++)
		{
			video::SColor c = cloudyfogcolor.getInterpolated(m_skycolor, 0.45);
			vertices[0] = video::S3DVertex(-1, 0.08,-1, 0,0,1, c, t, t);
			vertices[1] = video::S3DVertex( 1, 0.08,-1, 0,0,1, c, o, t);
			vertices[2] = video::S3DVertex( 1, 0.12,-1, 0,0,1, c, o, o);
			vertices[3] = video::S3DVertex(-1, 0.12,-1, 0,0,1, c, t, o);
			for(u32 i=0; i<4; i++){
				if(j==0)
					// Don't switch
					{}
				else if(j==1)
					// Switch from -Z (south) to +X (east)
					vertices[i].Pos.rotateXZBy(90);
				else if(j==2)
					// Switch from -Z (south) to -X (west)
					vertices[i].Pos.rotateXZBy(-90);
				else
					// Switch from -Z (south) to -Z (north)
					vertices[i].Pos.rotateXZBy(-180);
			}
			driver->drawIndexedTriangleFan(&vertices[0], 4, indices, 2);
		}
		for(u32 j=0; j<4; j++)
		{
			video::SColor c = cloudyfogcolor;
			vertices[0] = video::S3DVertex(-1,-1.0,-1, 0,0,1, c, t, t);
			vertices[1] = video::S3DVertex( 1,-1.0,-1, 0,0,1, c, o, t);
			vertices[2] = video::S3DVertex( 1, 0.08,-1, 0,0,1, c, o, o);
			vertices[3] = video::S3DVertex(-1, 0.08,-1, 0,0,1, c, t, o);
			for(u32 i=0; i<4; i++){
				if(j==0)
					// Don't switch
					{}
				else if(j==1)
					// Switch from -Z (south) to +X (east)
					vertices[i].Pos.rotateXZBy(90);
				else if(j==2)
					// Switch from -Z (south) to -X (west)
					vertices[i].Pos.rotateXZBy(-90);
				else
					// Switch from -Z (south) to -Z (north)
					vertices[i].Pos.rotateXZBy(-180);
			}
			driver->drawIndexedTriangleFan(&vertices[0], 4, indices, 2);
		}

		driver->setMaterial(m_materials[2]);

		{
			float mid1 = 0.25;
			float mid = (wicked_time_of_day < 0.5 ? mid1 : (1.0 - mid1));
			float a_ = 1.0 - fabs(wicked_time_of_day - mid) * 35.0;
			float a = easeCurve(MYMAX(0, MYMIN(1, a_)));
			//std::cerr<<"a_="<<a_<<" a="<<a<<std::endl;
			video::SColor c(255,255,255,255);
			float y = -(1.0 - a) * 0.2;
			vertices[0] = video::S3DVertex(-1,-0.05+y,-1, 0,0,1, c, t, t);
			vertices[1] = video::S3DVertex( 1,-0.05+y,-1, 0,0,1, c, o, t);
			vertices[2] = video::S3DVertex( 1, 0.2+y,-1, 0,0,1, c, o, o);
			vertices[3] = video::S3DVertex(-1, 0.2+y,-1, 0,0,1, c, t, o);
			for(u32 i=0; i<4; i++){
				if(wicked_time_of_day < 0.5)
					// Switch from -Z (south) to +X (east)
					vertices[i].Pos.rotateXZBy(90);
				else
					// Switch from -Z (south) to -X (west)
					vertices[i].Pos.rotateXZBy(-90);
			}
			driver->drawIndexedTriangleFan(&vertices[0], 4, indices, 2);
		}

		// Draw sun
		driver->setMaterial(m_materials[3]);
		if(wicked_time_of_day > 0.15 && wicked_time_of_day < 0.85)
		{
			float d = sunsize * 1.7;
			video::SColor c(0,0,0,0);
			vertices[0] = video::S3DVertex(-d,-d,-1, 0,0,1, c, t, t);
			vertices[1] = video::S3DVertex( d,-d,-1, 0,0,1, c, o, t);
			vertices[2] = video::S3DVertex( d, d,-1, 0,0,1, c, o, o);
			vertices[3] = video::S3DVertex(-d, d,-1, 0,0,1, c, t, o);
			for(u32 i=0; i<4; i++){
				// Switch from -Z (south) to +X (east)
				vertices[i].Pos.rotateXZBy(90);
				vertices[i].Pos.rotateXYBy(wicked_time_of_day * 360 - 90);
			}
			driver->drawIndexedTriangleFan(&vertices[0], 4, indices, 2);
			}

		// Draw moon
		driver->setMaterial(m_materials[4]);
		if(wicked_time_of_day < 0.3 || wicked_time_of_day > 0.7)
		{
			float d = moonsize * 1.9;
			video::SColor c(0,0,0,0);
			vertices[0] = video::S3DVertex(-d,-d,-1, 0,0,1, c, t, t);
			vertices[1] = video::S3DVertex( d,-d,-1, 0,0,1, c, o, t);
			vertices[2] = video::S3DVertex( d, d,-1, 0,0,1, c, o, o);
			vertices[3] = video::S3DVertex(-d, d,-1, 0,0,1, c, t, o);
			for(u32 i=0; i<4; i++){
				// Switch from -Z (south) to -X (west)
				vertices[i].Pos.rotateXZBy(-90);
				vertices[i].Pos.rotateXYBy(wicked_time_of_day * 360 - 90);
			}
			driver->drawIndexedTriangleFan(&vertices[0], 4, indices, 2);
		}

		driver->setMaterial(m_materials[1]);
		// Stars
		do{
			float starbrightness = MYMAX(0, MYMIN(1,
					(0.285 - fabs(wicked_time_of_day < 0.5 ?
					wicked_time_of_day : (1.0 - wicked_time_of_day))) * 10));
			float f = starbrightness;
			float d = 0.007;
			video::SColor starcolor(255, f*90,f*90,f*90);
			if(starcolor.getBlue() < m_skycolor.getBlue())
				break;
			u16 indices[SKY_STAR_COUNT*4];
			video::S3DVertex vertices[SKY_STAR_COUNT*4];
			for(u32 i=0; i<SKY_STAR_COUNT; i++){
				indices[i*4+0] = i*4+0;
				indices[i*4+1] = i*4+1;
				indices[i*4+2] = i*4+2;
				indices[i*4+3] = i*4+3;
				v3f p = m_stars[i];
				core::CMatrix4<f32> a;
				a.buildRotateFromTo(v3f(0,1,0), v3f(d,1+d/2,0));
				v3f p1 = p;
				a.rotateVect(p1);
				a.buildRotateFromTo(v3f(0,1,0), v3f(d,1,d));
				v3f p2 = p;
				a.rotateVect(p2);
				a.buildRotateFromTo(v3f(0,1,0), v3f(0,1-d/2,d));
				v3f p3 = p;
				a.rotateVect(p3);
				p.rotateXYBy(wicked_time_of_day * 360 - 90);
				p1.rotateXYBy(wicked_time_of_day * 360 - 90);
				p2.rotateXYBy(wicked_time_of_day * 360 - 90);
				p3.rotateXYBy(wicked_time_of_day * 360 - 90);
				vertices[i*4+0].Pos = p;
				vertices[i*4+0].Color = starcolor;
				vertices[i*4+1].Pos = p1;
				vertices[i*4+1].Color = starcolor;
				vertices[i*4+2].Pos = p2;
				vertices[i*4+2].Color = starcolor;
				vertices[i*4+3].Pos = p3;
				vertices[i*4+3].Color = starcolor;
			}
			driver->drawVertexPrimitiveList(vertices, SKY_STAR_COUNT*4,
					indices, SKY_STAR_COUNT, video::EVT_STANDARD,
					scene::EPT_QUADS, video::EIT_16BIT);
		}while(0);
		
		for(u32 j=0; j<2; j++)
		{
			//video::SColor c = m_skycolor;
			video::SColor c = cloudyfogcolor;
			vertices[0] = video::S3DVertex(-1,-1.0,-1, 0,0,1, c, t, t);
			vertices[1] = video::S3DVertex( 1,-1.0,-1, 0,0,1, c, o, t);
			vertices[2] = video::S3DVertex( 1,-0.02,-1, 0,0,1, c, o, o);
			vertices[3] = video::S3DVertex(-1,-0.02,-1, 0,0,1, c, t, o);
			for(u32 i=0; i<4; i++){
				//if(wicked_time_of_day < 0.5)
				if(j==0)
					// Switch from -Z (south) to +X (east)
					vertices[i].Pos.rotateXZBy(90);
				else
					// Switch from -Z (south) to -X (west)
					vertices[i].Pos.rotateXZBy(-90);
			}
			driver->drawIndexedTriangleFan(&vertices[0], 4, indices, 2);
		}
	}
}

void Sky::update(float time_of_day, float time_brightness,
		float direct_brightness, bool sunlight_seen)
{
	// Stabilize initial brightness and color values by flooding updates
	if(m_first_update){
		/*dstream<<"First update with time_of_day="<<time_of_day
				<<" time_brightness="<<time_brightness
				<<" direct_brightness="<<direct_brightness
				<<" sunlight_seen="<<sunlight_seen<<std::endl;*/
		m_first_update = false;
		for(u32 i=0; i<100; i++){
			update(time_of_day, time_brightness, direct_brightness,
					sunlight_seen);
		}
		return;
	}

	m_time_of_day = time_of_day;
	m_time_brightness = time_brightness;
	m_sunlight_seen = sunlight_seen;
	
	bool is_dawn = (time_brightness >= 0.20 && time_brightness < 0.35);

	//video::SColorf bgcolor_bright_normal_f(170./255,200./255,230./255, 1.0);
	video::SColorf bgcolor_bright_normal_f(155./255,193./255,240./255, 1.0);
	video::SColorf bgcolor_bright_indoor_f(100./255,100./255,100./255, 1.0);
	//video::SColorf bgcolor_bright_dawn_f(0.666,200./255*0.7,230./255*0.5,1.0);
	//video::SColorf bgcolor_bright_dawn_f(0.666,0.549,0.220,1.0);
	//video::SColorf bgcolor_bright_dawn_f(0.666*1.2,0.549*1.0,0.220*1.0, 1.0);
	//video::SColorf bgcolor_bright_dawn_f(0.666*1.2,0.549*1.0,0.220*1.2,1.0);
	video::SColorf bgcolor_bright_dawn_f
			(155./255*1.2,193./255,240./255, 1.0);

	video::SColorf skycolor_bright_normal_f =
			video::SColor(255, 140, 186, 250);
	video::SColorf skycolor_bright_dawn_f =
			video::SColor(255, 180, 186, 250);
	
	video::SColorf cloudcolor_bright_normal_f =
			video::SColor(255, 240,240,255);
	//video::SColorf cloudcolor_bright_dawn_f(1.0, 0.591, 0.4);
	//video::SColorf cloudcolor_bright_dawn_f(1.0, 0.65, 0.44);
	//video::SColorf cloudcolor_bright_dawn_f(1.0, 0.7, 0.5);
	video::SColorf cloudcolor_bright_dawn_f(1.0, 0.875, 0.75);

	float cloud_color_change_fraction = 0.95;
	if(sunlight_seen){
		if(fabs(time_brightness - m_brightness) < 0.2){
			m_brightness = m_brightness * 0.95 + time_brightness * 0.05;
		} else {
			m_brightness = m_brightness * 0.80 + time_brightness * 0.20;
			cloud_color_change_fraction = 0.0;
		}
	}
	else{
		if(direct_brightness < m_brightness)
			m_brightness = m_brightness * 0.95 + direct_brightness * 0.05;
		else
			m_brightness = m_brightness * 0.98 + direct_brightness * 0.02;
	}
	
	m_clouds_visible = true;
	float color_change_fraction = 0.98;
	if(sunlight_seen){
		if(is_dawn){
			m_bgcolor_bright_f = m_bgcolor_bright_f.getInterpolated(
					bgcolor_bright_dawn_f, color_change_fraction);
			m_skycolor_bright_f = m_skycolor_bright_f.getInterpolated(
					skycolor_bright_dawn_f, color_change_fraction);
			m_cloudcolor_bright_f = m_cloudcolor_bright_f.getInterpolated(
					cloudcolor_bright_dawn_f, color_change_fraction);
		} else {
			m_bgcolor_bright_f = m_bgcolor_bright_f.getInterpolated(
					bgcolor_bright_normal_f, color_change_fraction);
			m_skycolor_bright_f = m_skycolor_bright_f.getInterpolated(
					skycolor_bright_normal_f, color_change_fraction);
			m_cloudcolor_bright_f = m_cloudcolor_bright_f.getInterpolated(
					cloudcolor_bright_normal_f, color_change_fraction);
		}
	} else {
		m_bgcolor_bright_f = m_bgcolor_bright_f.getInterpolated(
				bgcolor_bright_indoor_f, color_change_fraction);
		m_skycolor_bright_f = m_skycolor_bright_f.getInterpolated(
				bgcolor_bright_indoor_f, color_change_fraction);
		m_cloudcolor_bright_f = m_cloudcolor_bright_f.getInterpolated(
				cloudcolor_bright_normal_f, color_change_fraction);
		m_clouds_visible = false;
	}

	// Horizon coloring based on sun and moon direction during sunset and sunrise
	video::SColor pointcolor = video::SColor(255, 255, 255, m_bgcolor.getAlpha());
<<<<<<< HEAD
	if (m_horizon_blend() != 0)
	{
		// calculate hemisphere value from yaw
		f32 pointcolor_blend = wrapDegrees_0_360(m_player->getYaw() + 90);
		if (pointcolor_blend > 180)
			pointcolor_blend = 360 - pointcolor_blend;
		pointcolor_blend /= 180;
		// bound view angle to determine where transition starts and ends
		pointcolor_blend = rangelim(1 - pointcolor_blend * 1.375, 0, 1 / 1.375) * 1.375;
		// combine the colors when looking up or down, otherwise turning looks weird
		pointcolor_blend += (0.5 - pointcolor_blend) * (1 - MYMIN((90 - std::abs(m_player->getPitch())) / 90 * 1.5, 1));
		// invert direction to match where the sun and moon are rising
		if (m_time_of_day > 0.5)
			pointcolor_blend = 1 - pointcolor_blend;

		// horizon colors of sun and moon
		f32 pointcolor_light = rangelim(m_time_brightness * 3, 0.2, 1);
		video::SColorf pointcolor_sun_f(1, 1, 1, 1);
		pointcolor_sun_f.r = pointcolor_light * 1;
		pointcolor_sun_f.b = pointcolor_light * (0.25 + (rangelim(m_time_brightness, 0.25, 0.75) - 0.25) * 2 * 0.75);
		pointcolor_sun_f.g = pointcolor_light * (pointcolor_sun_f.b * 0.375 + (rangelim(m_time_brightness, 0.05, 0.15) - 0.05) * 10 * 0.625);
		video::SColorf pointcolor_moon_f(0.5 * pointcolor_light, 0.6 * pointcolor_light, 0.8 * pointcolor_light, 1);
		video::SColor pointcolor_sun = pointcolor_sun_f.toSColor();
		video::SColor pointcolor_moon = pointcolor_moon_f.toSColor();
		// calculate the blend color
		pointcolor = m_mix_scolor(pointcolor_moon, pointcolor_sun, pointcolor_blend);
=======
	if (m_directional_colored_fog) {
		if (m_horizon_blend() != 0)
		{
			// calculate hemisphere value from yaw
			f32 pointcolor_blend = wrapDegrees_0_360(m_player->getYaw() + 90);
			if (pointcolor_blend > 180)
				pointcolor_blend = 360 - pointcolor_blend;
			pointcolor_blend /= 180;
			// bound view angle to determine where transition starts and ends
			pointcolor_blend = rangelim(1 - pointcolor_blend * 1.375, 0, 1 / 1.375) * 1.375;
			// combine the colors when looking up or down, otherwise turning looks weird
			pointcolor_blend += (0.5 - pointcolor_blend) * (1 - MYMIN((90 - std::abs(m_player->getPitch())) / 90 * 1.5, 1));
			// invert direction to match where the sun and moon are rising
			if (m_time_of_day > 0.5)
				pointcolor_blend = 1 - pointcolor_blend;

			// horizon colors of sun and moon
			f32 pointcolor_light = rangelim(m_time_brightness * 3, 0.2, 1);
			video::SColorf pointcolor_sun_f(1, 1, 1, 1);
			pointcolor_sun_f.r = pointcolor_light * 1;
			pointcolor_sun_f.b = pointcolor_light * (0.25 + (rangelim(m_time_brightness, 0.25, 0.75) - 0.25) * 2 * 0.75);
			pointcolor_sun_f.g = pointcolor_light * (pointcolor_sun_f.b * 0.375 + (rangelim(m_time_brightness, 0.05, 0.15) - 0.05) * 10 * 0.625);
			video::SColorf pointcolor_moon_f(0.5 * pointcolor_light, 0.6 * pointcolor_light, 0.8 * pointcolor_light, 1);
			video::SColor pointcolor_sun = pointcolor_sun_f.toSColor();
			video::SColor pointcolor_moon = pointcolor_moon_f.toSColor();
			// calculate the blend color
			pointcolor = m_mix_scolor(pointcolor_moon, pointcolor_sun, pointcolor_blend);
		}
>>>>>>> 3946d2a5
	}

	video::SColor bgcolor_bright = m_bgcolor_bright_f.toSColor();
	m_bgcolor = video::SColor(
		255,
		bgcolor_bright.getRed() * m_brightness,
		bgcolor_bright.getGreen() * m_brightness,
		bgcolor_bright.getBlue() * m_brightness);
<<<<<<< HEAD
	m_bgcolor = m_mix_scolor(m_bgcolor, pointcolor, m_horizon_blend() * 0.5);
=======
	if (m_directional_colored_fog) {
		m_bgcolor = m_mix_scolor(m_bgcolor, pointcolor, m_horizon_blend() * 0.5);
	}
>>>>>>> 3946d2a5

	video::SColor skycolor_bright = m_skycolor_bright_f.toSColor();
	m_skycolor = video::SColor(
		255,
		skycolor_bright.getRed() * m_brightness,
		skycolor_bright.getGreen() * m_brightness,
		skycolor_bright.getBlue() * m_brightness);
<<<<<<< HEAD
	m_skycolor = m_mix_scolor(m_skycolor, pointcolor, m_horizon_blend() * 0.25);

	float cloud_direct_brightness = 0;
	if(sunlight_seen){
		cloud_direct_brightness = MYMIN(m_horizon_blend() * 0.15 + m_time_brightness, 1);
=======
	if (m_directional_colored_fog) {
		m_skycolor = m_mix_scolor(m_skycolor, pointcolor, m_horizon_blend() * 0.25);
	}

	float cloud_direct_brightness = 0;
	if(sunlight_seen) {
		if (!m_directional_colored_fog) {
			cloud_direct_brightness = time_brightness;
			if(time_brightness >= 0.2 && time_brightness < 0.7)
				cloud_direct_brightness *= 1.3;
		}
		else {
			cloud_direct_brightness = MYMIN(m_horizon_blend() * 0.15 + m_time_brightness, 1);
		}
>>>>>>> 3946d2a5
	} else {
		cloud_direct_brightness = direct_brightness;
	}
	m_cloud_brightness = m_cloud_brightness * cloud_color_change_fraction +
			cloud_direct_brightness * (1.0 - cloud_color_change_fraction);
	m_cloudcolor_f = video::SColorf(
			m_cloudcolor_bright_f.r * m_cloud_brightness,
			m_cloudcolor_bright_f.g * m_cloud_brightness,
			m_cloudcolor_bright_f.b * m_cloud_brightness,
			1.0);
<<<<<<< HEAD
	m_cloudcolor_f = m_mix_scolorf(m_cloudcolor_f, video::SColorf(pointcolor), m_horizon_blend() * 0.75);
=======
	if (m_directional_colored_fog) {
		m_cloudcolor_f = m_mix_scolorf(m_cloudcolor_f, video::SColorf(pointcolor), m_horizon_blend() * 0.25);
	}
>>>>>>> 3946d2a5

}

<|MERGE_RESOLUTION|>--- conflicted
+++ resolved
@@ -9,10 +9,7 @@
 #include "profiler.h"
 #include "util/numeric.h" // MYMIN
 #include <cmath>
-<<<<<<< HEAD
-=======
 #include "settings.h"
->>>>>>> 3946d2a5
 
 //! constructor
 Sky::Sky(scene::ISceneNode* parent, scene::ISceneManager* mgr, s32 id, LocalPlayer* player):
@@ -70,15 +67,12 @@
 		);
 		m_stars[i].normalize();
 	}
-<<<<<<< HEAD
 	m_sun_tonemap = mgr->getVideoDriver()->getTexture(
 			getTexturePath("sun_tonemap.png").c_str());
 	m_moon_tonemap = mgr->getVideoDriver()->getTexture(
 			getTexturePath("moon_tonemap.png").c_str());
-=======
 
 	m_directional_colored_fog = g_settings->getBool("directional_colored_fog");
->>>>>>> 3946d2a5
 }
 
 void Sky::OnRegisterSceneNode()
@@ -426,34 +420,6 @@
 
 	// Horizon coloring based on sun and moon direction during sunset and sunrise
 	video::SColor pointcolor = video::SColor(255, 255, 255, m_bgcolor.getAlpha());
-<<<<<<< HEAD
-	if (m_horizon_blend() != 0)
-	{
-		// calculate hemisphere value from yaw
-		f32 pointcolor_blend = wrapDegrees_0_360(m_player->getYaw() + 90);
-		if (pointcolor_blend > 180)
-			pointcolor_blend = 360 - pointcolor_blend;
-		pointcolor_blend /= 180;
-		// bound view angle to determine where transition starts and ends
-		pointcolor_blend = rangelim(1 - pointcolor_blend * 1.375, 0, 1 / 1.375) * 1.375;
-		// combine the colors when looking up or down, otherwise turning looks weird
-		pointcolor_blend += (0.5 - pointcolor_blend) * (1 - MYMIN((90 - std::abs(m_player->getPitch())) / 90 * 1.5, 1));
-		// invert direction to match where the sun and moon are rising
-		if (m_time_of_day > 0.5)
-			pointcolor_blend = 1 - pointcolor_blend;
-
-		// horizon colors of sun and moon
-		f32 pointcolor_light = rangelim(m_time_brightness * 3, 0.2, 1);
-		video::SColorf pointcolor_sun_f(1, 1, 1, 1);
-		pointcolor_sun_f.r = pointcolor_light * 1;
-		pointcolor_sun_f.b = pointcolor_light * (0.25 + (rangelim(m_time_brightness, 0.25, 0.75) - 0.25) * 2 * 0.75);
-		pointcolor_sun_f.g = pointcolor_light * (pointcolor_sun_f.b * 0.375 + (rangelim(m_time_brightness, 0.05, 0.15) - 0.05) * 10 * 0.625);
-		video::SColorf pointcolor_moon_f(0.5 * pointcolor_light, 0.6 * pointcolor_light, 0.8 * pointcolor_light, 1);
-		video::SColor pointcolor_sun = pointcolor_sun_f.toSColor();
-		video::SColor pointcolor_moon = pointcolor_moon_f.toSColor();
-		// calculate the blend color
-		pointcolor = m_mix_scolor(pointcolor_moon, pointcolor_sun, pointcolor_blend);
-=======
 	if (m_directional_colored_fog) {
 		if (m_horizon_blend() != 0)
 		{
@@ -482,7 +448,6 @@
 			// calculate the blend color
 			pointcolor = m_mix_scolor(pointcolor_moon, pointcolor_sun, pointcolor_blend);
 		}
->>>>>>> 3946d2a5
 	}
 
 	video::SColor bgcolor_bright = m_bgcolor_bright_f.toSColor();
@@ -491,13 +456,9 @@
 		bgcolor_bright.getRed() * m_brightness,
 		bgcolor_bright.getGreen() * m_brightness,
 		bgcolor_bright.getBlue() * m_brightness);
-<<<<<<< HEAD
-	m_bgcolor = m_mix_scolor(m_bgcolor, pointcolor, m_horizon_blend() * 0.5);
-=======
 	if (m_directional_colored_fog) {
 		m_bgcolor = m_mix_scolor(m_bgcolor, pointcolor, m_horizon_blend() * 0.5);
 	}
->>>>>>> 3946d2a5
 
 	video::SColor skycolor_bright = m_skycolor_bright_f.toSColor();
 	m_skycolor = video::SColor(
@@ -505,13 +466,6 @@
 		skycolor_bright.getRed() * m_brightness,
 		skycolor_bright.getGreen() * m_brightness,
 		skycolor_bright.getBlue() * m_brightness);
-<<<<<<< HEAD
-	m_skycolor = m_mix_scolor(m_skycolor, pointcolor, m_horizon_blend() * 0.25);
-
-	float cloud_direct_brightness = 0;
-	if(sunlight_seen){
-		cloud_direct_brightness = MYMIN(m_horizon_blend() * 0.15 + m_time_brightness, 1);
-=======
 	if (m_directional_colored_fog) {
 		m_skycolor = m_mix_scolor(m_skycolor, pointcolor, m_horizon_blend() * 0.25);
 	}
@@ -526,7 +480,6 @@
 		else {
 			cloud_direct_brightness = MYMIN(m_horizon_blend() * 0.15 + m_time_brightness, 1);
 		}
->>>>>>> 3946d2a5
 	} else {
 		cloud_direct_brightness = direct_brightness;
 	}
@@ -537,13 +490,9 @@
 			m_cloudcolor_bright_f.g * m_cloud_brightness,
 			m_cloudcolor_bright_f.b * m_cloud_brightness,
 			1.0);
-<<<<<<< HEAD
-	m_cloudcolor_f = m_mix_scolorf(m_cloudcolor_f, video::SColorf(pointcolor), m_horizon_blend() * 0.75);
-=======
 	if (m_directional_colored_fog) {
 		m_cloudcolor_f = m_mix_scolorf(m_cloudcolor_f, video::SColorf(pointcolor), m_horizon_blend() * 0.25);
 	}
->>>>>>> 3946d2a5
 
 }
 
