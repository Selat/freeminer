--- conflicted
+++ resolved
@@ -42,24 +42,14 @@
 	m_materials[0] = mat;
 
 	m_materials[1] = mat;
+	//m_materials[1].MaterialType = video::EMT_TRANSPARENT_VERTEX_ALPHA;
 	m_materials[1].MaterialType = video::EMT_TRANSPARENT_ALPHA_CHANNEL;
 
 	m_materials[2] = mat;
 	m_materials[2].setTexture(0, mgr->getVideoDriver()->getTexture(
 			getTexturePath("sunrisebg.png").c_str()));
 	m_materials[2].MaterialType = video::EMT_TRANSPARENT_ALPHA_CHANNEL;
-
-	m_materials[3] = mat;
-	m_materials[3].Lighting = true;
-	m_materials[3].setTexture(0, mgr->getVideoDriver()->getTexture(
-			getTexturePath("sun.png").c_str()));
-	m_materials[3].MaterialType = video::EMT_TRANSPARENT_ALPHA_CHANNEL;
-
-	m_materials[4] = mat;
-	m_materials[4].Lighting = true;
-	m_materials[4].setTexture(0, mgr->getVideoDriver()->getTexture(
-			getTexturePath("moon.png").c_str()));
-	m_materials[4].MaterialType = video::EMT_TRANSPARENT_ALPHA_CHANNEL;
+	//m_materials[2].MaterialType = video::EMT_TRANSPARENT_ADD_COLOR;
 
 	m_sun_texture = mgr->getVideoDriver()->getTexture(
 			getTexturePath("sun.png").c_str());
@@ -93,10 +83,6 @@
 		);
 		m_stars[i].normalize();
 	}
-	m_sun_tonemap = mgr->getVideoDriver()->getTexture(
-			getTexturePath("sun_tonemap.png").c_str());
-	m_moon_tonemap = mgr->getVideoDriver()->getTexture(
-			getTexturePath("moon_tonemap.png").c_str());
 
 	m_directional_colored_fog = g_settings->getBool("directional_colored_fog");
 }
@@ -126,7 +112,7 @@
 	if (!camera || !driver)
 		return;
 	
-	//ScopeProfiler sp(g_profiler, "Sky::render()", SPT_AVG);
+	ScopeProfiler sp(g_profiler, "Sky::render()", SPT_AVG);
 
 	// draw perspective skybox
 
@@ -143,8 +129,19 @@
 	if(m_sunlight_seen)
 	{
 		float sunsize = 0.07;
+		video::SColorf suncolor_f(1, 1, 0, 1);
+		suncolor_f.r = 1;
+		suncolor_f.g = MYMAX(0.3, MYMIN(1.0, 0.7+m_time_brightness*(0.5)));
+		suncolor_f.b = MYMAX(0.0, m_brightness*0.95);
+		video::SColorf suncolor2_f(1, 1, 1, 1);
+		suncolor_f.r = 1;
+		suncolor_f.g = MYMAX(0.3, MYMIN(1.0, 0.85+m_time_brightness*(0.5)));
+		suncolor_f.b = MYMAX(0.0, m_brightness);
+
 		float moonsize = 0.04;
-
+		video::SColorf mooncolor_f(0.50, 0.57, 0.65, 1);
+		video::SColorf mooncolor2_f(0.85, 0.875, 0.9, 1);
+		
 		float nightlength = 0.415;
 		float wn = nightlength / 2;
 		float wicked_time_of_day = 0;
@@ -157,20 +154,6 @@
 		/*std::cerr<<"time_of_day="<<m_time_of_day<<" -> "
 				<<"wicked_time_of_day="<<wicked_time_of_day<<std::endl;*/
 
-<<<<<<< HEAD
-		float offset=(1.0-fabs(sin((m_time_of_day - 0.5)*irr::core::PI)))*511;       
-		u8 * texels = (u8 *)m_sun_tonemap->lock();
-		video::SColor* texel = (video::SColor *)(texels + (u32)offset * 4);
-		video::SColor suncolor (255,texel->getRed(),texel->getGreen(), texel->getBlue());
-		m_sun_tonemap->unlock();
-		m_materials[3].EmissiveColor=suncolor;
-		texels = (u8 *)m_moon_tonemap->lock();
-		texel = (video::SColor *)(texels + (u32)offset * 4);
-		video::SColor mooncolor (255,texel->getRed(),texel->getGreen(), texel->getBlue());
-		m_moon_tonemap->unlock();
-		m_materials[4].EmissiveColor=mooncolor;
-		
-=======
 		video::SColor suncolor = suncolor_f.toSColor();
 		video::SColor suncolor2 = suncolor2_f.toSColor();
 		video::SColor mooncolor = mooncolor_f.toSColor();
@@ -194,18 +177,17 @@
 			m_materials[4].EmissiveColor = texel_color;
 		}
 
->>>>>>> 9ec281c7
 		const f32 t = 1.0f;
 		const f32 o = 0.0f;
 		static const u16 indices[4] = {0,1,2,3};
 		video::S3DVertex vertices[4];
-
+		
 		driver->setMaterial(m_materials[1]);
-
+		
 		//video::SColor cloudyfogcolor(255,255,255,255);
 		video::SColor cloudyfogcolor = m_bgcolor;
 		//video::SColor cloudyfogcolor = m_bgcolor.getInterpolated(m_skycolor, 0.5);
-
+		
 		// Draw far cloudy fog thing
 		for(u32 j=0; j<4; j++)
 		{
@@ -280,24 +262,6 @@
 		}
 
 		// Draw sun
-<<<<<<< HEAD
-		driver->setMaterial(m_materials[3]);
-		if(wicked_time_of_day > 0.15 && wicked_time_of_day < 0.85)
-		{
-			float d = sunsize * 1.7;
-			video::SColor c(0,0,0,0);
-			vertices[0] = video::S3DVertex(-d,-d,-1, 0,0,1, c, t, t);
-			vertices[1] = video::S3DVertex( d,-d,-1, 0,0,1, c, o, t);
-			vertices[2] = video::S3DVertex( d, d,-1, 0,0,1, c, o, o);
-			vertices[3] = video::S3DVertex(-d, d,-1, 0,0,1, c, t, o);
-			for(u32 i=0; i<4; i++){
-				// Switch from -Z (south) to +X (east)
-				vertices[i].Pos.rotateXZBy(90);
-				vertices[i].Pos.rotateXYBy(wicked_time_of_day * 360 - 90);
-			}
-			driver->drawIndexedTriangleFan(&vertices[0], 4, indices, 2);
-			}
-=======
 		if(wicked_time_of_day > 0.15 && wicked_time_of_day < 0.85){	
 			if (!m_sun_texture){
 				driver->setMaterial(m_materials[1]);
@@ -372,29 +336,10 @@
 				driver->drawIndexedTriangleFan(&vertices[0], 4, indices, 2);
 			}
 		}
->>>>>>> 9ec281c7
 
 		// Draw moon
-		driver->setMaterial(m_materials[4]);
 		if(wicked_time_of_day < 0.3 || wicked_time_of_day > 0.7)
 		{
-<<<<<<< HEAD
-			float d = moonsize * 1.9;
-			video::SColor c(0,0,0,0);
-			vertices[0] = video::S3DVertex(-d,-d,-1, 0,0,1, c, t, t);
-			vertices[1] = video::S3DVertex( d,-d,-1, 0,0,1, c, o, t);
-			vertices[2] = video::S3DVertex( d, d,-1, 0,0,1, c, o, o);
-			vertices[3] = video::S3DVertex(-d, d,-1, 0,0,1, c, t, o);
-			for(u32 i=0; i<4; i++){
-				// Switch from -Z (south) to -X (west)
-				vertices[i].Pos.rotateXZBy(-90);
-				vertices[i].Pos.rotateXYBy(wicked_time_of_day * 360 - 90);
-			}
-			driver->drawIndexedTriangleFan(&vertices[0], 4, indices, 2);
-		}
-
-		driver->setMaterial(m_materials[1]);
-=======
 			if (!m_moon_texture){
 				driver->setMaterial(m_materials[1]);
 				float d = moonsize * 1.9;
@@ -469,7 +414,6 @@
 			}
 		}
 
->>>>>>> 9ec281c7
 		// Stars
 		driver->setMaterial(m_materials[1]);
 		do{
