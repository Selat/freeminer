/*
 Minetest
 Copyright (C) 2010-2013 celeron55, Perttu Ahola <celeron55@gmail.com>
 Copyright (C) 2013 Ciaran Gultnieks <ciaran@ciarang.com>
 Copyright (C) 2013 teddydestodes <derkomtur@schattengang.net>

 This program is free software; you can redistribute it and/or modify
 it under the terms of the GNU Lesser General Public License as published by
 the Free Software Foundation; either version 2.1 of the License, or
 (at your option) any later version.

 This program is distributed in the hope that it will be useful,
 but WITHOUT ANY WARRANTY; without even the implied warranty of
 MERCHANTABILITY or FITNESS FOR A PARTICULAR PURPOSE.  See the
 GNU Lesser General Public License for more details.

 You should have received a copy of the GNU Lesser General Public License along
 with this program; if not, write to the Free Software Foundation, Inc.,
 51 Franklin Street, Fifth Floor, Boston, MA 02110-1301 USA.
 */

#include "guiKeyChangeMenu.h"
#include "debug.h"
#include "serialization.h"
#include "main.h"
#include <string>
#include <IGUICheckBox.h>
#include <IGUIEditBox.h>
#include <IGUIButton.h>
#include <IGUIStaticText.h>
#include <IGUIFont.h>
#include "settings.h"
#include <algorithm>

#define KMaxButtonPerColumns 12

enum
{
	GUI_ID_BACK_BUTTON = 101, GUI_ID_ABORT_BUTTON, GUI_ID_SCROLL_BAR,
	// buttons
	GUI_ID_KEY_FORWARD_BUTTON,
	GUI_ID_KEY_BACKWARD_BUTTON,
	GUI_ID_KEY_LEFT_BUTTON,
	GUI_ID_KEY_RIGHT_BUTTON,
	GUI_ID_KEY_USE_BUTTON,
	GUI_ID_KEY_FLY_BUTTON,
	GUI_ID_KEY_FAST_BUTTON,
	GUI_ID_KEY_JUMP_BUTTON,
	GUI_ID_KEY_NOCLIP_BUTTON,
	GUI_ID_KEY_CHAT_BUTTON,
	GUI_ID_KEY_CMD_BUTTON,
	GUI_ID_KEY_CONSOLE_BUTTON,
	GUI_ID_KEY_SNEAK_BUTTON,
	GUI_ID_KEY_DROP_BUTTON,
	GUI_ID_KEY_INVENTORY_BUTTON,
	GUI_ID_KEY_DUMP_BUTTON,
	GUI_ID_KEY_RANGE_BUTTON,
	GUI_ID_KEY_ZOOM_BUTTON,
	// other
	GUI_ID_CB_AUX1_DESCENDS,
	GUI_ID_CB_DOUBLETAP_JUMP,
};

GUIKeyChangeMenu::GUIKeyChangeMenu(gui::IGUIEnvironment* env,
				gui::IGUIElement* parent, s32 id, IMenuManager *menumgr) :
GUIModalMenu(env, parent, id, menumgr)
{
	shift_down = false;
	activeKey = -1;
	this->key_used_text = NULL;
	init_keys();
	for(size_t i=0; i<key_settings.size(); i++)
		this->key_used.push_back(key_settings.at(i)->key);
}

GUIKeyChangeMenu::~GUIKeyChangeMenu()
{
	removeChildren();

	for (std::vector<key_setting*>::iterator iter = key_settings.begin();
			iter != key_settings.end(); iter ++) {
		delete[] (*iter)->button_name;
		delete (*iter);
	}
	key_settings.clear();
}

void GUIKeyChangeMenu::removeChildren()
{
	const core::list<gui::IGUIElement*> &children = getChildren();
	core::list<gui::IGUIElement*> children_copy;
	for (core::list<gui::IGUIElement*>::ConstIterator i = children.begin(); i
		 != children.end(); i++)
	{
		children_copy.push_back(*i);
	}
	for (core::list<gui::IGUIElement*>::Iterator i = children_copy.begin(); i
		 != children_copy.end(); i++)
	{
		(*i)->remove();
	}
}

void GUIKeyChangeMenu::regenerateGui(v2u32 screensize)
{
	removeChildren();
	v2s32 size(620, 430);
	
	core::rect < s32 > rect(screensize.X / 2 - size.X / 2,
							screensize.Y / 2 - size.Y / 2, screensize.X / 2 + size.X / 2,
							screensize.Y / 2 + size.Y / 2);

	DesiredRect = rect;
	recalculateAbsolutePosition(false);

	v2s32 topleft(0, 0);
	
	{
		core::rect < s32 > rect(0, 0, 600, 40);
		rect += topleft + v2s32(25, 3);
		//gui::IGUIStaticText *t =
		wchar_t* text = wgettext("Keybindings. (If this menu screws up, remove stuff from minetest.conf)");
		Environment->addStaticText(text,
								   rect, false, true, this, -1);
		delete[] text;
		//t->setTextAlignment(gui::EGUIA_CENTER, gui::EGUIA_UPPERLEFT);
	}

	// Build buttons

	v2s32 offset(25, 60);

	for(size_t i = 0; i < key_settings.size(); i++)
	{
		key_setting *k = key_settings.at(i);
		{
			core::rect < s32 > rect(0, 0, 100, 20);
			rect += topleft + v2s32(offset.X, offset.Y);
			Environment->addStaticText(k->button_name, rect, false, true, this, -1);
		}

		{
			core::rect < s32 > rect(0, 0, 100, 30);
			rect += topleft + v2s32(offset.X + 105, offset.Y - 5);
			wchar_t* text = wgettext(k->key.name());
			k->button = Environment->addButton(rect, this, k->id, text );
			delete[] text;
		}
		if(i + 1 == KMaxButtonPerColumns)
			offset = v2s32(250, 60);
		else
			offset += v2s32(0, 25);
	}
	
	{
		s32 option_x = offset.X + 10;
		s32 option_y = offset.Y;
		u32 option_w = 180;
		{
			core::rect<s32> rect(0, 0, option_w, 30);
			rect += topleft + v2s32(option_x, option_y);
			wchar_t* text = wgettext("\"Use\" = climb down");
			Environment->addCheckBox(g_settings->getBool("aux1_descends"), rect, this,
					GUI_ID_CB_AUX1_DESCENDS, text);
			delete[] text;
		}
		offset += v2s32(0, 25);
	}

	{
		s32 option_x = offset.X + 10;
		s32 option_y = offset.Y;
		u32 option_w = 220;
		{
			core::rect<s32> rect(0, 0, option_w, 30);
			rect += topleft + v2s32(option_x, option_y);
			wchar_t* text = wgettext("Double tap \"jump\" to toggle fly");
			Environment->addCheckBox(g_settings->getBool("doubletap_jump"), rect, this,
					GUI_ID_CB_DOUBLETAP_JUMP, text);
			delete[] text;
		}
		offset += v2s32(0, 25);
	}

	{
		core::rect < s32 > rect(0, 0, 100, 30);
		rect += topleft + v2s32(size.X - 100 - 20, size.Y - 40);
		wchar_t* text =  wgettext("Save");
		Environment->addButton(rect, this, GUI_ID_BACK_BUTTON,
							 text);
		delete[] text;
	}
	{
		core::rect < s32 > rect(0, 0, 100, 30);
		rect += topleft + v2s32(size.X - 100 - 20 - 100 - 20, size.Y - 40);
		wchar_t* text = wgettext("Cancel");
		Environment->addButton(rect, this, GUI_ID_ABORT_BUTTON,
							 text );
		delete[] text;
	}	
}

void GUIKeyChangeMenu::drawMenu()
{
	gui::IGUISkin* skin = Environment->getSkin();
	if (!skin)
		return;
	video::IVideoDriver* driver = Environment->getVideoDriver();

	video::SColor bgcolor(140, 0, 0, 0);

	{
		core::rect < s32 > rect(0, 0, 620, 620);
		rect += AbsoluteRect.UpperLeftCorner;
		driver->draw2DRectangle(bgcolor, rect, &AbsoluteClippingRect);
	}

	gui::IGUIElement::draw();
}

bool GUIKeyChangeMenu::acceptInput()
{
	for(size_t i = 0; i < key_settings.size(); i++)
	{
		key_setting *k = key_settings.at(i);
		g_settings->set(k->setting_name, k->key.sym());
	}
	{
		gui::IGUIElement *e = getElementFromId(GUI_ID_CB_AUX1_DESCENDS);
		if(e != NULL && e->getType() == gui::EGUIET_CHECK_BOX)
			g_settings->setBool("aux1_descends", ((gui::IGUICheckBox*)e)->isChecked());
	}
	{
		gui::IGUIElement *e = getElementFromId(GUI_ID_CB_DOUBLETAP_JUMP);
		if(e != NULL && e->getType() == gui::EGUIET_CHECK_BOX)
			g_settings->setBool("doubletap_jump", ((gui::IGUICheckBox*)e)->isChecked());
	}
	clearKeyCache();
	return true;
}

bool GUIKeyChangeMenu::resetMenu()
{
	if (activeKey >= 0)
	{
		for(size_t i = 0; i < key_settings.size(); i++)
		{
			key_setting *k = key_settings.at(i);
			if(k->id == activeKey)
			{
				wchar_t* text = wgettext(k->key.name());
				k->button->setText(text);
				delete[] text;
				break;
			}
		}
		activeKey = -1;
		return false;
	}
	return true;
}
bool GUIKeyChangeMenu::OnEvent(const SEvent& event)
{
	if (event.EventType == EET_KEY_INPUT_EVENT && activeKey >= 0
		&& event.KeyInput.PressedDown)
	{
		
		bool prefer_character = shift_down;
		KeyPress kp(event.KeyInput, prefer_character);
		
		bool shift_went_down = false;
		if(!shift_down &&
				(event.KeyInput.Key == irr::KEY_SHIFT ||
				event.KeyInput.Key == irr::KEY_LSHIFT ||
				event.KeyInput.Key == irr::KEY_RSHIFT))
			shift_went_down = true;

		// Remove Key already in use message
		if(this->key_used_text)
		{
			this->key_used_text->remove();
			this->key_used_text = NULL;
		}
		// Display Key already in use message
		if (std::find(this->key_used.begin(), this->key_used.end(), kp) != this->key_used.end())
		{
			core::rect < s32 > rect(0, 0, 600, 40);
			rect += v2s32(0, 0) + v2s32(25, 30);
			wchar_t* text = wgettext("Key already in use");
			this->key_used_text = Environment->addStaticText(text,
									rect, false, true, this, -1);
			delete[] text;
			//infostream << "Key already in use" << std::endl;
		}

		// But go on
		{
			key_setting *k=NULL;
			for(size_t i = 0; i < key_settings.size(); i++)
			{
				if(key_settings.at(i)->id == activeKey)
				{
					k = key_settings.at(i);
					break;
				}
			}
			assert(k);
			k->key = kp;
			wchar_t* text = wgettext(k->key.name());
			k->button->setText(text);
			delete[] text;

			this->key_used.push_back(kp);

			// Allow characters made with shift
			if(shift_went_down){
				shift_down = true;
				return false;
			}else{
				activeKey = -1;
				return true;
			}
		}
	}
	if (event.EventType == EET_GUI_EVENT)
	{
		if (event.GUIEvent.EventType == gui::EGET_ELEMENT_FOCUS_LOST
			&& isVisible())
		{
			if (!canTakeFocus(event.GUIEvent.Element))
			{
				dstream << "GUIMainMenu: Not allowing focus change."
				<< std::endl;
				// Returning true disables focus change
				return true;
			}
		}
		if (event.GUIEvent.EventType == gui::EGET_BUTTON_CLICKED)
		{
			switch (event.GUIEvent.Caller->getID())
			{
				case GUI_ID_BACK_BUTTON: //back
					acceptInput();
					quitMenu();
					return true;
				case GUI_ID_ABORT_BUTTON: //abort
					quitMenu();
					return true;
				default:
					key_setting *k = NULL;
					for(size_t i = 0; i < key_settings.size(); i++)
					{
						if(key_settings.at(i)->id == event.GUIEvent.Caller->getID())
						{
							k = key_settings.at(i);
							break;
						}
					}
					assert(k);

					resetMenu();
					shift_down = false;
					activeKey = event.GUIEvent.Caller->getID();
					wchar_t* text = wgettext("press key");
					k->button->setText(text);
					delete[] text;
					this->key_used.erase(std::remove(this->key_used.begin(),
							this->key_used.end(), k->key), this->key_used.end());
					break;
			}
			Environment->setFocus(this);
		}
	}
	return Parent ? Parent->OnEvent(event) : false;
}

void GUIKeyChangeMenu::add_key(int id, wchar_t* button_name, std::string setting_name)
{
	key_setting *k = new key_setting;
	k->id = id;

	k->button_name = button_name;
	k->setting_name = setting_name;
	k->key = getKeySetting(k->setting_name.c_str());
	key_settings.push_back(k);
}

void GUIKeyChangeMenu::init_keys()
{
<<<<<<< HEAD
	this->add_key(GUI_ID_KEY_FORWARD_BUTTON,   wgettext("Forward"),       "keymap_forward");
	this->add_key(GUI_ID_KEY_BACKWARD_BUTTON,  wgettext("Backward"),      "keymap_backward");
	this->add_key(GUI_ID_KEY_LEFT_BUTTON,      wgettext("Left"),          "keymap_left");
	this->add_key(GUI_ID_KEY_RIGHT_BUTTON,     wgettext("Right"),         "keymap_right");
	this->add_key(GUI_ID_KEY_USE_BUTTON,       wgettext("Use"),           "keymap_special1");
	this->add_key(GUI_ID_KEY_JUMP_BUTTON,      wgettext("Jump"),          "keymap_jump");
	this->add_key(GUI_ID_KEY_SNEAK_BUTTON,     wgettext("Sneak"),         "keymap_sneak");
	this->add_key(GUI_ID_KEY_DROP_BUTTON,      wgettext("Drop"),          "keymap_drop");
	this->add_key(GUI_ID_KEY_INVENTORY_BUTTON, wgettext("Inventory"),     "keymap_inventory");
	this->add_key(GUI_ID_KEY_CHAT_BUTTON,      wgettext("Chat"),          "keymap_chat");
	this->add_key(GUI_ID_KEY_CMD_BUTTON,       wgettext("Command"),       "keymap_cmd");
	this->add_key(GUI_ID_KEY_CONSOLE_BUTTON,   wgettext("Console"),       "keymap_console");
	this->add_key(GUI_ID_KEY_FLY_BUTTON,       wgettext("Toggle fly"),    "keymap_freemove");
	this->add_key(GUI_ID_KEY_FAST_BUTTON,      wgettext("Toggle fast"),   "keymap_fastmove");
	this->add_key(GUI_ID_KEY_NOCLIP_BUTTON,    wgettext("Toggle noclip"), "keymap_noclip");
	this->add_key(GUI_ID_KEY_RANGE_BUTTON,     wgettext("Range select"),  "keymap_rangeselect");
	this->add_key(GUI_ID_KEY_DUMP_BUTTON,      wgettext("Print stacks"),  "keymap_print_debug_stacks");
=======
	this->add_key(GUI_ID_KEY_FORWARD_BUTTON, gettext("Forward"), "keymap_forward");
	this->add_key(GUI_ID_KEY_BACKWARD_BUTTON, gettext("Backward"), "keymap_backward");
	this->add_key(GUI_ID_KEY_LEFT_BUTTON, gettext("Left"), "keymap_left");
	this->add_key(GUI_ID_KEY_RIGHT_BUTTON, gettext("Right"), "keymap_right");
	this->add_key(GUI_ID_KEY_USE_BUTTON, gettext("Use"), "keymap_special1");
	this->add_key(GUI_ID_KEY_JUMP_BUTTON, gettext("Jump"), "keymap_jump");
	this->add_key(GUI_ID_KEY_SNEAK_BUTTON, gettext("Sneak"), "keymap_sneak");
	this->add_key(GUI_ID_KEY_DROP_BUTTON, gettext("Drop"), "keymap_drop");
	this->add_key(GUI_ID_KEY_ZOOM_BUTTON, gettext("Zoom"), "keymap_zoom");
	this->add_key(GUI_ID_KEY_INVENTORY_BUTTON, gettext("Inventory"), "keymap_inventory");
	this->add_key(GUI_ID_KEY_CHAT_BUTTON, gettext("Chat"), "keymap_chat");
	this->add_key(GUI_ID_KEY_CMD_BUTTON, gettext("Command"), "keymap_cmd");
	this->add_key(GUI_ID_KEY_CONSOLE_BUTTON, gettext("Console"), "keymap_console");
	this->add_key(GUI_ID_KEY_FLY_BUTTON, gettext("Toggle fly"), "keymap_freemove");
	this->add_key(GUI_ID_KEY_FAST_BUTTON, gettext("Toggle fast"), "keymap_fastmove");
	this->add_key(GUI_ID_KEY_NOCLIP_BUTTON, gettext("Toggle noclip"), "keymap_noclip");
	this->add_key(GUI_ID_KEY_RANGE_BUTTON, gettext("Range select"), "keymap_rangeselect");
	this->add_key(GUI_ID_KEY_DUMP_BUTTON, gettext("Print stacks"), "keymap_print_debug_stacks");
>>>>>>> 3390906f
}<|MERGE_RESOLUTION|>--- conflicted
+++ resolved
@@ -387,7 +387,6 @@
 
 void GUIKeyChangeMenu::init_keys()
 {
-<<<<<<< HEAD
 	this->add_key(GUI_ID_KEY_FORWARD_BUTTON,   wgettext("Forward"),       "keymap_forward");
 	this->add_key(GUI_ID_KEY_BACKWARD_BUTTON,  wgettext("Backward"),      "keymap_backward");
 	this->add_key(GUI_ID_KEY_LEFT_BUTTON,      wgettext("Left"),          "keymap_left");
@@ -396,6 +395,7 @@
 	this->add_key(GUI_ID_KEY_JUMP_BUTTON,      wgettext("Jump"),          "keymap_jump");
 	this->add_key(GUI_ID_KEY_SNEAK_BUTTON,     wgettext("Sneak"),         "keymap_sneak");
 	this->add_key(GUI_ID_KEY_DROP_BUTTON,      wgettext("Drop"),          "keymap_drop");
+	this->add_key(GUI_ID_KEY_ZOOM_BUTTON,      wgettext("Zoom"),          "keymap_zoom");
 	this->add_key(GUI_ID_KEY_INVENTORY_BUTTON, wgettext("Inventory"),     "keymap_inventory");
 	this->add_key(GUI_ID_KEY_CHAT_BUTTON,      wgettext("Chat"),          "keymap_chat");
 	this->add_key(GUI_ID_KEY_CMD_BUTTON,       wgettext("Command"),       "keymap_cmd");
@@ -405,24 +405,4 @@
 	this->add_key(GUI_ID_KEY_NOCLIP_BUTTON,    wgettext("Toggle noclip"), "keymap_noclip");
 	this->add_key(GUI_ID_KEY_RANGE_BUTTON,     wgettext("Range select"),  "keymap_rangeselect");
 	this->add_key(GUI_ID_KEY_DUMP_BUTTON,      wgettext("Print stacks"),  "keymap_print_debug_stacks");
-=======
-	this->add_key(GUI_ID_KEY_FORWARD_BUTTON, gettext("Forward"), "keymap_forward");
-	this->add_key(GUI_ID_KEY_BACKWARD_BUTTON, gettext("Backward"), "keymap_backward");
-	this->add_key(GUI_ID_KEY_LEFT_BUTTON, gettext("Left"), "keymap_left");
-	this->add_key(GUI_ID_KEY_RIGHT_BUTTON, gettext("Right"), "keymap_right");
-	this->add_key(GUI_ID_KEY_USE_BUTTON, gettext("Use"), "keymap_special1");
-	this->add_key(GUI_ID_KEY_JUMP_BUTTON, gettext("Jump"), "keymap_jump");
-	this->add_key(GUI_ID_KEY_SNEAK_BUTTON, gettext("Sneak"), "keymap_sneak");
-	this->add_key(GUI_ID_KEY_DROP_BUTTON, gettext("Drop"), "keymap_drop");
-	this->add_key(GUI_ID_KEY_ZOOM_BUTTON, gettext("Zoom"), "keymap_zoom");
-	this->add_key(GUI_ID_KEY_INVENTORY_BUTTON, gettext("Inventory"), "keymap_inventory");
-	this->add_key(GUI_ID_KEY_CHAT_BUTTON, gettext("Chat"), "keymap_chat");
-	this->add_key(GUI_ID_KEY_CMD_BUTTON, gettext("Command"), "keymap_cmd");
-	this->add_key(GUI_ID_KEY_CONSOLE_BUTTON, gettext("Console"), "keymap_console");
-	this->add_key(GUI_ID_KEY_FLY_BUTTON, gettext("Toggle fly"), "keymap_freemove");
-	this->add_key(GUI_ID_KEY_FAST_BUTTON, gettext("Toggle fast"), "keymap_fastmove");
-	this->add_key(GUI_ID_KEY_NOCLIP_BUTTON, gettext("Toggle noclip"), "keymap_noclip");
-	this->add_key(GUI_ID_KEY_RANGE_BUTTON, gettext("Range select"), "keymap_rangeselect");
-	this->add_key(GUI_ID_KEY_DUMP_BUTTON, gettext("Print stacks"), "keymap_print_debug_stacks");
->>>>>>> 3390906f
 }