/*
guiFormSpecMenu.cpp
Copyright (C) 2013 celeron55, Perttu Ahola <celeron55@gmail.com>
*/

/*
This file is part of Freeminer.

Freeminer is free software: you can redistribute it and/or modify
it under the terms of the GNU General Public License as published by
the Free Software Foundation, either version 3 of the License, or
(at your option) any later version.

Freeminer  is distributed in the hope that it will be useful,
but WITHOUT ANY WARRANTY; without even the implied warranty of
MERCHANTABILITY or FITNESS FOR A PARTICULAR PURPOSE.  See the
GNU General Public License for more details.

You should have received a copy of the GNU General Public License
along with Freeminer.  If not, see <http://www.gnu.org/licenses/>.
*/


#include <cstdlib>
#include <algorithm>
#include <iterator>
#include <sstream>
#include <limits>
#include "guiFormSpecMenu.h"
#include "guiTable.h"
#include "constants.h"
#include "gamedef.h"
#include "keycode.h"
#include "strfnd.h"
#include <IGUICheckBox.h>
#include <IGUIEditBox.h>
#include <IGUIButton.h>
#include <IGUIStaticText.h>
#include <IGUIFont.h>
#include <IGUITabControl.h>
#include <IGUIComboBox.h>
#include "log.h"
#include "tile.h" // ITextureSource
#include "hud.h" // drawItemStack
#include "hex.h"
#include "util/string.h"
#include "util/numeric.h"
#include "filesys.h"
#include "gettime.h"
#include "gettext.h"
#include "intlGUIEditBox.h"
#include "scripting_game.h"
#include "porting.h"
#include "main.h"
#include "settings.h"
#include "client.h"
#include "util/string.h" // for parseColorString()
#include "fontengine.h"

#define MY_CHECKPOS(a,b)													\
	if (v_pos.size() != 2) {												\
		errorstream<< "Invalid pos for element " << a << "specified: \""	\
			<< parts[b] << "\"" << std::endl;								\
			return;															\
	}

#define MY_CHECKGEOM(a,b)													\
	if (v_geom.size() != 2) {												\
		errorstream<< "Invalid pos for element " << a << "specified: \""	\
			<< parts[b] << "\"" << std::endl;								\
			return;															\
	}
/*
	GUIFormSpecMenu
*/
static unsigned int font_line_height(gui::IGUIFont *font)
{
	return font->getDimension(L"Ay").Height + font->getKerningHeight();
}

GUIFormSpecMenu::GUIFormSpecMenu(irr::IrrlichtDevice* dev,
		gui::IGUIElement* parent, s32 id, IMenuManager *menumgr,
		InventoryManager *invmgr, IGameDef *gamedef,
		ISimpleTextureSource *tsrc, IFormSource* fsrc, TextDest* tdst,
		Client* client) :
	GUIModalMenu(dev->getGUIEnvironment(), parent, id, menumgr),
	m_device(dev),
	m_invmgr(invmgr),
	m_gamedef(gamedef),
	m_tsrc(tsrc),
	m_client(client),
	m_selected_item(NULL),
	m_selected_amount(0),
	m_selected_dragging(false),
	m_tooltip_element(NULL),
	m_hovered_time(0),
	m_old_tooltip_id(-1),
	m_rmouse_auto_place(false),
	m_allowclose(true),
	m_lock(false),
	m_form_src(fsrc),
	m_text_dst(tdst),
	m_formspec_version(0),
	m_font(NULL)
#ifdef __ANDROID__
	,m_JavaDialogFieldName("")
#endif
{
	current_keys_pending.key_down = false;
	current_keys_pending.key_up = false;
	current_keys_pending.key_enter = false;
	current_keys_pending.key_escape = false;

	m_doubleclickdetect[0].time = 0;
	m_doubleclickdetect[1].time = 0;

	m_doubleclickdetect[0].pos = v2s32(0, 0);
	m_doubleclickdetect[1].pos = v2s32(0, 0);

	m_tooltip_show_delay = (u32)g_settings->getS32("tooltip_show_delay");
}

GUIFormSpecMenu::~GUIFormSpecMenu()
{
	removeChildren();

	for (u32 i = 0; i < m_tables.size(); ++i) {
		GUITable *table = m_tables[i].second;
		table->drop();
	}

	delete m_selected_item;

	if (m_form_src != NULL) {
		delete m_form_src;
	}
	if (m_text_dst != NULL) {
		delete m_text_dst;
	}
}

void GUIFormSpecMenu::removeChildren()
{
	const core::list<gui::IGUIElement*> &children = getChildren();

	while(!children.empty()) {
		(*children.getLast())->remove();
	}

	if(m_tooltip_element) {
		m_tooltip_element->remove();
		m_tooltip_element->drop();
		m_tooltip_element = NULL;
	}

}

void GUIFormSpecMenu::setInitialFocus()
{
	// Set initial focus according to following order of precedence:
	// 1. first empty editbox
	// 2. first editbox
	// 3. first table
	// 4. last button
	// 5. first focusable (not statictext, not tabheader)
	// 6. first child element

	core::list<gui::IGUIElement*> children = getChildren();

	// in case "children" contains any NULL elements, remove them
	for (core::list<gui::IGUIElement*>::Iterator it = children.begin();
			it != children.end();) {
		if (*it)
			++it;
		else
			it = children.erase(it);
	}

	// 1. first empty editbox
	for (core::list<gui::IGUIElement*>::Iterator it = children.begin();
			it != children.end(); ++it) {
		if ((*it)->getType() == gui::EGUIET_EDIT_BOX
				&& (*it)->getText()[0] == 0) {
			Environment->setFocus(*it);
			return;
		}
	}

	// 2. first editbox
	for (core::list<gui::IGUIElement*>::Iterator it = children.begin();
			it != children.end(); ++it) {
		if ((*it)->getType() == gui::EGUIET_EDIT_BOX) {
			Environment->setFocus(*it);
			return;
		}
	}

	// 3. first table
	for (core::list<gui::IGUIElement*>::Iterator it = children.begin();
			it != children.end(); ++it) {
		if ((*it)->getTypeName() == std::string("GUITable")) {
			Environment->setFocus(*it);
			return;
		}
	}

	// 4. last button
	for (core::list<gui::IGUIElement*>::Iterator it = children.getLast();
			it != children.end(); --it) {
		if ((*it)->getType() == gui::EGUIET_BUTTON) {
			Environment->setFocus(*it);
			return;
		}
	}

	// 5. first focusable (not statictext, not tabheader)
	for (core::list<gui::IGUIElement*>::Iterator it = children.begin();
			it != children.end(); ++it) {
		if ((*it)->getType() != gui::EGUIET_STATIC_TEXT &&
				(*it)->getType() != gui::EGUIET_TAB_CONTROL) {
			Environment->setFocus(*it);
			return;
		}
	}

	// 6. first child element
	if (children.empty())
		Environment->setFocus(this);
	else
		Environment->setFocus(*(children.begin()));
}

GUITable* GUIFormSpecMenu::getTable(const std::string &tablename)
{
	for (u32 i = 0; i < m_tables.size(); ++i) {
		if (tablename == m_tables[i].first.fname)
			return m_tables[i].second;
	}
	return 0;
}

std::vector<std::string> split(const std::string &s, char delim) {
	std::vector<std::string> tokens;

	std::string current = "";
	bool last_was_escape = false;
	for(unsigned int i=0; i < s.size(); i++) {
		if (last_was_escape) {
			current += '\\';
			current += s.c_str()[i];
			last_was_escape = false;
		}
		else {
			if (s.c_str()[i] == delim) {
				tokens.push_back(current);
				current = "";
				last_was_escape = false;
			}
			else if (s.c_str()[i] == '\\'){
				last_was_escape = true;
			}
			else {
				current += s.c_str()[i];
				last_was_escape = false;
			}
		}
	}
	//push last element
	tokens.push_back(current);

	return tokens;
}

void GUIFormSpecMenu::parseSize(parserData* data,std::string element)
{
	std::vector<std::string> parts = split(element,',');

	if (((parts.size() == 2) || parts.size() == 3) ||
		((parts.size() > 3) && (m_formspec_version > FORMSPEC_API_VERSION)))
	{
		if (parts[1].find(';') != std::string::npos)
			parts[1] = parts[1].substr(0,parts[1].find(';'));

		data->invsize.X = MYMAX(0, stof(parts[0]));
		data->invsize.Y = MYMAX(0, stof(parts[1]));

		lockSize(false);
		if (parts.size() == 3) {
			if (parts[2] == "true") {
				lockSize(true,v2u32(800,600));
			}
		}

		data->explicit_size = true;
		return;
	}
	errorstream<< "Invalid size element (" << parts.size() << "): '" << element << "'"  << std::endl;
}

void GUIFormSpecMenu::parseList(parserData* data,std::string element)
{
	if (m_gamedef == 0) {
		errorstream<<"WARNING: invalid use of 'list' with m_gamedef==0"<<std::endl;
		return;
	}

	std::vector<std::string> parts = split(element,';');

	if (((parts.size() == 4) || (parts.size() == 5)) ||
		((parts.size() > 5) && (m_formspec_version > FORMSPEC_API_VERSION)))
	{
		std::string location = parts[0];
		std::string listname = parts[1];
		std::vector<std::string> v_pos  = split(parts[2],',');
		std::vector<std::string> v_geom = split(parts[3],',');
		std::string startindex = "";
		if (parts.size() == 5)
			startindex = parts[4];

		MY_CHECKPOS("list",2);
		MY_CHECKGEOM("list",3);

		InventoryLocation loc;

		if(location == "context" || location == "current_name")
			loc = m_current_inventory_location;
		else
			loc.deSerialize(location);

		v2s32 pos = padding + AbsoluteRect.UpperLeftCorner;
		pos.X += stof(v_pos[0]) * (float)spacing.X;
		pos.Y += stof(v_pos[1]) * (float)spacing.Y;

		v2s32 geom;
		geom.X = stoi(v_geom[0]);
		geom.Y = stoi(v_geom[1]);

		s32 start_i = 0;
		if(startindex != "")
			start_i = stoi(startindex);

		if (geom.X < 0 || geom.Y < 0 || start_i < 0) {
			errorstream<< "Invalid list element: '" << element << "'"  << std::endl;
			return;
		}

		if(!data->explicit_size)
			errorstream<<"WARNING: invalid use of list without a size[] element"<<std::endl;
		m_inventorylists.push_back(ListDrawSpec(loc, listname, pos, geom, start_i));
		return;
	}
	errorstream<< "Invalid list element(" << parts.size() << "): '" << element << "'"  << std::endl;
}

void GUIFormSpecMenu::parseCheckbox(parserData* data,std::string element)
{
	std::vector<std::string> parts = split(element,';');

	if (((parts.size() >= 3) && (parts.size() <= 4)) ||
		((parts.size() > 4) && (m_formspec_version > FORMSPEC_API_VERSION)))
	{
		std::vector<std::string> v_pos = split(parts[0],',');
		std::string name = parts[1];
		std::string label = parts[2];
		std::string selected = "";

		if (parts.size() >= 4)
			selected = parts[3];

		MY_CHECKPOS("checkbox",0);

		v2s32 pos = padding;
		pos.X += stof(v_pos[0]) * (float) spacing.X;
		pos.Y += stof(v_pos[1]) * (float) spacing.Y;

		bool fselected = false;

		if (selected == "true")
			fselected = true;

<<<<<<< HEAD
		std::wstring wlabel = utf8_to_wide(label);
=======
		std::wstring wlabel = narrow_to_wide(label);
>>>>>>> 5cf911ff

		core::rect<s32> rect = core::rect<s32>(
				pos.X, pos.Y + ((imgsize.Y/2) - m_btn_height),
				pos.X + m_font->getDimension(wlabel.c_str()).Width + 25, // text size + size of checkbox
				pos.Y + ((imgsize.Y/2) + m_btn_height));

		FieldSpec spec(
<<<<<<< HEAD
				name,
=======
				narrow_to_wide(name),
>>>>>>> 5cf911ff
				wlabel, //Needed for displaying text on MSVC
				wlabel,
				258+m_fields.size()
			);

		spec.ftype = f_CheckBox;

		gui::IGUICheckBox* e = Environment->addCheckBox(fselected, rect, this,
					spec.fid, spec.flabel.c_str());

		if (spec.fname == data->focused_fieldname) {
			Environment->setFocus(e);
		}

		m_checkboxes.push_back(std::pair<FieldSpec,gui::IGUICheckBox*>(spec,e));
		m_fields.push_back(spec);
		return;
	}
	errorstream<< "Invalid checkbox element(" << parts.size() << "): '" << element << "'"  << std::endl;
}

void GUIFormSpecMenu::parseScrollBar(parserData* data, std::string element)
{
	std::vector<std::string> parts = split(element,';');

	if (parts.size() >= 5) {
		std::vector<std::string> v_pos = split(parts[0],',');
		std::vector<std::string> v_dim = split(parts[1],',');
		std::string name = parts[2];
		std::string value = parts[4];

		MY_CHECKPOS("scrollbar",0);

		v2s32 pos = padding;
		pos.X += stof(v_pos[0]) * (float) spacing.X;
		pos.Y += stof(v_pos[1]) * (float) spacing.Y;

		if (v_dim.size() != 2) {
			errorstream<< "Invalid size for element " << "scrollbar"
				<< "specified: \"" << parts[1] << "\"" << std::endl;
			return;
		}

		v2s32 dim;
		dim.X = stof(v_dim[0]) * (float) spacing.X;
		dim.Y = stof(v_dim[1]) * (float) spacing.Y;

		core::rect<s32> rect =
				core::rect<s32>(pos.X, pos.Y, pos.X + dim.X, pos.Y + dim.Y);

		FieldSpec spec(
<<<<<<< HEAD
				name,
=======
				narrow_to_wide(name),
>>>>>>> 5cf911ff
				L"",
				L"",
				258+m_fields.size()
			);
		bool is_horizontal = true;

		if (parts[2] == "vertical")
			is_horizontal = false;

		spec.ftype = f_ScrollBar;
		spec.send  = true;
		gui::IGUIScrollBar* e =
				Environment->addScrollBar(is_horizontal,rect,this,spec.fid);

		e->setMax(1000);
		e->setMin(0);
		e->setPos(stoi(parts[4]));
		e->setSmallStep(10);
		e->setLargeStep(100);

		m_scrollbars.push_back(std::pair<FieldSpec,gui::IGUIScrollBar*>(spec,e));
		m_fields.push_back(spec);
		return;
	}
	errorstream<< "Invalid scrollbar element(" << parts.size() << "): '" << element << "'"  << std::endl;
}

void GUIFormSpecMenu::parseImage(parserData* data,std::string element)
{
	std::vector<std::string> parts = split(element,';');

	if ((parts.size() == 3) ||
		((parts.size() > 3) && (m_formspec_version > FORMSPEC_API_VERSION)))
	{
		std::vector<std::string> v_pos = split(parts[0],',');
		std::vector<std::string> v_geom = split(parts[1],',');
		std::string name = unescape_string(parts[2]);

		MY_CHECKPOS("image",0);
		MY_CHECKGEOM("image",1);

		v2s32 pos = padding + AbsoluteRect.UpperLeftCorner;
		pos.X += stof(v_pos[0]) * (float) spacing.X;
		pos.Y += stof(v_pos[1]) * (float) spacing.Y;

		v2s32 geom;
		geom.X = stof(v_geom[0]) * (float)imgsize.X;
		geom.Y = stof(v_geom[1]) * (float)imgsize.Y;

		if(!data->explicit_size)
			errorstream<<"WARNING: invalid use of image without a size[] element"<<std::endl;
		m_images.push_back(ImageDrawSpec(name, pos, geom));
		return;
	}

	if (parts.size() == 2) {
		std::vector<std::string> v_pos = split(parts[0],',');
		std::string name = unescape_string(parts[1]);

		MY_CHECKPOS("image",0);

		v2s32 pos = padding + AbsoluteRect.UpperLeftCorner;
		pos.X += stof(v_pos[0]) * (float) spacing.X;
		pos.Y += stof(v_pos[1]) * (float) spacing.Y;

		if(!data->explicit_size)
			errorstream<<"WARNING: invalid use of image without a size[] element"<<std::endl;
		m_images.push_back(ImageDrawSpec(name, pos));
		return;
	}
	errorstream<< "Invalid image element(" << parts.size() << "): '" << element << "'"  << std::endl;
}

void GUIFormSpecMenu::parseItemImage(parserData* data,std::string element)
{
	std::vector<std::string> parts = split(element,';');

	if ((parts.size() == 3) ||
		((parts.size() > 3) && (m_formspec_version > FORMSPEC_API_VERSION)))
	{
		std::vector<std::string> v_pos = split(parts[0],',');
		std::vector<std::string> v_geom = split(parts[1],',');
		std::string name = parts[2];

		MY_CHECKPOS("itemimage",0);
		MY_CHECKGEOM("itemimage",1);

		v2s32 pos = padding + AbsoluteRect.UpperLeftCorner;
		pos.X += stof(v_pos[0]) * (float) spacing.X;
		pos.Y += stof(v_pos[1]) * (float) spacing.Y;

		v2s32 geom;
		geom.X = stof(v_geom[0]) * (float)imgsize.X;
		geom.Y = stof(v_geom[1]) * (float)imgsize.Y;

		if(!data->explicit_size)
			errorstream<<"WARNING: invalid use of item_image without a size[] element"<<std::endl;
		m_itemimages.push_back(ImageDrawSpec(name, pos, geom));
		return;
	}
	errorstream<< "Invalid ItemImage element(" << parts.size() << "): '" << element << "'"  << std::endl;
}

void GUIFormSpecMenu::parseButton(parserData* data,std::string element,
		std::string type)
{
	std::vector<std::string> parts = split(element,';');

	if ((parts.size() == 4) ||
		((parts.size() > 4) && (m_formspec_version > FORMSPEC_API_VERSION)))
	{
		std::vector<std::string> v_pos = split(parts[0],',');
		std::vector<std::string> v_geom = split(parts[1],',');
		std::string name = parts[2];
		std::string label = parts[3];

		MY_CHECKPOS("button",0);
		MY_CHECKGEOM("button",1);

		v2s32 pos = padding;
		pos.X += stof(v_pos[0]) * (float)spacing.X;
		pos.Y += stof(v_pos[1]) * (float)spacing.Y;

		v2s32 geom;
		geom.X = (stof(v_geom[0]) * (float)spacing.X)-(spacing.X-imgsize.X);
		pos.Y += (stof(v_geom[1]) * (float)imgsize.Y)/2;

		core::rect<s32> rect =
				core::rect<s32>(pos.X, pos.Y - m_btn_height,
						pos.X + geom.X, pos.Y + m_btn_height);

		if(!data->explicit_size)
			errorstream<<"WARNING: invalid use of button without a size[] element"<<std::endl;

		label = unescape_string(label);

<<<<<<< HEAD
		std::wstring wlabel = utf8_to_wide(label);

		FieldSpec spec(
			name,
=======
		std::wstring wlabel = narrow_to_wide(label);

		FieldSpec spec(
			narrow_to_wide(name),
>>>>>>> 5cf911ff
			wlabel,
			L"",
			258+m_fields.size()
		);
		spec.ftype = f_Button;
		if(type == "button_exit")
			spec.is_exit = true;
		gui::IGUIButton* e = Environment->addButton(rect, this, spec.fid,
				spec.flabel.c_str());

		if (spec.fname == data->focused_fieldname) {
			Environment->setFocus(e);
		}

		m_fields.push_back(spec);
		return;
	}
	errorstream<< "Invalid button element(" << parts.size() << "): '" << element << "'"  << std::endl;
}

void GUIFormSpecMenu::parseBackground(parserData* data,std::string element)
{
	std::vector<std::string> parts = split(element,';');

	if (((parts.size() == 3) || (parts.size() == 4)) ||
		((parts.size() > 4) && (m_formspec_version > FORMSPEC_API_VERSION)))
	{
		std::vector<std::string> v_pos = split(parts[0],',');
		std::vector<std::string> v_geom = split(parts[1],',');
		std::string name = unescape_string(parts[2]);

		MY_CHECKPOS("background",0);
		MY_CHECKGEOM("background",1);

		v2s32 pos = padding + AbsoluteRect.UpperLeftCorner;
		pos.X += stof(v_pos[0]) * (float)spacing.X - ((float)spacing.X-(float)imgsize.X)/2;
		pos.Y += stof(v_pos[1]) * (float)spacing.Y - ((float)spacing.Y-(float)imgsize.Y)/2;

		v2s32 geom;
		geom.X = stof(v_geom[0]) * (float)spacing.X;
		geom.Y = stof(v_geom[1]) * (float)spacing.Y;

		if (parts.size() == 4) {
			m_clipbackground = is_yes(parts[3]);
			if (m_clipbackground) {
				pos.X = stoi(v_pos[0]); //acts as offset
				pos.Y = stoi(v_pos[1]); //acts as offset
			}
		}

		if(!data->explicit_size)
			errorstream<<"WARNING: invalid use of background without a size[] element"<<std::endl;
		m_backgrounds.push_back(ImageDrawSpec(name, pos, geom));
		return;
	}
	errorstream<< "Invalid background element(" << parts.size() << "): '" << element << "'"  << std::endl;
}

void GUIFormSpecMenu::parseTableOptions(parserData* data,std::string element)
{
	std::vector<std::string> parts = split(element,';');

	data->table_options.clear();
	for (size_t i = 0; i < parts.size(); ++i) {
		// Parse table option
		std::string opt = unescape_string(parts[i]);
		data->table_options.push_back(GUITable::splitOption(opt));
	}
}

void GUIFormSpecMenu::parseTableColumns(parserData* data,std::string element)
{
	std::vector<std::string> parts = split(element,';');

	data->table_columns.clear();
	for (size_t i = 0; i < parts.size(); ++i) {
		std::vector<std::string> col_parts = split(parts[i],',');
		GUITable::TableColumn column;
		// Parse column type
		if (!col_parts.empty())
			column.type = col_parts[0];
		// Parse column options
		for (size_t j = 1; j < col_parts.size(); ++j) {
			std::string opt = unescape_string(col_parts[j]);
			column.options.push_back(GUITable::splitOption(opt));
		}
		data->table_columns.push_back(column);
	}
}

void GUIFormSpecMenu::parseTable(parserData* data,std::string element)
{
	std::vector<std::string> parts = split(element,';');

	if (((parts.size() == 4) || (parts.size() == 5)) ||
		((parts.size() > 5) && (m_formspec_version > FORMSPEC_API_VERSION)))
	{
		std::vector<std::string> v_pos = split(parts[0],',');
		std::vector<std::string> v_geom = split(parts[1],',');
		std::string name = parts[2];
		std::vector<std::string> items = split(parts[3],',');
		std::string str_initial_selection = "";
		std::string str_transparent = "false";

		if (parts.size() >= 5)
			str_initial_selection = parts[4];

		MY_CHECKPOS("table",0);
		MY_CHECKGEOM("table",1);

		v2s32 pos = padding;
		pos.X += stof(v_pos[0]) * (float)spacing.X;
		pos.Y += stof(v_pos[1]) * (float)spacing.Y;

		v2s32 geom;
		geom.X = stof(v_geom[0]) * (float)spacing.X;
		geom.Y = stof(v_geom[1]) * (float)spacing.Y;


		core::rect<s32> rect = core::rect<s32>(pos.X, pos.Y, pos.X+geom.X, pos.Y+geom.Y);

<<<<<<< HEAD
		std::wstring fname_w = utf8_to_wide(name);
=======
		std::wstring fname_w = narrow_to_wide(name);
>>>>>>> 5cf911ff

		FieldSpec spec(
			name,
			L"",
			L"",
			258+m_fields.size()
		);

		spec.ftype = f_Table;

		for (unsigned int i = 0; i < items.size(); ++i) {
			items[i] = unescape_string(items[i]);
		}

		//now really show table
		GUITable *e = new GUITable(Environment, this, spec.fid, rect,
				m_tsrc);

		if (spec.fname == data->focused_fieldname) {
			Environment->setFocus(e);
		}

		e->setTable(data->table_options, data->table_columns, items);

		if (data->table_dyndata.find(name) != data->table_dyndata.end()) {
			e->setDynamicData(data->table_dyndata[name]);
		}

		if (str_initial_selection != "" && str_initial_selection != "0")
			e->setSelected(stoi(str_initial_selection.c_str()));

		m_tables.push_back(std::pair<FieldSpec,GUITable*>(spec, e));
		m_fields.push_back(spec);
		return;
	}
	errorstream<< "Invalid table element(" << parts.size() << "): '" << element << "'"  << std::endl;
}

void GUIFormSpecMenu::parseTextList(parserData* data,std::string element)
{
	std::vector<std::string> parts = split(element,';');

	if (((parts.size() == 4) || (parts.size() == 5) || (parts.size() == 6)) ||
		((parts.size() > 6) && (m_formspec_version > FORMSPEC_API_VERSION)))
	{
		std::vector<std::string> v_pos = split(parts[0],',');
		std::vector<std::string> v_geom = split(parts[1],',');
		std::string name = parts[2];
		std::vector<std::string> items = split(parts[3],',');
		std::string str_initial_selection = "";
		std::string str_transparent = "false";

		if (parts.size() >= 5)
			str_initial_selection = parts[4];

		if (parts.size() >= 6)
			str_transparent = parts[5];

		MY_CHECKPOS("textlist",0);
		MY_CHECKGEOM("textlist",1);

		v2s32 pos = padding;
		pos.X += stof(v_pos[0]) * (float)spacing.X;
		pos.Y += stof(v_pos[1]) * (float)spacing.Y;

		v2s32 geom;
		geom.X = stof(v_geom[0]) * (float)spacing.X;
		geom.Y = stof(v_geom[1]) * (float)spacing.Y;


		core::rect<s32> rect = core::rect<s32>(pos.X, pos.Y, pos.X+geom.X, pos.Y+geom.Y);

<<<<<<< HEAD
		std::wstring fname_w = utf8_to_wide(name);
=======
		std::wstring fname_w = narrow_to_wide(name);
>>>>>>> 5cf911ff

		FieldSpec spec(
			name,
			L"",
			L"",
			258+m_fields.size()
		);

		spec.ftype = f_Table;

		for (unsigned int i = 0; i < items.size(); ++i) {
			items[i] = unescape_string(items[i]);
		}

		//now really show list
		GUITable *e = new GUITable(Environment, this, spec.fid, rect,
				m_tsrc);

		if (spec.fname == data->focused_fieldname) {
			Environment->setFocus(e);
		}

		e->setTextList(items, is_yes(str_transparent));

		if (data->table_dyndata.find(name) != data->table_dyndata.end())
			e->setDynamicData(data->table_dyndata[name]);

		if (str_initial_selection != "" && str_initial_selection != "0")
			e->setSelected(stoi(str_initial_selection.c_str()));

		m_tables.push_back(std::pair<FieldSpec,GUITable*>(spec, e));
		m_fields.push_back(spec);
		return;
	}
	errorstream<< "Invalid textlist element(" << parts.size() << "): '" << element << "'"  << std::endl;
}


void GUIFormSpecMenu::parseDropDown(parserData* data,std::string element)
{
	std::vector<std::string> parts = split(element,';');

	if ((parts.size() == 5) ||
		((parts.size() > 5) && (m_formspec_version > FORMSPEC_API_VERSION)))
	{
		std::vector<std::string> v_pos = split(parts[0],',');
		std::string name = parts[2];
		std::vector<std::string> items = split(parts[3],',');
		std::string str_initial_selection = "";
		str_initial_selection = parts[4];

		MY_CHECKPOS("dropdown",0);

		v2s32 pos = padding;
		pos.X += stof(v_pos[0]) * (float)spacing.X;
		pos.Y += stof(v_pos[1]) * (float)spacing.Y;

		s32 width = stof(parts[1]) * (float)spacing.Y;

		core::rect<s32> rect = core::rect<s32>(pos.X, pos.Y,
				pos.X + width, pos.Y + (m_btn_height * 2));

<<<<<<< HEAD
		std::wstring fname_w = utf8_to_wide(name);
=======
		std::wstring fname_w = narrow_to_wide(name);
>>>>>>> 5cf911ff

		FieldSpec spec(
			name,
			L"",
			L"",
			258+m_fields.size()
		);

		spec.ftype = f_DropDown;
		spec.send = true;

		//now really show list
		gui::IGUIComboBox *e = Environment->addComboBox(rect, this,spec.fid);

		if (spec.fname == data->focused_fieldname) {
			Environment->setFocus(e);
		}

		for (unsigned int i=0; i < items.size(); i++)
			e->addItem(utf8_to_wide(items[i]).c_str());

		if (str_initial_selection != "")
			e->setSelected(stoi(str_initial_selection.c_str())-1);

		m_fields.push_back(spec);
		return;
	}
	errorstream << "Invalid dropdown element(" << parts.size() << "): '"
				<< element << "'"  << std::endl;
}

void GUIFormSpecMenu::parsePwdField(parserData* data,std::string element)
{
	std::vector<std::string> parts = split(element,';');

	if ((parts.size() == 4 || parts.size() == 5) ||
		((parts.size() > 4) && (m_formspec_version > FORMSPEC_API_VERSION)))
	{
		std::vector<std::string> v_pos = split(parts[0],',');
		std::vector<std::string> v_geom = split(parts[1],',');
		std::string name = parts[2];
		std::string label = parts[3];
		std::string default_val;
		if (parts.size() == 5) default_val = parts[4];

		MY_CHECKPOS("pwdfield",0);
		MY_CHECKGEOM("pwdfield",1);

		v2s32 pos;
		pos.X += stof(v_pos[0]) * (float)spacing.X;
		pos.Y += stof(v_pos[1]) * (float)spacing.Y;

		v2s32 geom;
		geom.X = (stof(v_geom[0]) * (float)spacing.X)-(spacing.X-imgsize.X);

		pos.Y += (stof(v_geom[1]) * (float)imgsize.Y)/2;
		pos.Y -= m_btn_height;
		geom.Y = m_btn_height*2;

		core::rect<s32> rect = core::rect<s32>(pos.X, pos.Y, pos.X+geom.X, pos.Y+geom.Y);

		if(m_form_src && default_val.size())
			default_val = m_form_src->resolveText(default_val);

		default_val = unescape_string(default_val);
		label = unescape_string(label);

<<<<<<< HEAD
		std::wstring wlabel = utf8_to_wide(label);

		FieldSpec spec(
			name,
=======
		std::wstring wlabel = narrow_to_wide(label);

		FieldSpec spec(
			narrow_to_wide(name),
>>>>>>> 5cf911ff
			wlabel,
			utf8_to_wide(default_val),
			258+m_fields.size()
			);

		spec.send = true;
		gui::IGUIEditBox * e = Environment->addEditBox(0, rect, true, this, spec.fid);

		if (spec.fname == data->focused_fieldname) {
			Environment->setFocus(e);
		}

		if (label.length() >= 1)
		{
			int font_height = g_fontengine->getTextHeight();
			rect.UpperLeftCorner.Y -= font_height;
			rect.LowerRightCorner.Y = rect.UpperLeftCorner.Y + font_height;
			Environment->addStaticText(spec.flabel.c_str(), rect, false, true, this, 0);
		}

		e->setPasswordBox(true,L'*');

		irr::SEvent evt;
		evt.EventType            = EET_KEY_INPUT_EVENT;
		evt.KeyInput.Key         = KEY_END;
		evt.KeyInput.Char        = 0;
		evt.KeyInput.Control     = 0;
		evt.KeyInput.Shift       = 0;
		evt.KeyInput.PressedDown = true;
		e->OnEvent(evt);
		m_fields.push_back(spec);
		return;
	}
	errorstream<< "Invalid pwdfield element(" << parts.size() << "): '" << element << "'"  << std::endl;
}

void GUIFormSpecMenu::parseSimpleField(parserData* data,
		std::vector<std::string> &parts)
{
	std::string name = parts[0];
	std::string label = parts[1];
	std::string default_val = parts[2];

	core::rect<s32> rect;

	if(data->explicit_size)
		errorstream<<"WARNING: invalid use of unpositioned \"field\" in inventory"<<std::endl;

	v2s32 pos = padding + AbsoluteRect.UpperLeftCorner;
	pos.Y = ((m_fields.size()+2)*60);
	v2s32 size = DesiredRect.getSize();

	rect = core::rect<s32>(size.X / 2 - 150, pos.Y,
			(size.X / 2 - 150) + 300, pos.Y + (m_btn_height*2));


	if(m_form_src)
		default_val = m_form_src->resolveText(default_val);

	default_val = unescape_string(default_val);
	label = unescape_string(label);

<<<<<<< HEAD
	std::wstring wlabel = utf8_to_wide(label);

	FieldSpec spec(
		name,
		utf8_to_wide(label),
		utf8_to_wide(default_val),
=======
	std::wstring wlabel = narrow_to_wide(label);

	FieldSpec spec(
		narrow_to_wide(name),
		wlabel,
		narrow_to_wide(default_val),
>>>>>>> 5cf911ff
		258+m_fields.size()
	);

	if (name == "")
	{
		// spec field id to 0, this stops submit searching for a value that isn't there
		Environment->addStaticText(spec.flabel.c_str(), rect, false, true, this, spec.fid);
	}
	else
	{
		spec.send = true;
		gui::IGUIEditBox *e = (gui::IGUIEditBox *) new gui::intlGUIEditBox(spec.fdefault.c_str(), true, Environment, this, spec.fid, rect);
		e->drop();

		if (spec.fname == data->focused_fieldname) {
			Environment->setFocus(e);
		}

		irr::SEvent evt;
		evt.EventType            = EET_KEY_INPUT_EVENT;
		evt.KeyInput.Key         = KEY_END;
		evt.KeyInput.Char        = 0;
		evt.KeyInput.Control     = 0;
		evt.KeyInput.Shift       = 0;
		evt.KeyInput.PressedDown = true;
		e->OnEvent(evt);

		if (label.length() >= 1)
		{
			int font_height = g_fontengine->getTextHeight();
			rect.UpperLeftCorner.Y -= font_height;
			rect.LowerRightCorner.Y = rect.UpperLeftCorner.Y + font_height;
			Environment->addStaticText(spec.flabel.c_str(), rect, false, true, this, 0);
		}
	}

	m_fields.push_back(spec);
}

void GUIFormSpecMenu::parseTextArea(parserData* data,
		std::vector<std::string>& parts,std::string type)
{

	std::vector<std::string> v_pos = split(parts[0],',');
	std::vector<std::string> v_geom = split(parts[1],',');
	std::string name = parts[2];
	std::string label = parts[3];
	std::string default_val = parts[4];

	MY_CHECKPOS(type,0);
	MY_CHECKGEOM(type,1);

	v2s32 pos;
	pos.X = stof(v_pos[0]) * (float) spacing.X;
	pos.Y = stof(v_pos[1]) * (float) spacing.Y;

	v2s32 geom;

	geom.X = (stof(v_geom[0]) * (float)spacing.X)-(spacing.X-imgsize.X);

	if (type == "textarea")
	{
		geom.Y = (stof(v_geom[1]) * (float)imgsize.Y) - (spacing.Y-imgsize.Y);
		pos.Y += m_btn_height;
	}
	else
	{
		pos.Y += (stof(v_geom[1]) * (float)imgsize.Y)/2;
		pos.Y -= m_btn_height;
		geom.Y = m_btn_height*2;
	}

	core::rect<s32> rect = core::rect<s32>(pos.X, pos.Y, pos.X+geom.X, pos.Y+geom.Y);

	if(!data->explicit_size)
		errorstream<<"WARNING: invalid use of positioned "<<type<<" without a size[] element"<<std::endl;

	if(m_form_src)
		default_val = m_form_src->resolveText(default_val);


	default_val = unescape_string(default_val);
	label = unescape_string(label);

<<<<<<< HEAD
	std::wstring wlabel = utf8_to_wide(label);

	FieldSpec spec(
		name,
		utf8_to_wide(label),
		utf8_to_wide(default_val),
=======
	std::wstring wlabel = narrow_to_wide(label);

	FieldSpec spec(
		narrow_to_wide(name),
		wlabel,
		narrow_to_wide(default_val),
>>>>>>> 5cf911ff
		258+m_fields.size()
	);

	if (name == "")
	{
		// spec field id to 0, this stops submit searching for a value that isn't there
		Environment->addStaticText(spec.flabel.c_str(), rect, false, true, this, spec.fid);
	}
	else
	{
		spec.send = true;
		gui::IGUIEditBox *e = (gui::IGUIEditBox *) new gui::intlGUIEditBox(spec.fdefault.c_str(), true, Environment, this, spec.fid, rect);
		e->drop();

		if (spec.fname == data->focused_fieldname) {
			Environment->setFocus(e);
		}

		if (type == "textarea")
		{
			e->setMultiLine(true);
			e->setWordWrap(true);
			e->setTextAlignment(gui::EGUIA_UPPERLEFT, gui::EGUIA_UPPERLEFT);
		} else {
			irr::SEvent evt;
			evt.EventType            = EET_KEY_INPUT_EVENT;
			evt.KeyInput.Key         = KEY_END;
			evt.KeyInput.Char        = 0;
			evt.KeyInput.Control     = 0;
			evt.KeyInput.Shift       = 0;
			evt.KeyInput.PressedDown = true;
			e->OnEvent(evt);
		}

		if (label.length() >= 1)
		{
			int font_height = g_fontengine->getTextHeight();
			rect.UpperLeftCorner.Y -= font_height;
			rect.LowerRightCorner.Y = rect.UpperLeftCorner.Y + font_height;
			Environment->addStaticText(spec.flabel.c_str(), rect, false, true, this, 0);
		}
	}
	m_fields.push_back(spec);
}

void GUIFormSpecMenu::parseField(parserData* data,std::string element,
		std::string type)
{
	std::vector<std::string> parts = split(element,';');

	if (parts.size() == 3 || parts.size() == 4) {
		parseSimpleField(data,parts);
		return;
	}

	if ((parts.size() == 5) ||
		((parts.size() > 5) && (m_formspec_version > FORMSPEC_API_VERSION)))
	{
		parseTextArea(data,parts,type);
		return;
	}
	errorstream<< "Invalid field element(" << parts.size() << "): '" << element << "'"  << std::endl;
}

void GUIFormSpecMenu::parseLabel(parserData* data,std::string element)
{
	std::vector<std::string> parts = split(element,';');

	if ((parts.size() == 2) ||
		((parts.size() > 2) && (m_formspec_version > FORMSPEC_API_VERSION)))
	{
		std::vector<std::string> v_pos = split(parts[0],',');
		std::string text = parts[1];

		MY_CHECKPOS("label",0);

		v2s32 pos = padding;
		pos.X += stof(v_pos[0]) * (float)spacing.X;
		pos.Y += (stof(v_pos[1]) + 7.0/30.0) * (float)spacing.Y;

		if(!data->explicit_size)
			errorstream<<"WARNING: invalid use of label without a size[] element"<<std::endl;

		text = unescape_string(text);
		std::vector<std::string> lines = split(text, '\n');

		for (unsigned int i = 0; i != lines.size(); i++) {
			// Lines are spaced at the nominal distance of
			// 2/5 inventory slot, even if the font doesn't
			// quite match that.  This provides consistent
			// form layout, at the expense of sometimes
			// having sub-optimal spacing for the font.
			// We multiply by 2 and then divide by 5, rather
			// than multiply by 0.4, to get exact results
			// in the integer cases: 0.4 is not exactly
			// representable in binary floating point.
			s32 posy = pos.Y + ((float)i) * spacing.Y * 2.0 / 5.0;
<<<<<<< HEAD
			std::wstring wlabel = utf8_to_wide(lines[i].c_str());
=======
			std::wstring wlabel = narrow_to_wide(lines[i]);
>>>>>>> 5cf911ff
			core::rect<s32> rect = core::rect<s32>(
				pos.X, posy - m_btn_height,
				pos.X + m_font->getDimension(wlabel.c_str()).Width,
				posy + m_btn_height);
			FieldSpec spec(
				"",
				wlabel,
				L"",
				258+m_fields.size()
			);
			gui::IGUIStaticText *e =
				Environment->addStaticText(spec.flabel.c_str(),
					rect, false, false, this, spec.fid);
			e->setTextAlignment(gui::EGUIA_UPPERLEFT,
						gui::EGUIA_CENTER);
			m_fields.push_back(spec);
		}

		return;
	}
	errorstream<< "Invalid label element(" << parts.size() << "): '" << element << "'"  << std::endl;
}

void GUIFormSpecMenu::parseVertLabel(parserData* data,std::string element)
{
	std::vector<std::string> parts = split(element,';');

	if ((parts.size() == 2) ||
		((parts.size() > 2) && (m_formspec_version > FORMSPEC_API_VERSION)))
	{
		std::vector<std::string> v_pos = split(parts[0],',');
		std::wstring text = utf8_to_wide(unescape_string(parts[1]));

		MY_CHECKPOS("vertlabel",1);

		v2s32 pos = padding;
		pos.X += stof(v_pos[0]) * (float)spacing.X;
		pos.Y += stof(v_pos[1]) * (float)spacing.Y;

		core::rect<s32> rect = core::rect<s32>(
				pos.X, pos.Y+((imgsize.Y/2)- m_btn_height),
				pos.X+15, pos.Y +
					font_line_height(m_font)
					* (text.length()+1)
					+((imgsize.Y/2)- m_btn_height));
		//actually text.length() would be correct but adding +1 avoids to break all mods

		if(!data->explicit_size)
			errorstream<<"WARNING: invalid use of label without a size[] element"<<std::endl;

		std::wstring label = L"";

		for (unsigned int i=0; i < text.length(); i++) {
			label += text[i];
			label += L"\n";
		}

		FieldSpec spec(
			"",
			label,
			L"",
			258+m_fields.size()
		);
		gui::IGUIStaticText *t =
				Environment->addStaticText(spec.flabel.c_str(), rect, false, false, this, spec.fid);
		t->setTextAlignment(gui::EGUIA_CENTER, gui::EGUIA_CENTER);
		m_fields.push_back(spec);
		return;
	}
	errorstream<< "Invalid vertlabel element(" << parts.size() << "): '" << element << "'"  << std::endl;
}

void GUIFormSpecMenu::parseImageButton(parserData* data,std::string element,
		std::string type)
{
	std::vector<std::string> parts = split(element,';');

	if ((((parts.size() >= 5) && (parts.size() <= 8)) && (parts.size() != 6)) ||
		((parts.size() > 8) && (m_formspec_version > FORMSPEC_API_VERSION)))
	{
		std::vector<std::string> v_pos = split(parts[0],',');
		std::vector<std::string> v_geom = split(parts[1],',');
		std::string image_name = parts[2];
		std::string name = parts[3];
		std::string label = parts[4];

		MY_CHECKPOS("imagebutton",0);
		MY_CHECKGEOM("imagebutton",1);

		v2s32 pos = padding;
		pos.X += stof(v_pos[0]) * (float)spacing.X;
		pos.Y += stof(v_pos[1]) * (float)spacing.Y;
		v2s32 geom;
		geom.X = (stof(v_geom[0]) * (float)spacing.X)-(spacing.X-imgsize.X);
		geom.Y = (stof(v_geom[1]) * (float)spacing.Y)-(spacing.Y-imgsize.Y);

		bool noclip     = false;
		bool drawborder = true;
		std::string pressed_image_name = "";

		if (parts.size() >= 7) {
			if (parts[5] == "true")
				noclip = true;
			if (parts[6] == "false")
				drawborder = false;
		}

		if (parts.size() >= 8) {
			pressed_image_name = parts[7];
		}

		core::rect<s32> rect = core::rect<s32>(pos.X, pos.Y, pos.X+geom.X, pos.Y+geom.Y);

		if(!data->explicit_size)
			errorstream<<"WARNING: invalid use of image_button without a size[] element"<<std::endl;

		image_name = unescape_string(image_name);
		pressed_image_name = unescape_string(pressed_image_name);
		label = unescape_string(label);

<<<<<<< HEAD
		std::wstring wlabel = utf8_to_wide(label);

		FieldSpec spec(
			name,
			utf8_to_wide(label),
			utf8_to_wide(image_name),
=======
		std::wstring wlabel = narrow_to_wide(label);

		FieldSpec spec(
			narrow_to_wide(name),
			wlabel,
			narrow_to_wide(image_name),
>>>>>>> 5cf911ff
			258+m_fields.size()
		);
		spec.ftype = f_Button;
		if(type == "image_button_exit")
			spec.is_exit = true;

		video::ITexture *texture = 0;
		video::ITexture *pressed_texture = 0;
		texture = m_tsrc->getTexture(image_name);
		if (pressed_image_name != "")
			pressed_texture = m_tsrc->getTexture(pressed_image_name);
		else
			pressed_texture = texture;

		gui::IGUIButton *e = Environment->addButton(rect, this, spec.fid, spec.flabel.c_str());

		if (spec.fname == data->focused_fieldname) {
			Environment->setFocus(e);
		}

		e->setUseAlphaChannel(true);
		e->setImage(texture);
		e->setPressedImage(pressed_texture);
		e->setScaleImage(true);
		e->setNotClipped(noclip);
		e->setDrawBorder(drawborder);

		m_fields.push_back(spec);
		return;
	}

	errorstream<< "Invalid imagebutton element(" << parts.size() << "): '" << element << "'"  << std::endl;
}

void GUIFormSpecMenu::parseTabHeader(parserData* data,std::string element)
{
	std::vector<std::string> parts = split(element,';');

	if (((parts.size() == 4) || (parts.size() == 6)) ||
		((parts.size() > 6) && (m_formspec_version > FORMSPEC_API_VERSION)))
	{
		std::vector<std::string> v_pos = split(parts[0],',');
		std::string name = parts[1];
		std::vector<std::string> buttons = split(parts[2],',');
		std::string str_index = parts[3];
		bool show_background = true;
		bool show_border = true;
		int tab_index = stoi(str_index) -1;

		MY_CHECKPOS("tabheader",0);

		if (parts.size() == 6) {
			if (parts[4] == "true")
				show_background = false;
			if (parts[5] == "false")
				show_border = false;
		}

		FieldSpec spec(
<<<<<<< HEAD
			name,
=======
			narrow_to_wide(name),
>>>>>>> 5cf911ff
			L"",
			L"",
			258+m_fields.size()
		);

		spec.ftype = f_TabHeader;

		v2s32 pos(0,0);
		pos.X += stof(v_pos[0]) * (float)spacing.X;
		pos.Y += stof(v_pos[1]) * (float)spacing.Y - m_btn_height * 2;
		v2s32 geom;
		geom.X = DesiredRect.getWidth();
		geom.Y = m_btn_height*2;

		core::rect<s32> rect = core::rect<s32>(pos.X, pos.Y, pos.X+geom.X,
				pos.Y+geom.Y);

		gui::IGUITabControl *e = Environment->addTabControl(rect, this,
				show_background, show_border, spec.fid);
		e->setAlignment(irr::gui::EGUIA_UPPERLEFT, irr::gui::EGUIA_UPPERLEFT,
				irr::gui::EGUIA_UPPERLEFT, irr::gui::EGUIA_LOWERRIGHT);
		e->setTabHeight(m_btn_height*2);

		if (spec.fname == data->focused_fieldname) {
			Environment->setFocus(e);
		}

		e->setNotClipped(true);

		for (unsigned int i=0; i< buttons.size(); i++) {
			std::wstring wlabel = utf8_to_wide(buttons[i]);
			e->addTab(wlabel.c_str(), -1);
		}

		if ((tab_index >= 0) &&
				(buttons.size() < INT_MAX) &&
				(tab_index < (int) buttons.size()))
			e->setActiveTab(tab_index);

		m_fields.push_back(spec);
		return;
	}
	errorstream << "Invalid TabHeader element(" << parts.size() << "): '"
			<< element << "'"  << std::endl;
}

void GUIFormSpecMenu::parseItemImageButton(parserData* data,std::string element)
{

	if (m_gamedef == 0) {
		errorstream <<
				"WARNING: invalid use of item_image_button with m_gamedef==0"
				<< std::endl;
		return;
	}

	std::vector<std::string> parts = split(element,';');

	if ((parts.size() == 5) ||
		((parts.size() > 5) && (m_formspec_version > FORMSPEC_API_VERSION)))
	{
		std::vector<std::string> v_pos = split(parts[0],',');
		std::vector<std::string> v_geom = split(parts[1],',');
		std::string item_name = parts[2];
		std::string name = parts[3];
		std::string label = parts[4];

		MY_CHECKPOS("itemimagebutton",0);
		MY_CHECKGEOM("itemimagebutton",1);

		v2s32 pos = padding;
		pos.X += stof(v_pos[0]) * (float)spacing.X;
		pos.Y += stof(v_pos[1]) * (float)spacing.Y;
		v2s32 geom;
		geom.X = (stof(v_geom[0]) * (float)spacing.X)-(spacing.X-imgsize.X);
		geom.Y = (stof(v_geom[1]) * (float)spacing.Y)-(spacing.Y-imgsize.Y);

		core::rect<s32> rect = core::rect<s32>(pos.X, pos.Y, pos.X+geom.X, pos.Y+geom.Y);

		if(!data->explicit_size)
			errorstream<<"WARNING: invalid use of item_image_button without a size[] element"<<std::endl;

		IItemDefManager *idef = m_gamedef->idef();
		ItemStack item;
		item.deSerialize(item_name, idef);
		video::ITexture *texture = idef->getInventoryTexture(item.getDefinition(idef).name, m_gamedef);

<<<<<<< HEAD
		m_tooltips[name] =
=======
		m_tooltips[narrow_to_wide(name)] =
>>>>>>> 5cf911ff
			TooltipSpec (item.getDefinition(idef).description,
						m_default_tooltip_bgcolor,
						m_default_tooltip_color);

		label = unescape_string(label);
		FieldSpec spec(
<<<<<<< HEAD
			name,
			utf8_to_wide(label.c_str()),
			utf8_to_wide(item_name.c_str()),
=======
			narrow_to_wide(name),
			narrow_to_wide(label),
			narrow_to_wide(item_name),
>>>>>>> 5cf911ff
			258+m_fields.size()
		);

		gui::IGUIButton *e = Environment->addButton(rect, this, spec.fid, spec.flabel.c_str());

		if (spec.fname == data->focused_fieldname) {
			Environment->setFocus(e);
		}

		e->setUseAlphaChannel(true);
		e->setImage(texture);
		e->setPressedImage(texture);
		e->setScaleImage(true);
		spec.ftype = f_Button;
		rect+=data->basepos-padding;
		spec.rect=rect;
		m_fields.push_back(spec);
		return;
	}
	errorstream<< "Invalid ItemImagebutton element(" << parts.size() << "): '" << element << "'"  << std::endl;
}

void GUIFormSpecMenu::parseBox(parserData* data,std::string element)
{
	std::vector<std::string> parts = split(element,';');

	if ((parts.size() == 3) ||
		((parts.size() > 3) && (m_formspec_version > FORMSPEC_API_VERSION)))
	{
		std::vector<std::string> v_pos = split(parts[0],',');
		std::vector<std::string> v_geom = split(parts[1],',');

		MY_CHECKPOS("box",0);
		MY_CHECKGEOM("box",1);

		v2s32 pos = padding + AbsoluteRect.UpperLeftCorner;
		pos.X += stof(v_pos[0]) * (float) spacing.X;
		pos.Y += stof(v_pos[1]) * (float) spacing.Y;

		v2s32 geom;
		geom.X = stof(v_geom[0]) * (float)spacing.X;
		geom.Y = stof(v_geom[1]) * (float)spacing.Y;

		video::SColor tmp_color;

		if (parseColorString(parts[2], tmp_color, false)) {
			BoxDrawSpec spec(pos, geom, tmp_color);

			m_boxes.push_back(spec);
		}
		else {
			errorstream<< "Invalid Box element(" << parts.size() << "): '" << element << "'  INVALID COLOR"  << std::endl;
		}
		return;
	}
	errorstream<< "Invalid Box element(" << parts.size() << "): '" << element << "'"  << std::endl;
}

void GUIFormSpecMenu::parseBackgroundColor(parserData* data,std::string element)
{
	std::vector<std::string> parts = split(element,';');

	if (((parts.size() == 1) || (parts.size() == 2)) ||
		((parts.size() > 2) && (m_formspec_version > FORMSPEC_API_VERSION)))
	{
		parseColorString(parts[0],m_bgcolor,false);

		if (parts.size() == 2) {
			std::string fullscreen = parts[1];
			m_bgfullscreen = is_yes(fullscreen);
		}
		return;
	}
	errorstream<< "Invalid bgcolor element(" << parts.size() << "): '" << element << "'"  << std::endl;
}

void GUIFormSpecMenu::parseListColors(parserData* data,std::string element)
{
	std::vector<std::string> parts = split(element,';');

	if (((parts.size() == 2) || (parts.size() == 3) || (parts.size() == 5)) ||
		((parts.size() > 5) && (m_formspec_version > FORMSPEC_API_VERSION)))
	{
		parseColorString(parts[0], m_slotbg_n, false);
		parseColorString(parts[1], m_slotbg_h, false);

		if (parts.size() >= 3) {
			if (parseColorString(parts[2], m_slotbordercolor, false)) {
				m_slotborder = true;
			}
		}
		if (parts.size() == 5) {
			video::SColor tmp_color;

			if (parseColorString(parts[3], tmp_color, false))
				m_default_tooltip_bgcolor = tmp_color;
			if (parseColorString(parts[4], tmp_color, false))
				m_default_tooltip_color = tmp_color;
		}
		return;
	}
	errorstream<< "Invalid listcolors element(" << parts.size() << "): '" << element << "'"  << std::endl;
}

void GUIFormSpecMenu::parseTooltip(parserData* data, std::string element)
{
	std::vector<std::string> parts = split(element,';');
	if (parts.size() == 2) {
		std::string name = parts[0];
<<<<<<< HEAD
		m_tooltips[name] = TooltipSpec (parts[1], m_default_tooltip_bgcolor, m_default_tooltip_color);
=======
		m_tooltips[narrow_to_wide(name)] = TooltipSpec (parts[1], m_default_tooltip_bgcolor, m_default_tooltip_color);
>>>>>>> 5cf911ff
		return;
	} else if (parts.size() == 4) {
		std::string name = parts[0];
		video::SColor tmp_color1, tmp_color2;
		if ( parseColorString(parts[2], tmp_color1, false) && parseColorString(parts[3], tmp_color2, false) ) {
<<<<<<< HEAD
			m_tooltips[name] = TooltipSpec (parts[1], tmp_color1, tmp_color2);
=======
			m_tooltips[narrow_to_wide(name)] = TooltipSpec (parts[1], tmp_color1, tmp_color2);
>>>>>>> 5cf911ff
			return;
		}
	}
	errorstream<< "Invalid tooltip element(" << parts.size() << "): '" << element << "'"  << std::endl;
}

bool GUIFormSpecMenu::parseVersionDirect(std::string data)
{
	//some prechecks
	if (data == "")
		return false;

	std::vector<std::string> parts = split(data,'[');

	if (parts.size() < 2) {
		return false;
	}

	if (parts[0] != "formspec_version") {
		return false;
	}

	if (is_number(parts[1])) {
		m_formspec_version = mystoi(parts[1]);
		return true;
	}

	return false;
}

bool GUIFormSpecMenu::parseSizeDirect(parserData* data, std::string element)
{
	if (element == "")
		return false;

	std::vector<std::string> parts = split(element,'[');

	if (parts.size() < 2)
		return false;

	std::string type = trim(parts[0]);
	std::string description = trim(parts[1]);

	if (type != "size" && type != "invsize")
		return false;

	if (type == "invsize")
		log_deprecated("Deprecated formspec element \"invsize\" is used");

	parseSize(data, description);

	return true;
}

void GUIFormSpecMenu::parseElement(parserData* data, std::string element)
{
	//some prechecks
	if (element == "")
		return;

	std::vector<std::string> parts = split(element,'[');

	// ugly workaround to keep compatibility
	if (parts.size() > 2) {
		if (trim(parts[0]) == "image") {
			for (unsigned int i=2;i< parts.size(); i++) {
				parts[1] += "[" + parts[i];
			}
		}
		else { return; }
	}

	if (parts.size() < 2) {
		return;
	}

	std::string type = trim(parts[0]);
	std::string description = trim(parts[1]);

	if (type == "list") {
		parseList(data,description);
		return;
	}

	if (type == "checkbox") {
		parseCheckbox(data,description);
		return;
	}

	if (type == "image") {
		parseImage(data,description);
		return;
	}

	if (type == "item_image") {
		parseItemImage(data,description);
		return;
	}

	if ((type == "button") || (type == "button_exit")) {
		parseButton(data,description,type);
		return;
	}

	if (type == "background") {
		parseBackground(data,description);
		return;
	}

	if (type == "tableoptions"){
		parseTableOptions(data,description);
		return;
	}

	if (type == "tablecolumns"){
		parseTableColumns(data,description);
		return;
	}

	if (type == "table"){
		parseTable(data,description);
		return;
	}

	if (type == "textlist"){
		parseTextList(data,description);
		return;
	}

	if (type == "dropdown"){
		parseDropDown(data,description);
		return;
	}

	if (type == "pwdfield") {
		parsePwdField(data,description);
		return;
	}

	if ((type == "field") || (type == "textarea")){
		parseField(data,description,type);
		return;
	}

	if (type == "label") {
		parseLabel(data,description);
		return;
	}

	if (type == "vertlabel") {
		parseVertLabel(data,description);
		return;
	}

	if (type == "item_image_button") {
		parseItemImageButton(data,description);
		return;
	}

	if ((type == "image_button") || (type == "image_button_exit")) {
		parseImageButton(data,description,type);
		return;
	}

	if (type == "tabheader") {
		parseTabHeader(data,description);
		return;
	}

	if (type == "box") {
		parseBox(data,description);
		return;
	}

	if (type == "bgcolor") {
		parseBackgroundColor(data,description);
		return;
	}

	if (type == "listcolors") {
		parseListColors(data,description);
		return;
	}

	if (type == "tooltip") {
		parseTooltip(data,description);
		return;
	}

	if (type == "scrollbar") {
		parseScrollBar(data, description);
		return;
	}

	// Ignore others
	infostream
		<< "Unknown DrawSpec: type="<<type<<", data=\""<<description<<"\""
		<<std::endl;
}



void GUIFormSpecMenu::regenerateGui(v2u32 screensize)
{
	/* useless to regenerate without a screensize */
	if ((screensize.X <= 0) || (screensize.Y <= 0)) {
		return;
	}

	parserData mydata;

	//preserve tables
	for (u32 i = 0; i < m_tables.size(); ++i) {
		std::string tablename = m_tables[i].first.fname;
		GUITable *table = m_tables[i].second;
		mydata.table_dyndata[tablename] = table->getDynamicData();
	}

	//preserve focus
	gui::IGUIElement *focused_element = Environment->getFocus();
	if (focused_element && focused_element->getParent() == this) {
		s32 focused_id = focused_element->getID();
		if (focused_id > 257) {
			for (u32 i=0; i<m_fields.size(); i++) {
				if (m_fields[i].fid == focused_id) {
					mydata.focused_fieldname = m_fields[i].fname;
					break;
				}
			}
		}
	}

	// Remove children
	removeChildren();

	for (u32 i = 0; i < m_tables.size(); ++i) {
		GUITable *table = m_tables[i].second;
		table->drop();
	}

	mydata.size= v2s32(100,100);
	mydata.screensize = screensize;

	// Base position of contents of form
	mydata.basepos = getBasePos();

	/* Convert m_init_draw_spec to m_inventorylists */

	m_inventorylists.clear();
	m_images.clear();
	m_backgrounds.clear();
	m_itemimages.clear();
	m_tables.clear();
	m_checkboxes.clear();
	m_scrollbars.clear();
	m_fields.clear();
	m_boxes.clear();
	m_tooltips.clear();

	// Set default values (fits old formspec values)
	m_bgcolor = video::SColor(140,0,0,0);
	m_bgfullscreen = false;

	m_slotbg_n = video::SColor(255,128,128,128);
	m_slotbg_h = video::SColor(255,192,192,192);

	m_default_tooltip_bgcolor = video::SColor(255,56,121,65);
	m_default_tooltip_color = video::SColor(255,255,255,255);

	m_slotbordercolor = video::SColor(200,0,0,0);
	m_slotborder = false;

	m_clipbackground = false;
	// Add tooltip
	{
		assert(m_tooltip_element == NULL);
		// Note: parent != this so that the tooltip isn't clipped by the menu rectangle
		m_tooltip_element = Environment->addStaticText(L"",core::rect<s32>(0,0,110,18));
		m_tooltip_element->enableOverrideColor(true);
		m_tooltip_element->setBackgroundColor(m_default_tooltip_bgcolor);
		m_tooltip_element->setDrawBackground(true);
		m_tooltip_element->setDrawBorder(true);
		m_tooltip_element->setOverrideColor(m_default_tooltip_color);
		m_tooltip_element->setTextAlignment(gui::EGUIA_CENTER, gui::EGUIA_CENTER);
		m_tooltip_element->setWordWrap(false);
		//we're not parent so no autograb for this one!
		m_tooltip_element->grab();
	}

	std::vector<std::string> elements = split(m_formspec_string,']');
	unsigned int i = 0;

	/* try to read version from first element only */
	if (elements.size() >= 1) {
		if ( parseVersionDirect(elements[0]) ) {
			i++;
		}
	}

	/* we need size first in order to calculate image scale */
	mydata.explicit_size = false;
	for (; i< elements.size(); i++) {
		if (!parseSizeDirect(&mydata, elements[i])) {
			break;
		}
	}

	if (mydata.explicit_size) {
		// compute scaling for specified form size
		if (m_lock) {
			v2u32 current_screensize = m_device->getVideoDriver()->getScreenSize();
			v2u32 delta = current_screensize - m_lockscreensize;

			if (current_screensize.Y > m_lockscreensize.Y)
				delta.Y /= 2;
			else
				delta.Y = 0;

			if (current_screensize.X > m_lockscreensize.X)
				delta.X /= 2;
			else
				delta.X = 0;

			offset = v2s32(delta.X,delta.Y);

			mydata.screensize = m_lockscreensize;
		} else {
			offset = v2s32(0,0);
		}

		double gui_scaling = g_settings->getFloat("gui_scaling");
		double screen_dpi = porting::getDisplayDensity() * 96;

		double use_imgsize;
		if (m_lock) {
			// In fixed-size mode, inventory image size
			// is 0.53 inch multiplied by the gui_scaling
			// config parameter.  This magic size is chosen
			// to make the main menu (15.5 inventory images
			// wide, including border) just fit into the
			// default window (800 pixels wide) at 96 DPI
			// and default scaling (1.00).
			use_imgsize = 0.5555 * screen_dpi * gui_scaling;
		} else {
			// In variable-size mode, we prefer to make the
			// inventory image size 1/15 of screen height,
			// multiplied by the gui_scaling config parameter.
			// If the preferred size won't fit the whole
			// form on the screen, either horizontally or
			// vertically, then we scale it down to fit.
			// (The magic numbers in the computation of what
			// fits arise from the scaling factors in the
			// following stanza, including the form border,
			// help text space, and 0.1 inventory slot spare.)
			// However, a minimum size is also set, that
			// the image size can't be less than 0.3 inch
			// multiplied by gui_scaling, even if this means
			// the form doesn't fit the screen.
			double prefer_imgsize = mydata.screensize.Y / 15 *
							gui_scaling;
			double fitx_imgsize = mydata.screensize.X /
				((5.0/4.0) * (0.5 + mydata.invsize.X));
			double fity_imgsize = mydata.screensize.Y /
				((15.0/13.0) * (0.85 * mydata.invsize.Y));
			double screen_dpi = porting::getDisplayDensity() * 96;
			double min_imgsize = 0.3 * screen_dpi * gui_scaling;
			use_imgsize = MYMAX(min_imgsize, MYMIN(prefer_imgsize,
				MYMIN(fitx_imgsize, fity_imgsize)));
		}

		// Everything else is scaled in proportion to the
		// inventory image size.  The inventory slot spacing
		// is 5/4 image size horizontally and 15/13 image size
		// vertically.	The padding around the form (incorporating
		// the border of the outer inventory slots) is 3/8
		// image size.	Font height (baseline to baseline)
		// is 2/5 vertical inventory slot spacing, and button
		// half-height is 7/8 of font height.
		imgsize = v2s32(use_imgsize, use_imgsize);
		spacing = v2s32(use_imgsize*5.0/4, use_imgsize*15.0/13);
		padding = v2s32(use_imgsize*3.0/8, use_imgsize*3.0/8);
		m_btn_height = use_imgsize*15.0/13 * 0.35;

		m_font = g_fontengine->getFont();

		mydata.size = v2s32(
			padding.X*2+spacing.X*(mydata.invsize.X-1.0)+imgsize.X,
			padding.Y*2+spacing.Y*(mydata.invsize.Y-1.0)+imgsize.Y + m_btn_height*2.0/3.0
		);
		DesiredRect = mydata.rect = core::rect<s32>(
				mydata.screensize.X/2 - mydata.size.X/2 + offset.X,
				mydata.screensize.Y/2 - mydata.size.Y/2 + offset.Y,
				mydata.screensize.X/2 + mydata.size.X/2 + offset.X,
				mydata.screensize.Y/2 + mydata.size.Y/2 + offset.Y
		);
	} else {
		// Non-size[] form must consist only of text fields and
		// implicit "Proceed" button.  Use default font, and
		// temporary form size which will be recalculated below.
		m_font = g_fontengine->getFont();
		m_btn_height = font_line_height(m_font) * 0.875;
		DesiredRect = core::rect<s32>(
			mydata.screensize.X/2 - 580/2,
			mydata.screensize.Y/2 - 300/2,
			mydata.screensize.X/2 + 580/2,
			mydata.screensize.Y/2 + 300/2
		);
	}
	recalculateAbsolutePosition(false);
	mydata.basepos = getBasePos();
	m_tooltip_element->setOverrideFont(m_font);

	gui::IGUISkin* skin = Environment->getSkin();
	assert(skin != NULL);
	gui::IGUIFont *old_font = skin->getFont();
	skin->setFont(m_font);

	for (; i< elements.size(); i++) {
		parseElement(&mydata, elements[i]);
	}

	// If there are fields without explicit size[], add a "Proceed"
	// button and adjust size to fit all the fields.
	if (m_fields.size() && !mydata.explicit_size) {
		mydata.rect = core::rect<s32>(
				mydata.screensize.X/2 - 580/2,
				mydata.screensize.Y/2 - 300/2,
				mydata.screensize.X/2 + 580/2,
				mydata.screensize.Y/2 + 240/2+(m_fields.size()*60)
		);
		DesiredRect = mydata.rect;
		recalculateAbsolutePosition(false);
		mydata.basepos = getBasePos();

		{
			v2s32 pos = mydata.basepos;
			pos.Y = ((m_fields.size()+2)*60);

			v2s32 size = DesiredRect.getSize();
			mydata.rect =
					core::rect<s32>(size.X/2-70, pos.Y,
							(size.X/2-70)+140, pos.Y + (m_btn_height*2));
			wchar_t* text = wgettext("Proceed");
			Environment->addButton(mydata.rect, this, 257, text);
			delete[] text;
		}

	}

	//set initial focus if parser didn't set it
	focused_element = Environment->getFocus();
	if (!focused_element
			|| !isMyChild(focused_element)
			|| focused_element->getType() == gui::EGUIET_TAB_CONTROL)
		setInitialFocus();

	skin->setFont(old_font);
}

#ifdef __ANDROID__
bool GUIFormSpecMenu::getAndroidUIInput()
{
	/* no dialog shown */
	if (m_JavaDialogFieldName == "") {
		return false;
	}

	/* still waiting */
	if (porting::getInputDialogState() == -1) {
		return true;
	}

	std::string fieldname = m_JavaDialogFieldName;
	m_JavaDialogFieldName = "";

	/* no value abort dialog processing */
	if (porting::getInputDialogState() != 0) {
		return false;
	}

	for(std::vector<FieldSpec>::iterator iter =  m_fields.begin();
			iter != m_fields.end(); iter++) {

		if (iter->fname != fieldname) {
			continue;
		}
		IGUIElement* tochange = getElementFromId(iter->fid);

		if (tochange == 0) {
			return false;
		}

		if (tochange->getType() != irr::gui::EGUIET_EDIT_BOX) {
			return false;
		}

		std::string text = porting::getInputDialogValue();

		((gui::IGUIEditBox*) tochange)->
			setText(narrow_to_wide(text).c_str());
	}
	return false;
}
#endif

GUIFormSpecMenu::ItemSpec GUIFormSpecMenu::getItemAtPos(v2s32 p) const
{
	core::rect<s32> imgrect(0,0,imgsize.X,imgsize.Y);

	for(u32 i=0; i<m_inventorylists.size(); i++)
	{
		const ListDrawSpec &s = m_inventorylists[i];

		for(s32 i=0; i<s.geom.X*s.geom.Y; i++) {
			s32 item_i = i + s.start_item_i;
			s32 x = (i%s.geom.X) * spacing.X;
			s32 y = (i/s.geom.X) * spacing.Y;
			v2s32 p0(x,y);
			core::rect<s32> rect = imgrect + s.pos + p0;
			if(rect.isPointInside(p))
			{
				return ItemSpec(s.inventoryloc, s.listname, item_i);
			}
		}
	}

	return ItemSpec(InventoryLocation(), "", -1);
}

void GUIFormSpecMenu::drawList(const ListDrawSpec &s, int phase)
{
	video::IVideoDriver* driver = Environment->getVideoDriver();

	Inventory *inv = m_invmgr->getInventory(s.inventoryloc);
	if(!inv){
		infostream<<"GUIFormSpecMenu::drawList(): WARNING: "
				<<"The inventory location "
				<<"\""<<s.inventoryloc.dump()<<"\" doesn't exist"
				<<std::endl;
		return;
	}
	InventoryList *ilist = inv->getList(s.listname);
	if(!ilist){
		infostream<<"GUIFormSpecMenu::drawList(): WARNING: "
				<<"The inventory list \""<<s.listname<<"\" @ \""
				<<s.inventoryloc.dump()<<"\" doesn't exist"
				<<std::endl;
		return;
	}

	core::rect<s32> imgrect(0,0,imgsize.X,imgsize.Y);

	for(s32 i=0; i<s.geom.X*s.geom.Y; i++)
	{
		s32 item_i = i + s.start_item_i;
		if(item_i >= (s32) ilist->getSize())
			break;
		s32 x = (i%s.geom.X) * spacing.X;
		s32 y = (i/s.geom.X) * spacing.Y;
		v2s32 p(x,y);
		core::rect<s32> rect = imgrect + s.pos + p;
		ItemStack item;
		if(ilist)
			item = ilist->getItem(item_i);

		bool selected = m_selected_item
			&& m_invmgr->getInventory(m_selected_item->inventoryloc) == inv
			&& m_selected_item->listname == s.listname
			&& m_selected_item->i == item_i;
		bool hovering = rect.isPointInside(m_pointer);

		if(phase == 0)
		{
			if(hovering)
				driver->draw2DRectangle(m_slotbg_h, rect, &AbsoluteClippingRect);
			else
				driver->draw2DRectangle(m_slotbg_n, rect, &AbsoluteClippingRect);
		}

		//Draw inv slot borders
		if (m_slotborder) {
			s32 x1 = rect.UpperLeftCorner.X;
			s32 y1 = rect.UpperLeftCorner.Y;
			s32 x2 = rect.LowerRightCorner.X;
			s32 y2 = rect.LowerRightCorner.Y;
			s32 border = 1;
			driver->draw2DRectangle(m_slotbordercolor,
				core::rect<s32>(v2s32(x1 - border, y1 - border),
								v2s32(x2 + border, y1)), NULL);
			driver->draw2DRectangle(m_slotbordercolor,
				core::rect<s32>(v2s32(x1 - border, y2),
								v2s32(x2 + border, y2 + border)), NULL);
			driver->draw2DRectangle(m_slotbordercolor,
				core::rect<s32>(v2s32(x1 - border, y1),
								v2s32(x1, y2)), NULL);
			driver->draw2DRectangle(m_slotbordercolor,
				core::rect<s32>(v2s32(x2, y1),
								v2s32(x2 + border, y2)), NULL);
		}

		if(phase == 1)
		{
			// Draw item stack
			if(selected)
			{
				item.takeItem(m_selected_amount);
			}
			if(!item.empty())
			{
				drawItemStack(driver, m_font, item,
						rect, &AbsoluteClippingRect, m_gamedef);
			}

			// Draw tooltip
			std::string tooltip_text = "";
			if (hovering && !m_selected_item)
				tooltip_text = item.getDefinition(m_gamedef->idef()).description;
			if (tooltip_text != "") {
				std::vector<std::string> tt_rows = str_split(tooltip_text, '\n');
				m_tooltip_element->setBackgroundColor(m_default_tooltip_bgcolor);
				m_tooltip_element->setOverrideColor(m_default_tooltip_color);
				m_tooltip_element->setVisible(true);
				this->bringToFront(m_tooltip_element);
				m_tooltip_element->setText(utf8_to_wide(tooltip_text).c_str());
				s32 tooltip_width = m_tooltip_element->getTextWidth() + m_btn_height;
				s32 tooltip_height = m_tooltip_element->getTextHeight() * tt_rows.size() + 5;
				v2u32 screenSize = driver->getScreenSize();
				int tooltip_offset_x = m_btn_height;
				int tooltip_offset_y = m_btn_height;
#ifdef __ANDROID__
				tooltip_offset_x *= 3;
				tooltip_offset_y  = 0;
				if (m_pointer.X > (s32)screenSize.X / 2)
					tooltip_offset_x = (tooltip_offset_x + tooltip_width) * -1;
#endif
				s32 tooltip_x = m_pointer.X + tooltip_offset_x;
				s32 tooltip_y = m_pointer.Y + tooltip_offset_y;
				if (tooltip_x + tooltip_width > (s32)screenSize.X)
					tooltip_x = (s32)screenSize.X - tooltip_width  - m_btn_height;
				if (tooltip_y + tooltip_height > (s32)screenSize.Y)
					tooltip_y = (s32)screenSize.Y - tooltip_height - m_btn_height;
				m_tooltip_element->setRelativePosition(core::rect<s32>(
						core::position2d<s32>(tooltip_x, tooltip_y),
						core::dimension2d<s32>(tooltip_width, tooltip_height)));
			}
		}
	}
}

void GUIFormSpecMenu::drawSelectedItem()
{
	if(!m_selected_item)
		return;

	video::IVideoDriver* driver = Environment->getVideoDriver();

	Inventory *inv = m_invmgr->getInventory(m_selected_item->inventoryloc);
	assert(inv);
	InventoryList *list = inv->getList(m_selected_item->listname);
	assert(list);
	ItemStack stack = list->getItem(m_selected_item->i);
	stack.count = m_selected_amount;

	core::rect<s32> imgrect(0,0,imgsize.X,imgsize.Y);
	core::rect<s32> rect = imgrect + (m_pointer - imgrect.getCenter());
	drawItemStack(driver, m_font, stack, rect, NULL, m_gamedef);
}

void GUIFormSpecMenu::drawMenu()
{
	if(m_form_src){
		std::string newform = m_form_src->getForm();
		if(newform != m_formspec_string){
			m_formspec_string = newform;
			regenerateGui(m_screensize_old);
		}
	}

	gui::IGUISkin* skin = Environment->getSkin();
	assert(skin != NULL);
	gui::IGUIFont *old_font = skin->getFont();
	skin->setFont(m_font);

	updateSelectedItem();

	video::IVideoDriver* driver = Environment->getVideoDriver();

	v2u32 screenSize = driver->getScreenSize();
	core::rect<s32> allbg(0, 0, screenSize.X ,	screenSize.Y);
	if (m_bgfullscreen)
		driver->draw2DRectangle(m_bgcolor, allbg, &allbg);
	else
		driver->draw2DRectangle(m_bgcolor, AbsoluteRect, &AbsoluteClippingRect);

	m_tooltip_element->setVisible(false);

	/*
		Draw backgrounds
	*/
	for(u32 i=0; i<m_backgrounds.size(); i++)
	{
		const ImageDrawSpec &spec = m_backgrounds[i];
		video::ITexture *texture = m_tsrc->getTexture(spec.name);

		if (texture != 0) {
			// Image size on screen
			core::rect<s32> imgrect(0, 0, spec.geom.X, spec.geom.Y);
			// Image rectangle on screen
			core::rect<s32> rect = imgrect + spec.pos;

			if (m_clipbackground) {
				core::dimension2d<s32> absrec_size = AbsoluteRect.getSize();
				rect = core::rect<s32>(AbsoluteRect.UpperLeftCorner.X - spec.pos.X,
									AbsoluteRect.UpperLeftCorner.Y - spec.pos.Y,
									AbsoluteRect.UpperLeftCorner.X + absrec_size.Width + spec.pos.X,
									AbsoluteRect.UpperLeftCorner.Y + absrec_size.Height + spec.pos.Y);
			}

			const video::SColor color(255,255,255,255);
			const video::SColor colors[] = {color,color,color,color};
			driver->draw2DImage(texture, rect,
				core::rect<s32>(core::position2d<s32>(0,0),
						core::dimension2di(texture->getOriginalSize())),
				NULL/*&AbsoluteClippingRect*/, colors, true);
		}
		else {
			errorstream << "GUIFormSpecMenu::drawMenu() Draw backgrounds unable to load texture:" << std::endl;
			errorstream << "\t" << spec.name << std::endl;
		}
	}

	/*
		Draw Boxes
	*/
	for(u32 i=0; i<m_boxes.size(); i++)
	{
		const BoxDrawSpec &spec = m_boxes[i];

		irr::video::SColor todraw = spec.color;

		todraw.setAlpha(140);

		core::rect<s32> rect(spec.pos.X,spec.pos.Y,
							spec.pos.X + spec.geom.X,spec.pos.Y + spec.geom.Y);

		driver->draw2DRectangle(todraw, rect, 0);
	}
	/*
		Draw images
	*/
	for(u32 i=0; i<m_images.size(); i++)
	{
		const ImageDrawSpec &spec = m_images[i];
		video::ITexture *texture = m_tsrc->getTexture(spec.name);

		if (texture != 0) {
			const core::dimension2d<u32>& img_origsize = texture->getOriginalSize();
			// Image size on screen
			core::rect<s32> imgrect;

			if (spec.scale)
				imgrect = core::rect<s32>(0,0,spec.geom.X, spec.geom.Y);
			else {

				imgrect = core::rect<s32>(0,0,img_origsize.Width,img_origsize.Height);
			}
			// Image rectangle on screen
			core::rect<s32> rect = imgrect + spec.pos;
			const video::SColor color(255,255,255,255);
			const video::SColor colors[] = {color,color,color,color};
			driver->draw2DImage(texture, rect,
				core::rect<s32>(core::position2d<s32>(0,0),img_origsize),
				NULL/*&AbsoluteClippingRect*/, colors, true);
		}
		else {
			errorstream << "GUIFormSpecMenu::drawMenu() Draw images unable to load texture:" << std::endl;
			errorstream << "\t" << spec.name << std::endl;
		}
	}

	/*
		Draw item images
	*/
	for(u32 i=0; i<m_itemimages.size(); i++)
	{
		if (m_gamedef == 0)
			break;

		const ImageDrawSpec &spec = m_itemimages[i];
		IItemDefManager *idef = m_gamedef->idef();
		ItemStack item;
		item.deSerialize(spec.name, idef);
		video::ITexture *texture = idef->getInventoryTexture(item.getDefinition(idef).name, m_gamedef);
		// Image size on screen
		core::rect<s32> imgrect(0, 0, spec.geom.X, spec.geom.Y);
		// Image rectangle on screen
		core::rect<s32> rect = imgrect + spec.pos;
		const video::SColor color(255,255,255,255);
		const video::SColor colors[] = {color,color,color,color};
		driver->draw2DImage(texture, rect,
			core::rect<s32>(core::position2d<s32>(0,0),
					core::dimension2di(texture->getOriginalSize())),
			NULL/*&AbsoluteClippingRect*/, colors, true);
	}

	/*
		Draw items
		Phase 0: Item slot rectangles
		Phase 1: Item images; prepare tooltip
	*/
	int start_phase=0;
	for(int phase=start_phase; phase<=1; phase++)
	for(u32 i=0; i<m_inventorylists.size(); i++)
	{
		drawList(m_inventorylists[i], phase);
	}

	/*
		Call base class
	*/
	gui::IGUIElement::draw();

/* TODO find way to show tooltips on touchscreen */
#ifndef HAVE_TOUCHSCREENGUI
	m_pointer = m_device->getCursorControl()->getPosition();
#endif

	/*
		Draw fields/buttons tooltips
	*/
	gui::IGUIElement *hovered =
			Environment->getRootGUIElement()->getElementFromPoint(m_pointer);

	if (hovered != NULL) {
		s32 id = hovered->getID();

		u32 delta = 0;
		if (id == -1) {
			m_old_tooltip_id = id;
			m_old_tooltip = "";
		} else {
			if (id == m_old_tooltip_id) {
				delta = porting::getDeltaMs(m_hovered_time, getTimeMs());
			} else {
				m_hovered_time = getTimeMs();
				m_old_tooltip_id = id;
			}
		}

		if (id != -1 && delta >= m_tooltip_show_delay) {
			for(std::vector<FieldSpec>::iterator iter =  m_fields.begin();
					iter != m_fields.end(); iter++) {
				if ( (iter->fid == id) && (m_tooltips[iter->fname].tooltip != "") ){
					if (m_old_tooltip != m_tooltips[iter->fname].tooltip) {
						m_old_tooltip = m_tooltips[iter->fname].tooltip;
						m_tooltip_element->setText(utf8_to_wide(m_tooltips[iter->fname].tooltip).c_str());
						std::vector<std::string> tt_rows = str_split(m_tooltips[iter->fname].tooltip, '\n');
						s32 tooltip_width = m_tooltip_element->getTextWidth() + m_btn_height;
						s32 tooltip_height = m_tooltip_element->getTextHeight() * tt_rows.size() + 5;
						int tooltip_offset_x = m_btn_height;
						int tooltip_offset_y = m_btn_height;
#ifdef __ANDROID__
						tooltip_offset_x *= 3;
						tooltip_offset_y  = 0;
						if (m_pointer.X > (s32)screenSize.X / 2)
							tooltip_offset_x = (tooltip_offset_x + tooltip_width) * -1;
#endif
						s32 tooltip_x = m_pointer.X + tooltip_offset_x;
						s32 tooltip_y = m_pointer.Y + tooltip_offset_y;
						if (tooltip_x + tooltip_width > (s32)screenSize.X)
							tooltip_x = (s32)screenSize.X - tooltip_width  - m_btn_height;
						if (tooltip_y + tooltip_height > (s32)screenSize.Y)
							tooltip_y = (s32)screenSize.Y - tooltip_height - m_btn_height;
						m_tooltip_element->setRelativePosition(core::rect<s32>(
						core::position2d<s32>(tooltip_x, tooltip_y),
						core::dimension2d<s32>(tooltip_width, tooltip_height)));
					}
					m_tooltip_element->setBackgroundColor(m_tooltips[iter->fname].bgcolor);
					m_tooltip_element->setOverrideColor(m_tooltips[iter->fname].color);
					m_tooltip_element->setVisible(true);
					this->bringToFront(m_tooltip_element);
					break;
				}
			}
		}
	}

	/*
		Draw dragged item stack
	*/
	drawSelectedItem();

	skin->setFont(old_font);
}

void GUIFormSpecMenu::updateSelectedItem()
{
	// If the selected stack has become empty for some reason, deselect it.
	// If the selected stack has become inaccessible, deselect it.
	// If the selected stack has become smaller, adjust m_selected_amount.
	ItemStack selected = verifySelectedItem();

	// WARNING: BLACK MAGIC
	// See if there is a stack suited for our current guess.
	// If such stack does not exist, clear the guess.
	if(m_selected_content_guess.name != "" &&
			selected.name == m_selected_content_guess.name &&
			selected.count == m_selected_content_guess.count){
		// Selected item fits the guess. Skip the black magic.
	}
	else if(m_selected_content_guess.name != ""){
		bool found = false;
		for(u32 i=0; i<m_inventorylists.size() && !found; i++){
			const ListDrawSpec &s = m_inventorylists[i];
			Inventory *inv = m_invmgr->getInventory(s.inventoryloc);
			if(!inv)
				continue;
			InventoryList *list = inv->getList(s.listname);
			if(!list)
				continue;
			for(s32 i=0; i<s.geom.X*s.geom.Y && !found; i++){
				u32 item_i = i + s.start_item_i;
				if(item_i >= list->getSize())
					continue;
				ItemStack stack = list->getItem(item_i);
				if(stack.name == m_selected_content_guess.name &&
						stack.count == m_selected_content_guess.count){
					found = true;
					infostream<<"Client: Changing selected content guess to "
							<<s.inventoryloc.dump()<<" "<<s.listname
							<<" "<<item_i<<std::endl;
					delete m_selected_item;
					m_selected_item = new ItemSpec(s.inventoryloc, s.listname, item_i);
					m_selected_amount = stack.count;
				}
			}
		}
		if(!found){
			infostream<<"Client: Discarding selected content guess: "
					<<m_selected_content_guess.getItemString()<<std::endl;
			m_selected_content_guess.name = "";
		}
	}

	// If craftresult is nonempty and nothing else is selected, select it now.
	if(!m_selected_item)
	{
		for(u32 i=0; i<m_inventorylists.size(); i++)
		{
			const ListDrawSpec &s = m_inventorylists[i];
			if(s.listname == "craftpreview")
			{
				Inventory *inv = m_invmgr->getInventory(s.inventoryloc);
				InventoryList *list = inv->getList("craftresult");
				if(list && list->getSize() >= 1 && !list->getItem(0).empty())
				{
					m_selected_item = new ItemSpec;
					m_selected_item->inventoryloc = s.inventoryloc;
					m_selected_item->listname = "craftresult";
					m_selected_item->i = 0;
					m_selected_amount = 0;
					m_selected_dragging = false;
					break;
				}
			}
		}
	}

	// If craftresult is selected, keep the whole stack selected
	if(m_selected_item && m_selected_item->listname == "craftresult")
	{
		m_selected_amount = verifySelectedItem().count;
	}
}

ItemStack GUIFormSpecMenu::verifySelectedItem()
{
	// If the selected stack has become empty for some reason, deselect it.
	// If the selected stack has become inaccessible, deselect it.
	// If the selected stack has become smaller, adjust m_selected_amount.
	// Return the selected stack.

	if(m_selected_item)
	{
		if(m_selected_item->isValid())
		{
			Inventory *inv = m_invmgr->getInventory(m_selected_item->inventoryloc);
			if(inv)
			{
				InventoryList *list = inv->getList(m_selected_item->listname);
				if(list && (u32) m_selected_item->i < list->getSize())
				{
					ItemStack stack = list->getItem(m_selected_item->i);
					if(m_selected_amount > stack.count)
						m_selected_amount = stack.count;
					if(!stack.empty())
						return stack;
				}
			}
		}

		// selection was not valid
		delete m_selected_item;
		m_selected_item = NULL;
		m_selected_amount = 0;
		m_selected_dragging = false;
	}
	return ItemStack();
}

void GUIFormSpecMenu::acceptInput(FormspecQuitMode quitmode=quit_mode_no)
{
	if(m_text_dst)
	{
		std::map<std::string, std::string> fields;

		if (quitmode == quit_mode_accept) {
			fields["quit"] = "true";
		}

		if (quitmode == quit_mode_cancel) {
			fields["quit"] = "true";
			m_text_dst->gotText(fields);
			return;
		}

		if (current_keys_pending.key_down) {
			fields["key_down"] = "true";
			current_keys_pending.key_down = false;
		}

		if (current_keys_pending.key_up) {
			fields["key_up"] = "true";
			current_keys_pending.key_up = false;
		}

		if (current_keys_pending.key_enter) {
			fields["key_enter"] = "true";
			current_keys_pending.key_enter = false;
		}

		if (current_keys_pending.key_escape) {
			fields["key_escape"] = "true";
			current_keys_pending.key_escape = false;
		}

		for(unsigned int i=0; i<m_fields.size(); i++) {
			const FieldSpec &s = m_fields[i];
			if(s.send) {
				if(s.ftype == f_Button) {
					fields[s.fname] = wide_to_utf8(s.flabel);
				}
				else if(s.ftype == f_Table) {
					GUITable *table = getTable(s.fname);
					if (table) {
						fields[s.fname] = table->checkEvent();
					}
				}
				else if(s.ftype == f_DropDown) {
					// no dynamic cast possible due to some distributions shipped
					// without rtti support in irrlicht
					IGUIElement * element = getElementFromId(s.fid);
					gui::IGUIComboBox *e = NULL;
					if ((element) && (element->getType() == gui::EGUIET_COMBO_BOX)) {
						e = static_cast<gui::IGUIComboBox*>(element);
					}
					s32 selected = e->getSelected();
					if (selected >= 0) {
						fields[s.fname] =
							wide_to_utf8(e->getItem(selected));
					}
				}
				else if (s.ftype == f_TabHeader) {
					// no dynamic cast possible due to some distributions shipped
					// without rtti support in irrlicht
					IGUIElement * element = getElementFromId(s.fid);
					gui::IGUITabControl *e = NULL;
					if ((element) && (element->getType() == gui::EGUIET_TAB_CONTROL)) {
						e = static_cast<gui::IGUITabControl*>(element);
					}

					if (e != 0) {
						std::stringstream ss;
						ss << (e->getActiveTab() +1);
						fields[s.fname] = ss.str();
					}
				}
				else if (s.ftype == f_CheckBox) {
					// no dynamic cast possible due to some distributions shipped
					// without rtti support in irrlicht
					IGUIElement * element = getElementFromId(s.fid);
					gui::IGUICheckBox *e = NULL;
					if ((element) && (element->getType() == gui::EGUIET_CHECK_BOX)) {
						e = static_cast<gui::IGUICheckBox*>(element);
					}

					if (e != 0) {
						if (e->isChecked())
							fields[s.fname] = "true";
						else
							fields[s.fname] = "false";
					}
				}
				else if (s.ftype == f_ScrollBar) {
					// no dynamic cast possible due to some distributions shipped
					// without rtti support in irrlicht
					IGUIElement * element = getElementFromId(s.fid);
					gui::IGUIScrollBar *e = NULL;
					if ((element) && (element->getType() == gui::EGUIET_SCROLL_BAR)) {
						e = static_cast<gui::IGUIScrollBar*>(element);
					}

					if (e != 0) {
						std::stringstream os;
						os << e->getPos();
						if (s.fdefault == L"Changed")
							fields[s.fname] = "CHG:" + os.str();
						else
							fields[s.fname] = "VAL:" + os.str();
 					}
				}
				else
				{
					IGUIElement* e = getElementFromId(s.fid);
					if(e != NULL) {
#ifdef __ANDROID__
// ugly temporary fix
						fields[s.fname] = wide_to_narrow(e->getText());
#else
						fields[s.fname] = wide_to_utf8(e->getText());
#endif
					}
				}
			}
		}

		m_text_dst->gotText(fields);
	}
}

static bool isChild(gui::IGUIElement * tocheck, gui::IGUIElement * parent)
{
	while(tocheck != NULL) {
		if (tocheck == parent) {
			return true;
		}
		tocheck = tocheck->getParent();
	}
	return false;
}

bool GUIFormSpecMenu::preprocessEvent(const SEvent& event)
{
	// The IGUITabControl renders visually using the skin's selected
	// font, which we override for the duration of form drawing,
	// but computes tab hotspots based on how it would have rendered
	// using the font that is selected at the time of button release.
	// To make these two consistent, temporarily override the skin's
	// font while the IGUITabControl is processing the event.
	if (event.EventType == EET_MOUSE_INPUT_EVENT &&
			event.MouseInput.Event == EMIE_LMOUSE_LEFT_UP) {
		s32 x = event.MouseInput.X;
		s32 y = event.MouseInput.Y;
		gui::IGUIElement *hovered =
			Environment->getRootGUIElement()->getElementFromPoint(
				core::position2d<s32>(x, y));
		if (hovered && isMyChild(hovered) &&
				hovered->getType() == gui::EGUIET_TAB_CONTROL) {
			gui::IGUISkin* skin = Environment->getSkin();
			assert(skin != NULL);
			gui::IGUIFont *old_font = skin->getFont();
			skin->setFont(m_font);
			bool retval = hovered->OnEvent(event);
			skin->setFont(old_font);
			return retval;
		}
	}

	// Fix Esc/Return key being eaten by checkboxen and tables
	if(event.EventType==EET_KEY_INPUT_EVENT) {
		KeyPress kp(event.KeyInput);
		if (kp == EscapeKey || kp == CancelKey
				|| kp == getKeySetting("keymap_inventory")
				|| event.KeyInput.Key==KEY_RETURN) {
			gui::IGUIElement *focused = Environment->getFocus();
			if (focused && isMyChild(focused) &&
					(focused->getType() == gui::EGUIET_LIST_BOX ||
					 focused->getType() == gui::EGUIET_CHECK_BOX)) {
				OnEvent(event);
				return true;
			}
		}
	}
	// Mouse wheel events: send to hovered element instead of focused
	if(event.EventType==EET_MOUSE_INPUT_EVENT
			&& event.MouseInput.Event == EMIE_MOUSE_WHEEL) {
		s32 x = event.MouseInput.X;
		s32 y = event.MouseInput.Y;
		gui::IGUIElement *hovered =
			Environment->getRootGUIElement()->getElementFromPoint(
				core::position2d<s32>(x, y));
		if (hovered && isMyChild(hovered)) {
			hovered->OnEvent(event);
			return true;
		}
	}

	if (event.EventType == EET_MOUSE_INPUT_EVENT) {
		s32 x = event.MouseInput.X;
		s32 y = event.MouseInput.Y;
		gui::IGUIElement *hovered =
			Environment->getRootGUIElement()->getElementFromPoint(
				core::position2d<s32>(x, y));
		if (event.MouseInput.Event == EMIE_LMOUSE_PRESSED_DOWN) {
			m_old_tooltip_id = -1;
			m_old_tooltip = "";
		}
		if (!isChild(hovered,this)) {
			if (DoubleClickDetection(event)) {
				return true;
			}
		}
	}

	#ifdef __ANDROID__
	// display software keyboard when clicking edit boxes
	if (event.EventType == EET_MOUSE_INPUT_EVENT
			&& event.MouseInput.Event == EMIE_LMOUSE_PRESSED_DOWN) {
		gui::IGUIElement *hovered =
			Environment->getRootGUIElement()->getElementFromPoint(
				core::position2d<s32>(event.MouseInput.X, event.MouseInput.Y));
		if ((hovered) && (hovered->getType() == irr::gui::EGUIET_EDIT_BOX)) {
			bool retval = hovered->OnEvent(event);
			if (retval) {
				Environment->setFocus(hovered);
			}
			m_JavaDialogFieldName = getNameByID(hovered->getID());
			std::string message   = _("Enter ");
			std::string label     = wide_to_narrow(getLabelByID(hovered->getID()));
			if (label == "") {
				label = "text";
			}
			message += _(label) + ":";

			/* single line text input */
			int type = 2;

			/* multi line text input */
			if (((gui::IGUIEditBox*) hovered)->isMultiLineEnabled()) {
				type = 1;
			}

			/* passwords are always single line */
			if (((gui::IGUIEditBox*) hovered)->isPasswordBox()) {
				type = 3;
			}

			porting::showInputDialog(_("ok"), "",
					wide_to_narrow(((gui::IGUIEditBox*) hovered)->getText()),
					type);
			return retval;
		}
	}

	if (event.EventType == EET_TOUCH_INPUT_EVENT)
	{
		SEvent translated;
		memset(&translated, 0, sizeof(SEvent));
		translated.EventType   = EET_MOUSE_INPUT_EVENT;
		gui::IGUIElement* root = Environment->getRootGUIElement();

		if (!root) {
			errorstream
			<< "GUIFormSpecMenu::preprocessEvent unable to get root element"
			<< std::endl;
			return false;
		}
		gui::IGUIElement* hovered = root->getElementFromPoint(
			core::position2d<s32>(
					event.TouchInput.X,
					event.TouchInput.Y));

		translated.MouseInput.X = event.TouchInput.X;
		translated.MouseInput.Y = event.TouchInput.Y;
		translated.MouseInput.Control = false;

		bool dont_send_event = false;

		if (event.TouchInput.touchedCount == 1) {
			switch (event.TouchInput.Event) {
				case ETIE_PRESSED_DOWN:
					m_pointer = v2s32(event.TouchInput.X,event.TouchInput.Y);
					translated.MouseInput.Event = EMIE_LMOUSE_PRESSED_DOWN;
					translated.MouseInput.ButtonStates = EMBSM_LEFT;
					m_down_pos = m_pointer;
					break;
				case ETIE_MOVED:
					m_pointer = v2s32(event.TouchInput.X,event.TouchInput.Y);
					translated.MouseInput.Event = EMIE_MOUSE_MOVED;
					translated.MouseInput.ButtonStates = EMBSM_LEFT;
					break;
				case ETIE_LEFT_UP:
					translated.MouseInput.Event = EMIE_LMOUSE_LEFT_UP;
					translated.MouseInput.ButtonStates = 0;
					hovered = root->getElementFromPoint(m_down_pos);
					/* we don't have a valid pointer element use last
					 * known pointer pos */
					translated.MouseInput.X = m_pointer.X;
					translated.MouseInput.Y = m_pointer.Y;

					/* reset down pos */
					m_down_pos = v2s32(0,0);
					break;
				default:
					dont_send_event = true;
					//this is not supposed to happen
					errorstream
					<< "GUIFormSpecMenu::preprocessEvent unexpected usecase Event="
					<< event.TouchInput.Event << std::endl;
			}
		} else if ( (event.TouchInput.touchedCount == 2) &&
				(event.TouchInput.Event == ETIE_PRESSED_DOWN) ) {
			hovered = root->getElementFromPoint(m_down_pos);

			translated.MouseInput.Event = EMIE_RMOUSE_PRESSED_DOWN;
			translated.MouseInput.ButtonStates = EMBSM_LEFT | EMBSM_RIGHT;
			translated.MouseInput.X = m_pointer.X;
			translated.MouseInput.Y = m_pointer.Y;

			if (hovered) {
				hovered->OnEvent(translated);
			}

			translated.MouseInput.Event = EMIE_RMOUSE_LEFT_UP;
			translated.MouseInput.ButtonStates = EMBSM_LEFT;


			if (hovered) {
				hovered->OnEvent(translated);
			}
			dont_send_event = true;
		}
		/* ignore unhandled 2 touch events ... accidental moving for example */
		else if (event.TouchInput.touchedCount == 2) {
			dont_send_event = true;
		}
		else if (event.TouchInput.touchedCount > 2) {
			errorstream
			<< "GUIFormSpecMenu::preprocessEvent to many multitouch events "
			<< event.TouchInput.touchedCount << " ignoring them" << std::endl;
		}

		if (dont_send_event) {
			return true;
		}

		/* check if translated event needs to be preprocessed again */
		if (preprocessEvent(translated)) {
			return true;
		}
		if (hovered) {
			grab();
			bool retval = hovered->OnEvent(translated);

			if (event.TouchInput.Event == ETIE_LEFT_UP) {
				/* reset pointer */
				m_pointer = v2s32(0,0);
			}
			drop();
			return retval;
		}
	}
	#endif

	return false;
}

/******************************************************************************/
bool GUIFormSpecMenu::DoubleClickDetection(const SEvent event)
{
	if (event.MouseInput.Event == EMIE_LMOUSE_PRESSED_DOWN) {
		m_doubleclickdetect[0].pos  = m_doubleclickdetect[1].pos;
		m_doubleclickdetect[0].time = m_doubleclickdetect[1].time;

		m_doubleclickdetect[1].pos  = m_pointer;
		m_doubleclickdetect[1].time = getTimeMs();
	}
	else if (event.MouseInput.Event == EMIE_LMOUSE_LEFT_UP) {
		u32 delta = porting::getDeltaMs(m_doubleclickdetect[0].time, getTimeMs());
		if (delta > 400) {
			return false;
		}

		double squaredistance =
				m_doubleclickdetect[0].pos
				.getDistanceFromSQ(m_doubleclickdetect[1].pos);

		if (squaredistance > (30*30)) {
			return false;
		}

		SEvent* translated = new SEvent();
		assert(translated != 0);
		//translate doubleclick to escape
		memset(translated, 0, sizeof(SEvent));
		translated->EventType = irr::EET_KEY_INPUT_EVENT;
		translated->KeyInput.Key         = KEY_ESCAPE;
		translated->KeyInput.Control     = false;
		translated->KeyInput.Shift       = false;
		translated->KeyInput.PressedDown = true;
		translated->KeyInput.Char        = 0;
		OnEvent(*translated);

		// no need to send the key up event as we're already deleted
		// and no one else did notice this event
		delete translated;
		return true;
	}
	return false;
}

bool GUIFormSpecMenu::OnEvent(const SEvent& event)
{
	if(event.EventType==EET_KEY_INPUT_EVENT) {
		KeyPress kp(event.KeyInput);
		if (event.KeyInput.PressedDown && ( (kp == EscapeKey) ||
			(kp == getKeySetting("keymap_inventory")) || (kp == CancelKey))) {
			if (m_allowclose) {
				doPause = false;
				acceptInput(quit_mode_cancel);
				quitMenu();
			} else {
				m_text_dst->gotText(L"MenuQuit");
			}
			return true;
		} else if (m_client != NULL && event.KeyInput.PressedDown &&
			(kp == getKeySetting("keymap_screenshot"))) {
				m_client->makeScreenshot(m_device);
		}
		if (event.KeyInput.PressedDown &&
			(event.KeyInput.Key==KEY_RETURN ||
			 event.KeyInput.Key==KEY_UP ||
			 event.KeyInput.Key==KEY_DOWN)
			) {
			switch (event.KeyInput.Key) {
				case KEY_RETURN:
					current_keys_pending.key_enter = true;
					break;
				case KEY_UP:
					current_keys_pending.key_up = true;
					break;
				case KEY_DOWN:
					current_keys_pending.key_down = true;
					break;
				break;
				default:
					//can't happen at all!
					assert("reached a source line that can't ever been reached" == 0);
					break;
			}
			if (current_keys_pending.key_enter && m_allowclose) {
				acceptInput(quit_mode_accept);
				quitMenu();
			} else {
				acceptInput();
			}
			return true;
		}

	}

	/* Mouse event other than movement, or crossing the border of inventory
	  field while holding right mouse button
	 */
	if (event.EventType == EET_MOUSE_INPUT_EVENT &&
			(event.MouseInput.Event != EMIE_MOUSE_MOVED ||
			 (event.MouseInput.Event == EMIE_MOUSE_MOVED &&
			  event.MouseInput.isRightPressed() &&
			  getItemAtPos(m_pointer).i != getItemAtPos(m_old_pointer).i))) {

		// Get selected item and hovered/clicked item (s)

		m_old_tooltip_id = -1;
		updateSelectedItem();
		ItemSpec s = getItemAtPos(m_pointer);

		Inventory *inv_selected = NULL;
		Inventory *inv_s = NULL;

		if(m_selected_item) {
			inv_selected = m_invmgr->getInventory(m_selected_item->inventoryloc);
			assert(inv_selected);
			assert(inv_selected->getList(m_selected_item->listname) != NULL);
		}

		u32 s_count = 0;

		if(s.isValid())
		do { // breakable
			inv_s = m_invmgr->getInventory(s.inventoryloc);

			if(!inv_s) {
				errorstream<<"InventoryMenu: The selected inventory location "
						<<"\""<<s.inventoryloc.dump()<<"\" doesn't exist"
						<<std::endl;
				s.i = -1;  // make it invalid again
				break;
			}

			InventoryList *list = inv_s->getList(s.listname);
			if(list == NULL) {
				verbosestream<<"InventoryMenu: The selected inventory list \""
						<<s.listname<<"\" does not exist"<<std::endl;
				s.i = -1;  // make it invalid again
				break;
			}

			if((u32)s.i >= list->getSize()) {
				infostream<<"InventoryMenu: The selected inventory list \""
						<<s.listname<<"\" is too small (i="<<s.i<<", size="
						<<list->getSize()<<")"<<std::endl;
				s.i = -1;  // make it invalid again
				break;
			}

			s_count = list->getItem(s.i).count;
		} while(0);

		bool identical = (m_selected_item != NULL) && s.isValid() &&
			(inv_selected == inv_s) &&
			(m_selected_item->listname == s.listname) &&
			(m_selected_item->i == s.i);

		// buttons: 0 = left, 1 = right, 2 = middle
		// up/down: 0 = down (press), 1 = up (release), 2 = unknown event, -1 movement
		int button = 0;
		int updown = 2;
		if(event.MouseInput.Event == EMIE_LMOUSE_PRESSED_DOWN)
			{ button = 0; updown = 0; }
		else if(event.MouseInput.Event == EMIE_RMOUSE_PRESSED_DOWN)
			{ button = 1; updown = 0; }
		else if(event.MouseInput.Event == EMIE_MMOUSE_PRESSED_DOWN)
			{ button = 2; updown = 0; }
		else if(event.MouseInput.Event == EMIE_LMOUSE_LEFT_UP)
			{ button = 0; updown = 1; }
		else if(event.MouseInput.Event == EMIE_RMOUSE_LEFT_UP)
			{ button = 1; updown = 1; }
		else if(event.MouseInput.Event == EMIE_MMOUSE_LEFT_UP)
			{ button = 2; updown = 1; }
		else if(event.MouseInput.Event == EMIE_MOUSE_MOVED)
			{ updown = -1;}

		// Set this number to a positive value to generate a move action
		// from m_selected_item to s.
		u32 move_amount = 0;

		// Set this number to a positive value to generate a drop action
		// from m_selected_item.
		u32 drop_amount = 0;

		// Set this number to a positive value to generate a craft action at s.
		u32 craft_amount = 0;

		if(updown == 0) {
			// Some mouse button has been pressed

			//infostream<<"Mouse button "<<button<<" pressed at p=("
			//	<<p.X<<","<<p.Y<<")"<<std::endl;

			m_selected_dragging = false;

			if(s.isValid() && s.listname == "craftpreview") {
				// Craft preview has been clicked: craft
				craft_amount = (button == 2 ? 10 : 1);
			}
			else if(m_selected_item == NULL) {
				if(s_count != 0) {
					// Non-empty stack has been clicked: select it
					m_selected_item = new ItemSpec(s);

					if(button == 1)  // right
						m_selected_amount = (s_count + 1) / 2;
					else if(button == 2)  // middle
						m_selected_amount = MYMIN(s_count, 10);
					else  // left
						m_selected_amount = s_count;

					m_selected_dragging = true;
					m_rmouse_auto_place = false;
				}
			}
			else { // m_selected_item != NULL
				assert(m_selected_amount >= 1);

				if(s.isValid()) {
					// Clicked a slot: move
					if(button == 1)  // right
						move_amount = 1;
					else if(button == 2)  // middle
						move_amount = MYMIN(m_selected_amount, 10);
					else  // left
						move_amount = m_selected_amount;

					if(identical) {
						if(move_amount >= m_selected_amount)
							m_selected_amount = 0;
						else
							m_selected_amount -= move_amount;
						move_amount = 0;
					}
				}
				else if (!getAbsoluteClippingRect().isPointInside(m_pointer)) {
					// Clicked outside of the window: drop
					if(button == 1)  // right
						drop_amount = 1;
					else if(button == 2)  // middle
						drop_amount = MYMIN(m_selected_amount, 10);
					else  // left
						drop_amount = m_selected_amount;
				}
			}
		}
		else if(updown == 1) {
			// Some mouse button has been released

			//infostream<<"Mouse button "<<button<<" released at p=("
			//	<<p.X<<","<<p.Y<<")"<<std::endl;

			if(m_selected_item != NULL && m_selected_dragging && s.isValid()) {
				if(!identical) {
					// Dragged to different slot: move all selected
					move_amount = m_selected_amount;
				}
			}
			else if(m_selected_item != NULL && m_selected_dragging &&
				!(getAbsoluteClippingRect().isPointInside(m_pointer))) {
				// Dragged outside of window: drop all selected
				drop_amount = m_selected_amount;
			}

			m_selected_dragging = false;
			// Keep count of how many times right mouse button has been
			// clicked. One click is drag without dropping. Click + release
			// + click changes to drop one item when moved mode
			if(button == 1 && m_selected_item != NULL)
				m_rmouse_auto_place = !m_rmouse_auto_place;
		}
		else if(updown == -1) {
			// Mouse has been moved and rmb is down and mouse pointer just
			// entered a new inventory field (checked in the entry-if, this
			// is the only action here that is generated by mouse movement)
			if(m_selected_item != NULL && s.isValid()){
				// Move 1 item
				// TODO: middle mouse to move 10 items might be handy
				if (m_rmouse_auto_place) {
					// Only move an item if the destination slot is empty
					// or contains the same item type as what is going to be
					// moved
					InventoryList *list_from = inv_selected->getList(m_selected_item->listname);
					InventoryList *list_to = inv_s->getList(s.listname);
					assert(list_from && list_to);
					ItemStack stack_from = list_from->getItem(m_selected_item->i);
					ItemStack stack_to = list_to->getItem(s.i);
					if (stack_to.empty() || stack_to.name == stack_from.name)
						move_amount = 1;
				}
			}
		}

		// Possibly send inventory action to server
		if(move_amount > 0)
		{
			// Send IACTION_MOVE

			assert(m_selected_item && m_selected_item->isValid());
			assert(s.isValid());

			assert(inv_selected && inv_s);
			InventoryList *list_from = inv_selected->getList(m_selected_item->listname);
			InventoryList *list_to = inv_s->getList(s.listname);
			assert(list_from && list_to);
			ItemStack stack_from = list_from->getItem(m_selected_item->i);
			ItemStack stack_to = list_to->getItem(s.i);

			// Check how many items can be moved
			move_amount = stack_from.count = MYMIN(move_amount, stack_from.count);
			ItemStack leftover = stack_to.addItem(stack_from, m_gamedef->idef());
			// If source stack cannot be added to destination stack at all,
			// they are swapped
			if ((leftover.count == stack_from.count) &&
					(leftover.name == stack_from.name)) {
				m_selected_amount = stack_to.count;
				// In case the server doesn't directly swap them but instead
				// moves stack_to somewhere else, set this
				m_selected_content_guess = stack_to;
				m_selected_content_guess_inventory = s.inventoryloc;
			}
			// Source stack goes fully into destination stack
			else if(leftover.empty()) {
				m_selected_amount -= move_amount;
				m_selected_content_guess = ItemStack(); // Clear
			}
			// Source stack goes partly into destination stack
			else {
				move_amount -= leftover.count;
				m_selected_amount -= move_amount;
				m_selected_content_guess = ItemStack(); // Clear
			}

			infostream<<"Handing IACTION_MOVE to manager"<<std::endl;
			IMoveAction *a = new IMoveAction();
			a->count = move_amount;
			a->from_inv = m_selected_item->inventoryloc;
			a->from_list = m_selected_item->listname;
			a->from_i = m_selected_item->i;
			a->to_inv = s.inventoryloc;
			a->to_list = s.listname;
			a->to_i = s.i;
			m_invmgr->inventoryAction(a);
		}
		else if(drop_amount > 0) {
			m_selected_content_guess = ItemStack(); // Clear

			// Send IACTION_DROP

			assert(m_selected_item && m_selected_item->isValid());
			assert(inv_selected);
			InventoryList *list_from = inv_selected->getList(m_selected_item->listname);
			assert(list_from);
			ItemStack stack_from = list_from->getItem(m_selected_item->i);

			// Check how many items can be dropped
			drop_amount = stack_from.count = MYMIN(drop_amount, stack_from.count);
			assert(drop_amount > 0 && drop_amount <= m_selected_amount);
			m_selected_amount -= drop_amount;

			infostream<<"Handing IACTION_DROP to manager"<<std::endl;
			IDropAction *a = new IDropAction();
			a->count = drop_amount;
			a->from_inv = m_selected_item->inventoryloc;
			a->from_list = m_selected_item->listname;
			a->from_i = m_selected_item->i;
			m_invmgr->inventoryAction(a);
		}
		else if(craft_amount > 0) {
			m_selected_content_guess = ItemStack(); // Clear

			// Send IACTION_CRAFT

			assert(s.isValid());
			assert(inv_s);

			infostream<<"Handing IACTION_CRAFT to manager"<<std::endl;
			ICraftAction *a = new ICraftAction();
			a->count = craft_amount;
			a->craft_inv = s.inventoryloc;
			m_invmgr->inventoryAction(a);
		}

		// If m_selected_amount has been decreased to zero, deselect
		if(m_selected_amount == 0) {
			delete m_selected_item;
			m_selected_item = NULL;
			m_selected_amount = 0;
			m_selected_dragging = false;
			m_selected_content_guess = ItemStack();
		}
		m_old_pointer = m_pointer;
	}
	if(event.EventType==EET_GUI_EVENT) {

		if(event.GUIEvent.EventType==gui::EGET_TAB_CHANGED
				&& isVisible()) {
			// find the element that was clicked
			for(unsigned int i=0; i<m_fields.size(); i++) {
				FieldSpec &s = m_fields[i];
				if ((s.ftype == f_TabHeader) &&
						(s.fid == event.GUIEvent.Caller->getID())) {
					s.send = true;
					acceptInput();
					s.send = false;
					return true;
				}
			}
		}
		if(event.GUIEvent.EventType==gui::EGET_ELEMENT_FOCUS_LOST
				&& isVisible()) {
			if(!canTakeFocus(event.GUIEvent.Element)) {
				infostream<<"GUIFormSpecMenu: Not allowing focus change."
						<<std::endl;
				// Returning true disables focus change
				return true;
			}
		}
		if((event.GUIEvent.EventType == gui::EGET_BUTTON_CLICKED) ||
				(event.GUIEvent.EventType == gui::EGET_CHECKBOX_CHANGED) ||
				(event.GUIEvent.EventType == gui::EGET_COMBO_BOX_CHANGED) ||
				(event.GUIEvent.EventType == gui::EGET_SCROLL_BAR_CHANGED)) {
			unsigned int btn_id = event.GUIEvent.Caller->getID();

			if (btn_id == 257) {
				if (m_allowclose) {
					acceptInput(quit_mode_accept);
					quitMenu();
				} else {
					acceptInput();
					m_text_dst->gotText(L"ExitButton");
				}
				// quitMenu deallocates menu
				return true;
			}

			// find the element that was clicked
			for(u32 i=0; i<m_fields.size(); i++) {
				FieldSpec &s = m_fields[i];
				// if its a button, set the send field so
				// lua knows which button was pressed
				if (((s.ftype == f_Button) || (s.ftype == f_CheckBox)) &&
						(s.fid == event.GUIEvent.Caller->getID())) {
					s.send = true;
					if(s.is_exit) {
						if (m_allowclose) {
							acceptInput(quit_mode_accept);
							quitMenu();
						} else {
							m_text_dst->gotText(L"ExitButton");
						}
						return true;
					} else {
						acceptInput(quit_mode_no);
						s.send = false;
						return true;
					}
				}
				else if ((s.ftype == f_DropDown) &&
						(s.fid == event.GUIEvent.Caller->getID())) {
					// only send the changed dropdown
					for(u32 i=0; i<m_fields.size(); i++) {
						FieldSpec &s2 = m_fields[i];
						if (s2.ftype == f_DropDown) {
							s2.send = false;
						}
					}
					s.send = true;
					acceptInput(quit_mode_no);

					// revert configuration to make sure dropdowns are sent on
					// regular button click
					for(u32 i=0; i<m_fields.size(); i++) {
						FieldSpec &s2 = m_fields[i];
						if (s2.ftype == f_DropDown) {
							s2.send = true;
						}
					}
					return true;
				}
				else if ((s.ftype == f_ScrollBar) &&
					(s.fid == event.GUIEvent.Caller->getID()))
				{
					s.fdefault = L"Changed";
					acceptInput(quit_mode_no);
					s.fdefault = L"";
				}
			}
		}

		if(event.GUIEvent.EventType == gui::EGET_EDITBOX_ENTER) {
			if(event.GUIEvent.Caller->getID() > 257) {

				if (m_allowclose) {
					acceptInput(quit_mode_accept);
					quitMenu();
				} else {
					current_keys_pending.key_enter = true;
					acceptInput();
				}
				// quitMenu deallocates menu
				return true;
			}
		}

		if(event.GUIEvent.EventType == gui::EGET_TABLE_CHANGED) {
			int current_id = event.GUIEvent.Caller->getID();
			if(current_id > 257) {
				// find the element that was clicked
				for(u32 i=0; i<m_fields.size(); i++) {
					FieldSpec &s = m_fields[i];
					// if it's a table, set the send field
					// so lua knows which table was changed
					if ((s.ftype == f_Table) && (s.fid == current_id)) {
						s.send = true;
						acceptInput();
						s.send=false;
					}
				}
				return true;
			}
		}
	}

	return Parent ? Parent->OnEvent(event) : false;
}

/**
 * get name of element by element id
 * @param id of element
 * @return name string or empty string
 */
std::string GUIFormSpecMenu::getNameByID(s32 id)
{
	for(std::vector<FieldSpec>::iterator iter =  m_fields.begin();
				iter != m_fields.end(); iter++) {
		if (iter->fid == id) {
			return iter->fname;
		}
	}
	return "";
}

/**
 * get label of element by id
 * @param id of element
 * @return label string or empty string
 */
std::wstring GUIFormSpecMenu::getLabelByID(s32 id)
{
	for(std::vector<FieldSpec>::iterator iter =  m_fields.begin();
				iter != m_fields.end(); iter++) {
		if (iter->fid == id) {
			return iter->flabel;
		}
	}
	return L"";
}<|MERGE_RESOLUTION|>--- conflicted
+++ resolved
@@ -378,11 +378,7 @@
 		if (selected == "true")
 			fselected = true;
 
-<<<<<<< HEAD
 		std::wstring wlabel = utf8_to_wide(label);
-=======
-		std::wstring wlabel = narrow_to_wide(label);
->>>>>>> 5cf911ff
 
 		core::rect<s32> rect = core::rect<s32>(
 				pos.X, pos.Y + ((imgsize.Y/2) - m_btn_height),
@@ -390,11 +386,7 @@
 				pos.Y + ((imgsize.Y/2) + m_btn_height));
 
 		FieldSpec spec(
-<<<<<<< HEAD
 				name,
-=======
-				narrow_to_wide(name),
->>>>>>> 5cf911ff
 				wlabel, //Needed for displaying text on MSVC
 				wlabel,
 				258+m_fields.size()
@@ -446,11 +438,7 @@
 				core::rect<s32>(pos.X, pos.Y, pos.X + dim.X, pos.Y + dim.Y);
 
 		FieldSpec spec(
-<<<<<<< HEAD
 				name,
-=======
-				narrow_to_wide(name),
->>>>>>> 5cf911ff
 				L"",
 				L"",
 				258+m_fields.size()
@@ -587,17 +575,10 @@
 
 		label = unescape_string(label);
 
-<<<<<<< HEAD
 		std::wstring wlabel = utf8_to_wide(label);
 
 		FieldSpec spec(
 			name,
-=======
-		std::wstring wlabel = narrow_to_wide(label);
-
-		FieldSpec spec(
-			narrow_to_wide(name),
->>>>>>> 5cf911ff
 			wlabel,
 			L"",
 			258+m_fields.size()
@@ -719,11 +700,7 @@
 
 		core::rect<s32> rect = core::rect<s32>(pos.X, pos.Y, pos.X+geom.X, pos.Y+geom.Y);
 
-<<<<<<< HEAD
 		std::wstring fname_w = utf8_to_wide(name);
-=======
-		std::wstring fname_w = narrow_to_wide(name);
->>>>>>> 5cf911ff
 
 		FieldSpec spec(
 			name,
@@ -796,11 +773,7 @@
 
 		core::rect<s32> rect = core::rect<s32>(pos.X, pos.Y, pos.X+geom.X, pos.Y+geom.Y);
 
-<<<<<<< HEAD
 		std::wstring fname_w = utf8_to_wide(name);
-=======
-		std::wstring fname_w = narrow_to_wide(name);
->>>>>>> 5cf911ff
 
 		FieldSpec spec(
 			name,
@@ -863,11 +836,7 @@
 		core::rect<s32> rect = core::rect<s32>(pos.X, pos.Y,
 				pos.X + width, pos.Y + (m_btn_height * 2));
 
-<<<<<<< HEAD
 		std::wstring fname_w = utf8_to_wide(name);
-=======
-		std::wstring fname_w = narrow_to_wide(name);
->>>>>>> 5cf911ff
 
 		FieldSpec spec(
 			name,
@@ -935,17 +904,10 @@
 		default_val = unescape_string(default_val);
 		label = unescape_string(label);
 
-<<<<<<< HEAD
 		std::wstring wlabel = utf8_to_wide(label);
 
 		FieldSpec spec(
 			name,
-=======
-		std::wstring wlabel = narrow_to_wide(label);
-
-		FieldSpec spec(
-			narrow_to_wide(name),
->>>>>>> 5cf911ff
 			wlabel,
 			utf8_to_wide(default_val),
 			258+m_fields.size()
@@ -1008,21 +970,12 @@
 	default_val = unescape_string(default_val);
 	label = unescape_string(label);
 
-<<<<<<< HEAD
 	std::wstring wlabel = utf8_to_wide(label);
 
 	FieldSpec spec(
 		name,
 		utf8_to_wide(label),
 		utf8_to_wide(default_val),
-=======
-	std::wstring wlabel = narrow_to_wide(label);
-
-	FieldSpec spec(
-		narrow_to_wide(name),
-		wlabel,
-		narrow_to_wide(default_val),
->>>>>>> 5cf911ff
 		258+m_fields.size()
 	);
 
@@ -1107,21 +1060,12 @@
 	default_val = unescape_string(default_val);
 	label = unescape_string(label);
 
-<<<<<<< HEAD
 	std::wstring wlabel = utf8_to_wide(label);
 
 	FieldSpec spec(
 		name,
 		utf8_to_wide(label),
 		utf8_to_wide(default_val),
-=======
-	std::wstring wlabel = narrow_to_wide(label);
-
-	FieldSpec spec(
-		narrow_to_wide(name),
-		wlabel,
-		narrow_to_wide(default_val),
->>>>>>> 5cf911ff
 		258+m_fields.size()
 	);
 
@@ -1219,11 +1163,7 @@
 			// in the integer cases: 0.4 is not exactly
 			// representable in binary floating point.
 			s32 posy = pos.Y + ((float)i) * spacing.Y * 2.0 / 5.0;
-<<<<<<< HEAD
-			std::wstring wlabel = utf8_to_wide(lines[i].c_str());
-=======
-			std::wstring wlabel = narrow_to_wide(lines[i]);
->>>>>>> 5cf911ff
+			std::wstring wlabel = utf8_to_wide(lines[i]);
 			core::rect<s32> rect = core::rect<s32>(
 				pos.X, posy - m_btn_height,
 				pos.X + m_font->getDimension(wlabel.c_str()).Width,
@@ -1344,21 +1284,12 @@
 		pressed_image_name = unescape_string(pressed_image_name);
 		label = unescape_string(label);
 
-<<<<<<< HEAD
 		std::wstring wlabel = utf8_to_wide(label);
 
 		FieldSpec spec(
 			name,
 			utf8_to_wide(label),
 			utf8_to_wide(image_name),
-=======
-		std::wstring wlabel = narrow_to_wide(label);
-
-		FieldSpec spec(
-			narrow_to_wide(name),
-			wlabel,
-			narrow_to_wide(image_name),
->>>>>>> 5cf911ff
 			258+m_fields.size()
 		);
 		spec.ftype = f_Button;
@@ -1418,11 +1349,7 @@
 		}
 
 		FieldSpec spec(
-<<<<<<< HEAD
 			name,
-=======
-			narrow_to_wide(name),
->>>>>>> 5cf911ff
 			L"",
 			L"",
 			258+m_fields.size()
@@ -1510,26 +1437,16 @@
 		item.deSerialize(item_name, idef);
 		video::ITexture *texture = idef->getInventoryTexture(item.getDefinition(idef).name, m_gamedef);
 
-<<<<<<< HEAD
 		m_tooltips[name] =
-=======
-		m_tooltips[narrow_to_wide(name)] =
->>>>>>> 5cf911ff
 			TooltipSpec (item.getDefinition(idef).description,
 						m_default_tooltip_bgcolor,
 						m_default_tooltip_color);
 
 		label = unescape_string(label);
 		FieldSpec spec(
-<<<<<<< HEAD
 			name,
 			utf8_to_wide(label.c_str()),
 			utf8_to_wide(item_name.c_str()),
-=======
-			narrow_to_wide(name),
-			narrow_to_wide(label),
-			narrow_to_wide(item_name),
->>>>>>> 5cf911ff
 			258+m_fields.size()
 		);
 
@@ -1639,21 +1556,13 @@
 	std::vector<std::string> parts = split(element,';');
 	if (parts.size() == 2) {
 		std::string name = parts[0];
-<<<<<<< HEAD
 		m_tooltips[name] = TooltipSpec (parts[1], m_default_tooltip_bgcolor, m_default_tooltip_color);
-=======
-		m_tooltips[narrow_to_wide(name)] = TooltipSpec (parts[1], m_default_tooltip_bgcolor, m_default_tooltip_color);
->>>>>>> 5cf911ff
 		return;
 	} else if (parts.size() == 4) {
 		std::string name = parts[0];
 		video::SColor tmp_color1, tmp_color2;
 		if ( parseColorString(parts[2], tmp_color1, false) && parseColorString(parts[3], tmp_color2, false) ) {
-<<<<<<< HEAD
 			m_tooltips[name] = TooltipSpec (parts[1], tmp_color1, tmp_color2);
-=======
-			m_tooltips[narrow_to_wide(name)] = TooltipSpec (parts[1], tmp_color1, tmp_color2);
->>>>>>> 5cf911ff
 			return;
 		}
 	}
