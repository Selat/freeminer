--- conflicted
+++ resolved
@@ -48,12 +48,6 @@
 #include "filesys.h"
 #include "gettime.h"
 #include "gettext.h"
-#if USE_FREETYPE
-#include "settings.h"
-#include "main.h"  // for g_settings
-#include "intlGUIEditBox.h"
-#endif
-
 
 #include "intlGUIEditBox.h"
 
@@ -926,19 +920,8 @@
 	else
 	{
 		spec.send = true;
-<<<<<<< HEAD
 		gui::IGUIEditBox *e = (gui::IGUIEditBox *) new gui::intlGUIEditBox(spec.fdefault.c_str(), true, Environment, this, spec.fid, rect);
 		e->drop();
-=======
-
-		gui::IGUIEditBox *e = nullptr;
-		#if USE_FREETYPE
-		if (g_settings->getBool("freetype"))
-			e = (gui::IGUIEditBox *) new gui::intlGUIEditBox(spec.fdefault.c_str(), true, Environment, this, spec.fid, rect);
-		#endif
-		if (!e)
-			e = Environment->addEditBox(spec.fdefault.c_str(), rect, true, this, spec.fid);
->>>>>>> 556c7efe
 
 		if (spec.fname == data->focused_fieldname) {
 			Environment->setFocus(e);
@@ -1024,19 +1007,8 @@
 	else
 	{
 		spec.send = true;
-<<<<<<< HEAD
 		gui::IGUIEditBox *e = (gui::IGUIEditBox *) new gui::intlGUIEditBox(spec.fdefault.c_str(), true, Environment, this, spec.fid, rect);
 		e->drop();
-=======
-
-		gui::IGUIEditBox *e = nullptr;
-		#if USE_FREETYPE
-		if (g_settings->getBool("freetype"))
-			e = (gui::IGUIEditBox *) new gui::intlGUIEditBox(spec.fdefault.c_str(), true, Environment, this, spec.fid, rect);
-		#endif
-		if (!e)
-			e = Environment->addEditBox(spec.fdefault.c_str(), rect, true, this, spec.fid);
->>>>>>> 556c7efe
 
 		if (spec.fname == data->focused_fieldname) {
 			Environment->setFocus(e);
