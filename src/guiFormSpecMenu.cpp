--- conflicted
+++ resolved
@@ -2238,13 +2238,7 @@
 				m_tooltip_element->setOverrideColor(m_default_tooltip_color);
 				m_tooltip_element->setVisible(true);
 				this->bringToFront(m_tooltip_element);
-<<<<<<< HEAD
 				m_tooltip_element->setText(utf8_to_wide(tooltip_text).c_str());
-				s32 tooltip_x = m_pointer.X + m_btn_height;
-				s32 tooltip_y = m_pointer.Y + m_btn_height;
-=======
-				m_tooltip_element->setText(narrow_to_wide(tooltip_text).c_str());
->>>>>>> 3eeb58f1
 				s32 tooltip_width = m_tooltip_element->getTextWidth() + m_btn_height;
 				s32 tooltip_height = m_tooltip_element->getTextHeight() * tt_rows.size() + 5;
 				v2u32 screenSize = driver->getScreenSize();
@@ -2476,16 +2470,7 @@
 				if ( (iter->fid == id) && (m_tooltips[iter->fname].tooltip != "") ){
 					if (m_old_tooltip != m_tooltips[iter->fname].tooltip) {
 						m_old_tooltip = m_tooltips[iter->fname].tooltip;
-<<<<<<< HEAD
 						m_tooltip_element->setText(utf8_to_wide(m_tooltips[iter->fname].tooltip).c_str());
-						s32 tooltip_x = m_pointer.X + m_btn_height;
-						s32 tooltip_y = m_pointer.Y + m_btn_height;
-						s32 tooltip_width = m_tooltip_element->getTextWidth() + m_btn_height;
-						if (tooltip_x + tooltip_width > (s32)screenSize.X)
-							tooltip_x = (s32)screenSize.X - tooltip_width - m_btn_height;
-=======
-						m_tooltip_element->setText(narrow_to_wide(m_tooltips[iter->fname].tooltip).c_str());
->>>>>>> 3eeb58f1
 						std::vector<std::string> tt_rows = str_split(m_tooltips[iter->fname].tooltip, '\n');
 						s32 tooltip_width = m_tooltip_element->getTextWidth() + m_btn_height;
 						s32 tooltip_height = m_tooltip_element->getTextHeight() * tt_rows.size() + 5;
