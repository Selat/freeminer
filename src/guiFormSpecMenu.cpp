--- conflicted
+++ resolved
@@ -938,7 +938,6 @@
 	else
 	{
 		spec.send = true;
-<<<<<<< HEAD
 
 		gui::IGUIEditBox *e = nullptr;
 		#if USE_FREETYPE
@@ -947,10 +946,6 @@
 		#endif
 		if (!e)
 			e = Environment->addEditBox(spec.fdefault.c_str(), rect, true, this, spec.fid);
-=======
-		gui::IGUIEditBox *e =
-			Environment->addEditBox(spec.fdefault.c_str(), rect, true, this, spec.fid);
->>>>>>> 763a511c
 
 		if (spec.fname == data->focused_fieldname) {
 			Environment->setFocus(e);
@@ -1038,7 +1033,6 @@
 	else
 	{
 		spec.send = true;
-<<<<<<< HEAD
 
 		gui::IGUIEditBox *e = nullptr;
 		#if USE_FREETYPE
@@ -1047,10 +1041,6 @@
 		#endif
 		if (!e)
 			e = Environment->addEditBox(spec.fdefault.c_str(), rect, true, this, spec.fid);
-=======
-		gui::IGUIEditBox *e =
-			Environment->addEditBox(spec.fdefault.c_str(), rect, true, this, spec.fid);
->>>>>>> 763a511c
 
 		if (spec.fname == data->focused_fieldname) {
 			Environment->setFocus(e);
