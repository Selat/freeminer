--- conflicted
+++ resolved
@@ -1651,13 +1651,8 @@
 	} else if (parts.size() == 4) {
 		std::string name = parts[0];
 		video::SColor tmp_color1, tmp_color2;
-<<<<<<< HEAD
-		if ( parseColor(parts[2], tmp_color1, false) && parseColor(parts[3], tmp_color2, false) ) {
+		if ( parseColorString(parts[2], tmp_color1, false) && parseColorString(parts[3], tmp_color2, false) ) {
 			m_tooltips[name] = TooltipSpec (parts[1], tmp_color1, tmp_color2);
-=======
-		if ( parseColorString(parts[2], tmp_color1, false) && parseColorString(parts[3], tmp_color2, false) ) {
-			m_tooltips[narrow_to_wide(name.c_str())] = TooltipSpec (parts[1], tmp_color1, tmp_color2);
->>>>>>> 155da270
 			return;
 		}
 	}
