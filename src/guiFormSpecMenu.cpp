/*
guiFormSpecMenu.cpp
Copyright (C) 2013 celeron55, Perttu Ahola <celeron55@gmail.com>
*/

/*
This file is part of Freeminer.

Freeminer is free software: you can redistribute it and/or modify
it under the terms of the GNU General Public License as published by
the Free Software Foundation, either version 3 of the License, or
(at your option) any later version.

Freeminer  is distributed in the hope that it will be useful,
but WITHOUT ANY WARRANTY; without even the implied warranty of
MERCHANTABILITY or FITNESS FOR A PARTICULAR PURPOSE.  See the
GNU General Public License for more details.

You should have received a copy of the GNU General Public License
along with Freeminer.  If not, see <http://www.gnu.org/licenses/>.
*/


#include <cstdlib>
#include <algorithm>
#include <iterator>
#include <sstream>
#include <limits>
#include "guiFormSpecMenu.h"
#include "guiTable.h"
#include "constants.h"
#include "gamedef.h"
#include "keycode.h"
#include "strfnd.h"
#include <IGUICheckBox.h>
#include <IGUIEditBox.h>
#include <IGUIButton.h>
#include <IGUIStaticText.h>
#include <IGUIFont.h>
#include <IGUITabControl.h>
#include <IGUIComboBox.h>
#include "log.h"
#include "tile.h" // ITextureSource
#include "hud.h" // drawItemStack
#include "hex.h"
#include "util/string.h"
#include "util/numeric.h"
#include "filesys.h"
#include "gettime.h"
#include "gettext.h"
#if USE_FREETYPE
#include "settings.h"
#include "intlGUIEditBox.h"
#endif

#include "scripting_game.h"
#include "porting.h"
#include "main.h"
#include "settings.h"
#include "client.h"
#include "util/string.h" // for parseColorString()

#define MY_CHECKPOS(a,b)													\
	if (v_pos.size() != 2) {												\
		errorstream<< "Invalid pos for element " << a << "specified: \""	\
			<< parts[b] << "\"" << std::endl;								\
			return;															\
	}

#define MY_CHECKGEOM(a,b)													\
	if (v_geom.size() != 2) {												\
		errorstream<< "Invalid pos for element " << a << "specified: \""	\
			<< parts[b] << "\"" << std::endl;								\
			return;															\
	}
/*
	GUIFormSpecMenu
*/
GUIFormSpecMenu::GUIFormSpecMenu(irr::IrrlichtDevice* dev,
		gui::IGUIElement* parent, s32 id, IMenuManager *menumgr,
		InventoryManager *invmgr, IGameDef *gamedef,
		ISimpleTextureSource *tsrc, IFormSource* fsrc, TextDest* tdst,
		Client* client) :
	GUIModalMenu(dev->getGUIEnvironment(), parent, id, menumgr),
	m_device(dev),
	m_invmgr(invmgr),
	m_gamedef(gamedef),
	m_tsrc(tsrc),
	m_client(client),
	m_selected_item(NULL),
	m_selected_amount(0),
	m_selected_dragging(false),
	m_tooltip_element(NULL),
	m_old_tooltip_id(-1),
	m_allowclose(true),
	m_lock(false),
	m_form_src(fsrc),
	m_text_dst(tdst),
	m_font(dev->getGUIEnvironment()->getSkin()->getFont()),
	m_formspec_version(0)
#ifdef __ANDROID__
	,m_JavaDialogFieldName(L"")
#endif
{
	current_keys_pending.key_down = false;
	current_keys_pending.key_up = false;
	current_keys_pending.key_enter = false;
	current_keys_pending.key_escape = false;

	m_doubleclickdetect[0].time = 0;
	m_doubleclickdetect[1].time = 0;

	m_doubleclickdetect[0].pos = v2s32(0, 0);
	m_doubleclickdetect[1].pos = v2s32(0, 0);

	m_tooltip_show_delay = (u32)g_settings->getS32("tooltip_show_delay");

	m_btn_height = g_settings->getS32("font_size") +2;
	assert(m_btn_height > 0);
}

GUIFormSpecMenu::~GUIFormSpecMenu()
{
	removeChildren();

	for (u32 i = 0; i < m_tables.size(); ++i) {
		GUITable *table = m_tables[i].second;
		table->drop();
	}

	delete m_selected_item;

	if (m_form_src != NULL) {
		delete m_form_src;
	}
	if (m_text_dst != NULL) {
		delete m_text_dst;
	}
<<<<<<< HEAD

	if (m_ext_ptr != NULL) {
		if (*m_ext_ptr == this)
		*m_ext_ptr = NULL;
	}
=======
>>>>>>> b994a7af
}

void GUIFormSpecMenu::removeChildren()
{
	const core::list<gui::IGUIElement*> &children = getChildren();

	while(!children.empty()) {
		(*children.getLast())->remove();
	}

	if(m_tooltip_element) {
		m_tooltip_element->remove();
		m_tooltip_element->drop();
		m_tooltip_element = NULL;
	}

}

void GUIFormSpecMenu::setInitialFocus()
{
	// Set initial focus according to following order of precedence:
	// 1. first empty editbox
	// 2. first editbox
	// 3. first table
	// 4. last button
	// 5. first focusable (not statictext, not tabheader)
	// 6. first child element

	core::list<gui::IGUIElement*> children = getChildren();

	// in case "children" contains any NULL elements, remove them
	for (core::list<gui::IGUIElement*>::Iterator it = children.begin();
			it != children.end();) {
		if (*it)
			++it;
		else
			it = children.erase(it);
	}

	// 1. first empty editbox
	for (core::list<gui::IGUIElement*>::Iterator it = children.begin();
			it != children.end(); ++it) {
		if ((*it)->getType() == gui::EGUIET_EDIT_BOX
				&& (*it)->getText()[0] == 0) {
			Environment->setFocus(*it);
			return;
		}
	}

	// 2. first editbox
	for (core::list<gui::IGUIElement*>::Iterator it = children.begin();
			it != children.end(); ++it) {
		if ((*it)->getType() == gui::EGUIET_EDIT_BOX) {
			Environment->setFocus(*it);
			return;
		}
	}

	// 3. first table
	for (core::list<gui::IGUIElement*>::Iterator it = children.begin();
			it != children.end(); ++it) {
		if ((*it)->getTypeName() == std::string("GUITable")) {
			Environment->setFocus(*it);
			return;
		}
	}

	// 4. last button
	for (core::list<gui::IGUIElement*>::Iterator it = children.getLast();
			it != children.end(); --it) {
		if ((*it)->getType() == gui::EGUIET_BUTTON) {
			Environment->setFocus(*it);
			return;
		}
	}

	// 5. first focusable (not statictext, not tabheader)
	for (core::list<gui::IGUIElement*>::Iterator it = children.begin();
			it != children.end(); ++it) {
		if ((*it)->getType() != gui::EGUIET_STATIC_TEXT &&
				(*it)->getType() != gui::EGUIET_TAB_CONTROL) {
			Environment->setFocus(*it);
			return;
		}
	}

	// 6. first child element
	if (children.empty())
		Environment->setFocus(this);
	else
		Environment->setFocus(*(children.begin()));
}

GUITable* GUIFormSpecMenu::getTable(std::wstring tablename)
{
	for (u32 i = 0; i < m_tables.size(); ++i) {
		if (tablename == m_tables[i].first.fname)
			return m_tables[i].second;
	}
	return 0;
}

std::vector<std::string> split(const std::string &s, char delim) {
	std::vector<std::string> tokens;

	std::string current = "";
	bool last_was_escape = false;
	for(unsigned int i=0; i < s.size(); i++) {
		if (last_was_escape) {
			current += '\\';
			current += s.c_str()[i];
			last_was_escape = false;
		}
		else {
			if (s.c_str()[i] == delim) {
				tokens.push_back(current);
				current = "";
				last_was_escape = false;
			}
			else if (s.c_str()[i] == '\\'){
				last_was_escape = true;
			}
			else {
				current += s.c_str()[i];
				last_was_escape = false;
			}
		}
	}
	//push last element
	tokens.push_back(current);

	return tokens;
}

void GUIFormSpecMenu::parseSize(parserData* data,std::string element)
{
	std::vector<std::string> parts = split(element,',');

	if (((parts.size() == 2) || parts.size() == 3) ||
		((parts.size() > 3) && (m_formspec_version > FORMSPEC_API_VERSION)))
	{
		v2f invsize;

		if (parts[1].find(';') != std::string::npos)
			parts[1] = parts[1].substr(0,parts[1].find(';'));

		invsize.X = stof(parts[0]);
		invsize.Y = stof(parts[1]);

		lockSize(false);
		if (parts.size() == 3) {
			if (parts[2] == "true") {
				lockSize(true,v2u32(800,600));
			}
		}

		double cur_scaling = porting::getDisplayDensity() *
				g_settings->getFloat("gui_scaling");

		if (m_lock) {
			v2u32 current_screensize = m_device->getVideoDriver()->getScreenSize();
			v2u32 delta = current_screensize - m_lockscreensize;

			if (current_screensize.Y > m_lockscreensize.Y)
				delta.Y /= 2;
			else
				delta.Y = 0;

			if (current_screensize.X > m_lockscreensize.X)
				delta.X /= 2;
			else
				delta.X = 0;

			offset = v2s32(delta.X,delta.Y);

			data->screensize = m_lockscreensize;

			// fixed scaling for fixed size gui elements */
			cur_scaling = LEGACY_SCALING;
		}
		else {
			offset = v2s32(0,0);
		}

		/* adjust image size to dpi */
		int y_partition = 15;
		imgsize = v2s32(data->screensize.Y/y_partition, data->screensize.Y/y_partition);
		int min_imgsize = DEFAULT_IMGSIZE * cur_scaling;
		while ((min_imgsize > imgsize.Y) && (y_partition > 1)) {
			y_partition--;
			imgsize = v2s32(data->screensize.Y/y_partition, data->screensize.Y/y_partition);
		}
		assert(y_partition > 0);

		/* adjust spacing to dpi */
		spacing = v2s32(imgsize.X+(DEFAULT_XSPACING * cur_scaling),
				imgsize.Y+(DEFAULT_YSPACING * cur_scaling));

		padding = v2s32(data->screensize.Y/imgsize.Y, data->screensize.Y/imgsize.Y);

		/* adjust padding to dpi */
		padding = v2s32(
				(padding.X/(2.0/3.0)) * cur_scaling,
				(padding.X/(2.0/3.0)) * cur_scaling
				);
		data->size = v2s32(
			padding.X*2+spacing.X*(invsize.X-1.0)+imgsize.X,
			padding.Y*2+spacing.Y*(invsize.Y-1.0)+imgsize.Y + m_btn_height - 5
		);
		data->rect = core::rect<s32>(
				data->screensize.X/2 - data->size.X/2 + offset.X,
				data->screensize.Y/2 - data->size.Y/2 + offset.Y,
				data->screensize.X/2 + data->size.X/2 + offset.X,
				data->screensize.Y/2 + data->size.Y/2 + offset.Y
		);

		DesiredRect = data->rect;
		recalculateAbsolutePosition(false);
		data->basepos = getBasePos();
		data->bp_set = 2;
		return;
	}
	errorstream<< "Invalid size element (" << parts.size() << "): '" << element << "'"  << std::endl;
}

void GUIFormSpecMenu::parseList(parserData* data,std::string element)
{
	if (m_gamedef == 0) {
		errorstream<<"WARNING: invalid use of 'list' with m_gamedef==0"<<std::endl;
		return;
	}

	std::vector<std::string> parts = split(element,';');

	if (((parts.size() == 4) || (parts.size() == 5)) ||
		((parts.size() > 5) && (m_formspec_version > FORMSPEC_API_VERSION)))
	{
		std::string location = parts[0];
		std::string listname = parts[1];
		std::vector<std::string> v_pos  = split(parts[2],',');
		std::vector<std::string> v_geom = split(parts[3],',');
		std::string startindex = "";
		if (parts.size() == 5)
			startindex = parts[4];

		MY_CHECKPOS("list",2);
		MY_CHECKGEOM("list",3);

		InventoryLocation loc;

		if(location == "context" || location == "current_name")
			loc = m_current_inventory_location;
		else
			loc.deSerialize(location);

		v2s32 pos = padding + AbsoluteRect.UpperLeftCorner;
		pos.X += stof(v_pos[0]) * (float)spacing.X;
		pos.Y += stof(v_pos[1]) * (float)spacing.Y;

		v2s32 geom;
		geom.X = stoi(v_geom[0]);
		geom.Y = stoi(v_geom[1]);

		s32 start_i = 0;
		if(startindex != "")
			start_i = stoi(startindex);

		if (geom.X < 0 || geom.Y < 0 || start_i < 0) {
			errorstream<< "Invalid list element: '" << element << "'"  << std::endl;
			return;
		}

		if(data->bp_set != 2)
			errorstream<<"WARNING: invalid use of list without a size[] element"<<std::endl;
		m_inventorylists.push_back(ListDrawSpec(loc, listname, pos, geom, start_i));
		return;
	}
	errorstream<< "Invalid list element(" << parts.size() << "): '" << element << "'"  << std::endl;
}

void GUIFormSpecMenu::parseCheckbox(parserData* data,std::string element)
{
	std::vector<std::string> parts = split(element,';');

	if (((parts.size() >= 3) || (parts.size() <= 4)) ||
		((parts.size() > 4) && (m_formspec_version > FORMSPEC_API_VERSION)))
	{
		std::vector<std::string> v_pos = split(parts[0],',');
		std::string name = parts[1];
		std::string label = parts[2];
		std::string selected = "";

		if (parts.size() >= 4)
			selected = parts[3];

		MY_CHECKPOS("checkbox",0);

		v2s32 pos = padding;
		pos.X += stof(v_pos[0]) * (float) spacing.X;
		pos.Y += stof(v_pos[1]) * (float) spacing.Y;

		bool fselected = false;

		if (selected == "true")
			fselected = true;

		std::wstring wlabel = narrow_to_wide(label.c_str());

		core::rect<s32> rect = core::rect<s32>(
				pos.X, pos.Y + ((imgsize.Y/2) - m_btn_height),
				pos.X + m_font->getDimension(wlabel.c_str()).Width + 25, // text size + size of checkbox
				pos.Y + ((imgsize.Y/2) + m_btn_height));

		FieldSpec spec(
				narrow_to_wide(name.c_str()),
				wlabel, //Needed for displaying text on MSVC
				wlabel,
				258+m_fields.size()
			);

		spec.ftype = f_CheckBox;

		gui::IGUICheckBox* e = Environment->addCheckBox(fselected, rect, this,
					spec.fid, spec.flabel.c_str());

		if (spec.fname == data->focused_fieldname) {
			Environment->setFocus(e);
		}

		m_checkboxes.push_back(std::pair<FieldSpec,gui::IGUICheckBox*>(spec,e));
		m_fields.push_back(spec);
		return;
	}
	errorstream<< "Invalid checkbox element(" << parts.size() << "): '" << element << "'"  << std::endl;
}

void GUIFormSpecMenu::parseScrollBar(parserData* data, std::string element)
{
	std::vector<std::string> parts = split(element,';');

	if (parts.size() >= 5) {
		std::vector<std::string> v_pos = split(parts[0],',');
		std::vector<std::string> v_dim = split(parts[1],',');
		std::string name = parts[2];
		std::string value = parts[4];

		MY_CHECKPOS("scrollbar",0);

		v2s32 pos = padding;
		pos.X += stof(v_pos[0]) * (float) spacing.X;
		pos.Y += stof(v_pos[1]) * (float) spacing.Y;

		if (v_dim.size() != 2) {
			errorstream<< "Invalid size for element " << "scrollbar"
				<< "specified: \"" << parts[1] << "\"" << std::endl;
			return;
		}

		v2s32 dim;
		dim.X = stof(v_dim[0]) * (float) spacing.X;
		dim.Y = stof(v_dim[1]) * (float) spacing.Y;

		core::rect<s32> rect =
				core::rect<s32>(pos.X, pos.Y, pos.X + dim.X, pos.Y + dim.Y);

		FieldSpec spec(
				narrow_to_wide(name.c_str()),
				L"",
				L"",
				258+m_fields.size()
			);

		bool is_horizontal = true;

		if (parts[2] == "vertical")
			is_horizontal = false;

		spec.ftype = f_ScrollBar;
		spec.send  = true;
		gui::IGUIScrollBar* e =
				Environment->addScrollBar(is_horizontal,rect,this,spec.fid);

		e->setMax(1000);
		e->setMin(0);
		e->setPos(stoi(parts[4]));
		e->setSmallStep(10);
		e->setLargeStep(100);

		if (!m_lock) {
			core::rect<s32> relative_rect = e->getRelativePosition();

			if (!is_horizontal) {
				s32 original_width = relative_rect.getWidth();
				s32 width = (original_width/(2.0/3.0))
						* porting::getDisplayDensity()
						* g_settings->getFloat("gui_scaling");
				e->setRelativePosition(core::rect<s32>(
						relative_rect.UpperLeftCorner.X,
						relative_rect.UpperLeftCorner.Y,
						relative_rect.LowerRightCorner.X + (width - original_width),
						relative_rect.LowerRightCorner.Y
					));
			}
			else  {
				s32 original_height = relative_rect.getHeight();
				s32 height = (original_height/(2.0/3.0))
						* porting::getDisplayDensity()
						* g_settings->getFloat("gui_scaling");
				e->setRelativePosition(core::rect<s32>(
						relative_rect.UpperLeftCorner.X,
						relative_rect.UpperLeftCorner.Y,
						relative_rect.LowerRightCorner.X,
						relative_rect.LowerRightCorner.Y + (height - original_height)
					));
			}
		}

		m_scrollbars.push_back(std::pair<FieldSpec,gui::IGUIScrollBar*>(spec,e));
		m_fields.push_back(spec);
		return;
	}
	errorstream<< "Invalid scrollbar element(" << parts.size() << "): '" << element << "'"  << std::endl;
}

void GUIFormSpecMenu::parseImage(parserData* data,std::string element)
{
	std::vector<std::string> parts = split(element,';');

	if ((parts.size() == 3) ||
		((parts.size() > 3) && (m_formspec_version > FORMSPEC_API_VERSION)))
	{
		std::vector<std::string> v_pos = split(parts[0],',');
		std::vector<std::string> v_geom = split(parts[1],',');
		std::string name = unescape_string(parts[2]);

		MY_CHECKPOS("image",0);
		MY_CHECKGEOM("image",1);

		v2s32 pos = padding + AbsoluteRect.UpperLeftCorner;
		pos.X += stof(v_pos[0]) * (float) spacing.X;
		pos.Y += stof(v_pos[1]) * (float) spacing.Y;

		v2s32 geom;
		geom.X = stof(v_geom[0]) * (float)imgsize.X;
		geom.Y = stof(v_geom[1]) * (float)imgsize.Y;

		if(data->bp_set != 2)
			errorstream<<"WARNING: invalid use of image without a size[] element"<<std::endl;
		m_images.push_back(ImageDrawSpec(name, pos, geom));
		return;
	}

	if (parts.size() == 2) {
		std::vector<std::string> v_pos = split(parts[0],',');
		std::string name = unescape_string(parts[1]);

		MY_CHECKPOS("image",0);

		v2s32 pos = padding + AbsoluteRect.UpperLeftCorner;
		pos.X += stof(v_pos[0]) * (float) spacing.X;
		pos.Y += stof(v_pos[1]) * (float) spacing.Y;

		if(data->bp_set != 2)
			errorstream<<"WARNING: invalid use of image without a size[] element"<<std::endl;
		m_images.push_back(ImageDrawSpec(name, pos));
		return;
	}
	errorstream<< "Invalid image element(" << parts.size() << "): '" << element << "'"  << std::endl;
}

void GUIFormSpecMenu::parseItemImage(parserData* data,std::string element)
{
	std::vector<std::string> parts = split(element,';');

	if ((parts.size() == 3) ||
		((parts.size() > 3) && (m_formspec_version > FORMSPEC_API_VERSION)))
	{
		std::vector<std::string> v_pos = split(parts[0],',');
		std::vector<std::string> v_geom = split(parts[1],',');
		std::string name = parts[2];

		MY_CHECKPOS("itemimage",0);
		MY_CHECKGEOM("itemimage",1);

		v2s32 pos = padding + AbsoluteRect.UpperLeftCorner;
		pos.X += stof(v_pos[0]) * (float) spacing.X;
		pos.Y += stof(v_pos[1]) * (float) spacing.Y;

		v2s32 geom;
		geom.X = stof(v_geom[0]) * (float)imgsize.X;
		geom.Y = stof(v_geom[1]) * (float)imgsize.Y;

		if(data->bp_set != 2)
			errorstream<<"WARNING: invalid use of item_image without a size[] element"<<std::endl;
		m_itemimages.push_back(ImageDrawSpec(name, pos, geom));
		return;
	}
	errorstream<< "Invalid ItemImage element(" << parts.size() << "): '" << element << "'"  << std::endl;
}

void GUIFormSpecMenu::parseButton(parserData* data,std::string element,
		std::string type)
{
	std::vector<std::string> parts = split(element,';');

	if ((parts.size() == 4) ||
		((parts.size() > 4) && (m_formspec_version > FORMSPEC_API_VERSION)))
	{
		std::vector<std::string> v_pos = split(parts[0],',');
		std::vector<std::string> v_geom = split(parts[1],',');
		std::string name = parts[2];
		std::string label = parts[3];

		MY_CHECKPOS("button",0);
		MY_CHECKGEOM("button",1);

		v2s32 pos = padding;
		pos.X += stof(v_pos[0]) * (float)spacing.X;
		pos.Y += stof(v_pos[1]) * (float)spacing.Y;

		v2s32 geom;
		geom.X = (stof(v_geom[0]) * (float)spacing.X)-(spacing.X-imgsize.X);
		pos.Y += (stof(v_geom[1]) * (float)imgsize.Y)/2;

		core::rect<s32> rect =
				core::rect<s32>(pos.X, pos.Y - m_btn_height,
						pos.X + geom.X, pos.Y + m_btn_height);

		if(data->bp_set != 2)
			errorstream<<"WARNING: invalid use of button without a size[] element"<<std::endl;

		label = unescape_string(label);

		std::wstring wlabel = narrow_to_wide(label.c_str());

		FieldSpec spec(
			narrow_to_wide(name.c_str()),
			wlabel,
			L"",
			258+m_fields.size()
		);
		spec.ftype = f_Button;
		if(type == "button_exit")
			spec.is_exit = true;
		gui::IGUIButton* e = Environment->addButton(rect, this, spec.fid,
				spec.flabel.c_str());

		if (spec.fname == data->focused_fieldname) {
			Environment->setFocus(e);
		}

		m_fields.push_back(spec);
		return;
	}
	errorstream<< "Invalid button element(" << parts.size() << "): '" << element << "'"  << std::endl;
}

void GUIFormSpecMenu::parseBackground(parserData* data,std::string element)
{
	std::vector<std::string> parts = split(element,';');

	if (((parts.size() == 3) || (parts.size() == 4)) ||
		((parts.size() > 4) && (m_formspec_version > FORMSPEC_API_VERSION)))
	{
		std::vector<std::string> v_pos = split(parts[0],',');
		std::vector<std::string> v_geom = split(parts[1],',');
		std::string name = unescape_string(parts[2]);

		MY_CHECKPOS("background",0);
		MY_CHECKGEOM("background",1);

		v2s32 pos = padding + AbsoluteRect.UpperLeftCorner;
		pos.X += stof(v_pos[0]) * (float)spacing.X - ((float)spacing.X-(float)imgsize.X)/2;
		pos.Y += stof(v_pos[1]) * (float)spacing.Y - ((float)spacing.Y-(float)imgsize.Y)/2;

		v2s32 geom;
		geom.X = stof(v_geom[0]) * (float)spacing.X;
		geom.Y = stof(v_geom[1]) * (float)spacing.Y;

		if (parts.size() == 4) {
			m_clipbackground = is_yes(parts[3]);
			if (m_clipbackground) {
				pos.X = stoi(v_pos[0]); //acts as offset
				pos.Y = stoi(v_pos[1]); //acts as offset
			}
		}

		if(data->bp_set != 2)
			errorstream<<"WARNING: invalid use of background without a size[] element"<<std::endl;
		m_backgrounds.push_back(ImageDrawSpec(name, pos, geom));
		return;
	}
	errorstream<< "Invalid background element(" << parts.size() << "): '" << element << "'"  << std::endl;
}

void GUIFormSpecMenu::parseTableOptions(parserData* data,std::string element)
{
	std::vector<std::string> parts = split(element,';');

	data->table_options.clear();
	for (size_t i = 0; i < parts.size(); ++i) {
		// Parse table option
		std::string opt = unescape_string(parts[i]);
		data->table_options.push_back(GUITable::splitOption(opt));
	}
}

void GUIFormSpecMenu::parseTableColumns(parserData* data,std::string element)
{
	std::vector<std::string> parts = split(element,';');

	data->table_columns.clear();
	for (size_t i = 0; i < parts.size(); ++i) {
		std::vector<std::string> col_parts = split(parts[i],',');
		GUITable::TableColumn column;
		// Parse column type
		if (!col_parts.empty())
			column.type = col_parts[0];
		// Parse column options
		for (size_t j = 1; j < col_parts.size(); ++j) {
			std::string opt = unescape_string(col_parts[j]);
			column.options.push_back(GUITable::splitOption(opt));
		}
		data->table_columns.push_back(column);
	}
}

void GUIFormSpecMenu::parseTable(parserData* data,std::string element)
{
	std::vector<std::string> parts = split(element,';');

	if (((parts.size() == 4) || (parts.size() == 5)) ||
		((parts.size() > 5) && (m_formspec_version > FORMSPEC_API_VERSION)))
	{
		std::vector<std::string> v_pos = split(parts[0],',');
		std::vector<std::string> v_geom = split(parts[1],',');
		std::string name = parts[2];
		std::vector<std::string> items = split(parts[3],',');
		std::string str_initial_selection = "";
		std::string str_transparent = "false";

		if (parts.size() >= 5)
			str_initial_selection = parts[4];

		MY_CHECKPOS("table",0);
		MY_CHECKGEOM("table",1);

		v2s32 pos = padding;
		pos.X += stof(v_pos[0]) * (float)spacing.X;
		pos.Y += stof(v_pos[1]) * (float)spacing.Y;

		v2s32 geom;
		geom.X = stof(v_geom[0]) * (float)spacing.X;
		geom.Y = stof(v_geom[1]) * (float)spacing.Y;


		core::rect<s32> rect = core::rect<s32>(pos.X, pos.Y, pos.X+geom.X, pos.Y+geom.Y);

		std::wstring fname_w = narrow_to_wide(name.c_str());

		FieldSpec spec(
			fname_w,
			L"",
			L"",
			258+m_fields.size()
		);

		spec.ftype = f_Table;

		for (unsigned int i = 0; i < items.size(); ++i) {
			items[i] = unescape_string(items[i]);
		}

		//now really show table
		GUITable *e = new GUITable(Environment, this, spec.fid, rect,
				m_tsrc);

		if (spec.fname == data->focused_fieldname) {
			Environment->setFocus(e);
		}

		e->setTable(data->table_options, data->table_columns, items);

		if (data->table_dyndata.find(fname_w) != data->table_dyndata.end()) {
			e->setDynamicData(data->table_dyndata[fname_w]);
		}

		if ((str_initial_selection != "") &&
				(str_initial_selection != "0"))
			e->setSelected(stoi(str_initial_selection.c_str()));

		m_tables.push_back(std::pair<FieldSpec,GUITable*>(spec, e));
		m_fields.push_back(spec);
		return;
	}
	errorstream<< "Invalid table element(" << parts.size() << "): '" << element << "'"  << std::endl;
}

void GUIFormSpecMenu::parseTextList(parserData* data,std::string element)
{
	std::vector<std::string> parts = split(element,';');

	if (((parts.size() == 4) || (parts.size() == 5) || (parts.size() == 6)) ||
		((parts.size() > 6) && (m_formspec_version > FORMSPEC_API_VERSION)))
	{
		std::vector<std::string> v_pos = split(parts[0],',');
		std::vector<std::string> v_geom = split(parts[1],',');
		std::string name = parts[2];
		std::vector<std::string> items = split(parts[3],',');
		std::string str_initial_selection = "";
		std::string str_transparent = "false";

		if (parts.size() >= 5)
			str_initial_selection = parts[4];

		if (parts.size() >= 6)
			str_transparent = parts[5];

		MY_CHECKPOS("textlist",0);
		MY_CHECKGEOM("textlist",1);

		v2s32 pos = padding;
		pos.X += stof(v_pos[0]) * (float)spacing.X;
		pos.Y += stof(v_pos[1]) * (float)spacing.Y;

		v2s32 geom;
		geom.X = stof(v_geom[0]) * (float)spacing.X;
		geom.Y = stof(v_geom[1]) * (float)spacing.Y;


		core::rect<s32> rect = core::rect<s32>(pos.X, pos.Y, pos.X+geom.X, pos.Y+geom.Y);

		std::wstring fname_w = narrow_to_wide(name.c_str());

		FieldSpec spec(
			fname_w,
			L"",
			L"",
			258+m_fields.size()
		);

		spec.ftype = f_Table;

		for (unsigned int i = 0; i < items.size(); ++i) {
			items[i] = unescape_string(items[i]);
		}

		//now really show list
		GUITable *e = new GUITable(Environment, this, spec.fid, rect,
				m_tsrc);

		if (spec.fname == data->focused_fieldname) {
			Environment->setFocus(e);
		}

		e->setTextList(items, is_yes(str_transparent));

		if (data->table_dyndata.find(fname_w) != data->table_dyndata.end()) {
			e->setDynamicData(data->table_dyndata[fname_w]);
		}

		if ((str_initial_selection != "") &&
				(str_initial_selection != "0"))
			e->setSelected(stoi(str_initial_selection.c_str()));

		m_tables.push_back(std::pair<FieldSpec,GUITable*>(spec, e));
		m_fields.push_back(spec);
		return;
	}
	errorstream<< "Invalid textlist element(" << parts.size() << "): '" << element << "'"  << std::endl;
}


void GUIFormSpecMenu::parseDropDown(parserData* data,std::string element)
{
	std::vector<std::string> parts = split(element,';');

	if ((parts.size() == 5) ||
		((parts.size() > 5) && (m_formspec_version > FORMSPEC_API_VERSION)))
	{
		std::vector<std::string> v_pos = split(parts[0],',');
		std::string name = parts[2];
		std::vector<std::string> items = split(parts[3],',');
		std::string str_initial_selection = "";
		str_initial_selection = parts[4];

		MY_CHECKPOS("dropdown",0);

		v2s32 pos = padding;
		pos.X += stof(v_pos[0]) * (float)spacing.X;
		pos.Y += stof(v_pos[1]) * (float)spacing.Y;

		s32 width = stof(parts[1]) * (float)spacing.Y;

		core::rect<s32> rect = core::rect<s32>(pos.X, pos.Y,
				pos.X + width, pos.Y + (m_btn_height * 2));

		std::wstring fname_w = narrow_to_wide(name.c_str());

		FieldSpec spec(
			fname_w,
			L"",
			L"",
			258+m_fields.size()
		);

		spec.ftype = f_DropDown;
		spec.send = true;

		//now really show list
		gui::IGUIComboBox *e = Environment->addComboBox(rect, this,spec.fid);

		if (spec.fname == data->focused_fieldname) {
			Environment->setFocus(e);
		}

		for (unsigned int i=0; i < items.size(); i++) {
			e->addItem(narrow_to_wide(items[i]).c_str());
		}

		if (str_initial_selection != "")
			e->setSelected(stoi(str_initial_selection.c_str())-1);

		m_fields.push_back(spec);
		return;
	}
	errorstream << "Invalid dropdown element(" << parts.size() << "): '"
				<< element << "'"  << std::endl;
}

void GUIFormSpecMenu::parsePwdField(parserData* data,std::string element)
{
	std::vector<std::string> parts = split(element,';');

	if ((parts.size() == 4 || parts.size() == 5) ||
		((parts.size() > 4) && (m_formspec_version > FORMSPEC_API_VERSION)))
	{
		std::vector<std::string> v_pos = split(parts[0],',');
		std::vector<std::string> v_geom = split(parts[1],',');
		std::string name = parts[2];
		std::string label = parts[3];
		std::string default_val;
		if (parts.size() == 5) default_val = parts[4];

		MY_CHECKPOS("pwdfield",0);
		MY_CHECKGEOM("pwdfield",1);

		v2s32 pos;
		pos.X += stof(v_pos[0]) * (float)spacing.X;
		pos.Y += stof(v_pos[1]) * (float)spacing.Y;

		v2s32 geom;
		geom.X = (stof(v_geom[0]) * (float)spacing.X)-(spacing.X-imgsize.X);

		pos.Y += (stof(v_geom[1]) * (float)imgsize.Y)/2;
		pos.Y -= m_btn_height;
		geom.Y = m_btn_height*2;

		core::rect<s32> rect = core::rect<s32>(pos.X, pos.Y, pos.X+geom.X, pos.Y+geom.Y);

		if(m_form_src && default_val.size())
			default_val = m_form_src->resolveText(default_val);

		default_val = unescape_string(default_val);
		label = unescape_string(label);

		std::wstring wlabel = narrow_to_wide(label.c_str());

		FieldSpec spec(
			narrow_to_wide(name.c_str()),
			wlabel,
			narrow_to_wide(default_val.c_str()),
			258+m_fields.size()
			);

		spec.send = true;
		gui::IGUIEditBox * e = Environment->addEditBox(0, rect, true, this, spec.fid);

		if (spec.fname == data->focused_fieldname) {
			Environment->setFocus(e);
		}

		if (label.length() >= 1)
		{
			rect.UpperLeftCorner.Y -= m_btn_height;
			rect.LowerRightCorner.Y = rect.UpperLeftCorner.Y + m_btn_height;
			Environment->addStaticText(spec.flabel.c_str(), rect, false, true, this, 0);
		}

		e->setPasswordBox(true,L'*');

		irr::SEvent evt;
		evt.EventType            = EET_KEY_INPUT_EVENT;
		evt.KeyInput.Key         = KEY_END;
		evt.KeyInput.Char        = 0;
		evt.KeyInput.Control     = 0;
		evt.KeyInput.Shift       = 0;
		evt.KeyInput.PressedDown = true;
		e->OnEvent(evt);
		m_fields.push_back(spec);
		return;
	}
	errorstream<< "Invalid pwdfield element(" << parts.size() << "): '" << element << "'"  << std::endl;
}

void GUIFormSpecMenu::parseSimpleField(parserData* data,
		std::vector<std::string> &parts)
{
	std::string name = parts[0];
	std::string label = parts[1];
	std::string default_val = parts[2];

	core::rect<s32> rect;

	if(!data->bp_set)
	{
		rect = core::rect<s32>(
			data->screensize.X/2 - 580/2,
			data->screensize.Y/2 - 300/2,
			data->screensize.X/2 + 580/2,
			data->screensize.Y/2 + 300/2
		);
		DesiredRect = rect;
		recalculateAbsolutePosition(false);
		data->basepos = getBasePos();
		data->bp_set = 1;
	}
	else if(data->bp_set == 2)
		errorstream<<"WARNING: invalid use of unpositioned \"field\" in inventory"<<std::endl;

	v2s32 pos = padding + AbsoluteRect.UpperLeftCorner;
	pos.Y = ((m_fields.size()+2)*60);
	v2s32 size = DesiredRect.getSize();

	rect = core::rect<s32>(size.X / 2 - 150, pos.Y,
			(size.X / 2 - 150) + 300, pos.Y + (m_btn_height*2));


	if(m_form_src)
		default_val = m_form_src->resolveText(default_val);

	default_val = unescape_string(default_val);
	label = unescape_string(label);

	std::wstring wlabel = narrow_to_wide(label.c_str());

	FieldSpec spec(
		narrow_to_wide(name.c_str()),
		wlabel,
		narrow_to_wide(default_val.c_str()),
		258+m_fields.size()
	);

	if (name == "")
	{
		// spec field id to 0, this stops submit searching for a value that isn't there
		Environment->addStaticText(spec.flabel.c_str(), rect, false, true, this, spec.fid);
	}
	else
	{
		spec.send = true;

		gui::IGUIEditBox *e = nullptr;
		#if USE_FREETYPE
		if (g_settings->getBool("freetype"))
			e = (gui::IGUIEditBox *) new gui::intlGUIEditBox(spec.fdefault.c_str(), true, Environment, this, spec.fid, rect);
		#endif
		if (!e)
			e = Environment->addEditBox(spec.fdefault.c_str(), rect, true, this, spec.fid);

		if (spec.fname == data->focused_fieldname) {
			Environment->setFocus(e);
		}

		irr::SEvent evt;
		evt.EventType            = EET_KEY_INPUT_EVENT;
		evt.KeyInput.Key         = KEY_END;
		evt.KeyInput.Char        = 0;
		evt.KeyInput.Control     = 0;
		evt.KeyInput.Shift       = 0;
		evt.KeyInput.PressedDown = true;
		e->OnEvent(evt);

		if (label.length() >= 1)
		{
			rect.UpperLeftCorner.Y -= m_btn_height;
			rect.LowerRightCorner.Y = rect.UpperLeftCorner.Y + m_btn_height;
			Environment->addStaticText(spec.flabel.c_str(), rect, false, true, this, 0);
		}
	}

	m_fields.push_back(spec);
}

void GUIFormSpecMenu::parseTextArea(parserData* data,
		std::vector<std::string>& parts,std::string type)
{

	std::vector<std::string> v_pos = split(parts[0],',');
	std::vector<std::string> v_geom = split(parts[1],',');
	std::string name = parts[2];
	std::string label = parts[3];
	std::string default_val = parts[4];

	MY_CHECKPOS(type,0);
	MY_CHECKGEOM(type,1);

	v2s32 pos;
	pos.X = stof(v_pos[0]) * (float) spacing.X;
	pos.Y = stof(v_pos[1]) * (float) spacing.Y;

	v2s32 geom;

	geom.X = (stof(v_geom[0]) * (float)spacing.X)-(spacing.X-imgsize.X);

	if (type == "textarea")
	{
		geom.Y = (stof(v_geom[1]) * (float)imgsize.Y) - (spacing.Y-imgsize.Y);
		pos.Y += m_btn_height;
	}
	else
	{
		pos.Y += (stof(v_geom[1]) * (float)imgsize.Y)/2;
		pos.Y -= m_btn_height;
		geom.Y = m_btn_height*2;
	}

	core::rect<s32> rect = core::rect<s32>(pos.X, pos.Y, pos.X+geom.X, pos.Y+geom.Y);

	if(data->bp_set != 2)
		errorstream<<"WARNING: invalid use of positioned "<<type<<" without a size[] element"<<std::endl;

	if(m_form_src)
		default_val = m_form_src->resolveText(default_val);


	default_val = unescape_string(default_val);
	label = unescape_string(label);

	std::wstring wlabel = narrow_to_wide(label.c_str());

	FieldSpec spec(
		narrow_to_wide(name.c_str()),
		wlabel,
		narrow_to_wide(default_val.c_str()),
		258+m_fields.size()
	);

	if (name == "")
	{
		// spec field id to 0, this stops submit searching for a value that isn't there
		Environment->addStaticText(spec.flabel.c_str(), rect, false, true, this, spec.fid);
	}
	else
	{
		spec.send = true;

		gui::IGUIEditBox *e = nullptr;
		#if USE_FREETYPE
		if (g_settings->getBool("freetype"))
			e = (gui::IGUIEditBox *) new gui::intlGUIEditBox(spec.fdefault.c_str(), true, Environment, this, spec.fid, rect);
		#endif
		if (!e)
			e = Environment->addEditBox(spec.fdefault.c_str(), rect, true, this, spec.fid);

		if (spec.fname == data->focused_fieldname) {
			Environment->setFocus(e);
		}

		if (type == "textarea")
		{
			e->setMultiLine(true);
			e->setWordWrap(true);
			e->setTextAlignment(gui::EGUIA_UPPERLEFT, gui::EGUIA_UPPERLEFT);
		} else {
			irr::SEvent evt;
			evt.EventType            = EET_KEY_INPUT_EVENT;
			evt.KeyInput.Key         = KEY_END;
			evt.KeyInput.Char        = 0;
			evt.KeyInput.Control     = 0;
			evt.KeyInput.Shift       = 0;
			evt.KeyInput.PressedDown = true;
			e->OnEvent(evt);
		}

		if (label.length() >= 1)
		{
			rect.UpperLeftCorner.Y -= m_btn_height;
			rect.LowerRightCorner.Y = rect.UpperLeftCorner.Y + m_btn_height;
			Environment->addStaticText(spec.flabel.c_str(), rect, false, true, this, 0);
		}
	}
	m_fields.push_back(spec);
}

void GUIFormSpecMenu::parseField(parserData* data,std::string element,
		std::string type)
{
	std::vector<std::string> parts = split(element,';');

	if (parts.size() == 3 || parts.size() == 4) {
		parseSimpleField(data,parts);
		return;
	}

	if ((parts.size() == 5) ||
		((parts.size() > 5) && (m_formspec_version > FORMSPEC_API_VERSION)))
	{
		parseTextArea(data,parts,type);
		return;
	}
	errorstream<< "Invalid field element(" << parts.size() << "): '" << element << "'"  << std::endl;
}

void GUIFormSpecMenu::parseLabel(parserData* data,std::string element)
{
	std::vector<std::string> parts = split(element,';');

	if ((parts.size() == 2) ||
		((parts.size() > 2) && (m_formspec_version > FORMSPEC_API_VERSION)))
	{
		std::vector<std::string> v_pos = split(parts[0],',');
		std::string text = parts[1];

		MY_CHECKPOS("label",0);

		v2s32 pos = padding;
		pos.X += stof(v_pos[0]) * (float)spacing.X;
		pos.Y += stof(v_pos[1]) * (float)spacing.Y;

		if(data->bp_set != 2)
			errorstream<<"WARNING: invalid use of label without a size[] element"<<std::endl;

		text = unescape_string(text);

		std::wstring wlabel = narrow_to_wide(text.c_str());

		core::rect<s32> rect = core::rect<s32>(
				pos.X, pos.Y+((imgsize.Y/2) - m_btn_height),
				pos.X + m_font->getDimension(wlabel.c_str()).Width,
				pos.Y+((imgsize.Y/2) + m_btn_height));

		FieldSpec spec(
			L"",
			wlabel,
			L"",
			258+m_fields.size()
		);
		Environment->addStaticText(spec.flabel.c_str(), rect, false, false, this, spec.fid);
		m_fields.push_back(spec);
		return;
	}
	errorstream<< "Invalid label element(" << parts.size() << "): '" << element << "'"  << std::endl;
}

void GUIFormSpecMenu::parseVertLabel(parserData* data,std::string element)
{
	std::vector<std::string> parts = split(element,';');

	if ((parts.size() == 2) ||
		((parts.size() > 2) && (m_formspec_version > FORMSPEC_API_VERSION)))
	{
		std::vector<std::string> v_pos = split(parts[0],',');
		std::wstring text = narrow_to_wide(unescape_string(parts[1]));

		MY_CHECKPOS("vertlabel",1);

		v2s32 pos = padding;
		pos.X += stof(v_pos[0]) * (float)spacing.X;
		pos.Y += stof(v_pos[1]) * (float)spacing.Y;

		core::rect<s32> rect = core::rect<s32>(
				pos.X, pos.Y+((imgsize.Y/2)- m_btn_height),
				pos.X+15, pos.Y +
					(m_font->getKerningHeight() +
					m_font->getDimension(text.c_str()).Height)
					* (text.length()+1));
		//actually text.length() would be correct but adding +1 avoids to break all mods

		if(data->bp_set != 2)
			errorstream<<"WARNING: invalid use of label without a size[] element"<<std::endl;

		std::wstring label = L"";

		for (unsigned int i=0; i < text.length(); i++) {
			label += text[i];
			label += L"\n";
		}

		FieldSpec spec(
			L"",
			label,
			L"",
			258+m_fields.size()
		);
		gui::IGUIStaticText *t =
				Environment->addStaticText(spec.flabel.c_str(), rect, false, false, this, spec.fid);
		t->setTextAlignment(gui::EGUIA_CENTER, gui::EGUIA_CENTER);
		m_fields.push_back(spec);
		return;
	}
	errorstream<< "Invalid vertlabel element(" << parts.size() << "): '" << element << "'"  << std::endl;
}

void GUIFormSpecMenu::parseImageButton(parserData* data,std::string element,
		std::string type)
{
	std::vector<std::string> parts = split(element,';');

	if ((((parts.size() >= 5) && (parts.size() <= 8)) && (parts.size() != 6)) ||
		((parts.size() > 8) && (m_formspec_version > FORMSPEC_API_VERSION)))
	{
		std::vector<std::string> v_pos = split(parts[0],',');
		std::vector<std::string> v_geom = split(parts[1],',');
		std::string image_name = parts[2];
		std::string name = parts[3];
		std::string label = parts[4];

		MY_CHECKPOS("imagebutton",0);
		MY_CHECKGEOM("imagebutton",1);

		v2s32 pos = padding;
		pos.X += stof(v_pos[0]) * (float)spacing.X;
		pos.Y += stof(v_pos[1]) * (float)spacing.Y;
		v2s32 geom;
		geom.X = (stof(v_geom[0]) * (float)spacing.X)-(spacing.X-imgsize.X);
		geom.Y = (stof(v_geom[1]) * (float)spacing.Y)-(spacing.Y-imgsize.Y);

		bool noclip     = false;
		bool drawborder = true;
		std::string pressed_image_name = "";

		if (parts.size() >= 7) {
			if (parts[5] == "true")
				noclip = true;
			if (parts[6] == "false")
				drawborder = false;
		}

		if (parts.size() >= 8) {
			pressed_image_name = parts[7];
		}

		core::rect<s32> rect = core::rect<s32>(pos.X, pos.Y, pos.X+geom.X, pos.Y+geom.Y);

		if(data->bp_set != 2)
			errorstream<<"WARNING: invalid use of image_button without a size[] element"<<std::endl;

		image_name = unescape_string(image_name);
		pressed_image_name = unescape_string(pressed_image_name);
		label = unescape_string(label);

		std::wstring wlabel = narrow_to_wide(label.c_str());

		FieldSpec spec(
			narrow_to_wide(name.c_str()),
			wlabel,
			narrow_to_wide(image_name.c_str()),
			258+m_fields.size()
		);
		spec.ftype = f_Button;
		if(type == "image_button_exit")
			spec.is_exit = true;

		video::ITexture *texture = 0;
		video::ITexture *pressed_texture = 0;
		texture = m_tsrc->getTexture(image_name);
		if (pressed_image_name != "")
			pressed_texture = m_tsrc->getTexture(pressed_image_name);
		else
			pressed_texture = texture;

		gui::IGUIButton *e = Environment->addButton(rect, this, spec.fid, spec.flabel.c_str());

		if (spec.fname == data->focused_fieldname) {
			Environment->setFocus(e);
		}

		e->setUseAlphaChannel(true);
		e->setImage(texture);
		e->setPressedImage(pressed_texture);
		e->setScaleImage(true);
		e->setNotClipped(noclip);
		e->setDrawBorder(drawborder);

		m_fields.push_back(spec);
		return;
	}

	errorstream<< "Invalid imagebutton element(" << parts.size() << "): '" << element << "'"  << std::endl;
}

void GUIFormSpecMenu::parseTabHeader(parserData* data,std::string element)
{
	std::vector<std::string> parts = split(element,';');

	if (((parts.size() == 4) || (parts.size() == 6)) ||
		((parts.size() > 6) && (m_formspec_version > FORMSPEC_API_VERSION)))
	{
		std::vector<std::string> v_pos = split(parts[0],',');
		std::string name = parts[1];
		std::vector<std::string> buttons = split(parts[2],',');
		std::string str_index = parts[3];
		bool show_background = true;
		bool show_border = true;
		int tab_index = stoi(str_index) -1;

		MY_CHECKPOS("tabheader",0);

		if (parts.size() == 6) {
			if (parts[4] == "true")
				show_background = false;
			if (parts[5] == "false")
				show_border = false;
		}

		FieldSpec spec(
			narrow_to_wide(name.c_str()),
			L"",
			L"",
			258+m_fields.size()
		);

		spec.ftype = f_TabHeader;

		v2s32 pos(0,0);
		pos.X += stof(v_pos[0]) * (float)spacing.X;
		pos.Y += stof(v_pos[1]) * (float)spacing.Y - m_btn_height * 2;
		v2s32 geom;
		geom.X = data->screensize.Y;
		geom.Y = m_btn_height*2;

		core::rect<s32> rect = core::rect<s32>(pos.X, pos.Y, pos.X+geom.X,
				pos.Y+geom.Y);

		gui::IGUITabControl *e = Environment->addTabControl(rect, this,
				show_background, show_border, spec.fid);
		e->setAlignment(irr::gui::EGUIA_UPPERLEFT, irr::gui::EGUIA_UPPERLEFT,
				irr::gui::EGUIA_UPPERLEFT, irr::gui::EGUIA_LOWERRIGHT);
		e->setTabHeight(m_btn_height*2);

		if (spec.fname == data->focused_fieldname) {
			Environment->setFocus(e);
		}

		e->setNotClipped(true);

		for (unsigned int i=0; i< buttons.size(); i++) {
			e->addTab(narrow_to_wide(buttons[i]).c_str(), -1);
		}

		if ((tab_index >= 0) &&
				(buttons.size() < INT_MAX) &&
				(tab_index < (int) buttons.size()))
			e->setActiveTab(tab_index);

		m_fields.push_back(spec);
		return;
	}
	errorstream << "Invalid TabHeader element(" << parts.size() << "): '"
			<< element << "'"  << std::endl;
}

void GUIFormSpecMenu::parseItemImageButton(parserData* data,std::string element)
{

	if (m_gamedef == 0) {
		errorstream <<
				"WARNING: invalid use of item_image_button with m_gamedef==0"
				<< std::endl;
		return;
	}

	std::vector<std::string> parts = split(element,';');

	if ((parts.size() == 5) ||
		((parts.size() > 5) && (m_formspec_version > FORMSPEC_API_VERSION)))
	{
		std::vector<std::string> v_pos = split(parts[0],',');
		std::vector<std::string> v_geom = split(parts[1],',');
		std::string item_name = parts[2];
		std::string name = parts[3];
		std::string label = parts[4];

		MY_CHECKPOS("itemimagebutton",0);
		MY_CHECKGEOM("itemimagebutton",1);

		v2s32 pos = padding;
		pos.X += stof(v_pos[0]) * (float)spacing.X;
		pos.Y += stof(v_pos[1]) * (float)spacing.Y;
		v2s32 geom;
		geom.X = (stof(v_geom[0]) * (float)spacing.X)-(spacing.X-imgsize.X);
		geom.Y = (stof(v_geom[1]) * (float)spacing.Y)-(spacing.Y-imgsize.Y);

		core::rect<s32> rect = core::rect<s32>(pos.X, pos.Y, pos.X+geom.X, pos.Y+geom.Y);

		if(data->bp_set != 2)
			errorstream<<"WARNING: invalid use of item_image_button without a size[] element"<<std::endl;

		IItemDefManager *idef = m_gamedef->idef();
		ItemStack item;
		item.deSerialize(item_name, idef);
		video::ITexture *texture = idef->getInventoryTexture(item.getDefinition(idef).name, m_gamedef);

		m_tooltips[narrow_to_wide(name.c_str())] =
			TooltipSpec (item.getDefinition(idef).description,
						m_default_tooltip_bgcolor,
						m_default_tooltip_color);

		label = unescape_string(label);
		FieldSpec spec(
			narrow_to_wide(name.c_str()),
			narrow_to_wide(label.c_str()),
			narrow_to_wide(item_name.c_str()),
			258+m_fields.size()
		);

		gui::IGUIButton *e = Environment->addButton(rect, this, spec.fid, spec.flabel.c_str());

		if (spec.fname == data->focused_fieldname) {
			Environment->setFocus(e);
		}

		e->setUseAlphaChannel(true);
		e->setImage(texture);
		e->setPressedImage(texture);
		e->setScaleImage(true);
		spec.ftype = f_Button;
		rect+=data->basepos-padding;
		spec.rect=rect;
		m_fields.push_back(spec);
		return;
	}
	errorstream<< "Invalid ItemImagebutton element(" << parts.size() << "): '" << element << "'"  << std::endl;
}

void GUIFormSpecMenu::parseBox(parserData* data,std::string element)
{
	std::vector<std::string> parts = split(element,';');

	if ((parts.size() == 3) ||
		((parts.size() > 3) && (m_formspec_version > FORMSPEC_API_VERSION)))
	{
		std::vector<std::string> v_pos = split(parts[0],',');
		std::vector<std::string> v_geom = split(parts[1],',');

		MY_CHECKPOS("box",0);
		MY_CHECKGEOM("box",1);

		v2s32 pos = padding + AbsoluteRect.UpperLeftCorner;
		pos.X += stof(v_pos[0]) * (float) spacing.X;
		pos.Y += stof(v_pos[1]) * (float) spacing.Y;

		v2s32 geom;
		geom.X = stof(v_geom[0]) * (float)spacing.X;
		geom.Y = stof(v_geom[1]) * (float)spacing.Y;

		video::SColor tmp_color;

		if (parseColorString(parts[2], tmp_color, false)) {
			BoxDrawSpec spec(pos, geom, tmp_color);

			m_boxes.push_back(spec);
		}
		else {
			errorstream<< "Invalid Box element(" << parts.size() << "): '" << element << "'  INVALID COLOR"  << std::endl;
		}
		return;
	}
	errorstream<< "Invalid Box element(" << parts.size() << "): '" << element << "'"  << std::endl;
}

void GUIFormSpecMenu::parseBackgroundColor(parserData* data,std::string element)
{
	std::vector<std::string> parts = split(element,';');

	if (((parts.size() == 1) || (parts.size() == 2)) ||
		((parts.size() > 2) && (m_formspec_version > FORMSPEC_API_VERSION)))
	{
		parseColorString(parts[0],m_bgcolor,false);

		if (parts.size() == 2) {
			std::string fullscreen = parts[1];
			m_bgfullscreen = is_yes(fullscreen);
		}
		return;
	}
	errorstream<< "Invalid bgcolor element(" << parts.size() << "): '" << element << "'"  << std::endl;
}

void GUIFormSpecMenu::parseListColors(parserData* data,std::string element)
{
	std::vector<std::string> parts = split(element,';');

	if (((parts.size() == 2) || (parts.size() == 3) || (parts.size() == 5)) ||
		((parts.size() > 5) && (m_formspec_version > FORMSPEC_API_VERSION)))
	{
		parseColorString(parts[0], m_slotbg_n, false);
		parseColorString(parts[1], m_slotbg_h, false);

		if (parts.size() >= 3) {
			if (parseColorString(parts[2], m_slotbordercolor, false)) {
				m_slotborder = true;
			}
		}
		if (parts.size() == 5) {
			video::SColor tmp_color;

			if (parseColorString(parts[3], tmp_color, false))
				m_default_tooltip_bgcolor = tmp_color;
			if (parseColorString(parts[4], tmp_color, false))
				m_default_tooltip_color = tmp_color;
		}
		return;
	}
	errorstream<< "Invalid listcolors element(" << parts.size() << "): '" << element << "'"  << std::endl;
}

void GUIFormSpecMenu::parseTooltip(parserData* data, std::string element)
{
	std::vector<std::string> parts = split(element,';');
	if (parts.size() == 2) {
		std::string name = parts[0];
		m_tooltips[narrow_to_wide(name.c_str())] = TooltipSpec (parts[1], m_default_tooltip_bgcolor, m_default_tooltip_color);
		return;
	} else if (parts.size() == 4) {
		std::string name = parts[0];
		video::SColor tmp_color1, tmp_color2;
		if ( parseColorString(parts[2], tmp_color1, false) && parseColorString(parts[3], tmp_color2, false) ) {
			m_tooltips[narrow_to_wide(name.c_str())] = TooltipSpec (parts[1], tmp_color1, tmp_color2);
			return;
		}
	}
	errorstream<< "Invalid tooltip element(" << parts.size() << "): '" << element << "'"  << std::endl;
}

bool GUIFormSpecMenu::parseVersionDirect(std::string data)
{
	//some prechecks
	if (data == "")
		return false;

	std::vector<std::string> parts = split(data,'[');

	if (parts.size() < 2) {
		return false;
	}

	if (parts[0] != "formspec_version") {
		return false;
	}

	if (is_number(parts[1])) {
		m_formspec_version = mystoi(parts[1]);
		return true;
	}

	return false;
}

void GUIFormSpecMenu::parseElement(parserData* data, std::string element)
{
	//some prechecks
	if (element == "")
		return;

	std::vector<std::string> parts = split(element,'[');

	// ugly workaround to keep compatibility
	if (parts.size() > 2) {
		if (trim(parts[0]) == "image") {
			for (unsigned int i=2;i< parts.size(); i++) {
				parts[1] += "[" + parts[i];
			}
		}
		else { return; }
	}

	if (parts.size() < 2) {
		return;
	}

	std::string type = trim(parts[0]);
	std::string description = trim(parts[1]);

	if (type == "size") {
		parseSize(data,description);
		return;
	}

	if (type == "invsize") {
		log_deprecated("Deprecated formspec element \"invsize\" is used");
		parseSize(data,description);
		return;
	}

	if (type == "list") {
		parseList(data,description);
		return;
	}

	if (type == "checkbox") {
		parseCheckbox(data,description);
		return;
	}

	if (type == "image") {
		parseImage(data,description);
		return;
	}

	if (type == "item_image") {
		parseItemImage(data,description);
		return;
	}

	if ((type == "button") || (type == "button_exit")) {
		parseButton(data,description,type);
		return;
	}

	if (type == "background") {
		parseBackground(data,description);
		return;
	}

	if (type == "tableoptions"){
		parseTableOptions(data,description);
		return;
	}

	if (type == "tablecolumns"){
		parseTableColumns(data,description);
		return;
	}

	if (type == "table"){
		parseTable(data,description);
		return;
	}

	if (type == "textlist"){
		parseTextList(data,description);
		return;
	}

	if (type == "dropdown"){
		parseDropDown(data,description);
		return;
	}

	if (type == "pwdfield") {
		parsePwdField(data,description);
		return;
	}

	if ((type == "field") || (type == "textarea")){
		parseField(data,description,type);
		return;
	}

	if (type == "label") {
		parseLabel(data,description);
		return;
	}

	if (type == "vertlabel") {
		parseVertLabel(data,description);
		return;
	}

	if (type == "item_image_button") {
		parseItemImageButton(data,description);
		return;
	}

	if ((type == "image_button") || (type == "image_button_exit")) {
		parseImageButton(data,description,type);
		return;
	}

	if (type == "tabheader") {
		parseTabHeader(data,description);
		return;
	}

	if (type == "box") {
		parseBox(data,description);
		return;
	}

	if (type == "bgcolor") {
		parseBackgroundColor(data,description);
		return;
	}

	if (type == "listcolors") {
		parseListColors(data,description);
		return;
	}

	if (type == "tooltip") {
		parseTooltip(data,description);
		return;
	}

	if (type == "scrollbar") {
		parseScrollBar(data, description);
		return;
	}

	// Ignore others
	infostream
		<< "Unknown DrawSpec: type="<<type<<", data=\""<<description<<"\""
		<<std::endl;
}



void GUIFormSpecMenu::regenerateGui(v2u32 screensize)
{
	/* useless to regenerate without a screensize */
	if ((screensize.X <= 0) || (screensize.Y <= 0)) {
		return;
	}

	parserData mydata;

	//preserve tables
	for (u32 i = 0; i < m_tables.size(); ++i) {
		std::wstring tablename = m_tables[i].first.fname;
		GUITable *table = m_tables[i].second;
		mydata.table_dyndata[tablename] = table->getDynamicData();
	}

	//preserve focus
	gui::IGUIElement *focused_element = Environment->getFocus();
	if (focused_element && focused_element->getParent() == this) {
		s32 focused_id = focused_element->getID();
		if (focused_id > 257) {
			for (u32 i=0; i<m_fields.size(); i++) {
				if (m_fields[i].fid == focused_id) {
					mydata.focused_fieldname =
						m_fields[i].fname;
					break;
				}
			}
		}
	}

	// Remove children
	removeChildren();

	for (u32 i = 0; i < m_tables.size(); ++i) {
		GUITable *table = m_tables[i].second;
		table->drop();
	}

	mydata.size= v2s32(100,100);
	mydata.screensize = screensize;

	// Base position of contents of form
	mydata.basepos = getBasePos();

	// State of basepos, 0 = not set, 1= set by formspec, 2 = set by size[] element
	// Used to adjust form size automatically if needed
	// A proceed button is added if there is no size[] element
	mydata.bp_set = 0;


	/* Convert m_init_draw_spec to m_inventorylists */

	m_inventorylists.clear();
	m_images.clear();
	m_backgrounds.clear();
	m_itemimages.clear();
	m_tables.clear();
	m_checkboxes.clear();
	m_scrollbars.clear();
	m_fields.clear();
	m_boxes.clear();
	m_tooltips.clear();

	// Set default values (fits old formspec values)
	m_bgcolor = video::SColor(140,0,0,0);
	m_bgfullscreen = false;

	m_slotbg_n = video::SColor(255,128,128,128);
	m_slotbg_h = video::SColor(255,192,192,192);

	m_default_tooltip_bgcolor = video::SColor(255,56,121,65);
	m_default_tooltip_color = video::SColor(255,255,255,255);

	m_slotbordercolor = video::SColor(200,0,0,0);
	m_slotborder = false;

	m_clipbackground = false;
	// Add tooltip
	{
		assert(m_tooltip_element == NULL);
		// Note: parent != this so that the tooltip isn't clipped by the menu rectangle
		m_tooltip_element = Environment->addStaticText(L"",core::rect<s32>(0,0,110,18));
		m_tooltip_element->enableOverrideColor(true);
		m_tooltip_element->setBackgroundColor(m_default_tooltip_bgcolor);
		m_tooltip_element->setDrawBackground(true);
		m_tooltip_element->setDrawBorder(true);
		m_tooltip_element->setOverrideColor(m_default_tooltip_color);
		m_tooltip_element->setTextAlignment(gui::EGUIA_CENTER, gui::EGUIA_CENTER);
		m_tooltip_element->setWordWrap(false);
		//we're not parent so no autograb for this one!
		m_tooltip_element->grab();
	}

	std::vector<std::string> elements = split(m_formspec_string,']');
	unsigned int i = 0;

	/* try to read version from first element only */
	if (elements.size() >= 1) {
		if ( parseVersionDirect(elements[0]) ) {
			i++;
		}
	}

	for (; i< elements.size(); i++) {
		parseElement(&mydata, elements[i]);
	}

	// If there's fields, add a Proceed button
	if (m_fields.size() && mydata.bp_set != 2) {
		// if the size wasn't set by an invsize[] or size[] adjust it now to fit all the fields
		mydata.rect = core::rect<s32>(
				mydata.screensize.X/2 - 580/2,
				mydata.screensize.Y/2 - 300/2,
				mydata.screensize.X/2 + 580/2,
				mydata.screensize.Y/2 + 240/2+(m_fields.size()*60)
		);
		DesiredRect = mydata.rect;
		recalculateAbsolutePosition(false);
		mydata.basepos = getBasePos();

		{
			v2s32 pos = mydata.basepos;
			pos.Y = ((m_fields.size()+2)*60);

			v2s32 size = DesiredRect.getSize();
			mydata.rect =
					core::rect<s32>(size.X/2-70, pos.Y,
							(size.X/2-70)+140, pos.Y + (m_btn_height*2));
			wchar_t* text = wgettext("Proceed");
			Environment->addButton(mydata.rect, this, 257, text);
			delete[] text;
		}

	}

	//set initial focus if parser didn't set it
	focused_element = Environment->getFocus();
	if (!focused_element
			|| !isMyChild(focused_element)
			|| focused_element->getType() == gui::EGUIET_TAB_CONTROL)
		setInitialFocus();
}

#ifdef __ANDROID__
bool GUIFormSpecMenu::getAndroidUIInput()
{
	/* no dialog shown */
	if (m_JavaDialogFieldName == L"") {
		return false;
	}

	/* still waiting */
	if (porting::getInputDialogState() == -1) {
		return true;
	}

	std::wstring fieldname = m_JavaDialogFieldName;
	m_JavaDialogFieldName = L"";

	/* no value abort dialog processing */
	if (porting::getInputDialogState() != 0) {
		return false;
	}

	for(std::vector<FieldSpec>::iterator iter =  m_fields.begin();
			iter != m_fields.end(); iter++) {

		if (iter->fname != fieldname) {
			continue;
		}
		IGUIElement* tochange = getElementFromId(iter->fid);

		if (tochange == 0) {
			return false;
		}

		if (tochange->getType() != irr::gui::EGUIET_EDIT_BOX) {
			return false;
		}

		std::string text = porting::getInputDialogValue();

		((gui::IGUIEditBox*) tochange)->
			setText(narrow_to_wide(text).c_str());
	}
	return false;
}
#endif

GUIFormSpecMenu::ItemSpec GUIFormSpecMenu::getItemAtPos(v2s32 p) const
{
	core::rect<s32> imgrect(0,0,imgsize.X,imgsize.Y);

	for(u32 i=0; i<m_inventorylists.size(); i++)
	{
		const ListDrawSpec &s = m_inventorylists[i];

		for(s32 i=0; i<s.geom.X*s.geom.Y; i++) {
			s32 item_i = i + s.start_item_i;
			s32 x = (i%s.geom.X) * spacing.X;
			s32 y = (i/s.geom.X) * spacing.Y;
			v2s32 p0(x,y);
			core::rect<s32> rect = imgrect + s.pos + p0;
			if(rect.isPointInside(p))
			{
				return ItemSpec(s.inventoryloc, s.listname, item_i);
			}
		}
	}

	return ItemSpec(InventoryLocation(), "", -1);
}

void GUIFormSpecMenu::drawList(const ListDrawSpec &s, int phase)
{
	video::IVideoDriver* driver = Environment->getVideoDriver();

	// Get font
	gui::IGUIFont *font = NULL;
	gui::IGUISkin* skin = Environment->getSkin();
	if (skin)
		font = skin->getFont();

	Inventory *inv = m_invmgr->getInventory(s.inventoryloc);
	if(!inv){
		infostream<<"GUIFormSpecMenu::drawList(): WARNING: "
				<<"The inventory location "
				<<"\""<<s.inventoryloc.dump()<<"\" doesn't exist"
				<<std::endl;
		return;
	}
	InventoryList *ilist = inv->getList(s.listname);
	if(!ilist){
		infostream<<"GUIFormSpecMenu::drawList(): WARNING: "
				<<"The inventory list \""<<s.listname<<"\" @ \""
				<<s.inventoryloc.dump()<<"\" doesn't exist"
				<<std::endl;
		return;
	}

	core::rect<s32> imgrect(0,0,imgsize.X,imgsize.Y);

	for(s32 i=0; i<s.geom.X*s.geom.Y; i++)
	{
		s32 item_i = i + s.start_item_i;
		if(item_i >= (s32) ilist->getSize())
			break;
		s32 x = (i%s.geom.X) * spacing.X;
		s32 y = (i/s.geom.X) * spacing.Y;
		v2s32 p(x,y);
		core::rect<s32> rect = imgrect + s.pos + p;
		ItemStack item;
		if(ilist)
			item = ilist->getItem(item_i);

		bool selected = m_selected_item
			&& m_invmgr->getInventory(m_selected_item->inventoryloc) == inv
			&& m_selected_item->listname == s.listname
			&& m_selected_item->i == item_i;
		bool hovering = rect.isPointInside(m_pointer);

		if(phase == 0)
		{
			if(hovering)
				driver->draw2DRectangle(m_slotbg_h, rect, &AbsoluteClippingRect);
			else
				driver->draw2DRectangle(m_slotbg_n, rect, &AbsoluteClippingRect);
		}

		//Draw inv slot borders
		if (m_slotborder) {
			s32 x1 = rect.UpperLeftCorner.X;
			s32 y1 = rect.UpperLeftCorner.Y;
			s32 x2 = rect.LowerRightCorner.X;
			s32 y2 = rect.LowerRightCorner.Y;
			s32 border = 1;
			driver->draw2DRectangle(m_slotbordercolor,
				core::rect<s32>(v2s32(x1 - border, y1 - border),
								v2s32(x2 + border, y1)), NULL);
			driver->draw2DRectangle(m_slotbordercolor,
				core::rect<s32>(v2s32(x1 - border, y2),
								v2s32(x2 + border, y2 + border)), NULL);
			driver->draw2DRectangle(m_slotbordercolor,
				core::rect<s32>(v2s32(x1 - border, y1),
								v2s32(x1, y2)), NULL);
			driver->draw2DRectangle(m_slotbordercolor,
				core::rect<s32>(v2s32(x2, y1),
								v2s32(x2 + border, y2)), NULL);
		}

		if(phase == 1)
		{
			// Draw item stack
			if(selected)
			{
				item.takeItem(m_selected_amount);
			}
			if(!item.empty())
			{
				drawItemStack(driver, font, item,
						rect, &AbsoluteClippingRect, m_gamedef);
			}

			// Draw tooltip
			std::string tooltip_text = "";
			if (hovering && !m_selected_item)
				tooltip_text = item.getDefinition(m_gamedef->idef()).description;
			if (tooltip_text != "") {
				std::vector<std::string> tt_rows = str_split(tooltip_text, '\n');
				m_tooltip_element->setBackgroundColor(m_default_tooltip_bgcolor);
				m_tooltip_element->setOverrideColor(m_default_tooltip_color);
				m_tooltip_element->setVisible(true);
				this->bringToFront(m_tooltip_element);
				m_tooltip_element->setText(narrow_to_wide(tooltip_text).c_str());
				s32 tooltip_x = m_pointer.X + m_btn_height;
				s32 tooltip_y = m_pointer.Y + m_btn_height;
				s32 tooltip_width = m_tooltip_element->getTextWidth() + m_btn_height;
				s32 tooltip_height = m_tooltip_element->getTextHeight() * tt_rows.size() + 5;
				m_tooltip_element->setRelativePosition(core::rect<s32>(
						core::position2d<s32>(tooltip_x, tooltip_y),
						core::dimension2d<s32>(tooltip_width, tooltip_height)));
			}
		}
	}
}

void GUIFormSpecMenu::drawSelectedItem()
{
	if(!m_selected_item)
		return;

	video::IVideoDriver* driver = Environment->getVideoDriver();

	// Get font
	gui::IGUIFont *font = NULL;
	gui::IGUISkin* skin = Environment->getSkin();
	if (skin)
		font = skin->getFont();

	Inventory *inv = m_invmgr->getInventory(m_selected_item->inventoryloc);
	assert(inv);
	InventoryList *list = inv->getList(m_selected_item->listname);
	assert(list);
	ItemStack stack = list->getItem(m_selected_item->i);
	stack.count = m_selected_amount;

	core::rect<s32> imgrect(0,0,imgsize.X,imgsize.Y);
	core::rect<s32> rect = imgrect + (m_pointer - imgrect.getCenter());
	drawItemStack(driver, font, stack, rect, NULL, m_gamedef);
}

void GUIFormSpecMenu::drawMenu()
{
	if(m_form_src){
		std::string newform = m_form_src->getForm();
		if(newform != m_formspec_string){
			m_formspec_string = newform;
			regenerateGui(m_screensize_old);
		}
	}

	updateSelectedItem();

	gui::IGUISkin* skin = Environment->getSkin();
	if (!skin)
		return;
	video::IVideoDriver* driver = Environment->getVideoDriver();

	v2u32 screenSize = driver->getScreenSize();
	core::rect<s32> allbg(0, 0, screenSize.X ,	screenSize.Y);
	if (m_bgfullscreen)
		driver->draw2DRectangle(m_bgcolor, allbg, &allbg);
	else
		driver->draw2DRectangle(m_bgcolor, AbsoluteRect, &AbsoluteClippingRect);

	m_tooltip_element->setVisible(false);

	/*
		Draw backgrounds
	*/
	for(u32 i=0; i<m_backgrounds.size(); i++)
	{
		const ImageDrawSpec &spec = m_backgrounds[i];
		video::ITexture *texture = m_tsrc->getTexture(spec.name);

		if (texture != 0) {
			// Image size on screen
			core::rect<s32> imgrect(0, 0, spec.geom.X, spec.geom.Y);
			// Image rectangle on screen
			core::rect<s32> rect = imgrect + spec.pos;

			if (m_clipbackground) {
				core::dimension2d<s32> absrec_size = AbsoluteRect.getSize();
				rect = core::rect<s32>(AbsoluteRect.UpperLeftCorner.X - spec.pos.X,
									AbsoluteRect.UpperLeftCorner.Y - spec.pos.Y,
									AbsoluteRect.UpperLeftCorner.X + absrec_size.Width + spec.pos.X,
									AbsoluteRect.UpperLeftCorner.Y + absrec_size.Height + spec.pos.Y);
			}

			const video::SColor color(255,255,255,255);
			const video::SColor colors[] = {color,color,color,color};
			driver->draw2DImage(texture, rect,
				core::rect<s32>(core::position2d<s32>(0,0),
						core::dimension2di(texture->getOriginalSize())),
				NULL/*&AbsoluteClippingRect*/, colors, true);
		}
		else {
			errorstream << "GUIFormSpecMenu::drawMenu() Draw backgrounds unable to load texture:" << std::endl;
			errorstream << "\t" << spec.name << std::endl;
		}
	}

	/*
		Draw Boxes
	*/
	for(u32 i=0; i<m_boxes.size(); i++)
	{
		const BoxDrawSpec &spec = m_boxes[i];

		irr::video::SColor todraw = spec.color;

		todraw.setAlpha(140);

		core::rect<s32> rect(spec.pos.X,spec.pos.Y,
							spec.pos.X + spec.geom.X,spec.pos.Y + spec.geom.Y);

		driver->draw2DRectangle(todraw, rect, 0);
	}
	/*
		Draw images
	*/
	for(u32 i=0; i<m_images.size(); i++)
	{
		const ImageDrawSpec &spec = m_images[i];
		video::ITexture *texture = m_tsrc->getTexture(spec.name);

		if (texture != 0) {
			const core::dimension2d<u32>& img_origsize = texture->getOriginalSize();
			// Image size on screen
			core::rect<s32> imgrect;

			if (spec.scale)
				imgrect = core::rect<s32>(0,0,spec.geom.X, spec.geom.Y);
			else {

				imgrect = core::rect<s32>(0,0,img_origsize.Width,img_origsize.Height);
			}
			// Image rectangle on screen
			core::rect<s32> rect = imgrect + spec.pos;
			const video::SColor color(255,255,255,255);
			const video::SColor colors[] = {color,color,color,color};
			driver->draw2DImage(texture, rect,
				core::rect<s32>(core::position2d<s32>(0,0),img_origsize),
				NULL/*&AbsoluteClippingRect*/, colors, true);
		}
		else {
			errorstream << "GUIFormSpecMenu::drawMenu() Draw images unable to load texture:" << std::endl;
			errorstream << "\t" << spec.name << std::endl;
		}
	}

	/*
		Draw item images
	*/
	for(u32 i=0; i<m_itemimages.size(); i++)
	{
		if (m_gamedef == 0)
			break;

		const ImageDrawSpec &spec = m_itemimages[i];
		IItemDefManager *idef = m_gamedef->idef();
		ItemStack item;
		item.deSerialize(spec.name, idef);
		video::ITexture *texture = idef->getInventoryTexture(item.getDefinition(idef).name, m_gamedef);
		// Image size on screen
		core::rect<s32> imgrect(0, 0, spec.geom.X, spec.geom.Y);
		// Image rectangle on screen
		core::rect<s32> rect = imgrect + spec.pos;
		const video::SColor color(255,255,255,255);
		const video::SColor colors[] = {color,color,color,color};
		driver->draw2DImage(texture, rect,
			core::rect<s32>(core::position2d<s32>(0,0),
					core::dimension2di(texture->getOriginalSize())),
			NULL/*&AbsoluteClippingRect*/, colors, true);
	}

	/*
		Draw items
		Phase 0: Item slot rectangles
		Phase 1: Item images; prepare tooltip
	*/
	int start_phase=0;
	for(int phase=start_phase; phase<=1; phase++)
	for(u32 i=0; i<m_inventorylists.size(); i++)
	{
		drawList(m_inventorylists[i], phase);
	}

	/*
		Call base class
	*/
	gui::IGUIElement::draw();

/* TODO find way to show tooltips on touchscreen */
#ifndef HAVE_TOUCHSCREENGUI
	m_pointer = m_device->getCursorControl()->getPosition();
#endif

	/*
		Draw fields/buttons tooltips
	*/
	gui::IGUIElement *hovered =
			Environment->getRootGUIElement()->getElementFromPoint(m_pointer);

	if (hovered != NULL) {
		s32 id = hovered->getID();
		u32 delta;
		if (id == -1) {
			m_old_tooltip_id = id;
			m_old_tooltip = "";
			delta = 0;
		} else if (id != m_old_tooltip_id) {
			m_hoovered_time = getTimeMs();
			m_old_tooltip_id = id;
			delta = 0;
		} else if (id == m_old_tooltip_id) {
			delta = porting::getDeltaMs(m_hoovered_time, getTimeMs());
		}
		if (id != -1 && delta >= m_tooltip_show_delay) {
			for(std::vector<FieldSpec>::iterator iter =  m_fields.begin();
					iter != m_fields.end(); iter++) {
				if ( (iter->fid == id) && (m_tooltips[iter->fname].tooltip != "") ){
					if (m_old_tooltip != m_tooltips[iter->fname].tooltip) {
						m_old_tooltip = m_tooltips[iter->fname].tooltip;
						m_tooltip_element->setText(narrow_to_wide(m_tooltips[iter->fname].tooltip).c_str());
						s32 tooltip_x = m_pointer.X + m_btn_height;
						s32 tooltip_y = m_pointer.Y + m_btn_height;
						s32 tooltip_width = m_tooltip_element->getTextWidth() + m_btn_height;
						if (tooltip_x + tooltip_width > (s32)screenSize.X)
							tooltip_x = (s32)screenSize.X - tooltip_width - m_btn_height;
						std::vector<std::string> tt_rows = str_split(m_tooltips[iter->fname].tooltip, '\n');
						s32 tooltip_height = m_tooltip_element->getTextHeight() * tt_rows.size() + 5;
						m_tooltip_element->setRelativePosition(core::rect<s32>(
						core::position2d<s32>(tooltip_x, tooltip_y),
						core::dimension2d<s32>(tooltip_width, tooltip_height)));
					}
					m_tooltip_element->setBackgroundColor(m_tooltips[iter->fname].bgcolor);
					m_tooltip_element->setOverrideColor(m_tooltips[iter->fname].color);
					m_tooltip_element->setVisible(true);
					this->bringToFront(m_tooltip_element);
					break;
				}
			}
		}
	}

	/*
		Draw dragged item stack
	*/
	drawSelectedItem();
}

void GUIFormSpecMenu::updateSelectedItem()
{
	// If the selected stack has become empty for some reason, deselect it.
	// If the selected stack has become inaccessible, deselect it.
	// If the selected stack has become smaller, adjust m_selected_amount.
	ItemStack selected = verifySelectedItem();

	// WARNING: BLACK MAGIC
	// See if there is a stack suited for our current guess.
	// If such stack does not exist, clear the guess.
	if(m_selected_content_guess.name != "" &&
			selected.name == m_selected_content_guess.name &&
			selected.count == m_selected_content_guess.count){
		// Selected item fits the guess. Skip the black magic.
	}
	else if(m_selected_content_guess.name != ""){
		bool found = false;
		for(u32 i=0; i<m_inventorylists.size() && !found; i++){
			const ListDrawSpec &s = m_inventorylists[i];
			Inventory *inv = m_invmgr->getInventory(s.inventoryloc);
			if(!inv)
				continue;
			InventoryList *list = inv->getList(s.listname);
			if(!list)
				continue;
			for(s32 i=0; i<s.geom.X*s.geom.Y && !found; i++){
				u32 item_i = i + s.start_item_i;
				if(item_i >= list->getSize())
					continue;
				ItemStack stack = list->getItem(item_i);
				if(stack.name == m_selected_content_guess.name &&
						stack.count == m_selected_content_guess.count){
					found = true;
					infostream<<"Client: Changing selected content guess to "
							<<s.inventoryloc.dump()<<" "<<s.listname
							<<" "<<item_i<<std::endl;
					delete m_selected_item;
					m_selected_item = new ItemSpec(s.inventoryloc, s.listname, item_i);
					m_selected_amount = stack.count;
				}
			}
		}
		if(!found){
			infostream<<"Client: Discarding selected content guess: "
					<<m_selected_content_guess.getItemString()<<std::endl;
			m_selected_content_guess.name = "";
		}
	}

	// If craftresult is nonempty and nothing else is selected, select it now.
	if(!m_selected_item)
	{
		for(u32 i=0; i<m_inventorylists.size(); i++)
		{
			const ListDrawSpec &s = m_inventorylists[i];
			if(s.listname == "craftpreview")
			{
				Inventory *inv = m_invmgr->getInventory(s.inventoryloc);
				InventoryList *list = inv->getList("craftresult");
				if(list && list->getSize() >= 1 && !list->getItem(0).empty())
				{
					m_selected_item = new ItemSpec;
					m_selected_item->inventoryloc = s.inventoryloc;
					m_selected_item->listname = "craftresult";
					m_selected_item->i = 0;
					m_selected_amount = 0;
					m_selected_dragging = false;
					break;
				}
			}
		}
	}

	// If craftresult is selected, keep the whole stack selected
	if(m_selected_item && m_selected_item->listname == "craftresult")
	{
		m_selected_amount = verifySelectedItem().count;
	}
}

ItemStack GUIFormSpecMenu::verifySelectedItem()
{
	// If the selected stack has become empty for some reason, deselect it.
	// If the selected stack has become inaccessible, deselect it.
	// If the selected stack has become smaller, adjust m_selected_amount.
	// Return the selected stack.

	if(m_selected_item)
	{
		if(m_selected_item->isValid())
		{
			Inventory *inv = m_invmgr->getInventory(m_selected_item->inventoryloc);
			if(inv)
			{
				InventoryList *list = inv->getList(m_selected_item->listname);
				if(list && (u32) m_selected_item->i < list->getSize())
				{
					ItemStack stack = list->getItem(m_selected_item->i);
					if(m_selected_amount > stack.count)
						m_selected_amount = stack.count;
					if(!stack.empty())
						return stack;
				}
			}
		}

		// selection was not valid
		delete m_selected_item;
		m_selected_item = NULL;
		m_selected_amount = 0;
		m_selected_dragging = false;
	}
	return ItemStack();
}

void GUIFormSpecMenu::acceptInput(FormspecQuitMode quitmode=quit_mode_no)
{
	if(m_text_dst)
	{
		std::map<std::string, std::string> fields;

		if (quitmode == quit_mode_accept) {
			fields["quit"] = "true";
		}

		if (quitmode == quit_mode_cancel) {
			fields["quit"] = "true";
			m_text_dst->gotText(fields);
			return;
		}

		if (current_keys_pending.key_down) {
			fields["key_down"] = "true";
			current_keys_pending.key_down = false;
		}

		if (current_keys_pending.key_up) {
			fields["key_up"] = "true";
			current_keys_pending.key_up = false;
		}

		if (current_keys_pending.key_enter) {
			fields["key_enter"] = "true";
			current_keys_pending.key_enter = false;
		}

		if (current_keys_pending.key_escape) {
			fields["key_escape"] = "true";
			current_keys_pending.key_escape = false;
		}

		for(unsigned int i=0; i<m_fields.size(); i++) {
			const FieldSpec &s = m_fields[i];
			if(s.send) {
				std::string name  = wide_to_narrow(s.fname);
				if(s.ftype == f_Button) {
					fields[name] = wide_to_narrow(s.flabel);
				}
				else if(s.ftype == f_Table) {
					GUITable *table = getTable(s.fname);
					if (table) {
						fields[name] = table->checkEvent();
					}
				}
				else if(s.ftype == f_DropDown) {
					// no dynamic cast possible due to some distributions shipped
					// without rtti support in irrlicht
					IGUIElement * element = getElementFromId(s.fid);
					gui::IGUIComboBox *e = NULL;
					if ((element) && (element->getType() == gui::EGUIET_COMBO_BOX)) {
						e = static_cast<gui::IGUIComboBox*>(element);
					}
					s32 selected = e->getSelected();
					if (selected >= 0) {
						fields[name] =
							wide_to_narrow(e->getItem(selected));
					}
				}
				else if (s.ftype == f_TabHeader) {
					// no dynamic cast possible due to some distributions shipped
					// without rtti support in irrlicht
					IGUIElement * element = getElementFromId(s.fid);
					gui::IGUITabControl *e = NULL;
					if ((element) && (element->getType() == gui::EGUIET_TAB_CONTROL)) {
						e = static_cast<gui::IGUITabControl*>(element);
					}

					if (e != 0) {
						std::stringstream ss;
						ss << (e->getActiveTab() +1);
						fields[name] = ss.str();
					}
				}
				else if (s.ftype == f_CheckBox) {
					// no dynamic cast possible due to some distributions shipped
					// without rtti support in irrlicht
					IGUIElement * element = getElementFromId(s.fid);
					gui::IGUICheckBox *e = NULL;
					if ((element) && (element->getType() == gui::EGUIET_CHECK_BOX)) {
						e = static_cast<gui::IGUICheckBox*>(element);
					}

					if (e != 0) {
						if (e->isChecked())
							fields[name] = "true";
						else
							fields[name] = "false";
					}
				}
				else if (s.ftype == f_ScrollBar) {
					// no dynamic cast possible due to some distributions shipped
					// without rtti support in irrlicht
					IGUIElement * element = getElementFromId(s.fid);
					gui::IGUIScrollBar *e = NULL;
					if ((element) && (element->getType() == gui::EGUIET_SCROLL_BAR)) {
						e = static_cast<gui::IGUIScrollBar*>(element);
					}

					if (e != 0) {
						std::stringstream os;
						os << e->getPos();
						if (s.fdefault == L"Changed")
							fields[name] = "CHG:" + os.str();
						else
							fields[name] = "VAL:" + os.str();
 					}
				}
				else
				{
					IGUIElement* e = getElementFromId(s.fid);
					if(e != NULL) {
						fields[name] = wide_to_narrow(e->getText());
					}
				}
			}
		}

		m_text_dst->gotText(fields);
	}
}

static bool isChild(gui::IGUIElement * tocheck, gui::IGUIElement * parent)
{
	while(tocheck != NULL) {
		if (tocheck == parent) {
			return true;
		}
		tocheck = tocheck->getParent();
	}
	return false;
}

bool GUIFormSpecMenu::preprocessEvent(const SEvent& event)
{
	// Fix Esc/Return key being eaten by checkboxen and tables
	if(event.EventType==EET_KEY_INPUT_EVENT) {
		KeyPress kp(event.KeyInput);
		if (kp == EscapeKey || kp == CancelKey
				|| kp == getKeySetting("keymap_inventory")
				|| event.KeyInput.Key==KEY_RETURN) {
			gui::IGUIElement *focused = Environment->getFocus();
			if (focused && isMyChild(focused) &&
					(focused->getType() == gui::EGUIET_LIST_BOX ||
					 focused->getType() == gui::EGUIET_CHECK_BOX)) {
				OnEvent(event);
				return true;
			}
		}
	}
	// Mouse wheel events: send to hovered element instead of focused
	if(event.EventType==EET_MOUSE_INPUT_EVENT
			&& event.MouseInput.Event == EMIE_MOUSE_WHEEL) {
		s32 x = event.MouseInput.X;
		s32 y = event.MouseInput.Y;
		gui::IGUIElement *hovered =
			Environment->getRootGUIElement()->getElementFromPoint(
				core::position2d<s32>(x, y));
		if (hovered && isMyChild(hovered)) {
			hovered->OnEvent(event);
			return true;
		}
	}

	if (event.EventType == EET_MOUSE_INPUT_EVENT) {
		s32 x = event.MouseInput.X;
		s32 y = event.MouseInput.Y;
		gui::IGUIElement *hovered =
			Environment->getRootGUIElement()->getElementFromPoint(
				core::position2d<s32>(x, y));
		if (event.MouseInput.Event == EMIE_LMOUSE_PRESSED_DOWN) {
			m_old_tooltip_id = -1;
			m_old_tooltip = "";
		}
		if (!isChild(hovered,this)) {
			if (DoubleClickDetection(event)) {
				return true;
			}
		}
	}

	#ifdef __ANDROID__
	// display software keyboard when clicking edit boxes
	if (event.EventType == EET_MOUSE_INPUT_EVENT
			&& event.MouseInput.Event == EMIE_LMOUSE_PRESSED_DOWN) {
		gui::IGUIElement *hovered =
			Environment->getRootGUIElement()->getElementFromPoint(
				core::position2d<s32>(event.MouseInput.X, event.MouseInput.Y));
		if ((hovered) && (hovered->getType() == irr::gui::EGUIET_EDIT_BOX)) {
			bool retval = hovered->OnEvent(event);
			if (retval) {
				Environment->setFocus(hovered);
			}
			m_JavaDialogFieldName = getNameByID(hovered->getID());
			std::string message   = _("Enter ");
			std::string label     = wide_to_narrow(getLabelByID(hovered->getID()));
			if (label == "") {
				label = "text";
			}
			message += _(label) + ":";

			/* single line text input */
			int type = 2;

			/* multi line text input */
			if (((gui::IGUIEditBox*) hovered)->isMultiLineEnabled()) {
				type = 1;
			}

			/* passwords are always single line */
			if (((gui::IGUIEditBox*) hovered)->isPasswordBox()) {
				type = 3;
			}

			porting::showInputDialog(_("ok"), "",
					wide_to_narrow(((gui::IGUIEditBox*) hovered)->getText()),
					type);
			return retval;
		}
	}

	if (event.EventType == EET_TOUCH_INPUT_EVENT)
	{
		SEvent translated;
		memset(&translated, 0, sizeof(SEvent));
		translated.EventType   = EET_MOUSE_INPUT_EVENT;
		gui::IGUIElement* root = Environment->getRootGUIElement();

		if (!root) {
			errorstream
			<< "GUIFormSpecMenu::preprocessEvent unable to get root element"
			<< std::endl;
			return false;
		}
		gui::IGUIElement* hovered = root->getElementFromPoint(
			core::position2d<s32>(
					event.TouchInput.X,
					event.TouchInput.Y));

		translated.MouseInput.X = event.TouchInput.X;
		translated.MouseInput.Y = event.TouchInput.Y;
		translated.MouseInput.Control = false;

		bool dont_send_event = false;

		if (event.TouchInput.touchedCount == 1) {
			switch (event.TouchInput.Event) {
				case ETIE_PRESSED_DOWN:
					m_pointer = v2s32(event.TouchInput.X,event.TouchInput.Y);
					translated.MouseInput.Event = EMIE_LMOUSE_PRESSED_DOWN;
					translated.MouseInput.ButtonStates = EMBSM_LEFT;
					m_down_pos = m_pointer;
					break;
				case ETIE_MOVED:
					m_pointer = v2s32(event.TouchInput.X,event.TouchInput.Y);
					translated.MouseInput.Event = EMIE_MOUSE_MOVED;
					translated.MouseInput.ButtonStates = EMBSM_LEFT;
					break;
				case ETIE_LEFT_UP:
					translated.MouseInput.Event = EMIE_LMOUSE_LEFT_UP;
					translated.MouseInput.ButtonStates = 0;
					hovered = root->getElementFromPoint(m_down_pos);
					/* we don't have a valid pointer element use last
					 * known pointer pos */
					translated.MouseInput.X = m_pointer.X;
					translated.MouseInput.Y = m_pointer.Y;

					/* reset down pos */
					m_down_pos = v2s32(0,0);
					break;
				default:
					dont_send_event = true;
					//this is not supposed to happen
					errorstream
					<< "GUIFormSpecMenu::preprocessEvent unexpected usecase Event="
					<< event.TouchInput.Event << std::endl;
			}
		} else if ( (event.TouchInput.touchedCount == 2) &&
				(event.TouchInput.Event == ETIE_PRESSED_DOWN) ) {
			hovered = root->getElementFromPoint(m_down_pos);

			translated.MouseInput.Event = EMIE_RMOUSE_PRESSED_DOWN;
			translated.MouseInput.ButtonStates = EMBSM_LEFT | EMBSM_RIGHT;
			translated.MouseInput.X = m_pointer.X;
			translated.MouseInput.Y = m_pointer.Y;

			if (hovered) {
				hovered->OnEvent(translated);
			}

			translated.MouseInput.Event = EMIE_RMOUSE_LEFT_UP;
			translated.MouseInput.ButtonStates = EMBSM_LEFT;


			if (hovered) {
				hovered->OnEvent(translated);
			}
			dont_send_event = true;
		}
		/* ignore unhandled 2 touch events ... accidental moving for example */
		else if (event.TouchInput.touchedCount == 2) {
			dont_send_event = true;
		}
		else if (event.TouchInput.touchedCount > 2) {
			errorstream
			<< "GUIFormSpecMenu::preprocessEvent to many multitouch events "
			<< event.TouchInput.touchedCount << " ignoring them" << std::endl;
		}

		if (dont_send_event) {
			return true;
		}

		/* check if translated event needs to be preprocessed again */
		if (preprocessEvent(translated)) {
			return true;
		}
		if (hovered) {
			grab();
			bool retval = hovered->OnEvent(translated);

			if (event.TouchInput.Event == ETIE_LEFT_UP) {
				/* reset pointer */
				m_pointer = v2s32(0,0);
			}
			drop();
			return retval;
		}
	}
	#endif

	return false;
}

/******************************************************************************/
bool GUIFormSpecMenu::DoubleClickDetection(const SEvent event)
{
	if (event.MouseInput.Event == EMIE_LMOUSE_PRESSED_DOWN) {
		m_doubleclickdetect[0].pos  = m_doubleclickdetect[1].pos;
		m_doubleclickdetect[0].time = m_doubleclickdetect[1].time;

		m_doubleclickdetect[1].pos  = m_pointer;
		m_doubleclickdetect[1].time = getTimeMs();
	}
	else if (event.MouseInput.Event == EMIE_LMOUSE_LEFT_UP) {
		u32 delta = porting::getDeltaMs(m_doubleclickdetect[0].time, getTimeMs());
		if (delta > 400) {
			return false;
		}

		double squaredistance =
				m_doubleclickdetect[0].pos
				.getDistanceFromSQ(m_doubleclickdetect[1].pos);

		if (squaredistance > (30*30)) {
			return false;
		}

		SEvent* translated = new SEvent();
		assert(translated != 0);
		//translate doubleclick to escape
		memset(translated, 0, sizeof(SEvent));
		translated->EventType = irr::EET_KEY_INPUT_EVENT;
		translated->KeyInput.Key         = KEY_ESCAPE;
		translated->KeyInput.Control     = false;
		translated->KeyInput.Shift       = false;
		translated->KeyInput.PressedDown = true;
		translated->KeyInput.Char        = 0;
		OnEvent(*translated);

		// no need to send the key up event as we're already deleted
		// and no one else did notice this event
		delete translated;
		return true;
	}
	return false;
}

bool GUIFormSpecMenu::OnEvent(const SEvent& event)
{
	if(event.EventType==EET_KEY_INPUT_EVENT) {
		KeyPress kp(event.KeyInput);
		if (event.KeyInput.PressedDown && ( (kp == EscapeKey) ||
			(kp == getKeySetting("keymap_inventory")) || (kp == CancelKey))) {
			if (m_allowclose) {
				doPause = false;
				acceptInput(quit_mode_cancel);
				quitMenu();
			} else {
				m_text_dst->gotText(narrow_to_wide("MenuQuit"));
			}
			return true;
		} else if (m_client != NULL && event.KeyInput.PressedDown &&
			(kp == getKeySetting("keymap_screenshot"))) {
				m_client->makeScreenshot(m_device);
		}
		if (event.KeyInput.PressedDown &&
			(event.KeyInput.Key==KEY_RETURN ||
			 event.KeyInput.Key==KEY_UP ||
			 event.KeyInput.Key==KEY_DOWN)
			) {
			switch (event.KeyInput.Key) {
				case KEY_RETURN:
					current_keys_pending.key_enter = true;
					break;
				case KEY_UP:
					current_keys_pending.key_up = true;
					break;
				case KEY_DOWN:
					current_keys_pending.key_down = true;
					break;
				break;
				default:
					//can't happen at all!
					assert("reached a source line that can't ever been reached" == 0);
					break;
			}
			if (current_keys_pending.key_enter && m_allowclose) {
				acceptInput(quit_mode_accept);
				quitMenu();
			} else {
				acceptInput();
			}
			return true;
		}

	}

	/* Mouse event other than movement, or crossing the border of inventory
	  field while holding right mouse button
	 */
	if (event.EventType == EET_MOUSE_INPUT_EVENT &&
			(event.MouseInput.Event != EMIE_MOUSE_MOVED ||
			 (event.MouseInput.Event == EMIE_MOUSE_MOVED &&
			  event.MouseInput.isRightPressed() &&
			  getItemAtPos(m_pointer).i != getItemAtPos(m_old_pointer).i))) {

		// Get selected item and hovered/clicked item (s)

		m_old_tooltip_id = -1;
		updateSelectedItem();
		ItemSpec s = getItemAtPos(m_pointer);

		Inventory *inv_selected = NULL;
		Inventory *inv_s = NULL;

		if(m_selected_item) {
			inv_selected = m_invmgr->getInventory(m_selected_item->inventoryloc);
			assert(inv_selected);
			assert(inv_selected->getList(m_selected_item->listname) != NULL);
		}

		u32 s_count = 0;

		if(s.isValid())
		do { // breakable
			inv_s = m_invmgr->getInventory(s.inventoryloc);

			if(!inv_s) {
				errorstream<<"InventoryMenu: The selected inventory location "
						<<"\""<<s.inventoryloc.dump()<<"\" doesn't exist"
						<<std::endl;
				s.i = -1;  // make it invalid again
				break;
			}

			InventoryList *list = inv_s->getList(s.listname);
			if(list == NULL) {
				verbosestream<<"InventoryMenu: The selected inventory list \""
						<<s.listname<<"\" does not exist"<<std::endl;
				s.i = -1;  // make it invalid again
				break;
			}

			if((u32)s.i >= list->getSize()) {
				infostream<<"InventoryMenu: The selected inventory list \""
						<<s.listname<<"\" is too small (i="<<s.i<<", size="
						<<list->getSize()<<")"<<std::endl;
				s.i = -1;  // make it invalid again
				break;
			}

			s_count = list->getItem(s.i).count;
		} while(0);

		bool identical = (m_selected_item != NULL) && s.isValid() &&
			(inv_selected == inv_s) &&
			(m_selected_item->listname == s.listname) &&
			(m_selected_item->i == s.i);

		// buttons: 0 = left, 1 = right, 2 = middle
		// up/down: 0 = down (press), 1 = up (release), 2 = unknown event, -1 movement
		int button = 0;
		int updown = 2;
		if(event.MouseInput.Event == EMIE_LMOUSE_PRESSED_DOWN)
			{ button = 0; updown = 0; }
		else if(event.MouseInput.Event == EMIE_RMOUSE_PRESSED_DOWN)
			{ button = 1; updown = 0; }
		else if(event.MouseInput.Event == EMIE_MMOUSE_PRESSED_DOWN)
			{ button = 2; updown = 0; }
		else if(event.MouseInput.Event == EMIE_LMOUSE_LEFT_UP)
			{ button = 0; updown = 1; }
		else if(event.MouseInput.Event == EMIE_RMOUSE_LEFT_UP)
			{ button = 1; updown = 1; }
		else if(event.MouseInput.Event == EMIE_MMOUSE_LEFT_UP)
			{ button = 2; updown = 1; }
		else if(event.MouseInput.Event == EMIE_MOUSE_MOVED)
			{ updown = -1;}

		// Set this number to a positive value to generate a move action
		// from m_selected_item to s.
		u32 move_amount = 0;

		// Set this number to a positive value to generate a drop action
		// from m_selected_item.
		u32 drop_amount = 0;

		// Set this number to a positive value to generate a craft action at s.
		u32 craft_amount = 0;

		if(updown == 0) {
			// Some mouse button has been pressed

			//infostream<<"Mouse button "<<button<<" pressed at p=("
			//	<<p.X<<","<<p.Y<<")"<<std::endl;

			m_selected_dragging = false;

			if(s.isValid() && s.listname == "craftpreview") {
				// Craft preview has been clicked: craft
				craft_amount = (button == 2 ? 10 : 1);
			}
			else if(m_selected_item == NULL) {
				if(s_count != 0) {
					// Non-empty stack has been clicked: select it
					m_selected_item = new ItemSpec(s);

					if(button == 1)  // right
						m_selected_amount = (s_count + 1) / 2;
					else if(button == 2)  // middle
						m_selected_amount = MYMIN(s_count, 10);
					else  // left
						m_selected_amount = s_count;

					m_selected_dragging = true;
				}
			}
			else { // m_selected_item != NULL
				assert(m_selected_amount >= 1);

				if(s.isValid()) {
					// Clicked a slot: move
					if(button == 1)  // right
						move_amount = 1;
					else if(button == 2)  // middle
						move_amount = MYMIN(m_selected_amount, 10);
					else  // left
						move_amount = m_selected_amount;

					if(identical) {
						if(move_amount >= m_selected_amount)
							m_selected_amount = 0;
						else
							m_selected_amount -= move_amount;
						move_amount = 0;
					}
				}
				else if (!getAbsoluteClippingRect().isPointInside(m_pointer)) {
					// Clicked outside of the window: drop
					if(button == 1)  // right
						drop_amount = 1;
					else if(button == 2)  // middle
						drop_amount = MYMIN(m_selected_amount, 10);
					else  // left
						drop_amount = m_selected_amount;
				}
			}
		}
		else if(updown == 1) {
			// Some mouse button has been released

			//infostream<<"Mouse button "<<button<<" released at p=("
			//	<<p.X<<","<<p.Y<<")"<<std::endl;

			if(m_selected_item != NULL && m_selected_dragging && s.isValid()) {
				if(!identical) {
					// Dragged to different slot: move all selected
					move_amount = m_selected_amount;
				}
			}
			else if(m_selected_item != NULL && m_selected_dragging &&
				!(getAbsoluteClippingRect().isPointInside(m_pointer))) {
				// Dragged outside of window: drop all selected
				drop_amount = m_selected_amount;
			}

			m_selected_dragging = false;
		}
		else if(updown == -1) {
			// Mouse has been moved and rmb is down and mouse pointer just
			// entered a new inventory field (checked in the entry-if, this
			// is the only action here that is generated by mouse movement)
			if(m_selected_item != NULL && s.isValid()){
				// Move 1 item
				// TODO: middle mouse to move 10 items might be handy
				move_amount = 1;
			}
		}

		// Possibly send inventory action to server
		if(move_amount > 0)
		{
			// Send IACTION_MOVE

			assert(m_selected_item && m_selected_item->isValid());
			assert(s.isValid());

			assert(inv_selected && inv_s);
			InventoryList *list_from = inv_selected->getList(m_selected_item->listname);
			InventoryList *list_to = inv_s->getList(s.listname);
			assert(list_from && list_to);
			ItemStack stack_from = list_from->getItem(m_selected_item->i);
			ItemStack stack_to = list_to->getItem(s.i);

			// Check how many items can be moved
			move_amount = stack_from.count = MYMIN(move_amount, stack_from.count);
			ItemStack leftover = stack_to.addItem(stack_from, m_gamedef->idef());
			// If source stack cannot be added to destination stack at all,
			// they are swapped
			if ((leftover.count == stack_from.count) &&
					(leftover.name == stack_from.name)) {
				m_selected_amount = stack_to.count;
				// In case the server doesn't directly swap them but instead
				// moves stack_to somewhere else, set this
				m_selected_content_guess = stack_to;
				m_selected_content_guess_inventory = s.inventoryloc;
			}
			// Source stack goes fully into destination stack
			else if(leftover.empty()) {
				m_selected_amount -= move_amount;
				m_selected_content_guess = ItemStack(); // Clear
			}
			// Source stack goes partly into destination stack
			else {
				move_amount -= leftover.count;
				m_selected_amount -= move_amount;
				m_selected_content_guess = ItemStack(); // Clear
			}

			infostream<<"Handing IACTION_MOVE to manager"<<std::endl;
			IMoveAction *a = new IMoveAction();
			a->count = move_amount;
			a->from_inv = m_selected_item->inventoryloc;
			a->from_list = m_selected_item->listname;
			a->from_i = m_selected_item->i;
			a->to_inv = s.inventoryloc;
			a->to_list = s.listname;
			a->to_i = s.i;
			m_invmgr->inventoryAction(a);
		}
		else if(drop_amount > 0) {
			m_selected_content_guess = ItemStack(); // Clear

			// Send IACTION_DROP

			assert(m_selected_item && m_selected_item->isValid());
			assert(inv_selected);
			InventoryList *list_from = inv_selected->getList(m_selected_item->listname);
			assert(list_from);
			ItemStack stack_from = list_from->getItem(m_selected_item->i);

			// Check how many items can be dropped
			drop_amount = stack_from.count = MYMIN(drop_amount, stack_from.count);
			assert(drop_amount > 0 && drop_amount <= m_selected_amount);
			m_selected_amount -= drop_amount;

			infostream<<"Handing IACTION_DROP to manager"<<std::endl;
			IDropAction *a = new IDropAction();
			a->count = drop_amount;
			a->from_inv = m_selected_item->inventoryloc;
			a->from_list = m_selected_item->listname;
			a->from_i = m_selected_item->i;
			m_invmgr->inventoryAction(a);
		}
		else if(craft_amount > 0) {
			m_selected_content_guess = ItemStack(); // Clear

			// Send IACTION_CRAFT

			assert(s.isValid());
			assert(inv_s);

			infostream<<"Handing IACTION_CRAFT to manager"<<std::endl;
			ICraftAction *a = new ICraftAction();
			a->count = craft_amount;
			a->craft_inv = s.inventoryloc;
			m_invmgr->inventoryAction(a);
		}

		// If m_selected_amount has been decreased to zero, deselect
		if(m_selected_amount == 0) {
			delete m_selected_item;
			m_selected_item = NULL;
			m_selected_amount = 0;
			m_selected_dragging = false;
			m_selected_content_guess = ItemStack();
		}
		m_old_pointer = m_pointer;
	}
	if(event.EventType==EET_GUI_EVENT) {

		if(event.GUIEvent.EventType==gui::EGET_TAB_CHANGED
				&& isVisible()) {
			// find the element that was clicked
			for(unsigned int i=0; i<m_fields.size(); i++) {
				FieldSpec &s = m_fields[i];
				if ((s.ftype == f_TabHeader) &&
						(s.fid == event.GUIEvent.Caller->getID())) {
					s.send = true;
					acceptInput();
					s.send = false;
					return true;
				}
			}
		}
		if(event.GUIEvent.EventType==gui::EGET_ELEMENT_FOCUS_LOST
				&& isVisible()) {
			if(!canTakeFocus(event.GUIEvent.Element)) {
				infostream<<"GUIFormSpecMenu: Not allowing focus change."
						<<std::endl;
				// Returning true disables focus change
				return true;
			}
		}
		if((event.GUIEvent.EventType == gui::EGET_BUTTON_CLICKED) ||
				(event.GUIEvent.EventType == gui::EGET_CHECKBOX_CHANGED) ||
				(event.GUIEvent.EventType == gui::EGET_COMBO_BOX_CHANGED) ||
				(event.GUIEvent.EventType == gui::EGET_SCROLL_BAR_CHANGED)) {
			unsigned int btn_id = event.GUIEvent.Caller->getID();

			if (btn_id == 257) {
				if (m_allowclose) {
					acceptInput(quit_mode_accept);
					quitMenu();
				} else {
					acceptInput();
					m_text_dst->gotText(narrow_to_wide("ExitButton"));
				}
				// quitMenu deallocates menu
				return true;
			}

			// find the element that was clicked
			for(u32 i=0; i<m_fields.size(); i++) {
				FieldSpec &s = m_fields[i];
				// if its a button, set the send field so
				// lua knows which button was pressed
				if (((s.ftype == f_Button) || (s.ftype == f_CheckBox)) &&
						(s.fid == event.GUIEvent.Caller->getID())) {
					s.send = true;
					if(s.is_exit) {
						if (m_allowclose) {
							acceptInput(quit_mode_accept);
							quitMenu();
						} else {
							m_text_dst->gotText(narrow_to_wide("ExitButton"));
						}
						return true;
					} else {
						acceptInput(quit_mode_no);
						s.send = false;
						return true;
					}
				}
				else if ((s.ftype == f_DropDown) &&
						(s.fid == event.GUIEvent.Caller->getID())) {
					// only send the changed dropdown
					for(u32 i=0; i<m_fields.size(); i++) {
						FieldSpec &s2 = m_fields[i];
						if (s2.ftype == f_DropDown) {
							s2.send = false;
						}
					}
					s.send = true;
					acceptInput(quit_mode_no);

					// revert configuration to make sure dropdowns are sent on
					// regular button click
					for(u32 i=0; i<m_fields.size(); i++) {
						FieldSpec &s2 = m_fields[i];
						if (s2.ftype == f_DropDown) {
							s2.send = true;
						}
					}
					return true;
				}
				else if ((s.ftype == f_ScrollBar) &&
					(s.fid == event.GUIEvent.Caller->getID()))
				{
					s.fdefault = L"Changed";
					acceptInput(quit_mode_no);
					s.fdefault = L"";
				}
			}
		}

		if(event.GUIEvent.EventType == gui::EGET_EDITBOX_ENTER) {
			if(event.GUIEvent.Caller->getID() > 257) {

				if (m_allowclose) {
					acceptInput(quit_mode_accept);
					quitMenu();
				} else {
					current_keys_pending.key_enter = true;
					acceptInput();
				}
				// quitMenu deallocates menu
				return true;
			}
		}

		if(event.GUIEvent.EventType == gui::EGET_TABLE_CHANGED) {
			int current_id = event.GUIEvent.Caller->getID();
			if(current_id > 257) {
				// find the element that was clicked
				for(u32 i=0; i<m_fields.size(); i++) {
					FieldSpec &s = m_fields[i];
					// if it's a table, set the send field
					// so lua knows which table was changed
					if ((s.ftype == f_Table) && (s.fid == current_id)) {
						s.send = true;
						acceptInput();
						s.send=false;
					}
				}
				return true;
			}
		}
	}

	return Parent ? Parent->OnEvent(event) : false;
}

/**
 * get name of element by element id
 * @param id of element
 * @return name string or empty string
 */
std::wstring GUIFormSpecMenu::getNameByID(s32 id)
{
	for(std::vector<FieldSpec>::iterator iter =  m_fields.begin();
				iter != m_fields.end(); iter++) {
		if (iter->fid == id) {
			return iter->fname;
		}
	}
	return L"";
}

/**
 * get label of element by id
 * @param id of element
 * @return label string or empty string
 */
std::wstring GUIFormSpecMenu::getLabelByID(s32 id)
{
	for(std::vector<FieldSpec>::iterator iter =  m_fields.begin();
				iter != m_fields.end(); iter++) {
		if (iter->fid == id) {
			return iter->flabel;
		}
	}
	return L"";
}<|MERGE_RESOLUTION|>--- conflicted
+++ resolved
@@ -136,14 +136,6 @@
 	if (m_text_dst != NULL) {
 		delete m_text_dst;
 	}
-<<<<<<< HEAD
-
-	if (m_ext_ptr != NULL) {
-		if (*m_ext_ptr == this)
-		*m_ext_ptr = NULL;
-	}
-=======
->>>>>>> b994a7af
 }
 
 void GUIFormSpecMenu::removeChildren()
