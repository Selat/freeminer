/*
guiFormSpecMenu.cpp
Copyright (C) 2013 celeron55, Perttu Ahola <celeron55@gmail.com>
*/

/*
This file is part of Freeminer.

Freeminer is free software: you can redistribute it and/or modify
it under the terms of the GNU General Public License as published by
the Free Software Foundation, either version 3 of the License, or
(at your option) any later version.

Freeminer  is distributed in the hope that it will be useful,
but WITHOUT ANY WARRANTY; without even the implied warranty of
MERCHANTABILITY or FITNESS FOR A PARTICULAR PURPOSE.  See the
GNU General Public License for more details.

You should have received a copy of the GNU General Public License
along with Freeminer.  If not, see <http://www.gnu.org/licenses/>.
*/


#include <cstdlib>
#include <algorithm>
#include <iterator>
#include <sstream>
#include <limits>
#include "guiFormSpecMenu.h"
#include "guiTable.h"
#include "constants.h"
#include "gamedef.h"
#include "keycode.h"
#include "strfnd.h"
#include <IGUICheckBox.h>
#include <IGUIEditBox.h>
#include <IGUIButton.h>
#include <IGUIStaticText.h>
#include <IGUIFont.h>
#include <IGUITabControl.h>
#include <IGUIComboBox.h>
#include "log.h"
#include "tile.h" // ITextureSource
#include "hud.h" // drawItemStack
#include "hex.h"
#include "util/string.h"
#include "util/numeric.h"
#include "filesys.h"
#include "gettime.h"
#include "gettext.h"

#include "intlGUIEditBox.h"
#include "scripting_game.h"
#include "porting.h"
#include "main.h"
#include "settings.h"

#define MY_CHECKPOS(a,b)													\
	if (v_pos.size() != 2) {												\
		errorstream<< "Invalid pos for element " << a << "specified: \""	\
			<< parts[b] << "\"" << std::endl;								\
			return;															\
	}

#define MY_CHECKGEOM(a,b)													\
	if (v_geom.size() != 2) {												\
		errorstream<< "Invalid pos for element " << a << "specified: \""	\
			<< parts[b] << "\"" << std::endl;								\
			return;															\
	}
/*
	GUIFormSpecMenu
*/

GUIFormSpecMenu::GUIFormSpecMenu(irr::IrrlichtDevice* dev,
		gui::IGUIElement* parent, s32 id, IMenuManager *menumgr,
		InventoryManager *invmgr, IGameDef *gamedef,
		ISimpleTextureSource *tsrc, IFormSource* fsrc, TextDest* tdst,
		GUIFormSpecMenu** ext_ptr) :
	GUIModalMenu(dev->getGUIEnvironment(), parent, id, menumgr),
	m_device(dev),
	m_invmgr(invmgr),
	m_gamedef(gamedef),
	m_tsrc(tsrc),
	m_selected_item(NULL),
	m_selected_amount(0),
	m_selected_dragging(false),
	m_tooltip_element(NULL),
	m_allowclose(true),
	m_lock(false),
	m_form_src(fsrc),
	m_text_dst(tdst),
	m_ext_ptr(ext_ptr),
	m_font(dev->getGUIEnvironment()->getSkin()->getFont())
{
	current_keys_pending.key_down = false;
	current_keys_pending.key_up = false;
	current_keys_pending.key_enter = false;
	current_keys_pending.key_escape = false;

	m_doubleclickdetect[0].time = 0;
	m_doubleclickdetect[1].time = 0;

	m_doubleclickdetect[0].pos = v2s32(0, 0);
	m_doubleclickdetect[1].pos = v2s32(0, 0);

	m_btn_height = g_settings->getS32("font_size") +2;
	assert(m_btn_height > 0);
}

GUIFormSpecMenu::~GUIFormSpecMenu()
{
	removeChildren();

	for (u32 i = 0; i < m_tables.size(); ++i) {
		GUITable *table = m_tables[i].second;
		table->drop();
	}

	delete m_selected_item;

	if (m_form_src != NULL) {
		delete m_form_src;
	}
	if (m_text_dst != NULL) {
		delete m_text_dst;
	}

	if (m_ext_ptr != NULL) {
		if (*m_ext_ptr == this)
		*m_ext_ptr = NULL;
	}
}

void GUIFormSpecMenu::removeChildren()
{
	const core::list<gui::IGUIElement*> &children = getChildren();

	while(!children.empty()) {
		(*children.getLast())->remove();
	}

	if(m_tooltip_element) {
		m_tooltip_element->remove();
		m_tooltip_element->drop();
		m_tooltip_element = NULL;
	}

}

void GUIFormSpecMenu::setInitialFocus()
{
	// Set initial focus according to following order of precedence:
	// 1. first empty editbox
	// 2. first editbox
	// 3. first table
	// 4. last button
	// 5. first focusable (not statictext, not tabheader)
	// 6. first child element

	core::list<gui::IGUIElement*> children = getChildren();

	// in case "children" contains any NULL elements, remove them
	for (core::list<gui::IGUIElement*>::Iterator it = children.begin();
			it != children.end();) {
		if (*it)
			++it;
		else
			it = children.erase(it);
	}

	// 1. first empty editbox
	for (core::list<gui::IGUIElement*>::Iterator it = children.begin();
			it != children.end(); ++it) {
		if ((*it)->getType() == gui::EGUIET_EDIT_BOX
				&& (*it)->getText()[0] == 0) {
			Environment->setFocus(*it);
			return;
		}
	}

	// 2. first editbox
	for (core::list<gui::IGUIElement*>::Iterator it = children.begin();
			it != children.end(); ++it) {
		if ((*it)->getType() == gui::EGUIET_EDIT_BOX) {
			Environment->setFocus(*it);
			return;
		}
	}

	// 3. first table
	for (core::list<gui::IGUIElement*>::Iterator it = children.begin();
			it != children.end(); ++it) {
		if ((*it)->getTypeName() == std::string("GUITable")) {
			Environment->setFocus(*it);
			return;
		}
	}

	// 4. last button
	for (core::list<gui::IGUIElement*>::Iterator it = children.getLast();
			it != children.end(); --it) {
		if ((*it)->getType() == gui::EGUIET_BUTTON) {
			Environment->setFocus(*it);
			return;
		}
	}

	// 5. first focusable (not statictext, not tabheader)
	for (core::list<gui::IGUIElement*>::Iterator it = children.begin();
			it != children.end(); ++it) {
		if ((*it)->getType() != gui::EGUIET_STATIC_TEXT &&
				(*it)->getType() != gui::EGUIET_TAB_CONTROL) {
			Environment->setFocus(*it);
			return;
		}
	}

	// 6. first child element
	if (children.empty())
		Environment->setFocus(this);
	else
		Environment->setFocus(*(children.begin()));
}

GUITable* GUIFormSpecMenu::getTable(const std::string &tablename)
{
	for (u32 i = 0; i < m_tables.size(); ++i) {
		if (tablename == m_tables[i].first.fname)
			return m_tables[i].second;
	}
	return 0;
}

std::vector<std::string> split(const std::string &s, char delim) {
	std::vector<std::string> tokens;

	std::string current = "";
	bool last_was_escape = false;
	for(unsigned int i=0; i < s.size(); i++) {
		if (last_was_escape) {
			current += '\\';
			current += s.c_str()[i];
			last_was_escape = false;
		}
		else {
			if (s.c_str()[i] == delim) {
				tokens.push_back(current);
				current = "";
				last_was_escape = false;
			}
			else if (s.c_str()[i] == '\\'){
				last_was_escape = true;
			}
			else {
				current += s.c_str()[i];
				last_was_escape = false;
			}
		}
	}
	//push last element
	tokens.push_back(current);

	return tokens;
}

void GUIFormSpecMenu::parseSize(parserData* data,std::string element)
{
	std::vector<std::string> parts = split(element,',');

	if ((parts.size() == 2) || parts.size() == 3) {
		v2f invsize;

		if (parts[1].find(';') != std::string::npos)
			parts[1] = parts[1].substr(0,parts[1].find(';'));

		invsize.X = stof(parts[0]);
		invsize.Y = stof(parts[1]);

		lockSize(false);
		if (parts.size() == 3) {
			if (parts[2] == "true") {
				lockSize(true,v2u32(800,600));
			}
		}

		double cur_scaling = porting::getDisplayDensity() *
				g_settings->getFloat("gui_scaling");

		if (m_lock) {
			v2u32 current_screensize = m_device->getVideoDriver()->getScreenSize();
			v2u32 delta = current_screensize - m_lockscreensize;

			if (current_screensize.Y > m_lockscreensize.Y)
				delta.Y /= 2;
			else
				delta.Y = 0;

			if (current_screensize.X > m_lockscreensize.X)
				delta.X /= 2;
			else
				delta.X = 0;

			offset = v2s32(delta.X,delta.Y);

			data->screensize = m_lockscreensize;

			// fixed scaling for fixed size gui elements */
			cur_scaling = LEGACY_SCALING;
		}
		else {
			offset = v2s32(0,0);
		}

		/* adjust image size to dpi */
		int y_partition = 15;
		imgsize = v2s32(data->screensize.Y/y_partition, data->screensize.Y/y_partition);
		int min_imgsize = DEFAULT_IMGSIZE * cur_scaling;
		while ((min_imgsize > imgsize.Y) && (y_partition > 1)) {
			y_partition--;
			imgsize = v2s32(data->screensize.Y/y_partition, data->screensize.Y/y_partition);
		}
		assert(y_partition > 0);

		/* adjust spacing to dpi */
		spacing = v2s32(imgsize.X+(DEFAULT_XSPACING * cur_scaling),
				imgsize.Y+(DEFAULT_YSPACING * cur_scaling));

		padding = v2s32(data->screensize.Y/imgsize.Y, data->screensize.Y/imgsize.Y);

		/* adjust padding to dpi */
		padding = v2s32(
				(padding.X/(2.0/3.0)) * cur_scaling,
				(padding.X/(2.0/3.0)) * cur_scaling
				);
		data->size = v2s32(
			padding.X*2+spacing.X*(invsize.X-1.0)+imgsize.X,
			padding.Y*2+spacing.Y*(invsize.Y-1.0)+imgsize.Y + m_btn_height - 5
		);
		data->rect = core::rect<s32>(
				data->screensize.X/2 - data->size.X/2 + offset.X,
				data->screensize.Y/2 - data->size.Y/2 + offset.Y,
				data->screensize.X/2 + data->size.X/2 + offset.X,
				data->screensize.Y/2 + data->size.Y/2 + offset.Y
		);

		DesiredRect = data->rect;
		recalculateAbsolutePosition(false);
		data->basepos = getBasePos();
		data->bp_set = 2;
		return;
	}
	errorstream<< "Invalid size element (" << parts.size() << "): '" << element << "'"  << std::endl;
}

void GUIFormSpecMenu::parseList(parserData* data,std::string element)
{
	if (m_gamedef == 0) {
		errorstream<<"WARNING: invalid use of 'list' with m_gamedef==0"<<std::endl;
		return;
	}

	std::vector<std::string> parts = split(element,';');

	if ((parts.size() == 4) || (parts.size() == 5)) {
		std::string location = parts[0];
		std::string listname = parts[1];
		std::vector<std::string> v_pos  = split(parts[2],',');
		std::vector<std::string> v_geom = split(parts[3],',');
		std::string startindex = "";
		if (parts.size() == 5)
			startindex = parts[4];

		MY_CHECKPOS("list",2);
		MY_CHECKGEOM("list",3);

		InventoryLocation loc;

		if(location == "context" || location == "current_name")
			loc = m_current_inventory_location;
		else
			loc.deSerialize(location);

		v2s32 pos = padding + AbsoluteRect.UpperLeftCorner;
		pos.X += stof(v_pos[0]) * (float)spacing.X;
		pos.Y += stof(v_pos[1]) * (float)spacing.Y;

		v2s32 geom;
		geom.X = stoi(v_geom[0]);
		geom.Y = stoi(v_geom[1]);

		s32 start_i = 0;
		if(startindex != "")
			start_i = stoi(startindex);

		if (geom.X < 0 || geom.Y < 0 || start_i < 0) {
			errorstream<< "Invalid list element: '" << element << "'"  << std::endl;
			return;
		}

		if(data->bp_set != 2)
			errorstream<<"WARNING: invalid use of list without a size[] element"<<std::endl;
		m_inventorylists.push_back(ListDrawSpec(loc, listname, pos, geom, start_i));
		return;
	}
	errorstream<< "Invalid list element(" << parts.size() << "): '" << element << "'"  << std::endl;
}

void GUIFormSpecMenu::parseCheckbox(parserData* data,std::string element)
{
	std::vector<std::string> parts = split(element,';');

	if ((parts.size() >= 3) || (parts.size() <= 5)) {
		std::vector<std::string> v_pos = split(parts[0],',');
		std::string name = parts[1];
		std::string label = parts[2];
		std::string selected = "";

		if (parts.size() >= 4)
			selected = parts[3];

		MY_CHECKPOS("checkbox",0);

		v2s32 pos = padding;
		pos.X += stof(v_pos[0]) * (float) spacing.X;
		pos.Y += stof(v_pos[1]) * (float) spacing.Y;

		bool fselected = false;

		if (selected == "true")
			fselected = true;

		std::wstring wlabel = utf8_to_wide(label);

<<<<<<< HEAD
		FieldSpec spec = FieldSpec(
				name,
				utf8_to_wide(label),
				L"",
=======
		core::rect<s32> rect = core::rect<s32>(
				pos.X, pos.Y + ((imgsize.Y/2) - m_btn_height),
				pos.X + m_font->getDimension(wlabel.c_str()).Width + 25, // text size + size of checkbox
				pos.Y + ((imgsize.Y/2) + m_btn_height));

		FieldSpec spec(
				narrow_to_wide(name.c_str()),
				wlabel, //Needed for displaying text on MSVC
				wlabel,
>>>>>>> 6285b729
				258+m_fields.size()
			);

		spec.ftype = f_CheckBox;
		gui::IGUICheckBox* e = Environment->addCheckBox(fselected, rect, this,
					spec.fid, spec.flabel.c_str());

		if (spec.fname == data->focused_fieldname) {
			Environment->setFocus(e);
		}
		if (parts.size() >= 5)
			spec.tooltip = parts[4];
		m_checkboxes.push_back(std::pair<FieldSpec,gui::IGUICheckBox*>(spec,e));
		m_fields.push_back(spec);
		return;
	}
	errorstream<< "Invalid checkbox element(" << parts.size() << "): '" << element << "'"  << std::endl;
}

void GUIFormSpecMenu::parseImage(parserData* data,std::string element)
{
	std::vector<std::string> parts = split(element,';');

	if (parts.size() == 3) {
		std::vector<std::string> v_pos = split(parts[0],',');
		std::vector<std::string> v_geom = split(parts[1],',');
		std::string name = unescape_string(parts[2]);

		MY_CHECKPOS("image",0);
		MY_CHECKGEOM("image",1);

		v2s32 pos = padding + AbsoluteRect.UpperLeftCorner;
		pos.X += stof(v_pos[0]) * (float) spacing.X;
		pos.Y += stof(v_pos[1]) * (float) spacing.Y;

		v2s32 geom;
		geom.X = stof(v_geom[0]) * (float)imgsize.X;
		geom.Y = stof(v_geom[1]) * (float)imgsize.Y;

		if(data->bp_set != 2)
			errorstream<<"WARNING: invalid use of image without a size[] element"<<std::endl;
		m_images.push_back(ImageDrawSpec(name, pos, geom));
		return;
	}

	if (parts.size() == 2) {
		std::vector<std::string> v_pos = split(parts[0],',');
		std::string name = unescape_string(parts[1]);

		MY_CHECKPOS("image",0);

		v2s32 pos = padding + AbsoluteRect.UpperLeftCorner;
		pos.X += stof(v_pos[0]) * (float) spacing.X;
		pos.Y += stof(v_pos[1]) * (float) spacing.Y;

		if(data->bp_set != 2)
			errorstream<<"WARNING: invalid use of image without a size[] element"<<std::endl;
		m_images.push_back(ImageDrawSpec(name, pos));
		return;
	}
	errorstream<< "Invalid image element(" << parts.size() << "): '" << element << "'"  << std::endl;
}

void GUIFormSpecMenu::parseItemImage(parserData* data,std::string element)
{
	std::vector<std::string> parts = split(element,';');

	if (parts.size() == 3) {
		std::vector<std::string> v_pos = split(parts[0],',');
		std::vector<std::string> v_geom = split(parts[1],',');
		std::string name = parts[2];

		MY_CHECKPOS("itemimage",0);
		MY_CHECKGEOM("itemimage",1);

		v2s32 pos = padding + AbsoluteRect.UpperLeftCorner;
		pos.X += stof(v_pos[0]) * (float) spacing.X;
		pos.Y += stof(v_pos[1]) * (float) spacing.Y;

		v2s32 geom;
		geom.X = stoi(v_geom[0]) * (float)imgsize.X;
		geom.Y = stoi(v_geom[1]) * (float)imgsize.Y;

		if(data->bp_set != 2)
			errorstream<<"WARNING: invalid use of item_image without a size[] element"<<std::endl;
		m_itemimages.push_back(ImageDrawSpec(name, pos, geom));
		return;
	}
	errorstream<< "Invalid ItemImage element(" << parts.size() << "): '" << element << "'"  << std::endl;
}

void GUIFormSpecMenu::parseButton(parserData* data,std::string element,
		std::string type)
{
	std::vector<std::string> parts = split(element,';');

	if (parts.size() == 4 || parts.size() == 5) {
		std::vector<std::string> v_pos = split(parts[0],',');
		std::vector<std::string> v_geom = split(parts[1],',');
		std::string name = parts[2];
		std::string label = parts[3];

		MY_CHECKPOS("button",0);
		MY_CHECKGEOM("button",1);

		v2s32 pos = padding;
		pos.X += stof(v_pos[0]) * (float)spacing.X;
		pos.Y += stof(v_pos[1]) * (float)spacing.Y;

		v2s32 geom;
		geom.X = (stof(v_geom[0]) * (float)spacing.X)-(spacing.X-imgsize.X);
		pos.Y += (stof(v_geom[1]) * (float)imgsize.Y)/2;

		core::rect<s32> rect =
				core::rect<s32>(pos.X, pos.Y - m_btn_height,
						pos.X + geom.X, pos.Y + m_btn_height);

		if(data->bp_set != 2)
			errorstream<<"WARNING: invalid use of button without a size[] element"<<std::endl;

		label = unescape_string(label);

		std::wstring wlabel = utf8_to_wide(label);

<<<<<<< HEAD
		FieldSpec spec = FieldSpec(
			name,
=======
		FieldSpec spec(
			narrow_to_wide(name.c_str()),
>>>>>>> 6285b729
			wlabel,
			L"",
			258+m_fields.size()
		);
		spec.ftype = f_Button;
		if(type == "button_exit")
			spec.is_exit = true;
		gui::IGUIButton* e = Environment->addButton(rect, this, spec.fid,
				spec.flabel.c_str());

		if (spec.fname == data->focused_fieldname) {
			Environment->setFocus(e);
		}
		if (parts.size() >= 5)
			spec.tooltip = parts[4];

		m_fields.push_back(spec);
		return;
	}
	errorstream<< "Invalid button element(" << parts.size() << "): '" << element << "'"  << std::endl;
}

void GUIFormSpecMenu::parseBackground(parserData* data,std::string element)
{
	std::vector<std::string> parts = split(element,';');

	if ((parts.size() == 3) || (parts.size() == 4)) {
		std::vector<std::string> v_pos = split(parts[0],',');
		std::vector<std::string> v_geom = split(parts[1],',');
		std::string name = unescape_string(parts[2]);

		MY_CHECKPOS("background",0);
		MY_CHECKGEOM("background",1);

		v2s32 pos = padding + AbsoluteRect.UpperLeftCorner;
		pos.X += stof(v_pos[0]) * (float)spacing.X - ((float)spacing.X-(float)imgsize.X)/2;
		pos.Y += stof(v_pos[1]) * (float)spacing.Y - ((float)spacing.Y-(float)imgsize.Y)/2;

		v2s32 geom;
		geom.X = stof(v_geom[0]) * (float)spacing.X;
		geom.Y = stof(v_geom[1]) * (float)spacing.Y;

		if (parts.size() == 4) {
			m_clipbackground = is_yes(parts[3]);
			if (m_clipbackground) {
				pos.X = stoi(v_pos[0]); //acts as offset
				pos.Y = stoi(v_pos[1]); //acts as offset
			}
		}

		if(data->bp_set != 2)
			errorstream<<"WARNING: invalid use of background without a size[] element"<<std::endl;
		m_backgrounds.push_back(ImageDrawSpec(name, pos, geom));
		return;
	}
	errorstream<< "Invalid background element(" << parts.size() << "): '" << element << "'"  << std::endl;
}

void GUIFormSpecMenu::parseTableOptions(parserData* data,std::string element)
{
	std::vector<std::string> parts = split(element,';');

	data->table_options.clear();
	for (size_t i = 0; i < parts.size(); ++i) {
		// Parse table option
		std::string opt = unescape_string(parts[i]);
		data->table_options.push_back(GUITable::splitOption(opt));
	}
}

void GUIFormSpecMenu::parseTableColumns(parserData* data,std::string element)
{
	std::vector<std::string> parts = split(element,';');

	data->table_columns.clear();
	for (size_t i = 0; i < parts.size(); ++i) {
		std::vector<std::string> col_parts = split(parts[i],',');
		GUITable::TableColumn column;
		// Parse column type
		if (!col_parts.empty())
			column.type = col_parts[0];
		// Parse column options
		for (size_t j = 1; j < col_parts.size(); ++j) {
			std::string opt = unescape_string(col_parts[j]);
			column.options.push_back(GUITable::splitOption(opt));
		}
		data->table_columns.push_back(column);
	}
}

void GUIFormSpecMenu::parseTable(parserData* data,std::string element)
{
	std::vector<std::string> parts = split(element,';');

	if ((parts.size() == 4) || (parts.size() == 5)) {
		std::vector<std::string> v_pos = split(parts[0],',');
		std::vector<std::string> v_geom = split(parts[1],',');
		std::string name = parts[2];
		std::vector<std::string> items = split(parts[3],',');
		std::string str_initial_selection = "";
		std::string str_transparent = "false";

		if (parts.size() >= 5)
			str_initial_selection = parts[4];

		MY_CHECKPOS("table",0);
		MY_CHECKGEOM("table",1);

		v2s32 pos = padding;
		pos.X += stof(v_pos[0]) * (float)spacing.X;
		pos.Y += stof(v_pos[1]) * (float)spacing.Y;

		v2s32 geom;
		geom.X = stof(v_geom[0]) * (float)spacing.X;
		geom.Y = stof(v_geom[1]) * (float)spacing.Y;


		core::rect<s32> rect = core::rect<s32>(pos.X, pos.Y, pos.X+geom.X, pos.Y+geom.Y);

<<<<<<< HEAD
		FieldSpec spec = FieldSpec(
			name,
=======
		std::wstring fname_w = narrow_to_wide(name.c_str());

		FieldSpec spec(
			fname_w,
>>>>>>> 6285b729
			L"",
			L"",
			258+m_fields.size()
		);

		spec.ftype = f_Table;

		for (unsigned int i = 0; i < items.size(); ++i) {
			items[i] = unescape_string(items[i]);
		}

		//now really show table
		GUITable *e = new GUITable(Environment, this, spec.fid, rect,
				m_tsrc);

		if (spec.fname == data->focused_fieldname) {
			Environment->setFocus(e);
		}

		e->setTable(data->table_options, data->table_columns, items);

		if (data->table_dyndata.find(name) != data->table_dyndata.end()) {
			e->setDynamicData(data->table_dyndata[name]);
		}

		if (str_initial_selection != "" && str_initial_selection != "0")
			e->setSelected(stoi(str_initial_selection.c_str()));

		m_tables.push_back(std::pair<FieldSpec,GUITable*>(spec, e));
		m_fields.push_back(spec);
		return;
	}
	errorstream<< "Invalid table element(" << parts.size() << "): '" << element << "'"  << std::endl;
}

void GUIFormSpecMenu::parseTextList(parserData* data,std::string element)
{
	std::vector<std::string> parts = split(element,';');

	if ((parts.size() == 4) || (parts.size() == 5) || (parts.size() == 6)) {
		std::vector<std::string> v_pos = split(parts[0],',');
		std::vector<std::string> v_geom = split(parts[1],',');
		std::string name = parts[2];
		std::vector<std::string> items = split(parts[3],',');
		std::string str_initial_selection = "";
		std::string str_transparent = "false";

		if (parts.size() >= 5)
			str_initial_selection = parts[4];

		if (parts.size() >= 6)
			str_transparent = parts[5];

		MY_CHECKPOS("textlist",0);
		MY_CHECKGEOM("textlist",1);

		v2s32 pos = padding;
		pos.X += stof(v_pos[0]) * (float)spacing.X;
		pos.Y += stof(v_pos[1]) * (float)spacing.Y;

		v2s32 geom;
		geom.X = stof(v_geom[0]) * (float)spacing.X;
		geom.Y = stof(v_geom[1]) * (float)spacing.Y;


		core::rect<s32> rect = core::rect<s32>(pos.X, pos.Y, pos.X+geom.X, pos.Y+geom.Y);

<<<<<<< HEAD
		FieldSpec spec = FieldSpec(
			name,
=======
		std::wstring fname_w = narrow_to_wide(name.c_str());

		FieldSpec spec(
			fname_w,
>>>>>>> 6285b729
			L"",
			L"",
			258+m_fields.size()
		);

		spec.ftype = f_Table;

		for (unsigned int i = 0; i < items.size(); ++i) {
			items[i] = unescape_string(items[i]);
		}

		//now really show list
		GUITable *e = new GUITable(Environment, this, spec.fid, rect,
				m_tsrc);

		if (spec.fname == data->focused_fieldname) {
			Environment->setFocus(e);
		}

		e->setTextList(items, is_yes(str_transparent));

		if (data->table_dyndata.find(name) != data->table_dyndata.end())
			e->setDynamicData(data->table_dyndata[name]);

		if (str_initial_selection != "" && str_initial_selection != "0")
			e->setSelected(stoi(str_initial_selection.c_str()));

		m_tables.push_back(std::pair<FieldSpec,GUITable*>(spec, e));
		m_fields.push_back(spec);
		return;
	}
	errorstream<< "Invalid textlist element(" << parts.size() << "): '" << element << "'"  << std::endl;
}


void GUIFormSpecMenu::parseDropDown(parserData* data,std::string element)
{
	std::vector<std::string> parts = split(element,';');

	if (parts.size() == 5) {
		std::vector<std::string> v_pos = split(parts[0],',');
		std::string name = parts[2];
		std::vector<std::string> items = split(parts[3],',');
		std::string str_initial_selection = "";
		str_initial_selection = parts[4];

		MY_CHECKPOS("dropdown",0);

		v2s32 pos = padding;
		pos.X += stof(v_pos[0]) * (float)spacing.X;
		pos.Y += stof(v_pos[1]) * (float)spacing.Y;

		s32 width = stof(parts[1]) * (float)spacing.Y;

		core::rect<s32> rect = core::rect<s32>(pos.X, pos.Y,
				pos.X + width, pos.Y + (m_btn_height * 2));

<<<<<<< HEAD
		FieldSpec spec = FieldSpec(
			name,
=======
		std::wstring fname_w = narrow_to_wide(name.c_str());

		FieldSpec spec(
			fname_w,
>>>>>>> 6285b729
			L"",
			L"",
			258+m_fields.size()
		);

		spec.ftype = f_DropDown;
		spec.send = true;

		//now really show list
		gui::IGUIComboBox *e = Environment->addComboBox(rect, this,spec.fid);

		if (spec.fname == data->focused_fieldname) {
			Environment->setFocus(e);
		}

		for (unsigned int i=0; i < items.size(); i++)
			e->addItem(utf8_to_wide(items[i]).c_str());

		if (str_initial_selection != "")
			e->setSelected(stoi(str_initial_selection.c_str())-1);

		m_fields.push_back(spec);
		return;
	}
	errorstream << "Invalid dropdown element(" << parts.size() << "): '"
				<< element << "'"  << std::endl;
}

void GUIFormSpecMenu::parsePwdField(parserData* data,std::string element)
{
	std::vector<std::string> parts = split(element,';');

	if (parts.size() == 4 || parts.size() == 5) {
		std::vector<std::string> v_pos = split(parts[0],',');
		std::vector<std::string> v_geom = split(parts[1],',');
		std::string name = parts[2];
		std::string label = parts[3];
		std::string default_val;
		if (parts.size() == 5) default_val = parts[4];

		MY_CHECKPOS("pwdfield",0);
		MY_CHECKGEOM("pwdfield",1);

		v2s32 pos;
		pos.X += stof(v_pos[0]) * (float)spacing.X;
		pos.Y += stof(v_pos[1]) * (float)spacing.Y;

		v2s32 geom;
		geom.X = (stof(v_geom[0]) * (float)spacing.X)-(spacing.X-imgsize.X);

		pos.Y += (stof(v_geom[1]) * (float)imgsize.Y)/2;
		pos.Y -= m_btn_height;
		geom.Y = m_btn_height*2;

		core::rect<s32> rect = core::rect<s32>(pos.X, pos.Y, pos.X+geom.X, pos.Y+geom.Y);

		if(m_form_src && default_val.size())
			default_val = m_form_src->resolveText(default_val);

		default_val = unescape_string(default_val);
		label = unescape_string(label);

		std::wstring wlabel = utf8_to_wide(label);

<<<<<<< HEAD
		FieldSpec spec = FieldSpec(
			name,
=======
		FieldSpec spec(
			narrow_to_wide(name.c_str()),
>>>>>>> 6285b729
			wlabel,
			narrow_to_wide(default_val.c_str()),
			258+m_fields.size()
			);

		spec.send = true;
		gui::IGUIEditBox * e = Environment->addEditBox(0, rect, true, this, spec.fid);

		if (spec.fname == data->focused_fieldname) {
			Environment->setFocus(e);
		}

		if (label.length() >= 1)
		{
			rect.UpperLeftCorner.Y -= m_btn_height;
			rect.LowerRightCorner.Y = rect.UpperLeftCorner.Y + m_btn_height;
			Environment->addStaticText(spec.flabel.c_str(), rect, false, true, this, 0);
		}

		e->setPasswordBox(true,L'*');

		irr::SEvent evt;
		evt.EventType            = EET_KEY_INPUT_EVENT;
		evt.KeyInput.Key         = KEY_END;
		evt.KeyInput.Char        = 0;
		evt.KeyInput.Control     = 0;
		evt.KeyInput.Shift       = 0;
		evt.KeyInput.PressedDown = true;
		e->OnEvent(evt);
		m_fields.push_back(spec);
		return;
	}
	errorstream<< "Invalid pwdfield element(" << parts.size() << "): '" << element << "'"  << std::endl;
}

void GUIFormSpecMenu::parseSimpleField(parserData* data,
		std::vector<std::string> &parts)
{
	std::string name = parts[0];
	std::string label = parts[1];
	std::string default_val = parts[2];

	core::rect<s32> rect;

	if(!data->bp_set)
	{
		rect = core::rect<s32>(
			data->screensize.X/2 - 580/2,
			data->screensize.Y/2 - 300/2,
			data->screensize.X/2 + 580/2,
			data->screensize.Y/2 + 300/2
		);
		DesiredRect = rect;
		recalculateAbsolutePosition(false);
		data->basepos = getBasePos();
		data->bp_set = 1;
	}
	else if(data->bp_set == 2)
		errorstream<<"WARNING: invalid use of unpositioned \"field\" in inventory"<<std::endl;

	v2s32 pos = padding + AbsoluteRect.UpperLeftCorner;
	pos.Y = ((m_fields.size()+2)*60);
	v2s32 size = DesiredRect.getSize();

	rect = core::rect<s32>(size.X / 2 - 150, pos.Y,
			(size.X / 2 - 150) + 300, pos.Y + (m_btn_height*2));


	if(m_form_src)
		default_val = m_form_src->resolveText(default_val);

	default_val = unescape_string(default_val);
	label = unescape_string(label);

<<<<<<< HEAD
	FieldSpec spec = FieldSpec(
		name,
		utf8_to_wide(label),
		utf8_to_wide(default_val),
=======
	std::wstring wlabel = narrow_to_wide(label.c_str());

	FieldSpec spec(
		narrow_to_wide(name.c_str()),
		wlabel,
		narrow_to_wide(default_val.c_str()),
>>>>>>> 6285b729
		258+m_fields.size()
	);

	if (name == "")
	{
		// spec field id to 0, this stops submit searching for a value that isn't there
		Environment->addStaticText(spec.flabel.c_str(), rect, false, true, this, spec.fid);
	}
	else
	{
		spec.send = true;
		gui::IGUIEditBox *e = (gui::IGUIEditBox *) new gui::intlGUIEditBox(spec.fdefault.c_str(), true, Environment, this, spec.fid, rect);
		e->drop();

		if (spec.fname == data->focused_fieldname) {
			Environment->setFocus(e);
		}

		irr::SEvent evt;
		evt.EventType            = EET_KEY_INPUT_EVENT;
		evt.KeyInput.Key         = KEY_END;
		evt.KeyInput.Char        = 0;
		evt.KeyInput.Control     = 0;
		evt.KeyInput.Shift       = 0;
		evt.KeyInput.PressedDown = true;
		e->OnEvent(evt);

		if (label.length() >= 1)
		{
			rect.UpperLeftCorner.Y -= m_btn_height;
			rect.LowerRightCorner.Y = rect.UpperLeftCorner.Y + m_btn_height;
			Environment->addStaticText(spec.flabel.c_str(), rect, false, true, this, 0);
		}
	}

	m_fields.push_back(spec);
}

void GUIFormSpecMenu::parseTextArea(parserData* data,
		std::vector<std::string>& parts,std::string type)
{

	std::vector<std::string> v_pos = split(parts[0],',');
	std::vector<std::string> v_geom = split(parts[1],',');
	std::string name = parts[2];
	std::string label = parts[3];
	std::string default_val = parts[4];

	MY_CHECKPOS(type,0);
	MY_CHECKGEOM(type,1);

	v2s32 pos;
	pos.X = stof(v_pos[0]) * (float) spacing.X;
	pos.Y = stof(v_pos[1]) * (float) spacing.Y;

	v2s32 geom;

	geom.X = (stof(v_geom[0]) * (float)spacing.X)-(spacing.X-imgsize.X);

	if (type == "textarea")
	{
		geom.Y = (stof(v_geom[1]) * (float)imgsize.Y) - (spacing.Y-imgsize.Y);
		pos.Y += m_btn_height;
	}
	else
	{
		pos.Y += (stof(v_geom[1]) * (float)imgsize.Y)/2;
		pos.Y -= m_btn_height;
		geom.Y = m_btn_height*2;
	}

	core::rect<s32> rect = core::rect<s32>(pos.X, pos.Y, pos.X+geom.X, pos.Y+geom.Y);

	if(data->bp_set != 2)
		errorstream<<"WARNING: invalid use of positioned "<<type<<" without a size[] element"<<std::endl;

	if(m_form_src)
		default_val = m_form_src->resolveText(default_val);


	default_val = unescape_string(default_val);
	label = unescape_string(label);

<<<<<<< HEAD
	FieldSpec spec = FieldSpec(
		name,
		utf8_to_wide(label),
		utf8_to_wide(default_val),
=======
	std::wstring wlabel = narrow_to_wide(label.c_str());

	FieldSpec spec(
		narrow_to_wide(name.c_str()),
		wlabel,
		narrow_to_wide(default_val.c_str()),
>>>>>>> 6285b729
		258+m_fields.size()
	);

	if (name == "")
	{
		// spec field id to 0, this stops submit searching for a value that isn't there
		Environment->addStaticText(spec.flabel.c_str(), rect, false, true, this, spec.fid);
	}
	else
	{
		spec.send = true;
		gui::IGUIEditBox *e = (gui::IGUIEditBox *) new gui::intlGUIEditBox(spec.fdefault.c_str(), true, Environment, this, spec.fid, rect);
		e->drop();

		if (spec.fname == data->focused_fieldname) {
			Environment->setFocus(e);
		}

		if (type == "textarea")
		{
			e->setMultiLine(true);
			e->setWordWrap(true);
			e->setTextAlignment(gui::EGUIA_UPPERLEFT, gui::EGUIA_UPPERLEFT);
		} else {
			irr::SEvent evt;
			evt.EventType            = EET_KEY_INPUT_EVENT;
			evt.KeyInput.Key         = KEY_END;
			evt.KeyInput.Char        = 0;
			evt.KeyInput.Control     = 0;
			evt.KeyInput.Shift       = 0;
			evt.KeyInput.PressedDown = true;
			e->OnEvent(evt);
		}

		if (label.length() >= 1)
		{
			rect.UpperLeftCorner.Y -= m_btn_height;
			rect.LowerRightCorner.Y = rect.UpperLeftCorner.Y + m_btn_height;
			Environment->addStaticText(spec.flabel.c_str(), rect, false, true, this, 0);
		}
	}
	m_fields.push_back(spec);
}

void GUIFormSpecMenu::parseField(parserData* data,std::string element,
		std::string type)
{
	std::vector<std::string> parts = split(element,';');

	if (parts.size() == 3 || parts.size() == 4) {
		parseSimpleField(data,parts);
		return;
	}

	if (parts.size() == 5) {
		parseTextArea(data,parts,type);
		return;
	}
	errorstream<< "Invalid field element(" << parts.size() << "): '" << element << "'"  << std::endl;
}

void GUIFormSpecMenu::parseLabel(parserData* data,std::string element)
{
	std::vector<std::string> parts = split(element,';');

	if (parts.size() == 2) {
		std::vector<std::string> v_pos = split(parts[0],',');
		std::string text = parts[1];

		MY_CHECKPOS("label",0);

		v2s32 pos = padding;
		pos.X += stof(v_pos[0]) * (float)spacing.X;
		pos.Y += stof(v_pos[1]) * (float)spacing.Y;

		if(data->bp_set != 2)
			errorstream<<"WARNING: invalid use of label without a size[] element"<<std::endl;

		text = unescape_string(text);

<<<<<<< HEAD
		FieldSpec spec = FieldSpec(
			"",
			utf8_to_wide(text),
=======
		std::wstring wlabel = narrow_to_wide(text.c_str());

		core::rect<s32> rect = core::rect<s32>(
				pos.X, pos.Y+((imgsize.Y/2) - m_btn_height),
				pos.X + m_font->getDimension(wlabel.c_str()).Width,
				pos.Y+((imgsize.Y/2) + m_btn_height));

		FieldSpec spec(
			L"",
			wlabel,
>>>>>>> 6285b729
			L"",
			258+m_fields.size()
		);
		Environment->addStaticText(spec.flabel.c_str(), rect, false, false, this, spec.fid);
		m_fields.push_back(spec);
		return;
	}
	errorstream<< "Invalid label element(" << parts.size() << "): '" << element << "'"  << std::endl;
}

void GUIFormSpecMenu::parseVertLabel(parserData* data,std::string element)
{
	std::vector<std::string> parts = split(element,';');

	if (parts.size() == 2) {
		std::vector<std::string> v_pos = split(parts[0],',');
		std::wstring text = utf8_to_wide(unescape_string(parts[1]));

		MY_CHECKPOS("vertlabel",1);

		v2s32 pos = padding;
		pos.X += stof(v_pos[0]) * (float)spacing.X;
		pos.Y += stof(v_pos[1]) * (float)spacing.Y;

		core::rect<s32> rect = core::rect<s32>(
				pos.X, pos.Y+((imgsize.Y/2)- m_btn_height),
				pos.X+15, pos.Y +
					(m_font->getKerningHeight() +
					m_font->getDimension(text.c_str()).Height)
					* (text.length()+1));
		//actually text.length() would be correct but adding +1 avoids to break all mods

		if(data->bp_set != 2)
			errorstream<<"WARNING: invalid use of label without a size[] element"<<std::endl;

		std::wstring label = L"";

		for (unsigned int i=0; i < text.length(); i++) {
			label += text[i];
			label += L"\n";
		}

<<<<<<< HEAD
		FieldSpec spec = FieldSpec(
			"",
=======
		FieldSpec spec(
			L"",
>>>>>>> 6285b729
			label,
			L"",
			258+m_fields.size()
		);
		gui::IGUIStaticText *t =
				Environment->addStaticText(spec.flabel.c_str(), rect, false, false, this, spec.fid);
		t->setTextAlignment(gui::EGUIA_CENTER, gui::EGUIA_CENTER);
		m_fields.push_back(spec);
		return;
	}
	errorstream<< "Invalid vertlabel element(" << parts.size() << "): '" << element << "'"  << std::endl;
}

void GUIFormSpecMenu::parseImageButton(parserData* data,std::string element,
		std::string type)
{
	std::vector<std::string> parts = split(element,';');

	if (((parts.size() >= 5) && (parts.size() <= 9)) && (parts.size() != 6)) {
		std::vector<std::string> v_pos = split(parts[0],',');
		std::vector<std::string> v_geom = split(parts[1],',');
		std::string image_name = parts[2];
		std::string name = parts[3];
		std::string label = parts[4];

		MY_CHECKPOS("imagebutton",0);
		MY_CHECKGEOM("imagebutton",1);

		v2s32 pos = padding;
		pos.X += stof(v_pos[0]) * (float)spacing.X;
		pos.Y += stof(v_pos[1]) * (float)spacing.Y;
		v2s32 geom;
		geom.X = (stof(v_geom[0]) * (float)spacing.X)-(spacing.X-imgsize.X);
		geom.Y = (stof(v_geom[1]) * (float)spacing.Y)-(spacing.Y-imgsize.Y);

		bool noclip     = false;
		bool drawborder = true;
		std::string pressed_image_name = "";

		if (parts.size() >= 7) {
			if (parts[5] == "true")
				noclip = true;
			if (parts[6] == "false")
				drawborder = false;
		}

		if (parts.size() >= 8) {
			pressed_image_name = parts[7];
		}

		core::rect<s32> rect = core::rect<s32>(pos.X, pos.Y, pos.X+geom.X, pos.Y+geom.Y);

		if(data->bp_set != 2)
			errorstream<<"WARNING: invalid use of image_button without a size[] element"<<std::endl;

		image_name = unescape_string(image_name);
		pressed_image_name = unescape_string(pressed_image_name);
		label = unescape_string(label);

<<<<<<< HEAD
		FieldSpec spec = FieldSpec(
			name,
			utf8_to_wide(label),
			utf8_to_wide(image_name),
=======
		std::wstring wlabel = narrow_to_wide(label.c_str());

		FieldSpec spec(
			narrow_to_wide(name.c_str()),
			wlabel,
			narrow_to_wide(image_name.c_str()),
>>>>>>> 6285b729
			258+m_fields.size()
		);
		spec.ftype = f_Button;
		if(type == "image_button_exit")
			spec.is_exit = true;

		video::ITexture *texture = 0;
		video::ITexture *pressed_texture = 0;
		texture = m_tsrc->getTexture(image_name);
		if (pressed_image_name != "")
			pressed_texture = m_tsrc->getTexture(pressed_image_name);
		else
			pressed_texture = texture;

		gui::IGUIButton *e = Environment->addButton(rect, this, spec.fid, spec.flabel.c_str());

		if (spec.fname == data->focused_fieldname) {
			Environment->setFocus(e);
		}
		if (parts.size() >= 9)
			spec.tooltip = parts[8];

		e->setUseAlphaChannel(true);
		e->setImage(texture);
		e->setPressedImage(pressed_texture);
		e->setScaleImage(true);
		e->setNotClipped(noclip);
		e->setDrawBorder(drawborder);

		m_fields.push_back(spec);
		return;
	}

	errorstream<< "Invalid imagebutton element(" << parts.size() << "): '" << element << "'"  << std::endl;
}

void GUIFormSpecMenu::parseTabHeader(parserData* data,std::string element)
{
	std::vector<std::string> parts = split(element,';');

	if ((parts.size() == 4) || (parts.size() == 6)) {
		std::vector<std::string> v_pos = split(parts[0],',');
		std::string name = parts[1];
		std::vector<std::string> buttons = split(parts[2],',');
		std::string str_index = parts[3];
		bool show_background = true;
		bool show_border = true;
		int tab_index = stoi(str_index) -1;

		MY_CHECKPOS("tabheader",0);

		if (parts.size() == 6) {
			if (parts[4] == "true")
				show_background = false;
			if (parts[5] == "false")
				show_border = false;
		}

<<<<<<< HEAD
		FieldSpec spec = FieldSpec(
			name,
=======
		FieldSpec spec(
			narrow_to_wide(name.c_str()),
>>>>>>> 6285b729
			L"",
			L"",
			258+m_fields.size()
		);

		spec.ftype = f_TabHeader;

		v2s32 pos(0,0);
		pos.X += stof(v_pos[0]) * (float)spacing.X;
		pos.Y += stof(v_pos[1]) * (float)spacing.Y - m_btn_height * 2;
		v2s32 geom;
		geom.X = data->screensize.Y;
		geom.Y = m_btn_height*2;

		core::rect<s32> rect = core::rect<s32>(pos.X, pos.Y, pos.X+geom.X,
				pos.Y+geom.Y);

		gui::IGUITabControl *e = Environment->addTabControl(rect, this,
				show_background, show_border, spec.fid);
		e->setAlignment(irr::gui::EGUIA_UPPERLEFT, irr::gui::EGUIA_UPPERLEFT,
				irr::gui::EGUIA_UPPERLEFT, irr::gui::EGUIA_LOWERRIGHT);
		e->setTabHeight(m_btn_height*2);

		if (spec.fname == data->focused_fieldname) {
			Environment->setFocus(e);
		}

		e->setNotClipped(true);

		for (unsigned int i=0; i< buttons.size(); i++) {
<<<<<<< HEAD
			std::wstring wlabel = utf8_to_wide(buttons[i]);
			e->addTab(wlabel.c_str(), -1);
=======
			e->addTab(narrow_to_wide(buttons[i]).c_str(), -1);
>>>>>>> 6285b729
		}

		if ((tab_index >= 0) &&
				(buttons.size() < INT_MAX) &&
				(tab_index < (int) buttons.size()))
			e->setActiveTab(tab_index);

		m_fields.push_back(spec);
		return;
	}
	errorstream << "Invalid TabHeader element(" << parts.size() << "): '"
			<< element << "'"  << std::endl;
}

void GUIFormSpecMenu::parseItemImageButton(parserData* data,std::string element)
{

	if (m_gamedef == 0) {
		errorstream <<
				"WARNING: invalid use of item_image_button with m_gamedef==0"
				<< std::endl;
		return;
	}

	std::vector<std::string> parts = split(element,';');

	if (parts.size() == 5) {
		std::vector<std::string> v_pos = split(parts[0],',');
		std::vector<std::string> v_geom = split(parts[1],',');
		std::string item_name = parts[2];
		std::string name = parts[3];
		std::string label = parts[4];

		MY_CHECKPOS("itemimagebutton",0);
		MY_CHECKGEOM("itemimagebutton",1);

		v2s32 pos = padding;
		pos.X += stof(v_pos[0]) * (float)spacing.X;
		pos.Y += stof(v_pos[1]) * (float)spacing.Y;
		v2s32 geom;
		geom.X = (stof(v_geom[0]) * (float)spacing.X)-(spacing.X-imgsize.X);
		geom.Y = (stof(v_geom[1]) * (float)spacing.Y)-(spacing.Y-imgsize.Y);

		core::rect<s32> rect = core::rect<s32>(pos.X, pos.Y, pos.X+geom.X, pos.Y+geom.Y);

		if(data->bp_set != 2)
			errorstream<<"WARNING: invalid use of item_image_button without a size[] element"<<std::endl;

		IItemDefManager *idef = m_gamedef->idef();
		ItemStack item;
		item.deSerialize(item_name, idef);
		video::ITexture *texture = idef->getInventoryTexture(item.getDefinition(idef).name, m_gamedef);
		std::string tooltip = item.getDefinition(idef).description;

		label = unescape_string(label);
<<<<<<< HEAD
		FieldSpec spec = FieldSpec(
			name,
			utf8_to_wide(label.c_str()),
			utf8_to_wide(item_name.c_str()),
=======
		FieldSpec spec(
			narrow_to_wide(name.c_str()),
			narrow_to_wide(label.c_str()),
			narrow_to_wide(item_name.c_str()),
>>>>>>> 6285b729
			258+m_fields.size()
		);

		gui::IGUIButton *e = Environment->addButton(rect, this, spec.fid, spec.flabel.c_str());

		if (spec.fname == data->focused_fieldname) {
			Environment->setFocus(e);
		}

		e->setUseAlphaChannel(true);
		e->setImage(texture);
		e->setPressedImage(texture);
		e->setScaleImage(true);
		spec.ftype = f_Button;
		rect+=data->basepos-padding;
		spec.rect=rect;
		spec.tooltip = tooltip;
		m_fields.push_back(spec);
		return;
	}
	errorstream<< "Invalid ItemImagebutton element(" << parts.size() << "): '" << element << "'"  << std::endl;
}

void GUIFormSpecMenu::parseBox(parserData* data,std::string element)
{
	std::vector<std::string> parts = split(element,';');

	if (parts.size() == 3) {
		std::vector<std::string> v_pos = split(parts[0],',');
		std::vector<std::string> v_geom = split(parts[1],',');

		MY_CHECKPOS("box",0);
		MY_CHECKGEOM("box",1);

		v2s32 pos = padding + AbsoluteRect.UpperLeftCorner;
		pos.X += stof(v_pos[0]) * (float) spacing.X;
		pos.Y += stof(v_pos[1]) * (float) spacing.Y;

		v2s32 geom;
		geom.X = stof(v_geom[0]) * (float)spacing.X;
		geom.Y = stof(v_geom[1]) * (float)spacing.Y;

		video::SColor tmp_color;

		if (parseColor(parts[2], tmp_color, false)) {
			BoxDrawSpec spec(pos, geom, tmp_color);

			m_boxes.push_back(spec);
		}
		else {
			errorstream<< "Invalid Box element(" << parts.size() << "): '" << element << "'  INVALID COLOR"  << std::endl;
		}
		return;
	}
	errorstream<< "Invalid Box element(" << parts.size() << "): '" << element << "'"  << std::endl;
}

void GUIFormSpecMenu::parseBackgroundColor(parserData* data,std::string element)
{
	std::vector<std::string> parts = split(element,';');

	if ((parts.size() == 1) || (parts.size() == 2)) {
		parseColor(parts[0],m_bgcolor,false);

		if (parts.size() == 2) {
			std::string fullscreen = parts[1];
			m_bgfullscreen = is_yes(fullscreen);
		}
		return;
	}
	errorstream<< "Invalid bgcolor element(" << parts.size() << "): '" << element << "'"  << std::endl;
}

void GUIFormSpecMenu::parseListColors(parserData* data,std::string element)
{
	std::vector<std::string> parts = split(element,';');

	if ((parts.size() == 2) || (parts.size() == 3) || (parts.size() == 5)) {
		parseColor(parts[0], m_slotbg_n, false);
		parseColor(parts[1], m_slotbg_h, false);

		if (parts.size() >= 3) {
			if (parseColor(parts[2], m_slotbordercolor, false)) {
				m_slotborder = true;
			}
		}
		if (parts.size() == 5) {
			video::SColor tmp_color;

			if (parseColor(parts[3], tmp_color, false))
				m_tooltip_element->setBackgroundColor(tmp_color);
			if (parseColor(parts[4], tmp_color, false))
				m_tooltip_element->setOverrideColor(tmp_color);
		}
		return;
	}
	errorstream<< "Invalid listcolors element(" << parts.size() << "): '" << element << "'"  << std::endl;
}

void GUIFormSpecMenu::parseElement(parserData* data,std::string element)
{
	//some prechecks
	if (element == "")
		return;

	std::vector<std::string> parts = split(element,'[');

	// ugly workaround to keep compatibility
	if (parts.size() > 2) {
		if (trim(parts[0]) == "image") {
			for (unsigned int i=2;i< parts.size(); i++) {
				parts[1] += "[" + parts[i];
			}
		}
		else { return; }
	}

	if (parts.size() < 2) {
		return;
	}

	std::string type = trim(parts[0]);
	std::string description = trim(parts[1]);

	if (type == "size") {
		parseSize(data,description);
		return;
	}

	if (type == "invsize") {
		log_deprecated("Deprecated formspec element \"invsize\" is used");
		parseSize(data,description);
		return;
	}

	if (type == "list") {
		parseList(data,description);
		return;
	}

	if (type == "checkbox") {
		parseCheckbox(data,description);
		return;
	}

	if (type == "image") {
		parseImage(data,description);
		return;
	}

	if (type == "item_image") {
		parseItemImage(data,description);
		return;
	}

	if ((type == "button") || (type == "button_exit")) {
		parseButton(data,description,type);
		return;
	}

	if (type == "background") {
		parseBackground(data,description);
		return;
	}

	if (type == "tableoptions"){
		parseTableOptions(data,description);
		return;
	}

	if (type == "tablecolumns"){
		parseTableColumns(data,description);
		return;
	}

	if (type == "table"){
		parseTable(data,description);
		return;
	}

	if (type == "textlist"){
		parseTextList(data,description);
		return;
	}

	if (type == "dropdown"){
		parseDropDown(data,description);
		return;
	}

	if (type == "pwdfield") {
		parsePwdField(data,description);
		return;
	}

	if ((type == "field") || (type == "textarea")){
		parseField(data,description,type);
		return;
	}

	if (type == "label") {
		parseLabel(data,description);
		return;
	}

	if (type == "vertlabel") {
		parseVertLabel(data,description);
		return;
	}

	if (type == "item_image_button") {
		parseItemImageButton(data,description);
		return;
	}

	if ((type == "image_button") || (type == "image_button_exit")) {
		parseImageButton(data,description,type);
		return;
	}

	if (type == "tabheader") {
		parseTabHeader(data,description);
		return;
	}

	if (type == "box") {
		parseBox(data,description);
		return;
	}

	if (type == "bgcolor") {
		parseBackgroundColor(data,description);
		return;
	}

	if (type == "listcolors") {
		parseListColors(data,description);
		return;
	}

	// Ignore others
	infostream
		<< "Unknown DrawSpec: type="<<type<<", data=\""<<description<<"\""
		<<std::endl;
}



void GUIFormSpecMenu::regenerateGui(v2u32 screensize)
{
	/* useless to regenerate without a screensize */
	if ((screensize.X <= 0) || (screensize.Y <= 0)) {
		return;
	}

	parserData mydata;

	//preserve tables
	for (u32 i = 0; i < m_tables.size(); ++i) {
		std::string tablename = m_tables[i].first.fname;
		GUITable *table = m_tables[i].second;
		mydata.table_dyndata[tablename] = table->getDynamicData();
	}

	//preserve focus
	gui::IGUIElement *focused_element = Environment->getFocus();
	if (focused_element && focused_element->getParent() == this) {
		s32 focused_id = focused_element->getID();
		if (focused_id > 257) {
			for (u32 i=0; i<m_fields.size(); i++) {
				if (m_fields[i].fid == focused_id) {
					mydata.focused_fieldname = m_fields[i].fname;
					break;
				}
			}
		}
	}

	// Remove children
	removeChildren();

	for (u32 i = 0; i < m_tables.size(); ++i) {
		GUITable *table = m_tables[i].second;
		table->drop();
	}

	mydata.size= v2s32(100,100);
	mydata.screensize = screensize;

	// Base position of contents of form
	mydata.basepos = getBasePos();

	// State of basepos, 0 = not set, 1= set by formspec, 2 = set by size[] element
	// Used to adjust form size automatically if needed
	// A proceed button is added if there is no size[] element
	mydata.bp_set = 0;


	/* Convert m_init_draw_spec to m_inventorylists */

	m_inventorylists.clear();
	m_images.clear();
	m_backgrounds.clear();
	m_itemimages.clear();
	m_tables.clear();
	m_checkboxes.clear();
	m_fields.clear();
	m_boxes.clear();

	// Set default values (fits old formspec values)
	m_bgcolor = video::SColor(140,0,0,0);
	m_bgfullscreen = false;

	m_slotbg_n = video::SColor(255,128,128,128);
	m_slotbg_h = video::SColor(255,192,192,192);

	m_slotbordercolor = video::SColor(200,0,0,0);
	m_slotborder = false;

	m_clipbackground = false;
	// Add tooltip
	{
		assert(m_tooltip_element == NULL);
		// Note: parent != this so that the tooltip isn't clipped by the menu rectangle
		m_tooltip_element = Environment->addStaticText(L"",core::rect<s32>(0,0,110,18));
		m_tooltip_element->enableOverrideColor(true);
		m_tooltip_element->setBackgroundColor(video::SColor(255,56,121,65));
		m_tooltip_element->setDrawBackground(true);
		m_tooltip_element->setDrawBorder(true);
		m_tooltip_element->setOverrideColor(video::SColor(255,255,255,255));
		m_tooltip_element->setTextAlignment(gui::EGUIA_CENTER, gui::EGUIA_CENTER);
		m_tooltip_element->setWordWrap(false);
		//we're not parent so no autograb for this one!
		m_tooltip_element->grab();
	}


	std::vector<std::string> elements = split(m_formspec_string,']');
	for (unsigned int i=0; i< elements.size(); i++) {
		parseElement(&mydata,elements[i]);
	}

	// If there's fields, add a Proceed button
	if (m_fields.size() && mydata.bp_set != 2) {
		// if the size wasn't set by an invsize[] or size[] adjust it now to fit all the fields
		mydata.rect = core::rect<s32>(
				mydata.screensize.X/2 - 580/2,
				mydata.screensize.Y/2 - 300/2,
				mydata.screensize.X/2 + 580/2,
				mydata.screensize.Y/2 + 240/2+(m_fields.size()*60)
		);
		DesiredRect = mydata.rect;
		recalculateAbsolutePosition(false);
		mydata.basepos = getBasePos();

		{
			v2s32 pos = mydata.basepos;
			pos.Y = ((m_fields.size()+2)*60);

			v2s32 size = DesiredRect.getSize();
			mydata.rect =
					core::rect<s32>(size.X/2-70, pos.Y,
							(size.X/2-70)+140, pos.Y + (m_btn_height*2));
			wchar_t* text = wgettext("Proceed");
			Environment->addButton(mydata.rect, this, 257, text);
			delete[] text;
		}

	}

	//set initial focus if parser didn't set it
	focused_element = Environment->getFocus();
	if (!focused_element
			|| !isMyChild(focused_element)
			|| focused_element->getType() == gui::EGUIET_TAB_CONTROL)
		setInitialFocus();
}

GUIFormSpecMenu::ItemSpec GUIFormSpecMenu::getItemAtPos(v2s32 p) const
{
	core::rect<s32> imgrect(0,0,imgsize.X,imgsize.Y);

	for(u32 i=0; i<m_inventorylists.size(); i++)
	{
		const ListDrawSpec &s = m_inventorylists[i];

		for(s32 i=0; i<s.geom.X*s.geom.Y; i++)
		{
			s32 item_i = i + s.start_item_i;
			s32 x = (i%s.geom.X) * spacing.X;
			s32 y = (i/s.geom.X) * spacing.Y;
			v2s32 p0(x,y);
			core::rect<s32> rect = imgrect + s.pos + p0;
			if(rect.isPointInside(p))
			{
				return ItemSpec(s.inventoryloc, s.listname, item_i);
			}
		}
	}

	return ItemSpec(InventoryLocation(), "", -1);
}

void GUIFormSpecMenu::drawList(const ListDrawSpec &s, int phase)
{
	video::IVideoDriver* driver = Environment->getVideoDriver();

	// Get font
	gui::IGUIFont *font = NULL;
	gui::IGUISkin* skin = Environment->getSkin();
	if (skin)
		font = skin->getFont();

	Inventory *inv = m_invmgr->getInventory(s.inventoryloc);
	if(!inv){
		infostream<<"GUIFormSpecMenu::drawList(): WARNING: "
				<<"The inventory location "
				<<"\""<<s.inventoryloc.dump()<<"\" doesn't exist"
				<<std::endl;
		return;
	}
	InventoryList *ilist = inv->getList(s.listname);
	if(!ilist){
		infostream<<"GUIFormSpecMenu::drawList(): WARNING: "
				<<"The inventory list \""<<s.listname<<"\" @ \""
				<<s.inventoryloc.dump()<<"\" doesn't exist"
				<<std::endl;
		return;
	}

	core::rect<s32> imgrect(0,0,imgsize.X,imgsize.Y);

	for(s32 i=0; i<s.geom.X*s.geom.Y; i++)
	{
		s32 item_i = i + s.start_item_i;
		if(item_i >= (s32) ilist->getSize())
			break;
		s32 x = (i%s.geom.X) * spacing.X;
		s32 y = (i/s.geom.X) * spacing.Y;
		v2s32 p(x,y);
		core::rect<s32> rect = imgrect + s.pos + p;
		ItemStack item;
		if(ilist)
			item = ilist->getItem(item_i);

		bool selected = m_selected_item
			&& m_invmgr->getInventory(m_selected_item->inventoryloc) == inv
			&& m_selected_item->listname == s.listname
			&& m_selected_item->i == item_i;
		bool hovering = rect.isPointInside(m_pointer);

		if(phase == 0)
		{
			if(hovering)
				driver->draw2DRectangle(m_slotbg_h, rect, &AbsoluteClippingRect);
			else
				driver->draw2DRectangle(m_slotbg_n, rect, &AbsoluteClippingRect);
		}

		//Draw inv slot borders
		if (m_slotborder) {
			s32 x1 = rect.UpperLeftCorner.X;
			s32 y1 = rect.UpperLeftCorner.Y;
			s32 x2 = rect.LowerRightCorner.X;
			s32 y2 = rect.LowerRightCorner.Y;
			s32 border = 1;
			driver->draw2DRectangle(m_slotbordercolor,
				core::rect<s32>(v2s32(x1 - border, y1 - border),
								v2s32(x2 + border, y1)), NULL);
			driver->draw2DRectangle(m_slotbordercolor,
				core::rect<s32>(v2s32(x1 - border, y2),
								v2s32(x2 + border, y2 + border)), NULL);
			driver->draw2DRectangle(m_slotbordercolor,
				core::rect<s32>(v2s32(x1 - border, y1),
								v2s32(x1, y2)), NULL);
			driver->draw2DRectangle(m_slotbordercolor,
				core::rect<s32>(v2s32(x2, y1),
								v2s32(x2 + border, y2)), NULL);
		}

		if(phase == 1)
		{
			// Draw item stack
			if(selected)
			{
				item.takeItem(m_selected_amount);
			}
			if(!item.empty())
			{
				drawItemStack(driver, font, item,
						rect, &AbsoluteClippingRect, m_gamedef);
			}

			// Draw tooltip
			std::string tooltip_text = "";
			if(hovering && !m_selected_item)
				tooltip_text = item.getDefinition(m_gamedef->idef()).description;
			if(tooltip_text != "")
			{
				m_tooltip_element->setVisible(true);
				this->bringToFront(m_tooltip_element);
<<<<<<< HEAD
				m_tooltip_element->setText(utf8_to_wide(tooltip_text).c_str());
				s32 tooltip_x = m_pointer.X + 15;
				s32 tooltip_y = m_pointer.Y + 15;
				s32 tooltip_width = m_tooltip_element->getTextWidth() + 15;
=======
				m_tooltip_element->setText(narrow_to_wide(tooltip_text).c_str());
				s32 tooltip_x = m_pointer.X + m_btn_height;
				s32 tooltip_y = m_pointer.Y + m_btn_height;
				s32 tooltip_width = m_tooltip_element->getTextWidth() + m_btn_height;
>>>>>>> 6285b729
				s32 tooltip_height = m_tooltip_element->getTextHeight() + 5;
				m_tooltip_element->setRelativePosition(core::rect<s32>(
						core::position2d<s32>(tooltip_x, tooltip_y),
						core::dimension2d<s32>(tooltip_width, tooltip_height)));
			}
		}
	}
}

void GUIFormSpecMenu::drawSelectedItem()
{
	if(!m_selected_item)
		return;

	video::IVideoDriver* driver = Environment->getVideoDriver();

	// Get font
	gui::IGUIFont *font = NULL;
	gui::IGUISkin* skin = Environment->getSkin();
	if (skin)
		font = skin->getFont();

	Inventory *inv = m_invmgr->getInventory(m_selected_item->inventoryloc);
	assert(inv);
	InventoryList *list = inv->getList(m_selected_item->listname);
	assert(list);
	ItemStack stack = list->getItem(m_selected_item->i);
	stack.count = m_selected_amount;

	core::rect<s32> imgrect(0,0,imgsize.X,imgsize.Y);
	core::rect<s32> rect = imgrect + (m_pointer - imgrect.getCenter());
	drawItemStack(driver, font, stack, rect, NULL, m_gamedef);
}

void GUIFormSpecMenu::drawMenu()
{
	if(m_form_src){
		std::string newform = m_form_src->getForm();
		if(newform != m_formspec_string){
			m_formspec_string = newform;
			regenerateGui(m_screensize_old);
		}
	}

	m_pointer = m_device->getCursorControl()->getPosition();

	updateSelectedItem();

	gui::IGUISkin* skin = Environment->getSkin();
	if (!skin)
		return;
	video::IVideoDriver* driver = Environment->getVideoDriver();

	v2u32 screenSize = driver->getScreenSize();
	core::rect<s32> allbg(0, 0, screenSize.X ,	screenSize.Y);
	if (m_bgfullscreen)
		driver->draw2DRectangle(m_bgcolor, allbg, &allbg);
	else
		driver->draw2DRectangle(m_bgcolor, AbsoluteRect, &AbsoluteClippingRect);

	m_tooltip_element->setVisible(false);

	/*
		Draw backgrounds
	*/
	for(u32 i=0; i<m_backgrounds.size(); i++)
	{
		const ImageDrawSpec &spec = m_backgrounds[i];
		video::ITexture *texture = m_tsrc->getTexture(spec.name);

		if (texture != 0) {
			// Image size on screen
			core::rect<s32> imgrect(0, 0, spec.geom.X, spec.geom.Y);
			// Image rectangle on screen
			core::rect<s32> rect = imgrect + spec.pos;

			if (m_clipbackground) {
				core::dimension2d<s32> absrec_size = AbsoluteRect.getSize();
				rect = core::rect<s32>(AbsoluteRect.UpperLeftCorner.X - spec.pos.X,
									AbsoluteRect.UpperLeftCorner.Y - spec.pos.Y,
									AbsoluteRect.UpperLeftCorner.X + absrec_size.Width + spec.pos.X,
									AbsoluteRect.UpperLeftCorner.Y + absrec_size.Height + spec.pos.Y);
			}

			const video::SColor color(255,255,255,255);
			const video::SColor colors[] = {color,color,color,color};
			driver->draw2DImage(texture, rect,
				core::rect<s32>(core::position2d<s32>(0,0),
						core::dimension2di(texture->getOriginalSize())),
				NULL/*&AbsoluteClippingRect*/, colors, true);
		}
		else {
			errorstream << "GUIFormSpecMenu::drawMenu() Draw backgrounds unable to load texture:" << std::endl;
			errorstream << "\t" << spec.name << std::endl;
		}
	}

	/*
		Draw Boxes
	*/
	for(u32 i=0; i<m_boxes.size(); i++)
	{
		const BoxDrawSpec &spec = m_boxes[i];

		irr::video::SColor todraw = spec.color;

		todraw.setAlpha(140);

		core::rect<s32> rect(spec.pos.X,spec.pos.Y,
							spec.pos.X + spec.geom.X,spec.pos.Y + spec.geom.Y);

		driver->draw2DRectangle(todraw, rect, 0);
	}
	/*
		Draw images
	*/
	for(u32 i=0; i<m_images.size(); i++)
	{
		const ImageDrawSpec &spec = m_images[i];
		video::ITexture *texture = m_tsrc->getTexture(spec.name);

		if (texture != 0) {
			const core::dimension2d<u32>& img_origsize = texture->getOriginalSize();
			// Image size on screen
			core::rect<s32> imgrect;

			if (spec.scale)
				imgrect = core::rect<s32>(0,0,spec.geom.X, spec.geom.Y);
			else {

				imgrect = core::rect<s32>(0,0,img_origsize.Width,img_origsize.Height);
			}
			// Image rectangle on screen
			core::rect<s32> rect = imgrect + spec.pos;
			const video::SColor color(255,255,255,255);
			const video::SColor colors[] = {color,color,color,color};
			driver->draw2DImage(texture, rect,
				core::rect<s32>(core::position2d<s32>(0,0),img_origsize),
				NULL/*&AbsoluteClippingRect*/, colors, true);
		}
		else {
			errorstream << "GUIFormSpecMenu::drawMenu() Draw images unable to load texture:" << std::endl;
			errorstream << "\t" << spec.name << std::endl;
		}
	}

	/*
		Draw item images
	*/
	for(u32 i=0; i<m_itemimages.size(); i++)
	{
		if (m_gamedef == 0)
			break;

		const ImageDrawSpec &spec = m_itemimages[i];
		IItemDefManager *idef = m_gamedef->idef();
		ItemStack item;
		item.deSerialize(spec.name, idef);
		video::ITexture *texture = idef->getInventoryTexture(item.getDefinition(idef).name, m_gamedef);
		// Image size on screen
		core::rect<s32> imgrect(0, 0, spec.geom.X, spec.geom.Y);
		// Image rectangle on screen
		core::rect<s32> rect = imgrect + spec.pos;
		const video::SColor color(255,255,255,255);
		const video::SColor colors[] = {color,color,color,color};
		driver->draw2DImage(texture, rect,
			core::rect<s32>(core::position2d<s32>(0,0),
					core::dimension2di(texture->getOriginalSize())),
			NULL/*&AbsoluteClippingRect*/, colors, true);
	}

	/*
		Draw items
		Phase 0: Item slot rectangles
		Phase 1: Item images; prepare tooltip
	*/
	int start_phase=0;
	for(int phase=start_phase; phase<=1; phase++)
	for(u32 i=0; i<m_inventorylists.size(); i++)
	{
		drawList(m_inventorylists[i], phase);
	}

	/*
		Call base class
	*/
	gui::IGUIElement::draw();

	/*
		Draw fields/buttons tooltips
	*/
	gui::IGUIElement *hovered =
			Environment->getRootGUIElement()->getElementFromPoint(m_pointer);

	if (hovered != NULL) {
		s32 id = hovered->getID();
		for(std::vector<FieldSpec>::iterator iter =  m_fields.begin();
					iter != m_fields.end(); iter++) {
			if ( (iter->fid == id) && (iter->tooltip != "") ) {
				m_tooltip_element->setVisible(true);
				this->bringToFront(m_tooltip_element);
<<<<<<< HEAD
				m_tooltip_element->setText(utf8_to_wide(spec.tooltip).c_str());
				s32 tooltip_x = m_pointer.X + 15;
				s32 tooltip_y = m_pointer.Y + 15;
				s32 tooltip_width = m_tooltip_element->getTextWidth() + 15;
				s32 tooltip_height = m_tooltip_element->getTextHeight() + 5;
=======
				m_tooltip_element->setText(narrow_to_wide(iter->tooltip).c_str());
				s32 tooltip_x = m_pointer.X + m_btn_height;
				s32 tooltip_y = m_pointer.Y + m_btn_height;
				s32 tooltip_width = m_tooltip_element->getTextWidth() + m_btn_height;
				if (tooltip_x + tooltip_width > (s32)screenSize.X)
					tooltip_x = (s32)screenSize.X - tooltip_width - m_btn_height;
				int lines_count = 1;
				size_t i = 0;
				while ((i = iter->tooltip.find("\n", i)) != std::string::npos) {
					lines_count++;
					i += 2;
				}
				s32 tooltip_height = m_tooltip_element->getTextHeight() * lines_count + 5;
>>>>>>> 6285b729
				m_tooltip_element->setRelativePosition(core::rect<s32>(
				core::position2d<s32>(tooltip_x, tooltip_y),
				core::dimension2d<s32>(tooltip_width, tooltip_height)));
				break;
			}
		}
	}

	/*
		Draw dragged item stack
	*/
	drawSelectedItem();
}

void GUIFormSpecMenu::updateSelectedItem()
{
	// If the selected stack has become empty for some reason, deselect it.
	// If the selected stack has become inaccessible, deselect it.
	// If the selected stack has become smaller, adjust m_selected_amount.
	ItemStack selected = verifySelectedItem();

	// WARNING: BLACK MAGIC
	// See if there is a stack suited for our current guess.
	// If such stack does not exist, clear the guess.
	if(m_selected_content_guess.name != "" &&
			selected.name == m_selected_content_guess.name &&
			selected.count == m_selected_content_guess.count){
		// Selected item fits the guess. Skip the black magic.
	}
	else if(m_selected_content_guess.name != ""){
		bool found = false;
		for(u32 i=0; i<m_inventorylists.size() && !found; i++){
			const ListDrawSpec &s = m_inventorylists[i];
			Inventory *inv = m_invmgr->getInventory(s.inventoryloc);
			if(!inv)
				continue;
			InventoryList *list = inv->getList(s.listname);
			if(!list)
				continue;
			for(s32 i=0; i<s.geom.X*s.geom.Y && !found; i++){
				u32 item_i = i + s.start_item_i;
				if(item_i >= list->getSize())
					continue;
				ItemStack stack = list->getItem(item_i);
				if(stack.name == m_selected_content_guess.name &&
						stack.count == m_selected_content_guess.count){
					found = true;
					infostream<<"Client: Changing selected content guess to "
							<<s.inventoryloc.dump()<<" "<<s.listname
							<<" "<<item_i<<std::endl;
					delete m_selected_item;
					m_selected_item = new ItemSpec(s.inventoryloc, s.listname, item_i);
					m_selected_amount = stack.count;
				}
			}
		}
		if(!found){
			infostream<<"Client: Discarding selected content guess: "
					<<m_selected_content_guess.getItemString()<<std::endl;
			m_selected_content_guess.name = "";
		}
	}

	// If craftresult is nonempty and nothing else is selected, select it now.
	if(!m_selected_item)
	{
		for(u32 i=0; i<m_inventorylists.size(); i++)
		{
			const ListDrawSpec &s = m_inventorylists[i];
			if(s.listname == "craftpreview")
			{
				Inventory *inv = m_invmgr->getInventory(s.inventoryloc);
				InventoryList *list = inv->getList("craftresult");
				if(list && list->getSize() >= 1 && !list->getItem(0).empty())
				{
					m_selected_item = new ItemSpec;
					m_selected_item->inventoryloc = s.inventoryloc;
					m_selected_item->listname = "craftresult";
					m_selected_item->i = 0;
					m_selected_amount = 0;
					m_selected_dragging = false;
					break;
				}
			}
		}
	}

	// If craftresult is selected, keep the whole stack selected
	if(m_selected_item && m_selected_item->listname == "craftresult")
	{
		m_selected_amount = verifySelectedItem().count;
	}
}

ItemStack GUIFormSpecMenu::verifySelectedItem()
{
	// If the selected stack has become empty for some reason, deselect it.
	// If the selected stack has become inaccessible, deselect it.
	// If the selected stack has become smaller, adjust m_selected_amount.
	// Return the selected stack.

	if(m_selected_item)
	{
		if(m_selected_item->isValid())
		{
			Inventory *inv = m_invmgr->getInventory(m_selected_item->inventoryloc);
			if(inv)
			{
				InventoryList *list = inv->getList(m_selected_item->listname);
				if(list && (u32) m_selected_item->i < list->getSize())
				{
					ItemStack stack = list->getItem(m_selected_item->i);
					if(m_selected_amount > stack.count)
						m_selected_amount = stack.count;
					if(!stack.empty())
						return stack;
				}
			}
		}

		// selection was not valid
		delete m_selected_item;
		m_selected_item = NULL;
		m_selected_amount = 0;
		m_selected_dragging = false;
	}
	return ItemStack();
}

void GUIFormSpecMenu::acceptInput(FormspecQuitMode quitmode=quit_mode_no)
{
	if(m_text_dst)
	{
		std::map<std::string, std::string> fields;

		if (quitmode == quit_mode_accept) {
			fields["quit"] = "true";
		}

		if (quitmode == quit_mode_cancel) {
			fields["quit"] = "true";
			m_text_dst->gotText(fields);
			return;
		}

		if (current_keys_pending.key_down) {
			fields["key_down"] = "true";
			current_keys_pending.key_down = false;
		}

		if (current_keys_pending.key_up) {
			fields["key_up"] = "true";
			current_keys_pending.key_up = false;
		}

		if (current_keys_pending.key_enter) {
			fields["key_enter"] = "true";
			current_keys_pending.key_enter = false;
		}

		if (current_keys_pending.key_escape) {
			fields["key_escape"] = "true";
			current_keys_pending.key_escape = false;
		}

		for(unsigned int i=0; i<m_fields.size(); i++) {
			const FieldSpec &s = m_fields[i];
<<<<<<< HEAD
			if(s.send)
			{
				if(s.ftype == f_Button)
					fields[s.fname] = wide_to_utf8(s.flabel);
				else if(s.ftype == f_Table) {
					GUITable *table = getTable(s.fname);
					if (table)
						fields[s.fname] = table->checkEvent();
=======
			if(s.send) {
				std::string name  = wide_to_narrow(s.fname);
				if(s.ftype == f_Button) {
					fields[name] = wide_to_narrow(s.flabel);
				}
				else if(s.ftype == f_Table) {
					GUITable *table = getTable(s.fname);
					if (table) {
						fields[name] = table->checkEvent();
					}
>>>>>>> 6285b729
				}
				else if(s.ftype == f_DropDown) {
					// no dynamic cast possible due to some distributions shipped
					// without rtti support in irrlicht
					IGUIElement * element = getElementFromId(s.fid);
					gui::IGUIComboBox *e = NULL;
					if ((element) && (element->getType() == gui::EGUIET_COMBO_BOX)) {
						e = static_cast<gui::IGUIComboBox*>(element);
					}
					s32 selected = e->getSelected();
<<<<<<< HEAD
					if (selected >= 0)
						fields[s.fname] = wide_to_utf8(e->getItem(selected));
=======
					if (selected >= 0) {
						fields[name] =
							wide_to_narrow(e->getItem(selected));
					}
>>>>>>> 6285b729
				}
				else if (s.ftype == f_TabHeader) {
					// no dynamic cast possible due to some distributions shipped
					// without rtti support in irrlicht
					IGUIElement * element = getElementFromId(s.fid);
					gui::IGUITabControl *e = NULL;
					if ((element) && (element->getType() == gui::EGUIET_TAB_CONTROL)) {
						e = static_cast<gui::IGUITabControl*>(element);
					}

					if (e != 0) {
						std::stringstream ss;
						ss << (e->getActiveTab() +1);
<<<<<<< HEAD
						fields[s.fname] = ss.str();
=======
						fields[name] = ss.str();
>>>>>>> 6285b729
					}
				}
				else if (s.ftype == f_CheckBox) {
					// no dynamic cast possible due to some distributions shipped
					// without rtti support in irrlicht
					IGUIElement * element = getElementFromId(s.fid);
					gui::IGUICheckBox *e = NULL;
					if ((element) && (element->getType() == gui::EGUIET_CHECK_BOX)) {
						e = static_cast<gui::IGUICheckBox*>(element);
					}

					if (e != 0) {
						if (e->isChecked())
<<<<<<< HEAD
							fields[s.fname] = "true";
						else
							fields[s.fname] = "false";
=======
							fields[name] = "true";
						else
							fields[name] = "false";
>>>>>>> 6285b729
					}
				}
				else
				{
					IGUIElement* e = getElementFromId(s.fid);
<<<<<<< HEAD
					if(e != NULL)
					{
						fields[s.fname] = wide_to_utf8(e->getText());
=======
					if(e != NULL) {
						fields[name] = wide_to_narrow(e->getText());
>>>>>>> 6285b729
					}
				}
			}
		}

		m_text_dst->gotText(fields);
	}
}

static bool isChild(gui::IGUIElement * tocheck, gui::IGUIElement * parent)
{
	while(tocheck != NULL) {
		if (tocheck == parent) {
			return true;
		}
		tocheck = tocheck->getParent();
	}
	return false;
}

bool GUIFormSpecMenu::preprocessEvent(const SEvent& event)
{
	// Fix Esc/Return key being eaten by checkboxen and tables
	if(event.EventType==EET_KEY_INPUT_EVENT) {
		KeyPress kp(event.KeyInput);
		if (kp == EscapeKey || kp == getKeySetting("keymap_inventory")
				|| event.KeyInput.Key==KEY_RETURN) {
			gui::IGUIElement *focused = Environment->getFocus();
			if (focused && isMyChild(focused) &&
					(focused->getType() == gui::EGUIET_LIST_BOX ||
					 focused->getType() == gui::EGUIET_CHECK_BOX)) {
				OnEvent(event);
				return true;
			}
		}
	}
	// Mouse wheel events: send to hovered element instead of focused
	if(event.EventType==EET_MOUSE_INPUT_EVENT
			&& event.MouseInput.Event == EMIE_MOUSE_WHEEL) {
		s32 x = event.MouseInput.X;
		s32 y = event.MouseInput.Y;
		gui::IGUIElement *hovered =
			Environment->getRootGUIElement()->getElementFromPoint(
				core::position2d<s32>(x, y));
		if (hovered && isMyChild(hovered)) {
			hovered->OnEvent(event);
			return true;
		}
	}

	if (event.EventType == EET_MOUSE_INPUT_EVENT) {
		s32 x = event.MouseInput.X;
		s32 y = event.MouseInput.Y;
		gui::IGUIElement *hovered =
			Environment->getRootGUIElement()->getElementFromPoint(
				core::position2d<s32>(x, y));

		if (!isChild(hovered,this)) {
			if (DoubleClickDetection(event)) {
				return true;
			}
		}
	}

	return false;
}

/******************************************************************************/
bool GUIFormSpecMenu::DoubleClickDetection(const SEvent event)
{
	if (event.MouseInput.Event == EMIE_LMOUSE_PRESSED_DOWN) {
		m_doubleclickdetect[0].pos  = m_doubleclickdetect[1].pos;
		m_doubleclickdetect[0].time = m_doubleclickdetect[1].time;

		m_doubleclickdetect[1].pos  = m_pointer;
		m_doubleclickdetect[1].time = getTimeMs();
	}
	else if (event.MouseInput.Event == EMIE_LMOUSE_LEFT_UP) {
		u32 delta = porting::getDeltaMs(m_doubleclickdetect[0].time, getTimeMs());
		if (delta > 400) {
			return false;
		}

		double squaredistance =
				m_doubleclickdetect[0].pos
				.getDistanceFromSQ(m_doubleclickdetect[1].pos);

		if (squaredistance > (30*30)) {
			return false;
		}

		SEvent* translated = new SEvent();
		assert(translated != 0);
		//translate doubleclick to escape
		memset(translated, 0, sizeof(SEvent));
		translated->EventType = irr::EET_KEY_INPUT_EVENT;
		translated->KeyInput.Key         = KEY_ESCAPE;
		translated->KeyInput.Control     = false;
		translated->KeyInput.Shift       = false;
		translated->KeyInput.PressedDown = true;
		translated->KeyInput.Char        = 0;
		OnEvent(*translated);

		// no need to send the key up event as we're already deleted
		// and no one else did notice this event
		delete translated;
		return true;
	}
	return false;
}

bool GUIFormSpecMenu::OnEvent(const SEvent& event)
{
	if(event.EventType==EET_KEY_INPUT_EVENT) {
		KeyPress kp(event.KeyInput);
		if (event.KeyInput.PressedDown && (kp == EscapeKey ||
			kp == getKeySetting("keymap_inventory"))) {
			if (m_allowclose) {
				doPause = false;
				acceptInput(quit_mode_cancel);
				quitMenu();
			} else {
				m_text_dst->gotText(L"MenuQuit");
			}
			return true;
		}
		if (event.KeyInput.PressedDown &&
			(event.KeyInput.Key==KEY_RETURN ||
			 event.KeyInput.Key==KEY_UP ||
			 event.KeyInput.Key==KEY_DOWN)
			) {
			switch (event.KeyInput.Key) {
				case KEY_RETURN:
					current_keys_pending.key_enter = true;
					break;
				case KEY_UP:
					current_keys_pending.key_up = true;
					break;
				case KEY_DOWN:
					current_keys_pending.key_down = true;
					break;
				break;
				default:
					//can't happen at all!
					assert("reached a source line that can't ever been reached" == 0);
					break;
			}
			if (current_keys_pending.key_enter && m_allowclose) {
				acceptInput(quit_mode_accept);
				quitMenu();
			} else {
				acceptInput();
			}
			return true;
		}

	}
	if(event.EventType==EET_MOUSE_INPUT_EVENT
			&& event.MouseInput.Event != EMIE_MOUSE_MOVED) {
		// Mouse event other than movement

		// Get selected item and hovered/clicked item (s)

		updateSelectedItem();
		ItemSpec s = getItemAtPos(m_pointer);

		Inventory *inv_selected = NULL;
		Inventory *inv_s = NULL;

		if(m_selected_item) {
			inv_selected = m_invmgr->getInventory(m_selected_item->inventoryloc);
			assert(inv_selected);
			assert(inv_selected->getList(m_selected_item->listname) != NULL);
		}

		u32 s_count = 0;

		if(s.isValid())
		do { // breakable
			inv_s = m_invmgr->getInventory(s.inventoryloc);

			if(!inv_s) {
				errorstream<<"InventoryMenu: The selected inventory location "
						<<"\""<<s.inventoryloc.dump()<<"\" doesn't exist"
						<<std::endl;
				s.i = -1;  // make it invalid again
				break;
			}

			InventoryList *list = inv_s->getList(s.listname);
			if(list == NULL) {
				verbosestream<<"InventoryMenu: The selected inventory list \""
						<<s.listname<<"\" does not exist"<<std::endl;
				s.i = -1;  // make it invalid again
				break;
			}

			if((u32)s.i >= list->getSize()) {
				infostream<<"InventoryMenu: The selected inventory list \""
						<<s.listname<<"\" is too small (i="<<s.i<<", size="
						<<list->getSize()<<")"<<std::endl;
				s.i = -1;  // make it invalid again
				break;
			}

			s_count = list->getItem(s.i).count;
		} while(0);

		bool identical = (m_selected_item != NULL) && s.isValid() &&
			(inv_selected == inv_s) &&
			(m_selected_item->listname == s.listname) &&
			(m_selected_item->i == s.i);

		// buttons: 0 = left, 1 = right, 2 = middle
		// up/down: 0 = down (press), 1 = up (release), 2 = unknown event
		int button = 0;
		int updown = 2;
		if(event.MouseInput.Event == EMIE_LMOUSE_PRESSED_DOWN)
			{ button = 0; updown = 0; }
		else if(event.MouseInput.Event == EMIE_RMOUSE_PRESSED_DOWN)
			{ button = 1; updown = 0; }
		else if(event.MouseInput.Event == EMIE_MMOUSE_PRESSED_DOWN)
			{ button = 2; updown = 0; }
		else if(event.MouseInput.Event == EMIE_LMOUSE_LEFT_UP)
			{ button = 0; updown = 1; }
		else if(event.MouseInput.Event == EMIE_RMOUSE_LEFT_UP)
			{ button = 1; updown = 1; }
		else if(event.MouseInput.Event == EMIE_MMOUSE_LEFT_UP)
			{ button = 2; updown = 1; }

		// Set this number to a positive value to generate a move action
		// from m_selected_item to s.
		u32 move_amount = 0;

		// Set this number to a positive value to generate a drop action
		// from m_selected_item.
		u32 drop_amount = 0;

		// Set this number to a positive value to generate a craft action at s.
		u32 craft_amount = 0;

		if(updown == 0) {
			// Some mouse button has been pressed

			//infostream<<"Mouse button "<<button<<" pressed at p=("
			//	<<p.X<<","<<p.Y<<")"<<std::endl;

			m_selected_dragging = false;

			if(s.isValid() && s.listname == "craftpreview") {
				// Craft preview has been clicked: craft
				craft_amount = (button == 2 ? 10 : 1);
			}
			else if(m_selected_item == NULL) {
				if(s_count != 0) {
					// Non-empty stack has been clicked: select it
					m_selected_item = new ItemSpec(s);

					if(button == 1)  // right
						m_selected_amount = (s_count + 1) / 2;
					else if(button == 2)  // middle
						m_selected_amount = MYMIN(s_count, 10);
					else  // left
						m_selected_amount = s_count;

					m_selected_dragging = true;
				}
			}
			else { // m_selected_item != NULL
				assert(m_selected_amount >= 1);

				if(s.isValid()) {
					// Clicked a slot: move
					if(button == 1)  // right
						move_amount = 1;
					else if(button == 2)  // middle
						move_amount = MYMIN(m_selected_amount, 10);
					else  // left
						move_amount = m_selected_amount;

					if(identical) {
						if(move_amount >= m_selected_amount)
							m_selected_amount = 0;
						else
							m_selected_amount -= move_amount;
						move_amount = 0;
					}
				}
				else if (!getAbsoluteClippingRect().isPointInside(m_pointer)) {
					// Clicked outside of the window: drop
					if(button == 1)  // right
						drop_amount = 1;
					else if(button == 2)  // middle
						drop_amount = MYMIN(m_selected_amount, 10);
					else  // left
						drop_amount = m_selected_amount;
				}
			}
		}
		else if(updown == 1) {
			// Some mouse button has been released

			//infostream<<"Mouse button "<<button<<" released at p=("
			//	<<p.X<<","<<p.Y<<")"<<std::endl;

			if(m_selected_item != NULL && m_selected_dragging && s.isValid()) {
				if(!identical) {
					// Dragged to different slot: move all selected
					move_amount = m_selected_amount;
				}
			}
			else if(m_selected_item != NULL && m_selected_dragging &&
				!(getAbsoluteClippingRect().isPointInside(m_pointer))) {
				// Dragged outside of window: drop all selected
				drop_amount = m_selected_amount;
			}

			m_selected_dragging = false;
		}

		// Possibly send inventory action to server
		if(move_amount > 0)
		{
			// Send IACTION_MOVE

			assert(m_selected_item && m_selected_item->isValid());
			assert(s.isValid());

			assert(inv_selected && inv_s);
			InventoryList *list_from = inv_selected->getList(m_selected_item->listname);
			InventoryList *list_to = inv_s->getList(s.listname);
			assert(list_from && list_to);
			ItemStack stack_from = list_from->getItem(m_selected_item->i);
			ItemStack stack_to = list_to->getItem(s.i);

			// Check how many items can be moved
			move_amount = stack_from.count = MYMIN(move_amount, stack_from.count);
			ItemStack leftover = stack_to.addItem(stack_from, m_gamedef->idef());
			// If source stack cannot be added to destination stack at all,
			// they are swapped
			if ((leftover.count == stack_from.count) &&
					(leftover.name == stack_from.name)) {
				m_selected_amount = stack_to.count;
				// In case the server doesn't directly swap them but instead
				// moves stack_to somewhere else, set this
				m_selected_content_guess = stack_to;
				m_selected_content_guess_inventory = s.inventoryloc;
			}
			// Source stack goes fully into destination stack
			else if(leftover.empty()) {
				m_selected_amount -= move_amount;
				m_selected_content_guess = ItemStack(); // Clear
			}
			// Source stack goes partly into destination stack
			else {
				move_amount -= leftover.count;
				m_selected_amount -= move_amount;
				m_selected_content_guess = ItemStack(); // Clear
			}

			infostream<<"Handing IACTION_MOVE to manager"<<std::endl;
			IMoveAction *a = new IMoveAction();
			a->count = move_amount;
			a->from_inv = m_selected_item->inventoryloc;
			a->from_list = m_selected_item->listname;
			a->from_i = m_selected_item->i;
			a->to_inv = s.inventoryloc;
			a->to_list = s.listname;
			a->to_i = s.i;
			m_invmgr->inventoryAction(a);
		}
		else if(drop_amount > 0) {
			m_selected_content_guess = ItemStack(); // Clear

			// Send IACTION_DROP

			assert(m_selected_item && m_selected_item->isValid());
			assert(inv_selected);
			InventoryList *list_from = inv_selected->getList(m_selected_item->listname);
			assert(list_from);
			ItemStack stack_from = list_from->getItem(m_selected_item->i);

			// Check how many items can be dropped
			drop_amount = stack_from.count = MYMIN(drop_amount, stack_from.count);
			assert(drop_amount > 0 && drop_amount <= m_selected_amount);
			m_selected_amount -= drop_amount;

			infostream<<"Handing IACTION_DROP to manager"<<std::endl;
			IDropAction *a = new IDropAction();
			a->count = drop_amount;
			a->from_inv = m_selected_item->inventoryloc;
			a->from_list = m_selected_item->listname;
			a->from_i = m_selected_item->i;
			m_invmgr->inventoryAction(a);
		}
		else if(craft_amount > 0) {
			m_selected_content_guess = ItemStack(); // Clear

			// Send IACTION_CRAFT

			assert(s.isValid());
			assert(inv_s);

			infostream<<"Handing IACTION_CRAFT to manager"<<std::endl;
			ICraftAction *a = new ICraftAction();
			a->count = craft_amount;
			a->craft_inv = s.inventoryloc;
			m_invmgr->inventoryAction(a);
		}

		// If m_selected_amount has been decreased to zero, deselect
		if(m_selected_amount == 0) {
			delete m_selected_item;
			m_selected_item = NULL;
			m_selected_amount = 0;
			m_selected_dragging = false;
			m_selected_content_guess = ItemStack();
		}
	}
	if(event.EventType==EET_GUI_EVENT) {

		if(event.GUIEvent.EventType==gui::EGET_TAB_CHANGED
				&& isVisible()) {
			// find the element that was clicked
			for(unsigned int i=0; i<m_fields.size(); i++) {
				FieldSpec &s = m_fields[i];
				if ((s.ftype == f_TabHeader) &&
						(s.fid == event.GUIEvent.Caller->getID())) {
					s.send = true;
					acceptInput();
					s.send = false;
					return true;
				}
			}
		}
		if(event.GUIEvent.EventType==gui::EGET_ELEMENT_FOCUS_LOST
				&& isVisible()) {
			if(!canTakeFocus(event.GUIEvent.Element)) {
				infostream<<"GUIFormSpecMenu: Not allowing focus change."
						<<std::endl;
				// Returning true disables focus change
				return true;
			}
		}
		if((event.GUIEvent.EventType == gui::EGET_BUTTON_CLICKED) ||
				(event.GUIEvent.EventType == gui::EGET_CHECKBOX_CHANGED) ||
				(event.GUIEvent.EventType == gui::EGET_COMBO_BOX_CHANGED)) {
			unsigned int btn_id = event.GUIEvent.Caller->getID();

			if (btn_id == 257) {
				if (m_allowclose) {
					acceptInput(quit_mode_accept);
					quitMenu();
				} else {
					acceptInput();
					m_text_dst->gotText(L"ExitButton");
				}
				// quitMenu deallocates menu
				return true;
			}

			// find the element that was clicked
			for(u32 i=0; i<m_fields.size(); i++) {
				FieldSpec &s = m_fields[i];
				// if its a button, set the send field so
				// lua knows which button was pressed
				if (((s.ftype == f_Button) || (s.ftype == f_CheckBox)) &&
						(s.fid == event.GUIEvent.Caller->getID())) {
					s.send = true;
					if(s.is_exit) {
						if (m_allowclose) {
							acceptInput(quit_mode_accept);
							quitMenu();
						} else {
							m_text_dst->gotText(L"ExitButton");
						}
						return true;
					} else {
						acceptInput(quit_mode_no);
						s.send = false;
						return true;
					}
				}
				if ((s.ftype == f_DropDown) &&
						(s.fid == event.GUIEvent.Caller->getID())) {
					// only send the changed dropdown
					for(u32 i=0; i<m_fields.size(); i++) {
						FieldSpec &s2 = m_fields[i];
						if (s2.ftype == f_DropDown) {
							s2.send = false;
						}
					}
					s.send = true;
					acceptInput(quit_mode_no);

					// revert configuration to make sure dropdowns are sent on
					// regular button click
					for(u32 i=0; i<m_fields.size(); i++) {
						FieldSpec &s2 = m_fields[i];
						if (s2.ftype == f_DropDown) {
							s2.send = true;
						}
					}
					return true;
				}
			}
		}
		if(event.GUIEvent.EventType == gui::EGET_EDITBOX_ENTER) {
			if(event.GUIEvent.Caller->getID() > 257) {

				if (m_allowclose) {
					acceptInput(quit_mode_accept);
					quitMenu();
				} else {
					current_keys_pending.key_enter = true;
					acceptInput();
				}
				// quitMenu deallocates menu
				return true;
			}
		}

		if(event.GUIEvent.EventType == gui::EGET_TABLE_CHANGED) {
			int current_id = event.GUIEvent.Caller->getID();
			if(current_id > 257) {
				// find the element that was clicked
				for(u32 i=0; i<m_fields.size(); i++) {
					FieldSpec &s = m_fields[i];
					// if it's a table, set the send field
					// so lua knows which table was changed
					if ((s.ftype == f_Table) && (s.fid == current_id)) {
						s.send = true;
						acceptInput();
						s.send=false;
					}
				}
				return true;
			}
		}
	}

	return Parent ? Parent->OnEvent(event) : false;
}

bool GUIFormSpecMenu::parseColor(const std::string &value, video::SColor &color,
		bool quiet)
{
	if (!::parseColor(value, color) && !quiet) {
		errorstream<<"Invalid color: \""<<value<<"\""<<std::endl;
		return false;
	}
	return true;
}<|MERGE_RESOLUTION|>--- conflicted
+++ resolved
@@ -432,22 +432,15 @@
 
 		std::wstring wlabel = utf8_to_wide(label);
 
-<<<<<<< HEAD
-		FieldSpec spec = FieldSpec(
-				name,
-				utf8_to_wide(label),
-				L"",
-=======
 		core::rect<s32> rect = core::rect<s32>(
 				pos.X, pos.Y + ((imgsize.Y/2) - m_btn_height),
 				pos.X + m_font->getDimension(wlabel.c_str()).Width + 25, // text size + size of checkbox
 				pos.Y + ((imgsize.Y/2) + m_btn_height));
 
 		FieldSpec spec(
-				narrow_to_wide(name.c_str()),
+				name,
 				wlabel, //Needed for displaying text on MSVC
 				wlabel,
->>>>>>> 6285b729
 				258+m_fields.size()
 			);
 
@@ -572,13 +565,8 @@
 
 		std::wstring wlabel = utf8_to_wide(label);
 
-<<<<<<< HEAD
-		FieldSpec spec = FieldSpec(
+		FieldSpec spec(
 			name,
-=======
-		FieldSpec spec(
-			narrow_to_wide(name.c_str()),
->>>>>>> 6285b729
 			wlabel,
 			L"",
 			258+m_fields.size()
@@ -698,15 +686,10 @@
 
 		core::rect<s32> rect = core::rect<s32>(pos.X, pos.Y, pos.X+geom.X, pos.Y+geom.Y);
 
-<<<<<<< HEAD
-		FieldSpec spec = FieldSpec(
+		std::wstring fname_w = narrow_to_wide(name.c_str());
+
+		FieldSpec spec(
 			name,
-=======
-		std::wstring fname_w = narrow_to_wide(name.c_str());
-
-		FieldSpec spec(
-			fname_w,
->>>>>>> 6285b729
 			L"",
 			L"",
 			258+m_fields.size()
@@ -774,15 +757,10 @@
 
 		core::rect<s32> rect = core::rect<s32>(pos.X, pos.Y, pos.X+geom.X, pos.Y+geom.Y);
 
-<<<<<<< HEAD
-		FieldSpec spec = FieldSpec(
+		std::wstring fname_w = narrow_to_wide(name.c_str());
+
+		FieldSpec spec(
 			name,
-=======
-		std::wstring fname_w = narrow_to_wide(name.c_str());
-
-		FieldSpec spec(
-			fname_w,
->>>>>>> 6285b729
 			L"",
 			L"",
 			258+m_fields.size()
@@ -840,15 +818,10 @@
 		core::rect<s32> rect = core::rect<s32>(pos.X, pos.Y,
 				pos.X + width, pos.Y + (m_btn_height * 2));
 
-<<<<<<< HEAD
-		FieldSpec spec = FieldSpec(
+		std::wstring fname_w = narrow_to_wide(name.c_str());
+
+		FieldSpec spec(
 			name,
-=======
-		std::wstring fname_w = narrow_to_wide(name.c_str());
-
-		FieldSpec spec(
-			fname_w,
->>>>>>> 6285b729
 			L"",
 			L"",
 			258+m_fields.size()
@@ -913,13 +886,8 @@
 
 		std::wstring wlabel = utf8_to_wide(label);
 
-<<<<<<< HEAD
-		FieldSpec spec = FieldSpec(
+		FieldSpec spec(
 			name,
-=======
-		FieldSpec spec(
-			narrow_to_wide(name.c_str()),
->>>>>>> 6285b729
 			wlabel,
 			narrow_to_wide(default_val.c_str()),
 			258+m_fields.size()
@@ -994,19 +962,12 @@
 	default_val = unescape_string(default_val);
 	label = unescape_string(label);
 
-<<<<<<< HEAD
-	FieldSpec spec = FieldSpec(
+	std::wstring wlabel = narrow_to_wide(label.c_str());
+
+	FieldSpec spec(
 		name,
 		utf8_to_wide(label),
 		utf8_to_wide(default_val),
-=======
-	std::wstring wlabel = narrow_to_wide(label.c_str());
-
-	FieldSpec spec(
-		narrow_to_wide(name.c_str()),
-		wlabel,
-		narrow_to_wide(default_val.c_str()),
->>>>>>> 6285b729
 		258+m_fields.size()
 	);
 
@@ -1090,19 +1051,12 @@
 	default_val = unescape_string(default_val);
 	label = unescape_string(label);
 
-<<<<<<< HEAD
-	FieldSpec spec = FieldSpec(
+	std::wstring wlabel = narrow_to_wide(label.c_str());
+
+	FieldSpec spec(
 		name,
 		utf8_to_wide(label),
 		utf8_to_wide(default_val),
-=======
-	std::wstring wlabel = narrow_to_wide(label.c_str());
-
-	FieldSpec spec(
-		narrow_to_wide(name.c_str()),
-		wlabel,
-		narrow_to_wide(default_val.c_str()),
->>>>>>> 6285b729
 		258+m_fields.size()
 	);
 
@@ -1183,11 +1137,6 @@
 
 		text = unescape_string(text);
 
-<<<<<<< HEAD
-		FieldSpec spec = FieldSpec(
-			"",
-			utf8_to_wide(text),
-=======
 		std::wstring wlabel = narrow_to_wide(text.c_str());
 
 		core::rect<s32> rect = core::rect<s32>(
@@ -1196,9 +1145,8 @@
 				pos.Y+((imgsize.Y/2) + m_btn_height));
 
 		FieldSpec spec(
-			L"",
-			wlabel,
->>>>>>> 6285b729
+			"",
+			utf8_to_wide(text),
 			L"",
 			258+m_fields.size()
 		);
@@ -1241,13 +1189,8 @@
 			label += L"\n";
 		}
 
-<<<<<<< HEAD
-		FieldSpec spec = FieldSpec(
+		FieldSpec spec(
 			"",
-=======
-		FieldSpec spec(
-			L"",
->>>>>>> 6285b729
 			label,
 			L"",
 			258+m_fields.size()
@@ -1307,19 +1250,12 @@
 		pressed_image_name = unescape_string(pressed_image_name);
 		label = unescape_string(label);
 
-<<<<<<< HEAD
-		FieldSpec spec = FieldSpec(
+		std::wstring wlabel = narrow_to_wide(label.c_str());
+
+		FieldSpec spec(
 			name,
 			utf8_to_wide(label),
 			utf8_to_wide(image_name),
-=======
-		std::wstring wlabel = narrow_to_wide(label.c_str());
-
-		FieldSpec spec(
-			narrow_to_wide(name.c_str()),
-			wlabel,
-			narrow_to_wide(image_name.c_str()),
->>>>>>> 6285b729
 			258+m_fields.size()
 		);
 		spec.ftype = f_Button;
@@ -1378,13 +1314,8 @@
 				show_border = false;
 		}
 
-<<<<<<< HEAD
-		FieldSpec spec = FieldSpec(
+		FieldSpec spec(
 			name,
-=======
-		FieldSpec spec(
-			narrow_to_wide(name.c_str()),
->>>>>>> 6285b729
 			L"",
 			L"",
 			258+m_fields.size()
@@ -1415,12 +1346,8 @@
 		e->setNotClipped(true);
 
 		for (unsigned int i=0; i< buttons.size(); i++) {
-<<<<<<< HEAD
 			std::wstring wlabel = utf8_to_wide(buttons[i]);
 			e->addTab(wlabel.c_str(), -1);
-=======
-			e->addTab(narrow_to_wide(buttons[i]).c_str(), -1);
->>>>>>> 6285b729
 		}
 
 		if ((tab_index >= 0) &&
@@ -1476,17 +1403,10 @@
 		std::string tooltip = item.getDefinition(idef).description;
 
 		label = unescape_string(label);
-<<<<<<< HEAD
-		FieldSpec spec = FieldSpec(
+		FieldSpec spec(
 			name,
 			utf8_to_wide(label.c_str()),
 			utf8_to_wide(item_name.c_str()),
-=======
-		FieldSpec spec(
-			narrow_to_wide(name.c_str()),
-			narrow_to_wide(label.c_str()),
-			narrow_to_wide(item_name.c_str()),
->>>>>>> 6285b729
 			258+m_fields.size()
 		);
 
@@ -1988,17 +1908,10 @@
 			{
 				m_tooltip_element->setVisible(true);
 				this->bringToFront(m_tooltip_element);
-<<<<<<< HEAD
 				m_tooltip_element->setText(utf8_to_wide(tooltip_text).c_str());
-				s32 tooltip_x = m_pointer.X + 15;
-				s32 tooltip_y = m_pointer.Y + 15;
-				s32 tooltip_width = m_tooltip_element->getTextWidth() + 15;
-=======
-				m_tooltip_element->setText(narrow_to_wide(tooltip_text).c_str());
 				s32 tooltip_x = m_pointer.X + m_btn_height;
 				s32 tooltip_y = m_pointer.Y + m_btn_height;
 				s32 tooltip_width = m_tooltip_element->getTextWidth() + m_btn_height;
->>>>>>> 6285b729
 				s32 tooltip_height = m_tooltip_element->getTextHeight() + 5;
 				m_tooltip_element->setRelativePosition(core::rect<s32>(
 						core::position2d<s32>(tooltip_x, tooltip_y),
@@ -2200,14 +2113,7 @@
 			if ( (iter->fid == id) && (iter->tooltip != "") ) {
 				m_tooltip_element->setVisible(true);
 				this->bringToFront(m_tooltip_element);
-<<<<<<< HEAD
-				m_tooltip_element->setText(utf8_to_wide(spec.tooltip).c_str());
-				s32 tooltip_x = m_pointer.X + 15;
-				s32 tooltip_y = m_pointer.Y + 15;
-				s32 tooltip_width = m_tooltip_element->getTextWidth() + 15;
-				s32 tooltip_height = m_tooltip_element->getTextHeight() + 5;
-=======
-				m_tooltip_element->setText(narrow_to_wide(iter->tooltip).c_str());
+				m_tooltip_element->setText(utf8_to_wide(iter->tooltip).c_str());
 				s32 tooltip_x = m_pointer.X + m_btn_height;
 				s32 tooltip_y = m_pointer.Y + m_btn_height;
 				s32 tooltip_width = m_tooltip_element->getTextWidth() + m_btn_height;
@@ -2220,7 +2126,6 @@
 					i += 2;
 				}
 				s32 tooltip_height = m_tooltip_element->getTextHeight() * lines_count + 5;
->>>>>>> 6285b729
 				m_tooltip_element->setRelativePosition(core::rect<s32>(
 				core::position2d<s32>(tooltip_x, tooltip_y),
 				core::dimension2d<s32>(tooltip_width, tooltip_height)));
@@ -2388,27 +2293,15 @@
 
 		for(unsigned int i=0; i<m_fields.size(); i++) {
 			const FieldSpec &s = m_fields[i];
-<<<<<<< HEAD
-			if(s.send)
-			{
-				if(s.ftype == f_Button)
+			if(s.send) {
+				if(s.ftype == f_Button) {
 					fields[s.fname] = wide_to_utf8(s.flabel);
-				else if(s.ftype == f_Table) {
-					GUITable *table = getTable(s.fname);
-					if (table)
-						fields[s.fname] = table->checkEvent();
-=======
-			if(s.send) {
-				std::string name  = wide_to_narrow(s.fname);
-				if(s.ftype == f_Button) {
-					fields[name] = wide_to_narrow(s.flabel);
 				}
 				else if(s.ftype == f_Table) {
 					GUITable *table = getTable(s.fname);
 					if (table) {
-						fields[name] = table->checkEvent();
+						fields[s.fname] = table->checkEvent();
 					}
->>>>>>> 6285b729
 				}
 				else if(s.ftype == f_DropDown) {
 					// no dynamic cast possible due to some distributions shipped
@@ -2419,15 +2312,10 @@
 						e = static_cast<gui::IGUIComboBox*>(element);
 					}
 					s32 selected = e->getSelected();
-<<<<<<< HEAD
-					if (selected >= 0)
-						fields[s.fname] = wide_to_utf8(e->getItem(selected));
-=======
 					if (selected >= 0) {
-						fields[name] =
-							wide_to_narrow(e->getItem(selected));
+						fields[s.fname] =
+							wide_to_utf8(e->getItem(selected));
 					}
->>>>>>> 6285b729
 				}
 				else if (s.ftype == f_TabHeader) {
 					// no dynamic cast possible due to some distributions shipped
@@ -2441,11 +2329,7 @@
 					if (e != 0) {
 						std::stringstream ss;
 						ss << (e->getActiveTab() +1);
-<<<<<<< HEAD
 						fields[s.fname] = ss.str();
-=======
-						fields[name] = ss.str();
->>>>>>> 6285b729
 					}
 				}
 				else if (s.ftype == f_CheckBox) {
@@ -2459,28 +2343,16 @@
 
 					if (e != 0) {
 						if (e->isChecked())
-<<<<<<< HEAD
 							fields[s.fname] = "true";
 						else
 							fields[s.fname] = "false";
-=======
-							fields[name] = "true";
-						else
-							fields[name] = "false";
->>>>>>> 6285b729
 					}
 				}
 				else
 				{
 					IGUIElement* e = getElementFromId(s.fid);
-<<<<<<< HEAD
-					if(e != NULL)
-					{
+					if(e != NULL) {
 						fields[s.fname] = wide_to_utf8(e->getText());
-=======
-					if(e != NULL) {
-						fields[name] = wide_to_narrow(e->getText());
->>>>>>> 6285b729
 					}
 				}
 			}
