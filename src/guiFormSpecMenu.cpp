--- conflicted
+++ resolved
@@ -3414,17 +3414,4 @@
 		}
 	}
 	return L"";
-<<<<<<< HEAD
-}
-
-bool GUIFormSpecMenu::parseColor(const std::string &value, video::SColor &color,
-		bool quiet)
-{
-	if (!::parseColor(value, color) && !quiet) {
-		errorstream<<"Invalid color: \""<<value<<"\""<<std::endl;
-		return false;
-	}
-	return true;
-=======
->>>>>>> 28438bba
 }