--- conflicted
+++ resolved
@@ -1555,22 +1555,13 @@
 	std::vector<std::string> parts = split(element,';');
 	if (parts.size() == 2) {
 		std::string name = parts[0];
-<<<<<<< HEAD
-		m_tooltips[name] = TooltipSpec (parts[1], m_default_tooltip_bgcolor, m_default_tooltip_color);	
-=======
-		m_tooltips[narrow_to_wide(name.c_str())] = TooltipSpec (parts[1], m_default_tooltip_bgcolor, m_default_tooltip_color);
->>>>>>> 48cb5eb0
+		m_tooltips[name] = TooltipSpec (parts[1], m_default_tooltip_bgcolor, m_default_tooltip_color);
 		return;
 	} else if (parts.size() == 4) {
 		std::string name = parts[0];
 		video::SColor tmp_color1, tmp_color2;
-<<<<<<< HEAD
-		if ( parseColor(parts[2], tmp_color1, false) && parseColor(parts[3], tmp_color2, false) ) {	
+		if ( parseColor(parts[2], tmp_color1, false) && parseColor(parts[3], tmp_color2, false) ) {
 			m_tooltips[name] = TooltipSpec (parts[1], tmp_color1, tmp_color2);
-=======
-		if ( parseColor(parts[2], tmp_color1, false) && parseColor(parts[3], tmp_color2, false) ) {
-			m_tooltips[narrow_to_wide(name.c_str())] = TooltipSpec (parts[1], tmp_color1, tmp_color2);
->>>>>>> 48cb5eb0
 			return;
 		}
 	}
@@ -3237,7 +3228,7 @@
  * @param id of element
  * @return name string or empty string
  */
-std::wstring GUIFormSpecMenu::getNameByID(s32 id)
+std::string GUIFormSpecMenu::getNameByID(s32 id)
 {
 	for(std::vector<FieldSpec>::iterator iter =  m_fields.begin();
 				iter != m_fields.end(); iter++) {
@@ -3245,7 +3236,7 @@
 			return iter->fname;
 		}
 	}
-	return L"";
+	return "";
 }
 
 /**
