--- conflicted
+++ resolved
@@ -49,11 +49,8 @@
 #include "gettime.h"
 #include "gettext.h"
 
-<<<<<<< HEAD
 #include "intlGUIEditBox.h"
-=======
 #include "scripting_game.h"
->>>>>>> 15e278d1
 
 #define MY_CHECKPOS(a,b)													\
 	if (v_pos.size() != 2) {												\
