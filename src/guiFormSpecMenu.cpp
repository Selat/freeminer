--- conflicted
+++ resolved
@@ -2147,32 +2147,10 @@
 				goto skip_tooltip;
 			for(std::vector<FieldSpec>::iterator iter =  m_fields.begin();
 					iter != m_fields.end(); iter++) {
-<<<<<<< HEAD
-			if ( (iter->fid == id) && (iter->tooltip != "") ) {
-				m_tooltip_element->setVisible(true);
-				this->bringToFront(m_tooltip_element);
-				m_tooltip_element->setText(utf8_to_wide(iter->tooltip).c_str());
-				s32 tooltip_x = m_pointer.X + m_btn_height;
-				s32 tooltip_y = m_pointer.Y + m_btn_height;
-				s32 tooltip_width = m_tooltip_element->getTextWidth() + m_btn_height;
-				if (tooltip_x + tooltip_width > (s32)screenSize.X)
-					tooltip_x = (s32)screenSize.X - tooltip_width - m_btn_height;
-				int lines_count = 1;
-				size_t i = 0;
-				while ((i = iter->tooltip.find("\n", i)) != std::string::npos) {
-					lines_count++;
-					i += 2;
-				}
-				s32 tooltip_height = m_tooltip_element->getTextHeight() * lines_count + 5;
-				m_tooltip_element->setRelativePosition(core::rect<s32>(
-				core::position2d<s32>(tooltip_x, tooltip_y),
-				core::dimension2d<s32>(tooltip_width, tooltip_height)));
-				break;
-=======
 				if ( (iter->fid == id) && (m_tooltips[iter->fname].tooltip != "") ){
 					if (m_old_tooltip != m_tooltips[iter->fname].tooltip) {
 						m_old_tooltip = m_tooltips[iter->fname].tooltip;
-						m_tooltip_element->setText(narrow_to_wide(m_tooltips[iter->fname].tooltip).c_str());
+						m_tooltip_element->setText(utf8_to_wide(m_tooltips[iter->fname].tooltip).c_str());
 						s32 tooltip_x = m_pointer.X + m_btn_height;
 						s32 tooltip_y = m_pointer.Y + m_btn_height;
 						s32 tooltip_width = m_tooltip_element->getTextWidth() + m_btn_height;
@@ -2195,7 +2173,6 @@
 					this->bringToFront(m_tooltip_element);
 					break;
 				}		
->>>>>>> b305a095
 			}
 		}
 	}
