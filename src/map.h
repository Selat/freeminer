/*
Minetest
Copyright (C) 2010-2013 celeron55, Perttu Ahola <celeron55@gmail.com>

This program is free software; you can redistribute it and/or modify
it under the terms of the GNU Lesser General Public License as published by
the Free Software Foundation; either version 2.1 of the License, or
(at your option) any later version.

This program is distributed in the hope that it will be useful,
but WITHOUT ANY WARRANTY; without even the implied warranty of
MERCHANTABILITY or FITNESS FOR A PARTICULAR PURPOSE.  See the
GNU Lesser General Public License for more details.

You should have received a copy of the GNU Lesser General Public License along
with this program; if not, write to the Free Software Foundation, Inc.,
51 Franklin Street, Fifth Floor, Boston, MA 02110-1301 USA.
*/

#ifndef MAP_HEADER
#define MAP_HEADER

#include <iostream>
#include <sstream>
#include <set>
#include <map>
#include <list>

#include "irrlichttypes_bloated.h"
#include "mapnode.h"
#include "constants.h"
#include "voxel.h"
#include "modifiedstate.h"
#include "util/container.h"
#include "nodetimer.h"

class Database;
class ClientMap;
class MapSector;
class ServerMapSector;
class MapBlock;
class NodeMetadata;
class IGameDef;
class IRollbackReportSink;
class EmergeManager;
class ServerEnvironment;
struct BlockMakeData;
struct MapgenParams;
class Circuit;


/*
	MapEditEvent
*/

#define MAPTYPE_BASE 0
#define MAPTYPE_SERVER 1
#define MAPTYPE_CLIENT 2

enum MapEditEventType{
	// Node added (changed from air or something else to something)
	MEET_ADDNODE,
	// Node removed (changed to air)
	MEET_REMOVENODE,
	// Node swapped (changed without metadata change)
	MEET_SWAPNODE,
	// Node metadata of block changed (not knowing which node exactly)
	// p stores block coordinate
	MEET_BLOCK_NODE_METADATA_CHANGED,
	// Anything else (modified_blocks are set unsent)
	MEET_OTHER
};

struct MapEditEvent
{
	MapEditEventType type;
	v3s16 p;
	MapNode n;
	std::set<v3s16> modified_blocks;
	u16 already_known_by_peer;

	MapEditEvent():
		type(MEET_OTHER),
		already_known_by_peer(0)
	{
	}

	MapEditEvent * clone()
	{
		MapEditEvent *event = new MapEditEvent();
		event->type = type;
		event->p = p;
		event->n = n;
		event->modified_blocks = modified_blocks;
		return event;
	}

	VoxelArea getArea()
	{
		switch(type){
		case MEET_ADDNODE:
			return VoxelArea(p);
		case MEET_REMOVENODE:
			return VoxelArea(p);
		case MEET_SWAPNODE:
			return VoxelArea(p);
		case MEET_BLOCK_NODE_METADATA_CHANGED:
		{
			v3s16 np1 = p*MAP_BLOCKSIZE;
			v3s16 np2 = np1 + v3s16(1,1,1)*MAP_BLOCKSIZE - v3s16(1,1,1);
			return VoxelArea(np1, np2);
		}
		case MEET_OTHER:
		{
			VoxelArea a;
			for(std::set<v3s16>::iterator
					i = modified_blocks.begin();
					i != modified_blocks.end(); ++i)
			{
				v3s16 p = *i;
				v3s16 np1 = p*MAP_BLOCKSIZE;
				v3s16 np2 = np1 + v3s16(1,1,1)*MAP_BLOCKSIZE - v3s16(1,1,1);
				a.addPoint(np1);
				a.addPoint(np2);
			}
			return a;
		}
		}
		return VoxelArea();
	}
};

class MapEventReceiver
{
public:
	// event shall be deleted by caller after the call.
	virtual void onMapEditEvent(MapEditEvent *event) = 0;
};

class Map /*: public NodeContainer*/
{
public:
	Map(std::ostream &dout, IGameDef *gamedef);
	Map(std::ostream &dout, IGameDef *gamedef, Circuit* circuit);
	virtual ~Map();

	/*virtual u16 nodeContainerId() const
	{
		return NODECONTAINER_ID_MAP;
	}*/

	virtual s32 mapType() const
	{
		return MAPTYPE_BASE;
	}

	/*
		Drop (client) or delete (server) the map.
	*/
	virtual void drop()
	{
		delete this;
	}

	void addEventReceiver(MapEventReceiver *event_receiver);
	void removeEventReceiver(MapEventReceiver *event_receiver);
	// event shall be deleted by caller after the call.
	void dispatchEvent(MapEditEvent *event);

	// On failure returns NULL
	MapSector * getSectorNoGenerateNoExNoLock(v2s16 p2d);
	// Same as the above (there exists no lock anymore)
	MapSector * getSectorNoGenerateNoEx(v2s16 p2d);
	// On failure throws InvalidPositionException
	MapSector * getSectorNoGenerate(v2s16 p2d);
	// Gets an existing sector or creates an empty one
	//MapSector * getSectorCreate(v2s16 p2d);

	/*
		This is overloaded by ClientMap and ServerMap to allow
		their differing fetch methods.
	*/
	virtual MapSector * emergeSector(v2s16 p){ return NULL; }
	virtual MapSector * emergeSector(v2s16 p,
			std::map<v3s16, MapBlock*> &changed_blocks){ return NULL; }

	// Returns InvalidPositionException if not found
	MapBlock * getBlockNoCreate(v3s16 p);
	// Returns NULL if not found
	MapBlock * getBlockNoCreateNoEx(v3s16 p);

	/* Server overrides */
	virtual MapBlock * emergeBlock(v3s16 p, bool allow_generate=true)
	{ return getBlockNoCreateNoEx(p); }

	// Returns InvalidPositionException if not found
	bool isNodeUnderground(v3s16 p);

	bool isValidPosition(v3s16 p);

	// throws InvalidPositionException if not found
	MapNode getNode(v3s16 p);

	// throws InvalidPositionException if not found
	void setNode(v3s16 p, MapNode & n);

	// Returns a CONTENT_IGNORE node if not found
	MapNode getNodeNoEx(v3s16 p);

	void unspreadLight(enum LightBank bank,
			std::map<v3s16, u8> & from_nodes,
			std::set<v3s16> & light_sources,
			std::map<v3s16, MapBlock*> & modified_blocks);

	void unLightNeighbors(enum LightBank bank,
			v3s16 pos, u8 lightwas,
			std::set<v3s16> & light_sources,
			std::map<v3s16, MapBlock*> & modified_blocks);

	void spreadLight(enum LightBank bank,
			std::set<v3s16> & from_nodes,
			std::map<v3s16, MapBlock*> & modified_blocks);

	void lightNeighbors(enum LightBank bank,
			v3s16 pos,
			std::map<v3s16, MapBlock*> & modified_blocks);

	v3s16 getBrightestNeighbour(enum LightBank bank, v3s16 p);

	s16 propagateSunlight(v3s16 start,
			std::map<v3s16, MapBlock*> & modified_blocks);

	u32 updateLighting(enum LightBank bank,
			std::map<v3s16, MapBlock*>  & a_blocks,
			std::map<v3s16, MapBlock*> & modified_blocks, int max_cycle_ms = 0);

	u32 updateLighting(std::map<v3s16, MapBlock*>  & a_blocks,
			std::map<v3s16, MapBlock*> & modified_blocks, int max_cycle_ms = 0);

	u32 updateLighting_last[2];

	/*
		These handle lighting but not faces.
	*/
	void addNodeAndUpdate(v3s16 p, MapNode n,
			std::map<v3s16, MapBlock*> &modified_blocks,
			bool remove_metadata = true);
	void removeNodeAndUpdate(v3s16 p,
			std::map<v3s16, MapBlock*> &modified_blocks);

	/*
		Wrappers for the latter ones.
		These emit events.
		Return true if succeeded, false if not.
	*/
	bool addNodeWithEvent(v3s16 p, MapNode n, bool remove_metadata = true);
	bool removeNodeWithEvent(v3s16 p);

	/*
		Takes the blocks at the edges into account
	*/
	bool getDayNightDiff(v3s16 blockpos);

	//core::aabbox3d<s16> getDisplayedBlockArea();

	//bool updateChangedVisibleArea();

	// Call these before and after saving of many blocks
	virtual void beginSave() {return;};
	virtual void endSave() {return;};

	virtual s32 save(ModifiedState save_level, bool breakable){assert(0); return 0;};

	// Server implements this.
	// Client leaves it as no-op.
	virtual void saveBlock(MapBlock *block){};

	/*
		Updates usage timers and unloads unused blocks and sectors.
		Saves modified blocks before unloading on MAPTYPE_SERVER.
	*/
	u32 timerUpdate(float uptime, float unload_timeout, int max_cycle_ms = 100,
			std::list<v3s16> *unloaded_blocks=NULL);

	/*
		Unloads all blocks with a zero refCount().
		Saves modified blocks before unloading on MAPTYPE_SERVER.
	*/
	void unloadUnreferencedBlocks(std::list<v3s16> *unloaded_blocks=NULL);

	// Deletes sectors and their blocks from memory
	// Takes cache into account
	// If deleted sector is in sector cache, clears cache
	void deleteSectors(std::list<v2s16> &list);

#if 0
	/*
		Unload unused data
		= flush changed to disk and delete from memory, if usage timer of
		  block is more than timeout
	*/
	void unloadUnusedData(float timeout,
			core::list<v3s16> *deleted_blocks=NULL);
#endif

	// For debug printing. Prints "Map: ", "ServerMap: " or "ClientMap: "
	virtual void PrintInfo(std::ostream &out);

	u32 transformLiquids(std::map<v3s16, MapBlock*> & modified_blocks, std::map<v3s16, MapBlock*> & lighting_modified_blocks, int max_cycle_ms);
	u32 transformLiquidsFinite(std::map<v3s16, MapBlock*> & modified_blocks, std::map<v3s16, MapBlock*> & lighting_modified_blocks, int max_cycle_ms);
	/*
		Node metadata
		These are basically coordinate wrappers to MapBlock
	*/

	NodeMetadata* getNodeMetadata(v3s16 p);

	/**
	 * Sets metadata for a node.
	 * This method sets the metadata for a given node.
	 * On success, it returns @c true and the object pointed to
	 * by @p meta is then managed by the system and should
	 * not be deleted by the caller.
	 *
	 * In case of failure, the method returns @c false and the
	 * caller is still responsible for deleting the object!
	 *
	 * @param p node coordinates
	 * @param meta pointer to @c NodeMetadata object
	 * @return @c true on success, false on failure
	 */
	bool setNodeMetadata(v3s16 p, NodeMetadata *meta);
	void removeNodeMetadata(v3s16 p);

	/*
		Node Timers
		These are basically coordinate wrappers to MapBlock
	*/

	NodeTimer getNodeTimer(v3s16 p);
	void setNodeTimer(v3s16 p, NodeTimer t);
	void removeNodeTimer(v3s16 p);

	/*
		Misc.
	*/
	std::map<v2s16, MapSector*> *getSectorsPtr(){return &m_sectors;}

	/*
		Variables
	*/

	void transforming_liquid_push_back(v3s16 & p);
	u32 transforming_liquid_size();
	u32 m_liquid_step_flow;

	virtual s16 getHeat(v3s16 p, bool no_random = 0);
	virtual s16 getHumidity(v3s16 p, bool no_random = 0);

<<<<<<< HEAD
	virtual int getSurface(v3s16 basepos, int searchup, bool walkable_only) {
		return basepos.Y -1;
	}
=======
	virtual s16 getHeat(v3s16 p);
	virtual s16 getHumidity(v3s16 p);
	
	Circuit* getCircuit();
	INodeDefManager* getNodeDefManager();
>>>>>>> 22617145

protected:
	friend class LuaVoxelManip;

	std::ostream &m_dout; // A bit deprecated, could be removed

	IGameDef *m_gamedef;
	Circuit* m_circuit;

	std::set<MapEventReceiver*> m_event_receivers;

	std::map<v2s16, MapSector*> m_sectors;
	u32 m_sectors_update_last;
	u32 m_sectors_save_last;

	// Be sure to set this to NULL when the cached sector is deleted
	MapSector *m_sector_cache;
	v2s16 m_sector_cache_p;

	// Queued transforming water nodes
	UniqueQueue<v3s16> m_transforming_liquid;
	JMutex m_transforming_liquid_mutex;
	JMutex m_update_lighting_mutex;
};

/*
	ServerMap

	This is the only map class that is able to generate map.
*/

class ServerMap : public Map
{
public:
	/*
		savedir: directory to which map data should be saved
	*/
	ServerMap(std::string savedir, IGameDef *gamedef, EmergeManager *emerge, Circuit* m_circuit);
	~ServerMap();

	s32 mapType() const
	{
		return MAPTYPE_SERVER;
	}

	/*
		Get a sector from somewhere.
		- Check memory
		- Check disk (doesn't load blocks)
		- Create blank one
	*/
	ServerMapSector * createSector(v2s16 p);

	/*
		Blocks are generated by using these and makeBlock().
	*/
	bool initBlockMake(BlockMakeData *data, v3s16 blockpos);
	MapBlock *finishBlockMake(BlockMakeData *data,
			std::map<v3s16, MapBlock*> &changed_blocks);

	/*
		Get a block from somewhere.
		- Memory
		- Create blank
	*/
	MapBlock * createBlock(v3s16 p);

	/*
		Forcefully get a block from somewhere.
		- Memory
		- Load from disk
		- Create blank filled with CONTENT_IGNORE

	*/
	MapBlock * emergeBlock(v3s16 p, bool create_blank=true);

	// Carries out any initialization necessary before block is sent
	void prepareBlock(MapBlock *block);

	// Helper for placing objects on ground level
	s16 findGroundLevel(v2s16 p2d, bool cacheBlocks);

	/*
		Misc. helper functions for fiddling with directory and file
		names when saving
	*/
	void createDirs(std::string path);
	// returns something like "map/sectors/xxxxxxxx"
	std::string getSectorDir(v2s16 pos, int layout = 2);
	// dirname: final directory name
	v2s16 getSectorPos(std::string dirname);
	v3s16 getBlockPos(std::string sectordir, std::string blockfile);
	static std::string getBlockFilename(v3s16 p);

	/*
		Database functions
	*/
	// Verify we can read/write to the database
	void verifyDatabase();

	// Returns true if the database file does not exist
	bool loadFromFolders();

	// Call these before and after saving of blocks
	void beginSave();
	void endSave();

	s32 save(ModifiedState save_level, bool breakable = 0);
	void listAllLoadableBlocks(std::list<v3s16> &dst);
	void listAllLoadedBlocks(std::list<v3s16> &dst);
	// Saves map seed and possibly other stuff
	void saveMapMeta();
	void loadMapMeta();

	/*void saveChunkMeta();
	void loadChunkMeta();*/

	// The sector mutex should be locked when calling most of these

	// This only saves sector-specific data such as the heightmap
	// (no MapBlocks)
	// DEPRECATED? Sectors have no metadata anymore.
	void saveSectorMeta(ServerMapSector *sector);
	MapSector* loadSectorMeta(std::string dirname, bool save_after_load);
	bool loadSectorMeta(v2s16 p2d);

	// Full load of a sector including all blocks.
	// returns true on success, false on failure.
	bool loadSectorFull(v2s16 p2d);
	// If sector is not found in memory, try to load it from disk.
	// Returns true if sector now resides in memory
	//bool deFlushSector(v2s16 p2d);

	void saveBlock(MapBlock *block);
	// This will generate a sector with getSector if not found.
	void loadBlock(std::string sectordir, std::string blockfile, MapSector *sector, bool save_after_load=false);
	MapBlock* loadBlock(v3s16 p);
	// Database version
	void loadBlock(std::string *blob, v3s16 p3d, MapSector *sector, bool save_after_load=false);

	// For debug printing
	virtual void PrintInfo(std::ostream &out);

	bool isSavingEnabled(){ return m_map_saving_enabled; }

	u64 getSeed(){ return m_seed; }

	MapgenParams *getMapgenParams(){ return m_mgparams; }
	void setMapgenParams(MapgenParams *mgparams){ m_mgparams = mgparams; }

	// Parameters fed to the Mapgen
	MapgenParams *m_mgparams;

	virtual s16 updateBlockHeat(ServerEnvironment *env, v3s16 p, MapBlock *block = NULL, std::map<v3s16, s16> *cache = NULL);
	virtual s16 updateBlockHumidity(ServerEnvironment *env, v3s16 p, MapBlock *block = NULL, std::map<v3s16, s16> *cache = NULL);

	//getSurface level starting on basepos.y up to basepos.y + searchup
	//returns basepos.y -1 if no surface has been found
	// (due to limited data range of basepos.y this will always give a unique
	// return value as long as minetest is compiled at least on 32bit architecture)
	int getSurface(v3s16 basepos, int searchup, bool walkable_only);

private:
	// Seed used for all kinds of randomness in generation
	u64 m_seed;
	
	// Emerge manager
	EmergeManager *m_emerge;

public:
	std::string m_savedir;
private:
	bool m_map_saving_enabled;

#if 0
	// Chunk size in MapSectors
	// If 0, chunks are disabled.
	s16 m_chunksize;
	// Chunks
	core::map<v2s16, MapChunk*> m_chunks;
#endif

	/*
		Metadata is re-written on disk only if this is true.
		This is reset to false when written on disk.
	*/
	bool m_map_metadata_changed;
	Database *dbase;
};

#define VMANIP_BLOCK_DATA_INEXIST     1
#define VMANIP_BLOCK_CONTAINS_CIGNORE 2

class MapVoxelManipulator : public VoxelManipulator
{
public:
	MapVoxelManipulator(Map *map);
	virtual ~MapVoxelManipulator();

	virtual void clear()
	{
		VoxelManipulator::clear();
		m_loaded_blocks.clear();
	}

	virtual void emerge(VoxelArea a, s32 caller_id=-1);

	void blitBack(std::map<v3s16, MapBlock*> & modified_blocks);

protected:
	Map *m_map;
	/*
		key = blockpos
		value = flags describing the block
	*/
	std::map<v3s16, u8> m_loaded_blocks;
};

class ManualMapVoxelManipulator : public MapVoxelManipulator
{
public:
	ManualMapVoxelManipulator(Map *map);
	virtual ~ManualMapVoxelManipulator();

	void setMap(Map *map)
	{m_map = map;}

	virtual void emerge(VoxelArea a, s32 caller_id=-1);

	void initialEmerge(v3s16 blockpos_min, v3s16 blockpos_max,
						bool load_if_inexistent = true);

	// This is much faster with big chunks of generated data
	void blitBackAll(std::map<v3s16, MapBlock*> * modified_blocks);

protected:
	bool m_create_area;
};

#endif
<|MERGE_RESOLUTION|>--- conflicted
+++ resolved
@@ -357,17 +357,12 @@
 	virtual s16 getHeat(v3s16 p, bool no_random = 0);
 	virtual s16 getHumidity(v3s16 p, bool no_random = 0);
 
-<<<<<<< HEAD
 	virtual int getSurface(v3s16 basepos, int searchup, bool walkable_only) {
 		return basepos.Y -1;
 	}
-=======
-	virtual s16 getHeat(v3s16 p);
-	virtual s16 getHumidity(v3s16 p);
-	
+
 	Circuit* getCircuit();
 	INodeDefManager* getNodeDefManager();
->>>>>>> 22617145
 
 protected:
 	friend class LuaVoxelManip;
