--- conflicted
+++ resolved
@@ -453,14 +453,7 @@
 	void saveMapMeta();
 	void loadMapMeta();
 
-
-<<<<<<< HEAD
-	void saveBlock(MapBlock *block);
-=======
 	bool saveBlock(MapBlock *block);
-	// This will generate a sector with getSector if not found.
-	void loadBlock(std::string sectordir, std::string blockfile, MapSector *sector, bool save_after_load=false);
->>>>>>> 8b3ed78e
 	MapBlock* loadBlock(v3s16 p);
 
 	// For debug printing
