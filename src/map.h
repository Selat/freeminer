--- conflicted
+++ resolved
@@ -192,15 +192,12 @@
 	void setNode(v3s16 p, MapNode & n);
 
 	// Returns a CONTENT_IGNORE node if not found
-<<<<<<< HEAD
-	MapNode getNodeNoEx(v3s16 p);
 	MapNode getNodeTry(v3s16 p);
 	//MapNode getNodeNoLock(v3s16 p); // dont use
-=======
 	// If is_valid_position is not NULL then this will be set to true if the
 	// position is valid, otherwise false
 	MapNode getNodeNoEx(v3s16 p, bool *is_valid_position = NULL);
->>>>>>> 5b8855e8
+	MapNode getNode(v3s16 p) { return getNodeNoEx(p); };
 
 	void unspreadLight(enum LightBank bank,
 			std::map<v3s16, u8> & from_nodes,
