--- conflicted
+++ resolved
@@ -438,8 +438,6 @@
 
 	*/
 	MapBlock * emergeBlock(v3s16 p, bool create_blank=true);
-<<<<<<< HEAD
-=======
 	
 	/*
 		Try to get a block.
@@ -448,7 +446,6 @@
 		- Emerge Queue (deferred disk or generate)
 	*/
 	MapBlock *getBlockOrEmerge(v3s16 p3d);
->>>>>>> 89f7dc1e
 
 	// Carries out any initialization necessary before block is sent
 	void prepareBlock(MapBlock *block);
