/*
environment.h
Copyright (C) 2010-2013 celeron55, Perttu Ahola <celeron55@gmail.com>
*/

/*
This file is part of Freeminer.

Freeminer is free software: you can redistribute it and/or modify
it under the terms of the GNU General Public License as published by
the Free Software Foundation, either version 3 of the License, or
(at your option) any later version.

Freeminer  is distributed in the hope that it will be useful,
but WITHOUT ANY WARRANTY; without even the implied warranty of
MERCHANTABILITY or FITNESS FOR A PARTICULAR PURPOSE.  See the
GNU General Public License for more details.

You should have received a copy of the GNU General Public License
along with Freeminer.  If not, see <http://www.gnu.org/licenses/>.
*/

#ifndef ENVIRONMENT_HEADER
#define ENVIRONMENT_HEADER

/*
	This class is the game's environment.
	It contains:
	- The map
	- Players
	- Other objects
	- The current time in the game
	- etc.
*/

#include <set>
#include <list>
#include <map>
#include "irr_v3d.h"
#include "activeobject.h"
#include "util/numeric.h"
#include "mapnode.h"
#include "mapblock.h"
#include "connection.h"
#include "fmbitset.h"
#include "util/lock.h"
#include <unordered_set>
#include "util/container.h" // Queue
#include <array>
#include "circuit.h"
#include "key_value_storage.h"

class ServerEnvironment;
class ActiveBlockModifier;
class ServerActiveObject;
class ITextureSource;
class IGameDef;
class Map;
class ServerMap;
class ClientMap;
class GameScripting;
class Player;

class Environment
{
public:
	// Environment will delete the map passed to the constructor
	Environment();
	virtual ~Environment();

	/*
		Step everything in environment.
		- Move players
		- Step mobs
		- Run timers of map
	*/
	virtual void step(f32 dtime, float uptime, unsigned int max_cycle_ms) = 0;

	virtual Map & getMap() = 0;

	virtual void addPlayer(Player *player);
	//void removePlayer(u16 peer_id);
	//void removePlayer(const std::string &name);
	Player * getPlayer(u16 peer_id);
	Player * getPlayer(const std::string &name);
	std::list<Player*> getPlayers();
	std::list<Player*> getPlayers(bool ignore_disconnected);

	u32 getDayNightRatio();

	// 0-23999
	virtual void setTimeOfDay(u32 time)
	{
		m_time_of_day = time;
	}

	u32 getTimeOfDay()
	{ return m_time_of_day; }

	inline float getTimeOfDayF()
	{ return (float)m_time_of_day / 24000.0; }

	void stepTimeOfDay(float dtime);

	void setTimeOfDaySpeed(float speed);

	float getTimeOfDaySpeed();

	void setDayNightRatioOverride(bool enable, u32 value)
	{
		m_enable_day_night_ratio_override = enable;
		m_day_night_ratio_override = value;
	}

	// counter used internally when triggering ABMs
	u32 m_added_objects;

protected:
	// peer_ids in here should be unique, except that there may be many 0s
	std::list<Player*> m_players;
	// Time of day in milli-hours (0-23999); determines day and night
	std::atomic_int m_time_of_day;
	// Time of day in 0...1
	float m_time_of_day_speed;
	// Used to buffer dtime for adding to m_time_of_day
	float m_time_counter;
	// Overriding the day-night ratio is useful for custom sky visuals
	bool m_enable_day_night_ratio_override;
	u32 m_day_night_ratio_override;

	/* TODO: Add a callback function so these can be updated when a setting
	 *       changes.  At this point in time it doesn't matter (e.g. /set
	 *       is documented to change server settings only)
	 *
	 * TODO: Local caching of settings is not optimal and should at some stage
	 *       be updated to use a global settings object for getting thse values
	 *       (as opposed to the this local caching). This can be addressed in
	 *       a later release.
	 */
	bool m_cache_enable_shaders;

private:
	locker m_lock;

};

/*
	Active block modifier interface.

	These are fed into ServerEnvironment at initialization time;
	ServerEnvironment handles deleting them.
*/

class ActiveBlockModifier
{
public:
	ActiveBlockModifier(){};
	virtual ~ActiveBlockModifier(){};

	// Set of contents to trigger on
	virtual std::set<std::string> getTriggerContents()=0;
	// Set of required neighbors (trigger doesn't happen if none are found)
	// Empty = do not check neighbors
	virtual std::set<std::string> getRequiredNeighbors(bool activate)
	{ return std::set<std::string>(); }
	// Maximum range to neighbors
	virtual u32 getNeighborsRange()
	{ return 1; };
	// Trigger interval in seconds
	virtual float getTriggerInterval() = 0;
	// Random chance of (1 / return value), 0 is disallowed
	virtual u32 getTriggerChance() = 0;
	// This is called usually at interval for 1/chance of the nodes
	//virtual void trigger(ServerEnvironment *env, v3s16 p, MapNode n){};
	//virtual void trigger(ServerEnvironment *env, v3s16 p, MapNode n, MapNode neighbor){};
	virtual void trigger(ServerEnvironment *env, v3s16 p, MapNode n,
			u32 active_object_count, u32 active_object_count_wider, MapNode neighbor, bool activate = false){};
};

struct ABMWithState
{
	ActiveBlockModifier *abm;
	float interval;
	float chance;
	float timer;
	int neighbors_range;
	std::unordered_set<content_t> trigger_ids;
	FMBitset required_neighbors, required_neighbors_activate;

	ABMWithState(ActiveBlockModifier *abm_, ServerEnvironment *senv);
};

/*
	List of active blocks, used by ServerEnvironment
*/

class ActiveBlockList
{
public:
	void update(std::list<v3s16> &active_positions,
			s16 radius,
			std::set<v3s16> &blocks_removed,
			std::set<v3s16> &blocks_added);

	bool contains(v3s16 p){
		return (m_list.find(p) != m_list.end());
	}

	void clear(){
		m_list.clear();
	}

	std::set<v3s16> m_list;
	std::set<v3s16> m_forceloaded_list;

private:
};

struct ActiveABM
{
	ActiveABM()
	{}
	ABMWithState *abmws;
	int chance;
};

class ABMHandler
{
private:
	ServerEnvironment *m_env;
	std::array<std::list<ActiveABM> *, CONTENT_ID_CAPACITY> m_aabms;
	std::list<std::list<ActiveABM>*> m_aabms_list;
	bool m_aabms_empty;
public:
	ABMHandler(ServerEnvironment *env);
	void init(std::list<ABMWithState> &abms);
	~ABMHandler();
	u32 countObjects(MapBlock *block, ServerMap * map, u32 &wider);
	void apply(MapBlock *block, bool activate = false);

};

/*
	The server-side environment.

	This is not thread-safe. Server uses an environment mutex.
*/

class ServerEnvironment : public Environment
{
public:
	ServerEnvironment(ServerMap *map, GameScripting *scriptIface,
	                  IGameDef *gamedef, const std::string &path_world);
	~ServerEnvironment();

	Map & getMap();

	ServerMap & getServerMap();

	//TODO find way to remove this fct!
	GameScripting* getScriptIface()
		{ return m_script; }

	IGameDef *getGameDef()
		{ return m_gamedef; }

	float getSendRecommendedInterval()
		{ return m_recommended_send_interval; }

	//Player * getPlayer(u16 peer_id) { return Environment::getPlayer(peer_id); };
	//Player * getPlayer(const std::string &name);

	KeyValueStorage *getKeyValueStorage();

	// Save players
	void saveLoadedPlayers();
	void savePlayer(const std::string &playername);
	Player *loadPlayer(const std::string &playername);

	/*
		Save and load time of day and game timer
	*/
	void saveMeta();
	void loadMeta();

	/*
		External ActiveObject interface
		-------------------------------------------
	*/

	ServerActiveObject* getActiveObject(u16 id);

	/*
		Add an active object to the environment.
		Environment handles deletion of object.
		Object may be deleted by environment immediately.
		If id of object is 0, assigns a free id to it.
		Returns the id of the object.
		Returns 0 if not added and thus deleted.
	*/
	u16 addActiveObject(ServerActiveObject *object);

	/*
		Add an active object as a static object to the corresponding
		MapBlock.
		Caller allocates memory, ServerEnvironment frees memory.
		Return value: true if succeeded, false if failed.
		(note:  not used, pending removal from engine)
	*/
	//bool addActiveObjectAsStatic(ServerActiveObject *object);

	/*
		Find out what new objects have been added to
		inside a radius around a position
	*/
	void getAddedActiveObjects(v3s16 pos, s16 radius,
			s16 player_radius,
			maybe_shared_unordered_map<u16, bool> &current_objects,
			std::set<u16> &added_objects);

	/*
		Find out what new objects have been removed from
		inside a radius around a position
	*/
	void getRemovedActiveObjects(v3s16 pos, s16 radius,
			s16 player_radius,
			maybe_shared_unordered_map<u16, bool> &current_objects,
			std::set<u16> &removed_objects);

	/*
		Get the next message emitted by some active object.
		Returns a message with id=0 if no messages are available.
	*/
	ActiveObjectMessage getActiveObjectMessage();

	/*
		Activate objects and dynamically modify for the dtime determined
		from timestamp and additional_dtime
	*/
	void activateBlock(MapBlock *block, u32 additional_dtime=0);

	/*
		ActiveBlockModifiers
		-------------------------------------------
	*/

	void addActiveBlockModifier(ActiveBlockModifier *abm);

	/*
		Other stuff
		-------------------------------------------
	*/

	// Script-aware node setters
	bool setNode(v3s16 p, const MapNode &n, s16 fast = 0);
	bool removeNode(v3s16 p, s16 fast = 0);
	bool swapNode(v3s16 p, const MapNode &n);

	// Find all active objects inside a radius around a point
	std::set<u16> getObjectsInsideRadius(v3f pos, float radius);

	// Clear all objects, loading and going through every MapBlock
	void clearAllObjects();

	// This makes stuff happen
<<<<<<< HEAD
	void step(f32 dtime, float uptime, unsigned int max_cycle_ms);
	
=======
	void step(f32 dtime);

>>>>>>> 9b89f7aa
	//check if there's a line of sight between two positions
	bool line_of_sight(v3f pos1, v3f pos2, float stepsize=1.0, v3s16 *p=NULL);

	u32 getGameTime() { return m_game_time; }

	void reportMaxLagEstimate(float f) { m_max_lag_estimate = f; }
	float getMaxLagEstimate() { return m_max_lag_estimate; }
<<<<<<< HEAD
	
	// is weather active in this environment?
	bool m_use_weather;
	ABMHandler m_abmhandler;
	void analyzeBlock(MapBlock * block);
	IntervalLimiter m_analyze_blocks_interval;
	IntervalLimiter m_abm_random_interval;
	std::list<v3POS> m_abm_random_blocks;


	std::set<v3s16>* getForceloadedBlocks() { return &m_active_blocks.m_forceloaded_list; };
	
	u32 m_game_time_start;
=======

	std::set<v3s16>* getForceloadedBlocks() { return &m_active_blocks.m_forceloaded_list; };
>>>>>>> 9b89f7aa

private:

	/*
		Internal ActiveObject interface
		-------------------------------------------
	*/

	/*
		Add an active object to the environment.

		Called by addActiveObject.

		Object may be deleted by environment immediately.
		If id of object is 0, assigns a free id to it.
		Returns the id of the object.
		Returns 0 if not added and thus deleted.
	*/
	u16 addActiveObjectRaw(ServerActiveObject *object, bool set_changed, u32 dtime_s);

	/*
		Remove all objects that satisfy (m_removed && m_known_by_count==0)
	*/
	void removeRemovedObjects();

	/*
		Convert stored objects from block to active
	*/
	void activateObjects(MapBlock *block, u32 dtime_s);

	/*
		Convert objects that are not in active blocks to static.

		If m_known_by_count != 0, active object is not deleted, but static
		data is still updated.

		If force_delete is set, active object is deleted nevertheless. It
		shall only be set so in the destructor of the environment.
	*/
	void deactivateFarObjects(bool force_delete);

	/*
		Member variables
	*/

	// The map
	ServerMap *m_map;
	// Lua state
	GameScripting* m_script;
	// Game definition
	IGameDef *m_gamedef;

	// Circuit manager
	Circuit m_circuit;
	// Key-value storage
public:
	KeyValueStorage m_key_value_storage;
	KeyValueStorage m_players_storage;
private:

	// World path
	const std::string m_path_world;
	// Active object list
	maybe_shared_map<u16, ServerActiveObject*> m_active_objects;
	// Outgoing network message buffer for active objects
public:
	Queue<ActiveObjectMessage> m_active_object_messages;
private:
	// Some timers
	float m_send_recommended_timer;
	IntervalLimiter m_object_management_interval;
	// List of active blocks
	ActiveBlockList m_active_blocks;
	IntervalLimiter m_active_blocks_management_interval;
	IntervalLimiter m_active_block_modifier_interval;
	IntervalLimiter m_active_blocks_nodemetadata_interval;
	//loop breakers
	u32 m_active_objects_last;
	u32 m_active_block_abm_last;
	float m_active_block_abm_dtime;
	float m_active_block_abm_dtime_counter;
	u32 m_active_block_timer_last;
	std::set<v3s16> m_blocks_added;
	u32 m_blocks_added_last;
	u32 m_active_block_analyzed_last;
	// Time from the beginning of the game in seconds.
	// Incremented in step().
	std::atomic_uint m_game_time;
	// A helper variable for incrementing the latter
	float m_game_time_fraction_counter;
public:
	std::list<ABMWithState> m_abms;
private:
	// An interval for generally sending object positions and stuff
	float m_recommended_send_interval;
	// Estimate for general maximum lag as determined by server.
	// Can raise to high values like 15s with eg. map generation mods.
	float m_max_lag_estimate;
};

#ifndef SERVER

#include "clientobject.h"
class ClientSimpleObject;

/*
	The client-side environment.

	This is not thread-safe.
	Must be called from main (irrlicht) thread (uses the SceneManager)
	Client uses an environment mutex.
*/

enum ClientEnvEventType
{
	CEE_NONE,
	CEE_PLAYER_DAMAGE,
	CEE_PLAYER_BREATH
};

struct ClientEnvEvent
{
	ClientEnvEventType type;
	union {
		//struct{
		//} none;
		struct{
			u8 amount;
			bool send_to_server;
		} player_damage;
		struct{
			u16 amount;
		} player_breath;
	};
};

class ClientEnvironment : public Environment
{
public:
	ClientEnvironment(ClientMap *map, scene::ISceneManager *smgr,
			ITextureSource *texturesource, IGameDef *gamedef,
			IrrlichtDevice *device);
	~ClientEnvironment();

	Map & getMap();
	ClientMap & getClientMap();

	IGameDef *getGameDef()
	{ return m_gamedef; }

	void step(f32 dtime, float uptime, unsigned int max_cycle_ms);

	virtual void addPlayer(Player *player);
	LocalPlayer * getLocalPlayer();

	/*
		ClientSimpleObjects
	*/

	void addSimpleObject(ClientSimpleObject *simple);

	/*
		ActiveObjects
	*/

	ClientActiveObject* getActiveObject(u16 id);

	/*
		Adds an active object to the environment.
		Environment handles deletion of object.
		Object may be deleted by environment immediately.
		If id of object is 0, assigns a free id to it.
		Returns the id of the object.
		Returns 0 if not added and thus deleted.
	*/
	u16 addActiveObject(ClientActiveObject *object);

	void addActiveObject(u16 id, u8 type, const std::string &init_data);
	void removeActiveObject(u16 id);

	void processActiveObjectMessage(u16 id, const std::string &data);

	/*
		Callbacks for activeobjects
	*/

	void damageLocalPlayer(u8 damage, bool handle_hp=true);
	void updateLocalPlayerBreath(u16 breath);

	/*
		Client likes to call these
	*/

	// Get all nearby objects
	void getActiveObjects(v3f origin, f32 max_d,
			std::vector<DistanceSortedActiveObject> &dest);

	// Get event from queue. CEE_NONE is returned if queue is empty.
	ClientEnvEvent getClientEvent();

	u16 m_attachements[USHRT_MAX];

	std::list<std::string> getPlayerNames()
	{ return m_player_names; }
	void addPlayerName(std::string name)
	{ m_player_names.push_back(name); }
	void removePlayerName(std::string name)
	{ m_player_names.remove(name); }
	void updateCameraOffset(v3s16 camera_offset)
	{ m_camera_offset = camera_offset; }
	v3s16 getCameraOffset()
	{ return m_camera_offset; }

private:
	ClientMap *m_map;
	scene::ISceneManager *m_smgr;
	ITextureSource *m_texturesource;
	IGameDef *m_gamedef;
	IrrlichtDevice *m_irr;
	std::map<u16, ClientActiveObject*> m_active_objects;
	u32 m_active_objects_client_last;
	u32 m_move_max_loop;
	std::list<ClientSimpleObject*> m_simple_objects;
	std::list<ClientEnvEvent> m_client_event_queue;
	IntervalLimiter m_active_object_light_update_interval;
	IntervalLimiter m_lava_hurt_interval;
	IntervalLimiter m_drowning_interval;
	IntervalLimiter m_breathing_interval;
	std::list<std::string> m_player_names;
	v3s16 m_camera_offset;
};

#endif

#endif
<|MERGE_RESOLUTION|>--- conflicted
+++ resolved
@@ -363,13 +363,8 @@
 	void clearAllObjects();
 
 	// This makes stuff happen
-<<<<<<< HEAD
 	void step(f32 dtime, float uptime, unsigned int max_cycle_ms);
-	
-=======
-	void step(f32 dtime);
-
->>>>>>> 9b89f7aa
+
 	//check if there's a line of sight between two positions
 	bool line_of_sight(v3f pos1, v3f pos2, float stepsize=1.0, v3s16 *p=NULL);
 
@@ -377,8 +372,7 @@
 
 	void reportMaxLagEstimate(float f) { m_max_lag_estimate = f; }
 	float getMaxLagEstimate() { return m_max_lag_estimate; }
-<<<<<<< HEAD
-	
+
 	// is weather active in this environment?
 	bool m_use_weather;
 	ABMHandler m_abmhandler;
@@ -387,14 +381,9 @@
 	IntervalLimiter m_abm_random_interval;
 	std::list<v3POS> m_abm_random_blocks;
 
-
 	std::set<v3s16>* getForceloadedBlocks() { return &m_active_blocks.m_forceloaded_list; };
-	
+
 	u32 m_game_time_start;
-=======
-
-	std::set<v3s16>* getForceloadedBlocks() { return &m_active_blocks.m_forceloaded_list; };
->>>>>>> 9b89f7aa
 
 private:
 
