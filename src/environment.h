--- conflicted
+++ resolved
@@ -76,7 +76,7 @@
 
 	virtual void addPlayer(Player *player);
 	void removePlayer(u16 peer_id);
-	void removePlayer(const char *name);
+	void removePlayer(const std::string &name);
 	Player * getPlayer(u16 peer_id);
 	Player * getPlayer(const std::string &name);
 	Player * getRandomConnectedPlayer();
@@ -237,14 +237,9 @@
 class ServerEnvironment : public Environment
 {
 public:
-<<<<<<< HEAD
-	ServerEnvironment(const std::string &savedir, ServerMap *map, GameScripting *scriptIface,
+	ServerEnvironment(ServerMap *map, GameScripting *scriptIface,
 			Circuit* circuit,
-			IGameDef *gamedef);
-=======
-	ServerEnvironment(ServerMap *map, GameScripting *scriptIface,
 			IGameDef *gamedef, const std::string &path_world);
->>>>>>> 089fc010
 	~ServerEnvironment();
 
 	Map & getMap();
@@ -261,22 +256,15 @@
 	float getSendRecommendedInterval()
 		{ return m_recommended_send_interval; }
 
-<<<<<<< HEAD
-	Player * getPlayer(u16 peer_id) { return Environment::getPlayer(peer_id); };
-	Player * getPlayer(const std::string &name);
+	//Player * getPlayer(u16 peer_id) { return Environment::getPlayer(peer_id); };
+	//Player * getPlayer(const std::string &name);
 
 	KeyValueStorage *getKeyValueStorage();
-	/*
-		Save players
-	*/
-	void serializePlayers(const std::string &savedir);
-	Player * deSerializePlayer(const std::string &name);
-=======
+
 	// Save players
 	void saveLoadedPlayers();
 	void savePlayer(const std::string &playername);
 	Player *loadPlayer(const std::string &playername);
->>>>>>> 089fc010
 
 	/*
 		Save and load time of day and game timer
@@ -423,8 +411,6 @@
 	/*
 		Member variables
 	*/
-
-	std::string m_savedir;
 
 	// The map
 	ServerMap *m_map;
@@ -434,14 +420,11 @@
 	Circuit* m_circuit;
 	// Game definition
 	IGameDef *m_gamedef;
-<<<<<<< HEAD
 	// Key-value storage
 	KeyValueStorage *m_key_value_storage;
 	KeyValueStorage *m_players_storage;
-=======
 	// World path
 	const std::string m_path_world;
->>>>>>> 089fc010
 	// Active object list
 	std::map<u16, ServerActiveObject*> m_active_objects;
 	// Outgoing network message buffer for active objects
