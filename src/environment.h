--- conflicted
+++ resolved
@@ -342,14 +342,10 @@
 	
 	// is weather active in this environment?
 	bool m_use_weather;
-<<<<<<< HEAD
 	ABMHandler * m_abmhandler;
-
-=======
 	
 	std::set<v3s16>* getForceloadedBlocks() { return &m_active_blocks.m_forceloaded_list; };
 	
->>>>>>> a3586cd1
 private:
 
 	/*
