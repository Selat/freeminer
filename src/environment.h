--- conflicted
+++ resolved
@@ -41,11 +41,8 @@
 #include "util/numeric.h"
 #include "mapnode.h"
 #include "mapblock.h"
-<<<<<<< HEAD
 #include "fmbitset.h"
-=======
-#include "jthread/jmutex.h"
->>>>>>> 5fb8778e
+#include "util/lock.h"
 
 class ServerEnvironment;
 class ActiveBlockModifier;
@@ -131,7 +128,7 @@
 	u32 m_day_night_ratio_override;
 	
 private:
-	JMutex m_lock;
+	locker m_lock;
 
 };
 
