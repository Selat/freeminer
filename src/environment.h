--- conflicted
+++ resolved
@@ -226,12 +226,8 @@
 {
 public:
 	ServerEnvironment(ServerMap *map, GameScripting *scriptIface,
-<<<<<<< HEAD
-	                  Circuit* circuit, IGameDef *gamedef,
-	                  IBackgroundBlockEmerger *emerger);
-=======
+			Circuit* circuit,
 			IGameDef *gamedef);
->>>>>>> 89f7dc1e
 	~ServerEnvironment();
 
 	Map & getMap();
