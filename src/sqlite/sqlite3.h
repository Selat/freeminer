/*
** 2001 September 15
**
** The author disclaims copyright to this source code.  In place of
** a legal notice, here is a blessing:
**
**    May you do good and not evil.
**    May you find forgiveness for yourself and forgive others.
**    May you share freely, never taking more than you give.
**
*************************************************************************
** This header file defines the interface that the SQLite library
** presents to client programs.  If a C-function, structure, datatype,
** or constant definition does not appear in this file, then it is
** not a published API of SQLite, is subject to change without
** notice, and should not be referenced by programs that use SQLite.
**
** Some of the definitions that are in this file are marked as
** "experimental".  Experimental interfaces are normally new
** features recently added to SQLite.  We do not anticipate changes
** to experimental interfaces but reserve the right to make minor changes
** if experience from use "in the wild" suggest such changes are prudent.
**
** The official C-language API documentation for SQLite is derived
** from comments in this file.  This file is the authoritative source
** on how SQLite interfaces are suppose to operate.
**
** The name of this file under configuration management is "sqlite.h.in".
** The makefile makes some minor changes to this file (such as inserting
** the version number) and changes its name to "sqlite3.h" as
** part of the build process.
*/
#ifndef _SQLITE3_H_
#define _SQLITE3_H_
#include <stdarg.h>     /* Needed for the definition of va_list */

/*
** Make sure we can call this stuff from C++.
*/
#ifdef __cplusplus
extern "C" {
#endif


/*
** Add the ability to override 'extern'
*/
#ifndef SQLITE_EXTERN
# define SQLITE_EXTERN extern
#endif

#ifndef SQLITE_API
# define SQLITE_API
#endif


/*
** These no-op macros are used in front of interfaces to mark those
** interfaces as either deprecated or experimental.  New applications
** should not use deprecated interfaces - they are support for backwards
** compatibility only.  Application writers should be aware that
** experimental interfaces are subject to change in point releases.
**
** These macros used to resolve to various kinds of compiler magic that
** would generate warning messages when they were used.  But that
** compiler magic ended up generating such a flurry of bug reports
** that we have taken it all out and gone back to using simple
** noop macros.
*/
#define SQLITE_DEPRECATED
#define SQLITE_EXPERIMENTAL

/*
** Ensure these symbols were not defined by some previous header file.
*/
#ifdef SQLITE_VERSION
# undef SQLITE_VERSION
#endif
#ifdef SQLITE_VERSION_NUMBER
# undef SQLITE_VERSION_NUMBER
#endif

/*
** CAPI3REF: Compile-Time Library Version Numbers
**
** ^(The [SQLITE_VERSION] C preprocessor macro in the sqlite3.h header
** evaluates to a string literal that is the SQLite version in the
** format "X.Y.Z" where X is the major version number (always 3 for
** SQLite3) and Y is the minor version number and Z is the release number.)^
** ^(The [SQLITE_VERSION_NUMBER] C preprocessor macro resolves to an integer
** with the value (X*1000000 + Y*1000 + Z) where X, Y, and Z are the same
** numbers used in [SQLITE_VERSION].)^
** The SQLITE_VERSION_NUMBER for any given release of SQLite will also
** be larger than the release from which it is derived.  Either Y will
** be held constant and Z will be incremented or else Y will be incremented
** and Z will be reset to zero.
**
** Since version 3.6.18, SQLite source code has been stored in the
** <a href="http://www.fossil-scm.org/">Fossil configuration management
** system</a>.  ^The SQLITE_SOURCE_ID macro evaluates to
** a string which identifies a particular check-in of SQLite
** within its configuration management system.  ^The SQLITE_SOURCE_ID
** string contains the date and time of the check-in (UTC) and an SHA1
** hash of the entire source tree.
**
** See also: [sqlite3_libversion()],
** [sqlite3_libversion_number()], [sqlite3_sourceid()],
** [sqlite_version()] and [sqlite_source_id()].
*/
<<<<<<< HEAD
#define SQLITE_VERSION        "3.8.5"
#define SQLITE_VERSION_NUMBER 3008005
#define SQLITE_SOURCE_ID      "2014-06-04 14:06:34 b1ed4f2a34ba66c29b130f8d13e9092758019212"
=======
#define SQLITE_VERSION        "3.8.7.4"
#define SQLITE_VERSION_NUMBER 3008007
#define SQLITE_SOURCE_ID      "2014-12-09 01:34:36 f66f7a17b78ba617acde90fc810107f34f1a1f2e"
>>>>>>> 060ae29e

/*
** CAPI3REF: Run-Time Library Version Numbers
** KEYWORDS: sqlite3_version, sqlite3_sourceid
**
** These interfaces provide the same information as the [SQLITE_VERSION],
** [SQLITE_VERSION_NUMBER], and [SQLITE_SOURCE_ID] C preprocessor macros
** but are associated with the library instead of the header file.  ^(Cautious
** programmers might include assert() statements in their application to
** verify that values returned by these interfaces match the macros in
** the header, and thus insure that the application is
** compiled with matching library and header files.
**
** <blockquote><pre>
** assert( sqlite3_libversion_number()==SQLITE_VERSION_NUMBER );
** assert( strcmp(sqlite3_sourceid(),SQLITE_SOURCE_ID)==0 );
** assert( strcmp(sqlite3_libversion(),SQLITE_VERSION)==0 );
** </pre></blockquote>)^
**
** ^The sqlite3_version[] string constant contains the text of [SQLITE_VERSION]
** macro.  ^The sqlite3_libversion() function returns a pointer to the
** to the sqlite3_version[] string constant.  The sqlite3_libversion()
** function is provided for use in DLLs since DLL users usually do not have
** direct access to string constants within the DLL.  ^The
** sqlite3_libversion_number() function returns an integer equal to
** [SQLITE_VERSION_NUMBER].  ^The sqlite3_sourceid() function returns 
** a pointer to a string constant whose value is the same as the 
** [SQLITE_SOURCE_ID] C preprocessor macro.
**
** See also: [sqlite_version()] and [sqlite_source_id()].
*/
SQLITE_API SQLITE_EXTERN const char sqlite3_version[];
SQLITE_API const char *sqlite3_libversion(void);
SQLITE_API const char *sqlite3_sourceid(void);
SQLITE_API int sqlite3_libversion_number(void);

/*
** CAPI3REF: Run-Time Library Compilation Options Diagnostics
**
** ^The sqlite3_compileoption_used() function returns 0 or 1 
** indicating whether the specified option was defined at 
** compile time.  ^The SQLITE_ prefix may be omitted from the 
** option name passed to sqlite3_compileoption_used().  
**
** ^The sqlite3_compileoption_get() function allows iterating
** over the list of options that were defined at compile time by
** returning the N-th compile time option string.  ^If N is out of range,
** sqlite3_compileoption_get() returns a NULL pointer.  ^The SQLITE_ 
** prefix is omitted from any strings returned by 
** sqlite3_compileoption_get().
**
** ^Support for the diagnostic functions sqlite3_compileoption_used()
** and sqlite3_compileoption_get() may be omitted by specifying the 
** [SQLITE_OMIT_COMPILEOPTION_DIAGS] option at compile time.
**
** See also: SQL functions [sqlite_compileoption_used()] and
** [sqlite_compileoption_get()] and the [compile_options pragma].
*/
#ifndef SQLITE_OMIT_COMPILEOPTION_DIAGS
SQLITE_API int sqlite3_compileoption_used(const char *zOptName);
SQLITE_API const char *sqlite3_compileoption_get(int N);
#endif

/*
** CAPI3REF: Test To See If The Library Is Threadsafe
**
** ^The sqlite3_threadsafe() function returns zero if and only if
** SQLite was compiled with mutexing code omitted due to the
** [SQLITE_THREADSAFE] compile-time option being set to 0.
**
** SQLite can be compiled with or without mutexes.  When
** the [SQLITE_THREADSAFE] C preprocessor macro is 1 or 2, mutexes
** are enabled and SQLite is threadsafe.  When the
** [SQLITE_THREADSAFE] macro is 0, 
** the mutexes are omitted.  Without the mutexes, it is not safe
** to use SQLite concurrently from more than one thread.
**
** Enabling mutexes incurs a measurable performance penalty.
** So if speed is of utmost importance, it makes sense to disable
** the mutexes.  But for maximum safety, mutexes should be enabled.
** ^The default behavior is for mutexes to be enabled.
**
** This interface can be used by an application to make sure that the
** version of SQLite that it is linking against was compiled with
** the desired setting of the [SQLITE_THREADSAFE] macro.
**
** This interface only reports on the compile-time mutex setting
** of the [SQLITE_THREADSAFE] flag.  If SQLite is compiled with
** SQLITE_THREADSAFE=1 or =2 then mutexes are enabled by default but
** can be fully or partially disabled using a call to [sqlite3_config()]
** with the verbs [SQLITE_CONFIG_SINGLETHREAD], [SQLITE_CONFIG_MULTITHREAD],
** or [SQLITE_CONFIG_MUTEX].  ^(The return value of the
** sqlite3_threadsafe() function shows only the compile-time setting of
** thread safety, not any run-time changes to that setting made by
** sqlite3_config(). In other words, the return value from sqlite3_threadsafe()
** is unchanged by calls to sqlite3_config().)^
**
** See the [threading mode] documentation for additional information.
*/
SQLITE_API int sqlite3_threadsafe(void);

/*
** CAPI3REF: Database Connection Handle
** KEYWORDS: {database connection} {database connections}
**
** Each open SQLite database is represented by a pointer to an instance of
** the opaque structure named "sqlite3".  It is useful to think of an sqlite3
** pointer as an object.  The [sqlite3_open()], [sqlite3_open16()], and
** [sqlite3_open_v2()] interfaces are its constructors, and [sqlite3_close()]
** and [sqlite3_close_v2()] are its destructors.  There are many other
** interfaces (such as
** [sqlite3_prepare_v2()], [sqlite3_create_function()], and
** [sqlite3_busy_timeout()] to name but three) that are methods on an
** sqlite3 object.
*/
typedef struct sqlite3 sqlite3;

/*
** CAPI3REF: 64-Bit Integer Types
** KEYWORDS: sqlite_int64 sqlite_uint64
**
** Because there is no cross-platform way to specify 64-bit integer types
** SQLite includes typedefs for 64-bit signed and unsigned integers.
**
** The sqlite3_int64 and sqlite3_uint64 are the preferred type definitions.
** The sqlite_int64 and sqlite_uint64 types are supported for backwards
** compatibility only.
**
** ^The sqlite3_int64 and sqlite_int64 types can store integer values
** between -9223372036854775808 and +9223372036854775807 inclusive.  ^The
** sqlite3_uint64 and sqlite_uint64 types can store integer values 
** between 0 and +18446744073709551615 inclusive.
*/
#ifdef SQLITE_INT64_TYPE
  typedef SQLITE_INT64_TYPE sqlite_int64;
  typedef unsigned SQLITE_INT64_TYPE sqlite_uint64;
#elif defined(_MSC_VER) || defined(__BORLANDC__)
  typedef __int64 sqlite_int64;
  typedef unsigned __int64 sqlite_uint64;
#else
  typedef long long int sqlite_int64;
  typedef unsigned long long int sqlite_uint64;
#endif
typedef sqlite_int64 sqlite3_int64;
typedef sqlite_uint64 sqlite3_uint64;

/*
** If compiling for a processor that lacks floating point support,
** substitute integer for floating-point.
*/
#ifdef SQLITE_OMIT_FLOATING_POINT
# define double sqlite3_int64
#endif

/*
** CAPI3REF: Closing A Database Connection
**
** ^The sqlite3_close() and sqlite3_close_v2() routines are destructors
** for the [sqlite3] object.
<<<<<<< HEAD
** ^Calls to sqlite3_close() and sqlite3_close_v2() return SQLITE_OK if
=======
** ^Calls to sqlite3_close() and sqlite3_close_v2() return [SQLITE_OK] if
>>>>>>> 060ae29e
** the [sqlite3] object is successfully destroyed and all associated
** resources are deallocated.
**
** ^If the database connection is associated with unfinalized prepared
** statements or unfinished sqlite3_backup objects then sqlite3_close()
** will leave the database connection open and return [SQLITE_BUSY].
** ^If sqlite3_close_v2() is called with unfinalized prepared statements
<<<<<<< HEAD
** and unfinished sqlite3_backups, then the database connection becomes
=======
** and/or unfinished sqlite3_backups, then the database connection becomes
>>>>>>> 060ae29e
** an unusable "zombie" which will automatically be deallocated when the
** last prepared statement is finalized or the last sqlite3_backup is
** finished.  The sqlite3_close_v2() interface is intended for use with
** host languages that are garbage collected, and where the order in which
** destructors are called is arbitrary.
**
** Applications should [sqlite3_finalize | finalize] all [prepared statements],
** [sqlite3_blob_close | close] all [BLOB handles], and 
** [sqlite3_backup_finish | finish] all [sqlite3_backup] objects associated
** with the [sqlite3] object prior to attempting to close the object.  ^If
** sqlite3_close_v2() is called on a [database connection] that still has
** outstanding [prepared statements], [BLOB handles], and/or
<<<<<<< HEAD
** [sqlite3_backup] objects then it returns SQLITE_OK but the deallocation
=======
** [sqlite3_backup] objects then it returns [SQLITE_OK] and the deallocation
>>>>>>> 060ae29e
** of resources is deferred until all [prepared statements], [BLOB handles],
** and [sqlite3_backup] objects are also destroyed.
**
** ^If an [sqlite3] object is destroyed while a transaction is open,
** the transaction is automatically rolled back.
**
** The C parameter to [sqlite3_close(C)] and [sqlite3_close_v2(C)]
** must be either a NULL
** pointer or an [sqlite3] object pointer obtained
** from [sqlite3_open()], [sqlite3_open16()], or
** [sqlite3_open_v2()], and not previously closed.
** ^Calling sqlite3_close() or sqlite3_close_v2() with a NULL pointer
** argument is a harmless no-op.
*/
SQLITE_API int sqlite3_close(sqlite3*);
SQLITE_API int sqlite3_close_v2(sqlite3*);

/*
** The type for a callback function.
** This is legacy and deprecated.  It is included for historical
** compatibility and is not documented.
*/
typedef int (*sqlite3_callback)(void*,int,char**, char**);

/*
** CAPI3REF: One-Step Query Execution Interface
**
** The sqlite3_exec() interface is a convenience wrapper around
** [sqlite3_prepare_v2()], [sqlite3_step()], and [sqlite3_finalize()],
** that allows an application to run multiple statements of SQL
** without having to use a lot of C code. 
**
** ^The sqlite3_exec() interface runs zero or more UTF-8 encoded,
** semicolon-separate SQL statements passed into its 2nd argument,
** in the context of the [database connection] passed in as its 1st
** argument.  ^If the callback function of the 3rd argument to
** sqlite3_exec() is not NULL, then it is invoked for each result row
** coming out of the evaluated SQL statements.  ^The 4th argument to
** sqlite3_exec() is relayed through to the 1st argument of each
** callback invocation.  ^If the callback pointer to sqlite3_exec()
** is NULL, then no callback is ever invoked and result rows are
** ignored.
**
** ^If an error occurs while evaluating the SQL statements passed into
** sqlite3_exec(), then execution of the current statement stops and
** subsequent statements are skipped.  ^If the 5th parameter to sqlite3_exec()
** is not NULL then any error message is written into memory obtained
** from [sqlite3_malloc()] and passed back through the 5th parameter.
** To avoid memory leaks, the application should invoke [sqlite3_free()]
** on error message strings returned through the 5th parameter of
** of sqlite3_exec() after the error message string is no longer needed.
** ^If the 5th parameter to sqlite3_exec() is not NULL and no errors
** occur, then sqlite3_exec() sets the pointer in its 5th parameter to
** NULL before returning.
**
** ^If an sqlite3_exec() callback returns non-zero, the sqlite3_exec()
** routine returns SQLITE_ABORT without invoking the callback again and
** without running any subsequent SQL statements.
**
** ^The 2nd argument to the sqlite3_exec() callback function is the
** number of columns in the result.  ^The 3rd argument to the sqlite3_exec()
** callback is an array of pointers to strings obtained as if from
** [sqlite3_column_text()], one for each column.  ^If an element of a
** result row is NULL then the corresponding string pointer for the
** sqlite3_exec() callback is a NULL pointer.  ^The 4th argument to the
** sqlite3_exec() callback is an array of pointers to strings where each
** entry represents the name of corresponding result column as obtained
** from [sqlite3_column_name()].
**
** ^If the 2nd parameter to sqlite3_exec() is a NULL pointer, a pointer
** to an empty string, or a pointer that contains only whitespace and/or 
** SQL comments, then no SQL statements are evaluated and the database
** is not changed.
**
** Restrictions:
**
** <ul>
** <li> The application must insure that the 1st parameter to sqlite3_exec()
**      is a valid and open [database connection].
** <li> The application must not close the [database connection] specified by
**      the 1st parameter to sqlite3_exec() while sqlite3_exec() is running.
** <li> The application must not modify the SQL statement text passed into
**      the 2nd parameter of sqlite3_exec() while sqlite3_exec() is running.
** </ul>
*/
SQLITE_API int sqlite3_exec(
  sqlite3*,                                  /* An open database */
  const char *sql,                           /* SQL to be evaluated */
  int (*callback)(void*,int,char**,char**),  /* Callback function */
  void *,                                    /* 1st argument to callback */
  char **errmsg                              /* Error msg written here */
);

/*
** CAPI3REF: Result Codes
** KEYWORDS: {result code definitions}
**
** Many SQLite functions return an integer result code from the set shown
** here in order to indicate success or failure.
**
** New error codes may be added in future versions of SQLite.
**
** See also: [extended result code definitions]
*/
#define SQLITE_OK           0   /* Successful result */
/* beginning-of-error-codes */
#define SQLITE_ERROR        1   /* SQL error or missing database */
#define SQLITE_INTERNAL     2   /* Internal logic error in SQLite */
#define SQLITE_PERM         3   /* Access permission denied */
#define SQLITE_ABORT        4   /* Callback routine requested an abort */
#define SQLITE_BUSY         5   /* The database file is locked */
#define SQLITE_LOCKED       6   /* A table in the database is locked */
#define SQLITE_NOMEM        7   /* A malloc() failed */
#define SQLITE_READONLY     8   /* Attempt to write a readonly database */
#define SQLITE_INTERRUPT    9   /* Operation terminated by sqlite3_interrupt()*/
#define SQLITE_IOERR       10   /* Some kind of disk I/O error occurred */
#define SQLITE_CORRUPT     11   /* The database disk image is malformed */
#define SQLITE_NOTFOUND    12   /* Unknown opcode in sqlite3_file_control() */
#define SQLITE_FULL        13   /* Insertion failed because database is full */
#define SQLITE_CANTOPEN    14   /* Unable to open the database file */
#define SQLITE_PROTOCOL    15   /* Database lock protocol error */
#define SQLITE_EMPTY       16   /* Database is empty */
#define SQLITE_SCHEMA      17   /* The database schema changed */
#define SQLITE_TOOBIG      18   /* String or BLOB exceeds size limit */
#define SQLITE_CONSTRAINT  19   /* Abort due to constraint violation */
#define SQLITE_MISMATCH    20   /* Data type mismatch */
#define SQLITE_MISUSE      21   /* Library used incorrectly */
#define SQLITE_NOLFS       22   /* Uses OS features not supported on host */
#define SQLITE_AUTH        23   /* Authorization denied */
#define SQLITE_FORMAT      24   /* Auxiliary database format error */
#define SQLITE_RANGE       25   /* 2nd parameter to sqlite3_bind out of range */
#define SQLITE_NOTADB      26   /* File opened that is not a database file */
#define SQLITE_NOTICE      27   /* Notifications from sqlite3_log() */
#define SQLITE_WARNING     28   /* Warnings from sqlite3_log() */
#define SQLITE_ROW         100  /* sqlite3_step() has another row ready */
#define SQLITE_DONE        101  /* sqlite3_step() has finished executing */
/* end-of-error-codes */

/*
** CAPI3REF: Extended Result Codes
** KEYWORDS: {extended result code definitions}
**
** In its default configuration, SQLite API routines return one of 30 integer
** [result codes].  However, experience has shown that many of
** these result codes are too coarse-grained.  They do not provide as
** much information about problems as programmers might like.  In an effort to
** address this, newer versions of SQLite (version 3.3.8 and later) include
** support for additional result codes that provide more detailed information
** about errors. These [extended result codes] are enabled or disabled
** on a per database connection basis using the
<<<<<<< HEAD
** [sqlite3_extended_result_codes()] API.
**
** Some of the available extended result codes are listed here.
** One may expect the number of extended result codes will increase
** over time.  Software that uses extended result codes should expect
** to see new result codes in future releases of SQLite.
**
** The SQLITE_OK result code will never be extended.  It will always
** be exactly zero.
=======
** [sqlite3_extended_result_codes()] API.  Or, the extended code for
** the most recent error can be obtained using
** [sqlite3_extended_errcode()].
>>>>>>> 060ae29e
*/
#define SQLITE_IOERR_READ              (SQLITE_IOERR | (1<<8))
#define SQLITE_IOERR_SHORT_READ        (SQLITE_IOERR | (2<<8))
#define SQLITE_IOERR_WRITE             (SQLITE_IOERR | (3<<8))
#define SQLITE_IOERR_FSYNC             (SQLITE_IOERR | (4<<8))
#define SQLITE_IOERR_DIR_FSYNC         (SQLITE_IOERR | (5<<8))
#define SQLITE_IOERR_TRUNCATE          (SQLITE_IOERR | (6<<8))
#define SQLITE_IOERR_FSTAT             (SQLITE_IOERR | (7<<8))
#define SQLITE_IOERR_UNLOCK            (SQLITE_IOERR | (8<<8))
#define SQLITE_IOERR_RDLOCK            (SQLITE_IOERR | (9<<8))
#define SQLITE_IOERR_DELETE            (SQLITE_IOERR | (10<<8))
#define SQLITE_IOERR_BLOCKED           (SQLITE_IOERR | (11<<8))
#define SQLITE_IOERR_NOMEM             (SQLITE_IOERR | (12<<8))
#define SQLITE_IOERR_ACCESS            (SQLITE_IOERR | (13<<8))
#define SQLITE_IOERR_CHECKRESERVEDLOCK (SQLITE_IOERR | (14<<8))
#define SQLITE_IOERR_LOCK              (SQLITE_IOERR | (15<<8))
#define SQLITE_IOERR_CLOSE             (SQLITE_IOERR | (16<<8))
#define SQLITE_IOERR_DIR_CLOSE         (SQLITE_IOERR | (17<<8))
#define SQLITE_IOERR_SHMOPEN           (SQLITE_IOERR | (18<<8))
#define SQLITE_IOERR_SHMSIZE           (SQLITE_IOERR | (19<<8))
#define SQLITE_IOERR_SHMLOCK           (SQLITE_IOERR | (20<<8))
#define SQLITE_IOERR_SHMMAP            (SQLITE_IOERR | (21<<8))
#define SQLITE_IOERR_SEEK              (SQLITE_IOERR | (22<<8))
#define SQLITE_IOERR_DELETE_NOENT      (SQLITE_IOERR | (23<<8))
#define SQLITE_IOERR_MMAP              (SQLITE_IOERR | (24<<8))
#define SQLITE_IOERR_GETTEMPPATH       (SQLITE_IOERR | (25<<8))
#define SQLITE_IOERR_CONVPATH          (SQLITE_IOERR | (26<<8))
#define SQLITE_LOCKED_SHAREDCACHE      (SQLITE_LOCKED |  (1<<8))
#define SQLITE_BUSY_RECOVERY           (SQLITE_BUSY   |  (1<<8))
#define SQLITE_BUSY_SNAPSHOT           (SQLITE_BUSY   |  (2<<8))
#define SQLITE_CANTOPEN_NOTEMPDIR      (SQLITE_CANTOPEN | (1<<8))
#define SQLITE_CANTOPEN_ISDIR          (SQLITE_CANTOPEN | (2<<8))
#define SQLITE_CANTOPEN_FULLPATH       (SQLITE_CANTOPEN | (3<<8))
#define SQLITE_CANTOPEN_CONVPATH       (SQLITE_CANTOPEN | (4<<8))
#define SQLITE_CORRUPT_VTAB            (SQLITE_CORRUPT | (1<<8))
#define SQLITE_READONLY_RECOVERY       (SQLITE_READONLY | (1<<8))
#define SQLITE_READONLY_CANTLOCK       (SQLITE_READONLY | (2<<8))
#define SQLITE_READONLY_ROLLBACK       (SQLITE_READONLY | (3<<8))
#define SQLITE_READONLY_DBMOVED        (SQLITE_READONLY | (4<<8))
#define SQLITE_ABORT_ROLLBACK          (SQLITE_ABORT | (2<<8))
#define SQLITE_CONSTRAINT_CHECK        (SQLITE_CONSTRAINT | (1<<8))
#define SQLITE_CONSTRAINT_COMMITHOOK   (SQLITE_CONSTRAINT | (2<<8))
#define SQLITE_CONSTRAINT_FOREIGNKEY   (SQLITE_CONSTRAINT | (3<<8))
#define SQLITE_CONSTRAINT_FUNCTION     (SQLITE_CONSTRAINT | (4<<8))
#define SQLITE_CONSTRAINT_NOTNULL      (SQLITE_CONSTRAINT | (5<<8))
#define SQLITE_CONSTRAINT_PRIMARYKEY   (SQLITE_CONSTRAINT | (6<<8))
#define SQLITE_CONSTRAINT_TRIGGER      (SQLITE_CONSTRAINT | (7<<8))
#define SQLITE_CONSTRAINT_UNIQUE       (SQLITE_CONSTRAINT | (8<<8))
#define SQLITE_CONSTRAINT_VTAB         (SQLITE_CONSTRAINT | (9<<8))
#define SQLITE_CONSTRAINT_ROWID        (SQLITE_CONSTRAINT |(10<<8))
#define SQLITE_NOTICE_RECOVER_WAL      (SQLITE_NOTICE | (1<<8))
#define SQLITE_NOTICE_RECOVER_ROLLBACK (SQLITE_NOTICE | (2<<8))
#define SQLITE_WARNING_AUTOINDEX       (SQLITE_WARNING | (1<<8))
<<<<<<< HEAD
=======
#define SQLITE_AUTH_USER               (SQLITE_AUTH | (1<<8))
>>>>>>> 060ae29e

/*
** CAPI3REF: Flags For File Open Operations
**
** These bit values are intended for use in the
** 3rd parameter to the [sqlite3_open_v2()] interface and
** in the 4th parameter to the [sqlite3_vfs.xOpen] method.
*/
#define SQLITE_OPEN_READONLY         0x00000001  /* Ok for sqlite3_open_v2() */
#define SQLITE_OPEN_READWRITE        0x00000002  /* Ok for sqlite3_open_v2() */
#define SQLITE_OPEN_CREATE           0x00000004  /* Ok for sqlite3_open_v2() */
#define SQLITE_OPEN_DELETEONCLOSE    0x00000008  /* VFS only */
#define SQLITE_OPEN_EXCLUSIVE        0x00000010  /* VFS only */
#define SQLITE_OPEN_AUTOPROXY        0x00000020  /* VFS only */
#define SQLITE_OPEN_URI              0x00000040  /* Ok for sqlite3_open_v2() */
#define SQLITE_OPEN_MEMORY           0x00000080  /* Ok for sqlite3_open_v2() */
#define SQLITE_OPEN_MAIN_DB          0x00000100  /* VFS only */
#define SQLITE_OPEN_TEMP_DB          0x00000200  /* VFS only */
#define SQLITE_OPEN_TRANSIENT_DB     0x00000400  /* VFS only */
#define SQLITE_OPEN_MAIN_JOURNAL     0x00000800  /* VFS only */
#define SQLITE_OPEN_TEMP_JOURNAL     0x00001000  /* VFS only */
#define SQLITE_OPEN_SUBJOURNAL       0x00002000  /* VFS only */
#define SQLITE_OPEN_MASTER_JOURNAL   0x00004000  /* VFS only */
#define SQLITE_OPEN_NOMUTEX          0x00008000  /* Ok for sqlite3_open_v2() */
#define SQLITE_OPEN_FULLMUTEX        0x00010000  /* Ok for sqlite3_open_v2() */
#define SQLITE_OPEN_SHAREDCACHE      0x00020000  /* Ok for sqlite3_open_v2() */
#define SQLITE_OPEN_PRIVATECACHE     0x00040000  /* Ok for sqlite3_open_v2() */
#define SQLITE_OPEN_WAL              0x00080000  /* VFS only */

/* Reserved:                         0x00F00000 */

/*
** CAPI3REF: Device Characteristics
**
** The xDeviceCharacteristics method of the [sqlite3_io_methods]
** object returns an integer which is a vector of these
** bit values expressing I/O characteristics of the mass storage
** device that holds the file that the [sqlite3_io_methods]
** refers to.
**
** The SQLITE_IOCAP_ATOMIC property means that all writes of
** any size are atomic.  The SQLITE_IOCAP_ATOMICnnn values
** mean that writes of blocks that are nnn bytes in size and
** are aligned to an address which is an integer multiple of
** nnn are atomic.  The SQLITE_IOCAP_SAFE_APPEND value means
** that when data is appended to a file, the data is appended
** first then the size of the file is extended, never the other
** way around.  The SQLITE_IOCAP_SEQUENTIAL property means that
** information is written to disk in the same order as calls
** to xWrite().  The SQLITE_IOCAP_POWERSAFE_OVERWRITE property means that
** after reboot following a crash or power loss, the only bytes in a
** file that were written at the application level might have changed
** and that adjacent bytes, even bytes within the same sector are
** guaranteed to be unchanged.  The SQLITE_IOCAP_UNDELETABLE_WHEN_OPEN
** flag indicate that a file cannot be deleted when open.  The
** SQLITE_IOCAP_IMMUTABLE flag indicates that the file is on
** read-only media and cannot be changed even by processes with
** elevated privileges.
*/
#define SQLITE_IOCAP_ATOMIC                 0x00000001
#define SQLITE_IOCAP_ATOMIC512              0x00000002
#define SQLITE_IOCAP_ATOMIC1K               0x00000004
#define SQLITE_IOCAP_ATOMIC2K               0x00000008
#define SQLITE_IOCAP_ATOMIC4K               0x00000010
#define SQLITE_IOCAP_ATOMIC8K               0x00000020
#define SQLITE_IOCAP_ATOMIC16K              0x00000040
#define SQLITE_IOCAP_ATOMIC32K              0x00000080
#define SQLITE_IOCAP_ATOMIC64K              0x00000100
#define SQLITE_IOCAP_SAFE_APPEND            0x00000200
#define SQLITE_IOCAP_SEQUENTIAL             0x00000400
#define SQLITE_IOCAP_UNDELETABLE_WHEN_OPEN  0x00000800
#define SQLITE_IOCAP_POWERSAFE_OVERWRITE    0x00001000
#define SQLITE_IOCAP_IMMUTABLE              0x00002000

/*
** CAPI3REF: File Locking Levels
**
** SQLite uses one of these integer values as the second
** argument to calls it makes to the xLock() and xUnlock() methods
** of an [sqlite3_io_methods] object.
*/
#define SQLITE_LOCK_NONE          0
#define SQLITE_LOCK_SHARED        1
#define SQLITE_LOCK_RESERVED      2
#define SQLITE_LOCK_PENDING       3
#define SQLITE_LOCK_EXCLUSIVE     4

/*
** CAPI3REF: Synchronization Type Flags
**
** When SQLite invokes the xSync() method of an
** [sqlite3_io_methods] object it uses a combination of
** these integer values as the second argument.
**
** When the SQLITE_SYNC_DATAONLY flag is used, it means that the
** sync operation only needs to flush data to mass storage.  Inode
** information need not be flushed. If the lower four bits of the flag
** equal SQLITE_SYNC_NORMAL, that means to use normal fsync() semantics.
** If the lower four bits equal SQLITE_SYNC_FULL, that means
** to use Mac OS X style fullsync instead of fsync().
**
** Do not confuse the SQLITE_SYNC_NORMAL and SQLITE_SYNC_FULL flags
** with the [PRAGMA synchronous]=NORMAL and [PRAGMA synchronous]=FULL
** settings.  The [synchronous pragma] determines when calls to the
** xSync VFS method occur and applies uniformly across all platforms.
** The SQLITE_SYNC_NORMAL and SQLITE_SYNC_FULL flags determine how
** energetic or rigorous or forceful the sync operations are and
** only make a difference on Mac OSX for the default SQLite code.
** (Third-party VFS implementations might also make the distinction
** between SQLITE_SYNC_NORMAL and SQLITE_SYNC_FULL, but among the
** operating systems natively supported by SQLite, only Mac OSX
** cares about the difference.)
*/
#define SQLITE_SYNC_NORMAL        0x00002
#define SQLITE_SYNC_FULL          0x00003
#define SQLITE_SYNC_DATAONLY      0x00010

/*
** CAPI3REF: OS Interface Open File Handle
**
** An [sqlite3_file] object represents an open file in the 
** [sqlite3_vfs | OS interface layer].  Individual OS interface
** implementations will
** want to subclass this object by appending additional fields
** for their own use.  The pMethods entry is a pointer to an
** [sqlite3_io_methods] object that defines methods for performing
** I/O operations on the open file.
*/
typedef struct sqlite3_file sqlite3_file;
struct sqlite3_file {
  const struct sqlite3_io_methods *pMethods;  /* Methods for an open file */
};

/*
** CAPI3REF: OS Interface File Virtual Methods Object
**
** Every file opened by the [sqlite3_vfs.xOpen] method populates an
** [sqlite3_file] object (or, more commonly, a subclass of the
** [sqlite3_file] object) with a pointer to an instance of this object.
** This object defines the methods used to perform various operations
** against the open file represented by the [sqlite3_file] object.
**
** If the [sqlite3_vfs.xOpen] method sets the sqlite3_file.pMethods element 
** to a non-NULL pointer, then the sqlite3_io_methods.xClose method
** may be invoked even if the [sqlite3_vfs.xOpen] reported that it failed.  The
** only way to prevent a call to xClose following a failed [sqlite3_vfs.xOpen]
** is for the [sqlite3_vfs.xOpen] to set the sqlite3_file.pMethods element
** to NULL.
**
** The flags argument to xSync may be one of [SQLITE_SYNC_NORMAL] or
** [SQLITE_SYNC_FULL].  The first choice is the normal fsync().
** The second choice is a Mac OS X style fullsync.  The [SQLITE_SYNC_DATAONLY]
** flag may be ORed in to indicate that only the data of the file
** and not its inode needs to be synced.
**
** The integer values to xLock() and xUnlock() are one of
** <ul>
** <li> [SQLITE_LOCK_NONE],
** <li> [SQLITE_LOCK_SHARED],
** <li> [SQLITE_LOCK_RESERVED],
** <li> [SQLITE_LOCK_PENDING], or
** <li> [SQLITE_LOCK_EXCLUSIVE].
** </ul>
** xLock() increases the lock. xUnlock() decreases the lock.
** The xCheckReservedLock() method checks whether any database connection,
** either in this process or in some other process, is holding a RESERVED,
** PENDING, or EXCLUSIVE lock on the file.  It returns true
** if such a lock exists and false otherwise.
**
** The xFileControl() method is a generic interface that allows custom
** VFS implementations to directly control an open file using the
** [sqlite3_file_control()] interface.  The second "op" argument is an
** integer opcode.  The third argument is a generic pointer intended to
** point to a structure that may contain arguments or space in which to
** write return values.  Potential uses for xFileControl() might be
** functions to enable blocking locks with timeouts, to change the
** locking strategy (for example to use dot-file locks), to inquire
** about the status of a lock, or to break stale locks.  The SQLite
** core reserves all opcodes less than 100 for its own use.
** A [file control opcodes | list of opcodes] less than 100 is available.
** Applications that define a custom xFileControl method should use opcodes
** greater than 100 to avoid conflicts.  VFS implementations should
** return [SQLITE_NOTFOUND] for file control opcodes that they do not
** recognize.
**
** The xSectorSize() method returns the sector size of the
** device that underlies the file.  The sector size is the
** minimum write that can be performed without disturbing
** other bytes in the file.  The xDeviceCharacteristics()
** method returns a bit vector describing behaviors of the
** underlying device:
**
** <ul>
** <li> [SQLITE_IOCAP_ATOMIC]
** <li> [SQLITE_IOCAP_ATOMIC512]
** <li> [SQLITE_IOCAP_ATOMIC1K]
** <li> [SQLITE_IOCAP_ATOMIC2K]
** <li> [SQLITE_IOCAP_ATOMIC4K]
** <li> [SQLITE_IOCAP_ATOMIC8K]
** <li> [SQLITE_IOCAP_ATOMIC16K]
** <li> [SQLITE_IOCAP_ATOMIC32K]
** <li> [SQLITE_IOCAP_ATOMIC64K]
** <li> [SQLITE_IOCAP_SAFE_APPEND]
** <li> [SQLITE_IOCAP_SEQUENTIAL]
** </ul>
**
** The SQLITE_IOCAP_ATOMIC property means that all writes of
** any size are atomic.  The SQLITE_IOCAP_ATOMICnnn values
** mean that writes of blocks that are nnn bytes in size and
** are aligned to an address which is an integer multiple of
** nnn are atomic.  The SQLITE_IOCAP_SAFE_APPEND value means
** that when data is appended to a file, the data is appended
** first then the size of the file is extended, never the other
** way around.  The SQLITE_IOCAP_SEQUENTIAL property means that
** information is written to disk in the same order as calls
** to xWrite().
**
** If xRead() returns SQLITE_IOERR_SHORT_READ it must also fill
** in the unread portions of the buffer with zeros.  A VFS that
** fails to zero-fill short reads might seem to work.  However,
** failure to zero-fill short reads will eventually lead to
** database corruption.
*/
typedef struct sqlite3_io_methods sqlite3_io_methods;
struct sqlite3_io_methods {
  int iVersion;
  int (*xClose)(sqlite3_file*);
  int (*xRead)(sqlite3_file*, void*, int iAmt, sqlite3_int64 iOfst);
  int (*xWrite)(sqlite3_file*, const void*, int iAmt, sqlite3_int64 iOfst);
  int (*xTruncate)(sqlite3_file*, sqlite3_int64 size);
  int (*xSync)(sqlite3_file*, int flags);
  int (*xFileSize)(sqlite3_file*, sqlite3_int64 *pSize);
  int (*xLock)(sqlite3_file*, int);
  int (*xUnlock)(sqlite3_file*, int);
  int (*xCheckReservedLock)(sqlite3_file*, int *pResOut);
  int (*xFileControl)(sqlite3_file*, int op, void *pArg);
  int (*xSectorSize)(sqlite3_file*);
  int (*xDeviceCharacteristics)(sqlite3_file*);
  /* Methods above are valid for version 1 */
  int (*xShmMap)(sqlite3_file*, int iPg, int pgsz, int, void volatile**);
  int (*xShmLock)(sqlite3_file*, int offset, int n, int flags);
  void (*xShmBarrier)(sqlite3_file*);
  int (*xShmUnmap)(sqlite3_file*, int deleteFlag);
  /* Methods above are valid for version 2 */
  int (*xFetch)(sqlite3_file*, sqlite3_int64 iOfst, int iAmt, void **pp);
  int (*xUnfetch)(sqlite3_file*, sqlite3_int64 iOfst, void *p);
  /* Methods above are valid for version 3 */
  /* Additional methods may be added in future releases */
};

/*
** CAPI3REF: Standard File Control Opcodes
** KEYWORDS: {file control opcodes} {file control opcode}
**
** These integer constants are opcodes for the xFileControl method
** of the [sqlite3_io_methods] object and for the [sqlite3_file_control()]
** interface.
**
** The [SQLITE_FCNTL_LOCKSTATE] opcode is used for debugging.  This
** opcode causes the xFileControl method to write the current state of
** the lock (one of [SQLITE_LOCK_NONE], [SQLITE_LOCK_SHARED],
** [SQLITE_LOCK_RESERVED], [SQLITE_LOCK_PENDING], or [SQLITE_LOCK_EXCLUSIVE])
** into an integer that the pArg argument points to. This capability
** is used during testing and only needs to be supported when SQLITE_TEST
** is defined.
** <ul>
** <li>[[SQLITE_FCNTL_SIZE_HINT]]
** The [SQLITE_FCNTL_SIZE_HINT] opcode is used by SQLite to give the VFS
** layer a hint of how large the database file will grow to be during the
** current transaction.  This hint is not guaranteed to be accurate but it
** is often close.  The underlying VFS might choose to preallocate database
** file space based on this hint in order to help writes to the database
** file run faster.
**
** <li>[[SQLITE_FCNTL_CHUNK_SIZE]]
** The [SQLITE_FCNTL_CHUNK_SIZE] opcode is used to request that the VFS
** extends and truncates the database file in chunks of a size specified
** by the user. The fourth argument to [sqlite3_file_control()] should 
** point to an integer (type int) containing the new chunk-size to use
** for the nominated database. Allocating database file space in large
** chunks (say 1MB at a time), may reduce file-system fragmentation and
** improve performance on some systems.
**
** <li>[[SQLITE_FCNTL_FILE_POINTER]]
** The [SQLITE_FCNTL_FILE_POINTER] opcode is used to obtain a pointer
** to the [sqlite3_file] object associated with a particular database
** connection.  See the [sqlite3_file_control()] documentation for
** additional information.
**
** <li>[[SQLITE_FCNTL_SYNC_OMITTED]]
** No longer in use.
**
** <li>[[SQLITE_FCNTL_SYNC]]
** The [SQLITE_FCNTL_SYNC] opcode is generated internally by SQLite and
** sent to the VFS immediately before the xSync method is invoked on a
** database file descriptor. Or, if the xSync method is not invoked 
** because the user has configured SQLite with 
** [PRAGMA synchronous | PRAGMA synchronous=OFF] it is invoked in place 
** of the xSync method. In most cases, the pointer argument passed with
** this file-control is NULL. However, if the database file is being synced
** as part of a multi-database commit, the argument points to a nul-terminated
** string containing the transactions master-journal file name. VFSes that 
** do not need this signal should silently ignore this opcode. Applications 
** should not call [sqlite3_file_control()] with this opcode as doing so may 
** disrupt the operation of the specialized VFSes that do require it.  
**
** <li>[[SQLITE_FCNTL_COMMIT_PHASETWO]]
** The [SQLITE_FCNTL_COMMIT_PHASETWO] opcode is generated internally by SQLite
** and sent to the VFS after a transaction has been committed immediately
** but before the database is unlocked. VFSes that do not need this signal
** should silently ignore this opcode. Applications should not call
** [sqlite3_file_control()] with this opcode as doing so may disrupt the 
** operation of the specialized VFSes that do require it.  
**
** <li>[[SQLITE_FCNTL_WIN32_AV_RETRY]]
** ^The [SQLITE_FCNTL_WIN32_AV_RETRY] opcode is used to configure automatic
** retry counts and intervals for certain disk I/O operations for the
** windows [VFS] in order to provide robustness in the presence of
** anti-virus programs.  By default, the windows VFS will retry file read,
** file write, and file delete operations up to 10 times, with a delay
** of 25 milliseconds before the first retry and with the delay increasing
** by an additional 25 milliseconds with each subsequent retry.  This
** opcode allows these two values (10 retries and 25 milliseconds of delay)
** to be adjusted.  The values are changed for all database connections
** within the same process.  The argument is a pointer to an array of two
** integers where the first integer i the new retry count and the second
** integer is the delay.  If either integer is negative, then the setting
** is not changed but instead the prior value of that setting is written
** into the array entry, allowing the current retry settings to be
** interrogated.  The zDbName parameter is ignored.
**
** <li>[[SQLITE_FCNTL_PERSIST_WAL]]
** ^The [SQLITE_FCNTL_PERSIST_WAL] opcode is used to set or query the
** persistent [WAL | Write Ahead Log] setting.  By default, the auxiliary
** write ahead log and shared memory files used for transaction control
** are automatically deleted when the latest connection to the database
** closes.  Setting persistent WAL mode causes those files to persist after
** close.  Persisting the files is useful when other processes that do not
** have write permission on the directory containing the database file want
** to read the database file, as the WAL and shared memory files must exist
** in order for the database to be readable.  The fourth parameter to
** [sqlite3_file_control()] for this opcode should be a pointer to an integer.
** That integer is 0 to disable persistent WAL mode or 1 to enable persistent
** WAL mode.  If the integer is -1, then it is overwritten with the current
** WAL persistence setting.
**
** <li>[[SQLITE_FCNTL_POWERSAFE_OVERWRITE]]
** ^The [SQLITE_FCNTL_POWERSAFE_OVERWRITE] opcode is used to set or query the
** persistent "powersafe-overwrite" or "PSOW" setting.  The PSOW setting
** determines the [SQLITE_IOCAP_POWERSAFE_OVERWRITE] bit of the
** xDeviceCharacteristics methods. The fourth parameter to
** [sqlite3_file_control()] for this opcode should be a pointer to an integer.
** That integer is 0 to disable zero-damage mode or 1 to enable zero-damage
** mode.  If the integer is -1, then it is overwritten with the current
** zero-damage mode setting.
**
** <li>[[SQLITE_FCNTL_OVERWRITE]]
** ^The [SQLITE_FCNTL_OVERWRITE] opcode is invoked by SQLite after opening
** a write transaction to indicate that, unless it is rolled back for some
** reason, the entire database file will be overwritten by the current 
** transaction. This is used by VACUUM operations.
**
** <li>[[SQLITE_FCNTL_VFSNAME]]
** ^The [SQLITE_FCNTL_VFSNAME] opcode can be used to obtain the names of
** all [VFSes] in the VFS stack.  The names are of all VFS shims and the
** final bottom-level VFS are written into memory obtained from 
** [sqlite3_malloc()] and the result is stored in the char* variable
** that the fourth parameter of [sqlite3_file_control()] points to.
** The caller is responsible for freeing the memory when done.  As with
** all file-control actions, there is no guarantee that this will actually
** do anything.  Callers should initialize the char* variable to a NULL
** pointer in case this file-control is not implemented.  This file-control
** is intended for diagnostic use only.
**
** <li>[[SQLITE_FCNTL_PRAGMA]]
** ^Whenever a [PRAGMA] statement is parsed, an [SQLITE_FCNTL_PRAGMA] 
** file control is sent to the open [sqlite3_file] object corresponding
** to the database file to which the pragma statement refers. ^The argument
** to the [SQLITE_FCNTL_PRAGMA] file control is an array of
** pointers to strings (char**) in which the second element of the array
** is the name of the pragma and the third element is the argument to the
** pragma or NULL if the pragma has no argument.  ^The handler for an
** [SQLITE_FCNTL_PRAGMA] file control can optionally make the first element
** of the char** argument point to a string obtained from [sqlite3_mprintf()]
** or the equivalent and that string will become the result of the pragma or
** the error message if the pragma fails. ^If the
** [SQLITE_FCNTL_PRAGMA] file control returns [SQLITE_NOTFOUND], then normal 
** [PRAGMA] processing continues.  ^If the [SQLITE_FCNTL_PRAGMA]
** file control returns [SQLITE_OK], then the parser assumes that the
** VFS has handled the PRAGMA itself and the parser generates a no-op
** prepared statement.  ^If the [SQLITE_FCNTL_PRAGMA] file control returns
** any result code other than [SQLITE_OK] or [SQLITE_NOTFOUND], that means
** that the VFS encountered an error while handling the [PRAGMA] and the
** compilation of the PRAGMA fails with an error.  ^The [SQLITE_FCNTL_PRAGMA]
** file control occurs at the beginning of pragma statement analysis and so
** it is able to override built-in [PRAGMA] statements.
**
** <li>[[SQLITE_FCNTL_BUSYHANDLER]]
** ^The [SQLITE_FCNTL_BUSYHANDLER]
** file-control may be invoked by SQLite on the database file handle
** shortly after it is opened in order to provide a custom VFS with access
** to the connections busy-handler callback. The argument is of type (void **)
** - an array of two (void *) values. The first (void *) actually points
** to a function of type (int (*)(void *)). In order to invoke the connections
** busy-handler, this function should be invoked with the second (void *) in
** the array as the only argument. If it returns non-zero, then the operation
** should be retried. If it returns zero, the custom VFS should abandon the
** current operation.
**
** <li>[[SQLITE_FCNTL_TEMPFILENAME]]
** ^Application can invoke the [SQLITE_FCNTL_TEMPFILENAME] file-control
** to have SQLite generate a
** temporary filename using the same algorithm that is followed to generate
** temporary filenames for TEMP tables and other internal uses.  The
** argument should be a char** which will be filled with the filename
** written into memory obtained from [sqlite3_malloc()].  The caller should
** invoke [sqlite3_free()] on the result to avoid a memory leak.
**
** <li>[[SQLITE_FCNTL_MMAP_SIZE]]
** The [SQLITE_FCNTL_MMAP_SIZE] file control is used to query or set the
** maximum number of bytes that will be used for memory-mapped I/O.
** The argument is a pointer to a value of type sqlite3_int64 that
** is an advisory maximum number of bytes in the file to memory map.  The
** pointer is overwritten with the old value.  The limit is not changed if
** the value originally pointed to is negative, and so the current limit 
** can be queried by passing in a pointer to a negative number.  This
** file-control is used internally to implement [PRAGMA mmap_size].
**
** <li>[[SQLITE_FCNTL_TRACE]]
** The [SQLITE_FCNTL_TRACE] file control provides advisory information
** to the VFS about what the higher layers of the SQLite stack are doing.
** This file control is used by some VFS activity tracing [shims].
** The argument is a zero-terminated string.  Higher layers in the
** SQLite stack may generate instances of this file control if
** the [SQLITE_USE_FCNTL_TRACE] compile-time option is enabled.
**
** <li>[[SQLITE_FCNTL_HAS_MOVED]]
** The [SQLITE_FCNTL_HAS_MOVED] file control interprets its argument as a
** pointer to an integer and it writes a boolean into that integer depending
** on whether or not the file has been renamed, moved, or deleted since it
** was first opened.
**
** <li>[[SQLITE_FCNTL_WIN32_SET_HANDLE]]
** The [SQLITE_FCNTL_WIN32_SET_HANDLE] opcode is used for debugging.  This
** opcode causes the xFileControl method to swap the file handle with the one
** pointed to by the pArg argument.  This capability is used during testing
** and only needs to be supported when SQLITE_TEST is defined.
**
** </ul>
*/
#define SQLITE_FCNTL_LOCKSTATE               1
#define SQLITE_GET_LOCKPROXYFILE             2
#define SQLITE_SET_LOCKPROXYFILE             3
#define SQLITE_LAST_ERRNO                    4
#define SQLITE_FCNTL_SIZE_HINT               5
#define SQLITE_FCNTL_CHUNK_SIZE              6
#define SQLITE_FCNTL_FILE_POINTER            7
#define SQLITE_FCNTL_SYNC_OMITTED            8
#define SQLITE_FCNTL_WIN32_AV_RETRY          9
#define SQLITE_FCNTL_PERSIST_WAL            10
#define SQLITE_FCNTL_OVERWRITE              11
#define SQLITE_FCNTL_VFSNAME                12
#define SQLITE_FCNTL_POWERSAFE_OVERWRITE    13
#define SQLITE_FCNTL_PRAGMA                 14
#define SQLITE_FCNTL_BUSYHANDLER            15
#define SQLITE_FCNTL_TEMPFILENAME           16
#define SQLITE_FCNTL_MMAP_SIZE              18
#define SQLITE_FCNTL_TRACE                  19
#define SQLITE_FCNTL_HAS_MOVED              20
#define SQLITE_FCNTL_SYNC                   21
#define SQLITE_FCNTL_COMMIT_PHASETWO        22
#define SQLITE_FCNTL_WIN32_SET_HANDLE       23

/*
** CAPI3REF: Mutex Handle
**
** The mutex module within SQLite defines [sqlite3_mutex] to be an
** abstract type for a mutex object.  The SQLite core never looks
** at the internal representation of an [sqlite3_mutex].  It only
** deals with pointers to the [sqlite3_mutex] object.
**
** Mutexes are created using [sqlite3_mutex_alloc()].
*/
typedef struct sqlite3_mutex sqlite3_mutex;

/*
** CAPI3REF: OS Interface Object
**
** An instance of the sqlite3_vfs object defines the interface between
** the SQLite core and the underlying operating system.  The "vfs"
** in the name of the object stands for "virtual file system".  See
** the [VFS | VFS documentation] for further information.
**
** The value of the iVersion field is initially 1 but may be larger in
** future versions of SQLite.  Additional fields may be appended to this
** object when the iVersion value is increased.  Note that the structure
** of the sqlite3_vfs object changes in the transaction between
** SQLite version 3.5.9 and 3.6.0 and yet the iVersion field was not
** modified.
**
** The szOsFile field is the size of the subclassed [sqlite3_file]
** structure used by this VFS.  mxPathname is the maximum length of
** a pathname in this VFS.
**
** Registered sqlite3_vfs objects are kept on a linked list formed by
** the pNext pointer.  The [sqlite3_vfs_register()]
** and [sqlite3_vfs_unregister()] interfaces manage this list
** in a thread-safe way.  The [sqlite3_vfs_find()] interface
** searches the list.  Neither the application code nor the VFS
** implementation should use the pNext pointer.
**
** The pNext field is the only field in the sqlite3_vfs
** structure that SQLite will ever modify.  SQLite will only access
** or modify this field while holding a particular static mutex.
** The application should never modify anything within the sqlite3_vfs
** object once the object has been registered.
**
** The zName field holds the name of the VFS module.  The name must
** be unique across all VFS modules.
**
** [[sqlite3_vfs.xOpen]]
** ^SQLite guarantees that the zFilename parameter to xOpen
** is either a NULL pointer or string obtained
** from xFullPathname() with an optional suffix added.
** ^If a suffix is added to the zFilename parameter, it will
** consist of a single "-" character followed by no more than
** 11 alphanumeric and/or "-" characters.
** ^SQLite further guarantees that
** the string will be valid and unchanged until xClose() is
** called. Because of the previous sentence,
** the [sqlite3_file] can safely store a pointer to the
** filename if it needs to remember the filename for some reason.
** If the zFilename parameter to xOpen is a NULL pointer then xOpen
** must invent its own temporary name for the file.  ^Whenever the 
** xFilename parameter is NULL it will also be the case that the
** flags parameter will include [SQLITE_OPEN_DELETEONCLOSE].
**
** The flags argument to xOpen() includes all bits set in
** the flags argument to [sqlite3_open_v2()].  Or if [sqlite3_open()]
** or [sqlite3_open16()] is used, then flags includes at least
** [SQLITE_OPEN_READWRITE] | [SQLITE_OPEN_CREATE]. 
** If xOpen() opens a file read-only then it sets *pOutFlags to
** include [SQLITE_OPEN_READONLY].  Other bits in *pOutFlags may be set.
**
** ^(SQLite will also add one of the following flags to the xOpen()
** call, depending on the object being opened:
**
** <ul>
** <li>  [SQLITE_OPEN_MAIN_DB]
** <li>  [SQLITE_OPEN_MAIN_JOURNAL]
** <li>  [SQLITE_OPEN_TEMP_DB]
** <li>  [SQLITE_OPEN_TEMP_JOURNAL]
** <li>  [SQLITE_OPEN_TRANSIENT_DB]
** <li>  [SQLITE_OPEN_SUBJOURNAL]
** <li>  [SQLITE_OPEN_MASTER_JOURNAL]
** <li>  [SQLITE_OPEN_WAL]
** </ul>)^
**
** The file I/O implementation can use the object type flags to
** change the way it deals with files.  For example, an application
** that does not care about crash recovery or rollback might make
** the open of a journal file a no-op.  Writes to this journal would
** also be no-ops, and any attempt to read the journal would return
** SQLITE_IOERR.  Or the implementation might recognize that a database
** file will be doing page-aligned sector reads and writes in a random
** order and set up its I/O subsystem accordingly.
**
** SQLite might also add one of the following flags to the xOpen method:
**
** <ul>
** <li> [SQLITE_OPEN_DELETEONCLOSE]
** <li> [SQLITE_OPEN_EXCLUSIVE]
** </ul>
**
** The [SQLITE_OPEN_DELETEONCLOSE] flag means the file should be
** deleted when it is closed.  ^The [SQLITE_OPEN_DELETEONCLOSE]
** will be set for TEMP databases and their journals, transient
** databases, and subjournals.
**
** ^The [SQLITE_OPEN_EXCLUSIVE] flag is always used in conjunction
** with the [SQLITE_OPEN_CREATE] flag, which are both directly
** analogous to the O_EXCL and O_CREAT flags of the POSIX open()
** API.  The SQLITE_OPEN_EXCLUSIVE flag, when paired with the 
** SQLITE_OPEN_CREATE, is used to indicate that file should always
** be created, and that it is an error if it already exists.
** It is <i>not</i> used to indicate the file should be opened 
** for exclusive access.
**
** ^At least szOsFile bytes of memory are allocated by SQLite
** to hold the  [sqlite3_file] structure passed as the third
** argument to xOpen.  The xOpen method does not have to
** allocate the structure; it should just fill it in.  Note that
** the xOpen method must set the sqlite3_file.pMethods to either
** a valid [sqlite3_io_methods] object or to NULL.  xOpen must do
** this even if the open fails.  SQLite expects that the sqlite3_file.pMethods
** element will be valid after xOpen returns regardless of the success
** or failure of the xOpen call.
**
** [[sqlite3_vfs.xAccess]]
** ^The flags argument to xAccess() may be [SQLITE_ACCESS_EXISTS]
** to test for the existence of a file, or [SQLITE_ACCESS_READWRITE] to
** test whether a file is readable and writable, or [SQLITE_ACCESS_READ]
** to test whether a file is at least readable.   The file can be a
** directory.
**
** ^SQLite will always allocate at least mxPathname+1 bytes for the
** output buffer xFullPathname.  The exact size of the output buffer
** is also passed as a parameter to both  methods. If the output buffer
** is not large enough, [SQLITE_CANTOPEN] should be returned. Since this is
** handled as a fatal error by SQLite, vfs implementations should endeavor
** to prevent this by setting mxPathname to a sufficiently large value.
**
** The xRandomness(), xSleep(), xCurrentTime(), and xCurrentTimeInt64()
** interfaces are not strictly a part of the filesystem, but they are
** included in the VFS structure for completeness.
** The xRandomness() function attempts to return nBytes bytes
** of good-quality randomness into zOut.  The return value is
** the actual number of bytes of randomness obtained.
** The xSleep() method causes the calling thread to sleep for at
** least the number of microseconds given.  ^The xCurrentTime()
** method returns a Julian Day Number for the current date and time as
** a floating point value.
** ^The xCurrentTimeInt64() method returns, as an integer, the Julian
** Day Number multiplied by 86400000 (the number of milliseconds in 
** a 24-hour day).  
** ^SQLite will use the xCurrentTimeInt64() method to get the current
** date and time if that method is available (if iVersion is 2 or 
** greater and the function pointer is not NULL) and will fall back
** to xCurrentTime() if xCurrentTimeInt64() is unavailable.
**
** ^The xSetSystemCall(), xGetSystemCall(), and xNestSystemCall() interfaces
** are not used by the SQLite core.  These optional interfaces are provided
** by some VFSes to facilitate testing of the VFS code. By overriding 
** system calls with functions under its control, a test program can
** simulate faults and error conditions that would otherwise be difficult
** or impossible to induce.  The set of system calls that can be overridden
** varies from one VFS to another, and from one version of the same VFS to the
** next.  Applications that use these interfaces must be prepared for any
** or all of these interfaces to be NULL or for their behavior to change
** from one release to the next.  Applications must not attempt to access
** any of these methods if the iVersion of the VFS is less than 3.
*/
typedef struct sqlite3_vfs sqlite3_vfs;
typedef void (*sqlite3_syscall_ptr)(void);
struct sqlite3_vfs {
  int iVersion;            /* Structure version number (currently 3) */
  int szOsFile;            /* Size of subclassed sqlite3_file */
  int mxPathname;          /* Maximum file pathname length */
  sqlite3_vfs *pNext;      /* Next registered VFS */
  const char *zName;       /* Name of this virtual file system */
  void *pAppData;          /* Pointer to application-specific data */
  int (*xOpen)(sqlite3_vfs*, const char *zName, sqlite3_file*,
               int flags, int *pOutFlags);
  int (*xDelete)(sqlite3_vfs*, const char *zName, int syncDir);
  int (*xAccess)(sqlite3_vfs*, const char *zName, int flags, int *pResOut);
  int (*xFullPathname)(sqlite3_vfs*, const char *zName, int nOut, char *zOut);
  void *(*xDlOpen)(sqlite3_vfs*, const char *zFilename);
  void (*xDlError)(sqlite3_vfs*, int nByte, char *zErrMsg);
  void (*(*xDlSym)(sqlite3_vfs*,void*, const char *zSymbol))(void);
  void (*xDlClose)(sqlite3_vfs*, void*);
  int (*xRandomness)(sqlite3_vfs*, int nByte, char *zOut);
  int (*xSleep)(sqlite3_vfs*, int microseconds);
  int (*xCurrentTime)(sqlite3_vfs*, double*);
  int (*xGetLastError)(sqlite3_vfs*, int, char *);
  /*
  ** The methods above are in version 1 of the sqlite_vfs object
  ** definition.  Those that follow are added in version 2 or later
  */
  int (*xCurrentTimeInt64)(sqlite3_vfs*, sqlite3_int64*);
  /*
  ** The methods above are in versions 1 and 2 of the sqlite_vfs object.
  ** Those below are for version 3 and greater.
  */
  int (*xSetSystemCall)(sqlite3_vfs*, const char *zName, sqlite3_syscall_ptr);
  sqlite3_syscall_ptr (*xGetSystemCall)(sqlite3_vfs*, const char *zName);
  const char *(*xNextSystemCall)(sqlite3_vfs*, const char *zName);
  /*
  ** The methods above are in versions 1 through 3 of the sqlite_vfs object.
  ** New fields may be appended in figure versions.  The iVersion
  ** value will increment whenever this happens. 
  */
};

/*
** CAPI3REF: Flags for the xAccess VFS method
**
** These integer constants can be used as the third parameter to
** the xAccess method of an [sqlite3_vfs] object.  They determine
** what kind of permissions the xAccess method is looking for.
** With SQLITE_ACCESS_EXISTS, the xAccess method
** simply checks whether the file exists.
** With SQLITE_ACCESS_READWRITE, the xAccess method
** checks whether the named directory is both readable and writable
** (in other words, if files can be added, removed, and renamed within
** the directory).
** The SQLITE_ACCESS_READWRITE constant is currently used only by the
** [temp_store_directory pragma], though this could change in a future
** release of SQLite.
** With SQLITE_ACCESS_READ, the xAccess method
** checks whether the file is readable.  The SQLITE_ACCESS_READ constant is
** currently unused, though it might be used in a future release of
** SQLite.
*/
#define SQLITE_ACCESS_EXISTS    0
#define SQLITE_ACCESS_READWRITE 1   /* Used by PRAGMA temp_store_directory */
#define SQLITE_ACCESS_READ      2   /* Unused */

/*
** CAPI3REF: Flags for the xShmLock VFS method
**
** These integer constants define the various locking operations
** allowed by the xShmLock method of [sqlite3_io_methods].  The
** following are the only legal combinations of flags to the
** xShmLock method:
**
** <ul>
** <li>  SQLITE_SHM_LOCK | SQLITE_SHM_SHARED
** <li>  SQLITE_SHM_LOCK | SQLITE_SHM_EXCLUSIVE
** <li>  SQLITE_SHM_UNLOCK | SQLITE_SHM_SHARED
** <li>  SQLITE_SHM_UNLOCK | SQLITE_SHM_EXCLUSIVE
** </ul>
**
** When unlocking, the same SHARED or EXCLUSIVE flag must be supplied as
** was given no the corresponding lock.  
**
** The xShmLock method can transition between unlocked and SHARED or
** between unlocked and EXCLUSIVE.  It cannot transition between SHARED
** and EXCLUSIVE.
*/
#define SQLITE_SHM_UNLOCK       1
#define SQLITE_SHM_LOCK         2
#define SQLITE_SHM_SHARED       4
#define SQLITE_SHM_EXCLUSIVE    8

/*
** CAPI3REF: Maximum xShmLock index
**
** The xShmLock method on [sqlite3_io_methods] may use values
** between 0 and this upper bound as its "offset" argument.
** The SQLite core will never attempt to acquire or release a
** lock outside of this range
*/
#define SQLITE_SHM_NLOCK        8


/*
** CAPI3REF: Initialize The SQLite Library
**
** ^The sqlite3_initialize() routine initializes the
** SQLite library.  ^The sqlite3_shutdown() routine
** deallocates any resources that were allocated by sqlite3_initialize().
** These routines are designed to aid in process initialization and
** shutdown on embedded systems.  Workstation applications using
** SQLite normally do not need to invoke either of these routines.
**
** A call to sqlite3_initialize() is an "effective" call if it is
** the first time sqlite3_initialize() is invoked during the lifetime of
** the process, or if it is the first time sqlite3_initialize() is invoked
** following a call to sqlite3_shutdown().  ^(Only an effective call
** of sqlite3_initialize() does any initialization.  All other calls
** are harmless no-ops.)^
**
** A call to sqlite3_shutdown() is an "effective" call if it is the first
** call to sqlite3_shutdown() since the last sqlite3_initialize().  ^(Only
** an effective call to sqlite3_shutdown() does any deinitialization.
** All other valid calls to sqlite3_shutdown() are harmless no-ops.)^
**
** The sqlite3_initialize() interface is threadsafe, but sqlite3_shutdown()
** is not.  The sqlite3_shutdown() interface must only be called from a
** single thread.  All open [database connections] must be closed and all
** other SQLite resources must be deallocated prior to invoking
** sqlite3_shutdown().
**
** Among other things, ^sqlite3_initialize() will invoke
** sqlite3_os_init().  Similarly, ^sqlite3_shutdown()
** will invoke sqlite3_os_end().
**
** ^The sqlite3_initialize() routine returns [SQLITE_OK] on success.
** ^If for some reason, sqlite3_initialize() is unable to initialize
** the library (perhaps it is unable to allocate a needed resource such
** as a mutex) it returns an [error code] other than [SQLITE_OK].
**
** ^The sqlite3_initialize() routine is called internally by many other
** SQLite interfaces so that an application usually does not need to
** invoke sqlite3_initialize() directly.  For example, [sqlite3_open()]
** calls sqlite3_initialize() so the SQLite library will be automatically
** initialized when [sqlite3_open()] is called if it has not be initialized
** already.  ^However, if SQLite is compiled with the [SQLITE_OMIT_AUTOINIT]
** compile-time option, then the automatic calls to sqlite3_initialize()
** are omitted and the application must call sqlite3_initialize() directly
** prior to using any other SQLite interface.  For maximum portability,
** it is recommended that applications always invoke sqlite3_initialize()
** directly prior to using any other SQLite interface.  Future releases
** of SQLite may require this.  In other words, the behavior exhibited
** when SQLite is compiled with [SQLITE_OMIT_AUTOINIT] might become the
** default behavior in some future release of SQLite.
**
** The sqlite3_os_init() routine does operating-system specific
** initialization of the SQLite library.  The sqlite3_os_end()
** routine undoes the effect of sqlite3_os_init().  Typical tasks
** performed by these routines include allocation or deallocation
** of static resources, initialization of global variables,
** setting up a default [sqlite3_vfs] module, or setting up
** a default configuration using [sqlite3_config()].
**
** The application should never invoke either sqlite3_os_init()
** or sqlite3_os_end() directly.  The application should only invoke
** sqlite3_initialize() and sqlite3_shutdown().  The sqlite3_os_init()
** interface is called automatically by sqlite3_initialize() and
** sqlite3_os_end() is called by sqlite3_shutdown().  Appropriate
** implementations for sqlite3_os_init() and sqlite3_os_end()
** are built into SQLite when it is compiled for Unix, Windows, or OS/2.
** When [custom builds | built for other platforms]
** (using the [SQLITE_OS_OTHER=1] compile-time
** option) the application must supply a suitable implementation for
** sqlite3_os_init() and sqlite3_os_end().  An application-supplied
** implementation of sqlite3_os_init() or sqlite3_os_end()
** must return [SQLITE_OK] on success and some other [error code] upon
** failure.
*/
SQLITE_API int sqlite3_initialize(void);
SQLITE_API int sqlite3_shutdown(void);
SQLITE_API int sqlite3_os_init(void);
SQLITE_API int sqlite3_os_end(void);

/*
** CAPI3REF: Configuring The SQLite Library
**
** The sqlite3_config() interface is used to make global configuration
** changes to SQLite in order to tune SQLite to the specific needs of
** the application.  The default configuration is recommended for most
** applications and so this routine is usually not necessary.  It is
** provided to support rare applications with unusual needs.
**
** The sqlite3_config() interface is not threadsafe.  The application
** must insure that no other SQLite interfaces are invoked by other
** threads while sqlite3_config() is running.  Furthermore, sqlite3_config()
** may only be invoked prior to library initialization using
** [sqlite3_initialize()] or after shutdown by [sqlite3_shutdown()].
** ^If sqlite3_config() is called after [sqlite3_initialize()] and before
** [sqlite3_shutdown()] then it will return SQLITE_MISUSE.
** Note, however, that ^sqlite3_config() can be called as part of the
** implementation of an application-defined [sqlite3_os_init()].
**
** The first argument to sqlite3_config() is an integer
** [configuration option] that determines
** what property of SQLite is to be configured.  Subsequent arguments
** vary depending on the [configuration option]
** in the first argument.
**
** ^When a configuration option is set, sqlite3_config() returns [SQLITE_OK].
** ^If the option is unknown or SQLite is unable to set the option
** then this routine returns a non-zero [error code].
*/
SQLITE_API int sqlite3_config(int, ...);

/*
** CAPI3REF: Configure database connections
**
** The sqlite3_db_config() interface is used to make configuration
** changes to a [database connection].  The interface is similar to
** [sqlite3_config()] except that the changes apply to a single
** [database connection] (specified in the first argument).
**
** The second argument to sqlite3_db_config(D,V,...)  is the
** [SQLITE_DBCONFIG_LOOKASIDE | configuration verb] - an integer code 
** that indicates what aspect of the [database connection] is being configured.
** Subsequent arguments vary depending on the configuration verb.
**
** ^Calls to sqlite3_db_config() return SQLITE_OK if and only if
** the call is considered successful.
*/
SQLITE_API int sqlite3_db_config(sqlite3*, int op, ...);

/*
** CAPI3REF: Memory Allocation Routines
**
** An instance of this object defines the interface between SQLite
** and low-level memory allocation routines.
**
** This object is used in only one place in the SQLite interface.
** A pointer to an instance of this object is the argument to
** [sqlite3_config()] when the configuration option is
** [SQLITE_CONFIG_MALLOC] or [SQLITE_CONFIG_GETMALLOC].  
** By creating an instance of this object
** and passing it to [sqlite3_config]([SQLITE_CONFIG_MALLOC])
** during configuration, an application can specify an alternative
** memory allocation subsystem for SQLite to use for all of its
** dynamic memory needs.
**
** Note that SQLite comes with several [built-in memory allocators]
** that are perfectly adequate for the overwhelming majority of applications
** and that this object is only useful to a tiny minority of applications
** with specialized memory allocation requirements.  This object is
** also used during testing of SQLite in order to specify an alternative
** memory allocator that simulates memory out-of-memory conditions in
** order to verify that SQLite recovers gracefully from such
** conditions.
**
** The xMalloc, xRealloc, and xFree methods must work like the
** malloc(), realloc() and free() functions from the standard C library.
** ^SQLite guarantees that the second argument to
** xRealloc is always a value returned by a prior call to xRoundup.
**
** xSize should return the allocated size of a memory allocation
** previously obtained from xMalloc or xRealloc.  The allocated size
** is always at least as big as the requested size but may be larger.
**
** The xRoundup method returns what would be the allocated size of
** a memory allocation given a particular requested size.  Most memory
** allocators round up memory allocations at least to the next multiple
** of 8.  Some allocators round up to a larger multiple or to a power of 2.
** Every memory allocation request coming in through [sqlite3_malloc()]
** or [sqlite3_realloc()] first calls xRoundup.  If xRoundup returns 0, 
** that causes the corresponding memory allocation to fail.
**
** The xInit method initializes the memory allocator.  For example,
** it might allocate any require mutexes or initialize internal data
** structures.  The xShutdown method is invoked (indirectly) by
** [sqlite3_shutdown()] and should deallocate any resources acquired
** by xInit.  The pAppData pointer is used as the only parameter to
** xInit and xShutdown.
**
** SQLite holds the [SQLITE_MUTEX_STATIC_MASTER] mutex when it invokes
** the xInit method, so the xInit method need not be threadsafe.  The
** xShutdown method is only called from [sqlite3_shutdown()] so it does
** not need to be threadsafe either.  For all other methods, SQLite
** holds the [SQLITE_MUTEX_STATIC_MEM] mutex as long as the
** [SQLITE_CONFIG_MEMSTATUS] configuration option is turned on (which
** it is by default) and so the methods are automatically serialized.
** However, if [SQLITE_CONFIG_MEMSTATUS] is disabled, then the other
** methods must be threadsafe or else make their own arrangements for
** serialization.
**
** SQLite will never invoke xInit() more than once without an intervening
** call to xShutdown().
*/
typedef struct sqlite3_mem_methods sqlite3_mem_methods;
struct sqlite3_mem_methods {
  void *(*xMalloc)(int);         /* Memory allocation function */
  void (*xFree)(void*);          /* Free a prior allocation */
  void *(*xRealloc)(void*,int);  /* Resize an allocation */
  int (*xSize)(void*);           /* Return the size of an allocation */
  int (*xRoundup)(int);          /* Round up request size to allocation size */
  int (*xInit)(void*);           /* Initialize the memory allocator */
  void (*xShutdown)(void*);      /* Deinitialize the memory allocator */
  void *pAppData;                /* Argument to xInit() and xShutdown() */
};

/*
** CAPI3REF: Configuration Options
** KEYWORDS: {configuration option}
**
** These constants are the available integer configuration options that
** can be passed as the first argument to the [sqlite3_config()] interface.
**
** New configuration options may be added in future releases of SQLite.
** Existing configuration options might be discontinued.  Applications
** should check the return code from [sqlite3_config()] to make sure that
** the call worked.  The [sqlite3_config()] interface will return a
** non-zero [error code] if a discontinued or unsupported configuration option
** is invoked.
**
** <dl>
** [[SQLITE_CONFIG_SINGLETHREAD]] <dt>SQLITE_CONFIG_SINGLETHREAD</dt>
** <dd>There are no arguments to this option.  ^This option sets the
** [threading mode] to Single-thread.  In other words, it disables
** all mutexing and puts SQLite into a mode where it can only be used
** by a single thread.   ^If SQLite is compiled with
** the [SQLITE_THREADSAFE | SQLITE_THREADSAFE=0] compile-time option then
** it is not possible to change the [threading mode] from its default
** value of Single-thread and so [sqlite3_config()] will return 
** [SQLITE_ERROR] if called with the SQLITE_CONFIG_SINGLETHREAD
** configuration option.</dd>
**
** [[SQLITE_CONFIG_MULTITHREAD]] <dt>SQLITE_CONFIG_MULTITHREAD</dt>
** <dd>There are no arguments to this option.  ^This option sets the
** [threading mode] to Multi-thread.  In other words, it disables
** mutexing on [database connection] and [prepared statement] objects.
** The application is responsible for serializing access to
** [database connections] and [prepared statements].  But other mutexes
** are enabled so that SQLite will be safe to use in a multi-threaded
** environment as long as no two threads attempt to use the same
** [database connection] at the same time.  ^If SQLite is compiled with
** the [SQLITE_THREADSAFE | SQLITE_THREADSAFE=0] compile-time option then
** it is not possible to set the Multi-thread [threading mode] and
** [sqlite3_config()] will return [SQLITE_ERROR] if called with the
** SQLITE_CONFIG_MULTITHREAD configuration option.</dd>
**
** [[SQLITE_CONFIG_SERIALIZED]] <dt>SQLITE_CONFIG_SERIALIZED</dt>
** <dd>There are no arguments to this option.  ^This option sets the
** [threading mode] to Serialized. In other words, this option enables
** all mutexes including the recursive
** mutexes on [database connection] and [prepared statement] objects.
** In this mode (which is the default when SQLite is compiled with
** [SQLITE_THREADSAFE=1]) the SQLite library will itself serialize access
** to [database connections] and [prepared statements] so that the
** application is free to use the same [database connection] or the
** same [prepared statement] in different threads at the same time.
** ^If SQLite is compiled with
** the [SQLITE_THREADSAFE | SQLITE_THREADSAFE=0] compile-time option then
** it is not possible to set the Serialized [threading mode] and
** [sqlite3_config()] will return [SQLITE_ERROR] if called with the
** SQLITE_CONFIG_SERIALIZED configuration option.</dd>
**
** [[SQLITE_CONFIG_MALLOC]] <dt>SQLITE_CONFIG_MALLOC</dt>
** <dd> ^(This option takes a single argument which is a pointer to an
** instance of the [sqlite3_mem_methods] structure.  The argument specifies
** alternative low-level memory allocation routines to be used in place of
** the memory allocation routines built into SQLite.)^ ^SQLite makes
** its own private copy of the content of the [sqlite3_mem_methods] structure
** before the [sqlite3_config()] call returns.</dd>
**
** [[SQLITE_CONFIG_GETMALLOC]] <dt>SQLITE_CONFIG_GETMALLOC</dt>
** <dd> ^(This option takes a single argument which is a pointer to an
** instance of the [sqlite3_mem_methods] structure.  The [sqlite3_mem_methods]
** structure is filled with the currently defined memory allocation routines.)^
** This option can be used to overload the default memory allocation
** routines with a wrapper that simulations memory allocation failure or
** tracks memory usage, for example. </dd>
**
** [[SQLITE_CONFIG_MEMSTATUS]] <dt>SQLITE_CONFIG_MEMSTATUS</dt>
** <dd> ^This option takes single argument of type int, interpreted as a 
** boolean, which enables or disables the collection of memory allocation 
** statistics. ^(When memory allocation statistics are disabled, the 
** following SQLite interfaces become non-operational:
**   <ul>
**   <li> [sqlite3_memory_used()]
**   <li> [sqlite3_memory_highwater()]
**   <li> [sqlite3_soft_heap_limit64()]
**   <li> [sqlite3_status()]
**   </ul>)^
** ^Memory allocation statistics are enabled by default unless SQLite is
** compiled with [SQLITE_DEFAULT_MEMSTATUS]=0 in which case memory
** allocation statistics are disabled by default.
** </dd>
**
** [[SQLITE_CONFIG_SCRATCH]] <dt>SQLITE_CONFIG_SCRATCH</dt>
** <dd> ^This option specifies a static memory buffer that SQLite can use for
** scratch memory.  There are three arguments:  A pointer an 8-byte
** aligned memory buffer from which the scratch allocations will be
** drawn, the size of each scratch allocation (sz),
** and the maximum number of scratch allocations (N).  The sz
** argument must be a multiple of 16.
** The first argument must be a pointer to an 8-byte aligned buffer
** of at least sz*N bytes of memory.
** ^SQLite will use no more than two scratch buffers per thread.  So
** N should be set to twice the expected maximum number of threads.
** ^SQLite will never require a scratch buffer that is more than 6
** times the database page size. ^If SQLite needs needs additional
** scratch memory beyond what is provided by this configuration option, then 
** [sqlite3_malloc()] will be used to obtain the memory needed.</dd>
**
** [[SQLITE_CONFIG_PAGECACHE]] <dt>SQLITE_CONFIG_PAGECACHE</dt>
** <dd> ^This option specifies a static memory buffer that SQLite can use for
** the database page cache with the default page cache implementation.  
** This configuration should not be used if an application-define page
** cache implementation is loaded using the SQLITE_CONFIG_PCACHE2 option.
** There are three arguments to this option: A pointer to 8-byte aligned
** memory, the size of each page buffer (sz), and the number of pages (N).
** The sz argument should be the size of the largest database page
** (a power of two between 512 and 32768) plus a little extra for each
** page header.  ^The page header size is 20 to 40 bytes depending on
** the host architecture.  ^It is harmless, apart from the wasted memory,
** to make sz a little too large.  The first
** argument should point to an allocation of at least sz*N bytes of memory.
** ^SQLite will use the memory provided by the first argument to satisfy its
** memory needs for the first N pages that it adds to cache.  ^If additional
** page cache memory is needed beyond what is provided by this option, then
** SQLite goes to [sqlite3_malloc()] for the additional storage space.
** The pointer in the first argument must
** be aligned to an 8-byte boundary or subsequent behavior of SQLite
** will be undefined.</dd>
**
** [[SQLITE_CONFIG_HEAP]] <dt>SQLITE_CONFIG_HEAP</dt>
** <dd> ^This option specifies a static memory buffer that SQLite will use
** for all of its dynamic memory allocation needs beyond those provided
** for by [SQLITE_CONFIG_SCRATCH] and [SQLITE_CONFIG_PAGECACHE].
** There are three arguments: An 8-byte aligned pointer to the memory,
** the number of bytes in the memory buffer, and the minimum allocation size.
** ^If the first pointer (the memory pointer) is NULL, then SQLite reverts
** to using its default memory allocator (the system malloc() implementation),
** undoing any prior invocation of [SQLITE_CONFIG_MALLOC].  ^If the
** memory pointer is not NULL and either [SQLITE_ENABLE_MEMSYS3] or
** [SQLITE_ENABLE_MEMSYS5] are defined, then the alternative memory
** allocator is engaged to handle all of SQLites memory allocation needs.
** The first pointer (the memory pointer) must be aligned to an 8-byte
** boundary or subsequent behavior of SQLite will be undefined.
** The minimum allocation size is capped at 2**12. Reasonable values
** for the minimum allocation size are 2**5 through 2**8.</dd>
**
** [[SQLITE_CONFIG_MUTEX]] <dt>SQLITE_CONFIG_MUTEX</dt>
** <dd> ^(This option takes a single argument which is a pointer to an
** instance of the [sqlite3_mutex_methods] structure.  The argument specifies
** alternative low-level mutex routines to be used in place
** the mutex routines built into SQLite.)^  ^SQLite makes a copy of the
** content of the [sqlite3_mutex_methods] structure before the call to
** [sqlite3_config()] returns. ^If SQLite is compiled with
** the [SQLITE_THREADSAFE | SQLITE_THREADSAFE=0] compile-time option then
** the entire mutexing subsystem is omitted from the build and hence calls to
** [sqlite3_config()] with the SQLITE_CONFIG_MUTEX configuration option will
** return [SQLITE_ERROR].</dd>
**
** [[SQLITE_CONFIG_GETMUTEX]] <dt>SQLITE_CONFIG_GETMUTEX</dt>
** <dd> ^(This option takes a single argument which is a pointer to an
** instance of the [sqlite3_mutex_methods] structure.  The
** [sqlite3_mutex_methods]
** structure is filled with the currently defined mutex routines.)^
** This option can be used to overload the default mutex allocation
** routines with a wrapper used to track mutex usage for performance
** profiling or testing, for example.   ^If SQLite is compiled with
** the [SQLITE_THREADSAFE | SQLITE_THREADSAFE=0] compile-time option then
** the entire mutexing subsystem is omitted from the build and hence calls to
** [sqlite3_config()] with the SQLITE_CONFIG_GETMUTEX configuration option will
** return [SQLITE_ERROR].</dd>
**
** [[SQLITE_CONFIG_LOOKASIDE]] <dt>SQLITE_CONFIG_LOOKASIDE</dt>
** <dd> ^(This option takes two arguments that determine the default
** memory allocation for the lookaside memory allocator on each
** [database connection].  The first argument is the
** size of each lookaside buffer slot and the second is the number of
** slots allocated to each database connection.)^  ^(This option sets the
** <i>default</i> lookaside size. The [SQLITE_DBCONFIG_LOOKASIDE]
** verb to [sqlite3_db_config()] can be used to change the lookaside
** configuration on individual connections.)^ </dd>
**
** [[SQLITE_CONFIG_PCACHE2]] <dt>SQLITE_CONFIG_PCACHE2</dt>
** <dd> ^(This option takes a single argument which is a pointer to
** an [sqlite3_pcache_methods2] object.  This object specifies the interface
** to a custom page cache implementation.)^  ^SQLite makes a copy of the
** object and uses it for page cache memory allocations.</dd>
**
** [[SQLITE_CONFIG_GETPCACHE2]] <dt>SQLITE_CONFIG_GETPCACHE2</dt>
** <dd> ^(This option takes a single argument which is a pointer to an
** [sqlite3_pcache_methods2] object.  SQLite copies of the current
** page cache implementation into that object.)^ </dd>
**
** [[SQLITE_CONFIG_LOG]] <dt>SQLITE_CONFIG_LOG</dt>
** <dd> The SQLITE_CONFIG_LOG option is used to configure the SQLite
** global [error log].
** (^The SQLITE_CONFIG_LOG option takes two arguments: a pointer to a
** function with a call signature of void(*)(void*,int,const char*), 
** and a pointer to void. ^If the function pointer is not NULL, it is
** invoked by [sqlite3_log()] to process each logging event.  ^If the
** function pointer is NULL, the [sqlite3_log()] interface becomes a no-op.
** ^The void pointer that is the second argument to SQLITE_CONFIG_LOG is
** passed through as the first parameter to the application-defined logger
** function whenever that function is invoked.  ^The second parameter to
** the logger function is a copy of the first parameter to the corresponding
** [sqlite3_log()] call and is intended to be a [result code] or an
** [extended result code].  ^The third parameter passed to the logger is
** log message after formatting via [sqlite3_snprintf()].
** The SQLite logging interface is not reentrant; the logger function
** supplied by the application must not invoke any SQLite interface.
** In a multi-threaded application, the application-defined logger
** function must be threadsafe. </dd>
**
** [[SQLITE_CONFIG_URI]] <dt>SQLITE_CONFIG_URI
** <dd>^(This option takes a single argument of type int. If non-zero, then
** URI handling is globally enabled. If the parameter is zero, then URI handling
** is globally disabled.)^ ^If URI handling is globally enabled, all filenames
** passed to [sqlite3_open()], [sqlite3_open_v2()], [sqlite3_open16()] or
** specified as part of [ATTACH] commands are interpreted as URIs, regardless
** of whether or not the [SQLITE_OPEN_URI] flag is set when the database
** connection is opened. ^If it is globally disabled, filenames are
** only interpreted as URIs if the SQLITE_OPEN_URI flag is set when the
** database connection is opened. ^(By default, URI handling is globally
** disabled. The default value may be changed by compiling with the
** [SQLITE_USE_URI] symbol defined.)^
**
** [[SQLITE_CONFIG_COVERING_INDEX_SCAN]] <dt>SQLITE_CONFIG_COVERING_INDEX_SCAN
** <dd>^This option takes a single integer argument which is interpreted as
** a boolean in order to enable or disable the use of covering indices for
** full table scans in the query optimizer.  ^The default setting is determined
** by the [SQLITE_ALLOW_COVERING_INDEX_SCAN] compile-time option, or is "on"
** if that compile-time option is omitted.
** The ability to disable the use of covering indices for full table scans
** is because some incorrectly coded legacy applications might malfunction
** when the optimization is enabled.  Providing the ability to
** disable the optimization allows the older, buggy application code to work
** without change even with newer versions of SQLite.
**
** [[SQLITE_CONFIG_PCACHE]] [[SQLITE_CONFIG_GETPCACHE]]
** <dt>SQLITE_CONFIG_PCACHE and SQLITE_CONFIG_GETPCACHE
** <dd> These options are obsolete and should not be used by new code.
** They are retained for backwards compatibility but are now no-ops.
** </dd>
**
** [[SQLITE_CONFIG_SQLLOG]]
** <dt>SQLITE_CONFIG_SQLLOG
** <dd>This option is only available if sqlite is compiled with the
** [SQLITE_ENABLE_SQLLOG] pre-processor macro defined. The first argument should
** be a pointer to a function of type void(*)(void*,sqlite3*,const char*, int).
** The second should be of type (void*). The callback is invoked by the library
** in three separate circumstances, identified by the value passed as the
** fourth parameter. If the fourth parameter is 0, then the database connection
** passed as the second argument has just been opened. The third argument
** points to a buffer containing the name of the main database file. If the
** fourth parameter is 1, then the SQL statement that the third parameter
** points to has just been executed. Or, if the fourth parameter is 2, then
** the connection being passed as the second parameter is being closed. The
** third parameter is passed NULL In this case.  An example of using this
** configuration option can be seen in the "test_sqllog.c" source file in
** the canonical SQLite source tree.</dd>
**
** [[SQLITE_CONFIG_MMAP_SIZE]]
** <dt>SQLITE_CONFIG_MMAP_SIZE
** <dd>^SQLITE_CONFIG_MMAP_SIZE takes two 64-bit integer (sqlite3_int64) values
** that are the default mmap size limit (the default setting for
** [PRAGMA mmap_size]) and the maximum allowed mmap size limit.
** ^The default setting can be overridden by each database connection using
** either the [PRAGMA mmap_size] command, or by using the
** [SQLITE_FCNTL_MMAP_SIZE] file control.  ^(The maximum allowed mmap size
** cannot be changed at run-time.  Nor may the maximum allowed mmap size
** exceed the compile-time maximum mmap size set by the
** [SQLITE_MAX_MMAP_SIZE] compile-time option.)^
** ^If either argument to this option is negative, then that argument is
** changed to its compile-time default.
**
** [[SQLITE_CONFIG_WIN32_HEAPSIZE]]
** <dt>SQLITE_CONFIG_WIN32_HEAPSIZE
** <dd>^This option is only available if SQLite is compiled for Windows
** with the [SQLITE_WIN32_MALLOC] pre-processor macro defined.
** SQLITE_CONFIG_WIN32_HEAPSIZE takes a 32-bit unsigned integer value
** that specifies the maximum size of the created heap.
** </dl>
*/
#define SQLITE_CONFIG_SINGLETHREAD  1  /* nil */
#define SQLITE_CONFIG_MULTITHREAD   2  /* nil */
#define SQLITE_CONFIG_SERIALIZED    3  /* nil */
#define SQLITE_CONFIG_MALLOC        4  /* sqlite3_mem_methods* */
#define SQLITE_CONFIG_GETMALLOC     5  /* sqlite3_mem_methods* */
#define SQLITE_CONFIG_SCRATCH       6  /* void*, int sz, int N */
#define SQLITE_CONFIG_PAGECACHE     7  /* void*, int sz, int N */
#define SQLITE_CONFIG_HEAP          8  /* void*, int nByte, int min */
#define SQLITE_CONFIG_MEMSTATUS     9  /* boolean */
#define SQLITE_CONFIG_MUTEX        10  /* sqlite3_mutex_methods* */
#define SQLITE_CONFIG_GETMUTEX     11  /* sqlite3_mutex_methods* */
/* previously SQLITE_CONFIG_CHUNKALLOC 12 which is now unused. */ 
#define SQLITE_CONFIG_LOOKASIDE    13  /* int int */
#define SQLITE_CONFIG_PCACHE       14  /* no-op */
#define SQLITE_CONFIG_GETPCACHE    15  /* no-op */
#define SQLITE_CONFIG_LOG          16  /* xFunc, void* */
#define SQLITE_CONFIG_URI          17  /* int */
#define SQLITE_CONFIG_PCACHE2      18  /* sqlite3_pcache_methods2* */
#define SQLITE_CONFIG_GETPCACHE2   19  /* sqlite3_pcache_methods2* */
#define SQLITE_CONFIG_COVERING_INDEX_SCAN 20  /* int */
#define SQLITE_CONFIG_SQLLOG       21  /* xSqllog, void* */
#define SQLITE_CONFIG_MMAP_SIZE    22  /* sqlite3_int64, sqlite3_int64 */
#define SQLITE_CONFIG_WIN32_HEAPSIZE      23  /* int nByte */

/*
** CAPI3REF: Database Connection Configuration Options
**
** These constants are the available integer configuration options that
** can be passed as the second argument to the [sqlite3_db_config()] interface.
**
** New configuration options may be added in future releases of SQLite.
** Existing configuration options might be discontinued.  Applications
** should check the return code from [sqlite3_db_config()] to make sure that
** the call worked.  ^The [sqlite3_db_config()] interface will return a
** non-zero [error code] if a discontinued or unsupported configuration option
** is invoked.
**
** <dl>
** <dt>SQLITE_DBCONFIG_LOOKASIDE</dt>
** <dd> ^This option takes three additional arguments that determine the 
** [lookaside memory allocator] configuration for the [database connection].
** ^The first argument (the third parameter to [sqlite3_db_config()] is a
** pointer to a memory buffer to use for lookaside memory.
** ^The first argument after the SQLITE_DBCONFIG_LOOKASIDE verb
** may be NULL in which case SQLite will allocate the
** lookaside buffer itself using [sqlite3_malloc()]. ^The second argument is the
** size of each lookaside buffer slot.  ^The third argument is the number of
** slots.  The size of the buffer in the first argument must be greater than
** or equal to the product of the second and third arguments.  The buffer
** must be aligned to an 8-byte boundary.  ^If the second argument to
** SQLITE_DBCONFIG_LOOKASIDE is not a multiple of 8, it is internally
** rounded down to the next smaller multiple of 8.  ^(The lookaside memory
** configuration for a database connection can only be changed when that
** connection is not currently using lookaside memory, or in other words
** when the "current value" returned by
** [sqlite3_db_status](D,[SQLITE_CONFIG_LOOKASIDE],...) is zero.
** Any attempt to change the lookaside memory configuration when lookaside
** memory is in use leaves the configuration unchanged and returns 
** [SQLITE_BUSY].)^</dd>
**
** <dt>SQLITE_DBCONFIG_ENABLE_FKEY</dt>
** <dd> ^This option is used to enable or disable the enforcement of
** [foreign key constraints].  There should be two additional arguments.
** The first argument is an integer which is 0 to disable FK enforcement,
** positive to enable FK enforcement or negative to leave FK enforcement
** unchanged.  The second parameter is a pointer to an integer into which
** is written 0 or 1 to indicate whether FK enforcement is off or on
** following this call.  The second parameter may be a NULL pointer, in
** which case the FK enforcement setting is not reported back. </dd>
**
** <dt>SQLITE_DBCONFIG_ENABLE_TRIGGER</dt>
** <dd> ^This option is used to enable or disable [CREATE TRIGGER | triggers].
** There should be two additional arguments.
** The first argument is an integer which is 0 to disable triggers,
** positive to enable triggers or negative to leave the setting unchanged.
** The second parameter is a pointer to an integer into which
** is written 0 or 1 to indicate whether triggers are disabled or enabled
** following this call.  The second parameter may be a NULL pointer, in
** which case the trigger setting is not reported back. </dd>
**
** </dl>
*/
#define SQLITE_DBCONFIG_LOOKASIDE       1001  /* void* int int */
#define SQLITE_DBCONFIG_ENABLE_FKEY     1002  /* int int* */
#define SQLITE_DBCONFIG_ENABLE_TRIGGER  1003  /* int int* */


/*
** CAPI3REF: Enable Or Disable Extended Result Codes
**
** ^The sqlite3_extended_result_codes() routine enables or disables the
** [extended result codes] feature of SQLite. ^The extended result
** codes are disabled by default for historical compatibility.
*/
SQLITE_API int sqlite3_extended_result_codes(sqlite3*, int onoff);

/*
** CAPI3REF: Last Insert Rowid
**
** ^Each entry in most SQLite tables (except for [WITHOUT ROWID] tables)
** has a unique 64-bit signed
** integer key called the [ROWID | "rowid"]. ^The rowid is always available
** as an undeclared column named ROWID, OID, or _ROWID_ as long as those
** names are not also used by explicitly declared columns. ^If
** the table has a column of type [INTEGER PRIMARY KEY] then that column
** is another alias for the rowid.
**
** ^The sqlite3_last_insert_rowid(D) interface returns the [rowid] of the 
** most recent successful [INSERT] into a rowid table or [virtual table]
** on database connection D.
** ^Inserts into [WITHOUT ROWID] tables are not recorded.
** ^If no successful [INSERT]s into rowid tables
** have ever occurred on the database connection D, 
** then sqlite3_last_insert_rowid(D) returns zero.
**
** ^(If an [INSERT] occurs within a trigger or within a [virtual table]
** method, then this routine will return the [rowid] of the inserted
** row as long as the trigger or virtual table method is running.
** But once the trigger or virtual table method ends, the value returned 
** by this routine reverts to what it was before the trigger or virtual
** table method began.)^
**
** ^An [INSERT] that fails due to a constraint violation is not a
** successful [INSERT] and does not change the value returned by this
** routine.  ^Thus INSERT OR FAIL, INSERT OR IGNORE, INSERT OR ROLLBACK,
** and INSERT OR ABORT make no changes to the return value of this
** routine when their insertion fails.  ^(When INSERT OR REPLACE
** encounters a constraint violation, it does not fail.  The
** INSERT continues to completion after deleting rows that caused
** the constraint problem so INSERT OR REPLACE will always change
** the return value of this interface.)^
**
** ^For the purposes of this routine, an [INSERT] is considered to
** be successful even if it is subsequently rolled back.
**
** This function is accessible to SQL statements via the
** [last_insert_rowid() SQL function].
**
** If a separate thread performs a new [INSERT] on the same
** database connection while the [sqlite3_last_insert_rowid()]
** function is running and thus changes the last insert [rowid],
** then the value returned by [sqlite3_last_insert_rowid()] is
** unpredictable and might not equal either the old or the new
** last insert [rowid].
*/
SQLITE_API sqlite3_int64 sqlite3_last_insert_rowid(sqlite3*);

/*
** CAPI3REF: Count The Number Of Rows Modified
**
** ^This function returns the number of database rows that were changed
** or inserted or deleted by the most recently completed SQL statement
** on the [database connection] specified by the first parameter.
** ^(Only changes that are directly specified by the [INSERT], [UPDATE],
** or [DELETE] statement are counted.  Auxiliary changes caused by
** triggers or [foreign key actions] are not counted.)^ Use the
** [sqlite3_total_changes()] function to find the total number of changes
** including changes caused by triggers and foreign key actions.
**
** ^Changes to a view that are simulated by an [INSTEAD OF trigger]
** are not counted.  Only real table changes are counted.
**
** ^(A "row change" is a change to a single row of a single table
** caused by an INSERT, DELETE, or UPDATE statement.  Rows that
** are changed as side effects of [REPLACE] constraint resolution,
** rollback, ABORT processing, [DROP TABLE], or by any other
** mechanisms do not count as direct row changes.)^
**
** A "trigger context" is a scope of execution that begins and
** ends with the script of a [CREATE TRIGGER | trigger]. 
** Most SQL statements are
** evaluated outside of any trigger.  This is the "top level"
** trigger context.  If a trigger fires from the top level, a
** new trigger context is entered for the duration of that one
** trigger.  Subtriggers create subcontexts for their duration.
**
** ^Calling [sqlite3_exec()] or [sqlite3_step()] recursively does
** not create a new trigger context.
**
** ^This function returns the number of direct row changes in the
** most recent INSERT, UPDATE, or DELETE statement within the same
** trigger context.
**
** ^Thus, when called from the top level, this function returns the
** number of changes in the most recent INSERT, UPDATE, or DELETE
** that also occurred at the top level.  ^(Within the body of a trigger,
** the sqlite3_changes() interface can be called to find the number of
** changes in the most recently completed INSERT, UPDATE, or DELETE
** statement within the body of the same trigger.
** However, the number returned does not include changes
** caused by subtriggers since those have their own context.)^
**
** See also the [sqlite3_total_changes()] interface, the
** [count_changes pragma], and the [changes() SQL function].
**
** If a separate thread makes changes on the same database connection
** while [sqlite3_changes()] is running then the value returned
** is unpredictable and not meaningful.
*/
SQLITE_API int sqlite3_changes(sqlite3*);

/*
** CAPI3REF: Total Number Of Rows Modified
**
** ^This function returns the number of row changes caused by [INSERT],
** [UPDATE] or [DELETE] statements since the [database connection] was opened.
** ^(The count returned by sqlite3_total_changes() includes all changes
** from all [CREATE TRIGGER | trigger] contexts and changes made by
** [foreign key actions]. However,
** the count does not include changes used to implement [REPLACE] constraints,
** do rollbacks or ABORT processing, or [DROP TABLE] processing.  The
** count does not include rows of views that fire an [INSTEAD OF trigger],
** though if the INSTEAD OF trigger makes changes of its own, those changes 
** are counted.)^
** ^The sqlite3_total_changes() function counts the changes as soon as
** the statement that makes them is completed (when the statement handle
** is passed to [sqlite3_reset()] or [sqlite3_finalize()]).
**
** See also the [sqlite3_changes()] interface, the
** [count_changes pragma], and the [total_changes() SQL function].
**
** If a separate thread makes changes on the same database connection
** while [sqlite3_total_changes()] is running then the value
** returned is unpredictable and not meaningful.
*/
SQLITE_API int sqlite3_total_changes(sqlite3*);

/*
** CAPI3REF: Interrupt A Long-Running Query
**
** ^This function causes any pending database operation to abort and
** return at its earliest opportunity. This routine is typically
** called in response to a user action such as pressing "Cancel"
** or Ctrl-C where the user wants a long query operation to halt
** immediately.
**
** ^It is safe to call this routine from a thread different from the
** thread that is currently running the database operation.  But it
** is not safe to call this routine with a [database connection] that
** is closed or might close before sqlite3_interrupt() returns.
**
** ^If an SQL operation is very nearly finished at the time when
** sqlite3_interrupt() is called, then it might not have an opportunity
** to be interrupted and might continue to completion.
**
** ^An SQL operation that is interrupted will return [SQLITE_INTERRUPT].
** ^If the interrupted SQL operation is an INSERT, UPDATE, or DELETE
** that is inside an explicit transaction, then the entire transaction
** will be rolled back automatically.
**
** ^The sqlite3_interrupt(D) call is in effect until all currently running
** SQL statements on [database connection] D complete.  ^Any new SQL statements
** that are started after the sqlite3_interrupt() call and before the 
** running statements reaches zero are interrupted as if they had been
** running prior to the sqlite3_interrupt() call.  ^New SQL statements
** that are started after the running statement count reaches zero are
** not effected by the sqlite3_interrupt().
** ^A call to sqlite3_interrupt(D) that occurs when there are no running
** SQL statements is a no-op and has no effect on SQL statements
** that are started after the sqlite3_interrupt() call returns.
**
** If the database connection closes while [sqlite3_interrupt()]
** is running then bad things will likely happen.
*/
SQLITE_API void sqlite3_interrupt(sqlite3*);

/*
** CAPI3REF: Determine If An SQL Statement Is Complete
**
** These routines are useful during command-line input to determine if the
** currently entered text seems to form a complete SQL statement or
** if additional input is needed before sending the text into
** SQLite for parsing.  ^These routines return 1 if the input string
** appears to be a complete SQL statement.  ^A statement is judged to be
** complete if it ends with a semicolon token and is not a prefix of a
** well-formed CREATE TRIGGER statement.  ^Semicolons that are embedded within
** string literals or quoted identifier names or comments are not
** independent tokens (they are part of the token in which they are
** embedded) and thus do not count as a statement terminator.  ^Whitespace
** and comments that follow the final semicolon are ignored.
**
** ^These routines return 0 if the statement is incomplete.  ^If a
** memory allocation fails, then SQLITE_NOMEM is returned.
**
** ^These routines do not parse the SQL statements thus
** will not detect syntactically incorrect SQL.
**
** ^(If SQLite has not been initialized using [sqlite3_initialize()] prior 
** to invoking sqlite3_complete16() then sqlite3_initialize() is invoked
** automatically by sqlite3_complete16().  If that initialization fails,
** then the return value from sqlite3_complete16() will be non-zero
** regardless of whether or not the input SQL is complete.)^
**
** The input to [sqlite3_complete()] must be a zero-terminated
** UTF-8 string.
**
** The input to [sqlite3_complete16()] must be a zero-terminated
** UTF-16 string in native byte order.
*/
SQLITE_API int sqlite3_complete(const char *sql);
SQLITE_API int sqlite3_complete16(const void *sql);

/*
** CAPI3REF: Register A Callback To Handle SQLITE_BUSY Errors
**
** ^The sqlite3_busy_handler(D,X,P) routine sets a callback function X
** that might be invoked with argument P whenever
** an attempt is made to access a database table associated with
** [database connection] D when another thread
** or process has the table locked.
** The sqlite3_busy_handler() interface is used to implement
** [sqlite3_busy_timeout()] and [PRAGMA busy_timeout].
**
** ^If the busy callback is NULL, then [SQLITE_BUSY]
** is returned immediately upon encountering the lock.  ^If the busy callback
** is not NULL, then the callback might be invoked with two arguments.
**
** ^The first argument to the busy handler is a copy of the void* pointer which
** is the third argument to sqlite3_busy_handler().  ^The second argument to
** the busy handler callback is the number of times that the busy handler has
** been invoked for the same locking event.  ^If the
** busy callback returns 0, then no additional attempts are made to
** access the database and [SQLITE_BUSY] is returned
** to the application.
** ^If the callback returns non-zero, then another attempt
** is made to access the database and the cycle repeats.
**
** The presence of a busy handler does not guarantee that it will be invoked
** when there is lock contention. ^If SQLite determines that invoking the busy
** handler could result in a deadlock, it will go ahead and return [SQLITE_BUSY]
** to the application instead of invoking the 
** busy handler.
** Consider a scenario where one process is holding a read lock that
** it is trying to promote to a reserved lock and
** a second process is holding a reserved lock that it is trying
** to promote to an exclusive lock.  The first process cannot proceed
** because it is blocked by the second and the second process cannot
** proceed because it is blocked by the first.  If both processes
** invoke the busy handlers, neither will make any progress.  Therefore,
** SQLite returns [SQLITE_BUSY] for the first process, hoping that this
** will induce the first process to release its read lock and allow
** the second process to proceed.
**
** ^The default busy callback is NULL.
**
** ^(There can only be a single busy handler defined for each
** [database connection].  Setting a new busy handler clears any
** previously set handler.)^  ^Note that calling [sqlite3_busy_timeout()]
** or evaluating [PRAGMA busy_timeout=N] will change the
** busy handler and thus clear any previously set busy handler.
**
** The busy callback should not take any actions which modify the
** database connection that invoked the busy handler.  In other words,
** the busy handler is not reentrant.  Any such actions
** result in undefined behavior.
** 
** A busy handler must not close the database connection
** or [prepared statement] that invoked the busy handler.
*/
SQLITE_API int sqlite3_busy_handler(sqlite3*, int(*)(void*,int), void*);

/*
** CAPI3REF: Set A Busy Timeout
**
** ^This routine sets a [sqlite3_busy_handler | busy handler] that sleeps
** for a specified amount of time when a table is locked.  ^The handler
** will sleep multiple times until at least "ms" milliseconds of sleeping
** have accumulated.  ^After at least "ms" milliseconds of sleeping,
** the handler returns 0 which causes [sqlite3_step()] to return
** [SQLITE_BUSY].
**
** ^Calling this routine with an argument less than or equal to zero
** turns off all busy handlers.
**
** ^(There can only be a single busy handler for a particular
** [database connection] at any given moment.  If another busy handler
** was defined  (using [sqlite3_busy_handler()]) prior to calling
** this routine, that other busy handler is cleared.)^
**
** See also:  [PRAGMA busy_timeout]
*/
SQLITE_API int sqlite3_busy_timeout(sqlite3*, int ms);

/*
** CAPI3REF: Convenience Routines For Running Queries
**
** This is a legacy interface that is preserved for backwards compatibility.
** Use of this interface is not recommended.
**
** Definition: A <b>result table</b> is memory data structure created by the
** [sqlite3_get_table()] interface.  A result table records the
** complete query results from one or more queries.
**
** The table conceptually has a number of rows and columns.  But
** these numbers are not part of the result table itself.  These
** numbers are obtained separately.  Let N be the number of rows
** and M be the number of columns.
**
** A result table is an array of pointers to zero-terminated UTF-8 strings.
** There are (N+1)*M elements in the array.  The first M pointers point
** to zero-terminated strings that  contain the names of the columns.
** The remaining entries all point to query results.  NULL values result
** in NULL pointers.  All other values are in their UTF-8 zero-terminated
** string representation as returned by [sqlite3_column_text()].
**
** A result table might consist of one or more memory allocations.
** It is not safe to pass a result table directly to [sqlite3_free()].
** A result table should be deallocated using [sqlite3_free_table()].
**
** ^(As an example of the result table format, suppose a query result
** is as follows:
**
** <blockquote><pre>
**        Name        | Age
**        -----------------------
**        Alice       | 43
**        Bob         | 28
**        Cindy       | 21
** </pre></blockquote>
**
** There are two column (M==2) and three rows (N==3).  Thus the
** result table has 8 entries.  Suppose the result table is stored
** in an array names azResult.  Then azResult holds this content:
**
** <blockquote><pre>
**        azResult&#91;0] = "Name";
**        azResult&#91;1] = "Age";
**        azResult&#91;2] = "Alice";
**        azResult&#91;3] = "43";
**        azResult&#91;4] = "Bob";
**        azResult&#91;5] = "28";
**        azResult&#91;6] = "Cindy";
**        azResult&#91;7] = "21";
** </pre></blockquote>)^
**
** ^The sqlite3_get_table() function evaluates one or more
** semicolon-separated SQL statements in the zero-terminated UTF-8
** string of its 2nd parameter and returns a result table to the
** pointer given in its 3rd parameter.
**
** After the application has finished with the result from sqlite3_get_table(),
** it must pass the result table pointer to sqlite3_free_table() in order to
** release the memory that was malloced.  Because of the way the
** [sqlite3_malloc()] happens within sqlite3_get_table(), the calling
** function must not try to call [sqlite3_free()] directly.  Only
** [sqlite3_free_table()] is able to release the memory properly and safely.
**
** The sqlite3_get_table() interface is implemented as a wrapper around
** [sqlite3_exec()].  The sqlite3_get_table() routine does not have access
** to any internal data structures of SQLite.  It uses only the public
** interface defined here.  As a consequence, errors that occur in the
** wrapper layer outside of the internal [sqlite3_exec()] call are not
** reflected in subsequent calls to [sqlite3_errcode()] or
** [sqlite3_errmsg()].
*/
SQLITE_API int sqlite3_get_table(
  sqlite3 *db,          /* An open database */
  const char *zSql,     /* SQL to be evaluated */
  char ***pazResult,    /* Results of the query */
  int *pnRow,           /* Number of result rows written here */
  int *pnColumn,        /* Number of result columns written here */
  char **pzErrmsg       /* Error msg written here */
);
SQLITE_API void sqlite3_free_table(char **result);

/*
** CAPI3REF: Formatted String Printing Functions
**
** These routines are work-alikes of the "printf()" family of functions
** from the standard C library.
**
** ^The sqlite3_mprintf() and sqlite3_vmprintf() routines write their
** results into memory obtained from [sqlite3_malloc()].
** The strings returned by these two routines should be
** released by [sqlite3_free()].  ^Both routines return a
** NULL pointer if [sqlite3_malloc()] is unable to allocate enough
** memory to hold the resulting string.
**
** ^(The sqlite3_snprintf() routine is similar to "snprintf()" from
** the standard C library.  The result is written into the
** buffer supplied as the second parameter whose size is given by
** the first parameter. Note that the order of the
** first two parameters is reversed from snprintf().)^  This is an
** historical accident that cannot be fixed without breaking
** backwards compatibility.  ^(Note also that sqlite3_snprintf()
** returns a pointer to its buffer instead of the number of
** characters actually written into the buffer.)^  We admit that
** the number of characters written would be a more useful return
** value but we cannot change the implementation of sqlite3_snprintf()
** now without breaking compatibility.
**
** ^As long as the buffer size is greater than zero, sqlite3_snprintf()
** guarantees that the buffer is always zero-terminated.  ^The first
** parameter "n" is the total size of the buffer, including space for
** the zero terminator.  So the longest string that can be completely
** written will be n-1 characters.
**
** ^The sqlite3_vsnprintf() routine is a varargs version of sqlite3_snprintf().
**
** These routines all implement some additional formatting
** options that are useful for constructing SQL statements.
** All of the usual printf() formatting options apply.  In addition, there
** is are "%q", "%Q", and "%z" options.
**
** ^(The %q option works like %s in that it substitutes a nul-terminated
** string from the argument list.  But %q also doubles every '\'' character.
** %q is designed for use inside a string literal.)^  By doubling each '\''
** character it escapes that character and allows it to be inserted into
** the string.
**
** For example, assume the string variable zText contains text as follows:
**
** <blockquote><pre>
**  char *zText = "It's a happy day!";
** </pre></blockquote>
**
** One can use this text in an SQL statement as follows:
**
** <blockquote><pre>
**  char *zSQL = sqlite3_mprintf("INSERT INTO table VALUES('%q')", zText);
**  sqlite3_exec(db, zSQL, 0, 0, 0);
**  sqlite3_free(zSQL);
** </pre></blockquote>
**
** Because the %q format string is used, the '\'' character in zText
** is escaped and the SQL generated is as follows:
**
** <blockquote><pre>
**  INSERT INTO table1 VALUES('It''s a happy day!')
** </pre></blockquote>
**
** This is correct.  Had we used %s instead of %q, the generated SQL
** would have looked like this:
**
** <blockquote><pre>
**  INSERT INTO table1 VALUES('It's a happy day!');
** </pre></blockquote>
**
** This second example is an SQL syntax error.  As a general rule you should
** always use %q instead of %s when inserting text into a string literal.
**
** ^(The %Q option works like %q except it also adds single quotes around
** the outside of the total string.  Additionally, if the parameter in the
** argument list is a NULL pointer, %Q substitutes the text "NULL" (without
** single quotes).)^  So, for example, one could say:
**
** <blockquote><pre>
**  char *zSQL = sqlite3_mprintf("INSERT INTO table VALUES(%Q)", zText);
**  sqlite3_exec(db, zSQL, 0, 0, 0);
**  sqlite3_free(zSQL);
** </pre></blockquote>
**
** The code above will render a correct SQL statement in the zSQL
** variable even if the zText variable is a NULL pointer.
**
** ^(The "%z" formatting option works like "%s" but with the
** addition that after the string has been read and copied into
** the result, [sqlite3_free()] is called on the input string.)^
*/
SQLITE_API char *sqlite3_mprintf(const char*,...);
SQLITE_API char *sqlite3_vmprintf(const char*, va_list);
SQLITE_API char *sqlite3_snprintf(int,char*,const char*, ...);
SQLITE_API char *sqlite3_vsnprintf(int,char*,const char*, va_list);

/*
** CAPI3REF: Memory Allocation Subsystem
**
** The SQLite core uses these three routines for all of its own
** internal memory allocation needs. "Core" in the previous sentence
** does not include operating-system specific VFS implementation.  The
** Windows VFS uses native malloc() and free() for some operations.
**
** ^The sqlite3_malloc() routine returns a pointer to a block
** of memory at least N bytes in length, where N is the parameter.
** ^If sqlite3_malloc() is unable to obtain sufficient free
** memory, it returns a NULL pointer.  ^If the parameter N to
** sqlite3_malloc() is zero or negative then sqlite3_malloc() returns
** a NULL pointer.
**
** ^The sqlite3_malloc64(N) routine works just like
** sqlite3_malloc(N) except that N is an unsigned 64-bit integer instead
** of a signed 32-bit integer.
**
** ^Calling sqlite3_free() with a pointer previously returned
** by sqlite3_malloc() or sqlite3_realloc() releases that memory so
** that it might be reused.  ^The sqlite3_free() routine is
** a no-op if is called with a NULL pointer.  Passing a NULL pointer
** to sqlite3_free() is harmless.  After being freed, memory
** should neither be read nor written.  Even reading previously freed
** memory might result in a segmentation fault or other severe error.
** Memory corruption, a segmentation fault, or other severe error
** might result if sqlite3_free() is called with a non-NULL pointer that
** was not obtained from sqlite3_malloc() or sqlite3_realloc().
**
** ^The sqlite3_realloc(X,N) interface attempts to resize a
** prior memory allocation X to be at least N bytes.
** ^If the X parameter to sqlite3_realloc(X,N)
** is a NULL pointer then its behavior is identical to calling
** sqlite3_malloc(N).
** ^If the N parameter to sqlite3_realloc(X,N) is zero or
** negative then the behavior is exactly the same as calling
** sqlite3_free(X).
** ^sqlite3_realloc(X,N) returns a pointer to a memory allocation
** of at least N bytes in size or NULL if insufficient memory is available.
** ^If M is the size of the prior allocation, then min(N,M) bytes
** of the prior allocation are copied into the beginning of buffer returned
** by sqlite3_realloc(X,N) and the prior allocation is freed.
** ^If sqlite3_realloc(X,N) returns NULL and N is positive, then the
** prior allocation is not freed.
**
** ^The sqlite3_realloc64(X,N) interfaces works the same as
** sqlite3_realloc(X,N) except that N is a 64-bit unsigned integer instead
** of a 32-bit signed integer.
**
** ^If X is a memory allocation previously obtained from sqlite3_malloc(),
** sqlite3_malloc64(), sqlite3_realloc(), or sqlite3_realloc64(), then
** sqlite3_msize(X) returns the size of that memory allocation in bytes.
** ^The value returned by sqlite3_msize(X) might be larger than the number
** of bytes requested when X was allocated.  ^If X is a NULL pointer then
** sqlite3_msize(X) returns zero.  If X points to something that is not
** the beginning of memory allocation, or if it points to a formerly
** valid memory allocation that has now been freed, then the behavior
** of sqlite3_msize(X) is undefined and possibly harmful.
**
** ^The memory returned by sqlite3_malloc(), sqlite3_realloc(),
** sqlite3_malloc64(), and sqlite3_realloc64()
** is always aligned to at least an 8 byte boundary, or to a
** 4 byte boundary if the [SQLITE_4_BYTE_ALIGNED_MALLOC] compile-time
** option is used.
**
** In SQLite version 3.5.0 and 3.5.1, it was possible to define
** the SQLITE_OMIT_MEMORY_ALLOCATION which would cause the built-in
** implementation of these routines to be omitted.  That capability
** is no longer provided.  Only built-in memory allocators can be used.
**
** Prior to SQLite version 3.7.10, the Windows OS interface layer called
** the system malloc() and free() directly when converting
** filenames between the UTF-8 encoding used by SQLite
** and whatever filename encoding is used by the particular Windows
** installation.  Memory allocation errors were detected, but
** they were reported back as [SQLITE_CANTOPEN] or
** [SQLITE_IOERR] rather than [SQLITE_NOMEM].
**
** The pointer arguments to [sqlite3_free()] and [sqlite3_realloc()]
** must be either NULL or else pointers obtained from a prior
** invocation of [sqlite3_malloc()] or [sqlite3_realloc()] that have
** not yet been released.
**
** The application must not read or write any part of
** a block of memory after it has been released using
** [sqlite3_free()] or [sqlite3_realloc()].
*/
SQLITE_API void *sqlite3_malloc(int);
SQLITE_API void *sqlite3_malloc64(sqlite3_uint64);
SQLITE_API void *sqlite3_realloc(void*, int);
SQLITE_API void *sqlite3_realloc64(void*, sqlite3_uint64);
SQLITE_API void sqlite3_free(void*);
SQLITE_API sqlite3_uint64 sqlite3_msize(void*);

/*
** CAPI3REF: Memory Allocator Statistics
**
** SQLite provides these two interfaces for reporting on the status
** of the [sqlite3_malloc()], [sqlite3_free()], and [sqlite3_realloc()]
** routines, which form the built-in memory allocation subsystem.
**
** ^The [sqlite3_memory_used()] routine returns the number of bytes
** of memory currently outstanding (malloced but not freed).
** ^The [sqlite3_memory_highwater()] routine returns the maximum
** value of [sqlite3_memory_used()] since the high-water mark
** was last reset.  ^The values returned by [sqlite3_memory_used()] and
** [sqlite3_memory_highwater()] include any overhead
** added by SQLite in its implementation of [sqlite3_malloc()],
** but not overhead added by the any underlying system library
** routines that [sqlite3_malloc()] may call.
**
** ^The memory high-water mark is reset to the current value of
** [sqlite3_memory_used()] if and only if the parameter to
** [sqlite3_memory_highwater()] is true.  ^The value returned
** by [sqlite3_memory_highwater(1)] is the high-water mark
** prior to the reset.
*/
SQLITE_API sqlite3_int64 sqlite3_memory_used(void);
SQLITE_API sqlite3_int64 sqlite3_memory_highwater(int resetFlag);

/*
** CAPI3REF: Pseudo-Random Number Generator
**
** SQLite contains a high-quality pseudo-random number generator (PRNG) used to
** select random [ROWID | ROWIDs] when inserting new records into a table that
** already uses the largest possible [ROWID].  The PRNG is also used for
** the build-in random() and randomblob() SQL functions.  This interface allows
** applications to access the same PRNG for other purposes.
**
** ^A call to this routine stores N bytes of randomness into buffer P.
** ^If N is less than one, then P can be a NULL pointer.
**
** ^If this routine has not been previously called or if the previous
** call had N less than one, then the PRNG is seeded using randomness
** obtained from the xRandomness method of the default [sqlite3_vfs] object.
** ^If the previous call to this routine had an N of 1 or more then
** the pseudo-randomness is generated
** internally and without recourse to the [sqlite3_vfs] xRandomness
** method.
*/
SQLITE_API void sqlite3_randomness(int N, void *P);

/*
** CAPI3REF: Compile-Time Authorization Callbacks
**
** ^This routine registers an authorizer callback with a particular
** [database connection], supplied in the first argument.
** ^The authorizer callback is invoked as SQL statements are being compiled
** by [sqlite3_prepare()] or its variants [sqlite3_prepare_v2()],
** [sqlite3_prepare16()] and [sqlite3_prepare16_v2()].  ^At various
** points during the compilation process, as logic is being created
** to perform various actions, the authorizer callback is invoked to
** see if those actions are allowed.  ^The authorizer callback should
** return [SQLITE_OK] to allow the action, [SQLITE_IGNORE] to disallow the
** specific action but allow the SQL statement to continue to be
** compiled, or [SQLITE_DENY] to cause the entire SQL statement to be
** rejected with an error.  ^If the authorizer callback returns
** any value other than [SQLITE_IGNORE], [SQLITE_OK], or [SQLITE_DENY]
** then the [sqlite3_prepare_v2()] or equivalent call that triggered
** the authorizer will fail with an error message.
**
** When the callback returns [SQLITE_OK], that means the operation
** requested is ok.  ^When the callback returns [SQLITE_DENY], the
** [sqlite3_prepare_v2()] or equivalent call that triggered the
** authorizer will fail with an error message explaining that
** access is denied. 
**
** ^The first parameter to the authorizer callback is a copy of the third
** parameter to the sqlite3_set_authorizer() interface. ^The second parameter
** to the callback is an integer [SQLITE_COPY | action code] that specifies
** the particular action to be authorized. ^The third through sixth parameters
** to the callback are zero-terminated strings that contain additional
** details about the action to be authorized.
**
** ^If the action code is [SQLITE_READ]
** and the callback returns [SQLITE_IGNORE] then the
** [prepared statement] statement is constructed to substitute
** a NULL value in place of the table column that would have
** been read if [SQLITE_OK] had been returned.  The [SQLITE_IGNORE]
** return can be used to deny an untrusted user access to individual
** columns of a table.
** ^If the action code is [SQLITE_DELETE] and the callback returns
** [SQLITE_IGNORE] then the [DELETE] operation proceeds but the
** [truncate optimization] is disabled and all rows are deleted individually.
**
** An authorizer is used when [sqlite3_prepare | preparing]
** SQL statements from an untrusted source, to ensure that the SQL statements
** do not try to access data they are not allowed to see, or that they do not
** try to execute malicious statements that damage the database.  For
** example, an application may allow a user to enter arbitrary
** SQL queries for evaluation by a database.  But the application does
** not want the user to be able to make arbitrary changes to the
** database.  An authorizer could then be put in place while the
** user-entered SQL is being [sqlite3_prepare | prepared] that
** disallows everything except [SELECT] statements.
**
** Applications that need to process SQL from untrusted sources
** might also consider lowering resource limits using [sqlite3_limit()]
** and limiting database size using the [max_page_count] [PRAGMA]
** in addition to using an authorizer.
**
** ^(Only a single authorizer can be in place on a database connection
** at a time.  Each call to sqlite3_set_authorizer overrides the
** previous call.)^  ^Disable the authorizer by installing a NULL callback.
** The authorizer is disabled by default.
**
** The authorizer callback must not do anything that will modify
** the database connection that invoked the authorizer callback.
** Note that [sqlite3_prepare_v2()] and [sqlite3_step()] both modify their
** database connections for the meaning of "modify" in this paragraph.
**
** ^When [sqlite3_prepare_v2()] is used to prepare a statement, the
** statement might be re-prepared during [sqlite3_step()] due to a 
** schema change.  Hence, the application should ensure that the
** correct authorizer callback remains in place during the [sqlite3_step()].
**
** ^Note that the authorizer callback is invoked only during
** [sqlite3_prepare()] or its variants.  Authorization is not
** performed during statement evaluation in [sqlite3_step()], unless
** as stated in the previous paragraph, sqlite3_step() invokes
** sqlite3_prepare_v2() to reprepare a statement after a schema change.
*/
SQLITE_API int sqlite3_set_authorizer(
  sqlite3*,
  int (*xAuth)(void*,int,const char*,const char*,const char*,const char*),
  void *pUserData
);

/*
** CAPI3REF: Authorizer Return Codes
**
** The [sqlite3_set_authorizer | authorizer callback function] must
** return either [SQLITE_OK] or one of these two constants in order
** to signal SQLite whether or not the action is permitted.  See the
** [sqlite3_set_authorizer | authorizer documentation] for additional
** information.
**
** Note that SQLITE_IGNORE is also used as a [conflict resolution mode]
** returned from the [sqlite3_vtab_on_conflict()] interface.
*/
#define SQLITE_DENY   1   /* Abort the SQL statement with an error */
#define SQLITE_IGNORE 2   /* Don't allow access, but don't generate an error */

/*
** CAPI3REF: Authorizer Action Codes
**
** The [sqlite3_set_authorizer()] interface registers a callback function
** that is invoked to authorize certain SQL statement actions.  The
** second parameter to the callback is an integer code that specifies
** what action is being authorized.  These are the integer action codes that
** the authorizer callback may be passed.
**
** These action code values signify what kind of operation is to be
** authorized.  The 3rd and 4th parameters to the authorization
** callback function will be parameters or NULL depending on which of these
** codes is used as the second parameter.  ^(The 5th parameter to the
** authorizer callback is the name of the database ("main", "temp",
** etc.) if applicable.)^  ^The 6th parameter to the authorizer callback
** is the name of the inner-most trigger or view that is responsible for
** the access attempt or NULL if this access attempt is directly from
** top-level SQL code.
*/
/******************************************* 3rd ************ 4th ***********/
#define SQLITE_CREATE_INDEX          1   /* Index Name      Table Name      */
#define SQLITE_CREATE_TABLE          2   /* Table Name      NULL            */
#define SQLITE_CREATE_TEMP_INDEX     3   /* Index Name      Table Name      */
#define SQLITE_CREATE_TEMP_TABLE     4   /* Table Name      NULL            */
#define SQLITE_CREATE_TEMP_TRIGGER   5   /* Trigger Name    Table Name      */
#define SQLITE_CREATE_TEMP_VIEW      6   /* View Name       NULL            */
#define SQLITE_CREATE_TRIGGER        7   /* Trigger Name    Table Name      */
#define SQLITE_CREATE_VIEW           8   /* View Name       NULL            */
#define SQLITE_DELETE                9   /* Table Name      NULL            */
#define SQLITE_DROP_INDEX           10   /* Index Name      Table Name      */
#define SQLITE_DROP_TABLE           11   /* Table Name      NULL            */
#define SQLITE_DROP_TEMP_INDEX      12   /* Index Name      Table Name      */
#define SQLITE_DROP_TEMP_TABLE      13   /* Table Name      NULL            */
#define SQLITE_DROP_TEMP_TRIGGER    14   /* Trigger Name    Table Name      */
#define SQLITE_DROP_TEMP_VIEW       15   /* View Name       NULL            */
#define SQLITE_DROP_TRIGGER         16   /* Trigger Name    Table Name      */
#define SQLITE_DROP_VIEW            17   /* View Name       NULL            */
#define SQLITE_INSERT               18   /* Table Name      NULL            */
#define SQLITE_PRAGMA               19   /* Pragma Name     1st arg or NULL */
#define SQLITE_READ                 20   /* Table Name      Column Name     */
#define SQLITE_SELECT               21   /* NULL            NULL            */
#define SQLITE_TRANSACTION          22   /* Operation       NULL            */
#define SQLITE_UPDATE               23   /* Table Name      Column Name     */
#define SQLITE_ATTACH               24   /* Filename        NULL            */
#define SQLITE_DETACH               25   /* Database Name   NULL            */
#define SQLITE_ALTER_TABLE          26   /* Database Name   Table Name      */
#define SQLITE_REINDEX              27   /* Index Name      NULL            */
#define SQLITE_ANALYZE              28   /* Table Name      NULL            */
#define SQLITE_CREATE_VTABLE        29   /* Table Name      Module Name     */
#define SQLITE_DROP_VTABLE          30   /* Table Name      Module Name     */
#define SQLITE_FUNCTION             31   /* NULL            Function Name   */
#define SQLITE_SAVEPOINT            32   /* Operation       Savepoint Name  */
#define SQLITE_COPY                  0   /* No longer used */
#define SQLITE_RECURSIVE            33   /* NULL            NULL            */

/*
** CAPI3REF: Tracing And Profiling Functions
**
** These routines register callback functions that can be used for
** tracing and profiling the execution of SQL statements.
**
** ^The callback function registered by sqlite3_trace() is invoked at
** various times when an SQL statement is being run by [sqlite3_step()].
** ^The sqlite3_trace() callback is invoked with a UTF-8 rendering of the
** SQL statement text as the statement first begins executing.
** ^(Additional sqlite3_trace() callbacks might occur
** as each triggered subprogram is entered.  The callbacks for triggers
** contain a UTF-8 SQL comment that identifies the trigger.)^
**
** The [SQLITE_TRACE_SIZE_LIMIT] compile-time option can be used to limit
** the length of [bound parameter] expansion in the output of sqlite3_trace().
**
** ^The callback function registered by sqlite3_profile() is invoked
** as each SQL statement finishes.  ^The profile callback contains
** the original statement text and an estimate of wall-clock time
** of how long that statement took to run.  ^The profile callback
** time is in units of nanoseconds, however the current implementation
** is only capable of millisecond resolution so the six least significant
** digits in the time are meaningless.  Future versions of SQLite
** might provide greater resolution on the profiler callback.  The
** sqlite3_profile() function is considered experimental and is
** subject to change in future versions of SQLite.
*/
SQLITE_API void *sqlite3_trace(sqlite3*, void(*xTrace)(void*,const char*), void*);
SQLITE_API SQLITE_EXPERIMENTAL void *sqlite3_profile(sqlite3*,
   void(*xProfile)(void*,const char*,sqlite3_uint64), void*);

/*
** CAPI3REF: Query Progress Callbacks
**
** ^The sqlite3_progress_handler(D,N,X,P) interface causes the callback
** function X to be invoked periodically during long running calls to
** [sqlite3_exec()], [sqlite3_step()] and [sqlite3_get_table()] for
** database connection D.  An example use for this
** interface is to keep a GUI updated during a large query.
**
** ^The parameter P is passed through as the only parameter to the 
** callback function X.  ^The parameter N is the approximate number of 
** [virtual machine instructions] that are evaluated between successive
** invocations of the callback X.  ^If N is less than one then the progress
** handler is disabled.
**
** ^Only a single progress handler may be defined at one time per
** [database connection]; setting a new progress handler cancels the
** old one.  ^Setting parameter X to NULL disables the progress handler.
** ^The progress handler is also disabled by setting N to a value less
** than 1.
**
** ^If the progress callback returns non-zero, the operation is
** interrupted.  This feature can be used to implement a
** "Cancel" button on a GUI progress dialog box.
**
** The progress handler callback must not do anything that will modify
** the database connection that invoked the progress handler.
** Note that [sqlite3_prepare_v2()] and [sqlite3_step()] both modify their
** database connections for the meaning of "modify" in this paragraph.
**
*/
SQLITE_API void sqlite3_progress_handler(sqlite3*, int, int(*)(void*), void*);

/*
** CAPI3REF: Opening A New Database Connection
**
** ^These routines open an SQLite database file as specified by the 
** filename argument. ^The filename argument is interpreted as UTF-8 for
** sqlite3_open() and sqlite3_open_v2() and as UTF-16 in the native byte
** order for sqlite3_open16(). ^(A [database connection] handle is usually
** returned in *ppDb, even if an error occurs.  The only exception is that
** if SQLite is unable to allocate memory to hold the [sqlite3] object,
** a NULL will be written into *ppDb instead of a pointer to the [sqlite3]
** object.)^ ^(If the database is opened (and/or created) successfully, then
** [SQLITE_OK] is returned.  Otherwise an [error code] is returned.)^ ^The
** [sqlite3_errmsg()] or [sqlite3_errmsg16()] routines can be used to obtain
** an English language description of the error following a failure of any
** of the sqlite3_open() routines.
**
** ^The default encoding will be UTF-8 for databases created using
** sqlite3_open() or sqlite3_open_v2().  ^The default encoding for databases
** created using sqlite3_open16() will be UTF-16 in the native byte order.
**
** Whether or not an error occurs when it is opened, resources
** associated with the [database connection] handle should be released by
** passing it to [sqlite3_close()] when it is no longer required.
**
** The sqlite3_open_v2() interface works like sqlite3_open()
** except that it accepts two additional parameters for additional control
** over the new database connection.  ^(The flags parameter to
** sqlite3_open_v2() can take one of
** the following three values, optionally combined with the 
** [SQLITE_OPEN_NOMUTEX], [SQLITE_OPEN_FULLMUTEX], [SQLITE_OPEN_SHAREDCACHE],
** [SQLITE_OPEN_PRIVATECACHE], and/or [SQLITE_OPEN_URI] flags:)^
**
** <dl>
** ^(<dt>[SQLITE_OPEN_READONLY]</dt>
** <dd>The database is opened in read-only mode.  If the database does not
** already exist, an error is returned.</dd>)^
**
** ^(<dt>[SQLITE_OPEN_READWRITE]</dt>
** <dd>The database is opened for reading and writing if possible, or reading
** only if the file is write protected by the operating system.  In either
** case the database must already exist, otherwise an error is returned.</dd>)^
**
** ^(<dt>[SQLITE_OPEN_READWRITE] | [SQLITE_OPEN_CREATE]</dt>
** <dd>The database is opened for reading and writing, and is created if
** it does not already exist. This is the behavior that is always used for
** sqlite3_open() and sqlite3_open16().</dd>)^
** </dl>
**
** If the 3rd parameter to sqlite3_open_v2() is not one of the
** combinations shown above optionally combined with other
** [SQLITE_OPEN_READONLY | SQLITE_OPEN_* bits]
** then the behavior is undefined.
**
** ^If the [SQLITE_OPEN_NOMUTEX] flag is set, then the database connection
** opens in the multi-thread [threading mode] as long as the single-thread
** mode has not been set at compile-time or start-time.  ^If the
** [SQLITE_OPEN_FULLMUTEX] flag is set then the database connection opens
** in the serialized [threading mode] unless single-thread was
** previously selected at compile-time or start-time.
** ^The [SQLITE_OPEN_SHAREDCACHE] flag causes the database connection to be
** eligible to use [shared cache mode], regardless of whether or not shared
** cache is enabled using [sqlite3_enable_shared_cache()].  ^The
** [SQLITE_OPEN_PRIVATECACHE] flag causes the database connection to not
** participate in [shared cache mode] even if it is enabled.
**
** ^The fourth parameter to sqlite3_open_v2() is the name of the
** [sqlite3_vfs] object that defines the operating system interface that
** the new database connection should use.  ^If the fourth parameter is
** a NULL pointer then the default [sqlite3_vfs] object is used.
**
** ^If the filename is ":memory:", then a private, temporary in-memory database
** is created for the connection.  ^This in-memory database will vanish when
** the database connection is closed.  Future versions of SQLite might
** make use of additional special filenames that begin with the ":" character.
** It is recommended that when a database filename actually does begin with
** a ":" character you should prefix the filename with a pathname such as
** "./" to avoid ambiguity.
**
** ^If the filename is an empty string, then a private, temporary
** on-disk database will be created.  ^This private database will be
** automatically deleted as soon as the database connection is closed.
**
** [[URI filenames in sqlite3_open()]] <h3>URI Filenames</h3>
**
** ^If [URI filename] interpretation is enabled, and the filename argument
** begins with "file:", then the filename is interpreted as a URI. ^URI
** filename interpretation is enabled if the [SQLITE_OPEN_URI] flag is
** set in the fourth argument to sqlite3_open_v2(), or if it has
** been enabled globally using the [SQLITE_CONFIG_URI] option with the
** [sqlite3_config()] method or by the [SQLITE_USE_URI] compile-time option.
** As of SQLite version 3.7.7, URI filename interpretation is turned off
** by default, but future releases of SQLite might enable URI filename
** interpretation by default.  See "[URI filenames]" for additional
** information.
**
** URI filenames are parsed according to RFC 3986. ^If the URI contains an
** authority, then it must be either an empty string or the string 
** "localhost". ^If the authority is not an empty string or "localhost", an 
** error is returned to the caller. ^The fragment component of a URI, if 
** present, is ignored.
**
** ^SQLite uses the path component of the URI as the name of the disk file
** which contains the database. ^If the path begins with a '/' character, 
** then it is interpreted as an absolute path. ^If the path does not begin 
** with a '/' (meaning that the authority section is omitted from the URI)
** then the path is interpreted as a relative path. 
** ^(On windows, the first component of an absolute path 
** is a drive specification (e.g. "C:").)^
**
** [[core URI query parameters]]
** The query component of a URI may contain parameters that are interpreted
** either by SQLite itself, or by a [VFS | custom VFS implementation].
** SQLite and its built-in [VFSes] interpret the
** following query parameters:
**
** <ul>
**   <li> <b>vfs</b>: ^The "vfs" parameter may be used to specify the name of
**     a VFS object that provides the operating system interface that should
**     be used to access the database file on disk. ^If this option is set to
**     an empty string the default VFS object is used. ^Specifying an unknown
**     VFS is an error. ^If sqlite3_open_v2() is used and the vfs option is
**     present, then the VFS specified by the option takes precedence over
**     the value passed as the fourth parameter to sqlite3_open_v2().
**
**   <li> <b>mode</b>: ^(The mode parameter may be set to either "ro", "rw",
**     "rwc", or "memory". Attempting to set it to any other value is
**     an error)^. 
**     ^If "ro" is specified, then the database is opened for read-only 
**     access, just as if the [SQLITE_OPEN_READONLY] flag had been set in the 
**     third argument to sqlite3_open_v2(). ^If the mode option is set to 
**     "rw", then the database is opened for read-write (but not create) 
**     access, as if SQLITE_OPEN_READWRITE (but not SQLITE_OPEN_CREATE) had 
**     been set. ^Value "rwc" is equivalent to setting both 
**     SQLITE_OPEN_READWRITE and SQLITE_OPEN_CREATE.  ^If the mode option is
**     set to "memory" then a pure [in-memory database] that never reads
**     or writes from disk is used. ^It is an error to specify a value for
**     the mode parameter that is less restrictive than that specified by
**     the flags passed in the third parameter to sqlite3_open_v2().
**
**   <li> <b>cache</b>: ^The cache parameter may be set to either "shared" or
**     "private". ^Setting it to "shared" is equivalent to setting the
**     SQLITE_OPEN_SHAREDCACHE bit in the flags argument passed to
**     sqlite3_open_v2(). ^Setting the cache parameter to "private" is 
**     equivalent to setting the SQLITE_OPEN_PRIVATECACHE bit.
**     ^If sqlite3_open_v2() is used and the "cache" parameter is present in
**     a URI filename, its value overrides any behavior requested by setting
**     SQLITE_OPEN_PRIVATECACHE or SQLITE_OPEN_SHAREDCACHE flag.
**
<<<<<<< HEAD
**  <li> <b>psow</b>: ^The psow parameter may be "true" (or "on" or "yes" or
**     "1") or "false" (or "off" or "no" or "0") to indicate that the
**     [powersafe overwrite] property does or does not apply to the
**     storage media on which the database file resides.  ^The psow query
**     parameter only works for the built-in unix and Windows VFSes.
=======
**  <li> <b>psow</b>: ^The psow parameter indicates whether or not the
**     [powersafe overwrite] property does or does not apply to the
**     storage media on which the database file resides.
>>>>>>> 060ae29e
**
**  <li> <b>nolock</b>: ^The nolock parameter is a boolean query parameter
**     which if set disables file locking in rollback journal modes.  This
**     is useful for accessing a database on a filesystem that does not
**     support locking.  Caution:  Database corruption might result if two
**     or more processes write to the same database and any one of those
**     processes uses nolock=1.
**
**  <li> <b>immutable</b>: ^The immutable parameter is a boolean query
**     parameter that indicates that the database file is stored on
**     read-only media.  ^When immutable is set, SQLite assumes that the
**     database file cannot be changed, even by a process with higher
**     privilege, and so the database is opened read-only and all locking
**     and change detection is disabled.  Caution: Setting the immutable
**     property on a database file that does in fact change can result
**     in incorrect query results and/or [SQLITE_CORRUPT] errors.
**     See also: [SQLITE_IOCAP_IMMUTABLE].
**       
** </ul>
**
** ^Specifying an unknown parameter in the query component of a URI is not an
** error.  Future versions of SQLite might understand additional query
** parameters.  See "[query parameters with special meaning to SQLite]" for
** additional information.
**
** [[URI filename examples]] <h3>URI filename examples</h3>
**
** <table border="1" align=center cellpadding=5>
** <tr><th> URI filenames <th> Results
** <tr><td> file:data.db <td> 
**          Open the file "data.db" in the current directory.
** <tr><td> file:/home/fred/data.db<br>
**          file:///home/fred/data.db <br> 
**          file://localhost/home/fred/data.db <br> <td> 
**          Open the database file "/home/fred/data.db".
** <tr><td> file://darkstar/home/fred/data.db <td> 
**          An error. "darkstar" is not a recognized authority.
** <tr><td style="white-space:nowrap"> 
**          file:///C:/Documents%20and%20Settings/fred/Desktop/data.db
**     <td> Windows only: Open the file "data.db" on fred's desktop on drive
**          C:. Note that the %20 escaping in this example is not strictly 
**          necessary - space characters can be used literally
**          in URI filenames.
** <tr><td> file:data.db?mode=ro&cache=private <td> 
**          Open file "data.db" in the current directory for read-only access.
**          Regardless of whether or not shared-cache mode is enabled by
**          default, use a private cache.
** <tr><td> file:/home/fred/data.db?vfs=unix-dotfile <td>
**          Open file "/home/fred/data.db". Use the special VFS "unix-dotfile"
**          that uses dot-files in place of posix advisory locking.
** <tr><td> file:data.db?mode=readonly <td> 
**          An error. "readonly" is not a valid option for the "mode" parameter.
** </table>
**
** ^URI hexadecimal escape sequences (%HH) are supported within the path and
** query components of a URI. A hexadecimal escape sequence consists of a
** percent sign - "%" - followed by exactly two hexadecimal digits 
** specifying an octet value. ^Before the path or query components of a
** URI filename are interpreted, they are encoded using UTF-8 and all 
** hexadecimal escape sequences replaced by a single byte containing the
** corresponding octet. If this process generates an invalid UTF-8 encoding,
** the results are undefined.
**
** <b>Note to Windows users:</b>  The encoding used for the filename argument
** of sqlite3_open() and sqlite3_open_v2() must be UTF-8, not whatever
** codepage is currently defined.  Filenames containing international
** characters must be converted to UTF-8 prior to passing them into
** sqlite3_open() or sqlite3_open_v2().
**
** <b>Note to Windows Runtime users:</b>  The temporary directory must be set
** prior to calling sqlite3_open() or sqlite3_open_v2().  Otherwise, various
** features that require the use of temporary files may fail.
**
** See also: [sqlite3_temp_directory]
*/
SQLITE_API int sqlite3_open(
  const char *filename,   /* Database filename (UTF-8) */
  sqlite3 **ppDb          /* OUT: SQLite db handle */
);
SQLITE_API int sqlite3_open16(
  const void *filename,   /* Database filename (UTF-16) */
  sqlite3 **ppDb          /* OUT: SQLite db handle */
);
SQLITE_API int sqlite3_open_v2(
  const char *filename,   /* Database filename (UTF-8) */
  sqlite3 **ppDb,         /* OUT: SQLite db handle */
  int flags,              /* Flags */
  const char *zVfs        /* Name of VFS module to use */
);

/*
** CAPI3REF: Obtain Values For URI Parameters
**
** These are utility routines, useful to VFS implementations, that check
** to see if a database file was a URI that contained a specific query 
** parameter, and if so obtains the value of that query parameter.
**
** If F is the database filename pointer passed into the xOpen() method of 
** a VFS implementation when the flags parameter to xOpen() has one or 
** more of the [SQLITE_OPEN_URI] or [SQLITE_OPEN_MAIN_DB] bits set and
** P is the name of the query parameter, then
** sqlite3_uri_parameter(F,P) returns the value of the P
** parameter if it exists or a NULL pointer if P does not appear as a 
** query parameter on F.  If P is a query parameter of F
** has no explicit value, then sqlite3_uri_parameter(F,P) returns
** a pointer to an empty string.
**
** The sqlite3_uri_boolean(F,P,B) routine assumes that P is a boolean
** parameter and returns true (1) or false (0) according to the value
** of P.  The sqlite3_uri_boolean(F,P,B) routine returns true (1) if the
** value of query parameter P is one of "yes", "true", or "on" in any
** case or if the value begins with a non-zero number.  The 
** sqlite3_uri_boolean(F,P,B) routines returns false (0) if the value of
** query parameter P is one of "no", "false", or "off" in any case or
** if the value begins with a numeric zero.  If P is not a query
** parameter on F or if the value of P is does not match any of the
** above, then sqlite3_uri_boolean(F,P,B) returns (B!=0).
**
** The sqlite3_uri_int64(F,P,D) routine converts the value of P into a
** 64-bit signed integer and returns that integer, or D if P does not
** exist.  If the value of P is something other than an integer, then
** zero is returned.
** 
** If F is a NULL pointer, then sqlite3_uri_parameter(F,P) returns NULL and
** sqlite3_uri_boolean(F,P,B) returns B.  If F is not a NULL pointer and
** is not a database file pathname pointer that SQLite passed into the xOpen
** VFS method, then the behavior of this routine is undefined and probably
** undesirable.
*/
SQLITE_API const char *sqlite3_uri_parameter(const char *zFilename, const char *zParam);
SQLITE_API int sqlite3_uri_boolean(const char *zFile, const char *zParam, int bDefault);
SQLITE_API sqlite3_int64 sqlite3_uri_int64(const char*, const char*, sqlite3_int64);


/*
** CAPI3REF: Error Codes And Messages
**
** ^The sqlite3_errcode() interface returns the numeric [result code] or
** [extended result code] for the most recent failed sqlite3_* API call
** associated with a [database connection]. If a prior API call failed
** but the most recent API call succeeded, the return value from
** sqlite3_errcode() is undefined.  ^The sqlite3_extended_errcode()
** interface is the same except that it always returns the 
** [extended result code] even when extended result codes are
** disabled.
**
** ^The sqlite3_errmsg() and sqlite3_errmsg16() return English-language
** text that describes the error, as either UTF-8 or UTF-16 respectively.
** ^(Memory to hold the error message string is managed internally.
** The application does not need to worry about freeing the result.
** However, the error string might be overwritten or deallocated by
** subsequent calls to other SQLite interface functions.)^
**
** ^The sqlite3_errstr() interface returns the English-language text
** that describes the [result code], as UTF-8.
** ^(Memory to hold the error message string is managed internally
** and must not be freed by the application)^.
**
** When the serialized [threading mode] is in use, it might be the
** case that a second error occurs on a separate thread in between
** the time of the first error and the call to these interfaces.
** When that happens, the second error will be reported since these
** interfaces always report the most recent result.  To avoid
** this, each thread can obtain exclusive use of the [database connection] D
** by invoking [sqlite3_mutex_enter]([sqlite3_db_mutex](D)) before beginning
** to use D and invoking [sqlite3_mutex_leave]([sqlite3_db_mutex](D)) after
** all calls to the interfaces listed here are completed.
**
** If an interface fails with SQLITE_MISUSE, that means the interface
** was invoked incorrectly by the application.  In that case, the
** error code and message may or may not be set.
*/
SQLITE_API int sqlite3_errcode(sqlite3 *db);
SQLITE_API int sqlite3_extended_errcode(sqlite3 *db);
SQLITE_API const char *sqlite3_errmsg(sqlite3*);
SQLITE_API const void *sqlite3_errmsg16(sqlite3*);
SQLITE_API const char *sqlite3_errstr(int);

/*
** CAPI3REF: SQL Statement Object
** KEYWORDS: {prepared statement} {prepared statements}
**
** An instance of this object represents a single SQL statement.
** This object is variously known as a "prepared statement" or a
** "compiled SQL statement" or simply as a "statement".
**
** The life of a statement object goes something like this:
**
** <ol>
** <li> Create the object using [sqlite3_prepare_v2()] or a related
**      function.
** <li> Bind values to [host parameters] using the sqlite3_bind_*()
**      interfaces.
** <li> Run the SQL by calling [sqlite3_step()] one or more times.
** <li> Reset the statement using [sqlite3_reset()] then go back
**      to step 2.  Do this zero or more times.
** <li> Destroy the object using [sqlite3_finalize()].
** </ol>
**
** Refer to documentation on individual methods above for additional
** information.
*/
typedef struct sqlite3_stmt sqlite3_stmt;

/*
** CAPI3REF: Run-time Limits
**
** ^(This interface allows the size of various constructs to be limited
** on a connection by connection basis.  The first parameter is the
** [database connection] whose limit is to be set or queried.  The
** second parameter is one of the [limit categories] that define a
** class of constructs to be size limited.  The third parameter is the
** new limit for that construct.)^
**
** ^If the new limit is a negative number, the limit is unchanged.
** ^(For each limit category SQLITE_LIMIT_<i>NAME</i> there is a 
** [limits | hard upper bound]
** set at compile-time by a C preprocessor macro called
** [limits | SQLITE_MAX_<i>NAME</i>].
** (The "_LIMIT_" in the name is changed to "_MAX_".))^
** ^Attempts to increase a limit above its hard upper bound are
** silently truncated to the hard upper bound.
**
** ^Regardless of whether or not the limit was changed, the 
** [sqlite3_limit()] interface returns the prior value of the limit.
** ^Hence, to find the current value of a limit without changing it,
** simply invoke this interface with the third parameter set to -1.
**
** Run-time limits are intended for use in applications that manage
** both their own internal database and also databases that are controlled
** by untrusted external sources.  An example application might be a
** web browser that has its own databases for storing history and
** separate databases controlled by JavaScript applications downloaded
** off the Internet.  The internal databases can be given the
** large, default limits.  Databases managed by external sources can
** be given much smaller limits designed to prevent a denial of service
** attack.  Developers might also want to use the [sqlite3_set_authorizer()]
** interface to further control untrusted SQL.  The size of the database
** created by an untrusted script can be contained using the
** [max_page_count] [PRAGMA].
**
** New run-time limit categories may be added in future releases.
*/
SQLITE_API int sqlite3_limit(sqlite3*, int id, int newVal);

/*
** CAPI3REF: Run-Time Limit Categories
** KEYWORDS: {limit category} {*limit categories}
**
** These constants define various performance limits
** that can be lowered at run-time using [sqlite3_limit()].
** The synopsis of the meanings of the various limits is shown below.
** Additional information is available at [limits | Limits in SQLite].
**
** <dl>
** [[SQLITE_LIMIT_LENGTH]] ^(<dt>SQLITE_LIMIT_LENGTH</dt>
** <dd>The maximum size of any string or BLOB or table row, in bytes.<dd>)^
**
** [[SQLITE_LIMIT_SQL_LENGTH]] ^(<dt>SQLITE_LIMIT_SQL_LENGTH</dt>
** <dd>The maximum length of an SQL statement, in bytes.</dd>)^
**
** [[SQLITE_LIMIT_COLUMN]] ^(<dt>SQLITE_LIMIT_COLUMN</dt>
** <dd>The maximum number of columns in a table definition or in the
** result set of a [SELECT] or the maximum number of columns in an index
** or in an ORDER BY or GROUP BY clause.</dd>)^
**
** [[SQLITE_LIMIT_EXPR_DEPTH]] ^(<dt>SQLITE_LIMIT_EXPR_DEPTH</dt>
** <dd>The maximum depth of the parse tree on any expression.</dd>)^
**
** [[SQLITE_LIMIT_COMPOUND_SELECT]] ^(<dt>SQLITE_LIMIT_COMPOUND_SELECT</dt>
** <dd>The maximum number of terms in a compound SELECT statement.</dd>)^
**
** [[SQLITE_LIMIT_VDBE_OP]] ^(<dt>SQLITE_LIMIT_VDBE_OP</dt>
** <dd>The maximum number of instructions in a virtual machine program
** used to implement an SQL statement.  This limit is not currently
** enforced, though that might be added in some future release of
** SQLite.</dd>)^
**
** [[SQLITE_LIMIT_FUNCTION_ARG]] ^(<dt>SQLITE_LIMIT_FUNCTION_ARG</dt>
** <dd>The maximum number of arguments on a function.</dd>)^
**
** [[SQLITE_LIMIT_ATTACHED]] ^(<dt>SQLITE_LIMIT_ATTACHED</dt>
** <dd>The maximum number of [ATTACH | attached databases].)^</dd>
**
** [[SQLITE_LIMIT_LIKE_PATTERN_LENGTH]]
** ^(<dt>SQLITE_LIMIT_LIKE_PATTERN_LENGTH</dt>
** <dd>The maximum length of the pattern argument to the [LIKE] or
** [GLOB] operators.</dd>)^
**
** [[SQLITE_LIMIT_VARIABLE_NUMBER]]
** ^(<dt>SQLITE_LIMIT_VARIABLE_NUMBER</dt>
** <dd>The maximum index number of any [parameter] in an SQL statement.)^
**
** [[SQLITE_LIMIT_TRIGGER_DEPTH]] ^(<dt>SQLITE_LIMIT_TRIGGER_DEPTH</dt>
** <dd>The maximum depth of recursion for triggers.</dd>)^
**
** [[SQLITE_LIMIT_WORKER_THREADS]] ^(<dt>SQLITE_LIMIT_WORKER_THREADS</dt>
** <dd>The maximum number of auxiliary worker threads that a single
** [prepared statement] may start.</dd>)^
** </dl>
*/
#define SQLITE_LIMIT_LENGTH                    0
#define SQLITE_LIMIT_SQL_LENGTH                1
#define SQLITE_LIMIT_COLUMN                    2
#define SQLITE_LIMIT_EXPR_DEPTH                3
#define SQLITE_LIMIT_COMPOUND_SELECT           4
#define SQLITE_LIMIT_VDBE_OP                   5
#define SQLITE_LIMIT_FUNCTION_ARG              6
#define SQLITE_LIMIT_ATTACHED                  7
#define SQLITE_LIMIT_LIKE_PATTERN_LENGTH       8
#define SQLITE_LIMIT_VARIABLE_NUMBER           9
#define SQLITE_LIMIT_TRIGGER_DEPTH            10
#define SQLITE_LIMIT_WORKER_THREADS           11

/*
** CAPI3REF: Compiling An SQL Statement
** KEYWORDS: {SQL statement compiler}
**
** To execute an SQL query, it must first be compiled into a byte-code
** program using one of these routines.
**
** The first argument, "db", is a [database connection] obtained from a
** prior successful call to [sqlite3_open()], [sqlite3_open_v2()] or
** [sqlite3_open16()].  The database connection must not have been closed.
**
** The second argument, "zSql", is the statement to be compiled, encoded
** as either UTF-8 or UTF-16.  The sqlite3_prepare() and sqlite3_prepare_v2()
** interfaces use UTF-8, and sqlite3_prepare16() and sqlite3_prepare16_v2()
** use UTF-16.
**
** ^If the nByte argument is less than zero, then zSql is read up to the
** first zero terminator. ^If nByte is non-negative, then it is the maximum
** number of  bytes read from zSql.  ^When nByte is non-negative, the
** zSql string ends at either the first '\000' or '\u0000' character or
** the nByte-th byte, whichever comes first. If the caller knows
** that the supplied string is nul-terminated, then there is a small
** performance advantage to be gained by passing an nByte parameter that
** is equal to the number of bytes in the input string <i>including</i>
** the nul-terminator bytes as this saves SQLite from having to
** make a copy of the input string.
**
** ^If pzTail is not NULL then *pzTail is made to point to the first byte
** past the end of the first SQL statement in zSql.  These routines only
** compile the first statement in zSql, so *pzTail is left pointing to
** what remains uncompiled.
**
** ^*ppStmt is left pointing to a compiled [prepared statement] that can be
** executed using [sqlite3_step()].  ^If there is an error, *ppStmt is set
** to NULL.  ^If the input text contains no SQL (if the input is an empty
** string or a comment) then *ppStmt is set to NULL.
** The calling procedure is responsible for deleting the compiled
** SQL statement using [sqlite3_finalize()] after it has finished with it.
** ppStmt may not be NULL.
**
** ^On success, the sqlite3_prepare() family of routines return [SQLITE_OK];
** otherwise an [error code] is returned.
**
** The sqlite3_prepare_v2() and sqlite3_prepare16_v2() interfaces are
** recommended for all new programs. The two older interfaces are retained
** for backwards compatibility, but their use is discouraged.
** ^In the "v2" interfaces, the prepared statement
** that is returned (the [sqlite3_stmt] object) contains a copy of the
** original SQL text. This causes the [sqlite3_step()] interface to
** behave differently in three ways:
**
** <ol>
** <li>
** ^If the database schema changes, instead of returning [SQLITE_SCHEMA] as it
** always used to do, [sqlite3_step()] will automatically recompile the SQL
** statement and try to run it again. As many as [SQLITE_MAX_SCHEMA_RETRY]
** retries will occur before sqlite3_step() gives up and returns an error.
** </li>
**
** <li>
** ^When an error occurs, [sqlite3_step()] will return one of the detailed
** [error codes] or [extended error codes].  ^The legacy behavior was that
** [sqlite3_step()] would only return a generic [SQLITE_ERROR] result code
** and the application would have to make a second call to [sqlite3_reset()]
** in order to find the underlying cause of the problem. With the "v2" prepare
** interfaces, the underlying reason for the error is returned immediately.
** </li>
**
** <li>
** ^If the specific value bound to [parameter | host parameter] in the 
** WHERE clause might influence the choice of query plan for a statement,
** then the statement will be automatically recompiled, as if there had been 
** a schema change, on the first  [sqlite3_step()] call following any change
** to the [sqlite3_bind_text | bindings] of that [parameter]. 
** ^The specific value of WHERE-clause [parameter] might influence the 
** choice of query plan if the parameter is the left-hand side of a [LIKE]
** or [GLOB] operator or if the parameter is compared to an indexed column
** and the [SQLITE_ENABLE_STAT3] compile-time option is enabled.
** </li>
** </ol>
*/
SQLITE_API int sqlite3_prepare(
  sqlite3 *db,            /* Database handle */
  const char *zSql,       /* SQL statement, UTF-8 encoded */
  int nByte,              /* Maximum length of zSql in bytes. */
  sqlite3_stmt **ppStmt,  /* OUT: Statement handle */
  const char **pzTail     /* OUT: Pointer to unused portion of zSql */
);
SQLITE_API int sqlite3_prepare_v2(
  sqlite3 *db,            /* Database handle */
  const char *zSql,       /* SQL statement, UTF-8 encoded */
  int nByte,              /* Maximum length of zSql in bytes. */
  sqlite3_stmt **ppStmt,  /* OUT: Statement handle */
  const char **pzTail     /* OUT: Pointer to unused portion of zSql */
);
SQLITE_API int sqlite3_prepare16(
  sqlite3 *db,            /* Database handle */
  const void *zSql,       /* SQL statement, UTF-16 encoded */
  int nByte,              /* Maximum length of zSql in bytes. */
  sqlite3_stmt **ppStmt,  /* OUT: Statement handle */
  const void **pzTail     /* OUT: Pointer to unused portion of zSql */
);
SQLITE_API int sqlite3_prepare16_v2(
  sqlite3 *db,            /* Database handle */
  const void *zSql,       /* SQL statement, UTF-16 encoded */
  int nByte,              /* Maximum length of zSql in bytes. */
  sqlite3_stmt **ppStmt,  /* OUT: Statement handle */
  const void **pzTail     /* OUT: Pointer to unused portion of zSql */
);

/*
** CAPI3REF: Retrieving Statement SQL
**
** ^This interface can be used to retrieve a saved copy of the original
** SQL text used to create a [prepared statement] if that statement was
** compiled using either [sqlite3_prepare_v2()] or [sqlite3_prepare16_v2()].
*/
SQLITE_API const char *sqlite3_sql(sqlite3_stmt *pStmt);

/*
** CAPI3REF: Determine If An SQL Statement Writes The Database
**
** ^The sqlite3_stmt_readonly(X) interface returns true (non-zero) if
** and only if the [prepared statement] X makes no direct changes to
** the content of the database file.
**
** Note that [application-defined SQL functions] or
** [virtual tables] might change the database indirectly as a side effect.  
** ^(For example, if an application defines a function "eval()" that 
** calls [sqlite3_exec()], then the following SQL statement would
** change the database file through side-effects:
**
** <blockquote><pre>
**    SELECT eval('DELETE FROM t1') FROM t2;
** </pre></blockquote>
**
** But because the [SELECT] statement does not change the database file
** directly, sqlite3_stmt_readonly() would still return true.)^
**
** ^Transaction control statements such as [BEGIN], [COMMIT], [ROLLBACK],
** [SAVEPOINT], and [RELEASE] cause sqlite3_stmt_readonly() to return true,
** since the statements themselves do not actually modify the database but
** rather they control the timing of when other statements modify the 
** database.  ^The [ATTACH] and [DETACH] statements also cause
** sqlite3_stmt_readonly() to return true since, while those statements
** change the configuration of a database connection, they do not make 
** changes to the content of the database files on disk.
*/
SQLITE_API int sqlite3_stmt_readonly(sqlite3_stmt *pStmt);

/*
** CAPI3REF: Determine If A Prepared Statement Has Been Reset
**
** ^The sqlite3_stmt_busy(S) interface returns true (non-zero) if the
** [prepared statement] S has been stepped at least once using 
** [sqlite3_step(S)] but has not run to completion and/or has not 
** been reset using [sqlite3_reset(S)].  ^The sqlite3_stmt_busy(S)
** interface returns false if S is a NULL pointer.  If S is not a 
** NULL pointer and is not a pointer to a valid [prepared statement]
** object, then the behavior is undefined and probably undesirable.
**
** This interface can be used in combination [sqlite3_next_stmt()]
** to locate all prepared statements associated with a database 
** connection that are in need of being reset.  This can be used,
** for example, in diagnostic routines to search for prepared 
** statements that are holding a transaction open.
*/
SQLITE_API int sqlite3_stmt_busy(sqlite3_stmt*);

/*
** CAPI3REF: Dynamically Typed Value Object
** KEYWORDS: {protected sqlite3_value} {unprotected sqlite3_value}
**
** SQLite uses the sqlite3_value object to represent all values
** that can be stored in a database table. SQLite uses dynamic typing
** for the values it stores.  ^Values stored in sqlite3_value objects
** can be integers, floating point values, strings, BLOBs, or NULL.
**
** An sqlite3_value object may be either "protected" or "unprotected".
** Some interfaces require a protected sqlite3_value.  Other interfaces
** will accept either a protected or an unprotected sqlite3_value.
** Every interface that accepts sqlite3_value arguments specifies
** whether or not it requires a protected sqlite3_value.
**
** The terms "protected" and "unprotected" refer to whether or not
** a mutex is held.  An internal mutex is held for a protected
** sqlite3_value object but no mutex is held for an unprotected
** sqlite3_value object.  If SQLite is compiled to be single-threaded
** (with [SQLITE_THREADSAFE=0] and with [sqlite3_threadsafe()] returning 0)
** or if SQLite is run in one of reduced mutex modes 
** [SQLITE_CONFIG_SINGLETHREAD] or [SQLITE_CONFIG_MULTITHREAD]
** then there is no distinction between protected and unprotected
** sqlite3_value objects and they can be used interchangeably.  However,
** for maximum code portability it is recommended that applications
** still make the distinction between protected and unprotected
** sqlite3_value objects even when not strictly required.
**
** ^The sqlite3_value objects that are passed as parameters into the
** implementation of [application-defined SQL functions] are protected.
** ^The sqlite3_value object returned by
** [sqlite3_column_value()] is unprotected.
** Unprotected sqlite3_value objects may only be used with
** [sqlite3_result_value()] and [sqlite3_bind_value()].
** The [sqlite3_value_blob | sqlite3_value_type()] family of
** interfaces require protected sqlite3_value objects.
*/
typedef struct Mem sqlite3_value;

/*
** CAPI3REF: SQL Function Context Object
**
** The context in which an SQL function executes is stored in an
** sqlite3_context object.  ^A pointer to an sqlite3_context object
** is always first parameter to [application-defined SQL functions].
** The application-defined SQL function implementation will pass this
** pointer through into calls to [sqlite3_result_int | sqlite3_result()],
** [sqlite3_aggregate_context()], [sqlite3_user_data()],
** [sqlite3_context_db_handle()], [sqlite3_get_auxdata()],
** and/or [sqlite3_set_auxdata()].
*/
typedef struct sqlite3_context sqlite3_context;

/*
** CAPI3REF: Binding Values To Prepared Statements
** KEYWORDS: {host parameter} {host parameters} {host parameter name}
** KEYWORDS: {SQL parameter} {SQL parameters} {parameter binding}
**
** ^(In the SQL statement text input to [sqlite3_prepare_v2()] and its variants,
** literals may be replaced by a [parameter] that matches one of following
** templates:
**
** <ul>
** <li>  ?
** <li>  ?NNN
** <li>  :VVV
** <li>  @VVV
** <li>  $VVV
** </ul>
**
** In the templates above, NNN represents an integer literal,
** and VVV represents an alphanumeric identifier.)^  ^The values of these
** parameters (also called "host parameter names" or "SQL parameters")
** can be set using the sqlite3_bind_*() routines defined here.
**
** ^The first argument to the sqlite3_bind_*() routines is always
** a pointer to the [sqlite3_stmt] object returned from
** [sqlite3_prepare_v2()] or its variants.
**
** ^The second argument is the index of the SQL parameter to be set.
** ^The leftmost SQL parameter has an index of 1.  ^When the same named
** SQL parameter is used more than once, second and subsequent
** occurrences have the same index as the first occurrence.
** ^The index for named parameters can be looked up using the
** [sqlite3_bind_parameter_index()] API if desired.  ^The index
** for "?NNN" parameters is the value of NNN.
** ^The NNN value must be between 1 and the [sqlite3_limit()]
** parameter [SQLITE_LIMIT_VARIABLE_NUMBER] (default value: 999).
**
** ^The third argument is the value to bind to the parameter.
** ^If the third parameter to sqlite3_bind_text() or sqlite3_bind_text16()
** or sqlite3_bind_blob() is a NULL pointer then the fourth parameter
** is ignored and the end result is the same as sqlite3_bind_null().
**
** ^(In those routines that have a fourth argument, its value is the
** number of bytes in the parameter.  To be clear: the value is the
** number of <u>bytes</u> in the value, not the number of characters.)^
** ^If the fourth parameter to sqlite3_bind_text() or sqlite3_bind_text16()
** is negative, then the length of the string is
** the number of bytes up to the first zero terminator.
** If the fourth parameter to sqlite3_bind_blob() is negative, then
** the behavior is undefined.
** If a non-negative fourth parameter is provided to sqlite3_bind_text()
<<<<<<< HEAD
** or sqlite3_bind_text16() then that parameter must be the byte offset
=======
** or sqlite3_bind_text16() or sqlite3_bind_text64() then
** that parameter must be the byte offset
>>>>>>> 060ae29e
** where the NUL terminator would occur assuming the string were NUL
** terminated.  If any NUL characters occur at byte offsets less than 
** the value of the fourth parameter then the resulting string value will
** contain embedded NULs.  The result of expressions involving strings
** with embedded NULs is undefined.
**
<<<<<<< HEAD
** ^The fifth argument to sqlite3_bind_blob(), sqlite3_bind_text(), and
** sqlite3_bind_text16() is a destructor used to dispose of the BLOB or
=======
** ^The fifth argument to the BLOB and string binding interfaces
** is a destructor used to dispose of the BLOB or
>>>>>>> 060ae29e
** string after SQLite has finished with it.  ^The destructor is called
** to dispose of the BLOB or string even if the call to bind API fails.
** ^If the fifth argument is
** the special value [SQLITE_STATIC], then SQLite assumes that the
** information is in static, unmanaged space and does not need to be freed.
** ^If the fifth argument has the value [SQLITE_TRANSIENT], then
** SQLite makes its own private copy of the data immediately, before
** the sqlite3_bind_*() routine returns.
**
** ^The sixth argument to sqlite3_bind_text64() must be one of
** [SQLITE_UTF8], [SQLITE_UTF16], [SQLITE_UTF16BE], or [SQLITE_UTF16LE]
** to specify the encoding of the text in the third parameter.  If
** the sixth argument to sqlite3_bind_text64() is not one of the
** allowed values shown above, or if the text encoding is different
** from the encoding specified by the sixth parameter, then the behavior
** is undefined.
**
** ^The sqlite3_bind_zeroblob() routine binds a BLOB of length N that
** is filled with zeroes.  ^A zeroblob uses a fixed amount of memory
** (just an integer to hold its size) while it is being processed.
** Zeroblobs are intended to serve as placeholders for BLOBs whose
** content is later written using
** [sqlite3_blob_open | incremental BLOB I/O] routines.
** ^A negative value for the zeroblob results in a zero-length BLOB.
**
** ^If any of the sqlite3_bind_*() routines are called with a NULL pointer
** for the [prepared statement] or with a prepared statement for which
** [sqlite3_step()] has been called more recently than [sqlite3_reset()],
** then the call will return [SQLITE_MISUSE].  If any sqlite3_bind_()
** routine is passed a [prepared statement] that has been finalized, the
** result is undefined and probably harmful.
**
** ^Bindings are not cleared by the [sqlite3_reset()] routine.
** ^Unbound parameters are interpreted as NULL.
**
** ^The sqlite3_bind_* routines return [SQLITE_OK] on success or an
** [error code] if anything goes wrong.
** ^[SQLITE_TOOBIG] might be returned if the size of a string or BLOB
** exceeds limits imposed by [sqlite3_limit]([SQLITE_LIMIT_LENGTH]) or
** [SQLITE_MAX_LENGTH].
** ^[SQLITE_RANGE] is returned if the parameter
** index is out of range.  ^[SQLITE_NOMEM] is returned if malloc() fails.
**
** See also: [sqlite3_bind_parameter_count()],
** [sqlite3_bind_parameter_name()], and [sqlite3_bind_parameter_index()].
*/
SQLITE_API int sqlite3_bind_blob(sqlite3_stmt*, int, const void*, int n, void(*)(void*));
SQLITE_API int sqlite3_bind_blob64(sqlite3_stmt*, int, const void*, sqlite3_uint64,
                        void(*)(void*));
SQLITE_API int sqlite3_bind_double(sqlite3_stmt*, int, double);
SQLITE_API int sqlite3_bind_int(sqlite3_stmt*, int, int);
SQLITE_API int sqlite3_bind_int64(sqlite3_stmt*, int, sqlite3_int64);
SQLITE_API int sqlite3_bind_null(sqlite3_stmt*, int);
SQLITE_API int sqlite3_bind_text(sqlite3_stmt*,int,const char*,int,void(*)(void*));
SQLITE_API int sqlite3_bind_text16(sqlite3_stmt*, int, const void*, int, void(*)(void*));
SQLITE_API int sqlite3_bind_text64(sqlite3_stmt*, int, const char*, sqlite3_uint64,
                         void(*)(void*), unsigned char encoding);
SQLITE_API int sqlite3_bind_value(sqlite3_stmt*, int, const sqlite3_value*);
SQLITE_API int sqlite3_bind_zeroblob(sqlite3_stmt*, int, int n);

/*
** CAPI3REF: Number Of SQL Parameters
**
** ^This routine can be used to find the number of [SQL parameters]
** in a [prepared statement].  SQL parameters are tokens of the
** form "?", "?NNN", ":AAA", "$AAA", or "@AAA" that serve as
** placeholders for values that are [sqlite3_bind_blob | bound]
** to the parameters at a later time.
**
** ^(This routine actually returns the index of the largest (rightmost)
** parameter. For all forms except ?NNN, this will correspond to the
** number of unique parameters.  If parameters of the ?NNN form are used,
** there may be gaps in the list.)^
**
** See also: [sqlite3_bind_blob|sqlite3_bind()],
** [sqlite3_bind_parameter_name()], and
** [sqlite3_bind_parameter_index()].
*/
SQLITE_API int sqlite3_bind_parameter_count(sqlite3_stmt*);

/*
** CAPI3REF: Name Of A Host Parameter
**
** ^The sqlite3_bind_parameter_name(P,N) interface returns
** the name of the N-th [SQL parameter] in the [prepared statement] P.
** ^(SQL parameters of the form "?NNN" or ":AAA" or "@AAA" or "$AAA"
** have a name which is the string "?NNN" or ":AAA" or "@AAA" or "$AAA"
** respectively.
** In other words, the initial ":" or "$" or "@" or "?"
** is included as part of the name.)^
** ^Parameters of the form "?" without a following integer have no name
** and are referred to as "nameless" or "anonymous parameters".
**
** ^The first host parameter has an index of 1, not 0.
**
** ^If the value N is out of range or if the N-th parameter is
** nameless, then NULL is returned.  ^The returned string is
** always in UTF-8 encoding even if the named parameter was
** originally specified as UTF-16 in [sqlite3_prepare16()] or
** [sqlite3_prepare16_v2()].
**
** See also: [sqlite3_bind_blob|sqlite3_bind()],
** [sqlite3_bind_parameter_count()], and
** [sqlite3_bind_parameter_index()].
*/
SQLITE_API const char *sqlite3_bind_parameter_name(sqlite3_stmt*, int);

/*
** CAPI3REF: Index Of A Parameter With A Given Name
**
** ^Return the index of an SQL parameter given its name.  ^The
** index value returned is suitable for use as the second
** parameter to [sqlite3_bind_blob|sqlite3_bind()].  ^A zero
** is returned if no matching parameter is found.  ^The parameter
** name must be given in UTF-8 even if the original statement
** was prepared from UTF-16 text using [sqlite3_prepare16_v2()].
**
** See also: [sqlite3_bind_blob|sqlite3_bind()],
** [sqlite3_bind_parameter_count()], and
** [sqlite3_bind_parameter_index()].
*/
SQLITE_API int sqlite3_bind_parameter_index(sqlite3_stmt*, const char *zName);

/*
** CAPI3REF: Reset All Bindings On A Prepared Statement
**
** ^Contrary to the intuition of many, [sqlite3_reset()] does not reset
** the [sqlite3_bind_blob | bindings] on a [prepared statement].
** ^Use this routine to reset all host parameters to NULL.
*/
SQLITE_API int sqlite3_clear_bindings(sqlite3_stmt*);

/*
** CAPI3REF: Number Of Columns In A Result Set
**
** ^Return the number of columns in the result set returned by the
** [prepared statement]. ^This routine returns 0 if pStmt is an SQL
** statement that does not return data (for example an [UPDATE]).
**
** See also: [sqlite3_data_count()]
*/
SQLITE_API int sqlite3_column_count(sqlite3_stmt *pStmt);

/*
** CAPI3REF: Column Names In A Result Set
**
** ^These routines return the name assigned to a particular column
** in the result set of a [SELECT] statement.  ^The sqlite3_column_name()
** interface returns a pointer to a zero-terminated UTF-8 string
** and sqlite3_column_name16() returns a pointer to a zero-terminated
** UTF-16 string.  ^The first parameter is the [prepared statement]
** that implements the [SELECT] statement. ^The second parameter is the
** column number.  ^The leftmost column is number 0.
**
** ^The returned string pointer is valid until either the [prepared statement]
** is destroyed by [sqlite3_finalize()] or until the statement is automatically
** reprepared by the first call to [sqlite3_step()] for a particular run
** or until the next call to
** sqlite3_column_name() or sqlite3_column_name16() on the same column.
**
** ^If sqlite3_malloc() fails during the processing of either routine
** (for example during a conversion from UTF-8 to UTF-16) then a
** NULL pointer is returned.
**
** ^The name of a result column is the value of the "AS" clause for
** that column, if there is an AS clause.  If there is no AS clause
** then the name of the column is unspecified and may change from
** one release of SQLite to the next.
*/
SQLITE_API const char *sqlite3_column_name(sqlite3_stmt*, int N);
SQLITE_API const void *sqlite3_column_name16(sqlite3_stmt*, int N);

/*
** CAPI3REF: Source Of Data In A Query Result
**
** ^These routines provide a means to determine the database, table, and
** table column that is the origin of a particular result column in
** [SELECT] statement.
** ^The name of the database or table or column can be returned as
** either a UTF-8 or UTF-16 string.  ^The _database_ routines return
** the database name, the _table_ routines return the table name, and
** the origin_ routines return the column name.
** ^The returned string is valid until the [prepared statement] is destroyed
** using [sqlite3_finalize()] or until the statement is automatically
** reprepared by the first call to [sqlite3_step()] for a particular run
** or until the same information is requested
** again in a different encoding.
**
** ^The names returned are the original un-aliased names of the
** database, table, and column.
**
** ^The first argument to these interfaces is a [prepared statement].
** ^These functions return information about the Nth result column returned by
** the statement, where N is the second function argument.
** ^The left-most column is column 0 for these routines.
**
** ^If the Nth column returned by the statement is an expression or
** subquery and is not a column value, then all of these functions return
** NULL.  ^These routine might also return NULL if a memory allocation error
** occurs.  ^Otherwise, they return the name of the attached database, table,
** or column that query result column was extracted from.
**
** ^As with all other SQLite APIs, those whose names end with "16" return
** UTF-16 encoded strings and the other functions return UTF-8.
**
** ^These APIs are only available if the library was compiled with the
** [SQLITE_ENABLE_COLUMN_METADATA] C-preprocessor symbol.
**
** If two or more threads call one or more of these routines against the same
** prepared statement and column at the same time then the results are
** undefined.
**
** If two or more threads call one or more
** [sqlite3_column_database_name | column metadata interfaces]
** for the same [prepared statement] and result column
** at the same time then the results are undefined.
*/
SQLITE_API const char *sqlite3_column_database_name(sqlite3_stmt*,int);
SQLITE_API const void *sqlite3_column_database_name16(sqlite3_stmt*,int);
SQLITE_API const char *sqlite3_column_table_name(sqlite3_stmt*,int);
SQLITE_API const void *sqlite3_column_table_name16(sqlite3_stmt*,int);
SQLITE_API const char *sqlite3_column_origin_name(sqlite3_stmt*,int);
SQLITE_API const void *sqlite3_column_origin_name16(sqlite3_stmt*,int);

/*
** CAPI3REF: Declared Datatype Of A Query Result
**
** ^(The first parameter is a [prepared statement].
** If this statement is a [SELECT] statement and the Nth column of the
** returned result set of that [SELECT] is a table column (not an
** expression or subquery) then the declared type of the table
** column is returned.)^  ^If the Nth column of the result set is an
** expression or subquery, then a NULL pointer is returned.
** ^The returned string is always UTF-8 encoded.
**
** ^(For example, given the database schema:
**
** CREATE TABLE t1(c1 VARIANT);
**
** and the following statement to be compiled:
**
** SELECT c1 + 1, c1 FROM t1;
**
** this routine would return the string "VARIANT" for the second result
** column (i==1), and a NULL pointer for the first result column (i==0).)^
**
** ^SQLite uses dynamic run-time typing.  ^So just because a column
** is declared to contain a particular type does not mean that the
** data stored in that column is of the declared type.  SQLite is
** strongly typed, but the typing is dynamic not static.  ^Type
** is associated with individual values, not with the containers
** used to hold those values.
*/
SQLITE_API const char *sqlite3_column_decltype(sqlite3_stmt*,int);
SQLITE_API const void *sqlite3_column_decltype16(sqlite3_stmt*,int);

/*
** CAPI3REF: Evaluate An SQL Statement
**
** After a [prepared statement] has been prepared using either
** [sqlite3_prepare_v2()] or [sqlite3_prepare16_v2()] or one of the legacy
** interfaces [sqlite3_prepare()] or [sqlite3_prepare16()], this function
** must be called one or more times to evaluate the statement.
**
** The details of the behavior of the sqlite3_step() interface depend
** on whether the statement was prepared using the newer "v2" interface
** [sqlite3_prepare_v2()] and [sqlite3_prepare16_v2()] or the older legacy
** interface [sqlite3_prepare()] and [sqlite3_prepare16()].  The use of the
** new "v2" interface is recommended for new applications but the legacy
** interface will continue to be supported.
**
** ^In the legacy interface, the return value will be either [SQLITE_BUSY],
** [SQLITE_DONE], [SQLITE_ROW], [SQLITE_ERROR], or [SQLITE_MISUSE].
** ^With the "v2" interface, any of the other [result codes] or
** [extended result codes] might be returned as well.
**
** ^[SQLITE_BUSY] means that the database engine was unable to acquire the
** database locks it needs to do its job.  ^If the statement is a [COMMIT]
** or occurs outside of an explicit transaction, then you can retry the
** statement.  If the statement is not a [COMMIT] and occurs within an
** explicit transaction then you should rollback the transaction before
** continuing.
**
** ^[SQLITE_DONE] means that the statement has finished executing
** successfully.  sqlite3_step() should not be called again on this virtual
** machine without first calling [sqlite3_reset()] to reset the virtual
** machine back to its initial state.
**
** ^If the SQL statement being executed returns any data, then [SQLITE_ROW]
** is returned each time a new row of data is ready for processing by the
** caller. The values may be accessed using the [column access functions].
** sqlite3_step() is called again to retrieve the next row of data.
**
** ^[SQLITE_ERROR] means that a run-time error (such as a constraint
** violation) has occurred.  sqlite3_step() should not be called again on
** the VM. More information may be found by calling [sqlite3_errmsg()].
** ^With the legacy interface, a more specific error code (for example,
** [SQLITE_INTERRUPT], [SQLITE_SCHEMA], [SQLITE_CORRUPT], and so forth)
** can be obtained by calling [sqlite3_reset()] on the
** [prepared statement].  ^In the "v2" interface,
** the more specific error code is returned directly by sqlite3_step().
**
** [SQLITE_MISUSE] means that the this routine was called inappropriately.
** Perhaps it was called on a [prepared statement] that has
** already been [sqlite3_finalize | finalized] or on one that had
** previously returned [SQLITE_ERROR] or [SQLITE_DONE].  Or it could
** be the case that the same database connection is being used by two or
** more threads at the same moment in time.
**
** For all versions of SQLite up to and including 3.6.23.1, a call to
** [sqlite3_reset()] was required after sqlite3_step() returned anything
** other than [SQLITE_ROW] before any subsequent invocation of
** sqlite3_step().  Failure to reset the prepared statement using 
** [sqlite3_reset()] would result in an [SQLITE_MISUSE] return from
** sqlite3_step().  But after version 3.6.23.1, sqlite3_step() began
** calling [sqlite3_reset()] automatically in this circumstance rather
** than returning [SQLITE_MISUSE].  This is not considered a compatibility
** break because any application that ever receives an SQLITE_MISUSE error
** is broken by definition.  The [SQLITE_OMIT_AUTORESET] compile-time option
** can be used to restore the legacy behavior.
**
** <b>Goofy Interface Alert:</b> In the legacy interface, the sqlite3_step()
** API always returns a generic error code, [SQLITE_ERROR], following any
** error other than [SQLITE_BUSY] and [SQLITE_MISUSE].  You must call
** [sqlite3_reset()] or [sqlite3_finalize()] in order to find one of the
** specific [error codes] that better describes the error.
** We admit that this is a goofy design.  The problem has been fixed
** with the "v2" interface.  If you prepare all of your SQL statements
** using either [sqlite3_prepare_v2()] or [sqlite3_prepare16_v2()] instead
** of the legacy [sqlite3_prepare()] and [sqlite3_prepare16()] interfaces,
** then the more specific [error codes] are returned directly
** by sqlite3_step().  The use of the "v2" interface is recommended.
*/
SQLITE_API int sqlite3_step(sqlite3_stmt*);

/*
** CAPI3REF: Number of columns in a result set
**
** ^The sqlite3_data_count(P) interface returns the number of columns in the
** current row of the result set of [prepared statement] P.
** ^If prepared statement P does not have results ready to return
** (via calls to the [sqlite3_column_int | sqlite3_column_*()] of
** interfaces) then sqlite3_data_count(P) returns 0.
** ^The sqlite3_data_count(P) routine also returns 0 if P is a NULL pointer.
** ^The sqlite3_data_count(P) routine returns 0 if the previous call to
** [sqlite3_step](P) returned [SQLITE_DONE].  ^The sqlite3_data_count(P)
** will return non-zero if previous call to [sqlite3_step](P) returned
** [SQLITE_ROW], except in the case of the [PRAGMA incremental_vacuum]
** where it always returns zero since each step of that multi-step
** pragma returns 0 columns of data.
**
** See also: [sqlite3_column_count()]
*/
SQLITE_API int sqlite3_data_count(sqlite3_stmt *pStmt);

/*
** CAPI3REF: Fundamental Datatypes
** KEYWORDS: SQLITE_TEXT
**
** ^(Every value in SQLite has one of five fundamental datatypes:
**
** <ul>
** <li> 64-bit signed integer
** <li> 64-bit IEEE floating point number
** <li> string
** <li> BLOB
** <li> NULL
** </ul>)^
**
** These constants are codes for each of those types.
**
** Note that the SQLITE_TEXT constant was also used in SQLite version 2
** for a completely different meaning.  Software that links against both
** SQLite version 2 and SQLite version 3 should use SQLITE3_TEXT, not
** SQLITE_TEXT.
*/
#define SQLITE_INTEGER  1
#define SQLITE_FLOAT    2
#define SQLITE_BLOB     4
#define SQLITE_NULL     5
#ifdef SQLITE_TEXT
# undef SQLITE_TEXT
#else
# define SQLITE_TEXT     3
#endif
#define SQLITE3_TEXT     3

/*
** CAPI3REF: Result Values From A Query
** KEYWORDS: {column access functions}
**
** These routines form the "result set" interface.
**
** ^These routines return information about a single column of the current
** result row of a query.  ^In every case the first argument is a pointer
** to the [prepared statement] that is being evaluated (the [sqlite3_stmt*]
** that was returned from [sqlite3_prepare_v2()] or one of its variants)
** and the second argument is the index of the column for which information
** should be returned. ^The leftmost column of the result set has the index 0.
** ^The number of columns in the result can be determined using
** [sqlite3_column_count()].
**
** If the SQL statement does not currently point to a valid row, or if the
** column index is out of range, the result is undefined.
** These routines may only be called when the most recent call to
** [sqlite3_step()] has returned [SQLITE_ROW] and neither
** [sqlite3_reset()] nor [sqlite3_finalize()] have been called subsequently.
** If any of these routines are called after [sqlite3_reset()] or
** [sqlite3_finalize()] or after [sqlite3_step()] has returned
** something other than [SQLITE_ROW], the results are undefined.
** If [sqlite3_step()] or [sqlite3_reset()] or [sqlite3_finalize()]
** are called from a different thread while any of these routines
** are pending, then the results are undefined.
**
** ^The sqlite3_column_type() routine returns the
** [SQLITE_INTEGER | datatype code] for the initial data type
** of the result column.  ^The returned value is one of [SQLITE_INTEGER],
** [SQLITE_FLOAT], [SQLITE_TEXT], [SQLITE_BLOB], or [SQLITE_NULL].  The value
** returned by sqlite3_column_type() is only meaningful if no type
** conversions have occurred as described below.  After a type conversion,
** the value returned by sqlite3_column_type() is undefined.  Future
** versions of SQLite may change the behavior of sqlite3_column_type()
** following a type conversion.
**
** ^If the result is a BLOB or UTF-8 string then the sqlite3_column_bytes()
** routine returns the number of bytes in that BLOB or string.
** ^If the result is a UTF-16 string, then sqlite3_column_bytes() converts
** the string to UTF-8 and then returns the number of bytes.
** ^If the result is a numeric value then sqlite3_column_bytes() uses
** [sqlite3_snprintf()] to convert that value to a UTF-8 string and returns
** the number of bytes in that string.
** ^If the result is NULL, then sqlite3_column_bytes() returns zero.
**
** ^If the result is a BLOB or UTF-16 string then the sqlite3_column_bytes16()
** routine returns the number of bytes in that BLOB or string.
** ^If the result is a UTF-8 string, then sqlite3_column_bytes16() converts
** the string to UTF-16 and then returns the number of bytes.
** ^If the result is a numeric value then sqlite3_column_bytes16() uses
** [sqlite3_snprintf()] to convert that value to a UTF-16 string and returns
** the number of bytes in that string.
** ^If the result is NULL, then sqlite3_column_bytes16() returns zero.
**
** ^The values returned by [sqlite3_column_bytes()] and 
** [sqlite3_column_bytes16()] do not include the zero terminators at the end
** of the string.  ^For clarity: the values returned by
** [sqlite3_column_bytes()] and [sqlite3_column_bytes16()] are the number of
** bytes in the string, not the number of characters.
**
** ^Strings returned by sqlite3_column_text() and sqlite3_column_text16(),
** even empty strings, are always zero-terminated.  ^The return
** value from sqlite3_column_blob() for a zero-length BLOB is a NULL pointer.
**
** ^The object returned by [sqlite3_column_value()] is an
** [unprotected sqlite3_value] object.  An unprotected sqlite3_value object
** may only be used with [sqlite3_bind_value()] and [sqlite3_result_value()].
** If the [unprotected sqlite3_value] object returned by
** [sqlite3_column_value()] is used in any other way, including calls
** to routines like [sqlite3_value_int()], [sqlite3_value_text()],
** or [sqlite3_value_bytes()], then the behavior is undefined.
**
** These routines attempt to convert the value where appropriate.  ^For
** example, if the internal representation is FLOAT and a text result
** is requested, [sqlite3_snprintf()] is used internally to perform the
** conversion automatically.  ^(The following table details the conversions
** that are applied:
**
** <blockquote>
** <table border="1">
** <tr><th> Internal<br>Type <th> Requested<br>Type <th>  Conversion
**
** <tr><td>  NULL    <td> INTEGER   <td> Result is 0
** <tr><td>  NULL    <td>  FLOAT    <td> Result is 0.0
** <tr><td>  NULL    <td>   TEXT    <td> Result is a NULL pointer
** <tr><td>  NULL    <td>   BLOB    <td> Result is a NULL pointer
** <tr><td> INTEGER  <td>  FLOAT    <td> Convert from integer to float
** <tr><td> INTEGER  <td>   TEXT    <td> ASCII rendering of the integer
** <tr><td> INTEGER  <td>   BLOB    <td> Same as INTEGER->TEXT
** <tr><td>  FLOAT   <td> INTEGER   <td> [CAST] to INTEGER
** <tr><td>  FLOAT   <td>   TEXT    <td> ASCII rendering of the float
** <tr><td>  FLOAT   <td>   BLOB    <td> [CAST] to BLOB
** <tr><td>  TEXT    <td> INTEGER   <td> [CAST] to INTEGER
** <tr><td>  TEXT    <td>  FLOAT    <td> [CAST] to REAL
** <tr><td>  TEXT    <td>   BLOB    <td> No change
** <tr><td>  BLOB    <td> INTEGER   <td> [CAST] to INTEGER
** <tr><td>  BLOB    <td>  FLOAT    <td> [CAST] to REAL
** <tr><td>  BLOB    <td>   TEXT    <td> Add a zero terminator if needed
** </table>
** </blockquote>)^
**
** The table above makes reference to standard C library functions atoi()
** and atof().  SQLite does not really use these functions.  It has its
** own equivalent internal routines.  The atoi() and atof() names are
** used in the table for brevity and because they are familiar to most
** C programmers.
**
** Note that when type conversions occur, pointers returned by prior
** calls to sqlite3_column_blob(), sqlite3_column_text(), and/or
** sqlite3_column_text16() may be invalidated.
** Type conversions and pointer invalidations might occur
** in the following cases:
**
** <ul>
** <li> The initial content is a BLOB and sqlite3_column_text() or
**      sqlite3_column_text16() is called.  A zero-terminator might
**      need to be added to the string.</li>
** <li> The initial content is UTF-8 text and sqlite3_column_bytes16() or
**      sqlite3_column_text16() is called.  The content must be converted
**      to UTF-16.</li>
** <li> The initial content is UTF-16 text and sqlite3_column_bytes() or
**      sqlite3_column_text() is called.  The content must be converted
**      to UTF-8.</li>
** </ul>
**
** ^Conversions between UTF-16be and UTF-16le are always done in place and do
** not invalidate a prior pointer, though of course the content of the buffer
** that the prior pointer references will have been modified.  Other kinds
** of conversion are done in place when it is possible, but sometimes they
** are not possible and in those cases prior pointers are invalidated.
**
** The safest and easiest to remember policy is to invoke these routines
** in one of the following ways:
**
** <ul>
**  <li>sqlite3_column_text() followed by sqlite3_column_bytes()</li>
**  <li>sqlite3_column_blob() followed by sqlite3_column_bytes()</li>
**  <li>sqlite3_column_text16() followed by sqlite3_column_bytes16()</li>
** </ul>
**
** In other words, you should call sqlite3_column_text(),
** sqlite3_column_blob(), or sqlite3_column_text16() first to force the result
** into the desired format, then invoke sqlite3_column_bytes() or
** sqlite3_column_bytes16() to find the size of the result.  Do not mix calls
** to sqlite3_column_text() or sqlite3_column_blob() with calls to
** sqlite3_column_bytes16(), and do not mix calls to sqlite3_column_text16()
** with calls to sqlite3_column_bytes().
**
** ^The pointers returned are valid until a type conversion occurs as
** described above, or until [sqlite3_step()] or [sqlite3_reset()] or
** [sqlite3_finalize()] is called.  ^The memory space used to hold strings
** and BLOBs is freed automatically.  Do <b>not</b> pass the pointers returned
** from [sqlite3_column_blob()], [sqlite3_column_text()], etc. into
** [sqlite3_free()].
**
** ^(If a memory allocation error occurs during the evaluation of any
** of these routines, a default value is returned.  The default value
** is either the integer 0, the floating point number 0.0, or a NULL
** pointer.  Subsequent calls to [sqlite3_errcode()] will return
** [SQLITE_NOMEM].)^
*/
SQLITE_API const void *sqlite3_column_blob(sqlite3_stmt*, int iCol);
SQLITE_API int sqlite3_column_bytes(sqlite3_stmt*, int iCol);
SQLITE_API int sqlite3_column_bytes16(sqlite3_stmt*, int iCol);
SQLITE_API double sqlite3_column_double(sqlite3_stmt*, int iCol);
SQLITE_API int sqlite3_column_int(sqlite3_stmt*, int iCol);
SQLITE_API sqlite3_int64 sqlite3_column_int64(sqlite3_stmt*, int iCol);
SQLITE_API const unsigned char *sqlite3_column_text(sqlite3_stmt*, int iCol);
SQLITE_API const void *sqlite3_column_text16(sqlite3_stmt*, int iCol);
SQLITE_API int sqlite3_column_type(sqlite3_stmt*, int iCol);
SQLITE_API sqlite3_value *sqlite3_column_value(sqlite3_stmt*, int iCol);

/*
** CAPI3REF: Destroy A Prepared Statement Object
**
** ^The sqlite3_finalize() function is called to delete a [prepared statement].
** ^If the most recent evaluation of the statement encountered no errors
** or if the statement is never been evaluated, then sqlite3_finalize() returns
** SQLITE_OK.  ^If the most recent evaluation of statement S failed, then
** sqlite3_finalize(S) returns the appropriate [error code] or
** [extended error code].
**
** ^The sqlite3_finalize(S) routine can be called at any point during
** the life cycle of [prepared statement] S:
** before statement S is ever evaluated, after
** one or more calls to [sqlite3_reset()], or after any call
** to [sqlite3_step()] regardless of whether or not the statement has
** completed execution.
**
** ^Invoking sqlite3_finalize() on a NULL pointer is a harmless no-op.
**
** The application must finalize every [prepared statement] in order to avoid
** resource leaks.  It is a grievous error for the application to try to use
** a prepared statement after it has been finalized.  Any use of a prepared
** statement after it has been finalized can result in undefined and
** undesirable behavior such as segfaults and heap corruption.
*/
SQLITE_API int sqlite3_finalize(sqlite3_stmt *pStmt);

/*
** CAPI3REF: Reset A Prepared Statement Object
**
** The sqlite3_reset() function is called to reset a [prepared statement]
** object back to its initial state, ready to be re-executed.
** ^Any SQL statement variables that had values bound to them using
** the [sqlite3_bind_blob | sqlite3_bind_*() API] retain their values.
** Use [sqlite3_clear_bindings()] to reset the bindings.
**
** ^The [sqlite3_reset(S)] interface resets the [prepared statement] S
** back to the beginning of its program.
**
** ^If the most recent call to [sqlite3_step(S)] for the
** [prepared statement] S returned [SQLITE_ROW] or [SQLITE_DONE],
** or if [sqlite3_step(S)] has never before been called on S,
** then [sqlite3_reset(S)] returns [SQLITE_OK].
**
** ^If the most recent call to [sqlite3_step(S)] for the
** [prepared statement] S indicated an error, then
** [sqlite3_reset(S)] returns an appropriate [error code].
**
** ^The [sqlite3_reset(S)] interface does not change the values
** of any [sqlite3_bind_blob|bindings] on the [prepared statement] S.
*/
SQLITE_API int sqlite3_reset(sqlite3_stmt *pStmt);

/*
** CAPI3REF: Create Or Redefine SQL Functions
** KEYWORDS: {function creation routines}
** KEYWORDS: {application-defined SQL function}
** KEYWORDS: {application-defined SQL functions}
**
** ^These functions (collectively known as "function creation routines")
** are used to add SQL functions or aggregates or to redefine the behavior
** of existing SQL functions or aggregates.  The only differences between
** these routines are the text encoding expected for
** the second parameter (the name of the function being created)
** and the presence or absence of a destructor callback for
** the application data pointer.
**
** ^The first parameter is the [database connection] to which the SQL
** function is to be added.  ^If an application uses more than one database
** connection then application-defined SQL functions must be added
** to each database connection separately.
**
** ^The second parameter is the name of the SQL function to be created or
** redefined.  ^The length of the name is limited to 255 bytes in a UTF-8
** representation, exclusive of the zero-terminator.  ^Note that the name
** length limit is in UTF-8 bytes, not characters nor UTF-16 bytes.  
** ^Any attempt to create a function with a longer name
** will result in [SQLITE_MISUSE] being returned.
**
** ^The third parameter (nArg)
** is the number of arguments that the SQL function or
** aggregate takes. ^If this parameter is -1, then the SQL function or
** aggregate may take any number of arguments between 0 and the limit
** set by [sqlite3_limit]([SQLITE_LIMIT_FUNCTION_ARG]).  If the third
** parameter is less than -1 or greater than 127 then the behavior is
** undefined.
**
** ^The fourth parameter, eTextRep, specifies what
** [SQLITE_UTF8 | text encoding] this SQL function prefers for
** its parameters.  The application should set this parameter to
** [SQLITE_UTF16LE] if the function implementation invokes 
** [sqlite3_value_text16le()] on an input, or [SQLITE_UTF16BE] if the
** implementation invokes [sqlite3_value_text16be()] on an input, or
** [SQLITE_UTF16] if [sqlite3_value_text16()] is used, or [SQLITE_UTF8]
** otherwise.  ^The same SQL function may be registered multiple times using
** different preferred text encodings, with different implementations for
** each encoding.
** ^When multiple implementations of the same function are available, SQLite
** will pick the one that involves the least amount of data conversion.
**
** ^The fourth parameter may optionally be ORed with [SQLITE_DETERMINISTIC]
** to signal that the function will always return the same result given
** the same inputs within a single SQL statement.  Most SQL functions are
** deterministic.  The built-in [random()] SQL function is an example of a
** function that is not deterministic.  The SQLite query planner is able to
** perform additional optimizations on deterministic functions, so use
** of the [SQLITE_DETERMINISTIC] flag is recommended where possible.
**
** ^(The fifth parameter is an arbitrary pointer.  The implementation of the
** function can gain access to this pointer using [sqlite3_user_data()].)^
**
** ^The sixth, seventh and eighth parameters, xFunc, xStep and xFinal, are
** pointers to C-language functions that implement the SQL function or
** aggregate. ^A scalar SQL function requires an implementation of the xFunc
** callback only; NULL pointers must be passed as the xStep and xFinal
** parameters. ^An aggregate SQL function requires an implementation of xStep
** and xFinal and NULL pointer must be passed for xFunc. ^To delete an existing
** SQL function or aggregate, pass NULL pointers for all three function
** callbacks.
**
** ^(If the ninth parameter to sqlite3_create_function_v2() is not NULL,
** then it is destructor for the application data pointer. 
** The destructor is invoked when the function is deleted, either by being
** overloaded or when the database connection closes.)^
** ^The destructor is also invoked if the call to
** sqlite3_create_function_v2() fails.
** ^When the destructor callback of the tenth parameter is invoked, it
** is passed a single argument which is a copy of the application data 
** pointer which was the fifth parameter to sqlite3_create_function_v2().
**
** ^It is permitted to register multiple implementations of the same
** functions with the same name but with either differing numbers of
** arguments or differing preferred text encodings.  ^SQLite will use
** the implementation that most closely matches the way in which the
** SQL function is used.  ^A function implementation with a non-negative
** nArg parameter is a better match than a function implementation with
** a negative nArg.  ^A function where the preferred text encoding
** matches the database encoding is a better
** match than a function where the encoding is different.  
** ^A function where the encoding difference is between UTF16le and UTF16be
** is a closer match than a function where the encoding difference is
** between UTF8 and UTF16.
**
** ^Built-in functions may be overloaded by new application-defined functions.
**
** ^An application-defined function is permitted to call other
** SQLite interfaces.  However, such calls must not
** close the database connection nor finalize or reset the prepared
** statement in which the function is running.
*/
SQLITE_API int sqlite3_create_function(
  sqlite3 *db,
  const char *zFunctionName,
  int nArg,
  int eTextRep,
  void *pApp,
  void (*xFunc)(sqlite3_context*,int,sqlite3_value**),
  void (*xStep)(sqlite3_context*,int,sqlite3_value**),
  void (*xFinal)(sqlite3_context*)
);
SQLITE_API int sqlite3_create_function16(
  sqlite3 *db,
  const void *zFunctionName,
  int nArg,
  int eTextRep,
  void *pApp,
  void (*xFunc)(sqlite3_context*,int,sqlite3_value**),
  void (*xStep)(sqlite3_context*,int,sqlite3_value**),
  void (*xFinal)(sqlite3_context*)
);
SQLITE_API int sqlite3_create_function_v2(
  sqlite3 *db,
  const char *zFunctionName,
  int nArg,
  int eTextRep,
  void *pApp,
  void (*xFunc)(sqlite3_context*,int,sqlite3_value**),
  void (*xStep)(sqlite3_context*,int,sqlite3_value**),
  void (*xFinal)(sqlite3_context*),
  void(*xDestroy)(void*)
);

/*
** CAPI3REF: Text Encodings
**
** These constant define integer codes that represent the various
** text encodings supported by SQLite.
*/
#define SQLITE_UTF8           1
#define SQLITE_UTF16LE        2
#define SQLITE_UTF16BE        3
#define SQLITE_UTF16          4    /* Use native byte order */
#define SQLITE_ANY            5    /* Deprecated */
#define SQLITE_UTF16_ALIGNED  8    /* sqlite3_create_collation only */

/*
** CAPI3REF: Function Flags
**
** These constants may be ORed together with the 
** [SQLITE_UTF8 | preferred text encoding] as the fourth argument
** to [sqlite3_create_function()], [sqlite3_create_function16()], or
** [sqlite3_create_function_v2()].
*/
#define SQLITE_DETERMINISTIC    0x800

/*
** CAPI3REF: Deprecated Functions
** DEPRECATED
**
** These functions are [deprecated].  In order to maintain
** backwards compatibility with older code, these functions continue 
** to be supported.  However, new applications should avoid
** the use of these functions.  To help encourage people to avoid
** using these functions, we are not going to tell you what they do.
*/
#ifndef SQLITE_OMIT_DEPRECATED
SQLITE_API SQLITE_DEPRECATED int sqlite3_aggregate_count(sqlite3_context*);
SQLITE_API SQLITE_DEPRECATED int sqlite3_expired(sqlite3_stmt*);
SQLITE_API SQLITE_DEPRECATED int sqlite3_transfer_bindings(sqlite3_stmt*, sqlite3_stmt*);
SQLITE_API SQLITE_DEPRECATED int sqlite3_global_recover(void);
SQLITE_API SQLITE_DEPRECATED void sqlite3_thread_cleanup(void);
SQLITE_API SQLITE_DEPRECATED int sqlite3_memory_alarm(void(*)(void*,sqlite3_int64,int),
                      void*,sqlite3_int64);
#endif

/*
** CAPI3REF: Obtaining SQL Function Parameter Values
**
** The C-language implementation of SQL functions and aggregates uses
** this set of interface routines to access the parameter values on
** the function or aggregate.
**
** The xFunc (for scalar functions) or xStep (for aggregates) parameters
** to [sqlite3_create_function()] and [sqlite3_create_function16()]
** define callbacks that implement the SQL functions and aggregates.
** The 3rd parameter to these callbacks is an array of pointers to
** [protected sqlite3_value] objects.  There is one [sqlite3_value] object for
** each parameter to the SQL function.  These routines are used to
** extract values from the [sqlite3_value] objects.
**
** These routines work only with [protected sqlite3_value] objects.
** Any attempt to use these routines on an [unprotected sqlite3_value]
** object results in undefined behavior.
**
** ^These routines work just like the corresponding [column access functions]
** except that these routines take a single [protected sqlite3_value] object
** pointer instead of a [sqlite3_stmt*] pointer and an integer column number.
**
** ^The sqlite3_value_text16() interface extracts a UTF-16 string
** in the native byte-order of the host machine.  ^The
** sqlite3_value_text16be() and sqlite3_value_text16le() interfaces
** extract UTF-16 strings as big-endian and little-endian respectively.
**
** ^(The sqlite3_value_numeric_type() interface attempts to apply
** numeric affinity to the value.  This means that an attempt is
** made to convert the value to an integer or floating point.  If
** such a conversion is possible without loss of information (in other
** words, if the value is a string that looks like a number)
** then the conversion is performed.  Otherwise no conversion occurs.
** The [SQLITE_INTEGER | datatype] after conversion is returned.)^
**
** Please pay particular attention to the fact that the pointer returned
** from [sqlite3_value_blob()], [sqlite3_value_text()], or
** [sqlite3_value_text16()] can be invalidated by a subsequent call to
** [sqlite3_value_bytes()], [sqlite3_value_bytes16()], [sqlite3_value_text()],
** or [sqlite3_value_text16()].
**
** These routines must be called from the same thread as
** the SQL function that supplied the [sqlite3_value*] parameters.
*/
SQLITE_API const void *sqlite3_value_blob(sqlite3_value*);
SQLITE_API int sqlite3_value_bytes(sqlite3_value*);
SQLITE_API int sqlite3_value_bytes16(sqlite3_value*);
SQLITE_API double sqlite3_value_double(sqlite3_value*);
SQLITE_API int sqlite3_value_int(sqlite3_value*);
SQLITE_API sqlite3_int64 sqlite3_value_int64(sqlite3_value*);
SQLITE_API const unsigned char *sqlite3_value_text(sqlite3_value*);
SQLITE_API const void *sqlite3_value_text16(sqlite3_value*);
SQLITE_API const void *sqlite3_value_text16le(sqlite3_value*);
SQLITE_API const void *sqlite3_value_text16be(sqlite3_value*);
SQLITE_API int sqlite3_value_type(sqlite3_value*);
SQLITE_API int sqlite3_value_numeric_type(sqlite3_value*);

/*
** CAPI3REF: Obtain Aggregate Function Context
**
** Implementations of aggregate SQL functions use this
** routine to allocate memory for storing their state.
**
** ^The first time the sqlite3_aggregate_context(C,N) routine is called 
** for a particular aggregate function, SQLite
** allocates N of memory, zeroes out that memory, and returns a pointer
** to the new memory. ^On second and subsequent calls to
** sqlite3_aggregate_context() for the same aggregate function instance,
** the same buffer is returned.  Sqlite3_aggregate_context() is normally
** called once for each invocation of the xStep callback and then one
** last time when the xFinal callback is invoked.  ^(When no rows match
** an aggregate query, the xStep() callback of the aggregate function
** implementation is never called and xFinal() is called exactly once.
** In those cases, sqlite3_aggregate_context() might be called for the
** first time from within xFinal().)^
**
** ^The sqlite3_aggregate_context(C,N) routine returns a NULL pointer 
** when first called if N is less than or equal to zero or if a memory
** allocate error occurs.
**
** ^(The amount of space allocated by sqlite3_aggregate_context(C,N) is
** determined by the N parameter on first successful call.  Changing the
** value of N in subsequent call to sqlite3_aggregate_context() within
** the same aggregate function instance will not resize the memory
** allocation.)^  Within the xFinal callback, it is customary to set
** N=0 in calls to sqlite3_aggregate_context(C,N) so that no 
** pointless memory allocations occur.
**
** ^SQLite automatically frees the memory allocated by 
** sqlite3_aggregate_context() when the aggregate query concludes.
**
** The first parameter must be a copy of the
** [sqlite3_context | SQL function context] that is the first parameter
** to the xStep or xFinal callback routine that implements the aggregate
** function.
**
** This routine must be called from the same thread in which
** the aggregate SQL function is running.
*/
SQLITE_API void *sqlite3_aggregate_context(sqlite3_context*, int nBytes);

/*
** CAPI3REF: User Data For Functions
**
** ^The sqlite3_user_data() interface returns a copy of
** the pointer that was the pUserData parameter (the 5th parameter)
** of the [sqlite3_create_function()]
** and [sqlite3_create_function16()] routines that originally
** registered the application defined function.
**
** This routine must be called from the same thread in which
** the application-defined function is running.
*/
SQLITE_API void *sqlite3_user_data(sqlite3_context*);

/*
** CAPI3REF: Database Connection For Functions
**
** ^The sqlite3_context_db_handle() interface returns a copy of
** the pointer to the [database connection] (the 1st parameter)
** of the [sqlite3_create_function()]
** and [sqlite3_create_function16()] routines that originally
** registered the application defined function.
*/
SQLITE_API sqlite3 *sqlite3_context_db_handle(sqlite3_context*);

/*
** CAPI3REF: Function Auxiliary Data
**
** These functions may be used by (non-aggregate) SQL functions to
** associate metadata with argument values. If the same value is passed to
** multiple invocations of the same SQL function during query execution, under
** some circumstances the associated metadata may be preserved.  An example
** of where this might be useful is in a regular-expression matching
** function. The compiled version of the regular expression can be stored as
** metadata associated with the pattern string.  
** Then as long as the pattern string remains the same,
** the compiled regular expression can be reused on multiple
** invocations of the same function.
**
** ^The sqlite3_get_auxdata() interface returns a pointer to the metadata
** associated by the sqlite3_set_auxdata() function with the Nth argument
** value to the application-defined function. ^If there is no metadata
** associated with the function argument, this sqlite3_get_auxdata() interface
** returns a NULL pointer.
**
** ^The sqlite3_set_auxdata(C,N,P,X) interface saves P as metadata for the N-th
** argument of the application-defined function.  ^Subsequent
** calls to sqlite3_get_auxdata(C,N) return P from the most recent
** sqlite3_set_auxdata(C,N,P,X) call if the metadata is still valid or
** NULL if the metadata has been discarded.
** ^After each call to sqlite3_set_auxdata(C,N,P,X) where X is not NULL,
** SQLite will invoke the destructor function X with parameter P exactly
** once, when the metadata is discarded.
** SQLite is free to discard the metadata at any time, including: <ul>
** <li> when the corresponding function parameter changes, or
** <li> when [sqlite3_reset()] or [sqlite3_finalize()] is called for the
**      SQL statement, or
** <li> when sqlite3_set_auxdata() is invoked again on the same parameter, or
** <li> during the original sqlite3_set_auxdata() call when a memory 
**      allocation error occurs. </ul>)^
**
** Note the last bullet in particular.  The destructor X in 
** sqlite3_set_auxdata(C,N,P,X) might be called immediately, before the
** sqlite3_set_auxdata() interface even returns.  Hence sqlite3_set_auxdata()
** should be called near the end of the function implementation and the
** function implementation should not make any use of P after
** sqlite3_set_auxdata() has been called.
**
** ^(In practice, metadata is preserved between function calls for
** function parameters that are compile-time constants, including literal
** values and [parameters] and expressions composed from the same.)^
**
** These routines must be called from the same thread in which
** the SQL function is running.
*/
SQLITE_API void *sqlite3_get_auxdata(sqlite3_context*, int N);
SQLITE_API void sqlite3_set_auxdata(sqlite3_context*, int N, void*, void (*)(void*));


/*
** CAPI3REF: Constants Defining Special Destructor Behavior
**
** These are special values for the destructor that is passed in as the
** final argument to routines like [sqlite3_result_blob()].  ^If the destructor
** argument is SQLITE_STATIC, it means that the content pointer is constant
** and will never change.  It does not need to be destroyed.  ^The
** SQLITE_TRANSIENT value means that the content will likely change in
** the near future and that SQLite should make its own private copy of
** the content before returning.
**
** The typedef is necessary to work around problems in certain
** C++ compilers.
*/
typedef void (*sqlite3_destructor_type)(void*);
#define SQLITE_STATIC      ((sqlite3_destructor_type)0)
#define SQLITE_TRANSIENT   ((sqlite3_destructor_type)-1)

/*
** CAPI3REF: Setting The Result Of An SQL Function
**
** These routines are used by the xFunc or xFinal callbacks that
** implement SQL functions and aggregates.  See
** [sqlite3_create_function()] and [sqlite3_create_function16()]
** for additional information.
**
** These functions work very much like the [parameter binding] family of
** functions used to bind values to host parameters in prepared statements.
** Refer to the [SQL parameter] documentation for additional information.
**
** ^The sqlite3_result_blob() interface sets the result from
** an application-defined function to be the BLOB whose content is pointed
** to by the second parameter and which is N bytes long where N is the
** third parameter.
**
** ^The sqlite3_result_zeroblob() interfaces set the result of
** the application-defined function to be a BLOB containing all zero
** bytes and N bytes in size, where N is the value of the 2nd parameter.
**
** ^The sqlite3_result_double() interface sets the result from
** an application-defined function to be a floating point value specified
** by its 2nd argument.
**
** ^The sqlite3_result_error() and sqlite3_result_error16() functions
** cause the implemented SQL function to throw an exception.
** ^SQLite uses the string pointed to by the
** 2nd parameter of sqlite3_result_error() or sqlite3_result_error16()
** as the text of an error message.  ^SQLite interprets the error
** message string from sqlite3_result_error() as UTF-8. ^SQLite
** interprets the string from sqlite3_result_error16() as UTF-16 in native
** byte order.  ^If the third parameter to sqlite3_result_error()
** or sqlite3_result_error16() is negative then SQLite takes as the error
** message all text up through the first zero character.
** ^If the third parameter to sqlite3_result_error() or
** sqlite3_result_error16() is non-negative then SQLite takes that many
** bytes (not characters) from the 2nd parameter as the error message.
** ^The sqlite3_result_error() and sqlite3_result_error16()
** routines make a private copy of the error message text before
** they return.  Hence, the calling function can deallocate or
** modify the text after they return without harm.
** ^The sqlite3_result_error_code() function changes the error code
** returned by SQLite as a result of an error in a function.  ^By default,
** the error code is SQLITE_ERROR.  ^A subsequent call to sqlite3_result_error()
** or sqlite3_result_error16() resets the error code to SQLITE_ERROR.
**
** ^The sqlite3_result_error_toobig() interface causes SQLite to throw an
** error indicating that a string or BLOB is too long to represent.
**
** ^The sqlite3_result_error_nomem() interface causes SQLite to throw an
** error indicating that a memory allocation failed.
**
** ^The sqlite3_result_int() interface sets the return value
** of the application-defined function to be the 32-bit signed integer
** value given in the 2nd argument.
** ^The sqlite3_result_int64() interface sets the return value
** of the application-defined function to be the 64-bit signed integer
** value given in the 2nd argument.
**
** ^The sqlite3_result_null() interface sets the return value
** of the application-defined function to be NULL.
**
** ^The sqlite3_result_text(), sqlite3_result_text16(),
** sqlite3_result_text16le(), and sqlite3_result_text16be() interfaces
** set the return value of the application-defined function to be
** a text string which is represented as UTF-8, UTF-16 native byte order,
** UTF-16 little endian, or UTF-16 big endian, respectively.
** ^The sqlite3_result_text64() interface sets the return value of an
** application-defined function to be a text string in an encoding
** specified by the fifth (and last) parameter, which must be one
** of [SQLITE_UTF8], [SQLITE_UTF16], [SQLITE_UTF16BE], or [SQLITE_UTF16LE].
** ^SQLite takes the text result from the application from
** the 2nd parameter of the sqlite3_result_text* interfaces.
** ^If the 3rd parameter to the sqlite3_result_text* interfaces
** is negative, then SQLite takes result text from the 2nd parameter
** through the first zero character.
** ^If the 3rd parameter to the sqlite3_result_text* interfaces
** is non-negative, then as many bytes (not characters) of the text
** pointed to by the 2nd parameter are taken as the application-defined
** function result.  If the 3rd parameter is non-negative, then it
** must be the byte offset into the string where the NUL terminator would
** appear if the string where NUL terminated.  If any NUL characters occur
** in the string at a byte offset that is less than the value of the 3rd
** parameter, then the resulting string will contain embedded NULs and the
** result of expressions operating on strings with embedded NULs is undefined.
** ^If the 4th parameter to the sqlite3_result_text* interfaces
** or sqlite3_result_blob is a non-NULL pointer, then SQLite calls that
** function as the destructor on the text or BLOB result when it has
** finished using that result.
** ^If the 4th parameter to the sqlite3_result_text* interfaces or to
** sqlite3_result_blob is the special constant SQLITE_STATIC, then SQLite
** assumes that the text or BLOB result is in constant space and does not
** copy the content of the parameter nor call a destructor on the content
** when it has finished using that result.
** ^If the 4th parameter to the sqlite3_result_text* interfaces
** or sqlite3_result_blob is the special constant SQLITE_TRANSIENT
** then SQLite makes a copy of the result into space obtained from
** from [sqlite3_malloc()] before it returns.
**
** ^The sqlite3_result_value() interface sets the result of
** the application-defined function to be a copy the
** [unprotected sqlite3_value] object specified by the 2nd parameter.  ^The
** sqlite3_result_value() interface makes a copy of the [sqlite3_value]
** so that the [sqlite3_value] specified in the parameter may change or
** be deallocated after sqlite3_result_value() returns without harm.
** ^A [protected sqlite3_value] object may always be used where an
** [unprotected sqlite3_value] object is required, so either
** kind of [sqlite3_value] object can be used with this interface.
**
** If these routines are called from within the different thread
** than the one containing the application-defined function that received
** the [sqlite3_context] pointer, the results are undefined.
*/
SQLITE_API void sqlite3_result_blob(sqlite3_context*, const void*, int, void(*)(void*));
SQLITE_API void sqlite3_result_blob64(sqlite3_context*,const void*,sqlite3_uint64,void(*)(void*));
SQLITE_API void sqlite3_result_double(sqlite3_context*, double);
SQLITE_API void sqlite3_result_error(sqlite3_context*, const char*, int);
SQLITE_API void sqlite3_result_error16(sqlite3_context*, const void*, int);
SQLITE_API void sqlite3_result_error_toobig(sqlite3_context*);
SQLITE_API void sqlite3_result_error_nomem(sqlite3_context*);
SQLITE_API void sqlite3_result_error_code(sqlite3_context*, int);
SQLITE_API void sqlite3_result_int(sqlite3_context*, int);
SQLITE_API void sqlite3_result_int64(sqlite3_context*, sqlite3_int64);
SQLITE_API void sqlite3_result_null(sqlite3_context*);
SQLITE_API void sqlite3_result_text(sqlite3_context*, const char*, int, void(*)(void*));
SQLITE_API void sqlite3_result_text64(sqlite3_context*, const char*,sqlite3_uint64,
                           void(*)(void*), unsigned char encoding);
SQLITE_API void sqlite3_result_text16(sqlite3_context*, const void*, int, void(*)(void*));
SQLITE_API void sqlite3_result_text16le(sqlite3_context*, const void*, int,void(*)(void*));
SQLITE_API void sqlite3_result_text16be(sqlite3_context*, const void*, int,void(*)(void*));
SQLITE_API void sqlite3_result_value(sqlite3_context*, sqlite3_value*);
SQLITE_API void sqlite3_result_zeroblob(sqlite3_context*, int n);

/*
** CAPI3REF: Define New Collating Sequences
**
** ^These functions add, remove, or modify a [collation] associated
** with the [database connection] specified as the first argument.
**
** ^The name of the collation is a UTF-8 string
** for sqlite3_create_collation() and sqlite3_create_collation_v2()
** and a UTF-16 string in native byte order for sqlite3_create_collation16().
** ^Collation names that compare equal according to [sqlite3_strnicmp()] are
** considered to be the same name.
**
** ^(The third argument (eTextRep) must be one of the constants:
** <ul>
** <li> [SQLITE_UTF8],
** <li> [SQLITE_UTF16LE],
** <li> [SQLITE_UTF16BE],
** <li> [SQLITE_UTF16], or
** <li> [SQLITE_UTF16_ALIGNED].
** </ul>)^
** ^The eTextRep argument determines the encoding of strings passed
** to the collating function callback, xCallback.
** ^The [SQLITE_UTF16] and [SQLITE_UTF16_ALIGNED] values for eTextRep
** force strings to be UTF16 with native byte order.
** ^The [SQLITE_UTF16_ALIGNED] value for eTextRep forces strings to begin
** on an even byte address.
**
** ^The fourth argument, pArg, is an application data pointer that is passed
** through as the first argument to the collating function callback.
**
** ^The fifth argument, xCallback, is a pointer to the collating function.
** ^Multiple collating functions can be registered using the same name but
** with different eTextRep parameters and SQLite will use whichever
** function requires the least amount of data transformation.
** ^If the xCallback argument is NULL then the collating function is
** deleted.  ^When all collating functions having the same name are deleted,
** that collation is no longer usable.
**
** ^The collating function callback is invoked with a copy of the pArg 
** application data pointer and with two strings in the encoding specified
** by the eTextRep argument.  The collating function must return an
** integer that is negative, zero, or positive
** if the first string is less than, equal to, or greater than the second,
** respectively.  A collating function must always return the same answer
** given the same inputs.  If two or more collating functions are registered
** to the same collation name (using different eTextRep values) then all
** must give an equivalent answer when invoked with equivalent strings.
** The collating function must obey the following properties for all
** strings A, B, and C:
**
** <ol>
** <li> If A==B then B==A.
** <li> If A==B and B==C then A==C.
** <li> If A&lt;B THEN B&gt;A.
** <li> If A&lt;B and B&lt;C then A&lt;C.
** </ol>
**
** If a collating function fails any of the above constraints and that
** collating function is  registered and used, then the behavior of SQLite
** is undefined.
**
** ^The sqlite3_create_collation_v2() works like sqlite3_create_collation()
** with the addition that the xDestroy callback is invoked on pArg when
** the collating function is deleted.
** ^Collating functions are deleted when they are overridden by later
** calls to the collation creation functions or when the
** [database connection] is closed using [sqlite3_close()].
**
** ^The xDestroy callback is <u>not</u> called if the 
** sqlite3_create_collation_v2() function fails.  Applications that invoke
** sqlite3_create_collation_v2() with a non-NULL xDestroy argument should 
** check the return code and dispose of the application data pointer
** themselves rather than expecting SQLite to deal with it for them.
** This is different from every other SQLite interface.  The inconsistency 
** is unfortunate but cannot be changed without breaking backwards 
** compatibility.
**
** See also:  [sqlite3_collation_needed()] and [sqlite3_collation_needed16()].
*/
SQLITE_API int sqlite3_create_collation(
  sqlite3*, 
  const char *zName, 
  int eTextRep, 
  void *pArg,
  int(*xCompare)(void*,int,const void*,int,const void*)
);
SQLITE_API int sqlite3_create_collation_v2(
  sqlite3*, 
  const char *zName, 
  int eTextRep, 
  void *pArg,
  int(*xCompare)(void*,int,const void*,int,const void*),
  void(*xDestroy)(void*)
);
SQLITE_API int sqlite3_create_collation16(
  sqlite3*, 
  const void *zName,
  int eTextRep, 
  void *pArg,
  int(*xCompare)(void*,int,const void*,int,const void*)
);

/*
** CAPI3REF: Collation Needed Callbacks
**
** ^To avoid having to register all collation sequences before a database
** can be used, a single callback function may be registered with the
** [database connection] to be invoked whenever an undefined collation
** sequence is required.
**
** ^If the function is registered using the sqlite3_collation_needed() API,
** then it is passed the names of undefined collation sequences as strings
** encoded in UTF-8. ^If sqlite3_collation_needed16() is used,
** the names are passed as UTF-16 in machine native byte order.
** ^A call to either function replaces the existing collation-needed callback.
**
** ^(When the callback is invoked, the first argument passed is a copy
** of the second argument to sqlite3_collation_needed() or
** sqlite3_collation_needed16().  The second argument is the database
** connection.  The third argument is one of [SQLITE_UTF8], [SQLITE_UTF16BE],
** or [SQLITE_UTF16LE], indicating the most desirable form of the collation
** sequence function required.  The fourth parameter is the name of the
** required collation sequence.)^
**
** The callback function should register the desired collation using
** [sqlite3_create_collation()], [sqlite3_create_collation16()], or
** [sqlite3_create_collation_v2()].
*/
SQLITE_API int sqlite3_collation_needed(
  sqlite3*, 
  void*, 
  void(*)(void*,sqlite3*,int eTextRep,const char*)
);
SQLITE_API int sqlite3_collation_needed16(
  sqlite3*, 
  void*,
  void(*)(void*,sqlite3*,int eTextRep,const void*)
);

#ifdef SQLITE_HAS_CODEC
/*
** Specify the key for an encrypted database.  This routine should be
** called right after sqlite3_open().
**
** The code to implement this API is not available in the public release
** of SQLite.
*/
SQLITE_API int sqlite3_key(
  sqlite3 *db,                   /* Database to be rekeyed */
  const void *pKey, int nKey     /* The key */
);
SQLITE_API int sqlite3_key_v2(
  sqlite3 *db,                   /* Database to be rekeyed */
  const char *zDbName,           /* Name of the database */
  const void *pKey, int nKey     /* The key */
);

/*
** Change the key on an open database.  If the current database is not
** encrypted, this routine will encrypt it.  If pNew==0 or nNew==0, the
** database is decrypted.
**
** The code to implement this API is not available in the public release
** of SQLite.
*/
SQLITE_API int sqlite3_rekey(
  sqlite3 *db,                   /* Database to be rekeyed */
  const void *pKey, int nKey     /* The new key */
);
SQLITE_API int sqlite3_rekey_v2(
  sqlite3 *db,                   /* Database to be rekeyed */
  const char *zDbName,           /* Name of the database */
  const void *pKey, int nKey     /* The new key */
);

/*
** Specify the activation key for a SEE database.  Unless 
** activated, none of the SEE routines will work.
*/
SQLITE_API void sqlite3_activate_see(
  const char *zPassPhrase        /* Activation phrase */
);
#endif

#ifdef SQLITE_ENABLE_CEROD
/*
** Specify the activation key for a CEROD database.  Unless 
** activated, none of the CEROD routines will work.
*/
SQLITE_API void sqlite3_activate_cerod(
  const char *zPassPhrase        /* Activation phrase */
);
#endif

/*
** CAPI3REF: Suspend Execution For A Short Time
**
** The sqlite3_sleep() function causes the current thread to suspend execution
** for at least a number of milliseconds specified in its parameter.
**
** If the operating system does not support sleep requests with
** millisecond time resolution, then the time will be rounded up to
** the nearest second. The number of milliseconds of sleep actually
** requested from the operating system is returned.
**
** ^SQLite implements this interface by calling the xSleep()
** method of the default [sqlite3_vfs] object.  If the xSleep() method
** of the default VFS is not implemented correctly, or not implemented at
** all, then the behavior of sqlite3_sleep() may deviate from the description
** in the previous paragraphs.
*/
SQLITE_API int sqlite3_sleep(int);

/*
** CAPI3REF: Name Of The Folder Holding Temporary Files
**
** ^(If this global variable is made to point to a string which is
** the name of a folder (a.k.a. directory), then all temporary files
** created by SQLite when using a built-in [sqlite3_vfs | VFS]
** will be placed in that directory.)^  ^If this variable
** is a NULL pointer, then SQLite performs a search for an appropriate
** temporary file directory.
**
** Applications are strongly discouraged from using this global variable.
** It is required to set a temporary folder on Windows Runtime (WinRT).
** But for all other platforms, it is highly recommended that applications
** neither read nor write this variable.  This global variable is a relic
** that exists for backwards compatibility of legacy applications and should
** be avoided in new projects.
**
** It is not safe to read or modify this variable in more than one
** thread at a time.  It is not safe to read or modify this variable
** if a [database connection] is being used at the same time in a separate
** thread.
** It is intended that this variable be set once
** as part of process initialization and before any SQLite interface
** routines have been called and that this variable remain unchanged
** thereafter.
**
** ^The [temp_store_directory pragma] may modify this variable and cause
** it to point to memory obtained from [sqlite3_malloc].  ^Furthermore,
** the [temp_store_directory pragma] always assumes that any string
** that this variable points to is held in memory obtained from 
** [sqlite3_malloc] and the pragma may attempt to free that memory
** using [sqlite3_free].
** Hence, if this variable is modified directly, either it should be
** made NULL or made to point to memory obtained from [sqlite3_malloc]
** or else the use of the [temp_store_directory pragma] should be avoided.
<<<<<<< HEAD
=======
** Except when requested by the [temp_store_directory pragma], SQLite
** does not free the memory that sqlite3_temp_directory points to.  If
** the application wants that memory to be freed, it must do
** so itself, taking care to only do so after all [database connection]
** objects have been destroyed.
>>>>>>> 060ae29e
**
** <b>Note to Windows Runtime users:</b>  The temporary directory must be set
** prior to calling [sqlite3_open] or [sqlite3_open_v2].  Otherwise, various
** features that require the use of temporary files may fail.  Here is an
** example of how to do this using C++ with the Windows Runtime:
**
** <blockquote><pre>
** LPCWSTR zPath = Windows::Storage::ApplicationData::Current->
** &nbsp;     TemporaryFolder->Path->Data();
** char zPathBuf&#91;MAX_PATH + 1&#93;;
** memset(zPathBuf, 0, sizeof(zPathBuf));
** WideCharToMultiByte(CP_UTF8, 0, zPath, -1, zPathBuf, sizeof(zPathBuf),
** &nbsp;     NULL, NULL);
** sqlite3_temp_directory = sqlite3_mprintf("%s", zPathBuf);
** </pre></blockquote>
*/
SQLITE_API SQLITE_EXTERN char *sqlite3_temp_directory;

/*
** CAPI3REF: Name Of The Folder Holding Database Files
**
** ^(If this global variable is made to point to a string which is
** the name of a folder (a.k.a. directory), then all database files
** specified with a relative pathname and created or accessed by
** SQLite when using a built-in windows [sqlite3_vfs | VFS] will be assumed
** to be relative to that directory.)^ ^If this variable is a NULL
** pointer, then SQLite assumes that all database files specified
** with a relative pathname are relative to the current directory
** for the process.  Only the windows VFS makes use of this global
** variable; it is ignored by the unix VFS.
**
** Changing the value of this variable while a database connection is
** open can result in a corrupt database.
**
** It is not safe to read or modify this variable in more than one
** thread at a time.  It is not safe to read or modify this variable
** if a [database connection] is being used at the same time in a separate
** thread.
** It is intended that this variable be set once
** as part of process initialization and before any SQLite interface
** routines have been called and that this variable remain unchanged
** thereafter.
**
** ^The [data_store_directory pragma] may modify this variable and cause
** it to point to memory obtained from [sqlite3_malloc].  ^Furthermore,
** the [data_store_directory pragma] always assumes that any string
** that this variable points to is held in memory obtained from 
** [sqlite3_malloc] and the pragma may attempt to free that memory
** using [sqlite3_free].
** Hence, if this variable is modified directly, either it should be
** made NULL or made to point to memory obtained from [sqlite3_malloc]
** or else the use of the [data_store_directory pragma] should be avoided.
*/
SQLITE_API SQLITE_EXTERN char *sqlite3_data_directory;

/*
** CAPI3REF: Test For Auto-Commit Mode
** KEYWORDS: {autocommit mode}
**
** ^The sqlite3_get_autocommit() interface returns non-zero or
** zero if the given database connection is or is not in autocommit mode,
** respectively.  ^Autocommit mode is on by default.
** ^Autocommit mode is disabled by a [BEGIN] statement.
** ^Autocommit mode is re-enabled by a [COMMIT] or [ROLLBACK].
**
** If certain kinds of errors occur on a statement within a multi-statement
** transaction (errors including [SQLITE_FULL], [SQLITE_IOERR],
** [SQLITE_NOMEM], [SQLITE_BUSY], and [SQLITE_INTERRUPT]) then the
** transaction might be rolled back automatically.  The only way to
** find out whether SQLite automatically rolled back the transaction after
** an error is to use this function.
**
** If another thread changes the autocommit status of the database
** connection while this routine is running, then the return value
** is undefined.
*/
SQLITE_API int sqlite3_get_autocommit(sqlite3*);

/*
** CAPI3REF: Find The Database Handle Of A Prepared Statement
**
** ^The sqlite3_db_handle interface returns the [database connection] handle
** to which a [prepared statement] belongs.  ^The [database connection]
** returned by sqlite3_db_handle is the same [database connection]
** that was the first argument
** to the [sqlite3_prepare_v2()] call (or its variants) that was used to
** create the statement in the first place.
*/
SQLITE_API sqlite3 *sqlite3_db_handle(sqlite3_stmt*);

/*
** CAPI3REF: Return The Filename For A Database Connection
**
** ^The sqlite3_db_filename(D,N) interface returns a pointer to a filename
** associated with database N of connection D.  ^The main database file
** has the name "main".  If there is no attached database N on the database
** connection D, or if database N is a temporary or in-memory database, then
** a NULL pointer is returned.
**
** ^The filename returned by this function is the output of the
** xFullPathname method of the [VFS].  ^In other words, the filename
** will be an absolute pathname, even if the filename used
** to open the database originally was a URI or relative pathname.
*/
SQLITE_API const char *sqlite3_db_filename(sqlite3 *db, const char *zDbName);

/*
** CAPI3REF: Determine if a database is read-only
**
** ^The sqlite3_db_readonly(D,N) interface returns 1 if the database N
** of connection D is read-only, 0 if it is read/write, or -1 if N is not
** the name of a database on connection D.
*/
SQLITE_API int sqlite3_db_readonly(sqlite3 *db, const char *zDbName);

/*
** CAPI3REF: Find the next prepared statement
**
** ^This interface returns a pointer to the next [prepared statement] after
** pStmt associated with the [database connection] pDb.  ^If pStmt is NULL
** then this interface returns a pointer to the first prepared statement
** associated with the database connection pDb.  ^If no prepared statement
** satisfies the conditions of this routine, it returns NULL.
**
** The [database connection] pointer D in a call to
** [sqlite3_next_stmt(D,S)] must refer to an open database
** connection and in particular must not be a NULL pointer.
*/
SQLITE_API sqlite3_stmt *sqlite3_next_stmt(sqlite3 *pDb, sqlite3_stmt *pStmt);

/*
** CAPI3REF: Commit And Rollback Notification Callbacks
**
** ^The sqlite3_commit_hook() interface registers a callback
** function to be invoked whenever a transaction is [COMMIT | committed].
** ^Any callback set by a previous call to sqlite3_commit_hook()
** for the same database connection is overridden.
** ^The sqlite3_rollback_hook() interface registers a callback
** function to be invoked whenever a transaction is [ROLLBACK | rolled back].
** ^Any callback set by a previous call to sqlite3_rollback_hook()
** for the same database connection is overridden.
** ^The pArg argument is passed through to the callback.
** ^If the callback on a commit hook function returns non-zero,
** then the commit is converted into a rollback.
**
** ^The sqlite3_commit_hook(D,C,P) and sqlite3_rollback_hook(D,C,P) functions
** return the P argument from the previous call of the same function
** on the same [database connection] D, or NULL for
** the first call for each function on D.
**
** The commit and rollback hook callbacks are not reentrant.
** The callback implementation must not do anything that will modify
** the database connection that invoked the callback.  Any actions
** to modify the database connection must be deferred until after the
** completion of the [sqlite3_step()] call that triggered the commit
** or rollback hook in the first place.
** Note that running any other SQL statements, including SELECT statements,
** or merely calling [sqlite3_prepare_v2()] and [sqlite3_step()] will modify
** the database connections for the meaning of "modify" in this paragraph.
**
** ^Registering a NULL function disables the callback.
**
** ^When the commit hook callback routine returns zero, the [COMMIT]
** operation is allowed to continue normally.  ^If the commit hook
** returns non-zero, then the [COMMIT] is converted into a [ROLLBACK].
** ^The rollback hook is invoked on a rollback that results from a commit
** hook returning non-zero, just as it would be with any other rollback.
**
** ^For the purposes of this API, a transaction is said to have been
** rolled back if an explicit "ROLLBACK" statement is executed, or
** an error or constraint causes an implicit rollback to occur.
** ^The rollback callback is not invoked if a transaction is
** automatically rolled back because the database connection is closed.
**
** See also the [sqlite3_update_hook()] interface.
*/
SQLITE_API void *sqlite3_commit_hook(sqlite3*, int(*)(void*), void*);
SQLITE_API void *sqlite3_rollback_hook(sqlite3*, void(*)(void *), void*);

/*
** CAPI3REF: Data Change Notification Callbacks
**
** ^The sqlite3_update_hook() interface registers a callback function
** with the [database connection] identified by the first argument
** to be invoked whenever a row is updated, inserted or deleted in
** a rowid table.
** ^Any callback set by a previous call to this function
** for the same database connection is overridden.
**
** ^The second argument is a pointer to the function to invoke when a
** row is updated, inserted or deleted in a rowid table.
** ^The first argument to the callback is a copy of the third argument
** to sqlite3_update_hook().
** ^The second callback argument is one of [SQLITE_INSERT], [SQLITE_DELETE],
** or [SQLITE_UPDATE], depending on the operation that caused the callback
** to be invoked.
** ^The third and fourth arguments to the callback contain pointers to the
** database and table name containing the affected row.
** ^The final callback parameter is the [rowid] of the row.
** ^In the case of an update, this is the [rowid] after the update takes place.
**
** ^(The update hook is not invoked when internal system tables are
** modified (i.e. sqlite_master and sqlite_sequence).)^
** ^The update hook is not invoked when [WITHOUT ROWID] tables are modified.
**
** ^In the current implementation, the update hook
** is not invoked when duplication rows are deleted because of an
** [ON CONFLICT | ON CONFLICT REPLACE] clause.  ^Nor is the update hook
** invoked when rows are deleted using the [truncate optimization].
** The exceptions defined in this paragraph might change in a future
** release of SQLite.
**
** The update hook implementation must not do anything that will modify
** the database connection that invoked the update hook.  Any actions
** to modify the database connection must be deferred until after the
** completion of the [sqlite3_step()] call that triggered the update hook.
** Note that [sqlite3_prepare_v2()] and [sqlite3_step()] both modify their
** database connections for the meaning of "modify" in this paragraph.
**
** ^The sqlite3_update_hook(D,C,P) function
** returns the P argument from the previous call
** on the same [database connection] D, or NULL for
** the first call on D.
**
** See also the [sqlite3_commit_hook()] and [sqlite3_rollback_hook()]
** interfaces.
*/
SQLITE_API void *sqlite3_update_hook(
  sqlite3*, 
  void(*)(void *,int ,char const *,char const *,sqlite3_int64),
  void*
);

/*
** CAPI3REF: Enable Or Disable Shared Pager Cache
**
** ^(This routine enables or disables the sharing of the database cache
** and schema data structures between [database connection | connections]
** to the same database. Sharing is enabled if the argument is true
** and disabled if the argument is false.)^
**
** ^Cache sharing is enabled and disabled for an entire process.
** This is a change as of SQLite version 3.5.0. In prior versions of SQLite,
** sharing was enabled or disabled for each thread separately.
**
** ^(The cache sharing mode set by this interface effects all subsequent
** calls to [sqlite3_open()], [sqlite3_open_v2()], and [sqlite3_open16()].
** Existing database connections continue use the sharing mode
** that was in effect at the time they were opened.)^
**
** ^(This routine returns [SQLITE_OK] if shared cache was enabled or disabled
** successfully.  An [error code] is returned otherwise.)^
**
** ^Shared cache is disabled by default. But this might change in
** future releases of SQLite.  Applications that care about shared
** cache setting should set it explicitly.
**
** This interface is threadsafe on processors where writing a
** 32-bit integer is atomic.
**
** See Also:  [SQLite Shared-Cache Mode]
*/
SQLITE_API int sqlite3_enable_shared_cache(int);

/*
** CAPI3REF: Attempt To Free Heap Memory
**
** ^The sqlite3_release_memory() interface attempts to free N bytes
** of heap memory by deallocating non-essential memory allocations
** held by the database library.   Memory used to cache database
** pages to improve performance is an example of non-essential memory.
** ^sqlite3_release_memory() returns the number of bytes actually freed,
** which might be more or less than the amount requested.
** ^The sqlite3_release_memory() routine is a no-op returning zero
** if SQLite is not compiled with [SQLITE_ENABLE_MEMORY_MANAGEMENT].
**
** See also: [sqlite3_db_release_memory()]
*/
SQLITE_API int sqlite3_release_memory(int);

/*
** CAPI3REF: Free Memory Used By A Database Connection
**
** ^The sqlite3_db_release_memory(D) interface attempts to free as much heap
** memory as possible from database connection D. Unlike the
** [sqlite3_release_memory()] interface, this interface is in effect even
** when the [SQLITE_ENABLE_MEMORY_MANAGEMENT] compile-time option is
** omitted.
**
** See also: [sqlite3_release_memory()]
*/
SQLITE_API int sqlite3_db_release_memory(sqlite3*);

/*
** CAPI3REF: Impose A Limit On Heap Size
**
** ^The sqlite3_soft_heap_limit64() interface sets and/or queries the
** soft limit on the amount of heap memory that may be allocated by SQLite.
** ^SQLite strives to keep heap memory utilization below the soft heap
** limit by reducing the number of pages held in the page cache
** as heap memory usages approaches the limit.
** ^The soft heap limit is "soft" because even though SQLite strives to stay
** below the limit, it will exceed the limit rather than generate
** an [SQLITE_NOMEM] error.  In other words, the soft heap limit 
** is advisory only.
**
** ^The return value from sqlite3_soft_heap_limit64() is the size of
** the soft heap limit prior to the call, or negative in the case of an
** error.  ^If the argument N is negative
** then no change is made to the soft heap limit.  Hence, the current
** size of the soft heap limit can be determined by invoking
** sqlite3_soft_heap_limit64() with a negative argument.
**
** ^If the argument N is zero then the soft heap limit is disabled.
**
** ^(The soft heap limit is not enforced in the current implementation
** if one or more of following conditions are true:
**
** <ul>
** <li> The soft heap limit is set to zero.
** <li> Memory accounting is disabled using a combination of the
**      [sqlite3_config]([SQLITE_CONFIG_MEMSTATUS],...) start-time option and
**      the [SQLITE_DEFAULT_MEMSTATUS] compile-time option.
** <li> An alternative page cache implementation is specified using
**      [sqlite3_config]([SQLITE_CONFIG_PCACHE2],...).
** <li> The page cache allocates from its own memory pool supplied
**      by [sqlite3_config]([SQLITE_CONFIG_PAGECACHE],...) rather than
**      from the heap.
** </ul>)^
**
** Beginning with SQLite version 3.7.3, the soft heap limit is enforced
** regardless of whether or not the [SQLITE_ENABLE_MEMORY_MANAGEMENT]
** compile-time option is invoked.  With [SQLITE_ENABLE_MEMORY_MANAGEMENT],
** the soft heap limit is enforced on every memory allocation.  Without
** [SQLITE_ENABLE_MEMORY_MANAGEMENT], the soft heap limit is only enforced
** when memory is allocated by the page cache.  Testing suggests that because
** the page cache is the predominate memory user in SQLite, most
** applications will achieve adequate soft heap limit enforcement without
** the use of [SQLITE_ENABLE_MEMORY_MANAGEMENT].
**
** The circumstances under which SQLite will enforce the soft heap limit may
** changes in future releases of SQLite.
*/
SQLITE_API sqlite3_int64 sqlite3_soft_heap_limit64(sqlite3_int64 N);

/*
** CAPI3REF: Deprecated Soft Heap Limit Interface
** DEPRECATED
**
** This is a deprecated version of the [sqlite3_soft_heap_limit64()]
** interface.  This routine is provided for historical compatibility
** only.  All new applications should use the
** [sqlite3_soft_heap_limit64()] interface rather than this one.
*/
SQLITE_API SQLITE_DEPRECATED void sqlite3_soft_heap_limit(int N);


/*
** CAPI3REF: Extract Metadata About A Column Of A Table
**
** ^This routine returns metadata about a specific column of a specific
** database table accessible using the [database connection] handle
** passed as the first function argument.
**
** ^The column is identified by the second, third and fourth parameters to
** this function. ^The second parameter is either the name of the database
** (i.e. "main", "temp", or an attached database) containing the specified
** table or NULL. ^If it is NULL, then all attached databases are searched
** for the table using the same algorithm used by the database engine to
** resolve unqualified table references.
**
** ^The third and fourth parameters to this function are the table and column
** name of the desired column, respectively. Neither of these parameters
** may be NULL.
**
** ^Metadata is returned by writing to the memory locations passed as the 5th
** and subsequent parameters to this function. ^Any of these arguments may be
** NULL, in which case the corresponding element of metadata is omitted.
**
** ^(<blockquote>
** <table border="1">
** <tr><th> Parameter <th> Output<br>Type <th>  Description
**
** <tr><td> 5th <td> const char* <td> Data type
** <tr><td> 6th <td> const char* <td> Name of default collation sequence
** <tr><td> 7th <td> int         <td> True if column has a NOT NULL constraint
** <tr><td> 8th <td> int         <td> True if column is part of the PRIMARY KEY
** <tr><td> 9th <td> int         <td> True if column is [AUTOINCREMENT]
** </table>
** </blockquote>)^
**
** ^The memory pointed to by the character pointers returned for the
** declaration type and collation sequence is valid only until the next
** call to any SQLite API function.
**
** ^If the specified table is actually a view, an [error code] is returned.
**
** ^If the specified column is "rowid", "oid" or "_rowid_" and an
** [INTEGER PRIMARY KEY] column has been explicitly declared, then the output
** parameters are set for the explicitly declared column. ^(If there is no
** explicitly declared [INTEGER PRIMARY KEY] column, then the output
** parameters are set as follows:
**
** <pre>
**     data type: "INTEGER"
**     collation sequence: "BINARY"
**     not null: 0
**     primary key: 1
**     auto increment: 0
** </pre>)^
**
** ^(This function may load one or more schemas from database files. If an
** error occurs during this process, or if the requested table or column
** cannot be found, an [error code] is returned and an error message left
** in the [database connection] (to be retrieved using sqlite3_errmsg()).)^
**
** ^This API is only available if the library was compiled with the
** [SQLITE_ENABLE_COLUMN_METADATA] C-preprocessor symbol defined.
*/
SQLITE_API int sqlite3_table_column_metadata(
  sqlite3 *db,                /* Connection handle */
  const char *zDbName,        /* Database name or NULL */
  const char *zTableName,     /* Table name */
  const char *zColumnName,    /* Column name */
  char const **pzDataType,    /* OUTPUT: Declared data type */
  char const **pzCollSeq,     /* OUTPUT: Collation sequence name */
  int *pNotNull,              /* OUTPUT: True if NOT NULL constraint exists */
  int *pPrimaryKey,           /* OUTPUT: True if column part of PK */
  int *pAutoinc               /* OUTPUT: True if column is auto-increment */
);

/*
** CAPI3REF: Load An Extension
**
** ^This interface loads an SQLite extension library from the named file.
**
** ^The sqlite3_load_extension() interface attempts to load an
** [SQLite extension] library contained in the file zFile.  If
** the file cannot be loaded directly, attempts are made to load
** with various operating-system specific extensions added.
** So for example, if "samplelib" cannot be loaded, then names like
** "samplelib.so" or "samplelib.dylib" or "samplelib.dll" might
** be tried also.
**
** ^The entry point is zProc.
** ^(zProc may be 0, in which case SQLite will try to come up with an
** entry point name on its own.  It first tries "sqlite3_extension_init".
** If that does not work, it constructs a name "sqlite3_X_init" where the
** X is consists of the lower-case equivalent of all ASCII alphabetic
** characters in the filename from the last "/" to the first following
** "." and omitting any initial "lib".)^
** ^The sqlite3_load_extension() interface returns
** [SQLITE_OK] on success and [SQLITE_ERROR] if something goes wrong.
** ^If an error occurs and pzErrMsg is not 0, then the
** [sqlite3_load_extension()] interface shall attempt to
** fill *pzErrMsg with error message text stored in memory
** obtained from [sqlite3_malloc()]. The calling function
** should free this memory by calling [sqlite3_free()].
**
** ^Extension loading must be enabled using
** [sqlite3_enable_load_extension()] prior to calling this API,
** otherwise an error will be returned.
**
** See also the [load_extension() SQL function].
*/
SQLITE_API int sqlite3_load_extension(
  sqlite3 *db,          /* Load the extension into this database connection */
  const char *zFile,    /* Name of the shared library containing extension */
  const char *zProc,    /* Entry point.  Derived from zFile if 0 */
  char **pzErrMsg       /* Put error message here if not 0 */
);

/*
** CAPI3REF: Enable Or Disable Extension Loading
**
** ^So as not to open security holes in older applications that are
** unprepared to deal with [extension loading], and as a means of disabling
** [extension loading] while evaluating user-entered SQL, the following API
** is provided to turn the [sqlite3_load_extension()] mechanism on and off.
**
** ^Extension loading is off by default.
** ^Call the sqlite3_enable_load_extension() routine with onoff==1
** to turn extension loading on and call it with onoff==0 to turn
** it back off again.
*/
SQLITE_API int sqlite3_enable_load_extension(sqlite3 *db, int onoff);

/*
** CAPI3REF: Automatically Load Statically Linked Extensions
**
** ^This interface causes the xEntryPoint() function to be invoked for
** each new [database connection] that is created.  The idea here is that
** xEntryPoint() is the entry point for a statically linked [SQLite extension]
** that is to be automatically loaded into all new database connections.
**
** ^(Even though the function prototype shows that xEntryPoint() takes
** no arguments and returns void, SQLite invokes xEntryPoint() with three
** arguments and expects and integer result as if the signature of the
** entry point where as follows:
**
** <blockquote><pre>
** &nbsp;  int xEntryPoint(
** &nbsp;    sqlite3 *db,
** &nbsp;    const char **pzErrMsg,
** &nbsp;    const struct sqlite3_api_routines *pThunk
** &nbsp;  );
** </pre></blockquote>)^
**
** If the xEntryPoint routine encounters an error, it should make *pzErrMsg
** point to an appropriate error message (obtained from [sqlite3_mprintf()])
** and return an appropriate [error code].  ^SQLite ensures that *pzErrMsg
** is NULL before calling the xEntryPoint().  ^SQLite will invoke
** [sqlite3_free()] on *pzErrMsg after xEntryPoint() returns.  ^If any
** xEntryPoint() returns an error, the [sqlite3_open()], [sqlite3_open16()],
** or [sqlite3_open_v2()] call that provoked the xEntryPoint() will fail.
**
** ^Calling sqlite3_auto_extension(X) with an entry point X that is already
** on the list of automatic extensions is a harmless no-op. ^No entry point
** will be called more than once for each database connection that is opened.
**
** See also: [sqlite3_reset_auto_extension()]
** and [sqlite3_cancel_auto_extension()]
*/
SQLITE_API int sqlite3_auto_extension(void (*xEntryPoint)(void));

/*
** CAPI3REF: Cancel Automatic Extension Loading
**
** ^The [sqlite3_cancel_auto_extension(X)] interface unregisters the
** initialization routine X that was registered using a prior call to
** [sqlite3_auto_extension(X)].  ^The [sqlite3_cancel_auto_extension(X)]
** routine returns 1 if initialization routine X was successfully 
** unregistered and it returns 0 if X was not on the list of initialization
** routines.
*/
SQLITE_API int sqlite3_cancel_auto_extension(void (*xEntryPoint)(void));

/*
** CAPI3REF: Reset Automatic Extension Loading
**
** ^This interface disables all automatic extensions previously
** registered using [sqlite3_auto_extension()].
*/
SQLITE_API void sqlite3_reset_auto_extension(void);

/*
** The interface to the virtual-table mechanism is currently considered
** to be experimental.  The interface might change in incompatible ways.
** If this is a problem for you, do not use the interface at this time.
**
** When the virtual-table mechanism stabilizes, we will declare the
** interface fixed, support it indefinitely, and remove this comment.
*/

/*
** Structures used by the virtual table interface
*/
typedef struct sqlite3_vtab sqlite3_vtab;
typedef struct sqlite3_index_info sqlite3_index_info;
typedef struct sqlite3_vtab_cursor sqlite3_vtab_cursor;
typedef struct sqlite3_module sqlite3_module;

/*
** CAPI3REF: Virtual Table Object
** KEYWORDS: sqlite3_module {virtual table module}
**
** This structure, sometimes called a "virtual table module", 
** defines the implementation of a [virtual tables].  
** This structure consists mostly of methods for the module.
**
** ^A virtual table module is created by filling in a persistent
** instance of this structure and passing a pointer to that instance
** to [sqlite3_create_module()] or [sqlite3_create_module_v2()].
** ^The registration remains valid until it is replaced by a different
** module or until the [database connection] closes.  The content
** of this structure must not change while it is registered with
** any database connection.
*/
struct sqlite3_module {
  int iVersion;
  int (*xCreate)(sqlite3*, void *pAux,
               int argc, const char *const*argv,
               sqlite3_vtab **ppVTab, char**);
  int (*xConnect)(sqlite3*, void *pAux,
               int argc, const char *const*argv,
               sqlite3_vtab **ppVTab, char**);
  int (*xBestIndex)(sqlite3_vtab *pVTab, sqlite3_index_info*);
  int (*xDisconnect)(sqlite3_vtab *pVTab);
  int (*xDestroy)(sqlite3_vtab *pVTab);
  int (*xOpen)(sqlite3_vtab *pVTab, sqlite3_vtab_cursor **ppCursor);
  int (*xClose)(sqlite3_vtab_cursor*);
  int (*xFilter)(sqlite3_vtab_cursor*, int idxNum, const char *idxStr,
                int argc, sqlite3_value **argv);
  int (*xNext)(sqlite3_vtab_cursor*);
  int (*xEof)(sqlite3_vtab_cursor*);
  int (*xColumn)(sqlite3_vtab_cursor*, sqlite3_context*, int);
  int (*xRowid)(sqlite3_vtab_cursor*, sqlite3_int64 *pRowid);
  int (*xUpdate)(sqlite3_vtab *, int, sqlite3_value **, sqlite3_int64 *);
  int (*xBegin)(sqlite3_vtab *pVTab);
  int (*xSync)(sqlite3_vtab *pVTab);
  int (*xCommit)(sqlite3_vtab *pVTab);
  int (*xRollback)(sqlite3_vtab *pVTab);
  int (*xFindFunction)(sqlite3_vtab *pVtab, int nArg, const char *zName,
                       void (**pxFunc)(sqlite3_context*,int,sqlite3_value**),
                       void **ppArg);
  int (*xRename)(sqlite3_vtab *pVtab, const char *zNew);
  /* The methods above are in version 1 of the sqlite_module object. Those 
  ** below are for version 2 and greater. */
  int (*xSavepoint)(sqlite3_vtab *pVTab, int);
  int (*xRelease)(sqlite3_vtab *pVTab, int);
  int (*xRollbackTo)(sqlite3_vtab *pVTab, int);
};

/*
** CAPI3REF: Virtual Table Indexing Information
** KEYWORDS: sqlite3_index_info
**
** The sqlite3_index_info structure and its substructures is used as part
** of the [virtual table] interface to
** pass information into and receive the reply from the [xBestIndex]
** method of a [virtual table module].  The fields under **Inputs** are the
** inputs to xBestIndex and are read-only.  xBestIndex inserts its
** results into the **Outputs** fields.
**
** ^(The aConstraint[] array records WHERE clause constraints of the form:
**
** <blockquote>column OP expr</blockquote>
**
** where OP is =, &lt;, &lt;=, &gt;, or &gt;=.)^  ^(The particular operator is
** stored in aConstraint[].op using one of the
** [SQLITE_INDEX_CONSTRAINT_EQ | SQLITE_INDEX_CONSTRAINT_ values].)^
** ^(The index of the column is stored in
** aConstraint[].iColumn.)^  ^(aConstraint[].usable is TRUE if the
** expr on the right-hand side can be evaluated (and thus the constraint
** is usable) and false if it cannot.)^
**
** ^The optimizer automatically inverts terms of the form "expr OP column"
** and makes other simplifications to the WHERE clause in an attempt to
** get as many WHERE clause terms into the form shown above as possible.
** ^The aConstraint[] array only reports WHERE clause terms that are
** relevant to the particular virtual table being queried.
**
** ^Information about the ORDER BY clause is stored in aOrderBy[].
** ^Each term of aOrderBy records a column of the ORDER BY clause.
**
** The [xBestIndex] method must fill aConstraintUsage[] with information
** about what parameters to pass to xFilter.  ^If argvIndex>0 then
** the right-hand side of the corresponding aConstraint[] is evaluated
** and becomes the argvIndex-th entry in argv.  ^(If aConstraintUsage[].omit
** is true, then the constraint is assumed to be fully handled by the
** virtual table and is not checked again by SQLite.)^
**
** ^The idxNum and idxPtr values are recorded and passed into the
** [xFilter] method.
** ^[sqlite3_free()] is used to free idxPtr if and only if
** needToFreeIdxPtr is true.
**
** ^The orderByConsumed means that output from [xFilter]/[xNext] will occur in
** the correct order to satisfy the ORDER BY clause so that no separate
** sorting step is required.
**
** ^The estimatedCost value is an estimate of the cost of a particular
** strategy. A cost of N indicates that the cost of the strategy is similar
** to a linear scan of an SQLite table with N rows. A cost of log(N) 
** indicates that the expense of the operation is similar to that of a
** binary search on a unique indexed field of an SQLite table with N rows.
**
** ^The estimatedRows value is an estimate of the number of rows that
** will be returned by the strategy.
**
** IMPORTANT: The estimatedRows field was added to the sqlite3_index_info
** structure for SQLite version 3.8.2. If a virtual table extension is
** used with an SQLite version earlier than 3.8.2, the results of attempting 
** to read or write the estimatedRows field are undefined (but are likely 
** to included crashing the application). The estimatedRows field should
** therefore only be used if [sqlite3_libversion_number()] returns a
** value greater than or equal to 3008002.
*/
struct sqlite3_index_info {
  /* Inputs */
  int nConstraint;           /* Number of entries in aConstraint */
  struct sqlite3_index_constraint {
     int iColumn;              /* Column on left-hand side of constraint */
     unsigned char op;         /* Constraint operator */
     unsigned char usable;     /* True if this constraint is usable */
     int iTermOffset;          /* Used internally - xBestIndex should ignore */
  } *aConstraint;            /* Table of WHERE clause constraints */
  int nOrderBy;              /* Number of terms in the ORDER BY clause */
  struct sqlite3_index_orderby {
     int iColumn;              /* Column number */
     unsigned char desc;       /* True for DESC.  False for ASC. */
  } *aOrderBy;               /* The ORDER BY clause */
  /* Outputs */
  struct sqlite3_index_constraint_usage {
    int argvIndex;           /* if >0, constraint is part of argv to xFilter */
    unsigned char omit;      /* Do not code a test for this constraint */
  } *aConstraintUsage;
  int idxNum;                /* Number used to identify the index */
  char *idxStr;              /* String, possibly obtained from sqlite3_malloc */
  int needToFreeIdxStr;      /* Free idxStr using sqlite3_free() if true */
  int orderByConsumed;       /* True if output is already ordered */
  double estimatedCost;           /* Estimated cost of using this index */
  /* Fields below are only available in SQLite 3.8.2 and later */
  sqlite3_int64 estimatedRows;    /* Estimated number of rows returned */
};

/*
** CAPI3REF: Virtual Table Constraint Operator Codes
**
** These macros defined the allowed values for the
** [sqlite3_index_info].aConstraint[].op field.  Each value represents
** an operator that is part of a constraint term in the wHERE clause of
** a query that uses a [virtual table].
*/
#define SQLITE_INDEX_CONSTRAINT_EQ    2
#define SQLITE_INDEX_CONSTRAINT_GT    4
#define SQLITE_INDEX_CONSTRAINT_LE    8
#define SQLITE_INDEX_CONSTRAINT_LT    16
#define SQLITE_INDEX_CONSTRAINT_GE    32
#define SQLITE_INDEX_CONSTRAINT_MATCH 64

/*
** CAPI3REF: Register A Virtual Table Implementation
**
** ^These routines are used to register a new [virtual table module] name.
** ^Module names must be registered before
** creating a new [virtual table] using the module and before using a
** preexisting [virtual table] for the module.
**
** ^The module name is registered on the [database connection] specified
** by the first parameter.  ^The name of the module is given by the 
** second parameter.  ^The third parameter is a pointer to
** the implementation of the [virtual table module].   ^The fourth
** parameter is an arbitrary client data pointer that is passed through
** into the [xCreate] and [xConnect] methods of the virtual table module
** when a new virtual table is be being created or reinitialized.
**
** ^The sqlite3_create_module_v2() interface has a fifth parameter which
** is a pointer to a destructor for the pClientData.  ^SQLite will
** invoke the destructor function (if it is not NULL) when SQLite
** no longer needs the pClientData pointer.  ^The destructor will also
** be invoked if the call to sqlite3_create_module_v2() fails.
** ^The sqlite3_create_module()
** interface is equivalent to sqlite3_create_module_v2() with a NULL
** destructor.
*/
SQLITE_API int sqlite3_create_module(
  sqlite3 *db,               /* SQLite connection to register module with */
  const char *zName,         /* Name of the module */
  const sqlite3_module *p,   /* Methods for the module */
  void *pClientData          /* Client data for xCreate/xConnect */
);
SQLITE_API int sqlite3_create_module_v2(
  sqlite3 *db,               /* SQLite connection to register module with */
  const char *zName,         /* Name of the module */
  const sqlite3_module *p,   /* Methods for the module */
  void *pClientData,         /* Client data for xCreate/xConnect */
  void(*xDestroy)(void*)     /* Module destructor function */
);

/*
** CAPI3REF: Virtual Table Instance Object
** KEYWORDS: sqlite3_vtab
**
** Every [virtual table module] implementation uses a subclass
** of this object to describe a particular instance
** of the [virtual table].  Each subclass will
** be tailored to the specific needs of the module implementation.
** The purpose of this superclass is to define certain fields that are
** common to all module implementations.
**
** ^Virtual tables methods can set an error message by assigning a
** string obtained from [sqlite3_mprintf()] to zErrMsg.  The method should
** take care that any prior string is freed by a call to [sqlite3_free()]
** prior to assigning a new string to zErrMsg.  ^After the error message
** is delivered up to the client application, the string will be automatically
** freed by sqlite3_free() and the zErrMsg field will be zeroed.
*/
struct sqlite3_vtab {
  const sqlite3_module *pModule;  /* The module for this virtual table */
  int nRef;                       /* NO LONGER USED */
  char *zErrMsg;                  /* Error message from sqlite3_mprintf() */
  /* Virtual table implementations will typically add additional fields */
};

/*
** CAPI3REF: Virtual Table Cursor Object
** KEYWORDS: sqlite3_vtab_cursor {virtual table cursor}
**
** Every [virtual table module] implementation uses a subclass of the
** following structure to describe cursors that point into the
** [virtual table] and are used
** to loop through the virtual table.  Cursors are created using the
** [sqlite3_module.xOpen | xOpen] method of the module and are destroyed
** by the [sqlite3_module.xClose | xClose] method.  Cursors are used
** by the [xFilter], [xNext], [xEof], [xColumn], and [xRowid] methods
** of the module.  Each module implementation will define
** the content of a cursor structure to suit its own needs.
**
** This superclass exists in order to define fields of the cursor that
** are common to all implementations.
*/
struct sqlite3_vtab_cursor {
  sqlite3_vtab *pVtab;      /* Virtual table of this cursor */
  /* Virtual table implementations will typically add additional fields */
};

/*
** CAPI3REF: Declare The Schema Of A Virtual Table
**
** ^The [xCreate] and [xConnect] methods of a
** [virtual table module] call this interface
** to declare the format (the names and datatypes of the columns) of
** the virtual tables they implement.
*/
SQLITE_API int sqlite3_declare_vtab(sqlite3*, const char *zSQL);

/*
** CAPI3REF: Overload A Function For A Virtual Table
**
** ^(Virtual tables can provide alternative implementations of functions
** using the [xFindFunction] method of the [virtual table module].  
** But global versions of those functions
** must exist in order to be overloaded.)^
**
** ^(This API makes sure a global version of a function with a particular
** name and number of parameters exists.  If no such function exists
** before this API is called, a new function is created.)^  ^The implementation
** of the new function always causes an exception to be thrown.  So
** the new function is not good for anything by itself.  Its only
** purpose is to be a placeholder function that can be overloaded
** by a [virtual table].
*/
SQLITE_API int sqlite3_overload_function(sqlite3*, const char *zFuncName, int nArg);

/*
** The interface to the virtual-table mechanism defined above (back up
** to a comment remarkably similar to this one) is currently considered
** to be experimental.  The interface might change in incompatible ways.
** If this is a problem for you, do not use the interface at this time.
**
** When the virtual-table mechanism stabilizes, we will declare the
** interface fixed, support it indefinitely, and remove this comment.
*/

/*
** CAPI3REF: A Handle To An Open BLOB
** KEYWORDS: {BLOB handle} {BLOB handles}
**
** An instance of this object represents an open BLOB on which
** [sqlite3_blob_open | incremental BLOB I/O] can be performed.
** ^Objects of this type are created by [sqlite3_blob_open()]
** and destroyed by [sqlite3_blob_close()].
** ^The [sqlite3_blob_read()] and [sqlite3_blob_write()] interfaces
** can be used to read or write small subsections of the BLOB.
** ^The [sqlite3_blob_bytes()] interface returns the size of the BLOB in bytes.
*/
typedef struct sqlite3_blob sqlite3_blob;

/*
** CAPI3REF: Open A BLOB For Incremental I/O
**
** ^(This interfaces opens a [BLOB handle | handle] to the BLOB located
** in row iRow, column zColumn, table zTable in database zDb;
** in other words, the same BLOB that would be selected by:
**
** <pre>
**     SELECT zColumn FROM zDb.zTable WHERE [rowid] = iRow;
** </pre>)^
**
** ^If the flags parameter is non-zero, then the BLOB is opened for read
** and write access. ^If it is zero, the BLOB is opened for read access.
** ^It is not possible to open a column that is part of an index or primary 
** key for writing. ^If [foreign key constraints] are enabled, it is 
** not possible to open a column that is part of a [child key] for writing.
**
** ^Note that the database name is not the filename that contains
** the database but rather the symbolic name of the database that
** appears after the AS keyword when the database is connected using [ATTACH].
** ^For the main database file, the database name is "main".
** ^For TEMP tables, the database name is "temp".
**
** ^(On success, [SQLITE_OK] is returned and the new [BLOB handle] is written
** to *ppBlob. Otherwise an [error code] is returned and *ppBlob is set
** to be a null pointer.)^
** ^This function sets the [database connection] error code and message
** accessible via [sqlite3_errcode()] and [sqlite3_errmsg()] and related
** functions. ^Note that the *ppBlob variable is always initialized in a
** way that makes it safe to invoke [sqlite3_blob_close()] on *ppBlob
** regardless of the success or failure of this routine.
**
** ^(If the row that a BLOB handle points to is modified by an
** [UPDATE], [DELETE], or by [ON CONFLICT] side-effects
** then the BLOB handle is marked as "expired".
** This is true if any column of the row is changed, even a column
** other than the one the BLOB handle is open on.)^
** ^Calls to [sqlite3_blob_read()] and [sqlite3_blob_write()] for
** an expired BLOB handle fail with a return code of [SQLITE_ABORT].
** ^(Changes written into a BLOB prior to the BLOB expiring are not
** rolled back by the expiration of the BLOB.  Such changes will eventually
** commit if the transaction continues to completion.)^
**
** ^Use the [sqlite3_blob_bytes()] interface to determine the size of
** the opened blob.  ^The size of a blob may not be changed by this
** interface.  Use the [UPDATE] SQL command to change the size of a
** blob.
**
** ^The [sqlite3_blob_open()] interface will fail for a [WITHOUT ROWID]
** table.  Incremental BLOB I/O is not possible on [WITHOUT ROWID] tables.
**
** ^The [sqlite3_bind_zeroblob()] and [sqlite3_result_zeroblob()] interfaces
** and the built-in [zeroblob] SQL function can be used, if desired,
** to create an empty, zero-filled blob in which to read or write using
** this interface.
**
** To avoid a resource leak, every open [BLOB handle] should eventually
** be released by a call to [sqlite3_blob_close()].
*/
SQLITE_API int sqlite3_blob_open(
  sqlite3*,
  const char *zDb,
  const char *zTable,
  const char *zColumn,
  sqlite3_int64 iRow,
  int flags,
  sqlite3_blob **ppBlob
);

/*
** CAPI3REF: Move a BLOB Handle to a New Row
**
** ^This function is used to move an existing blob handle so that it points
** to a different row of the same database table. ^The new row is identified
** by the rowid value passed as the second argument. Only the row can be
** changed. ^The database, table and column on which the blob handle is open
** remain the same. Moving an existing blob handle to a new row can be
** faster than closing the existing handle and opening a new one.
**
** ^(The new row must meet the same criteria as for [sqlite3_blob_open()] -
** it must exist and there must be either a blob or text value stored in
** the nominated column.)^ ^If the new row is not present in the table, or if
** it does not contain a blob or text value, or if another error occurs, an
** SQLite error code is returned and the blob handle is considered aborted.
** ^All subsequent calls to [sqlite3_blob_read()], [sqlite3_blob_write()] or
** [sqlite3_blob_reopen()] on an aborted blob handle immediately return
** SQLITE_ABORT. ^Calling [sqlite3_blob_bytes()] on an aborted blob handle
** always returns zero.
**
** ^This function sets the database handle error code and message.
*/
SQLITE_API SQLITE_EXPERIMENTAL int sqlite3_blob_reopen(sqlite3_blob *, sqlite3_int64);

/*
** CAPI3REF: Close A BLOB Handle
**
** ^Closes an open [BLOB handle].
**
** ^Closing a BLOB shall cause the current transaction to commit
** if there are no other BLOBs, no pending prepared statements, and the
** database connection is in [autocommit mode].
** ^If any writes were made to the BLOB, they might be held in cache
** until the close operation if they will fit.
**
** ^(Closing the BLOB often forces the changes
** out to disk and so if any I/O errors occur, they will likely occur
** at the time when the BLOB is closed.  Any errors that occur during
** closing are reported as a non-zero return value.)^
**
** ^(The BLOB is closed unconditionally.  Even if this routine returns
** an error code, the BLOB is still closed.)^
**
** ^Calling this routine with a null pointer (such as would be returned
** by a failed call to [sqlite3_blob_open()]) is a harmless no-op.
*/
SQLITE_API int sqlite3_blob_close(sqlite3_blob *);

/*
** CAPI3REF: Return The Size Of An Open BLOB
**
** ^Returns the size in bytes of the BLOB accessible via the 
** successfully opened [BLOB handle] in its only argument.  ^The
** incremental blob I/O routines can only read or overwriting existing
** blob content; they cannot change the size of a blob.
**
** This routine only works on a [BLOB handle] which has been created
** by a prior successful call to [sqlite3_blob_open()] and which has not
** been closed by [sqlite3_blob_close()].  Passing any other pointer in
** to this routine results in undefined and probably undesirable behavior.
*/
SQLITE_API int sqlite3_blob_bytes(sqlite3_blob *);

/*
** CAPI3REF: Read Data From A BLOB Incrementally
**
** ^(This function is used to read data from an open [BLOB handle] into a
** caller-supplied buffer. N bytes of data are copied into buffer Z
** from the open BLOB, starting at offset iOffset.)^
**
** ^If offset iOffset is less than N bytes from the end of the BLOB,
** [SQLITE_ERROR] is returned and no data is read.  ^If N or iOffset is
** less than zero, [SQLITE_ERROR] is returned and no data is read.
** ^The size of the blob (and hence the maximum value of N+iOffset)
** can be determined using the [sqlite3_blob_bytes()] interface.
**
** ^An attempt to read from an expired [BLOB handle] fails with an
** error code of [SQLITE_ABORT].
**
** ^(On success, sqlite3_blob_read() returns SQLITE_OK.
** Otherwise, an [error code] or an [extended error code] is returned.)^
**
** This routine only works on a [BLOB handle] which has been created
** by a prior successful call to [sqlite3_blob_open()] and which has not
** been closed by [sqlite3_blob_close()].  Passing any other pointer in
** to this routine results in undefined and probably undesirable behavior.
**
** See also: [sqlite3_blob_write()].
*/
SQLITE_API int sqlite3_blob_read(sqlite3_blob *, void *Z, int N, int iOffset);

/*
** CAPI3REF: Write Data Into A BLOB Incrementally
**
** ^This function is used to write data into an open [BLOB handle] from a
** caller-supplied buffer. ^N bytes of data are copied from the buffer Z
** into the open BLOB, starting at offset iOffset.
**
** ^If the [BLOB handle] passed as the first argument was not opened for
** writing (the flags parameter to [sqlite3_blob_open()] was zero),
** this function returns [SQLITE_READONLY].
**
** ^This function may only modify the contents of the BLOB; it is
** not possible to increase the size of a BLOB using this API.
** ^If offset iOffset is less than N bytes from the end of the BLOB,
** [SQLITE_ERROR] is returned and no data is written.  ^If N is
** less than zero [SQLITE_ERROR] is returned and no data is written.
** The size of the BLOB (and hence the maximum value of N+iOffset)
** can be determined using the [sqlite3_blob_bytes()] interface.
**
** ^An attempt to write to an expired [BLOB handle] fails with an
** error code of [SQLITE_ABORT].  ^Writes to the BLOB that occurred
** before the [BLOB handle] expired are not rolled back by the
** expiration of the handle, though of course those changes might
** have been overwritten by the statement that expired the BLOB handle
** or by other independent statements.
**
** ^(On success, sqlite3_blob_write() returns SQLITE_OK.
** Otherwise, an  [error code] or an [extended error code] is returned.)^
**
** This routine only works on a [BLOB handle] which has been created
** by a prior successful call to [sqlite3_blob_open()] and which has not
** been closed by [sqlite3_blob_close()].  Passing any other pointer in
** to this routine results in undefined and probably undesirable behavior.
**
** See also: [sqlite3_blob_read()].
*/
SQLITE_API int sqlite3_blob_write(sqlite3_blob *, const void *z, int n, int iOffset);

/*
** CAPI3REF: Virtual File System Objects
**
** A virtual filesystem (VFS) is an [sqlite3_vfs] object
** that SQLite uses to interact
** with the underlying operating system.  Most SQLite builds come with a
** single default VFS that is appropriate for the host computer.
** New VFSes can be registered and existing VFSes can be unregistered.
** The following interfaces are provided.
**
** ^The sqlite3_vfs_find() interface returns a pointer to a VFS given its name.
** ^Names are case sensitive.
** ^Names are zero-terminated UTF-8 strings.
** ^If there is no match, a NULL pointer is returned.
** ^If zVfsName is NULL then the default VFS is returned.
**
** ^New VFSes are registered with sqlite3_vfs_register().
** ^Each new VFS becomes the default VFS if the makeDflt flag is set.
** ^The same VFS can be registered multiple times without injury.
** ^To make an existing VFS into the default VFS, register it again
** with the makeDflt flag set.  If two different VFSes with the
** same name are registered, the behavior is undefined.  If a
** VFS is registered with a name that is NULL or an empty string,
** then the behavior is undefined.
**
** ^Unregister a VFS with the sqlite3_vfs_unregister() interface.
** ^(If the default VFS is unregistered, another VFS is chosen as
** the default.  The choice for the new VFS is arbitrary.)^
*/
SQLITE_API sqlite3_vfs *sqlite3_vfs_find(const char *zVfsName);
SQLITE_API int sqlite3_vfs_register(sqlite3_vfs*, int makeDflt);
SQLITE_API int sqlite3_vfs_unregister(sqlite3_vfs*);

/*
** CAPI3REF: Mutexes
**
** The SQLite core uses these routines for thread
** synchronization. Though they are intended for internal
** use by SQLite, code that links against SQLite is
** permitted to use any of these routines.
**
** The SQLite source code contains multiple implementations
** of these mutex routines.  An appropriate implementation
** is selected automatically at compile-time.  ^(The following
** implementations are available in the SQLite core:
**
** <ul>
** <li>   SQLITE_MUTEX_PTHREADS
** <li>   SQLITE_MUTEX_W32
** <li>   SQLITE_MUTEX_NOOP
** </ul>)^
**
** ^The SQLITE_MUTEX_NOOP implementation is a set of routines
** that does no real locking and is appropriate for use in
** a single-threaded application.  ^The SQLITE_MUTEX_PTHREADS and
** SQLITE_MUTEX_W32 implementations are appropriate for use on Unix
** and Windows.
**
** ^(If SQLite is compiled with the SQLITE_MUTEX_APPDEF preprocessor
** macro defined (with "-DSQLITE_MUTEX_APPDEF=1"), then no mutex
** implementation is included with the library. In this case the
** application must supply a custom mutex implementation using the
** [SQLITE_CONFIG_MUTEX] option of the sqlite3_config() function
** before calling sqlite3_initialize() or any other public sqlite3_
** function that calls sqlite3_initialize().)^
**
** ^The sqlite3_mutex_alloc() routine allocates a new
** mutex and returns a pointer to it. ^If it returns NULL
** that means that a mutex could not be allocated.  ^SQLite
** will unwind its stack and return an error.  ^(The argument
** to sqlite3_mutex_alloc() is one of these integer constants:
**
** <ul>
** <li>  SQLITE_MUTEX_FAST
** <li>  SQLITE_MUTEX_RECURSIVE
** <li>  SQLITE_MUTEX_STATIC_MASTER
** <li>  SQLITE_MUTEX_STATIC_MEM
** <li>  SQLITE_MUTEX_STATIC_OPEN
** <li>  SQLITE_MUTEX_STATIC_PRNG
** <li>  SQLITE_MUTEX_STATIC_LRU
** <li>  SQLITE_MUTEX_STATIC_PMEM
** <li>  SQLITE_MUTEX_STATIC_APP1
** <li>  SQLITE_MUTEX_STATIC_APP2
** </ul>)^
**
** ^The first two constants (SQLITE_MUTEX_FAST and SQLITE_MUTEX_RECURSIVE)
** cause sqlite3_mutex_alloc() to create
** a new mutex.  ^The new mutex is recursive when SQLITE_MUTEX_RECURSIVE
** is used but not necessarily so when SQLITE_MUTEX_FAST is used.
** The mutex implementation does not need to make a distinction
** between SQLITE_MUTEX_RECURSIVE and SQLITE_MUTEX_FAST if it does
** not want to.  ^SQLite will only request a recursive mutex in
** cases where it really needs one.  ^If a faster non-recursive mutex
** implementation is available on the host platform, the mutex subsystem
** might return such a mutex in response to SQLITE_MUTEX_FAST.
**
** ^The other allowed parameters to sqlite3_mutex_alloc() (anything other
** than SQLITE_MUTEX_FAST and SQLITE_MUTEX_RECURSIVE) each return
** a pointer to a static preexisting mutex.  ^Six static mutexes are
** used by the current version of SQLite.  Future versions of SQLite
** may add additional static mutexes.  Static mutexes are for internal
** use by SQLite only.  Applications that use SQLite mutexes should
** use only the dynamic mutexes returned by SQLITE_MUTEX_FAST or
** SQLITE_MUTEX_RECURSIVE.
**
** ^Note that if one of the dynamic mutex parameters (SQLITE_MUTEX_FAST
** or SQLITE_MUTEX_RECURSIVE) is used then sqlite3_mutex_alloc()
** returns a different mutex on every call.  ^But for the static
** mutex types, the same mutex is returned on every call that has
** the same type number.
**
** ^The sqlite3_mutex_free() routine deallocates a previously
** allocated dynamic mutex.  ^SQLite is careful to deallocate every
** dynamic mutex that it allocates.  The dynamic mutexes must not be in
** use when they are deallocated.  Attempting to deallocate a static
** mutex results in undefined behavior.  ^SQLite never deallocates
** a static mutex.
**
** ^The sqlite3_mutex_enter() and sqlite3_mutex_try() routines attempt
** to enter a mutex.  ^If another thread is already within the mutex,
** sqlite3_mutex_enter() will block and sqlite3_mutex_try() will return
** SQLITE_BUSY.  ^The sqlite3_mutex_try() interface returns [SQLITE_OK]
** upon successful entry.  ^(Mutexes created using
** SQLITE_MUTEX_RECURSIVE can be entered multiple times by the same thread.
** In such cases the,
** mutex must be exited an equal number of times before another thread
** can enter.)^  ^(If the same thread tries to enter any other
** kind of mutex more than once, the behavior is undefined.
** SQLite will never exhibit
** such behavior in its own use of mutexes.)^
**
** ^(Some systems (for example, Windows 95) do not support the operation
** implemented by sqlite3_mutex_try().  On those systems, sqlite3_mutex_try()
** will always return SQLITE_BUSY.  The SQLite core only ever uses
** sqlite3_mutex_try() as an optimization so this is acceptable behavior.)^
**
** ^The sqlite3_mutex_leave() routine exits a mutex that was
** previously entered by the same thread.   ^(The behavior
** is undefined if the mutex is not currently entered by the
** calling thread or is not currently allocated.  SQLite will
** never do either.)^
**
** ^If the argument to sqlite3_mutex_enter(), sqlite3_mutex_try(), or
** sqlite3_mutex_leave() is a NULL pointer, then all three routines
** behave as no-ops.
**
** See also: [sqlite3_mutex_held()] and [sqlite3_mutex_notheld()].
*/
SQLITE_API sqlite3_mutex *sqlite3_mutex_alloc(int);
SQLITE_API void sqlite3_mutex_free(sqlite3_mutex*);
SQLITE_API void sqlite3_mutex_enter(sqlite3_mutex*);
SQLITE_API int sqlite3_mutex_try(sqlite3_mutex*);
SQLITE_API void sqlite3_mutex_leave(sqlite3_mutex*);

/*
** CAPI3REF: Mutex Methods Object
**
** An instance of this structure defines the low-level routines
** used to allocate and use mutexes.
**
** Usually, the default mutex implementations provided by SQLite are
** sufficient, however the user has the option of substituting a custom
** implementation for specialized deployments or systems for which SQLite
** does not provide a suitable implementation. In this case, the user
** creates and populates an instance of this structure to pass
** to sqlite3_config() along with the [SQLITE_CONFIG_MUTEX] option.
** Additionally, an instance of this structure can be used as an
** output variable when querying the system for the current mutex
** implementation, using the [SQLITE_CONFIG_GETMUTEX] option.
**
** ^The xMutexInit method defined by this structure is invoked as
** part of system initialization by the sqlite3_initialize() function.
** ^The xMutexInit routine is called by SQLite exactly once for each
** effective call to [sqlite3_initialize()].
**
** ^The xMutexEnd method defined by this structure is invoked as
** part of system shutdown by the sqlite3_shutdown() function. The
** implementation of this method is expected to release all outstanding
** resources obtained by the mutex methods implementation, especially
** those obtained by the xMutexInit method.  ^The xMutexEnd()
** interface is invoked exactly once for each call to [sqlite3_shutdown()].
**
** ^(The remaining seven methods defined by this structure (xMutexAlloc,
** xMutexFree, xMutexEnter, xMutexTry, xMutexLeave, xMutexHeld and
** xMutexNotheld) implement the following interfaces (respectively):
**
** <ul>
**   <li>  [sqlite3_mutex_alloc()] </li>
**   <li>  [sqlite3_mutex_free()] </li>
**   <li>  [sqlite3_mutex_enter()] </li>
**   <li>  [sqlite3_mutex_try()] </li>
**   <li>  [sqlite3_mutex_leave()] </li>
**   <li>  [sqlite3_mutex_held()] </li>
**   <li>  [sqlite3_mutex_notheld()] </li>
** </ul>)^
**
** The only difference is that the public sqlite3_XXX functions enumerated
** above silently ignore any invocations that pass a NULL pointer instead
** of a valid mutex handle. The implementations of the methods defined
** by this structure are not required to handle this case, the results
** of passing a NULL pointer instead of a valid mutex handle are undefined
** (i.e. it is acceptable to provide an implementation that segfaults if
** it is passed a NULL pointer).
**
** The xMutexInit() method must be threadsafe.  ^It must be harmless to
** invoke xMutexInit() multiple times within the same process and without
** intervening calls to xMutexEnd().  Second and subsequent calls to
** xMutexInit() must be no-ops.
**
** ^xMutexInit() must not use SQLite memory allocation ([sqlite3_malloc()]
** and its associates).  ^Similarly, xMutexAlloc() must not use SQLite memory
** allocation for a static mutex.  ^However xMutexAlloc() may use SQLite
** memory allocation for a fast or recursive mutex.
**
** ^SQLite will invoke the xMutexEnd() method when [sqlite3_shutdown()] is
** called, but only if the prior call to xMutexInit returned SQLITE_OK.
** If xMutexInit fails in any way, it is expected to clean up after itself
** prior to returning.
*/
typedef struct sqlite3_mutex_methods sqlite3_mutex_methods;
struct sqlite3_mutex_methods {
  int (*xMutexInit)(void);
  int (*xMutexEnd)(void);
  sqlite3_mutex *(*xMutexAlloc)(int);
  void (*xMutexFree)(sqlite3_mutex *);
  void (*xMutexEnter)(sqlite3_mutex *);
  int (*xMutexTry)(sqlite3_mutex *);
  void (*xMutexLeave)(sqlite3_mutex *);
  int (*xMutexHeld)(sqlite3_mutex *);
  int (*xMutexNotheld)(sqlite3_mutex *);
};

/*
** CAPI3REF: Mutex Verification Routines
**
** The sqlite3_mutex_held() and sqlite3_mutex_notheld() routines
** are intended for use inside assert() statements.  ^The SQLite core
** never uses these routines except inside an assert() and applications
** are advised to follow the lead of the core.  ^The SQLite core only
** provides implementations for these routines when it is compiled
** with the SQLITE_DEBUG flag.  ^External mutex implementations
** are only required to provide these routines if SQLITE_DEBUG is
** defined and if NDEBUG is not defined.
**
** ^These routines should return true if the mutex in their argument
** is held or not held, respectively, by the calling thread.
**
** ^The implementation is not required to provide versions of these
** routines that actually work. If the implementation does not provide working
** versions of these routines, it should at least provide stubs that always
** return true so that one does not get spurious assertion failures.
**
** ^If the argument to sqlite3_mutex_held() is a NULL pointer then
** the routine should return 1.   This seems counter-intuitive since
** clearly the mutex cannot be held if it does not exist.  But
** the reason the mutex does not exist is because the build is not
** using mutexes.  And we do not want the assert() containing the
** call to sqlite3_mutex_held() to fail, so a non-zero return is
** the appropriate thing to do.  ^The sqlite3_mutex_notheld()
** interface should also return 1 when given a NULL pointer.
*/
#ifndef NDEBUG
SQLITE_API int sqlite3_mutex_held(sqlite3_mutex*);
SQLITE_API int sqlite3_mutex_notheld(sqlite3_mutex*);
#endif

/*
** CAPI3REF: Mutex Types
**
** The [sqlite3_mutex_alloc()] interface takes a single argument
** which is one of these integer constants.
**
** The set of static mutexes may change from one SQLite release to the
** next.  Applications that override the built-in mutex logic must be
** prepared to accommodate additional static mutexes.
*/
#define SQLITE_MUTEX_FAST             0
#define SQLITE_MUTEX_RECURSIVE        1
#define SQLITE_MUTEX_STATIC_MASTER    2
#define SQLITE_MUTEX_STATIC_MEM       3  /* sqlite3_malloc() */
#define SQLITE_MUTEX_STATIC_MEM2      4  /* NOT USED */
#define SQLITE_MUTEX_STATIC_OPEN      4  /* sqlite3BtreeOpen() */
#define SQLITE_MUTEX_STATIC_PRNG      5  /* sqlite3_random() */
#define SQLITE_MUTEX_STATIC_LRU       6  /* lru page list */
#define SQLITE_MUTEX_STATIC_LRU2      7  /* NOT USED */
#define SQLITE_MUTEX_STATIC_PMEM      7  /* sqlite3PageMalloc() */
#define SQLITE_MUTEX_STATIC_APP1      8  /* For use by application */
#define SQLITE_MUTEX_STATIC_APP2      9  /* For use by application */
#define SQLITE_MUTEX_STATIC_APP3     10  /* For use by application */

/*
** CAPI3REF: Retrieve the mutex for a database connection
**
** ^This interface returns a pointer the [sqlite3_mutex] object that 
** serializes access to the [database connection] given in the argument
** when the [threading mode] is Serialized.
** ^If the [threading mode] is Single-thread or Multi-thread then this
** routine returns a NULL pointer.
*/
SQLITE_API sqlite3_mutex *sqlite3_db_mutex(sqlite3*);

/*
** CAPI3REF: Low-Level Control Of Database Files
**
** ^The [sqlite3_file_control()] interface makes a direct call to the
** xFileControl method for the [sqlite3_io_methods] object associated
** with a particular database identified by the second argument. ^The
** name of the database is "main" for the main database or "temp" for the
** TEMP database, or the name that appears after the AS keyword for
** databases that are added using the [ATTACH] SQL command.
** ^A NULL pointer can be used in place of "main" to refer to the
** main database file.
** ^The third and fourth parameters to this routine
** are passed directly through to the second and third parameters of
** the xFileControl method.  ^The return value of the xFileControl
** method becomes the return value of this routine.
**
** ^The SQLITE_FCNTL_FILE_POINTER value for the op parameter causes
** a pointer to the underlying [sqlite3_file] object to be written into
** the space pointed to by the 4th parameter.  ^The SQLITE_FCNTL_FILE_POINTER
** case is a short-circuit path which does not actually invoke the
** underlying sqlite3_io_methods.xFileControl method.
**
** ^If the second parameter (zDbName) does not match the name of any
** open database file, then SQLITE_ERROR is returned.  ^This error
** code is not remembered and will not be recalled by [sqlite3_errcode()]
** or [sqlite3_errmsg()].  The underlying xFileControl method might
** also return SQLITE_ERROR.  There is no way to distinguish between
** an incorrect zDbName and an SQLITE_ERROR return from the underlying
** xFileControl method.
**
** See also: [SQLITE_FCNTL_LOCKSTATE]
*/
SQLITE_API int sqlite3_file_control(sqlite3*, const char *zDbName, int op, void*);

/*
** CAPI3REF: Testing Interface
**
** ^The sqlite3_test_control() interface is used to read out internal
** state of SQLite and to inject faults into SQLite for testing
** purposes.  ^The first parameter is an operation code that determines
** the number, meaning, and operation of all subsequent parameters.
**
** This interface is not for use by applications.  It exists solely
** for verifying the correct operation of the SQLite library.  Depending
** on how the SQLite library is compiled, this interface might not exist.
**
** The details of the operation codes, their meanings, the parameters
** they take, and what they do are all subject to change without notice.
** Unlike most of the SQLite API, this function is not guaranteed to
** operate consistently from one release to the next.
*/
SQLITE_API int sqlite3_test_control(int op, ...);

/*
** CAPI3REF: Testing Interface Operation Codes
**
** These constants are the valid operation code parameters used
** as the first argument to [sqlite3_test_control()].
**
** These parameters and their meanings are subject to change
** without notice.  These values are for testing purposes only.
** Applications should not use any of these parameters or the
** [sqlite3_test_control()] interface.
*/
#define SQLITE_TESTCTRL_FIRST                    5
#define SQLITE_TESTCTRL_PRNG_SAVE                5
#define SQLITE_TESTCTRL_PRNG_RESTORE             6
#define SQLITE_TESTCTRL_PRNG_RESET               7
#define SQLITE_TESTCTRL_BITVEC_TEST              8
#define SQLITE_TESTCTRL_FAULT_INSTALL            9
#define SQLITE_TESTCTRL_BENIGN_MALLOC_HOOKS     10
#define SQLITE_TESTCTRL_PENDING_BYTE            11
#define SQLITE_TESTCTRL_ASSERT                  12
#define SQLITE_TESTCTRL_ALWAYS                  13
#define SQLITE_TESTCTRL_RESERVE                 14
#define SQLITE_TESTCTRL_OPTIMIZATIONS           15
#define SQLITE_TESTCTRL_ISKEYWORD               16
#define SQLITE_TESTCTRL_SCRATCHMALLOC           17
#define SQLITE_TESTCTRL_LOCALTIME_FAULT         18
<<<<<<< HEAD
#define SQLITE_TESTCTRL_EXPLAIN_STMT            19
#define SQLITE_TESTCTRL_NEVER_CORRUPT           20
#define SQLITE_TESTCTRL_VDBE_COVERAGE           21
#define SQLITE_TESTCTRL_BYTEORDER               22
#define SQLITE_TESTCTRL_LAST                    22
=======
#define SQLITE_TESTCTRL_EXPLAIN_STMT            19  /* NOT USED */
#define SQLITE_TESTCTRL_NEVER_CORRUPT           20
#define SQLITE_TESTCTRL_VDBE_COVERAGE           21
#define SQLITE_TESTCTRL_BYTEORDER               22
#define SQLITE_TESTCTRL_ISINIT                  23
#define SQLITE_TESTCTRL_SORTER_MMAP             24
#define SQLITE_TESTCTRL_LAST                    24
>>>>>>> 060ae29e

/*
** CAPI3REF: SQLite Runtime Status
**
** ^This interface is used to retrieve runtime status information
** about the performance of SQLite, and optionally to reset various
** highwater marks.  ^The first argument is an integer code for
** the specific parameter to measure.  ^(Recognized integer codes
** are of the form [status parameters | SQLITE_STATUS_...].)^
** ^The current value of the parameter is returned into *pCurrent.
** ^The highest recorded value is returned in *pHighwater.  ^If the
** resetFlag is true, then the highest record value is reset after
** *pHighwater is written.  ^(Some parameters do not record the highest
** value.  For those parameters
** nothing is written into *pHighwater and the resetFlag is ignored.)^
** ^(Other parameters record only the highwater mark and not the current
** value.  For these latter parameters nothing is written into *pCurrent.)^
**
** ^The sqlite3_status() routine returns SQLITE_OK on success and a
** non-zero [error code] on failure.
**
** This routine is threadsafe but is not atomic.  This routine can be
** called while other threads are running the same or different SQLite
** interfaces.  However the values returned in *pCurrent and
** *pHighwater reflect the status of SQLite at different points in time
** and it is possible that another thread might change the parameter
** in between the times when *pCurrent and *pHighwater are written.
**
** See also: [sqlite3_db_status()]
*/
SQLITE_API int sqlite3_status(int op, int *pCurrent, int *pHighwater, int resetFlag);


/*
** CAPI3REF: Status Parameters
** KEYWORDS: {status parameters}
**
** These integer constants designate various run-time status parameters
** that can be returned by [sqlite3_status()].
**
** <dl>
** [[SQLITE_STATUS_MEMORY_USED]] ^(<dt>SQLITE_STATUS_MEMORY_USED</dt>
** <dd>This parameter is the current amount of memory checked out
** using [sqlite3_malloc()], either directly or indirectly.  The
** figure includes calls made to [sqlite3_malloc()] by the application
** and internal memory usage by the SQLite library.  Scratch memory
** controlled by [SQLITE_CONFIG_SCRATCH] and auxiliary page-cache
** memory controlled by [SQLITE_CONFIG_PAGECACHE] is not included in
** this parameter.  The amount returned is the sum of the allocation
** sizes as reported by the xSize method in [sqlite3_mem_methods].</dd>)^
**
** [[SQLITE_STATUS_MALLOC_SIZE]] ^(<dt>SQLITE_STATUS_MALLOC_SIZE</dt>
** <dd>This parameter records the largest memory allocation request
** handed to [sqlite3_malloc()] or [sqlite3_realloc()] (or their
** internal equivalents).  Only the value returned in the
** *pHighwater parameter to [sqlite3_status()] is of interest.  
** The value written into the *pCurrent parameter is undefined.</dd>)^
**
** [[SQLITE_STATUS_MALLOC_COUNT]] ^(<dt>SQLITE_STATUS_MALLOC_COUNT</dt>
** <dd>This parameter records the number of separate memory allocations
** currently checked out.</dd>)^
**
** [[SQLITE_STATUS_PAGECACHE_USED]] ^(<dt>SQLITE_STATUS_PAGECACHE_USED</dt>
** <dd>This parameter returns the number of pages used out of the
** [pagecache memory allocator] that was configured using 
** [SQLITE_CONFIG_PAGECACHE].  The
** value returned is in pages, not in bytes.</dd>)^
**
** [[SQLITE_STATUS_PAGECACHE_OVERFLOW]] 
** ^(<dt>SQLITE_STATUS_PAGECACHE_OVERFLOW</dt>
** <dd>This parameter returns the number of bytes of page cache
** allocation which could not be satisfied by the [SQLITE_CONFIG_PAGECACHE]
** buffer and where forced to overflow to [sqlite3_malloc()].  The
** returned value includes allocations that overflowed because they
** where too large (they were larger than the "sz" parameter to
** [SQLITE_CONFIG_PAGECACHE]) and allocations that overflowed because
** no space was left in the page cache.</dd>)^
**
** [[SQLITE_STATUS_PAGECACHE_SIZE]] ^(<dt>SQLITE_STATUS_PAGECACHE_SIZE</dt>
** <dd>This parameter records the largest memory allocation request
** handed to [pagecache memory allocator].  Only the value returned in the
** *pHighwater parameter to [sqlite3_status()] is of interest.  
** The value written into the *pCurrent parameter is undefined.</dd>)^
**
** [[SQLITE_STATUS_SCRATCH_USED]] ^(<dt>SQLITE_STATUS_SCRATCH_USED</dt>
** <dd>This parameter returns the number of allocations used out of the
** [scratch memory allocator] configured using
** [SQLITE_CONFIG_SCRATCH].  The value returned is in allocations, not
** in bytes.  Since a single thread may only have one scratch allocation
** outstanding at time, this parameter also reports the number of threads
** using scratch memory at the same time.</dd>)^
**
** [[SQLITE_STATUS_SCRATCH_OVERFLOW]] ^(<dt>SQLITE_STATUS_SCRATCH_OVERFLOW</dt>
** <dd>This parameter returns the number of bytes of scratch memory
** allocation which could not be satisfied by the [SQLITE_CONFIG_SCRATCH]
** buffer and where forced to overflow to [sqlite3_malloc()].  The values
** returned include overflows because the requested allocation was too
** larger (that is, because the requested allocation was larger than the
** "sz" parameter to [SQLITE_CONFIG_SCRATCH]) and because no scratch buffer
** slots were available.
** </dd>)^
**
** [[SQLITE_STATUS_SCRATCH_SIZE]] ^(<dt>SQLITE_STATUS_SCRATCH_SIZE</dt>
** <dd>This parameter records the largest memory allocation request
** handed to [scratch memory allocator].  Only the value returned in the
** *pHighwater parameter to [sqlite3_status()] is of interest.  
** The value written into the *pCurrent parameter is undefined.</dd>)^
**
** [[SQLITE_STATUS_PARSER_STACK]] ^(<dt>SQLITE_STATUS_PARSER_STACK</dt>
** <dd>This parameter records the deepest parser stack.  It is only
** meaningful if SQLite is compiled with [YYTRACKMAXSTACKDEPTH].</dd>)^
** </dl>
**
** New status parameters may be added from time to time.
*/
#define SQLITE_STATUS_MEMORY_USED          0
#define SQLITE_STATUS_PAGECACHE_USED       1
#define SQLITE_STATUS_PAGECACHE_OVERFLOW   2
#define SQLITE_STATUS_SCRATCH_USED         3
#define SQLITE_STATUS_SCRATCH_OVERFLOW     4
#define SQLITE_STATUS_MALLOC_SIZE          5
#define SQLITE_STATUS_PARSER_STACK         6
#define SQLITE_STATUS_PAGECACHE_SIZE       7
#define SQLITE_STATUS_SCRATCH_SIZE         8
#define SQLITE_STATUS_MALLOC_COUNT         9

/*
** CAPI3REF: Database Connection Status
**
** ^This interface is used to retrieve runtime status information 
** about a single [database connection].  ^The first argument is the
** database connection object to be interrogated.  ^The second argument
** is an integer constant, taken from the set of
** [SQLITE_DBSTATUS options], that
** determines the parameter to interrogate.  The set of 
** [SQLITE_DBSTATUS options] is likely
** to grow in future releases of SQLite.
**
** ^The current value of the requested parameter is written into *pCur
** and the highest instantaneous value is written into *pHiwtr.  ^If
** the resetFlg is true, then the highest instantaneous value is
** reset back down to the current value.
**
** ^The sqlite3_db_status() routine returns SQLITE_OK on success and a
** non-zero [error code] on failure.
**
** See also: [sqlite3_status()] and [sqlite3_stmt_status()].
*/
SQLITE_API int sqlite3_db_status(sqlite3*, int op, int *pCur, int *pHiwtr, int resetFlg);

/*
** CAPI3REF: Status Parameters for database connections
** KEYWORDS: {SQLITE_DBSTATUS options}
**
** These constants are the available integer "verbs" that can be passed as
** the second argument to the [sqlite3_db_status()] interface.
**
** New verbs may be added in future releases of SQLite. Existing verbs
** might be discontinued. Applications should check the return code from
** [sqlite3_db_status()] to make sure that the call worked.
** The [sqlite3_db_status()] interface will return a non-zero error code
** if a discontinued or unsupported verb is invoked.
**
** <dl>
** [[SQLITE_DBSTATUS_LOOKASIDE_USED]] ^(<dt>SQLITE_DBSTATUS_LOOKASIDE_USED</dt>
** <dd>This parameter returns the number of lookaside memory slots currently
** checked out.</dd>)^
**
** [[SQLITE_DBSTATUS_LOOKASIDE_HIT]] ^(<dt>SQLITE_DBSTATUS_LOOKASIDE_HIT</dt>
** <dd>This parameter returns the number malloc attempts that were 
** satisfied using lookaside memory. Only the high-water value is meaningful;
** the current value is always zero.)^
**
** [[SQLITE_DBSTATUS_LOOKASIDE_MISS_SIZE]]
** ^(<dt>SQLITE_DBSTATUS_LOOKASIDE_MISS_SIZE</dt>
** <dd>This parameter returns the number malloc attempts that might have
** been satisfied using lookaside memory but failed due to the amount of
** memory requested being larger than the lookaside slot size.
** Only the high-water value is meaningful;
** the current value is always zero.)^
**
** [[SQLITE_DBSTATUS_LOOKASIDE_MISS_FULL]]
** ^(<dt>SQLITE_DBSTATUS_LOOKASIDE_MISS_FULL</dt>
** <dd>This parameter returns the number malloc attempts that might have
** been satisfied using lookaside memory but failed due to all lookaside
** memory already being in use.
** Only the high-water value is meaningful;
** the current value is always zero.)^
**
** [[SQLITE_DBSTATUS_CACHE_USED]] ^(<dt>SQLITE_DBSTATUS_CACHE_USED</dt>
** <dd>This parameter returns the approximate number of bytes of heap
** memory used by all pager caches associated with the database connection.)^
** ^The highwater mark associated with SQLITE_DBSTATUS_CACHE_USED is always 0.
**
** [[SQLITE_DBSTATUS_SCHEMA_USED]] ^(<dt>SQLITE_DBSTATUS_SCHEMA_USED</dt>
** <dd>This parameter returns the approximate number of bytes of heap
** memory used to store the schema for all databases associated
** with the connection - main, temp, and any [ATTACH]-ed databases.)^ 
** ^The full amount of memory used by the schemas is reported, even if the
** schema memory is shared with other database connections due to
** [shared cache mode] being enabled.
** ^The highwater mark associated with SQLITE_DBSTATUS_SCHEMA_USED is always 0.
**
** [[SQLITE_DBSTATUS_STMT_USED]] ^(<dt>SQLITE_DBSTATUS_STMT_USED</dt>
** <dd>This parameter returns the approximate number of bytes of heap
** and lookaside memory used by all prepared statements associated with
** the database connection.)^
** ^The highwater mark associated with SQLITE_DBSTATUS_STMT_USED is always 0.
** </dd>
**
** [[SQLITE_DBSTATUS_CACHE_HIT]] ^(<dt>SQLITE_DBSTATUS_CACHE_HIT</dt>
** <dd>This parameter returns the number of pager cache hits that have
** occurred.)^ ^The highwater mark associated with SQLITE_DBSTATUS_CACHE_HIT 
** is always 0.
** </dd>
**
** [[SQLITE_DBSTATUS_CACHE_MISS]] ^(<dt>SQLITE_DBSTATUS_CACHE_MISS</dt>
** <dd>This parameter returns the number of pager cache misses that have
** occurred.)^ ^The highwater mark associated with SQLITE_DBSTATUS_CACHE_MISS 
** is always 0.
** </dd>
**
** [[SQLITE_DBSTATUS_CACHE_WRITE]] ^(<dt>SQLITE_DBSTATUS_CACHE_WRITE</dt>
** <dd>This parameter returns the number of dirty cache entries that have
** been written to disk. Specifically, the number of pages written to the
** wal file in wal mode databases, or the number of pages written to the
** database file in rollback mode databases. Any pages written as part of
** transaction rollback or database recovery operations are not included.
** If an IO or other error occurs while writing a page to disk, the effect
** on subsequent SQLITE_DBSTATUS_CACHE_WRITE requests is undefined.)^ ^The
** highwater mark associated with SQLITE_DBSTATUS_CACHE_WRITE is always 0.
** </dd>
**
** [[SQLITE_DBSTATUS_DEFERRED_FKS]] ^(<dt>SQLITE_DBSTATUS_DEFERRED_FKS</dt>
** <dd>This parameter returns zero for the current value if and only if
** all foreign key constraints (deferred or immediate) have been
** resolved.)^  ^The highwater mark is always 0.
** </dd>
** </dl>
*/
#define SQLITE_DBSTATUS_LOOKASIDE_USED       0
#define SQLITE_DBSTATUS_CACHE_USED           1
#define SQLITE_DBSTATUS_SCHEMA_USED          2
#define SQLITE_DBSTATUS_STMT_USED            3
#define SQLITE_DBSTATUS_LOOKASIDE_HIT        4
#define SQLITE_DBSTATUS_LOOKASIDE_MISS_SIZE  5
#define SQLITE_DBSTATUS_LOOKASIDE_MISS_FULL  6
#define SQLITE_DBSTATUS_CACHE_HIT            7
#define SQLITE_DBSTATUS_CACHE_MISS           8
#define SQLITE_DBSTATUS_CACHE_WRITE          9
#define SQLITE_DBSTATUS_DEFERRED_FKS        10
#define SQLITE_DBSTATUS_MAX                 10   /* Largest defined DBSTATUS */


/*
** CAPI3REF: Prepared Statement Status
**
** ^(Each prepared statement maintains various
** [SQLITE_STMTSTATUS counters] that measure the number
** of times it has performed specific operations.)^  These counters can
** be used to monitor the performance characteristics of the prepared
** statements.  For example, if the number of table steps greatly exceeds
** the number of table searches or result rows, that would tend to indicate
** that the prepared statement is using a full table scan rather than
** an index.  
**
** ^(This interface is used to retrieve and reset counter values from
** a [prepared statement].  The first argument is the prepared statement
** object to be interrogated.  The second argument
** is an integer code for a specific [SQLITE_STMTSTATUS counter]
** to be interrogated.)^
** ^The current value of the requested counter is returned.
** ^If the resetFlg is true, then the counter is reset to zero after this
** interface call returns.
**
** See also: [sqlite3_status()] and [sqlite3_db_status()].
*/
SQLITE_API int sqlite3_stmt_status(sqlite3_stmt*, int op,int resetFlg);

/*
** CAPI3REF: Status Parameters for prepared statements
** KEYWORDS: {SQLITE_STMTSTATUS counter} {SQLITE_STMTSTATUS counters}
**
** These preprocessor macros define integer codes that name counter
** values associated with the [sqlite3_stmt_status()] interface.
** The meanings of the various counters are as follows:
**
** <dl>
** [[SQLITE_STMTSTATUS_FULLSCAN_STEP]] <dt>SQLITE_STMTSTATUS_FULLSCAN_STEP</dt>
** <dd>^This is the number of times that SQLite has stepped forward in
** a table as part of a full table scan.  Large numbers for this counter
** may indicate opportunities for performance improvement through 
** careful use of indices.</dd>
**
** [[SQLITE_STMTSTATUS_SORT]] <dt>SQLITE_STMTSTATUS_SORT</dt>
** <dd>^This is the number of sort operations that have occurred.
** A non-zero value in this counter may indicate an opportunity to
** improvement performance through careful use of indices.</dd>
**
** [[SQLITE_STMTSTATUS_AUTOINDEX]] <dt>SQLITE_STMTSTATUS_AUTOINDEX</dt>
** <dd>^This is the number of rows inserted into transient indices that
** were created automatically in order to help joins run faster.
** A non-zero value in this counter may indicate an opportunity to
** improvement performance by adding permanent indices that do not
** need to be reinitialized each time the statement is run.</dd>
**
** [[SQLITE_STMTSTATUS_VM_STEP]] <dt>SQLITE_STMTSTATUS_VM_STEP</dt>
** <dd>^This is the number of virtual machine operations executed
** by the prepared statement if that number is less than or equal
** to 2147483647.  The number of virtual machine operations can be 
** used as a proxy for the total work done by the prepared statement.
** If the number of virtual machine operations exceeds 2147483647
** then the value returned by this statement status code is undefined.
** </dd>
** </dl>
*/
#define SQLITE_STMTSTATUS_FULLSCAN_STEP     1
#define SQLITE_STMTSTATUS_SORT              2
#define SQLITE_STMTSTATUS_AUTOINDEX         3
#define SQLITE_STMTSTATUS_VM_STEP           4

/*
** CAPI3REF: Custom Page Cache Object
**
** The sqlite3_pcache type is opaque.  It is implemented by
** the pluggable module.  The SQLite core has no knowledge of
** its size or internal structure and never deals with the
** sqlite3_pcache object except by holding and passing pointers
** to the object.
**
** See [sqlite3_pcache_methods2] for additional information.
*/
typedef struct sqlite3_pcache sqlite3_pcache;

/*
** CAPI3REF: Custom Page Cache Object
**
** The sqlite3_pcache_page object represents a single page in the
** page cache.  The page cache will allocate instances of this
** object.  Various methods of the page cache use pointers to instances
** of this object as parameters or as their return value.
**
** See [sqlite3_pcache_methods2] for additional information.
*/
typedef struct sqlite3_pcache_page sqlite3_pcache_page;
struct sqlite3_pcache_page {
  void *pBuf;        /* The content of the page */
  void *pExtra;      /* Extra information associated with the page */
};

/*
** CAPI3REF: Application Defined Page Cache.
** KEYWORDS: {page cache}
**
** ^(The [sqlite3_config]([SQLITE_CONFIG_PCACHE2], ...) interface can
** register an alternative page cache implementation by passing in an 
** instance of the sqlite3_pcache_methods2 structure.)^
** In many applications, most of the heap memory allocated by 
** SQLite is used for the page cache.
** By implementing a 
** custom page cache using this API, an application can better control
** the amount of memory consumed by SQLite, the way in which 
** that memory is allocated and released, and the policies used to 
** determine exactly which parts of a database file are cached and for 
** how long.
**
** The alternative page cache mechanism is an
** extreme measure that is only needed by the most demanding applications.
** The built-in page cache is recommended for most uses.
**
** ^(The contents of the sqlite3_pcache_methods2 structure are copied to an
** internal buffer by SQLite within the call to [sqlite3_config].  Hence
** the application may discard the parameter after the call to
** [sqlite3_config()] returns.)^
**
** [[the xInit() page cache method]]
** ^(The xInit() method is called once for each effective 
** call to [sqlite3_initialize()])^
** (usually only once during the lifetime of the process). ^(The xInit()
** method is passed a copy of the sqlite3_pcache_methods2.pArg value.)^
** The intent of the xInit() method is to set up global data structures 
** required by the custom page cache implementation. 
** ^(If the xInit() method is NULL, then the 
** built-in default page cache is used instead of the application defined
** page cache.)^
**
** [[the xShutdown() page cache method]]
** ^The xShutdown() method is called by [sqlite3_shutdown()].
** It can be used to clean up 
** any outstanding resources before process shutdown, if required.
** ^The xShutdown() method may be NULL.
**
** ^SQLite automatically serializes calls to the xInit method,
** so the xInit method need not be threadsafe.  ^The
** xShutdown method is only called from [sqlite3_shutdown()] so it does
** not need to be threadsafe either.  All other methods must be threadsafe
** in multithreaded applications.
**
** ^SQLite will never invoke xInit() more than once without an intervening
** call to xShutdown().
**
** [[the xCreate() page cache methods]]
** ^SQLite invokes the xCreate() method to construct a new cache instance.
** SQLite will typically create one cache instance for each open database file,
** though this is not guaranteed. ^The
** first parameter, szPage, is the size in bytes of the pages that must
** be allocated by the cache.  ^szPage will always a power of two.  ^The
** second parameter szExtra is a number of bytes of extra storage 
** associated with each page cache entry.  ^The szExtra parameter will
** a number less than 250.  SQLite will use the
** extra szExtra bytes on each page to store metadata about the underlying
** database page on disk.  The value passed into szExtra depends
** on the SQLite version, the target platform, and how SQLite was compiled.
** ^The third argument to xCreate(), bPurgeable, is true if the cache being
** created will be used to cache database pages of a file stored on disk, or
** false if it is used for an in-memory database. The cache implementation
** does not have to do anything special based with the value of bPurgeable;
** it is purely advisory.  ^On a cache where bPurgeable is false, SQLite will
** never invoke xUnpin() except to deliberately delete a page.
** ^In other words, calls to xUnpin() on a cache with bPurgeable set to
** false will always have the "discard" flag set to true.  
** ^Hence, a cache created with bPurgeable false will
** never contain any unpinned pages.
**
** [[the xCachesize() page cache method]]
** ^(The xCachesize() method may be called at any time by SQLite to set the
** suggested maximum cache-size (number of pages stored by) the cache
** instance passed as the first argument. This is the value configured using
** the SQLite "[PRAGMA cache_size]" command.)^  As with the bPurgeable
** parameter, the implementation is not required to do anything with this
** value; it is advisory only.
**
** [[the xPagecount() page cache methods]]
** The xPagecount() method must return the number of pages currently
** stored in the cache, both pinned and unpinned.
** 
** [[the xFetch() page cache methods]]
** The xFetch() method locates a page in the cache and returns a pointer to 
** an sqlite3_pcache_page object associated with that page, or a NULL pointer.
** The pBuf element of the returned sqlite3_pcache_page object will be a
** pointer to a buffer of szPage bytes used to store the content of a 
** single database page.  The pExtra element of sqlite3_pcache_page will be
** a pointer to the szExtra bytes of extra storage that SQLite has requested
** for each entry in the page cache.
**
** The page to be fetched is determined by the key. ^The minimum key value
** is 1.  After it has been retrieved using xFetch, the page is considered
** to be "pinned".
**
** If the requested page is already in the page cache, then the page cache
** implementation must return a pointer to the page buffer with its content
** intact.  If the requested page is not already in the cache, then the
** cache implementation should use the value of the createFlag
** parameter to help it determined what action to take:
**
** <table border=1 width=85% align=center>
** <tr><th> createFlag <th> Behavior when page is not already in cache
** <tr><td> 0 <td> Do not allocate a new page.  Return NULL.
** <tr><td> 1 <td> Allocate a new page if it easy and convenient to do so.
**                 Otherwise return NULL.
** <tr><td> 2 <td> Make every effort to allocate a new page.  Only return
**                 NULL if allocating a new page is effectively impossible.
** </table>
**
** ^(SQLite will normally invoke xFetch() with a createFlag of 0 or 1.  SQLite
** will only use a createFlag of 2 after a prior call with a createFlag of 1
** failed.)^  In between the to xFetch() calls, SQLite may
** attempt to unpin one or more cache pages by spilling the content of
** pinned pages to disk and synching the operating system disk cache.
**
** [[the xUnpin() page cache method]]
** ^xUnpin() is called by SQLite with a pointer to a currently pinned page
** as its second argument.  If the third parameter, discard, is non-zero,
** then the page must be evicted from the cache.
** ^If the discard parameter is
** zero, then the page may be discarded or retained at the discretion of
** page cache implementation. ^The page cache implementation
** may choose to evict unpinned pages at any time.
**
** The cache must not perform any reference counting. A single 
** call to xUnpin() unpins the page regardless of the number of prior calls 
** to xFetch().
**
** [[the xRekey() page cache methods]]
** The xRekey() method is used to change the key value associated with the
** page passed as the second argument. If the cache
** previously contains an entry associated with newKey, it must be
** discarded. ^Any prior cache entry associated with newKey is guaranteed not
** to be pinned.
**
** When SQLite calls the xTruncate() method, the cache must discard all
** existing cache entries with page numbers (keys) greater than or equal
** to the value of the iLimit parameter passed to xTruncate(). If any
** of these pages are pinned, they are implicitly unpinned, meaning that
** they can be safely discarded.
**
** [[the xDestroy() page cache method]]
** ^The xDestroy() method is used to delete a cache allocated by xCreate().
** All resources associated with the specified cache should be freed. ^After
** calling the xDestroy() method, SQLite considers the [sqlite3_pcache*]
** handle invalid, and will not use it with any other sqlite3_pcache_methods2
** functions.
**
** [[the xShrink() page cache method]]
** ^SQLite invokes the xShrink() method when it wants the page cache to
** free up as much of heap memory as possible.  The page cache implementation
** is not obligated to free any memory, but well-behaved implementations should
** do their best.
*/
typedef struct sqlite3_pcache_methods2 sqlite3_pcache_methods2;
struct sqlite3_pcache_methods2 {
  int iVersion;
  void *pArg;
  int (*xInit)(void*);
  void (*xShutdown)(void*);
  sqlite3_pcache *(*xCreate)(int szPage, int szExtra, int bPurgeable);
  void (*xCachesize)(sqlite3_pcache*, int nCachesize);
  int (*xPagecount)(sqlite3_pcache*);
  sqlite3_pcache_page *(*xFetch)(sqlite3_pcache*, unsigned key, int createFlag);
  void (*xUnpin)(sqlite3_pcache*, sqlite3_pcache_page*, int discard);
  void (*xRekey)(sqlite3_pcache*, sqlite3_pcache_page*, 
      unsigned oldKey, unsigned newKey);
  void (*xTruncate)(sqlite3_pcache*, unsigned iLimit);
  void (*xDestroy)(sqlite3_pcache*);
  void (*xShrink)(sqlite3_pcache*);
};

/*
** This is the obsolete pcache_methods object that has now been replaced
** by sqlite3_pcache_methods2.  This object is not used by SQLite.  It is
** retained in the header file for backwards compatibility only.
*/
typedef struct sqlite3_pcache_methods sqlite3_pcache_methods;
struct sqlite3_pcache_methods {
  void *pArg;
  int (*xInit)(void*);
  void (*xShutdown)(void*);
  sqlite3_pcache *(*xCreate)(int szPage, int bPurgeable);
  void (*xCachesize)(sqlite3_pcache*, int nCachesize);
  int (*xPagecount)(sqlite3_pcache*);
  void *(*xFetch)(sqlite3_pcache*, unsigned key, int createFlag);
  void (*xUnpin)(sqlite3_pcache*, void*, int discard);
  void (*xRekey)(sqlite3_pcache*, void*, unsigned oldKey, unsigned newKey);
  void (*xTruncate)(sqlite3_pcache*, unsigned iLimit);
  void (*xDestroy)(sqlite3_pcache*);
};


/*
** CAPI3REF: Online Backup Object
**
** The sqlite3_backup object records state information about an ongoing
** online backup operation.  ^The sqlite3_backup object is created by
** a call to [sqlite3_backup_init()] and is destroyed by a call to
** [sqlite3_backup_finish()].
**
** See Also: [Using the SQLite Online Backup API]
*/
typedef struct sqlite3_backup sqlite3_backup;

/*
** CAPI3REF: Online Backup API.
**
** The backup API copies the content of one database into another.
** It is useful either for creating backups of databases or
** for copying in-memory databases to or from persistent files. 
**
** See Also: [Using the SQLite Online Backup API]
**
** ^SQLite holds a write transaction open on the destination database file
** for the duration of the backup operation.
** ^The source database is read-locked only while it is being read;
** it is not locked continuously for the entire backup operation.
** ^Thus, the backup may be performed on a live source database without
** preventing other database connections from
** reading or writing to the source database while the backup is underway.
** 
** ^(To perform a backup operation: 
**   <ol>
**     <li><b>sqlite3_backup_init()</b> is called once to initialize the
**         backup, 
**     <li><b>sqlite3_backup_step()</b> is called one or more times to transfer 
**         the data between the two databases, and finally
**     <li><b>sqlite3_backup_finish()</b> is called to release all resources 
**         associated with the backup operation. 
**   </ol>)^
** There should be exactly one call to sqlite3_backup_finish() for each
** successful call to sqlite3_backup_init().
**
** [[sqlite3_backup_init()]] <b>sqlite3_backup_init()</b>
**
** ^The D and N arguments to sqlite3_backup_init(D,N,S,M) are the 
** [database connection] associated with the destination database 
** and the database name, respectively.
** ^The database name is "main" for the main database, "temp" for the
** temporary database, or the name specified after the AS keyword in
** an [ATTACH] statement for an attached database.
** ^The S and M arguments passed to 
** sqlite3_backup_init(D,N,S,M) identify the [database connection]
** and database name of the source database, respectively.
** ^The source and destination [database connections] (parameters S and D)
** must be different or else sqlite3_backup_init(D,N,S,M) will fail with
** an error.
**
** ^If an error occurs within sqlite3_backup_init(D,N,S,M), then NULL is
** returned and an error code and error message are stored in the
** destination [database connection] D.
** ^The error code and message for the failed call to sqlite3_backup_init()
** can be retrieved using the [sqlite3_errcode()], [sqlite3_errmsg()], and/or
** [sqlite3_errmsg16()] functions.
** ^A successful call to sqlite3_backup_init() returns a pointer to an
** [sqlite3_backup] object.
** ^The [sqlite3_backup] object may be used with the sqlite3_backup_step() and
** sqlite3_backup_finish() functions to perform the specified backup 
** operation.
**
** [[sqlite3_backup_step()]] <b>sqlite3_backup_step()</b>
**
** ^Function sqlite3_backup_step(B,N) will copy up to N pages between 
** the source and destination databases specified by [sqlite3_backup] object B.
** ^If N is negative, all remaining source pages are copied. 
** ^If sqlite3_backup_step(B,N) successfully copies N pages and there
** are still more pages to be copied, then the function returns [SQLITE_OK].
** ^If sqlite3_backup_step(B,N) successfully finishes copying all pages
** from source to destination, then it returns [SQLITE_DONE].
** ^If an error occurs while running sqlite3_backup_step(B,N),
** then an [error code] is returned. ^As well as [SQLITE_OK] and
** [SQLITE_DONE], a call to sqlite3_backup_step() may return [SQLITE_READONLY],
** [SQLITE_NOMEM], [SQLITE_BUSY], [SQLITE_LOCKED], or an
** [SQLITE_IOERR_ACCESS | SQLITE_IOERR_XXX] extended error code.
**
** ^(The sqlite3_backup_step() might return [SQLITE_READONLY] if
** <ol>
** <li> the destination database was opened read-only, or
** <li> the destination database is using write-ahead-log journaling
** and the destination and source page sizes differ, or
** <li> the destination database is an in-memory database and the
** destination and source page sizes differ.
** </ol>)^
**
** ^If sqlite3_backup_step() cannot obtain a required file-system lock, then
** the [sqlite3_busy_handler | busy-handler function]
** is invoked (if one is specified). ^If the 
** busy-handler returns non-zero before the lock is available, then 
** [SQLITE_BUSY] is returned to the caller. ^In this case the call to
** sqlite3_backup_step() can be retried later. ^If the source
** [database connection]
** is being used to write to the source database when sqlite3_backup_step()
** is called, then [SQLITE_LOCKED] is returned immediately. ^Again, in this
** case the call to sqlite3_backup_step() can be retried later on. ^(If
** [SQLITE_IOERR_ACCESS | SQLITE_IOERR_XXX], [SQLITE_NOMEM], or
** [SQLITE_READONLY] is returned, then 
** there is no point in retrying the call to sqlite3_backup_step(). These 
** errors are considered fatal.)^  The application must accept 
** that the backup operation has failed and pass the backup operation handle 
** to the sqlite3_backup_finish() to release associated resources.
**
** ^The first call to sqlite3_backup_step() obtains an exclusive lock
** on the destination file. ^The exclusive lock is not released until either 
** sqlite3_backup_finish() is called or the backup operation is complete 
** and sqlite3_backup_step() returns [SQLITE_DONE].  ^Every call to
** sqlite3_backup_step() obtains a [shared lock] on the source database that
** lasts for the duration of the sqlite3_backup_step() call.
** ^Because the source database is not locked between calls to
** sqlite3_backup_step(), the source database may be modified mid-way
** through the backup process.  ^If the source database is modified by an
** external process or via a database connection other than the one being
** used by the backup operation, then the backup will be automatically
** restarted by the next call to sqlite3_backup_step(). ^If the source 
** database is modified by the using the same database connection as is used
** by the backup operation, then the backup database is automatically
** updated at the same time.
**
** [[sqlite3_backup_finish()]] <b>sqlite3_backup_finish()</b>
**
** When sqlite3_backup_step() has returned [SQLITE_DONE], or when the 
** application wishes to abandon the backup operation, the application
** should destroy the [sqlite3_backup] by passing it to sqlite3_backup_finish().
** ^The sqlite3_backup_finish() interfaces releases all
** resources associated with the [sqlite3_backup] object. 
** ^If sqlite3_backup_step() has not yet returned [SQLITE_DONE], then any
** active write-transaction on the destination database is rolled back.
** The [sqlite3_backup] object is invalid
** and may not be used following a call to sqlite3_backup_finish().
**
** ^The value returned by sqlite3_backup_finish is [SQLITE_OK] if no
** sqlite3_backup_step() errors occurred, regardless or whether or not
** sqlite3_backup_step() completed.
** ^If an out-of-memory condition or IO error occurred during any prior
** sqlite3_backup_step() call on the same [sqlite3_backup] object, then
** sqlite3_backup_finish() returns the corresponding [error code].
**
** ^A return of [SQLITE_BUSY] or [SQLITE_LOCKED] from sqlite3_backup_step()
** is not a permanent error and does not affect the return value of
** sqlite3_backup_finish().
**
** [[sqlite3_backup__remaining()]] [[sqlite3_backup_pagecount()]]
** <b>sqlite3_backup_remaining() and sqlite3_backup_pagecount()</b>
**
** ^Each call to sqlite3_backup_step() sets two values inside
** the [sqlite3_backup] object: the number of pages still to be backed
** up and the total number of pages in the source database file.
** The sqlite3_backup_remaining() and sqlite3_backup_pagecount() interfaces
** retrieve these two values, respectively.
**
** ^The values returned by these functions are only updated by
** sqlite3_backup_step(). ^If the source database is modified during a backup
** operation, then the values are not updated to account for any extra
** pages that need to be updated or the size of the source database file
** changing.
**
** <b>Concurrent Usage of Database Handles</b>
**
** ^The source [database connection] may be used by the application for other
** purposes while a backup operation is underway or being initialized.
** ^If SQLite is compiled and configured to support threadsafe database
** connections, then the source database connection may be used concurrently
** from within other threads.
**
** However, the application must guarantee that the destination 
** [database connection] is not passed to any other API (by any thread) after 
** sqlite3_backup_init() is called and before the corresponding call to
** sqlite3_backup_finish().  SQLite does not currently check to see
** if the application incorrectly accesses the destination [database connection]
** and so no error code is reported, but the operations may malfunction
** nevertheless.  Use of the destination database connection while a
** backup is in progress might also also cause a mutex deadlock.
**
** If running in [shared cache mode], the application must
** guarantee that the shared cache used by the destination database
** is not accessed while the backup is running. In practice this means
** that the application must guarantee that the disk file being 
** backed up to is not accessed by any connection within the process,
** not just the specific connection that was passed to sqlite3_backup_init().
**
** The [sqlite3_backup] object itself is partially threadsafe. Multiple 
** threads may safely make multiple concurrent calls to sqlite3_backup_step().
** However, the sqlite3_backup_remaining() and sqlite3_backup_pagecount()
** APIs are not strictly speaking threadsafe. If they are invoked at the
** same time as another thread is invoking sqlite3_backup_step() it is
** possible that they return invalid values.
*/
SQLITE_API sqlite3_backup *sqlite3_backup_init(
  sqlite3 *pDest,                        /* Destination database handle */
  const char *zDestName,                 /* Destination database name */
  sqlite3 *pSource,                      /* Source database handle */
  const char *zSourceName                /* Source database name */
);
SQLITE_API int sqlite3_backup_step(sqlite3_backup *p, int nPage);
SQLITE_API int sqlite3_backup_finish(sqlite3_backup *p);
SQLITE_API int sqlite3_backup_remaining(sqlite3_backup *p);
SQLITE_API int sqlite3_backup_pagecount(sqlite3_backup *p);

/*
** CAPI3REF: Unlock Notification
**
** ^When running in shared-cache mode, a database operation may fail with
** an [SQLITE_LOCKED] error if the required locks on the shared-cache or
** individual tables within the shared-cache cannot be obtained. See
** [SQLite Shared-Cache Mode] for a description of shared-cache locking. 
** ^This API may be used to register a callback that SQLite will invoke 
** when the connection currently holding the required lock relinquishes it.
** ^This API is only available if the library was compiled with the
** [SQLITE_ENABLE_UNLOCK_NOTIFY] C-preprocessor symbol defined.
**
** See Also: [Using the SQLite Unlock Notification Feature].
**
** ^Shared-cache locks are released when a database connection concludes
** its current transaction, either by committing it or rolling it back. 
**
** ^When a connection (known as the blocked connection) fails to obtain a
** shared-cache lock and SQLITE_LOCKED is returned to the caller, the
** identity of the database connection (the blocking connection) that
** has locked the required resource is stored internally. ^After an 
** application receives an SQLITE_LOCKED error, it may call the
** sqlite3_unlock_notify() method with the blocked connection handle as 
** the first argument to register for a callback that will be invoked
** when the blocking connections current transaction is concluded. ^The
** callback is invoked from within the [sqlite3_step] or [sqlite3_close]
** call that concludes the blocking connections transaction.
**
** ^(If sqlite3_unlock_notify() is called in a multi-threaded application,
** there is a chance that the blocking connection will have already
** concluded its transaction by the time sqlite3_unlock_notify() is invoked.
** If this happens, then the specified callback is invoked immediately,
** from within the call to sqlite3_unlock_notify().)^
**
** ^If the blocked connection is attempting to obtain a write-lock on a
** shared-cache table, and more than one other connection currently holds
** a read-lock on the same table, then SQLite arbitrarily selects one of 
** the other connections to use as the blocking connection.
**
** ^(There may be at most one unlock-notify callback registered by a 
** blocked connection. If sqlite3_unlock_notify() is called when the
** blocked connection already has a registered unlock-notify callback,
** then the new callback replaces the old.)^ ^If sqlite3_unlock_notify() is
** called with a NULL pointer as its second argument, then any existing
** unlock-notify callback is canceled. ^The blocked connections 
** unlock-notify callback may also be canceled by closing the blocked
** connection using [sqlite3_close()].
**
** The unlock-notify callback is not reentrant. If an application invokes
** any sqlite3_xxx API functions from within an unlock-notify callback, a
** crash or deadlock may be the result.
**
** ^Unless deadlock is detected (see below), sqlite3_unlock_notify() always
** returns SQLITE_OK.
**
** <b>Callback Invocation Details</b>
**
** When an unlock-notify callback is registered, the application provides a 
** single void* pointer that is passed to the callback when it is invoked.
** However, the signature of the callback function allows SQLite to pass
** it an array of void* context pointers. The first argument passed to
** an unlock-notify callback is a pointer to an array of void* pointers,
** and the second is the number of entries in the array.
**
** When a blocking connections transaction is concluded, there may be
** more than one blocked connection that has registered for an unlock-notify
** callback. ^If two or more such blocked connections have specified the
** same callback function, then instead of invoking the callback function
** multiple times, it is invoked once with the set of void* context pointers
** specified by the blocked connections bundled together into an array.
** This gives the application an opportunity to prioritize any actions 
** related to the set of unblocked database connections.
**
** <b>Deadlock Detection</b>
**
** Assuming that after registering for an unlock-notify callback a 
** database waits for the callback to be issued before taking any further
** action (a reasonable assumption), then using this API may cause the
** application to deadlock. For example, if connection X is waiting for
** connection Y's transaction to be concluded, and similarly connection
** Y is waiting on connection X's transaction, then neither connection
** will proceed and the system may remain deadlocked indefinitely.
**
** To avoid this scenario, the sqlite3_unlock_notify() performs deadlock
** detection. ^If a given call to sqlite3_unlock_notify() would put the
** system in a deadlocked state, then SQLITE_LOCKED is returned and no
** unlock-notify callback is registered. The system is said to be in
** a deadlocked state if connection A has registered for an unlock-notify
** callback on the conclusion of connection B's transaction, and connection
** B has itself registered for an unlock-notify callback when connection
** A's transaction is concluded. ^Indirect deadlock is also detected, so
** the system is also considered to be deadlocked if connection B has
** registered for an unlock-notify callback on the conclusion of connection
** C's transaction, where connection C is waiting on connection A. ^Any
** number of levels of indirection are allowed.
**
** <b>The "DROP TABLE" Exception</b>
**
** When a call to [sqlite3_step()] returns SQLITE_LOCKED, it is almost 
** always appropriate to call sqlite3_unlock_notify(). There is however,
** one exception. When executing a "DROP TABLE" or "DROP INDEX" statement,
** SQLite checks if there are any currently executing SELECT statements
** that belong to the same connection. If there are, SQLITE_LOCKED is
** returned. In this case there is no "blocking connection", so invoking
** sqlite3_unlock_notify() results in the unlock-notify callback being
** invoked immediately. If the application then re-attempts the "DROP TABLE"
** or "DROP INDEX" query, an infinite loop might be the result.
**
** One way around this problem is to check the extended error code returned
** by an sqlite3_step() call. ^(If there is a blocking connection, then the
** extended error code is set to SQLITE_LOCKED_SHAREDCACHE. Otherwise, in
** the special "DROP TABLE/INDEX" case, the extended error code is just 
** SQLITE_LOCKED.)^
*/
SQLITE_API int sqlite3_unlock_notify(
  sqlite3 *pBlocked,                          /* Waiting connection */
  void (*xNotify)(void **apArg, int nArg),    /* Callback function to invoke */
  void *pNotifyArg                            /* Argument to pass to xNotify */
);


/*
** CAPI3REF: String Comparison
**
** ^The [sqlite3_stricmp()] and [sqlite3_strnicmp()] APIs allow applications
** and extensions to compare the contents of two buffers containing UTF-8
** strings in a case-independent fashion, using the same definition of "case
** independence" that SQLite uses internally when comparing identifiers.
*/
SQLITE_API int sqlite3_stricmp(const char *, const char *);
SQLITE_API int sqlite3_strnicmp(const char *, const char *, int);

/*
** CAPI3REF: String Globbing
*
** ^The [sqlite3_strglob(P,X)] interface returns zero if string X matches
** the glob pattern P, and it returns non-zero if string X does not match
** the glob pattern P.  ^The definition of glob pattern matching used in
** [sqlite3_strglob(P,X)] is the same as for the "X GLOB P" operator in the
** SQL dialect used by SQLite.  ^The sqlite3_strglob(P,X) function is case
** sensitive.
**
** Note that this routine returns zero on a match and non-zero if the strings
** do not match, the same as [sqlite3_stricmp()] and [sqlite3_strnicmp()].
*/
SQLITE_API int sqlite3_strglob(const char *zGlob, const char *zStr);

/*
** CAPI3REF: Error Logging Interface
**
** ^The [sqlite3_log()] interface writes a message into the [error log]
** established by the [SQLITE_CONFIG_LOG] option to [sqlite3_config()].
** ^If logging is enabled, the zFormat string and subsequent arguments are
** used with [sqlite3_snprintf()] to generate the final output string.
**
** The sqlite3_log() interface is intended for use by extensions such as
** virtual tables, collating functions, and SQL functions.  While there is
** nothing to prevent an application from calling sqlite3_log(), doing so
** is considered bad form.
**
** The zFormat string must not be NULL.
**
** To avoid deadlocks and other threading problems, the sqlite3_log() routine
** will not use dynamically allocated memory.  The log message is stored in
** a fixed-length buffer on the stack.  If the log message is longer than
** a few hundred characters, it will be truncated to the length of the
** buffer.
*/
SQLITE_API void sqlite3_log(int iErrCode, const char *zFormat, ...);

/*
** CAPI3REF: Write-Ahead Log Commit Hook
**
** ^The [sqlite3_wal_hook()] function is used to register a callback that
** will be invoked each time a database connection commits data to a
** [write-ahead log] (i.e. whenever a transaction is committed in
** [journal_mode | journal_mode=WAL mode]). 
**
** ^The callback is invoked by SQLite after the commit has taken place and 
** the associated write-lock on the database released, so the implementation 
** may read, write or [checkpoint] the database as required.
**
** ^The first parameter passed to the callback function when it is invoked
** is a copy of the third parameter passed to sqlite3_wal_hook() when
** registering the callback. ^The second is a copy of the database handle.
** ^The third parameter is the name of the database that was written to -
** either "main" or the name of an [ATTACH]-ed database. ^The fourth parameter
** is the number of pages currently in the write-ahead log file,
** including those that were just committed.
**
** The callback function should normally return [SQLITE_OK].  ^If an error
** code is returned, that error will propagate back up through the
** SQLite code base to cause the statement that provoked the callback
** to report an error, though the commit will have still occurred. If the
** callback returns [SQLITE_ROW] or [SQLITE_DONE], or if it returns a value
** that does not correspond to any valid SQLite error code, the results
** are undefined.
**
** A single database handle may have at most a single write-ahead log callback 
** registered at one time. ^Calling [sqlite3_wal_hook()] replaces any
** previously registered write-ahead log callback. ^Note that the
** [sqlite3_wal_autocheckpoint()] interface and the
** [wal_autocheckpoint pragma] both invoke [sqlite3_wal_hook()] and will
** those overwrite any prior [sqlite3_wal_hook()] settings.
*/
SQLITE_API void *sqlite3_wal_hook(
  sqlite3*, 
  int(*)(void *,sqlite3*,const char*,int),
  void*
);

/*
** CAPI3REF: Configure an auto-checkpoint
**
** ^The [sqlite3_wal_autocheckpoint(D,N)] is a wrapper around
** [sqlite3_wal_hook()] that causes any database on [database connection] D
** to automatically [checkpoint]
** after committing a transaction if there are N or
** more frames in the [write-ahead log] file.  ^Passing zero or 
** a negative value as the nFrame parameter disables automatic
** checkpoints entirely.
**
** ^The callback registered by this function replaces any existing callback
** registered using [sqlite3_wal_hook()].  ^Likewise, registering a callback
** using [sqlite3_wal_hook()] disables the automatic checkpoint mechanism
** configured by this function.
**
** ^The [wal_autocheckpoint pragma] can be used to invoke this interface
** from SQL.
**
** ^Checkpoints initiated by this mechanism are
** [sqlite3_wal_checkpoint_v2|PASSIVE].
**
** ^Every new [database connection] defaults to having the auto-checkpoint
** enabled with a threshold of 1000 or [SQLITE_DEFAULT_WAL_AUTOCHECKPOINT]
** pages.  The use of this interface
** is only necessary if the default setting is found to be suboptimal
** for a particular application.
*/
SQLITE_API int sqlite3_wal_autocheckpoint(sqlite3 *db, int N);

/*
** CAPI3REF: Checkpoint a database
**
** ^The [sqlite3_wal_checkpoint(D,X)] interface causes database named X
** on [database connection] D to be [checkpointed].  ^If X is NULL or an
** empty string, then a checkpoint is run on all databases of
** connection D.  ^If the database connection D is not in
** [WAL | write-ahead log mode] then this interface is a harmless no-op.
** ^The [sqlite3_wal_checkpoint(D,X)] interface initiates a
** [sqlite3_wal_checkpoint_v2|PASSIVE] checkpoint.
** Use the [sqlite3_wal_checkpoint_v2()] interface to get a FULL
** or RESET checkpoint.
**
** ^The [wal_checkpoint pragma] can be used to invoke this interface
** from SQL.  ^The [sqlite3_wal_autocheckpoint()] interface and the
** [wal_autocheckpoint pragma] can be used to cause this interface to be
** run whenever the WAL reaches a certain size threshold.
**
** See also: [sqlite3_wal_checkpoint_v2()]
*/
SQLITE_API int sqlite3_wal_checkpoint(sqlite3 *db, const char *zDb);

/*
** CAPI3REF: Checkpoint a database
**
** Run a checkpoint operation on WAL database zDb attached to database 
** handle db. The specific operation is determined by the value of the 
** eMode parameter:
**
** <dl>
** <dt>SQLITE_CHECKPOINT_PASSIVE<dd>
**   Checkpoint as many frames as possible without waiting for any database 
**   readers or writers to finish. Sync the db file if all frames in the log
**   are checkpointed. This mode is the same as calling 
**   sqlite3_wal_checkpoint(). The [sqlite3_busy_handler|busy-handler callback]
**   is never invoked.
**
** <dt>SQLITE_CHECKPOINT_FULL<dd>
**   This mode blocks (it invokes the
**   [sqlite3_busy_handler|busy-handler callback]) until there is no
**   database writer and all readers are reading from the most recent database
**   snapshot. It then checkpoints all frames in the log file and syncs the
**   database file. This call blocks database writers while it is running,
**   but not database readers.
**
** <dt>SQLITE_CHECKPOINT_RESTART<dd>
**   This mode works the same way as SQLITE_CHECKPOINT_FULL, except after 
**   checkpointing the log file it blocks (calls the 
**   [sqlite3_busy_handler|busy-handler callback])
**   until all readers are reading from the database file only. This ensures 
**   that the next client to write to the database file restarts the log file 
**   from the beginning. This call blocks database writers while it is running,
**   but not database readers.
** </dl>
**
** If pnLog is not NULL, then *pnLog is set to the total number of frames in
** the log file before returning. If pnCkpt is not NULL, then *pnCkpt is set to
** the total number of checkpointed frames (including any that were already
** checkpointed when this function is called). *pnLog and *pnCkpt may be
** populated even if sqlite3_wal_checkpoint_v2() returns other than SQLITE_OK.
** If no values are available because of an error, they are both set to -1
** before returning to communicate this to the caller.
**
** All calls obtain an exclusive "checkpoint" lock on the database file. If
** any other process is running a checkpoint operation at the same time, the 
** lock cannot be obtained and SQLITE_BUSY is returned. Even if there is a 
** busy-handler configured, it will not be invoked in this case.
**
** The SQLITE_CHECKPOINT_FULL and RESTART modes also obtain the exclusive 
** "writer" lock on the database file. If the writer lock cannot be obtained
** immediately, and a busy-handler is configured, it is invoked and the writer
** lock retried until either the busy-handler returns 0 or the lock is
** successfully obtained. The busy-handler is also invoked while waiting for
** database readers as described above. If the busy-handler returns 0 before
** the writer lock is obtained or while waiting for database readers, the
** checkpoint operation proceeds from that point in the same way as 
** SQLITE_CHECKPOINT_PASSIVE - checkpointing as many frames as possible 
** without blocking any further. SQLITE_BUSY is returned in this case.
**
** If parameter zDb is NULL or points to a zero length string, then the
** specified operation is attempted on all WAL databases. In this case the
** values written to output parameters *pnLog and *pnCkpt are undefined. If 
** an SQLITE_BUSY error is encountered when processing one or more of the 
** attached WAL databases, the operation is still attempted on any remaining 
** attached databases and SQLITE_BUSY is returned to the caller. If any other 
** error occurs while processing an attached database, processing is abandoned 
** and the error code returned to the caller immediately. If no error 
** (SQLITE_BUSY or otherwise) is encountered while processing the attached 
** databases, SQLITE_OK is returned.
**
** If database zDb is the name of an attached database that is not in WAL
** mode, SQLITE_OK is returned and both *pnLog and *pnCkpt set to -1. If
** zDb is not NULL (or a zero length string) and is not the name of any
** attached database, SQLITE_ERROR is returned to the caller.
*/
SQLITE_API int sqlite3_wal_checkpoint_v2(
  sqlite3 *db,                    /* Database handle */
  const char *zDb,                /* Name of attached database (or NULL) */
  int eMode,                      /* SQLITE_CHECKPOINT_* value */
  int *pnLog,                     /* OUT: Size of WAL log in frames */
  int *pnCkpt                     /* OUT: Total number of frames checkpointed */
);

/*
** CAPI3REF: Checkpoint operation parameters
**
** These constants can be used as the 3rd parameter to
** [sqlite3_wal_checkpoint_v2()].  See the [sqlite3_wal_checkpoint_v2()]
** documentation for additional information about the meaning and use of
** each of these values.
*/
#define SQLITE_CHECKPOINT_PASSIVE 0
#define SQLITE_CHECKPOINT_FULL    1
#define SQLITE_CHECKPOINT_RESTART 2

/*
** CAPI3REF: Virtual Table Interface Configuration
**
** This function may be called by either the [xConnect] or [xCreate] method
** of a [virtual table] implementation to configure
** various facets of the virtual table interface.
**
** If this interface is invoked outside the context of an xConnect or
** xCreate virtual table method then the behavior is undefined.
**
** At present, there is only one option that may be configured using
** this function. (See [SQLITE_VTAB_CONSTRAINT_SUPPORT].)  Further options
** may be added in the future.
*/
SQLITE_API int sqlite3_vtab_config(sqlite3*, int op, ...);

/*
** CAPI3REF: Virtual Table Configuration Options
**
** These macros define the various options to the
** [sqlite3_vtab_config()] interface that [virtual table] implementations
** can use to customize and optimize their behavior.
**
** <dl>
** <dt>SQLITE_VTAB_CONSTRAINT_SUPPORT
** <dd>Calls of the form
** [sqlite3_vtab_config](db,SQLITE_VTAB_CONSTRAINT_SUPPORT,X) are supported,
** where X is an integer.  If X is zero, then the [virtual table] whose
** [xCreate] or [xConnect] method invoked [sqlite3_vtab_config()] does not
** support constraints.  In this configuration (which is the default) if
** a call to the [xUpdate] method returns [SQLITE_CONSTRAINT], then the entire
** statement is rolled back as if [ON CONFLICT | OR ABORT] had been
** specified as part of the users SQL statement, regardless of the actual
** ON CONFLICT mode specified.
**
** If X is non-zero, then the virtual table implementation guarantees
** that if [xUpdate] returns [SQLITE_CONSTRAINT], it will do so before
** any modifications to internal or persistent data structures have been made.
** If the [ON CONFLICT] mode is ABORT, FAIL, IGNORE or ROLLBACK, SQLite 
** is able to roll back a statement or database transaction, and abandon
** or continue processing the current SQL statement as appropriate. 
** If the ON CONFLICT mode is REPLACE and the [xUpdate] method returns
** [SQLITE_CONSTRAINT], SQLite handles this as if the ON CONFLICT mode
** had been ABORT.
**
** Virtual table implementations that are required to handle OR REPLACE
** must do so within the [xUpdate] method. If a call to the 
** [sqlite3_vtab_on_conflict()] function indicates that the current ON 
** CONFLICT policy is REPLACE, the virtual table implementation should 
** silently replace the appropriate rows within the xUpdate callback and
** return SQLITE_OK. Or, if this is not possible, it may return
** SQLITE_CONSTRAINT, in which case SQLite falls back to OR ABORT 
** constraint handling.
** </dl>
*/
#define SQLITE_VTAB_CONSTRAINT_SUPPORT 1

/*
** CAPI3REF: Determine The Virtual Table Conflict Policy
**
** This function may only be called from within a call to the [xUpdate] method
** of a [virtual table] implementation for an INSERT or UPDATE operation. ^The
** value returned is one of [SQLITE_ROLLBACK], [SQLITE_IGNORE], [SQLITE_FAIL],
** [SQLITE_ABORT], or [SQLITE_REPLACE], according to the [ON CONFLICT] mode
** of the SQL statement that triggered the call to the [xUpdate] method of the
** [virtual table].
*/
SQLITE_API int sqlite3_vtab_on_conflict(sqlite3 *);

/*
** CAPI3REF: Conflict resolution modes
** KEYWORDS: {conflict resolution mode}
**
** These constants are returned by [sqlite3_vtab_on_conflict()] to
** inform a [virtual table] implementation what the [ON CONFLICT] mode
** is for the SQL statement being evaluated.
**
** Note that the [SQLITE_IGNORE] constant is also used as a potential
** return value from the [sqlite3_set_authorizer()] callback and that
** [SQLITE_ABORT] is also a [result code].
*/
#define SQLITE_ROLLBACK 1
/* #define SQLITE_IGNORE 2 // Also used by sqlite3_authorizer() callback */
#define SQLITE_FAIL     3
/* #define SQLITE_ABORT 4  // Also an error code */
#define SQLITE_REPLACE  5



/*
** Undo the hack that converts floating point types to integer for
** builds on processors without floating point support.
*/
#ifdef SQLITE_OMIT_FLOATING_POINT
# undef double
#endif

#ifdef __cplusplus
}  /* End of the 'extern "C"' block */
#endif
#endif /* _SQLITE3_H_ */

/*
** 2010 August 30
**
** The author disclaims copyright to this source code.  In place of
** a legal notice, here is a blessing:
**
**    May you do good and not evil.
**    May you find forgiveness for yourself and forgive others.
**    May you share freely, never taking more than you give.
**
*************************************************************************
*/

#ifndef _SQLITE3RTREE_H_
#define _SQLITE3RTREE_H_


#ifdef __cplusplus
extern "C" {
#endif

typedef struct sqlite3_rtree_geometry sqlite3_rtree_geometry;
typedef struct sqlite3_rtree_query_info sqlite3_rtree_query_info;

/* The double-precision datatype used by RTree depends on the
** SQLITE_RTREE_INT_ONLY compile-time option.
*/
#ifdef SQLITE_RTREE_INT_ONLY
  typedef sqlite3_int64 sqlite3_rtree_dbl;
#else
  typedef double sqlite3_rtree_dbl;
#endif

/*
** Register a geometry callback named zGeom that can be used as part of an
** R-Tree geometry query as follows:
**
**   SELECT ... FROM <rtree> WHERE <rtree col> MATCH $zGeom(... params ...)
*/
SQLITE_API int sqlite3_rtree_geometry_callback(
  sqlite3 *db,
  const char *zGeom,
  int (*xGeom)(sqlite3_rtree_geometry*, int, sqlite3_rtree_dbl*,int*),
  void *pContext
);


/*
** A pointer to a structure of the following type is passed as the first
** argument to callbacks registered using rtree_geometry_callback().
*/
struct sqlite3_rtree_geometry {
  void *pContext;                 /* Copy of pContext passed to s_r_g_c() */
  int nParam;                     /* Size of array aParam[] */
  sqlite3_rtree_dbl *aParam;      /* Parameters passed to SQL geom function */
  void *pUser;                    /* Callback implementation user data */
  void (*xDelUser)(void *);       /* Called by SQLite to clean up pUser */
};

/*
** Register a 2nd-generation geometry callback named zScore that can be 
** used as part of an R-Tree geometry query as follows:
**
**   SELECT ... FROM <rtree> WHERE <rtree col> MATCH $zQueryFunc(... params ...)
*/
SQLITE_API int sqlite3_rtree_query_callback(
  sqlite3 *db,
  const char *zQueryFunc,
  int (*xQueryFunc)(sqlite3_rtree_query_info*),
  void *pContext,
  void (*xDestructor)(void*)
);


/*
** A pointer to a structure of the following type is passed as the 
** argument to scored geometry callback registered using
** sqlite3_rtree_query_callback().
**
** Note that the first 5 fields of this structure are identical to
** sqlite3_rtree_geometry.  This structure is a subclass of
** sqlite3_rtree_geometry.
*/
struct sqlite3_rtree_query_info {
  void *pContext;                   /* pContext from when function registered */
  int nParam;                       /* Number of function parameters */
  sqlite3_rtree_dbl *aParam;        /* value of function parameters */
  void *pUser;                      /* callback can use this, if desired */
  void (*xDelUser)(void*);          /* function to free pUser */
  sqlite3_rtree_dbl *aCoord;        /* Coordinates of node or entry to check */
  unsigned int *anQueue;            /* Number of pending entries in the queue */
  int nCoord;                       /* Number of coordinates */
  int iLevel;                       /* Level of current node or entry */
  int mxLevel;                      /* The largest iLevel value in the tree */
  sqlite3_int64 iRowid;             /* Rowid for current entry */
  sqlite3_rtree_dbl rParentScore;   /* Score of parent node */
  int eParentWithin;                /* Visibility of parent node */
  int eWithin;                      /* OUT: Visiblity */
  sqlite3_rtree_dbl rScore;         /* OUT: Write the score here */
};

/*
** Allowed values for sqlite3_rtree_query.eWithin and .eParentWithin.
*/
#define NOT_WITHIN       0   /* Object completely outside of query region */
#define PARTLY_WITHIN    1   /* Object partially overlaps query region */
#define FULLY_WITHIN     2   /* Object fully contained within query region */


#ifdef __cplusplus
}  /* end of the 'extern "C"' block */
#endif

#endif  /* ifndef _SQLITE3RTREE_H_ */
<|MERGE_RESOLUTION|>--- conflicted
+++ resolved
@@ -107,15 +107,9 @@
 ** [sqlite3_libversion_number()], [sqlite3_sourceid()],
 ** [sqlite_version()] and [sqlite_source_id()].
 */
-<<<<<<< HEAD
-#define SQLITE_VERSION        "3.8.5"
-#define SQLITE_VERSION_NUMBER 3008005
-#define SQLITE_SOURCE_ID      "2014-06-04 14:06:34 b1ed4f2a34ba66c29b130f8d13e9092758019212"
-=======
 #define SQLITE_VERSION        "3.8.7.4"
 #define SQLITE_VERSION_NUMBER 3008007
 #define SQLITE_SOURCE_ID      "2014-12-09 01:34:36 f66f7a17b78ba617acde90fc810107f34f1a1f2e"
->>>>>>> 060ae29e
 
 /*
 ** CAPI3REF: Run-Time Library Version Numbers
@@ -275,11 +269,7 @@
 **
 ** ^The sqlite3_close() and sqlite3_close_v2() routines are destructors
 ** for the [sqlite3] object.
-<<<<<<< HEAD
-** ^Calls to sqlite3_close() and sqlite3_close_v2() return SQLITE_OK if
-=======
 ** ^Calls to sqlite3_close() and sqlite3_close_v2() return [SQLITE_OK] if
->>>>>>> 060ae29e
 ** the [sqlite3] object is successfully destroyed and all associated
 ** resources are deallocated.
 **
@@ -287,11 +277,7 @@
 ** statements or unfinished sqlite3_backup objects then sqlite3_close()
 ** will leave the database connection open and return [SQLITE_BUSY].
 ** ^If sqlite3_close_v2() is called with unfinalized prepared statements
-<<<<<<< HEAD
-** and unfinished sqlite3_backups, then the database connection becomes
-=======
 ** and/or unfinished sqlite3_backups, then the database connection becomes
->>>>>>> 060ae29e
 ** an unusable "zombie" which will automatically be deallocated when the
 ** last prepared statement is finalized or the last sqlite3_backup is
 ** finished.  The sqlite3_close_v2() interface is intended for use with
@@ -304,11 +290,7 @@
 ** with the [sqlite3] object prior to attempting to close the object.  ^If
 ** sqlite3_close_v2() is called on a [database connection] that still has
 ** outstanding [prepared statements], [BLOB handles], and/or
-<<<<<<< HEAD
-** [sqlite3_backup] objects then it returns SQLITE_OK but the deallocation
-=======
 ** [sqlite3_backup] objects then it returns [SQLITE_OK] and the deallocation
->>>>>>> 060ae29e
 ** of resources is deferred until all [prepared statements], [BLOB handles],
 ** and [sqlite3_backup] objects are also destroyed.
 **
@@ -459,21 +441,9 @@
 ** support for additional result codes that provide more detailed information
 ** about errors. These [extended result codes] are enabled or disabled
 ** on a per database connection basis using the
-<<<<<<< HEAD
-** [sqlite3_extended_result_codes()] API.
-**
-** Some of the available extended result codes are listed here.
-** One may expect the number of extended result codes will increase
-** over time.  Software that uses extended result codes should expect
-** to see new result codes in future releases of SQLite.
-**
-** The SQLITE_OK result code will never be extended.  It will always
-** be exactly zero.
-=======
 ** [sqlite3_extended_result_codes()] API.  Or, the extended code for
 ** the most recent error can be obtained using
 ** [sqlite3_extended_errcode()].
->>>>>>> 060ae29e
 */
 #define SQLITE_IOERR_READ              (SQLITE_IOERR | (1<<8))
 #define SQLITE_IOERR_SHORT_READ        (SQLITE_IOERR | (2<<8))
@@ -527,10 +497,7 @@
 #define SQLITE_NOTICE_RECOVER_WAL      (SQLITE_NOTICE | (1<<8))
 #define SQLITE_NOTICE_RECOVER_ROLLBACK (SQLITE_NOTICE | (2<<8))
 #define SQLITE_WARNING_AUTOINDEX       (SQLITE_WARNING | (1<<8))
-<<<<<<< HEAD
-=======
 #define SQLITE_AUTH_USER               (SQLITE_AUTH | (1<<8))
->>>>>>> 060ae29e
 
 /*
 ** CAPI3REF: Flags For File Open Operations
@@ -2834,17 +2801,9 @@
 **     a URI filename, its value overrides any behavior requested by setting
 **     SQLITE_OPEN_PRIVATECACHE or SQLITE_OPEN_SHAREDCACHE flag.
 **
-<<<<<<< HEAD
-**  <li> <b>psow</b>: ^The psow parameter may be "true" (or "on" or "yes" or
-**     "1") or "false" (or "off" or "no" or "0") to indicate that the
-**     [powersafe overwrite] property does or does not apply to the
-**     storage media on which the database file resides.  ^The psow query
-**     parameter only works for the built-in unix and Windows VFSes.
-=======
 **  <li> <b>psow</b>: ^The psow parameter indicates whether or not the
 **     [powersafe overwrite] property does or does not apply to the
 **     storage media on which the database file resides.
->>>>>>> 060ae29e
 **
 **  <li> <b>nolock</b>: ^The nolock parameter is a boolean query parameter
 **     which if set disables file locking in rollback journal modes.  This
@@ -3431,25 +3390,16 @@
 ** If the fourth parameter to sqlite3_bind_blob() is negative, then
 ** the behavior is undefined.
 ** If a non-negative fourth parameter is provided to sqlite3_bind_text()
-<<<<<<< HEAD
-** or sqlite3_bind_text16() then that parameter must be the byte offset
-=======
 ** or sqlite3_bind_text16() or sqlite3_bind_text64() then
 ** that parameter must be the byte offset
->>>>>>> 060ae29e
 ** where the NUL terminator would occur assuming the string were NUL
 ** terminated.  If any NUL characters occur at byte offsets less than 
 ** the value of the fourth parameter then the resulting string value will
 ** contain embedded NULs.  The result of expressions involving strings
 ** with embedded NULs is undefined.
 **
-<<<<<<< HEAD
-** ^The fifth argument to sqlite3_bind_blob(), sqlite3_bind_text(), and
-** sqlite3_bind_text16() is a destructor used to dispose of the BLOB or
-=======
 ** ^The fifth argument to the BLOB and string binding interfaces
 ** is a destructor used to dispose of the BLOB or
->>>>>>> 060ae29e
 ** string after SQLite has finished with it.  ^The destructor is called
 ** to dispose of the BLOB or string even if the call to bind API fails.
 ** ^If the fifth argument is
@@ -4816,14 +4766,11 @@
 ** Hence, if this variable is modified directly, either it should be
 ** made NULL or made to point to memory obtained from [sqlite3_malloc]
 ** or else the use of the [temp_store_directory pragma] should be avoided.
-<<<<<<< HEAD
-=======
 ** Except when requested by the [temp_store_directory pragma], SQLite
 ** does not free the memory that sqlite3_temp_directory points to.  If
 ** the application wants that memory to be freed, it must do
 ** so itself, taking care to only do so after all [database connection]
 ** objects have been destroyed.
->>>>>>> 060ae29e
 **
 ** <b>Note to Windows Runtime users:</b>  The temporary directory must be set
 ** prior to calling [sqlite3_open] or [sqlite3_open_v2].  Otherwise, various
@@ -6261,13 +6208,6 @@
 #define SQLITE_TESTCTRL_ISKEYWORD               16
 #define SQLITE_TESTCTRL_SCRATCHMALLOC           17
 #define SQLITE_TESTCTRL_LOCALTIME_FAULT         18
-<<<<<<< HEAD
-#define SQLITE_TESTCTRL_EXPLAIN_STMT            19
-#define SQLITE_TESTCTRL_NEVER_CORRUPT           20
-#define SQLITE_TESTCTRL_VDBE_COVERAGE           21
-#define SQLITE_TESTCTRL_BYTEORDER               22
-#define SQLITE_TESTCTRL_LAST                    22
-=======
 #define SQLITE_TESTCTRL_EXPLAIN_STMT            19  /* NOT USED */
 #define SQLITE_TESTCTRL_NEVER_CORRUPT           20
 #define SQLITE_TESTCTRL_VDBE_COVERAGE           21
@@ -6275,7 +6215,6 @@
 #define SQLITE_TESTCTRL_ISINIT                  23
 #define SQLITE_TESTCTRL_SORTER_MMAP             24
 #define SQLITE_TESTCTRL_LAST                    24
->>>>>>> 060ae29e
 
 /*
 ** CAPI3REF: SQLite Runtime Status
