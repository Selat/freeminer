/*
main.cpp
Copyright (C) 2010-2013 celeron55, Perttu Ahola <celeron55@gmail.com>
*/

/*
This file is part of Freeminer.

Freeminer is free software: you can redistribute it and/or modify
it under the terms of the GNU General Public License as published by
the Free Software Foundation, either version 3 of the License, or
(at your option) any later version.

Freeminer  is distributed in the hope that it will be useful,
but WITHOUT ANY WARRANTY; without even the implied warranty of
MERCHANTABILITY or FITNESS FOR A PARTICULAR PURPOSE.  See the
GNU General Public License for more details.

You should have received a copy of the GNU General Public License
along with Freeminer.  If not, see <http://www.gnu.org/licenses/>.
*/

#ifdef NDEBUG
	/*#ifdef _WIN32
		#pragma message ("Disabling unit tests")
	#else
		#warning "Disabling unit tests"
	#endif*/
	// Disable unit tests
	#define ENABLE_TESTS 0
#else
	// Enable unit tests
	#define ENABLE_TESTS 1
#endif

#ifdef _MSC_VER
#ifndef SERVER // Dedicated server isn't linked with Irrlicht
	#pragma comment(lib, "Irrlicht.lib")
	// This would get rid of the console window
	#pragma comment(linker, "/subsystem:windows /ENTRY:mainCRTStartup")
#endif
	//#pragma comment(lib, "zlibwapi.lib")
	#pragma comment(lib, "Shell32.lib")
#endif

#include "irrlicht.h" // createDevice

#include "main.h"
#include "mainmenumanager.h"
#include <iostream>
#include <fstream>
#include <locale.h>
#include "irrlichttypes_extrabloated.h"
#include "debug.h"
#include "test.h"
#include "clouds.h"
#include "server.h"
#include "constants.h"
#include "porting.h"
#include "gettime.h"
#include "filesys.h"
#include "config.h"
#include "version.h"
#include "guiMainMenu.h"
#include "game.h"
#include "keycode.h"
#include "tile.h"
#include "chat.h"
#include "defaultsettings.h"
#include "gettext.h"
#include "settings.h"
#include "profiler.h"
#include "log.h"
#include "mods.h"
#include "xCGUITTFont.h"
#include "util/string.h"
#include "subgame.h"
#include "quicktune.h"
#include "serverlist.h"
#include "httpfetch.h"
#include "guiEngine.h"

#include "database-sqlite3.h"
#ifdef USE_LEVELDB
#include "database-leveldb.h"
#endif
#if USE_REDIS
#include "database-redis.h"
#endif

#include "enet/enet.h"

/*
	Settings.
	These are loaded from the config file.
*/
Settings main_settings;
Settings *g_settings = &main_settings;
std::string g_settings_path;

// Global profiler
Profiler main_profiler;
Profiler *g_profiler = &main_profiler;

// Menu clouds are created later
Clouds *g_menuclouds = 0;
irr::scene::ISceneManager *g_menucloudsmgr = 0;

/*
	Debug streams
*/

// Connection
std::ostream *dout_con_ptr = &dummyout;
std::ostream *derr_con_ptr = &verbosestream;

// Server
std::ostream *dout_server_ptr = &infostream;
std::ostream *derr_server_ptr = &errorstream;

// Client
std::ostream *dout_client_ptr = &infostream;
std::ostream *derr_client_ptr = &errorstream;

#ifndef SERVER
/*
	Random stuff
*/

/* mainmenumanager.h */

gui::IGUIEnvironment* guienv = NULL;
gui::IGUIStaticText *guiroot = NULL;
MainMenuManager g_menumgr;

bool noMenuActive()
{
	return (g_menumgr.menuCount() == 0);
}

// Passed to menus to allow disconnecting and exiting
MainGameCallback *g_gamecallback = NULL;
#endif

/*
	gettime.h implementation
*/

#ifdef SERVER

u32 getTimeMs()
{
	/* Use imprecise system calls directly (from porting.h) */
	return porting::getTime(PRECISION_MILLI);
}

u32 getTime(TimePrecision prec)
{
	return porting::getTime(prec);
}

#else

// A small helper class
class TimeGetter
{
public:
	virtual u32 getTime(TimePrecision prec) = 0;
};

// A precise irrlicht one
class IrrlichtTimeGetter: public TimeGetter
{
public:
	IrrlichtTimeGetter(IrrlichtDevice *device):
		m_device(device)
	{}
	u32 getTime(TimePrecision prec)
	{
		if (prec == PRECISION_MILLI) {
			if (m_device == NULL)
				return 0;
			return m_device->getTimer()->getRealTime();
		} else {
			return porting::getTime(prec);
		}
	}
private:
	IrrlichtDevice *m_device;
};
// Not so precise one which works without irrlicht
class SimpleTimeGetter: public TimeGetter
{
public:
	u32 getTime(TimePrecision prec)
	{
		return porting::getTime(prec);
	}
};

// A pointer to a global instance of the time getter
// TODO: why?
TimeGetter *g_timegetter = NULL;

u32 getTimeMs()
{
	if (g_timegetter == NULL)
		return 0;
	return g_timegetter->getTime(PRECISION_MILLI);
}

u32 getTime(TimePrecision prec) {
	if (g_timegetter == NULL)
		return 0;
	return g_timegetter->getTime(prec);
}
#endif

class StderrLogOutput: public ILogOutput
{
public:
	/* line: Full line with timestamp, level and thread */
	void printLog(const std::string &line)
	{
		std::cerr << line << std::endl;
	}
} main_stderr_log_out;

class DstreamNoStderrLogOutput: public ILogOutput
{
public:
	/* line: Full line with timestamp, level and thread */
	void printLog(const std::string &line)
	{
		dstream_no_stderr << line << std::endl;
	}
} main_dstream_no_stderr_log_out;

#ifndef SERVER

/*
	Event handler for Irrlicht

	NOTE: Everything possible should be moved out from here,
	      probably to InputHandler and the_game
*/

class MyEventReceiver : public IEventReceiver
{
public:
	// This is the one method that we have to implement
	virtual bool OnEvent(const SEvent& event)
	{
		/*
			React to nothing here if a menu is active
		*/
		if (noMenuActive() == false) {
			return g_menumgr.preprocessEvent(event);
		}

		// Remember whether each key is down or up
		if (event.EventType == irr::EET_KEY_INPUT_EVENT) {
			if (event.KeyInput.PressedDown) {
				keyIsDown.set(event.KeyInput);
				keyWasDown.set(event.KeyInput);
			} else {
				keyIsDown.unset(event.KeyInput);
			}
		}

		if (event.EventType == irr::EET_MOUSE_INPUT_EVENT) {
			if (noMenuActive() == false) {
				left_active = false;
				middle_active = false;
				right_active = false;
			} else {
				left_active = event.MouseInput.isLeftPressed();
				middle_active = event.MouseInput.isMiddlePressed();
				right_active = event.MouseInput.isRightPressed();

				if (event.MouseInput.Event == EMIE_LMOUSE_PRESSED_DOWN) {
					leftclicked = true;
				}
				if (event.MouseInput.Event == EMIE_RMOUSE_PRESSED_DOWN) {
					rightclicked = true;
				}
				if (event.MouseInput.Event == EMIE_LMOUSE_LEFT_UP) {
					leftreleased = true;
				}
				if (event.MouseInput.Event == EMIE_RMOUSE_LEFT_UP) {
					rightreleased = true;
				}
				if (event.MouseInput.Event == EMIE_MOUSE_WHEEL) {
					mouse_wheel += event.MouseInput.Wheel;
				}
			}
		}
		if (event.EventType == irr::EET_LOG_TEXT_EVENT) {
			dstream << "Irrlicht log: " << event.LogEvent.Text << std::endl;
			return true;
		}
		/* always return false in order to continue processing events */
		return false;
	}

	bool IsKeyDown(const KeyPress &keyCode) const
	{
		return keyIsDown[keyCode];
	}

	// Checks whether a key was down and resets the state
	bool WasKeyDown(const KeyPress &keyCode)
	{
		bool b = keyWasDown[keyCode];
		if (b)
			keyWasDown.unset(keyCode);
		return b;
	}

	s32 getMouseWheel()
	{
		s32 a = mouse_wheel;
		mouse_wheel = 0;
		return a;
	}

	void clearInput()
	{
		keyIsDown.clear();
		keyWasDown.clear();

		leftclicked = false;
		rightclicked = false;
		leftreleased = false;
		rightreleased = false;

		left_active = false;
		middle_active = false;
		right_active = false;

		mouse_wheel = 0;
	}

	MyEventReceiver()
	{
		clearInput();
	}

	bool leftclicked;
	bool rightclicked;
	bool leftreleased;
	bool rightreleased;

	bool left_active;
	bool middle_active;
	bool right_active;

	s32 mouse_wheel;

private:

	// The current state of keys
	KeyList keyIsDown;
	// Whether a key has been pressed or not
	KeyList keyWasDown;
};

/*
	Separated input handler
*/

class RealInputHandler : public InputHandler
{
public:
	RealInputHandler(IrrlichtDevice *device, MyEventReceiver *receiver):
		m_device(device),
		m_receiver(receiver)
	{
	}
	virtual bool isKeyDown(const KeyPress &keyCode)
	{
		return m_receiver->IsKeyDown(keyCode);
	}
	virtual bool wasKeyDown(const KeyPress &keyCode)
	{
		return m_receiver->WasKeyDown(keyCode);
	}
	virtual v2s32 getMousePos()
	{
		return m_device->getCursorControl()->getPosition();
	}
	virtual void setMousePos(s32 x, s32 y)
	{
		m_device->getCursorControl()->setPosition(x, y);
	}

	virtual bool getLeftState()
	{
		return m_receiver->left_active;
	}
	virtual bool getRightState()
	{
		return m_receiver->right_active;
	}

	virtual bool getLeftClicked()
	{
		return m_receiver->leftclicked;
	}
	virtual bool getRightClicked()
	{
		return m_receiver->rightclicked;
	}
	virtual void resetLeftClicked()
	{
		m_receiver->leftclicked = false;
	}
	virtual void resetRightClicked()
	{
		m_receiver->rightclicked = false;
	}

	virtual bool getLeftReleased()
	{
		return m_receiver->leftreleased;
	}
	virtual bool getRightReleased()
	{
		return m_receiver->rightreleased;
	}
	virtual void resetLeftReleased()
	{
		m_receiver->leftreleased = false;
	}
	virtual void resetRightReleased()
	{
		m_receiver->rightreleased = false;
	}

	virtual s32 getMouseWheel()
	{
		return m_receiver->getMouseWheel();
	}

	void clear()
	{
		m_receiver->clearInput();
	}
private:
	IrrlichtDevice *m_device;
	MyEventReceiver *m_receiver;
};

class RandomInputHandler : public InputHandler
{
public:
	RandomInputHandler()
	{
		leftdown = false;
		rightdown = false;
		leftclicked = false;
		rightclicked = false;
		leftreleased = false;
		rightreleased = false;
		keydown.clear();
	}
	virtual bool isKeyDown(const KeyPress &keyCode)
	{
		return keydown[keyCode];
	}
	virtual bool wasKeyDown(const KeyPress &keyCode)
	{
		return false;
	}
	virtual v2s32 getMousePos()
	{
		return mousepos;
	}
	virtual void setMousePos(s32 x, s32 y)
	{
		mousepos = v2s32(x, y);
	}

	virtual bool getLeftState()
	{
		return leftdown;
	}
	virtual bool getRightState()
	{
		return rightdown;
	}

	virtual bool getLeftClicked()
	{
		return leftclicked;
	}
	virtual bool getRightClicked()
	{
		return rightclicked;
	}
	virtual void resetLeftClicked()
	{
		leftclicked = false;
	}
	virtual void resetRightClicked()
	{
		rightclicked = false;
	}

	virtual bool getLeftReleased()
	{
		return leftreleased;
	}
	virtual bool getRightReleased()
	{
		return rightreleased;
	}
	virtual void resetLeftReleased()
	{
		leftreleased = false;
	}
	virtual void resetRightReleased()
	{
		rightreleased = false;
	}

	virtual s32 getMouseWheel()
	{
		return 0;
	}

	virtual void step(float dtime)
	{
		{
			static float counter1 = 0;
			counter1 -= dtime;
			if (counter1 < 0.0) {
				counter1 = 0.1 * Rand(1, 40);
				keydown.toggle(getKeySetting("keymap_jump"));
			}
		}
		{
			static float counter1 = 0;
			counter1 -= dtime;
			if (counter1 < 0.0) {
				counter1 = 0.1 * Rand(1, 40);
				keydown.toggle(getKeySetting("keymap_special1"));
			}
		}
		{
			static float counter1 = 0;
			counter1 -= dtime;
			if (counter1 < 0.0) {
				counter1 = 0.1 * Rand(1, 40);
				keydown.toggle(getKeySetting("keymap_forward"));
			}
		}
		{
			static float counter1 = 0;
			counter1 -= dtime;
			if (counter1 < 0.0) {
				counter1 = 0.1 * Rand(1, 40);
				keydown.toggle(getKeySetting("keymap_left"));
			}
		}
		{
			static float counter1 = 0;
			counter1 -= dtime;
			if (counter1 < 0.0) {
				counter1 = 0.1 * Rand(1, 20);
				mousespeed = v2s32(Rand(-20, 20), Rand(-15, 20));
			}
		}
		{
			static float counter1 = 0;
			counter1 -= dtime;
			if (counter1 < 0.0) {
				counter1 = 0.1 * Rand(1, 30);
				leftdown = !leftdown;
				if (leftdown)
					leftclicked = true;
				if (!leftdown)
					leftreleased = true;
			}
		}
		{
			static float counter1 = 0;
			counter1 -= dtime;
			if (counter1 < 0.0) {
				counter1 = 0.1 * Rand(1, 15);
				rightdown = !rightdown;
				if (rightdown)
					rightclicked = true;
				if (!rightdown)
					rightreleased = true;
			}
		}
		mousepos += mousespeed;
	}

	s32 Rand(s32 min, s32 max)
	{
		return (myrand()%(max-min+1))+min;
	}
private:
	KeyList keydown;
	v2s32 mousepos;
	v2s32 mousespeed;
	bool leftdown;
	bool rightdown;
	bool leftclicked;
	bool rightclicked;
	bool leftreleased;
	bool rightreleased;
};

#endif // !SERVER

// These are defined global so that they're not optimized too much.
// Can't change them to volatile.
s16 temp16;
f32 tempf;
v3f tempv3f1;
v3f tempv3f2;
std::string tempstring;
std::string tempstring2;

void SpeedTests()
{
	{
		infostream << "The following test should take around 20ms." << std::endl;
		TimeTaker timer("Testing std::string speed");
		const u32 jj = 10000;
		for(u32 j = 0; j < jj; j++) {
			tempstring = "";
			tempstring2 = "";
			const u32 ii = 10;
			for(u32 i = 0; i < ii; i++) {
				tempstring2 += "asd";
			}
			for(u32 i = 0; i < ii+1; i++) {
				tempstring += "asd";
				if (tempstring == tempstring2)
					break;
			}
		}
	}

	infostream << "All of the following tests should take around 100ms each."
		<< std::endl;

	{
		TimeTaker timer("Testing floating-point conversion speed");
		tempf = 0.001;
		for(u32 i = 0; i < 4000000; i++) {
			temp16 += tempf;
			tempf += 0.001;
		}
	}

	{
		TimeTaker timer("Testing floating-point vector speed");

		tempv3f1 = v3f(1, 2, 3);
		tempv3f2 = v3f(4, 5, 6);
		for(u32 i = 0; i < 10000000; i++) {
			tempf += tempv3f1.dotProduct(tempv3f2);
			tempv3f2 += v3f(7, 8, 9);
		}
	}

	{
		TimeTaker timer("Testing std::map speed");

		std::map<v2s16, f32> map1;
		tempf = -324;
		const s16 ii = 300;
		for(s16 y = 0; y < ii; y++) {
			for(s16 x = 0; x < ii; x++) {
				map1[v2s16(x, y)] =  tempf;
				tempf += 1;
			}
		}
		for(s16 y = ii - 1; y >= 0; y--) {
			for(s16 x = 0; x < ii; x++) {
				tempf = map1[v2s16(x, y)];
			}
		}
	}

	{
		infostream << "Around 5000/ms should do well here." << std::endl;
		TimeTaker timer("Testing mutex speed");

		JMutex m;
		u32 n = 0;
		u32 i = 0;
		do {
			n += 10000;
			for(; i < n; i++) {
				m.Lock();
				m.Unlock();
			}
		}
		// Do at least 10ms
		while(timer.getTimerTime() < 10 && n < 100000);

		u32 dtime = timer.stop();
		if (dtime) { // dirty hack, TimeTaker is disabled for release
		u32 per_ms = n / dtime;
		infostream << "Done. " << dtime << "ms, " << per_ms << "/ms" << std::endl;
		}
	}
}

static void print_worldspecs(const std::vector<WorldSpec> &worldspecs, std::ostream &os)
{
	for(u32 i = 0; i < worldspecs.size(); i++) {
		std::string name = worldspecs[i].name;
		std::string path = worldspecs[i].path;
		if (name.find(" ") != std::string::npos)
			name = std::string("'") + name + "'";
		path = std::string("'") + path + "'";
		name = padStringRight(name, 14);
		os << "  " << name << " " << path << std::endl;
	}
}

int main(int argc, char *argv[])
{
	int retval = 0;

	if (enet_initialize() != 0) {
		std::cerr << "enet failed to initialize\n";
		return EXIT_FAILURE;
	}
	atexit(enet_deinitialize);

	/*
		Initialization
	*/

	log_add_output_maxlev(&main_stderr_log_out, LMT_ACTION);
	log_add_output_all_levs(&main_dstream_no_stderr_log_out);

	log_register_thread("main");
	/*
		Parse command line
	*/

	// List all allowed options
	std::map<std::string, ValueSpec> allowed_options;
	allowed_options.insert(std::make_pair("help", ValueSpec(VALUETYPE_FLAG,
			_("Show allowed options"))));
	allowed_options.insert(std::make_pair("version", ValueSpec(VALUETYPE_FLAG,
			_("Show version information"))));
	allowed_options.insert(std::make_pair("config", ValueSpec(VALUETYPE_STRING,
			_("Load configuration from specified file"))));
	allowed_options.insert(std::make_pair("port", ValueSpec(VALUETYPE_STRING,
			_("Set network port (UDP)"))));
	allowed_options.insert(std::make_pair("disable-unittests", ValueSpec(VALUETYPE_FLAG,
			_("Disable unit tests"))));
	allowed_options.insert(std::make_pair("enable-unittests", ValueSpec(VALUETYPE_FLAG,
			_("Enable unit tests"))));
	allowed_options.insert(std::make_pair("map-dir", ValueSpec(VALUETYPE_STRING,
			_("Same as --world (deprecated)"))));
	allowed_options.insert(std::make_pair("world", ValueSpec(VALUETYPE_STRING,
			_("Set world path (implies local game) ('list' lists all)"))));
	allowed_options.insert(std::make_pair("worldname", ValueSpec(VALUETYPE_STRING,
			_("Set world by name (implies local game)"))));
	allowed_options.insert(std::make_pair("quiet", ValueSpec(VALUETYPE_FLAG,
			_("Print to console errors only"))));
	allowed_options.insert(std::make_pair("info", ValueSpec(VALUETYPE_FLAG,
			_("Print more information to console"))));
	allowed_options.insert(std::make_pair("verbose",  ValueSpec(VALUETYPE_FLAG,
			_("Print even more information to console"))));
	allowed_options.insert(std::make_pair("trace", ValueSpec(VALUETYPE_FLAG,
			_("Print enormous amounts of information to log and console"))));
	allowed_options.insert(std::make_pair("logfile", ValueSpec(VALUETYPE_STRING,
			_("Set logfile path ('' = no logging)"))));
	allowed_options.insert(std::make_pair("gameid", ValueSpec(VALUETYPE_STRING,
			_("Set gameid (\"--gameid list\" prints available ones)"))));
	allowed_options.insert(std::make_pair("migrate", ValueSpec(VALUETYPE_STRING,
			_("Migrate from current map backend to another (Only works when using freeminerserver or with --server)"))));
#ifndef SERVER
	allowed_options.insert(std::make_pair("videomodes", ValueSpec(VALUETYPE_FLAG,
			_("Show available video modes"))));
	allowed_options.insert(std::make_pair("speedtests", ValueSpec(VALUETYPE_FLAG,
			_("Run speed tests"))));
	allowed_options.insert(std::make_pair("address", ValueSpec(VALUETYPE_STRING,
			_("Address to connect to. ('' = local game)"))));
	allowed_options.insert(std::make_pair("random-input", ValueSpec(VALUETYPE_FLAG,
			_("Enable random user input, for testing"))));
	allowed_options.insert(std::make_pair("server", ValueSpec(VALUETYPE_FLAG,
			_("Run dedicated server"))));
	allowed_options.insert(std::make_pair("name", ValueSpec(VALUETYPE_STRING,
			_("Set player name"))));
	allowed_options.insert(std::make_pair("password", ValueSpec(VALUETYPE_STRING,
			_("Set password"))));
	allowed_options.insert(std::make_pair("go", ValueSpec(VALUETYPE_FLAG,
			_("Disable main menu"))));
#endif

	Settings cmd_args;

	bool ret = cmd_args.parseCommandLine(argc, argv, allowed_options);

	if (ret == false || cmd_args.getFlag("help") || cmd_args.exists("nonopt1")) {
		dstream << _("Allowed options:") << std::endl;
		for(std::map<std::string, ValueSpec>::iterator
				i = allowed_options.begin();
				i != allowed_options.end(); ++i) {
			std::ostringstream os1(std::ios::binary);
			os1 << "  --"<<i->first;
			if (i->second.type == VALUETYPE_FLAG) {
			} else
				os1 << _(" <value>");
			dstream << padStringRight(os1.str(), 24);

			if (i->second.help != NULL)
				dstream << i->second.help;
			dstream << std::endl;
		}

		return cmd_args.getFlag("help") ? 0 : 1;
	}

	if (cmd_args.getFlag("version")) {
#ifdef SERVER
		dstream << "freeminerserver " << minetest_version_hash << std::endl;
#else
		dstream << "Freeminer " << minetest_version_hash << std::endl;
		dstream << "Using Irrlicht " << IRRLICHT_SDK_VERSION << std::endl;
#endif
		dstream << "Build info: " << minetest_build_info << std::endl;
		return 0;
	}

	/*
		Low-level initialization
	*/

	// Quiet mode, print errors only
	if (cmd_args.getFlag("quiet")) {
		log_remove_output(&main_stderr_log_out);
		log_add_output_maxlev(&main_stderr_log_out, LMT_ERROR);
	}
	// If trace is enabled, enable logging of certain things
	if (cmd_args.getFlag("trace")) {
		dstream << _("Enabling trace level debug output") << std::endl;
		log_trace_level_enabled = true;
		dout_con_ptr = &verbosestream; // this is somewhat old crap
		socket_enable_debug_output = true; // socket doesn't use log.h
	}
	// In certain cases, output info level on stderr
	if (cmd_args.getFlag("info") || cmd_args.getFlag("verbose") ||
			cmd_args.getFlag("trace") || cmd_args.getFlag("speedtests"))
		log_add_output(&main_stderr_log_out, LMT_INFO);
	// In certain cases, output verbose level on stderr
	if (cmd_args.getFlag("verbose") || cmd_args.getFlag("trace"))
		log_add_output(&main_stderr_log_out, LMT_VERBOSE);

	porting::signal_handler_init();
	bool &kill = *porting::signal_handler_killstatus();

	porting::initializePaths();

	// Create user data directory
	fs::CreateDir(porting::path_user);

	infostream << "path_share = " << porting::path_share << std::endl;
	infostream << "path_user  = " << porting::path_user << std::endl;

	// Initialize debug stacks
	debug_stacks_init();
	DSTACK(__FUNCTION_NAME);

	// Debug handler
	BEGIN_DEBUG_EXCEPTION_HANDLER

	// List gameids if requested
	if (cmd_args.exists("gameid") && cmd_args.get("gameid") == "list") {
		std::set<std::string> gameids = getAvailableGameIds();
		for(std::set<std::string>::const_iterator i = gameids.begin();
				i != gameids.end(); i++)
			dstream<<(*i)<<std::endl;
		return 0;
	}

	// List worlds if requested
	if (cmd_args.exists("world") && cmd_args.get("world") == "list") {
		dstream << _("Available worlds:") << std::endl;
		std::vector<WorldSpec> worldspecs = getAvailableWorlds();
		print_worldspecs(worldspecs, dstream);
		return 0;
	}

	// Print startup message
	infostream<<PROJECT_NAME <<	" "<< _("with") << " SER_FMT_VER_HIGHEST_READ="
		<< (int)SER_FMT_VER_HIGHEST_READ << ", " << minetest_build_info << std::endl;

	/*
		Basic initialization
	*/

	// Initialize default settings
	set_default_settings(g_settings);

	// Initialize sockets
	sockets_init();
	atexit(sockets_cleanup);

	/*
		Read config file
	*/

	// Path of configuration file in use
	g_settings_path = "";

	if (cmd_args.exists("config")) {
		bool r = g_settings->readConfigFile(cmd_args.get("config").c_str());
		if (r == false) {
			errorstream << "Could not read configuration from \""
					<< cmd_args.get("config") << "\"" << std::endl;
			return 1;
		}
		g_settings_path = cmd_args.get("config");
	} else {
		std::vector<std::string> filenames;
		filenames.push_back(porting::path_user +
				DIR_DELIM + "freeminer.conf");
		// Legacy configuration file location
		filenames.push_back(porting::path_user +
				DIR_DELIM + ".." + DIR_DELIM + "freeminer.conf");
#if RUN_IN_PLACE
		// Try also from a lower level (to aid having the same configuration
		// for many RUN_IN_PLACE installs)
		filenames.push_back(porting::path_user +
				DIR_DELIM + ".." + DIR_DELIM + ".." + DIR_DELIM + "freeminer.conf");
#endif

		for(u32 i = 0; i < filenames.size(); i++) {
			bool r = g_settings->readConfigFile(filenames[i].c_str());
			if (r) {
				g_settings_path = filenames[i];
				break;
			}
		}

		// If no path found, use the first one (menu creates the file)
		if (g_settings_path == "")
			g_settings_path = filenames[0];
	}

	// Initialize debug streams
#define DEBUGFILE "debug.txt"
#if RUN_IN_PLACE
	std::string logfile = DEBUGFILE;
#else
	std::string logfile = porting::path_user+DIR_DELIM+DEBUGFILE;
#endif
	if (cmd_args.exists("logfile"))
		logfile = cmd_args.get("logfile");

	log_remove_output(&main_dstream_no_stderr_log_out);
	int loglevel = g_settings->getS32("debug_log_level");

	if (loglevel == 0) //no logging
		logfile = "";
	else if (loglevel > 0 && loglevel <= LMT_NUM_VALUES)
		log_add_output_maxlev(&main_dstream_no_stderr_log_out,
		(LogMessageLevel)(loglevel - 1));

	if (logfile != "")
		debugstreams_init(false, logfile.c_str());
	else
		debugstreams_init(false, NULL);

	infostream << "logfile = " << logfile << std::endl;

	time_taker_enabled = g_settings->getBool("time_taker_enabled") || g_settings->getFloat("profiler_print_interval") || loglevel >= LMT_INFO;
	// Initialize random seed
	srand(time(0));
	mysrand(time(0));

	// Initialize HTTP fetcher
	httpfetch_init(g_settings->getS32("curl_parallel_limit"));

	/*
		Run unit tests
	*/

#ifndef _MSC_VER
	if ((ENABLE_TESTS && cmd_args.getFlag("disable-unittests") == false)
			|| cmd_args.getFlag("enable-unittests") == true) {
				run_tests();
	}
#endif
#ifdef _MSC_VER
	init_gettext((porting::path_share + DIR_DELIM + "locale").c_str(),
		g_settings->get("language"), argc, argv);
#else
	init_gettext((porting::path_share + DIR_DELIM + "locale").c_str(),
		g_settings->get("language"));
#endif

	/*
		Game parameters
	*/

	// Port
	u16 port = 30000;
	if (cmd_args.exists("port"))
		port = cmd_args.getU16("port");
	else if (g_settings->exists("port"))
		port = g_settings->getU16("port");
	if (port == 0)
		port = 30000;

	// World directory
	std::string commanded_world = "";
	if (cmd_args.exists("world"))
		commanded_world = cmd_args.get("world");
	else if (cmd_args.exists("map-dir"))
		commanded_world = cmd_args.get("map-dir");
	else if (cmd_args.exists("nonopt0")) // First nameless argument
		commanded_world = cmd_args.get("nonopt0");
	else if (g_settings->exists("map-dir"))
		commanded_world = g_settings->get("map-dir");

	// World name
	std::string commanded_worldname = "";
	if (cmd_args.exists("worldname"))
		commanded_worldname = cmd_args.get("worldname");

	// Strip world.mt from commanded_world
	{
		std::string worldmt = "world.mt";
		if (commanded_world.size() > worldmt.size() &&
				commanded_world.substr(commanded_world.size() - worldmt.size())
				== worldmt) {
			dstream << _("Supplied world.mt file - stripping it off.") << std::endl;
			commanded_world = commanded_world.substr(0,
				commanded_world.size() - worldmt.size());
		}
	}

	// If a world name was specified, convert it to a path
	if (commanded_worldname != "") {
		// Get information about available worlds
		std::vector<WorldSpec> worldspecs = getAvailableWorlds();
		bool found = false;
		for(u32 i = 0; i < worldspecs.size(); i++) {
			std::string name = worldspecs[i].name;
			if (name == commanded_worldname) {
				if (commanded_world != "") {
					dstream << _("--worldname takes precedence over previously "
							"selected world.") << std::endl;
				}
				commanded_world = worldspecs[i].path;
				found = true;
				break;
			}
		}
		if (!found) {
			dstream << _("World") << " '"<<commanded_worldname << _("' not "
					"available. Available worlds:") << std::endl;
			print_worldspecs(worldspecs, dstream);
			return 1;
		}
	}

	// Gamespec
	SubgameSpec commanded_gamespec;
	if (cmd_args.exists("gameid")) {
		std::string gameid = cmd_args.get("gameid");
		commanded_gamespec = findSubgame(gameid);
		if (!commanded_gamespec.isValid()) {
			errorstream << "Game \"" << gameid << "\" not found" << std::endl;
			return 1;
		}
	}


	/*
		Run dedicated server if asked to or no other option
	*/
#ifdef SERVER
	bool run_dedicated_server = true;
#else
	bool run_dedicated_server = cmd_args.getFlag("server");
#endif
	g_settings->set("server_dedicated", run_dedicated_server ? "true" : "false");
	if (run_dedicated_server)
	{
		DSTACK("Dedicated server branch");
		// Create time getter if built with Irrlicht
#ifndef SERVER
		g_timegetter = new SimpleTimeGetter();
#endif

		// World directory
		std::string world_path;
		verbosestream << _("Determining world path") << std::endl;
		bool is_legacy_world = false;
		// If a world was commanded, use it
		if (commanded_world != "") {
			world_path = commanded_world;
			infostream << "Using commanded world path [" << world_path << "]"
				<< std::endl;
		} else { // No world was specified; try to select it automatically
			// Get information about available worlds
			std::vector<WorldSpec> worldspecs = getAvailableWorlds();
			// If a world name was specified, select it
			if (commanded_worldname != "") {
				world_path = "";
				for(u32 i = 0; i < worldspecs.size(); i++) {
					std::string name = worldspecs[i].name;
					if (name == commanded_worldname) {
						world_path = worldspecs[i].path;
						break;
					}
				}
				if (world_path == "") {
					dstream << _("World") << " '" << commanded_worldname << "' " << _("not "
						"available. Available worlds:") << std::endl;
					print_worldspecs(worldspecs, dstream);
					return 1;
				}
			}
			// If there is only a single world, use it
			if (worldspecs.size() == 1) {
				world_path = worldspecs[0].path;
				dstream <<_("Automatically selecting world at") << " ["
					<< world_path << "]" << std::endl;
			// If there are multiple worlds, list them
			} else if (worldspecs.size() > 1) {
				dstream << _("Multiple worlds are available.") << std::endl;
				dstream << _("Please select one using --worldname <name>"
						" or --world <path>") << std::endl;
				print_worldspecs(worldspecs, dstream);
				return 1;
			// If there are no worlds, automatically create a new one
			} else {
				// This is the ultimate default world path
				world_path = porting::path_user + DIR_DELIM + "worlds" +
						DIR_DELIM + "world";
				infostream << "Creating default world at ["
						<< world_path << "]" << std::endl;
			}
		}

		if (world_path == "") {
			errorstream << "No world path specified or found." << std::endl;
			return 1;
		}
		verbosestream << _("Using world path") << " [" << world_path << "]" << std::endl;

		// We need a gamespec.
		SubgameSpec gamespec;
		verbosestream << _("Determining gameid/gamespec") << std::endl;
		// If world doesn't exist
		if (!getWorldExists(world_path)) {
			// Try to take gamespec from command line
			if (commanded_gamespec.isValid()) {
				gamespec = commanded_gamespec;
				infostream << "Using commanded gameid [" << gamespec.id << "]" << std::endl;
			} else { // Otherwise we will be using "default"
				gamespec = findSubgame(g_settings->get("default_game"));
				infostream << "Using default gameid [" << gamespec.id << "]" << std::endl;
			}
		} else { // World exists
			std::string world_gameid = getWorldGameId(world_path, is_legacy_world);
			// If commanded to use a gameid, do so
			if (commanded_gamespec.isValid()) {
				gamespec = commanded_gamespec;
				if (commanded_gamespec.id != world_gameid) {
					errorstream << "WARNING: Using commanded gameid ["
							<< gamespec.id << "]" << " instead of world gameid ["
							<< world_gameid << "]" << std::endl;
				}
			} else {
				// If world contains an embedded game, use it;
				// Otherwise find world from local system.
				gamespec = findWorldSubgame(world_path);
				infostream << "Using world gameid [" << gamespec.id << "]" << std::endl;
			}
		}
		if (!gamespec.isValid()) {
			errorstream << "Subgame [" << gamespec.id << "] could not be found."
					<< std::endl;
			return 1;
		}
		verbosestream << _("Using gameid") << " [" << gamespec.id<<"]" << std::endl;

		// Bind address
		std::string bind_str = g_settings->get("bind_address");
		Address bind_addr(0, 0, 0, 0, port);

		if (g_settings->getBool("ipv6_server")) {
			bind_addr.setAddress((IPv6AddressBytes*) NULL);
		}
		try {
			bind_addr.Resolve(bind_str.c_str());
		} catch (ResolveError &e) {
			infostream << "Resolving bind address \"" << bind_str
			           << "\" failed: " << e.what()
		        	   << " -- Listening on all addresses." << std::endl;
		}
		if (bind_addr.isIPv6() && !g_settings->getBool("enable_ipv6")) {
			errorstream << "Unable to listen on "
			            << bind_addr.serializeString()
				    << L" because IPv6 is disabled" << std::endl;
			return 1;
		}

		// Create server
		Server server(world_path, gamespec, false, bind_addr.isIPv6());

		// Database migration
		if (cmd_args.exists("migrate")) {
			std::string migrate_to = cmd_args.get("migrate");
			Settings world_mt;
			bool success = world_mt.readConfigFile((world_path + DIR_DELIM
				+ "world.mt").c_str());
			if (!success) {
				errorstream << "Cannot read world.mt" << std::endl;
				return 1;
			}
			if (!world_mt.exists("backend")) {
				errorstream << "Please specify your current backend in world.mt file:"
					<< std::endl << "	backend = {sqlite3|leveldb|redis|dummy}" << std::endl;
				return 1;
			}
			std::string backend = world_mt.get("backend");
			Database *new_db;
			if (backend == migrate_to) {
				errorstream << "Cannot migrate: new backend is same"
					<<" as the old one" << std::endl;
				return 1;
			}
			if (migrate_to == "sqlite3")
				new_db = new Database_SQLite3(&(ServerMap&)server.getMap(), world_path);
			#if USE_LEVELDB
			else if (migrate_to == "leveldb")
				new_db = new Database_LevelDB(&(ServerMap&)server.getMap(), world_path);
			#endif
			#if USE_REDIS
			else if (migrate_to == "redis")
				new_db = new Database_Redis(&(ServerMap&)server.getMap(), world_path);
			#endif
			else {
				errorstream << "Migration to " << migrate_to
					<< " is not supported" << std::endl;
				return 1;
			}

			std::list<v3s16> blocks;
			ServerMap &old_map = ((ServerMap&)server.getMap());
			old_map.listAllLoadableBlocks(blocks);
			int count = 0;
			new_db->beginSave();
			for (std::list<v3s16>::iterator i = blocks.begin(); i != blocks.end(); i++) {
				MapBlock *block = old_map.loadBlock(*i);
				if(!block)
					continue;
				new_db->saveBlock(block);
				old_map.deleteBlock(block, 1);
				++count;
				if (count % 500 == 0)
					actionstream << "Migrated " << count << " blocks "
						<< (100.0 * count / blocks.size()) << "% completed" << std::endl;
			}
			new_db->endSave();
			delete new_db;

			actionstream << "Successfully migrated " << count << " blocks" << std::endl;
			world_mt.set("backend", migrate_to);
			if (!world_mt.updateConfigFile((world_path + DIR_DELIM + "world.mt").c_str()))
				errorstream << "Failed to update world.mt!" << std::endl;
			else
				actionstream << "world.mt updated" << std::endl;

			return 0;
		}

		server.start(bind_addr);

		// Run server
		dedicated_server_loop(server, kill);

		return 0;
	}

#ifndef SERVER // Exclude from dedicated server build

	/*
		More parameters
	*/

	std::string address = g_settings->get("address");
	if (commanded_world != "")
		address = "";
	else if (cmd_args.exists("address"))
		address = cmd_args.get("address");

	std::string playername = g_settings->get("name");
	if (cmd_args.exists("name"))
		playername = cmd_args.get("name");

	bool skip_main_menu = cmd_args.getFlag("go");

	/*
		Device initialization
	*/

	// Resolution selection

	bool fullscreen = g_settings->getBool("fullscreen");
	u16 screenW = g_settings->getU16("screenW");
	u16 screenH = g_settings->getU16("screenH");

	// bpp, fsaa, vsync

	bool vsync = g_settings->getBool("vsync");
	u16 bits = g_settings->getU16("fullscreen_bpp");
	u16 fsaa = g_settings->getU16("fsaa");

	// Determine driver

	video::E_DRIVER_TYPE driverType;

	std::string driverstring = g_settings->get("video_driver");

	if (driverstring == "null")
		driverType = video::EDT_NULL;
	else if (driverstring == "software")
		driverType = video::EDT_SOFTWARE;
	else if (driverstring == "burningsvideo")
		driverType = video::EDT_BURNINGSVIDEO;
	else if (driverstring == "direct3d8")
		driverType = video::EDT_DIRECT3D8;
	else if (driverstring == "direct3d9")
		driverType = video::EDT_DIRECT3D9;
	else if (driverstring == "opengl")
		driverType = video::EDT_OPENGL;
#ifdef _IRR_COMPILE_WITH_OGLES1_
	else if (driverstring == "ogles1")
		driverType = video::EDT_OGLES1;
#endif
#ifdef _IRR_COMPILE_WITH_OGLES2_
	else if (driverstring == "ogles2")
		driverType = video::EDT_OGLES2;
#endif
	else {
		errorstream << "WARNING: Invalid video_driver specified; defaulting "
			<< "to opengl" << std::endl;
		driverType = video::EDT_OPENGL;
	}

	/*
		List video modes if requested
	*/

	MyEventReceiver receiver;

	if (cmd_args.getFlag("videomodes")) {
		IrrlichtDevice *nulldevice;

		SIrrlichtCreationParameters params = SIrrlichtCreationParameters();
		params.DriverType    = video::EDT_NULL;
		params.WindowSize    = core::dimension2d<u32>(640, 480);
		params.Bits          = 24;
		params.AntiAlias     = fsaa;
		params.Fullscreen    = false;
		params.Stencilbuffer = false;
		params.Vsync         = vsync;
		params.EventReceiver = &receiver;
		params.HighPrecisionFPU = g_settings->getBool("high_precision_fpu");

		nulldevice = createDeviceEx(params);

		if (nulldevice == 0)
			return 1;

		dstream << _("Available video modes (WxHxD):") << std::endl;

		video::IVideoModeList *videomode_list =
				nulldevice->getVideoModeList();

		if (videomode_list == 0) {
			nulldevice->drop();
			return 1;
		}

		s32 videomode_count = videomode_list->getVideoModeCount();
		core::dimension2d<u32> videomode_res;
		s32 videomode_depth;
		for (s32 i = 0; i < videomode_count; ++i) {
			videomode_res = videomode_list->getVideoModeResolution(i);
			videomode_depth = videomode_list->getVideoModeDepth(i);
			dstream<<videomode_res.Width << "x" << videomode_res.Height
					<< "x" << videomode_depth << std::endl;
		}

		dstream << _("Active video mode (WxHxD):") << std::endl;
		videomode_res = videomode_list->getDesktopResolution();
		videomode_depth = videomode_list->getDesktopDepth();
		dstream << videomode_res.Width << "x" << videomode_res.Height
				<< "x" << videomode_depth << std::endl;

		nulldevice->drop();

		return 0;
	}

	/*
		Create device and exit if creation failed
	*/

	IrrlichtDevice *device;

	SIrrlichtCreationParameters params = SIrrlichtCreationParameters();
	params.DriverType    = driverType;
	params.WindowSize    = core::dimension2d<u32>(screenW, screenH);
	params.Bits          = bits;
	params.AntiAlias     = fsaa;
	params.Fullscreen    = fullscreen;
	params.Stencilbuffer = false;
	params.Vsync         = vsync;
	params.EventReceiver = &receiver;
	params.HighPrecisionFPU = g_settings->getBool("high_precision_fpu");

	device = createDeviceEx(params);

	if (device == 0) {
		return 1; // could not create selected driver.
	}

	// Map our log level to irrlicht engine one.
	static const irr::ELOG_LEVEL irr_log_level[5] = {
		ELL_NONE,
		ELL_ERROR,
		ELL_WARNING,
		ELL_INFORMATION,
#if (IRRLICHT_VERSION_MAJOR == 1 && IRRLICHT_VERSION_MINOR < 8)
		ELL_INFORMATION
#else
		ELL_DEBUG
#endif
	};

	ILogger* irr_logger = device->getLogger();
	irr_logger->setLogLevel(irr_log_level[loglevel]);

	porting::initIrrlicht(device);
	late_init_default_settings(g_settings);

	/*
		Continue initialization
	*/

	video::IVideoDriver* driver = device->getVideoDriver();

	/*
		This changes the minimum allowed number of vertices in a VBO.
		Default is 500.
	*/
	driver->setMinHardwareBufferVertexCount(50);

	// Create time getter
	g_timegetter = new IrrlichtTimeGetter(device);

	// Create game callback for menus
	g_gamecallback = new MainGameCallback(device);

	/*
		Speed tests (done after irrlicht is loaded to get timer)
	*/
	if (cmd_args.getFlag("speedtests"))
	{
		dstream << "Running speed tests" << std::endl;
		SpeedTests();
		device->drop();
		return 0;
	}

	device->setResizable(true);

	bool random_input = g_settings->getBool("random_input")
			|| cmd_args.getFlag("random-input");
	InputHandler *input = NULL;
	if (random_input) {
		input = new RandomInputHandler();
	} else {
		input = new RealInputHandler(device, &receiver);
	}

	scene::ISceneManager* smgr = device->getSceneManager();

	guienv = device->getGUIEnvironment();
	gui::IGUISkin* skin = guienv->getSkin();

	std::string font_path = g_settings->get("font_path");
	gui::IGUIFont *font;
<<<<<<< HEAD
	std::string fallback;
	if (is_yes(_("needs_fallback_font")))
		fallback = "fallback_";
	u16 font_size = g_settings->getU16(fallback + "font_size");
	font_path = g_settings->get(fallback + "font_path");
	u32 font_shadow = g_settings->getU16(fallback + "font_shadow");
	u32 font_shadow_alpha = g_settings->getU16(fallback + "font_shadow_alpha");
	font = gui::CGUITTFont::createTTFont(guienv, font_path.c_str(), font_size, true, true, font_shadow, font_shadow_alpha);
	if(font)
=======
	#if USE_FREETYPE
	bool use_freetype = g_settings->getBool("freetype");
	if (use_freetype) {
		std::string fallback;
		if (is_yes(_("needs_fallback_font")))
			fallback = "fallback_";
		u16 font_size = g_settings->getU16(fallback + "font_size");
		font_path = g_settings->get(fallback + "font_path");
		u32 font_shadow = g_settings->getU16(fallback + "font_shadow");
		u32 font_shadow_alpha = g_settings->getU16(fallback + "font_shadow_alpha");
		font = gui::CGUITTFont::createTTFont(guienv, font_path.c_str(), font_size,
			true, true, font_shadow, font_shadow_alpha);
	} else {
		font = guienv->getFont(font_path.c_str());
	}
	#else
	font = guienv->getFont(font_path.c_str());
	#endif
	if (font)
>>>>>>> 6285b729
		skin->setFont(font);
	else
		errorstream << "WARNING: Font file was not found."
				<< " Using default font." << std::endl;
	// If font was not found, this will get us one
	font = skin->getFont();
	assert(font);

	u32 text_height = font->getDimension(L"Hello, world!").Height;
	infostream << "text_height=" << text_height << std::endl;

	//skin->setColor(gui::EGDC_BUTTON_TEXT, video::SColor(255, 0, 0, 0));
	skin->setColor(gui::EGDC_BUTTON_TEXT, video::SColor(255, 255, 255, 255));
	//skin->setColor(gui::EGDC_3D_HIGH_LIGHT, video::SColor(0, 0, 0, 0));
	//skin->setColor(gui::EGDC_3D_SHADOW, video::SColor(0, 0, 0, 0));
	skin->setColor(gui::EGDC_3D_HIGH_LIGHT, video::SColor(255, 0, 0, 0));
	skin->setColor(gui::EGDC_3D_SHADOW, video::SColor(255, 0, 0, 0));
	skin->setColor(gui::EGDC_HIGH_LIGHT, video::SColor(255, 56, 121, 65));
	skin->setColor(gui::EGDC_HIGH_LIGHT_TEXT, video::SColor(255, 255, 255, 255));

#if (IRRLICHT_VERSION_MAJOR >= 1 && IRRLICHT_VERSION_MINOR >= 8) || IRRLICHT_VERSION_MAJOR >= 2
	// Irrlicht 1.8 input colours
	skin->setColor(gui::EGDC_EDITABLE, video::SColor(255, 128, 128, 128));
	skin->setColor(gui::EGDC_FOCUSED_EDITABLE, video::SColor(255, 97, 173, 109));
#endif


	// Create the menu clouds
	if (!g_menucloudsmgr)
		g_menucloudsmgr = smgr->createNewSceneManager();
	if (!g_menuclouds)
		g_menuclouds = new Clouds(g_menucloudsmgr->getRootSceneNode(),
			g_menucloudsmgr, -1, rand(), 100);
	g_menuclouds->update(v2f(0, 0), video::SColor(255, 200, 200, 255));
	scene::ICameraSceneNode* camera;
	camera = g_menucloudsmgr->addCameraSceneNode(0,
				v3f(0, 0, 0), v3f(0, 60, 100));
	camera->setFarValue(10000);

	/*
		GUI stuff
	*/

	ChatBackend chat_backend;

	/*
		If an error occurs, this is set to something and the
		menu-game loop is restarted. It is then displayed before
		the menu.
	*/
	std::string error_message = "";

	// The password entered during the menu screen,
	std::string password;

	bool first_loop = true;

	/*
		Menu-game loop
	*/
	while (device->run() && kill == false)
	{
		// Set the window caption
		wchar_t* text = wgettext("Main Menu");
		device->setWindowCaption((std::wstring(L"Freeminer [")+ text + L"]").c_str());
		delete[] text;

		// This is used for catching disconnects
		try
		{

			/*
				Clear everything from the GUIEnvironment
			*/
			guienv->clear();

			/*
				We need some kind of a root node to be able to add
				custom gui elements directly on the screen.
				Otherwise they won't be automatically drawn.
			*/
			guiroot = guienv->addStaticText(L"",
				core::rect<s32>(0, 0, 10000, 10000));

			SubgameSpec gamespec;
			WorldSpec worldspec;
			bool simple_singleplayer_mode = false;

			// These are set up based on the menu and other things
			std::string current_playername = "inv£lid";
			std::string current_password = "";
			std::string current_address = "does-not-exist";
			int current_port = 0;

			/*
				Out-of-game menu loop.

				Loop quits when menu returns proper parameters.
			*/
			while (kill == false) {
				// If skip_main_menu, only go through here once
				if (skip_main_menu && !first_loop) {
					kill = true;
					break;
				}
				first_loop = false;

				// Cursor can be non-visible when coming from the game
				device->getCursorControl()->setVisible(true);
				// Some stuff are left to scene manager when coming from the game
				// (map at least?)
				smgr->clear();

				// Initialize menu data
				MainMenuData menudata;
				menudata.address = address;
				menudata.name = playername;
				menudata.port = itos(port);
<<<<<<< HEAD
				menudata.errormessage = error_message;
				error_message = "";
				if(cmd_args.exists("password"))
=======
				menudata.errormessage = wide_to_narrow(error_message);
				error_message = L"";
				if (cmd_args.exists("password"))
>>>>>>> 6285b729
					menudata.password = cmd_args.get("password");

				driver->setTextureCreationFlag(video::ETCF_CREATE_MIP_MAPS, g_settings->getBool("mip_map"));

				menudata.enable_public = g_settings->getBool("server_announce");

				std::vector<WorldSpec> worldspecs = getAvailableWorlds();

				// If a world was commanded, append and select it
				if(commanded_world != "") {
					worldspec.gameid = getWorldGameId(commanded_world, true);
					worldspec.name = _("[--world parameter]");
					if(worldspec.gameid == "") {
						worldspec.gameid = g_settings->get("default_game");
						worldspec.name += " [new]";
					}
					worldspec.path = commanded_world;
				}

				if (skip_main_menu == false) {
					video::IVideoDriver* driver = device->getVideoDriver();

					infostream << "Waiting for other menus" << std::endl;
					while (device->run() && kill == false) {
						if (noMenuActive())
							break;
						driver->beginScene(true, true,
								video::SColor(255, 128, 128, 128));
						guienv->drawAll();
						driver->endScene();
						// On some computers framerate doesn't seem to be
						// automatically limited
						sleep_ms(25);
					}
					infostream << "Waited for other menus" << std::endl;

					GUIEngine* temp = new GUIEngine(device, guiroot,
						&g_menumgr, smgr, &menudata, kill);

					delete temp;
					//once finished you'll never end up here
					smgr->clear();
				}

<<<<<<< HEAD
				if(menudata.errormessage != ""){
					error_message = menudata.errormessage;
=======
				if (menudata.errormessage != "") {
					error_message = narrow_to_wide(menudata.errormessage);
>>>>>>> 6285b729
					continue;
				}

				//update worldspecs (necessary as new world may have been created)
				worldspecs = getAvailableWorlds();

				if (menudata.name == "")
					menudata.name = std::string("Guest") + itos(myrand_range(1000,9999));
				else
					playername = menudata.name;

				password = translatePassword(playername, menudata.password);

				address = menudata.address;
				int newport = stoi(menudata.port);
				if (newport != 0)
					port = newport;

				simple_singleplayer_mode = menudata.simple_singleplayer_mode;

				// Save settings
				g_settings->set("name", playername);

				// Break out of menu-game loop to shut down cleanly
				if (device->run() == false || kill == true)
					break;

				current_playername = playername;
				current_password = password;
				current_address = address;
				current_port = port;

				// If using simple singleplayer mode, override
				if (simple_singleplayer_mode) {
					current_playername = "singleplayer";
					current_password = "";
					current_address = "";
					current_port = myrand_range(49152, 65535);
				} else if (address != "") {
					ServerListSpec server;
					server["name"] = menudata.servername;
					server["address"] = menudata.address;
					server["port"] = menudata.port;
					server["description"] = menudata.serverdescription;
					server["playername"] = menudata.name;
					if(g_settings->getBool("password_save"))
						server["playerpassword"] = menudata.password;
					ServerList::insert(server);
				}

				if ((!skip_main_menu) &&
						(menudata.selected_world >= 0) &&
						(menudata.selected_world < (int)worldspecs.size())) {
					g_settings->set("selected_world_path",
							worldspecs[menudata.selected_world].path);
					worldspec = worldspecs[menudata.selected_world];

				}

				infostream <<"Selected world: " << worldspec.name
							<< " ["<<worldspec.path<<"]" <<std::endl;


				// If local game
<<<<<<< HEAD
				if(current_address == "")
				{
					if(menudata.selected_world == -1){
						error_message = _("No world selected and no address "
								"provided. Nothing to do.");
						errorstream<<error_message<<std::endl;
=======
				if (current_address == "") {
					if (worldspec.path == "") {
						error_message = wgettext("No world selected and no address "
								"provided. Nothing to do.");
						errorstream << wide_to_narrow(error_message) << std::endl;
>>>>>>> 6285b729
						continue;
					}

					if (!fs::PathExists(worldspec.path)) {
						error_message = wgettext("Provided world path doesn't exist: ")
								+ narrow_to_wide(worldspec.path);
						errorstream << wide_to_narrow(error_message) << std::endl;
						continue;
					}

					// Load gamespec for required game
					gamespec = findWorldSubgame(worldspec.path);
<<<<<<< HEAD
					if(!gamespec.isValid() && !commanded_gamespec.isValid()){
						error_message = _("Could not find or load game \"")
								+ worldspec.gameid + "\"";
						errorstream<<error_message<<std::endl;
=======
					if (!gamespec.isValid() && !commanded_gamespec.isValid()) {
						error_message = wgettext("Could not find or load game \"")
								+ narrow_to_wide(worldspec.gameid) + L"\"";
						errorstream << wide_to_narrow(error_message) << std::endl;
>>>>>>> 6285b729
						continue;
					}
					if (commanded_gamespec.isValid() &&
							commanded_gamespec.id != worldspec.gameid) {
						errorstream<<"WARNING: Overriding gamespec from \""
								<< worldspec.gameid << "\" to \""
								<< commanded_gamespec.id << "\"" << std::endl;
						gamespec = commanded_gamespec;
					}

<<<<<<< HEAD
					if(!gamespec.isValid()){
						error_message = _("Invalid gamespec.");
						error_message += " (world_gameid="
								+worldspec.gameid+")";
						errorstream<<error_message<<std::endl;
=======
					if (!gamespec.isValid()) {
						error_message = wgettext("Invalid gamespec.");
						error_message += L" (world_gameid="
								+ narrow_to_wide(worldspec.gameid) + L")";
						errorstream << wide_to_narrow(error_message) << std::endl;
>>>>>>> 6285b729
						continue;
					}
				}

				// Continue to game
				break;
			}

			if (g_settings_path != "")
				g_settings->updateConfigFile(g_settings_path.c_str());

			// Break out of menu-game loop to shut down cleanly
			if (device->run() == false || kill == true) {
				break;
			}

			/*
				Run game
			*/
			while(!kill &&
			the_game(
				kill,
				random_input,
				input,
				device,
				font,
				worldspec.path,
				current_playername,
				current_password,
				current_address,
				current_port,
				error_message,
				chat_backend,
				gamespec,
				simple_singleplayer_mode
			)){
				smgr->clear();
				errorstream << "Reconnecting..." << std::endl;
			}
			smgr->clear();

		} //try
		catch(con::PeerNotFoundException &e)
		{
<<<<<<< HEAD
			error_message = _("Connection error (timed out?)");
			errorstream<<error_message<<std::endl;
=======
			error_message = wgettext("Connection error (timed out?)");
			errorstream << wide_to_narrow(error_message) << std::endl;
>>>>>>> 6285b729
		}
#ifdef NDEBUG
		catch(std::exception &e)
		{
<<<<<<< HEAD
			error_message = "Some exception: \"";
			error_message += e.what();
			error_message += "\"";
			errorstream<<error_message<<std::endl;
=======
			std::string narrow_message = "Some exception: \"";
			narrow_message += e.what();
			narrow_message += "\"";
			errorstream << narrow_message << std::endl;
			error_message = narrow_to_wide(narrow_message);
>>>>>>> 6285b729
		}
#endif

		// If no main menu, show error and exit
<<<<<<< HEAD
		if(skip_main_menu)
		{
			if(error_message != ""){
				verbosestream<<"error_message = "
						<<error_message<<std::endl;
=======
		if (skip_main_menu) {
			if (error_message != L"") {
				verbosestream << "error_message = "
						<< wide_to_narrow(error_message) << std::endl;
>>>>>>> 6285b729
				retval = 1;
			}
			break;
		}
	} // Menu-game loop


	g_menuclouds->drop();
	g_menucloudsmgr->drop();

	delete input;

	/*
		In the end, delete the Irrlicht device.
	*/
	device->drop();
	font->drop();

#endif // !SERVER

	// Update configuration file
	if (g_settings_path != "")
		g_settings->updateConfigFile(g_settings_path.c_str());

	// Print modified quicktune values
	{
		bool header_printed = false;
		std::vector<std::string> names = getQuicktuneNames();
		for(u32 i = 0; i < names.size(); i++) {
			QuicktuneValue val = getQuicktuneValue(names[i]);
			if (!val.modified)
				continue;
			if (!header_printed) {
				dstream << "Modified quicktune values:" << std::endl;
				header_printed = true;
			}
			dstream<<names[i] << " = " << val.getString() << std::endl;
		}
	}

	// Stop httpfetch thread (if started)
	httpfetch_cleanup();

	END_DEBUG_EXCEPTION_HANDLER(errorstream)

	debugstreams_deinit();


	return retval;
}

//END
<|MERGE_RESOLUTION|>--- conflicted
+++ resolved
@@ -1503,7 +1503,6 @@
 
 	std::string font_path = g_settings->get("font_path");
 	gui::IGUIFont *font;
-<<<<<<< HEAD
 	std::string fallback;
 	if (is_yes(_("needs_fallback_font")))
 		fallback = "fallback_";
@@ -1513,27 +1512,6 @@
 	u32 font_shadow_alpha = g_settings->getU16(fallback + "font_shadow_alpha");
 	font = gui::CGUITTFont::createTTFont(guienv, font_path.c_str(), font_size, true, true, font_shadow, font_shadow_alpha);
 	if(font)
-=======
-	#if USE_FREETYPE
-	bool use_freetype = g_settings->getBool("freetype");
-	if (use_freetype) {
-		std::string fallback;
-		if (is_yes(_("needs_fallback_font")))
-			fallback = "fallback_";
-		u16 font_size = g_settings->getU16(fallback + "font_size");
-		font_path = g_settings->get(fallback + "font_path");
-		u32 font_shadow = g_settings->getU16(fallback + "font_shadow");
-		u32 font_shadow_alpha = g_settings->getU16(fallback + "font_shadow_alpha");
-		font = gui::CGUITTFont::createTTFont(guienv, font_path.c_str(), font_size,
-			true, true, font_shadow, font_shadow_alpha);
-	} else {
-		font = guienv->getFont(font_path.c_str());
-	}
-	#else
-	font = guienv->getFont(font_path.c_str());
-	#endif
-	if (font)
->>>>>>> 6285b729
 		skin->setFont(font);
 	else
 		errorstream << "WARNING: Font file was not found."
@@ -1652,15 +1630,9 @@
 				menudata.address = address;
 				menudata.name = playername;
 				menudata.port = itos(port);
-<<<<<<< HEAD
 				menudata.errormessage = error_message;
 				error_message = "";
-				if(cmd_args.exists("password"))
-=======
-				menudata.errormessage = wide_to_narrow(error_message);
-				error_message = L"";
 				if (cmd_args.exists("password"))
->>>>>>> 6285b729
 					menudata.password = cmd_args.get("password");
 
 				driver->setTextureCreationFlag(video::ETCF_CREATE_MIP_MAPS, g_settings->getBool("mip_map"));
@@ -1705,13 +1677,8 @@
 					smgr->clear();
 				}
 
-<<<<<<< HEAD
-				if(menudata.errormessage != ""){
+				if (menudata.errormessage != ""){
 					error_message = menudata.errormessage;
-=======
-				if (menudata.errormessage != "") {
-					error_message = narrow_to_wide(menudata.errormessage);
->>>>>>> 6285b729
 					continue;
 				}
 
@@ -1776,43 +1743,27 @@
 
 
 				// If local game
-<<<<<<< HEAD
-				if(current_address == "")
-				{
-					if(menudata.selected_world == -1){
+				if (current_address == "") {
+					if (worldspec.path == "") {
 						error_message = _("No world selected and no address "
 								"provided. Nothing to do.");
-						errorstream<<error_message<<std::endl;
-=======
-				if (current_address == "") {
-					if (worldspec.path == "") {
-						error_message = wgettext("No world selected and no address "
-								"provided. Nothing to do.");
-						errorstream << wide_to_narrow(error_message) << std::endl;
->>>>>>> 6285b729
+						errorstream <<error_message << std::endl;
 						continue;
 					}
 
 					if (!fs::PathExists(worldspec.path)) {
-						error_message = wgettext("Provided world path doesn't exist: ")
-								+ narrow_to_wide(worldspec.path);
-						errorstream << wide_to_narrow(error_message) << std::endl;
+						error_message = _("Provided world path doesn't exist: ")
+								+ worldspec.path;
+						errorstream << error_message << std::endl;
 						continue;
 					}
 
 					// Load gamespec for required game
 					gamespec = findWorldSubgame(worldspec.path);
-<<<<<<< HEAD
-					if(!gamespec.isValid() && !commanded_gamespec.isValid()){
+					if (!gamespec.isValid() && !commanded_gamespec.isValid()) {
 						error_message = _("Could not find or load game \"")
 								+ worldspec.gameid + "\"";
-						errorstream<<error_message<<std::endl;
-=======
-					if (!gamespec.isValid() && !commanded_gamespec.isValid()) {
-						error_message = wgettext("Could not find or load game \"")
-								+ narrow_to_wide(worldspec.gameid) + L"\"";
-						errorstream << wide_to_narrow(error_message) << std::endl;
->>>>>>> 6285b729
+						errorstream << error_message << std::endl;
 						continue;
 					}
 					if (commanded_gamespec.isValid() &&
@@ -1823,19 +1774,11 @@
 						gamespec = commanded_gamespec;
 					}
 
-<<<<<<< HEAD
-					if(!gamespec.isValid()){
+					if (!gamespec.isValid()) {
 						error_message = _("Invalid gamespec.");
 						error_message += " (world_gameid="
-								+worldspec.gameid+")";
-						errorstream<<error_message<<std::endl;
-=======
-					if (!gamespec.isValid()) {
-						error_message = wgettext("Invalid gamespec.");
-						error_message += L" (world_gameid="
-								+ narrow_to_wide(worldspec.gameid) + L")";
-						errorstream << wide_to_narrow(error_message) << std::endl;
->>>>>>> 6285b729
+								+ worldspec.gameid + ")";
+						errorstream << error_message << std::endl;
 						continue;
 					}
 				}
@@ -1880,45 +1823,24 @@
 		} //try
 		catch(con::PeerNotFoundException &e)
 		{
-<<<<<<< HEAD
 			error_message = _("Connection error (timed out?)");
-			errorstream<<error_message<<std::endl;
-=======
-			error_message = wgettext("Connection error (timed out?)");
-			errorstream << wide_to_narrow(error_message) << std::endl;
->>>>>>> 6285b729
+			errorstream << error_message << std::endl;
 		}
 #ifdef NDEBUG
 		catch(std::exception &e)
 		{
-<<<<<<< HEAD
 			error_message = "Some exception: \"";
 			error_message += e.what();
 			error_message += "\"";
-			errorstream<<error_message<<std::endl;
-=======
-			std::string narrow_message = "Some exception: \"";
-			narrow_message += e.what();
-			narrow_message += "\"";
-			errorstream << narrow_message << std::endl;
-			error_message = narrow_to_wide(narrow_message);
->>>>>>> 6285b729
+			errorstream << error_message << std::endl;
 		}
 #endif
 
 		// If no main menu, show error and exit
-<<<<<<< HEAD
-		if(skip_main_menu)
-		{
+		if(skip_main_menu) {
 			if(error_message != ""){
-				verbosestream<<"error_message = "
-						<<error_message<<std::endl;
-=======
-		if (skip_main_menu) {
-			if (error_message != L"") {
 				verbosestream << "error_message = "
-						<< wide_to_narrow(error_message) << std::endl;
->>>>>>> 6285b729
+						<< error_message << std::endl;
 				retval = 1;
 			}
 			break;
