/*
main.cpp
Copyright (C) 2010-2013 celeron55, Perttu Ahola <celeron55@gmail.com>
*/

/*
This file is part of Freeminer.

Freeminer is free software: you can redistribute it and/or modify
it under the terms of the GNU General Public License as published by
the Free Software Foundation, either version 3 of the License, or
(at your option) any later version.

Freeminer  is distributed in the hope that it will be useful,
but WITHOUT ANY WARRANTY; without even the implied warranty of
MERCHANTABILITY or FITNESS FOR A PARTICULAR PURPOSE.  See the
GNU General Public License for more details.

You should have received a copy of the GNU General Public License
along with Freeminer.  If not, see <http://www.gnu.org/licenses/>.
*/

#ifdef NDEBUG
	/*#ifdef _WIN32
		#pragma message ("Disabling unit tests")
	#else
		#warning "Disabling unit tests"
	#endif*/
	// Disable unit tests
	#define ENABLE_TESTS 0
#else
	// Enable unit tests
	#define ENABLE_TESTS 1
#endif

#ifdef _MSC_VER
#ifndef SERVER // Dedicated server isn't linked with Irrlicht
	#pragma comment(lib, "Irrlicht.lib")
	// This would get rid of the console window
	//#pragma comment(linker, "/subsystem:windows /ENTRY:mainCRTStartup")
#endif
	//#pragma comment(lib, "zlibwapi.lib")
	#pragma comment(lib, "Shell32.lib")
#endif

#include "irrlicht.h" // createDevice

#include "main.h"
#include "mainmenumanager.h"
#include <iostream>
#include <fstream>
#include <locale.h>
#include "irrlichttypes_extrabloated.h"
#include "debug.h"
#include "test.h"
#include "clouds.h"
#include "server.h"
#include "constants.h"
#include "porting.h"
#include "gettime.h"
#include "filesys.h"
#include "config.h"
#include "version.h"
#include "guiMainMenu.h"
#include "game.h"
#include "keycode.h"
#include "tile.h"
#include "chat.h"
#include "defaultsettings.h"
#include "gettext.h"
#include "settings.h"
#include "profiler.h"
#include "log.h"
#include "mods.h"
#if USE_FREETYPE
#include "xCGUITTFont.h"
#endif
#include "util/string.h"
#include "subgame.h"
#include "quicktune.h"
#include "serverlist.h"
#include "httpfetch.h"
#include "guiEngine.h"
#include "player.h"

#include "database-sqlite3.h"
#ifdef USE_LEVELDB
#include "database-leveldb.h"
#endif

#if USE_REDIS
#include "database-redis.h"
#endif

#ifdef HAVE_TOUCHSCREENGUI
#include "touchscreengui.h"
#endif
<<<<<<< HEAD
=======

/*
	Settings.
	These are loaded from the config file.
*/
static Settings main_settings;
Settings *g_settings = &main_settings;
std::string g_settings_path;

// Global profiler
Profiler main_profiler;
Profiler *g_profiler = &main_profiler;

// Menu clouds are created later
Clouds *g_menuclouds = 0;
irr::scene::ISceneManager *g_menucloudsmgr = 0;

/*
	Debug streams
*/

// Connection
std::ostream *dout_con_ptr = &dummyout;
std::ostream *derr_con_ptr = &verbosestream;

// Server
std::ostream *dout_server_ptr = &infostream;
std::ostream *derr_server_ptr = &errorstream;

// Client
std::ostream *dout_client_ptr = &infostream;
std::ostream *derr_client_ptr = &errorstream;
>>>>>>> 21464639

#define DEBUGFILE "debug.txt"
#define DEFAULT_SERVER_PORT 30000

typedef std::map<std::string, ValueSpec> OptionList;

struct GameParams {
	u16 socket_port;
	std::string world_path;
	SubgameSpec game_spec;
	bool is_dedicated_server;
	int log_level;
};

/**********************************************************************
 * Private functions
 **********************************************************************/

static bool get_cmdline_opts(int argc, char *argv[], Settings *cmd_args);
static void set_allowed_options(OptionList *allowed_options);

static void print_help(const OptionList &allowed_options);
static void print_allowed_options(const OptionList &allowed_options);
static void print_version();
static void print_worldspecs(const std::vector<WorldSpec> &worldspecs,
							 std::ostream &os);
static void print_modified_quicktune_values();

static void list_game_ids();
static void list_worlds();
static void setup_log_params(const Settings &cmd_args);
static bool create_userdata_path();
static bool init_common(int *log_level, const Settings &cmd_args);
static void startup_message();
static bool read_config_file(const Settings &cmd_args);
static void init_debug_streams(int *log_level, const Settings &cmd_args);

static bool game_configure(GameParams *game_params, const Settings &cmd_args);
static void game_configure_port(GameParams *game_params, const Settings &cmd_args);

static bool game_configure_world(GameParams *game_params, const Settings &cmd_args);
static bool get_world_from_cmdline(GameParams *game_params, const Settings &cmd_args);
static bool get_world_from_config(GameParams *game_params, const Settings &cmd_args);
static bool auto_select_world(GameParams *game_params);
static std::string get_clean_world_path(const std::string &path);

static bool game_configure_subgame(GameParams *game_params, const Settings &cmd_args);
static bool get_game_from_cmdline(GameParams *game_params, const Settings &cmd_args);
static bool determine_subgame(GameParams *game_params);

static bool run_dedicated_server(const GameParams &game_params, const Settings &cmd_args);
static bool migrate_database(const GameParams &game_params, const Settings &cmd_args,
		Server *server);

#ifndef SERVER
static bool print_video_modes();
static void speed_tests();
#endif

/**********************************************************************/

#ifndef SERVER
/*
	Random stuff
*/

/* mainmenumanager.h */

gui::IGUIEnvironment* guienv = NULL;
gui::IGUIStaticText *guiroot = NULL;
MainMenuManager g_menumgr;

bool noMenuActive()
{
	return (g_menumgr.menuCount() == 0);
}

// Passed to menus to allow disconnecting and exiting
MainGameCallback *g_gamecallback = NULL;
#endif

/*
	gettime.h implementation
*/

#ifdef SERVER

u32 getTimeMs()
{
	/* Use imprecise system calls directly (from porting.h) */
	return porting::getTime(PRECISION_MILLI);
}

u32 getTime(TimePrecision prec)
{
	return porting::getTime(prec);
}

#else

// A small helper class
class TimeGetter
{
public:
	virtual u32 getTime(TimePrecision prec) = 0;
};

// A precise irrlicht one
class IrrlichtTimeGetter: public TimeGetter
{
public:
	IrrlichtTimeGetter(IrrlichtDevice *device):
		m_device(device)
	{}
	u32 getTime(TimePrecision prec)
	{
		if (prec == PRECISION_MILLI) {
			if (m_device == NULL)
				return 0;
			return m_device->getTimer()->getRealTime();
		} else {
			return porting::getTime(prec);
		}
	}
private:
	IrrlichtDevice *m_device;
};
// Not so precise one which works without irrlicht
class SimpleTimeGetter: public TimeGetter
{
public:
	u32 getTime(TimePrecision prec)
	{
		return porting::getTime(prec);
	}
};

// A pointer to a global instance of the time getter
// TODO: why?
TimeGetter *g_timegetter = NULL;

u32 getTimeMs()
{
	if (g_timegetter == NULL)
		return 0;
	return g_timegetter->getTime(PRECISION_MILLI);
}

u32 getTime(TimePrecision prec) {
	if (g_timegetter == NULL)
		return 0;
	return g_timegetter->getTime(prec);
}
#endif

class StderrLogOutput: public ILogOutput
{
public:
	/* line: Full line with timestamp, level and thread */
	void printLog(const std::string &line)
	{
		std::cerr << line << std::endl;
	}
} main_stderr_log_out;

class DstreamNoStderrLogOutput: public ILogOutput
{
public:
	/* line: Full line with timestamp, level and thread */
	void printLog(const std::string &line)
	{
		dstream_no_stderr << line << std::endl;
	}
} main_dstream_no_stderr_log_out;

#ifndef SERVER

/*
	Event handler for Irrlicht

	NOTE: Everything possible should be moved out from here,
	      probably to InputHandler and the_game
*/

class MyEventReceiver : public IEventReceiver
{
public:
	// This is the one method that we have to implement
	virtual bool OnEvent(const SEvent& event)
	{
		/*
			React to nothing here if a menu is active
		*/
		if (noMenuActive() == false) {
#ifdef HAVE_TOUCHSCREENGUI
			if (m_touchscreengui != 0) {
				m_touchscreengui->Toggle(false);
			}
#endif
			return g_menumgr.preprocessEvent(event);
		}

		// Remember whether each key is down or up
		if (event.EventType == irr::EET_KEY_INPUT_EVENT) {
			if (event.KeyInput.PressedDown) {
				keyIsDown.set(event.KeyInput);
				keyWasDown.set(event.KeyInput);
			} else {
				keyIsDown.unset(event.KeyInput);
			}
		}

#ifdef HAVE_TOUCHSCREENGUI
		// case of touchscreengui we have to handle different events
		if ((m_touchscreengui != 0) &&
				(event.EventType == irr::EET_TOUCH_INPUT_EVENT)) {
			m_touchscreengui->translateEvent(event);
			return true;
		}
#endif
		// handle mouse events
		if (event.EventType == irr::EET_MOUSE_INPUT_EVENT) {
			if (noMenuActive() == false) {
				left_active = false;
				middle_active = false;
				right_active = false;
			} else {
				left_active = event.MouseInput.isLeftPressed();
				middle_active = event.MouseInput.isMiddlePressed();
				right_active = event.MouseInput.isRightPressed();

				if (event.MouseInput.Event == EMIE_LMOUSE_PRESSED_DOWN) {
					leftclicked = true;
				}
				if (event.MouseInput.Event == EMIE_RMOUSE_PRESSED_DOWN) {
					rightclicked = true;
				}
				if (event.MouseInput.Event == EMIE_LMOUSE_LEFT_UP) {
					leftreleased = true;
				}
				if (event.MouseInput.Event == EMIE_RMOUSE_LEFT_UP) {
					rightreleased = true;
				}
				if (event.MouseInput.Event == EMIE_MOUSE_WHEEL) {
					mouse_wheel += event.MouseInput.Wheel;
				}
			}
		}
		if (event.EventType == irr::EET_LOG_TEXT_EVENT) {
			dstream << std::string("Irrlicht log: ") + std::string(event.LogEvent.Text)
			        << std::endl;
			return true;
		}
		/* always return false in order to continue processing events */
		return false;
	}

	bool IsKeyDown(const KeyPress &keyCode) const
	{
		return keyIsDown[keyCode];
	}

	// Checks whether a key was down and resets the state
	bool WasKeyDown(const KeyPress &keyCode)
	{
		bool b = keyWasDown[keyCode];
		if (b)
			keyWasDown.unset(keyCode);
		return b;
	}

	s32 getMouseWheel()
	{
		s32 a = mouse_wheel;
		mouse_wheel = 0;
		return a;
	}

	void clearInput()
	{
		keyIsDown.clear();
		keyWasDown.clear();

		leftclicked = false;
		rightclicked = false;
		leftreleased = false;
		rightreleased = false;

		left_active = false;
		middle_active = false;
		right_active = false;

		mouse_wheel = 0;
	}

	MyEventReceiver()
	{
		clearInput();
#ifdef HAVE_TOUCHSCREENGUI
		m_touchscreengui = NULL;
#endif
	}

	bool leftclicked;
	bool rightclicked;
	bool leftreleased;
	bool rightreleased;

	bool left_active;
	bool middle_active;
	bool right_active;

	s32 mouse_wheel;

#ifdef HAVE_TOUCHSCREENGUI
	TouchScreenGUI* m_touchscreengui;
#endif

private:
	// The current state of keys
	KeyList keyIsDown;
	// Whether a key has been pressed or not
	KeyList keyWasDown;
};

/*
	Separated input handler
*/

class RealInputHandler : public InputHandler
{
public:
	RealInputHandler(IrrlichtDevice *device, MyEventReceiver *receiver):
		m_device(device),
		m_receiver(receiver),
		m_mousepos(0,0)
	{
	}
	virtual bool isKeyDown(const KeyPress &keyCode)
	{
		return m_receiver->IsKeyDown(keyCode);
	}
	virtual bool wasKeyDown(const KeyPress &keyCode)
	{
		return m_receiver->WasKeyDown(keyCode);
	}
	virtual v2s32 getMousePos()
	{
		if (m_device->getCursorControl()) {
			return m_device->getCursorControl()->getPosition();
		}
		else {
			return m_mousepos;
		}
	}
	virtual void setMousePos(s32 x, s32 y)
	{
		if (m_device->getCursorControl()) {
			m_device->getCursorControl()->setPosition(x, y);
		}
		else {
			m_mousepos = v2s32(x,y);
		}
	}

	virtual bool getLeftState()
	{
		return m_receiver->left_active;
	}
	virtual bool getRightState()
	{
		return m_receiver->right_active;
	}

	virtual bool getLeftClicked()
	{
		return m_receiver->leftclicked;
	}
	virtual bool getRightClicked()
	{
		return m_receiver->rightclicked;
	}
	virtual void resetLeftClicked()
	{
		m_receiver->leftclicked = false;
	}
	virtual void resetRightClicked()
	{
		m_receiver->rightclicked = false;
	}

	virtual bool getLeftReleased()
	{
		return m_receiver->leftreleased;
	}
	virtual bool getRightReleased()
	{
		return m_receiver->rightreleased;
	}
	virtual void resetLeftReleased()
	{
		m_receiver->leftreleased = false;
	}
	virtual void resetRightReleased()
	{
		m_receiver->rightreleased = false;
	}

	virtual s32 getMouseWheel()
	{
		return m_receiver->getMouseWheel();
	}

	void clear()
	{
		m_receiver->clearInput();
	}
private:
	IrrlichtDevice  *m_device;
	MyEventReceiver *m_receiver;
	v2s32           m_mousepos;
};

class RandomInputHandler : public InputHandler
{
public:
	RandomInputHandler()
	{
		leftdown = false;
		rightdown = false;
		leftclicked = false;
		rightclicked = false;
		leftreleased = false;
		rightreleased = false;
		keydown.clear();
	}
	virtual bool isKeyDown(const KeyPress &keyCode)
	{
		return keydown[keyCode];
	}
	virtual bool wasKeyDown(const KeyPress &keyCode)
	{
		return false;
	}
	virtual v2s32 getMousePos()
	{
		return mousepos;
	}
	virtual void setMousePos(s32 x, s32 y)
	{
		mousepos = v2s32(x, y);
	}

	virtual bool getLeftState()
	{
		return leftdown;
	}
	virtual bool getRightState()
	{
		return rightdown;
	}

	virtual bool getLeftClicked()
	{
		return leftclicked;
	}
	virtual bool getRightClicked()
	{
		return rightclicked;
	}
	virtual void resetLeftClicked()
	{
		leftclicked = false;
	}
	virtual void resetRightClicked()
	{
		rightclicked = false;
	}

	virtual bool getLeftReleased()
	{
		return leftreleased;
	}
	virtual bool getRightReleased()
	{
		return rightreleased;
	}
	virtual void resetLeftReleased()
	{
		leftreleased = false;
	}
	virtual void resetRightReleased()
	{
		rightreleased = false;
	}

	virtual s32 getMouseWheel()
	{
		return 0;
	}

	virtual void step(float dtime)
	{
		{
			static float counter1 = 0;
			counter1 -= dtime;
			if (counter1 < 0.0) {
				counter1 = 0.1 * Rand(1, 40);
				keydown.toggle(getKeySetting("keymap_jump"));
			}
		}
		{
			static float counter1 = 0;
			counter1 -= dtime;
			if (counter1 < 0.0) {
				counter1 = 0.1 * Rand(1, 40);
				keydown.toggle(getKeySetting("keymap_special1"));
			}
		}
		{
			static float counter1 = 0;
			counter1 -= dtime;
			if (counter1 < 0.0) {
				counter1 = 0.1 * Rand(1, 40);
				keydown.toggle(getKeySetting("keymap_forward"));
			}
		}
		{
			static float counter1 = 0;
			counter1 -= dtime;
			if (counter1 < 0.0) {
				counter1 = 0.1 * Rand(1, 40);
				keydown.toggle(getKeySetting("keymap_left"));
			}
		}
		{
			static float counter1 = 0;
			counter1 -= dtime;
			if (counter1 < 0.0) {
				counter1 = 0.1 * Rand(1, 20);
				mousespeed = v2s32(Rand(-20, 20), Rand(-15, 20));
			}
		}
		{
			static float counter1 = 0;
			counter1 -= dtime;
			if (counter1 < 0.0) {
				counter1 = 0.1 * Rand(1, 30);
				leftdown = !leftdown;
				if (leftdown)
					leftclicked = true;
				if (!leftdown)
					leftreleased = true;
			}
		}
		{
			static float counter1 = 0;
			counter1 -= dtime;
			if (counter1 < 0.0) {
				counter1 = 0.1 * Rand(1, 15);
				rightdown = !rightdown;
				if (rightdown)
					rightclicked = true;
				if (!rightdown)
					rightreleased = true;
			}
		}
		mousepos += mousespeed;
	}

	s32 Rand(s32 min, s32 max)
	{
		return (myrand()%(max-min+1))+min;
	}
private:
	KeyList keydown;
	v2s32 mousepos;
	v2s32 mousespeed;
	bool leftdown;
	bool rightdown;
	bool leftclicked;
	bool rightclicked;
	bool leftreleased;
	bool rightreleased;
};


class ClientLauncher
{
public:
	ClientLauncher() :
		list_video_modes(false),
		skip_main_menu(false),
		use_freetype(false),
		random_input(false),
		address(""),
		playername(""),
		password(""),
		device(NULL),
		input(NULL),
		receiver(NULL),
		skin(NULL),
		font(NULL),
		simple_singleplayer_mode(false),
		current_playername("inv£lid"),
		current_password(""),
		current_address("does-not-exist"),
		current_port(0)
	{}

	~ClientLauncher();

	bool run(GameParams &game_params, const Settings &cmd_args);

protected:
	void init_args(GameParams &game_params, const Settings &cmd_args);
	bool init_engine(int log_level);

	bool launch_game(std::wstring *error_message, GameParams &game_params,
			const Settings &cmd_args);

	void main_menu(MainMenuData *menudata);
	bool create_engine_device(int log_level);

	bool list_video_modes;
	bool skip_main_menu;
	bool use_freetype;
	bool random_input;
	std::string address;
	std::string playername;
	std::string password;
	IrrlichtDevice *device;
	InputHandler *input;
	MyEventReceiver *receiver;
	gui::IGUISkin *skin;
	gui::IGUIFont *font;
	scene::ISceneManager *smgr;
	SubgameSpec gamespec;
	WorldSpec worldspec;
	bool simple_singleplayer_mode;

	// These are set up based on the menu and other things
	// TODO: Are these required since there's already playername, password, etc
	std::string current_playername;
	std::string current_password;
	std::string current_address;
	int current_port;
};

#endif // !SERVER

static OptionList allowed_options;

int main(int argc, char *argv[])
{
	int retval;

	log_add_output_maxlev(&main_stderr_log_out, LMT_ACTION);
	log_add_output_all_levs(&main_dstream_no_stderr_log_out);

	log_register_thread("main");

	Settings cmd_args;
	bool cmd_args_ok = get_cmdline_opts(argc, argv, &cmd_args);
	if (!cmd_args_ok
			|| cmd_args.getFlag("help")
			|| cmd_args.exists("nonopt1")) {
		print_help(allowed_options);
		return cmd_args_ok ? 0 : 1;
	}

	if (cmd_args.getFlag("version")) {
		print_version();
		return 0;
	}

	setup_log_params(cmd_args);

	porting::signal_handler_init();
	porting::initializePaths();

	if (!create_userdata_path()) {
		errorstream << "Cannot create user data directory" << std::endl;
		return 1;
	}

	// Initialize debug stacks
	debug_stacks_init();
	DSTACK(__FUNCTION_NAME);

<<<<<<< HEAD
		JMutex m;
		u32 n = 0;
		u32 i = 0;
		do {
			n += 10000;
			for(; i < n; i++) {
				m.Lock();
				m.Unlock();
			}
		}
		// Do at least 10ms
		while(timer.getTimerTime() < 10 && n < 100000);

		u32 dtime = timer.stop();
		if (dtime) { // dirty hack, TimeTaker is disabled for release
		u32 per_ms = n / dtime;
		infostream << "Done. " << dtime << "ms, " << per_ms << "/ms" << std::endl;
		}
=======
	// Debug handler
	BEGIN_DEBUG_EXCEPTION_HANDLER

	// List gameids if requested
	if (cmd_args.exists("gameid") && cmd_args.get("gameid") == "list") {
		list_game_ids();
		return 0;
>>>>>>> 21464639
	}

	// List worlds if requested
	if (cmd_args.exists("world") && cmd_args.get("world") == "list") {
		list_worlds();
		return 0;
	}

	GameParams game_params;
	if (!init_common(&game_params.log_level, cmd_args))
		return 1;

#ifndef __ANDROID__
	// Run unit tests
	if ((ENABLE_TESTS && cmd_args.getFlag("disable-unittests") == false)
			|| cmd_args.getFlag("enable-unittests") == true) {
		run_tests();
	}
#endif

#ifdef SERVER
	game_params.is_dedicated_server = true;
#else
	game_params.is_dedicated_server = cmd_args.getFlag("server");
#endif

	if (!game_configure(&game_params, cmd_args))
		return 1;

	assert(game_params.world_path != "");

	infostream << "Using commanded world path ["
	           << game_params.world_path << "]" << std::endl;

	//Run dedicated server if asked to or no other option
	g_settings->set("server_dedicated",
			game_params.is_dedicated_server ? "true" : "false");

	if (game_params.is_dedicated_server)
		return run_dedicated_server(game_params, cmd_args) ? 0 : 1;

#ifndef SERVER
	ClientLauncher launcher;
	retval = launcher.run(game_params, cmd_args) ? 0 : 1;
#else
	retval = 0;
#endif

	// Update configuration file
	if (g_settings_path != "")
		g_settings->updateConfigFile(g_settings_path.c_str());

	print_modified_quicktune_values();

	// Stop httpfetch thread (if started)
	httpfetch_cleanup();

	END_DEBUG_EXCEPTION_HANDLER(errorstream)

	return retval;
}


/*****************************************************************************
 * Startup / Init
 *****************************************************************************/


static bool get_cmdline_opts(int argc, char *argv[], Settings *cmd_args)
{
	set_allowed_options(&allowed_options);

	return cmd_args->parseCommandLine(argc, argv, allowed_options);
}

static void set_allowed_options(OptionList *allowed_options)
{
	allowed_options->clear();

	allowed_options->insert(std::make_pair("help", ValueSpec(VALUETYPE_FLAG,
			_("Show allowed options"))));
	allowed_options->insert(std::make_pair("version", ValueSpec(VALUETYPE_FLAG,
			_("Show version information"))));
	allowed_options->insert(std::make_pair("config", ValueSpec(VALUETYPE_STRING,
			_("Load configuration from specified file"))));
	allowed_options->insert(std::make_pair("port", ValueSpec(VALUETYPE_STRING,
			_("Set network port (UDP)"))));
	allowed_options->insert(std::make_pair("disable-unittests", ValueSpec(VALUETYPE_FLAG,
			_("Disable unit tests"))));
	allowed_options->insert(std::make_pair("enable-unittests", ValueSpec(VALUETYPE_FLAG,
			_("Enable unit tests"))));
	allowed_options->insert(std::make_pair("map-dir", ValueSpec(VALUETYPE_STRING,
			_("Same as --world (deprecated)"))));
	allowed_options->insert(std::make_pair("world", ValueSpec(VALUETYPE_STRING,
			_("Set world path (implies local game) ('list' lists all)"))));
	allowed_options->insert(std::make_pair("worldname", ValueSpec(VALUETYPE_STRING,
			_("Set world by name (implies local game)"))));
	allowed_options->insert(std::make_pair("quiet", ValueSpec(VALUETYPE_FLAG,
			_("Print to console errors only"))));
	allowed_options->insert(std::make_pair("info", ValueSpec(VALUETYPE_FLAG,
			_("Print more information to console"))));
	allowed_options->insert(std::make_pair("verbose",  ValueSpec(VALUETYPE_FLAG,
			_("Print even more information to console"))));
	allowed_options->insert(std::make_pair("trace", ValueSpec(VALUETYPE_FLAG,
			_("Print enormous amounts of information to log and console"))));
	allowed_options->insert(std::make_pair("logfile", ValueSpec(VALUETYPE_STRING,
			_("Set logfile path ('' = no logging)"))));
	allowed_options->insert(std::make_pair("gameid", ValueSpec(VALUETYPE_STRING,
			_("Set gameid (\"--gameid list\" prints available ones)"))));
<<<<<<< HEAD
	allowed_options.insert(std::make_pair("migrate", ValueSpec(VALUETYPE_STRING,
			_("Migrate from current map backend to another (Only works when using freeminerserver or with --server)"))));
=======
	allowed_options->insert(std::make_pair("migrate", ValueSpec(VALUETYPE_STRING,
			_("Migrate from current map backend to another (Only works when using minetestserver or with --server)"))));
>>>>>>> 21464639
#ifndef SERVER
	allowed_options->insert(std::make_pair("videomodes", ValueSpec(VALUETYPE_FLAG,
			_("Show available video modes"))));
	allowed_options->insert(std::make_pair("speedtests", ValueSpec(VALUETYPE_FLAG,
			_("Run speed tests"))));
	allowed_options->insert(std::make_pair("address", ValueSpec(VALUETYPE_STRING,
			_("Address to connect to. ('' = local game)"))));
	allowed_options->insert(std::make_pair("random-input", ValueSpec(VALUETYPE_FLAG,
			_("Enable random user input, for testing"))));
	allowed_options->insert(std::make_pair("server", ValueSpec(VALUETYPE_FLAG,
			_("Run dedicated server"))));
	allowed_options->insert(std::make_pair("name", ValueSpec(VALUETYPE_STRING,
			_("Set player name"))));
	allowed_options->insert(std::make_pair("password", ValueSpec(VALUETYPE_STRING,
			_("Set password"))));
	allowed_options->insert(std::make_pair("go", ValueSpec(VALUETYPE_FLAG,
			_("Disable main menu"))));
#endif

}

static void print_help(const OptionList &allowed_options)
{
	dstream << _("Allowed options:") << std::endl;
	print_allowed_options(allowed_options);
}

static void print_allowed_options(const OptionList &allowed_options)
{
	for (OptionList::const_iterator i = allowed_options.begin();
			i != allowed_options.end(); ++i) {
		std::ostringstream os1(std::ios::binary);
		os1 << "  --" << i->first;
		if (i->second.type != VALUETYPE_FLAG)
			os1 << _(" <value>");

		dstream << padStringRight(os1.str(), 24);

		if (i->second.help != NULL)
			dstream << i->second.help;

		dstream << std::endl;
	}
}

static void print_version()
{
#ifdef SERVER
<<<<<<< HEAD
		dstream << "freeminerserver " << minetest_version_hash << std::endl;
#else
		dstream << "Freeminer " << minetest_version_hash << std::endl;
		dstream << "Using Irrlicht " << IRRLICHT_SDK_VERSION << std::endl;
=======
	dstream << "minetestserver " << minetest_version_hash << std::endl;
#else
	dstream << "Minetest " << minetest_version_hash << std::endl;
	dstream << "Using Irrlicht " << IRRLICHT_SDK_VERSION << std::endl;
>>>>>>> 21464639
#endif
	dstream << "Build info: " << minetest_build_info << std::endl;
}

static void list_game_ids()
{
	std::set<std::string> gameids = getAvailableGameIds();
	for (std::set<std::string>::const_iterator i = gameids.begin();
			i != gameids.end(); i++)
		dstream << (*i) <<std::endl;
}

static void list_worlds()
{
	dstream << _("Available worlds:") << std::endl;
	std::vector<WorldSpec> worldspecs = getAvailableWorlds();
	print_worldspecs(worldspecs, dstream);
}

static void print_worldspecs(const std::vector<WorldSpec> &worldspecs,
							 std::ostream &os)
{
	for (size_t i = 0; i < worldspecs.size(); i++) {
		std::string name = worldspecs[i].name;
		std::string path = worldspecs[i].path;
		if (name.find(" ") != std::string::npos)
			name = std::string("'") + name + "'";
		path = std::string("'") + path + "'";
		name = padStringRight(name, 14);
		os << "  " << name << " " << path << std::endl;
	}
}

static void print_modified_quicktune_values()
{
	bool header_printed = false;
	std::vector<std::string> names = getQuicktuneNames();

	for (u32 i = 0; i < names.size(); i++) {
		QuicktuneValue val = getQuicktuneValue(names[i]);
		if (!val.modified)
			continue;
		if (!header_printed) {
			dstream << "Modified quicktune values:" << std::endl;
			header_printed = true;
		}
		dstream << names[i] << " = " << val.getString() << std::endl;
	}
}

static void setup_log_params(const Settings &cmd_args)
{
	// Quiet mode, print errors only
	if (cmd_args.getFlag("quiet")) {
		log_remove_output(&main_stderr_log_out);
		log_add_output_maxlev(&main_stderr_log_out, LMT_ERROR);
	}

	// If trace is enabled, enable logging of certain things
	if (cmd_args.getFlag("trace")) {
		dstream << _("Enabling trace level debug output") << std::endl;
		log_trace_level_enabled = true;
		dout_con_ptr = &verbosestream; // this is somewhat old crap
		socket_enable_debug_output = true; // socket doesn't use log.h
	}

	// In certain cases, output info level on stderr
	if (cmd_args.getFlag("info") || cmd_args.getFlag("verbose") ||
			cmd_args.getFlag("trace") || cmd_args.getFlag("speedtests"))
		log_add_output(&main_stderr_log_out, LMT_INFO);

	// In certain cases, output verbose level on stderr
	if (cmd_args.getFlag("verbose") || cmd_args.getFlag("trace"))
		log_add_output(&main_stderr_log_out, LMT_VERBOSE);
}

static bool create_userdata_path()
{
	bool success;

#ifdef __ANDROID__
	porting::initAndroid();

	porting::setExternalStorageDir(porting::jnienv);
	if (!fs::PathExists(porting::path_user)) {
		success = fs::CreateDir(porting::path_user);
	}
	porting::copyAssets();
#else
	// Create user data directory
	success = fs::CreateDir(porting::path_user);
#endif

	infostream << "path_share = " << porting::path_share << std::endl;
	infostream << "path_user  = " << porting::path_user << std::endl;

	return success;
}

static bool init_common(int *log_level, const Settings &cmd_args)
{
	startup_message();
	set_default_settings(g_settings);

	// Initialize sockets
	sockets_init();
	atexit(sockets_cleanup);

	if (!read_config_file(cmd_args))
		return false;

	init_debug_streams(log_level, cmd_args);

	// Initialize random seed
	srand(time(0));
	mysrand(time(0));

	// Initialize HTTP fetcher
	httpfetch_init(g_settings->getS32("curl_parallel_limit"));

#ifdef _MSC_VER
	init_gettext((porting::path_share + DIR_DELIM + "locale").c_str(),
		g_settings->get("language"), argc, argv);
#else
	init_gettext((porting::path_share + DIR_DELIM + "locale").c_str(),
		g_settings->get("language"));
#endif

	return true;
}

static void startup_message()
{
	infostream << PROJECT_NAME << " " << _("with")
	           << " SER_FMT_VER_HIGHEST_READ="
               << (int)SER_FMT_VER_HIGHEST_READ << ", "
               << minetest_build_info << std::endl;
}

static bool read_config_file(const Settings &cmd_args)
{
	// Path of configuration file in use
	assert(g_settings_path == "");	// Sanity check

	if (cmd_args.exists("config")) {
		bool r = g_settings->readConfigFile(cmd_args.get("config").c_str());
		if (!r) {
			errorstream << "Could not read configuration from \""
			            << cmd_args.get("config") << "\"" << std::endl;
			return false;
		}
		g_settings_path = cmd_args.get("config");
	} else {
		std::vector<std::string> filenames;
<<<<<<< HEAD
		filenames.push_back(porting::path_user +
				DIR_DELIM + "freeminer.conf");
		// Legacy configuration file location
		filenames.push_back(porting::path_user +
				DIR_DELIM + ".." + DIR_DELIM + "freeminer.conf");
=======
		filenames.push_back(porting::path_user + DIR_DELIM + "minetest.conf");
		// Legacy configuration file location
		filenames.push_back(porting::path_user +
				DIR_DELIM + ".." + DIR_DELIM + "minetest.conf");

>>>>>>> 21464639
#if RUN_IN_PLACE
		// Try also from a lower level (to aid having the same configuration
		// for many RUN_IN_PLACE installs)
		filenames.push_back(porting::path_user +
				DIR_DELIM + ".." + DIR_DELIM + ".." + DIR_DELIM + "freeminer.conf");
#endif

		for (size_t i = 0; i < filenames.size(); i++) {
			bool r = g_settings->readConfigFile(filenames[i].c_str());
			if (r) {
				g_settings_path = filenames[i];
				break;
			}
		}

		// If no path found, use the first one (menu creates the file)
		if (g_settings_path == "")
			g_settings_path = filenames[0];
	}

	return true;
}

static void init_debug_streams(int *log_level, const Settings &cmd_args)
{
#if RUN_IN_PLACE
	std::string logfile = DEBUGFILE;
#else
	std::string logfile = porting::path_user + DIR_DELIM + DEBUGFILE;
#endif
	if (cmd_args.exists("logfile"))
		logfile = cmd_args.get("logfile");

	log_remove_output(&main_dstream_no_stderr_log_out);
	*log_level = g_settings->getS32("debug_log_level");

	if (*log_level == 0) //no logging
		logfile = "";
	if (*log_level < 0) {
		dstream << "WARNING: Supplied debug_log_level < 0; Using 0" << std::endl;
		*log_level = 0;
	} else if (*log_level > LMT_NUM_VALUES) {
		dstream << "WARNING: Supplied debug_log_level > " << LMT_NUM_VALUES
		        << "; Using " << LMT_NUM_VALUES << std::endl;
		*log_level = LMT_NUM_VALUES;
	}

	log_add_output_maxlev(&main_dstream_no_stderr_log_out,
			(LogMessageLevel)(*log_level - 1));

	debugstreams_init(false, logfile == "" ? NULL : logfile.c_str());

	infostream << "logfile = " << logfile << std::endl;

<<<<<<< HEAD
	time_taker_enabled = g_settings->getU16("time_taker_enabled") ? g_settings->getU16("time_taker_enabled") : ((g_settings->getFloat("profiler_print_interval") || loglevel >= LMT_INFO) ? 100 : 0);
	// Initialize random seed
	srand(time(0));
	mysrand(time(0));

	// Initialize HTTP fetcherg_settings
	httpfetch_init(g_settings->getS32("curl_parallel_limit"));

#if !defined(__ANDROID__) && !defined(_MSC_VER)
	/*
		Run unit tests
	*/

	if ((ENABLE_TESTS && cmd_args.getFlag("disable-unittests") == false)
			|| cmd_args.getFlag("enable-unittests") == true) {
				run_tests();
	}
#endif

#ifdef _MSC_VER
	init_gettext((porting::path_share + DIR_DELIM + "locale").c_str(),
		g_settings->get("language"), argc, argv);
	//Remove windows console window if settings request
	if (!g_settings->getBool("console_enabled"))
		FreeConsole();
#else
	init_gettext((porting::path_share + DIR_DELIM + "locale").c_str(),
		g_settings->get("language"));
#endif
=======
	atexit(debugstreams_deinit);
}

static bool game_configure(GameParams *game_params, const Settings &cmd_args)
{
	game_configure_port(game_params, cmd_args);

	if (!game_configure_world(game_params, cmd_args)) {
		errorstream << "No world path specified or found." << std::endl;
		return false;
	}
>>>>>>> 21464639

	game_configure_subgame(game_params, cmd_args);

	return true;
}

static void game_configure_port(GameParams *game_params, const Settings &cmd_args)
{
	if (cmd_args.exists("port"))
		game_params->socket_port = cmd_args.getU16("port");
	else
		game_params->socket_port = g_settings->getU16("port");

	if (game_params->socket_port == 0)
		game_params->socket_port = DEFAULT_SERVER_PORT;
}

static bool game_configure_world(GameParams *game_params, const Settings &cmd_args)
{
	if (get_world_from_cmdline(game_params, cmd_args))
		return true;
	if (get_world_from_config(game_params, cmd_args))
		return true;

	return auto_select_world(game_params);
}

static bool get_world_from_cmdline(GameParams *game_params, const Settings &cmd_args)
{
	std::string commanded_world = "";

	// World name
	std::string commanded_worldname = "";
	if (cmd_args.exists("worldname"))
		commanded_worldname = cmd_args.get("worldname");

	// If a world name was specified, convert it to a path
	if (commanded_worldname != "") {
		// Get information about available worlds
		std::vector<WorldSpec> worldspecs = getAvailableWorlds();
		bool found = false;
		for (u32 i = 0; i < worldspecs.size(); i++) {
			std::string name = worldspecs[i].name;
			if (name == commanded_worldname) {
				dstream << _("Using world specified by --worldname on the "
					"command line") << std::endl;
				commanded_world = worldspecs[i].path;
				found = true;
				break;
			}
		}
		if (!found) {
			dstream << _("World") << " '" << commanded_worldname
			        << _("' not available. Available worlds:") << std::endl;
			print_worldspecs(worldspecs, dstream);
			return false;
		}

		game_params->world_path = get_clean_world_path(commanded_world);
		return commanded_world != "";
	}

	if (cmd_args.exists("world"))
		commanded_world = cmd_args.get("world");
	else if (cmd_args.exists("map-dir"))
		commanded_world = cmd_args.get("map-dir");
	else if (cmd_args.exists("nonopt0")) // First nameless argument
		commanded_world = cmd_args.get("nonopt0");

	game_params->world_path = get_clean_world_path(commanded_world);
	return commanded_world != "";
}

static bool get_world_from_config(GameParams *game_params, const Settings &cmd_args)
{
	// World directory
	std::string commanded_world = "";

	if (g_settings->exists("map-dir"))
		commanded_world = g_settings->get("map-dir");

	game_params->world_path = get_clean_world_path(commanded_world);

	return commanded_world != "";
}

static bool auto_select_world(GameParams *game_params)
{
	// No world was specified; try to select it automatically
	// Get information about available worlds

	verbosestream << _("Determining world path") << std::endl;

	std::vector<WorldSpec> worldspecs = getAvailableWorlds();
	std::string world_path;

	// If there is only a single world, use it
	if (worldspecs.size() == 1) {
		world_path = worldspecs[0].path;
		dstream <<_("Automatically selecting world at") << " ["
		        << world_path << "]" << std::endl;
	// If there are multiple worlds, list them
	} else if (worldspecs.size() > 1 && game_params->is_dedicated_server) {
		dstream << _("Multiple worlds are available.") << std::endl;
		dstream << _("Please select one using --worldname <name>"
				" or --world <path>") << std::endl;
		print_worldspecs(worldspecs, dstream);
		return false;
	// If there are no worlds, automatically create a new one
	} else {
		// This is the ultimate default world path
		world_path = porting::path_user + DIR_DELIM + "worlds" +
				DIR_DELIM + "world";
		infostream << "Creating default world at ["
		           << world_path << "]" << std::endl;
	}

	assert(world_path != "");
	game_params->world_path = world_path;
	return true;
}

static std::string get_clean_world_path(const std::string &path)
{
	const std::string worldmt = "world.mt";
	std::string clean_path;

	if (path.size() > worldmt.size()
			&& path.substr(path.size() - worldmt.size()) == worldmt) {
		dstream << _("Supplied world.mt file - stripping it off.") << std::endl;
		clean_path = path.substr(0, path.size() - worldmt.size());
	} else {
		clean_path = path;
	}
	return path;
}


static bool game_configure_subgame(GameParams *game_params, const Settings &cmd_args)
{
	bool success;

	success = get_game_from_cmdline(game_params, cmd_args);
	if (!success)
		success = determine_subgame(game_params);

	return success;
}

static bool get_game_from_cmdline(GameParams *game_params, const Settings &cmd_args)
{
	SubgameSpec commanded_gamespec;

	if (cmd_args.exists("gameid")) {
		std::string gameid = cmd_args.get("gameid");
		commanded_gamespec = findSubgame(gameid);
		if (!commanded_gamespec.isValid()) {
			errorstream << "Game \"" << gameid << "\" not found" << std::endl;
			return false;
		}
		dstream << _("Using game specified by --gameid on the command line")
		        << std::endl;
		game_params->game_spec = commanded_gamespec;
		return true;
	}

	return false;
}

static bool determine_subgame(GameParams *game_params)
{
	SubgameSpec gamespec;

	assert(game_params->world_path != "");	// pre-condition

	verbosestream << _("Determining gameid/gamespec") << std::endl;
	// If world doesn't exist
	if (game_params->world_path != ""
			&& !getWorldExists(game_params->world_path)) {
		// Try to take gamespec from command line
		if (game_params->game_spec.isValid()) {
			gamespec = game_params->game_spec;
			infostream << "Using commanded gameid [" << gamespec.id << "]" << std::endl;
		} else { // Otherwise we will be using "minetest"
			gamespec = findSubgame(g_settings->get("default_game"));
			infostream << "Using default gameid [" << gamespec.id << "]" << std::endl;
		}
<<<<<<< HEAD
		verbosestream << _("Using world path") << " [" << world_path << "]" << std::endl;

		// We need a gamespec.
		SubgameSpec gamespec;
		verbosestream << _("Determining gameid/gamespec") << std::endl;
		// If world doesn't exist
		if (!getWorldExists(world_path)) {
			// Try to take gamespec from command line
			if (commanded_gamespec.isValid()) {
				gamespec = commanded_gamespec;
				infostream << "Using commanded gameid [" << gamespec.id << "]" << std::endl;
			} else { // Otherwise we will be using "default"
				gamespec = findSubgame(g_settings->get("default_game"));
				infostream << "Using default gameid [" << gamespec.id << "]" << std::endl;
			}
		} else { // World exists
			std::string world_gameid = getWorldGameId(world_path, is_legacy_world);
			// If commanded to use a gameid, do so
			if (commanded_gamespec.isValid()) {
				gamespec = commanded_gamespec;
				if (commanded_gamespec.id != world_gameid) {
					errorstream << "WARNING: Using commanded gameid ["
							<< gamespec.id << "]" << " instead of world gameid ["
							<< world_gameid << "]" << std::endl;
				}
			} else {
				// If world contains an embedded game, use it;
				// Otherwise find world from local system.
				gamespec = findWorldSubgame(world_path);
				infostream << "Using world gameid [" << gamespec.id << "]" << std::endl;
=======
	} else { // World exists
		std::string world_gameid = getWorldGameId(game_params->world_path, false);
		// If commanded to use a gameid, do so
		if (game_params->game_spec.isValid()) {
			gamespec = game_params->game_spec;
			if (game_params->game_spec.id != world_gameid) {
				errorstream << "WARNING: Using commanded gameid ["
				            << gamespec.id << "]" << " instead of world gameid ["
				            << world_gameid << "]" << std::endl;
>>>>>>> 21464639
			}
		} else {
			// If world contains an embedded game, use it;
			// Otherwise find world from local system.
			gamespec = findWorldSubgame(game_params->world_path);
			infostream << "Using world gameid [" << gamespec.id << "]" << std::endl;
		}
<<<<<<< HEAD
		if (!gamespec.isValid()) {
			errorstream << "Subgame [" << gamespec.id << "] could not be found."
					<< std::endl;
			return 1;
		}
		verbosestream << _("Using gameid") << " [" << gamespec.id<<"]" << std::endl;

		// Bind address
		std::string bind_str = g_settings->get("bind_address");
		Address bind_addr(0, 0, 0, 0, port);

		if (g_settings->getBool("ipv6_server")) {
			bind_addr.setAddress((IPv6AddressBytes*) NULL);
		}
		try {
			bind_addr.Resolve(bind_str.c_str());
		} catch (ResolveError &e) {
			infostream << "Resolving bind address \"" << bind_str
			           << "\" failed: " << e.what()
		        	   << " -- Listening on all addresses." << std::endl;
		}
		if (bind_addr.isIPv6() && !g_settings->getBool("enable_ipv6")) {
			errorstream << "Unable to listen on "
			            << bind_addr.serializeString()
				    << L" because IPv6 is disabled" << std::endl;
			return 1;
		}

		// Create server
		Server server(world_path, gamespec, false, bind_addr.isIPv6());

		// Database migration
		if (cmd_args.exists("migrate")) {
			std::string migrate_to = cmd_args.get("migrate");
			Settings world_mt;
			bool success = world_mt.readConfigFile((world_path + DIR_DELIM
				+ "world.mt").c_str());
			if (!success) {
				errorstream << "Cannot read world.mt" << std::endl;
				return 1;
			}
			if (!world_mt.exists("backend")) {
				errorstream << "Please specify your current backend in world.mt file:"
					<< std::endl << "	backend = {sqlite3|leveldb|redis|dummy}" << std::endl;
				return 1;
			}
			std::string backend = world_mt.get("backend");
			Database *new_db;
			if (backend == migrate_to) {
				errorstream << "Cannot migrate: new backend is same"
					<<" as the old one" << std::endl;
				return 1;
			}
			if (migrate_to == "sqlite3")
				new_db = new Database_SQLite3(&(ServerMap&)server.getMap(), world_path);
			#if USE_LEVELDB
			else if (migrate_to == "leveldb")
				new_db = new Database_LevelDB(&(ServerMap&)server.getMap(), world_path);
			#endif
			#if USE_REDIS
			else if (migrate_to == "redis")
				new_db = new Database_Redis(&(ServerMap&)server.getMap(), world_path);
			#endif
			else {
				errorstream << "Migration to " << migrate_to
					<< " is not supported" << std::endl;
				return 1;
			}

			std::list<v3s16> blocks;
			ServerMap &old_map = ((ServerMap&)server.getMap());
			old_map.listAllLoadableBlocks(blocks);
			int count = 0;
			new_db->beginSave();
			for (std::list<v3s16>::iterator i = blocks.begin(); i != blocks.end(); i++) {
				MapBlock *block = old_map.loadBlock(*i);
				if (!block) {
					errorstream << "Failed to load block " << PP(*i) << ", skipping it.";
				} else {
					old_map.saveBlock(block, new_db);
					old_map.m_blocks.erase(block->getPos());
				}
				++count;
				if (count % 500 == 0)
					actionstream << "Migrated " << count << " blocks "
						<< (100.0 * count / blocks.size()) << "% completed" << std::endl;
			}
			new_db->endSave();
			delete new_db;

			actionstream << "Successfully migrated " << count << " blocks" << std::endl;
			world_mt.set("backend", migrate_to);
			if (!world_mt.updateConfigFile((world_path + DIR_DELIM + "world.mt").c_str()))
				errorstream << "Failed to update world.mt!" << std::endl;
			else
				actionstream << "world.mt updated" << std::endl;
=======
	}
>>>>>>> 21464639

	if (!gamespec.isValid()) {
		errorstream << "Subgame [" << gamespec.id << "] could not be found."
		            << std::endl;
		return false;
	}

	game_params->game_spec = gamespec;
	return true;
}


/*****************************************************************************
 * Dedicated server
 *****************************************************************************/
static bool run_dedicated_server(const GameParams &game_params, const Settings &cmd_args)
{
	DSTACK("Dedicated server branch");

	verbosestream << _("Using world path") << " ["
	              << game_params.world_path << "]" << std::endl;
	verbosestream << _("Using gameid") << " ["
	              << game_params.game_spec.id << "]" << std::endl;

	// Bind address
	std::string bind_str = g_settings->get("bind_address");
	Address bind_addr(0, 0, 0, 0, game_params.socket_port);

	if (g_settings->getBool("ipv6_server")) {
		bind_addr.setAddress((IPv6AddressBytes*) NULL);
	}
	try {
		bind_addr.Resolve(bind_str.c_str());
	} catch (ResolveError &e) {
		infostream << "Resolving bind address \"" << bind_str
		           << "\" failed: " << e.what()
		           << " -- Listening on all addresses." << std::endl;
	}
	if (bind_addr.isIPv6() && !g_settings->getBool("enable_ipv6")) {
		errorstream << "Unable to listen on "
		            << bind_addr.serializeString()
		            << L" because IPv6 is disabled" << std::endl;
		return false;
	}

	// Create server
	Server server(game_params.world_path,
			game_params.game_spec, false, bind_addr.isIPv6());

	// Database migration
	if (cmd_args.exists("migrate"))
		return migrate_database(game_params, cmd_args, &server);

	server.start(bind_addr);

	// Run server
	bool &kill = *porting::signal_handler_killstatus();
	dedicated_server_loop(server, kill);

	return true;
}

static bool migrate_database(const GameParams &game_params, const Settings &cmd_args,
		Server *server)
{
	Settings world_mt;
	bool success = world_mt.readConfigFile((game_params.world_path
			+ DIR_DELIM + "world.mt").c_str());
	if (!success) {
		errorstream << "Cannot read world.mt" << std::endl;
		return false;
	}

	if (!world_mt.exists("backend")) {
		errorstream << "Please specify your current backend in world.mt file:"
		            << std::endl << "	backend = {sqlite3|leveldb|redis|dummy}"
		            << std::endl;
		return false;
	}

	std::string backend = world_mt.get("backend");
	Database *new_db;
	std::string migrate_to = cmd_args.get("migrate");

	if (backend == migrate_to) {
		errorstream << "Cannot migrate: new backend is same as the old one"
		            << std::endl;
		return false;
	}

	if (migrate_to == "sqlite3")
		new_db = new Database_SQLite3(&(ServerMap&)server->getMap(),
				game_params.world_path);
#if USE_LEVELDB
	else if (migrate_to == "leveldb")
		new_db = new Database_LevelDB(&(ServerMap&)server->getMap(),
				game_params.world_path);
#endif
#if USE_REDIS
	else if (migrate_to == "redis")
		new_db = new Database_Redis(&(ServerMap&)server->getMap(),
				game_params.world_path);
#endif
	else {
		errorstream << "Migration to " << migrate_to << " is not supported"
		            << std::endl;
		return false;
	}

	std::list<v3s16> blocks;
	ServerMap &old_map = ((ServerMap&)server->getMap());
	old_map.listAllLoadableBlocks(blocks);
	int count = 0;
	new_db->beginSave();
	for (std::list<v3s16>::iterator i = blocks.begin(); i != blocks.end(); i++) {
		MapBlock *block = old_map.loadBlock(*i);
		if (!block) {
			errorstream << "Failed to load block " << PP(*i) << ", skipping it.";
		} else {
			old_map.saveBlock(block, new_db);
			MapSector *sector = old_map.getSectorNoGenerate(v2s16(i->X, i->Z));
			sector->deleteBlock(block);
		}
		++count;
		if (count % 500 == 0)
		   actionstream << "Migrated " << count << " blocks "
			   << (100.0 * count / blocks.size()) << "% completed" << std::endl;
	}
	new_db->endSave();
	delete new_db;

	actionstream << "Successfully migrated " << count << " blocks" << std::endl;
	world_mt.set("backend", migrate_to);
	if (!world_mt.updateConfigFile(
				(game_params.world_path+ DIR_DELIM + "world.mt").c_str()))
		errorstream << "Failed to update world.mt!" << std::endl;
	else
		actionstream << "world.mt updated" << std::endl;

	return true;
}


/*****************************************************************************
 * Client
 *****************************************************************************/
#ifndef SERVER

ClientLauncher::~ClientLauncher()
{
	if (receiver)
		delete receiver;

	if (input)
		delete input;

	if (device)
		device->drop();

#if USE_FREETYPE
	if (use_freetype && font != NULL)
		font->drop();
#endif
}

bool ClientLauncher::run(GameParams &game_params, const Settings &cmd_args)
{
	init_args(game_params, cmd_args);

	// List video modes if requested
	if (list_video_modes)
		return print_video_modes();

	if (!init_engine(game_params.log_level)) {
		errorstream << "Could not initialize game engine." << std::endl;
		return false;
	}

	late_init_default_settings(g_settings);

	// Speed tests (done after irrlicht is loaded to get timer)
	if (cmd_args.getFlag("speedtests")) {
		dstream << "Running speed tests" << std::endl;
		speed_tests();
		return true;
	}

	if (device->getVideoDriver() == NULL) {
		errorstream << "Could not initialize video driver." << std::endl;
		return false;
	}

	/*
		This changes the minimum allowed number of vertices in a VBO.
		Default is 500.
	*/
<<<<<<< HEAD
	SIrrlichtCreationParameters params = SIrrlichtCreationParameters();
	params.DriverType    = driverType;
	params.WindowSize    = core::dimension2d<u32>(screenW, screenH);
	params.Bits          = bits;
	params.AntiAlias     = fsaa;
	params.Fullscreen    = fullscreen;
	params.Stencilbuffer = g_settings->getBool("shadows");
	params.Vsync         = vsync;
	params.EventReceiver = receiver;
	params.HighPrecisionFPU = g_settings->getBool("high_precision_fpu");
#ifdef __ANDROID__
	params.PrivateData = porting::app_global;
#endif
#if defined(_IRR_COMPILE_WITH_OGLES2_) || defined(__ANDROID__)
	params.OGLES2ShaderPath = std::string(porting::path_user + DIR_DELIM +
			"media" + DIR_DELIM + "Shaders" + DIR_DELIM).c_str();
#endif
=======
	//driver->setMinHardwareBufferVertexCount(50);
>>>>>>> 21464639

	// Create time getter
	g_timegetter = new IrrlichtTimeGetter(device);

<<<<<<< HEAD
	if (device == 0) {
		delete receiver;
		return 1; // could not create selected driver.
	}

	// Map our log level to irrlicht engine one.
	static const irr::ELOG_LEVEL irr_log_level[5] = {
		ELL_NONE,
		ELL_ERROR,
		ELL_WARNING,
		ELL_INFORMATION,
#if (IRRLICHT_VERSION_MAJOR == 1 && IRRLICHT_VERSION_MINOR < 8)
		ELL_INFORMATION
#else
		ELL_DEBUG
#endif
	};

	ILogger* irr_logger = device->getLogger();
	irr_logger->setLogLevel(irr_log_level[loglevel]);

	porting::initIrrlicht(device);
	late_init_default_settings(g_settings);

	/*
		Continue initialization
	*/

	video::IVideoDriver* driver = device->getVideoDriver();

	/*
		This changes the minimum allowed number of vertices in a VBO.
		Default is 500.
	*/
	driver->setMinHardwareBufferVertexCount(50);

	// Create time getter
	g_timegetter = new IrrlichtTimeGetter(device);

	// Create game callback for menus
	g_gamecallback = new MainGameCallback(device);

	/*
		Speed tests (done after irrlicht is loaded to get timer)
	*/
	if (cmd_args.getFlag("speedtests"))
	{
		dstream << "Running speed tests" << std::endl;
		SpeedTests();
		device->drop();
		return 0;
	}
=======
	// Create game callback for menus
	g_gamecallback = new MainGameCallback(device);
>>>>>>> 21464639

	device->setResizable(true);

	if (random_input)
		input = new RandomInputHandler();
	else
		input = new RealInputHandler(device, receiver);

	smgr = device->getSceneManager();

	guienv = device->getGUIEnvironment();
	skin = guienv->getSkin();
	std::string font_path = g_settings->get("font_path");

#if USE_FREETYPE

	if (use_freetype) {
		std::string fallback;
		if (is_yes(_("needs_fallback_font")))
			fallback = "fallback_";
		u16 font_size = g_settings->getU16(fallback + "font_size");
		font_path = g_settings->get(fallback + "font_path");
		u32 font_shadow = g_settings->getU16(fallback + "font_shadow");
		u32 font_shadow_alpha = g_settings->getU16(fallback + "font_shadow_alpha");
		font = gui::CGUITTFont::createTTFont(guienv,
				font_path.c_str(), font_size, true, true,
				font_shadow, font_shadow_alpha);
	} else {
		font = guienv->getFont(font_path.c_str());
	}
#else
	font = guienv->getFont(font_path.c_str());
#endif
	if (font)
		skin->setFont(font);
	else
		errorstream << "WARNING: Font file was not found. Using default font."
		            << std::endl;

	font = skin->getFont(); // If font was not found, this will get us one
	assert(font);

	u32 text_height = font->getDimension(L"Hello, world!").Height;
	infostream << "text_height=" << text_height << std::endl;

	//skin->setColor(gui::EGDC_BUTTON_TEXT, video::SColor(255, 0, 0, 0));
	skin->setColor(gui::EGDC_BUTTON_TEXT, video::SColor(255, 255, 255, 255));
	//skin->setColor(gui::EGDC_3D_HIGH_LIGHT, video::SColor(0, 0, 0, 0));
	//skin->setColor(gui::EGDC_3D_SHADOW, video::SColor(0, 0, 0, 0));
	skin->setColor(gui::EGDC_3D_HIGH_LIGHT, video::SColor(255, 0, 0, 0));
	skin->setColor(gui::EGDC_3D_SHADOW, video::SColor(255, 0, 0, 0));
	skin->setColor(gui::EGDC_HIGH_LIGHT, video::SColor(255, 56, 121, 65));
	skin->setColor(gui::EGDC_HIGH_LIGHT_TEXT, video::SColor(255, 255, 255, 255));

#if (IRRLICHT_VERSION_MAJOR >= 1 && IRRLICHT_VERSION_MINOR >= 8) || IRRLICHT_VERSION_MAJOR >= 2
	// Irrlicht 1.8 input colours
	skin->setColor(gui::EGDC_EDITABLE, video::SColor(255, 128, 128, 128));
	skin->setColor(gui::EGDC_FOCUSED_EDITABLE, video::SColor(255, 97, 173, 109));
#endif

	// Create the menu clouds
	if (!g_menucloudsmgr)
		g_menucloudsmgr = smgr->createNewSceneManager();
	if (!g_menuclouds)
		g_menuclouds = new Clouds(g_menucloudsmgr->getRootSceneNode(),
				g_menucloudsmgr, -1, rand(), 100);
	g_menuclouds->update(v2f(0, 0), video::SColor(255, 200, 200, 255));
	scene::ICameraSceneNode* camera;
	camera = g_menucloudsmgr->addCameraSceneNode(0,
				v3f(0, 0, 0), v3f(0, 60, 100));
	camera->setFarValue(10000);

	/*
		GUI stuff
	*/

	ChatBackend chat_backend;

	// If an error occurs, this is set to something by menu().
	// It is then displayed before	the menu shows on the next call to menu()
	std::wstring error_message = L"";

	bool first_loop = true;

	/*
		Menu-game loop
	*/
	bool retval = true;
	bool *kill = porting::signal_handler_killstatus();

	while (device->run() && !*kill && !g_gamecallback->shutdown_requested)
	{
		// Set the window caption
<<<<<<< HEAD
		wchar_t* text = wgettext("Main Menu");
		device->setWindowCaption((std::wstring(L"Freeminer [")+ text + L"]").c_str());
=======
		wchar_t *text = wgettext("Main Menu");
		device->setWindowCaption((std::wstring(L"Minetest [") + text + L"]").c_str());
>>>>>>> 21464639
		delete[] text;

		try {	// This is used for catching disconnects

			guienv->clear();

			/*
				We need some kind of a root node to be able to add
				custom gui elements directly on the screen.
				Otherwise they won't be automatically drawn.
			*/
			guiroot = guienv->addStaticText(L"", core::rect<s32>(0, 0, 10000, 10000));

			bool game_has_run = launch_game(&error_message, game_params, cmd_args);

			// If skip_main_menu, we only want to startup once
			if (skip_main_menu && !first_loop)
				break;

			first_loop = false;

			if (!game_has_run) {
				if (skip_main_menu)
					break;
				else
<<<<<<< HEAD
					playername = menudata.name;

				password = translatePassword(playername, narrow_to_wide(menudata.password));
				//infostream<<"Main: password hash: '"<<password<<"'"<<std::endl;

				address = menudata.address;
				int newport = stoi(menudata.port);
				if (newport != 0)
					port = newport;

				simple_singleplayer_mode = menudata.simple_singleplayer_mode;

				// Save settings
				g_settings->set("name", playername);

				// Break out of menu-game loop to shut down cleanly
				if (device->run() == false || kill == true)
					break;

				current_playername = playername;
				current_password = password;
				current_address = address;
				current_port = port;

				// If using simple singleplayer mode, override
				if (simple_singleplayer_mode) {
					current_playername = "singleplayer";
					current_password = "";
					current_address = "";
					current_port = myrand_range(49152, 65535);
				} else if (address != "") {
					ServerListSpec server;
					server["name"] = menudata.servername;
					server["address"] = menudata.address;
					server["port"] = menudata.port;
					server["description"] = menudata.serverdescription;
					server["playername"] = menudata.name;
					if(g_settings->getBool("password_save"))
						server["playerpassword"] = menudata.password;
					ServerList::insert(server);
				}

				if ((!skip_main_menu) &&
						(menudata.selected_world >= 0) &&
						(menudata.selected_world < (int)worldspecs.size())) {
					g_settings->set("selected_world_path",
							worldspecs[menudata.selected_world].path);
					worldspec = worldspecs[menudata.selected_world];

				}

				infostream <<"Selected world: " << worldspec.name
							<< " ["<<worldspec.path<<"]" <<std::endl;


				// If local game
				if (current_address == "") {
					if (worldspec.path == "") {
						error_message = wgettext("No world selected and no address "
								"provided. Nothing to do.");
						errorstream << wide_to_narrow(error_message) << std::endl;
						continue;
					}

					if (!fs::PathExists(worldspec.path)) {
						error_message = wgettext("Provided world path doesn't exist: ")
								+ narrow_to_wide(worldspec.path);
						errorstream << wide_to_narrow(error_message) << std::endl;
						continue;
					}

					// Load gamespec for required game
					gamespec = findWorldSubgame(worldspec.path);
					if (!gamespec.isValid() && !commanded_gamespec.isValid()) {
						error_message = wgettext("Could not find or load game \"")
								+ narrow_to_wide(worldspec.gameid) + L"\"";
						errorstream << wide_to_narrow(error_message) << std::endl;
						continue;
					}
					if (commanded_gamespec.isValid() &&
							commanded_gamespec.id != worldspec.gameid) {
						errorstream<<"WARNING: Overriding gamespec from \""
								<< worldspec.gameid << "\" to \""
								<< commanded_gamespec.id << "\"" << std::endl;
						gamespec = commanded_gamespec;
					}

					if (!gamespec.isValid()) {
						error_message = wgettext("Invalid gamespec.");
						error_message += L" (world_gameid="
								+ narrow_to_wide(worldspec.gameid) + L")";
						errorstream << wide_to_narrow(error_message) << std::endl;
						continue;
					}
				}

				// Continue to game
				break;
=======
					continue;
>>>>>>> 21464639
			}

			if (g_settings_path != "")
				g_settings->updateConfigFile(g_settings_path.c_str());

			// Break out of menu-game loop to shut down cleanly
<<<<<<< HEAD
			if (device->run() == false || kill == true) {
=======
			if (!device->run() || *kill) {
				if (g_settings_path != "")
					g_settings->updateConfigFile(g_settings_path.c_str());
>>>>>>> 21464639
				break;
			}

			if (current_playername.length() > PLAYERNAME_SIZE-1) {
				error_message = wgettext("Player name too long.");
				playername = current_playername.substr(0, PLAYERNAME_SIZE-1);
				g_settings->set("name", playername);
				continue;
			}

			device->getVideoDriver()->setTextureCreationFlag(
					video::ETCF_CREATE_MIP_MAPS, g_settings->getBool("mip_map"));

#ifdef HAVE_TOUCHSCREENGUI
			receiver->m_touchscreengui = new TouchScreenGUI(device, receiver);
			g_touchscreengui = receiver->m_touchscreengui;
#endif
			int tries = g_settings->getU16("reconnects");
			int n = 0;
			while(!kill && ++n <= tries &&
			the_game(
				kill,
				random_input,
				input,
				device,
				font,
				worldspec.path,
				current_playername,
				current_password,
				current_address,
				current_port,
				error_message,
				chat_backend,
				gamespec,
				simple_singleplayer_mode
			)
			){
				smgr->clear();
				errorstream << "Reconnecting "<< n << "/" << tries << " ..." << std::endl;
			}
			smgr->clear();

#ifdef HAVE_TOUCHSCREENGUI
			delete g_touchscreengui;
			g_touchscreengui = NULL;
			receiver->m_touchscreengui = NULL;
#endif

		} //try
		catch (con::PeerNotFoundException &e) {
			error_message = wgettext("Connection error (timed out?)");
			errorstream << wide_to_narrow(error_message) << std::endl;
		}

#ifdef NDEBUG
		catch (std::exception &e) {
			std::string narrow_message = "Some exception: \"";
			narrow_message += e.what();
			narrow_message += "\"";
			errorstream << narrow_message << std::endl;
			error_message = narrow_to_wide(narrow_message);
		}
#endif

		// If no main menu, show error and exit
		if (skip_main_menu) {
			if (error_message != L"") {
				verbosestream << "error_message = "
				              << wide_to_narrow(error_message) << std::endl;
				retval = false;
			}
			break;
		}
	} // Menu-game loop

	g_menuclouds->drop();
	g_menucloudsmgr->drop();

	return retval;
}

void ClientLauncher::init_args(GameParams &game_params, const Settings &cmd_args)
{
	address = g_settings->get("address");
	if (game_params.world_path != "")
		address = "";
	else if (cmd_args.exists("address"))
		address = cmd_args.get("address");

	playername = g_settings->get("name");
	if (cmd_args.exists("name"))
		playername = cmd_args.get("name");

	skip_main_menu = cmd_args.getFlag("go");

	list_video_modes = cmd_args.getFlag("videomodes");

	use_freetype = g_settings->getBool("freetype");

	random_input = g_settings->getBool("random_input")
			|| cmd_args.getFlag("random-input");
}

bool ClientLauncher::init_engine(int log_level)
{
	receiver = new MyEventReceiver();
	create_engine_device(log_level);
	return device != NULL;
}

bool ClientLauncher::launch_game(std::wstring *error_message,
		GameParams &game_params, const Settings &cmd_args)
{
	// Initialize menu data
	MainMenuData menudata;
	menudata.address      = address;
	menudata.name         = playername;
	menudata.port         = itos(game_params.socket_port);
	menudata.errormessage = wide_to_narrow(*error_message);

	*error_message = L"";

	if (cmd_args.exists("password"))
		menudata.password = cmd_args.get("password");

	menudata.enable_public = g_settings->getBool("server_announce");

	// If a world was commanded, append and select it
	if (game_params.world_path != "") {
		worldspec.gameid = getWorldGameId(game_params.world_path, true);
		worldspec.name = _("[--world parameter]");

		if (worldspec.gameid == "") {	// Create new
			worldspec.gameid = g_settings->get("default_game");
			worldspec.name += " [new]";
		}
		worldspec.path = game_params.world_path;
	}

	/* Show the GUI menu
	 */
	if (!skip_main_menu) {
		main_menu(&menudata);

		address = menudata.address;
		int newport = stoi(menudata.port);
		if (newport != 0)
			game_params.socket_port = newport;

		simple_singleplayer_mode = menudata.simple_singleplayer_mode;

		std::vector<WorldSpec> worldspecs = getAvailableWorlds();
		worldspecs = getAvailableWorlds();

		if (menudata.selected_world >= 0
				&& menudata.selected_world < (int)worldspecs.size()) {
			g_settings->set("selected_world_path",
					worldspecs[menudata.selected_world].path);
			worldspec = worldspecs[menudata.selected_world];
		}
	}

	if (menudata.errormessage != "") {
		/* The calling function will pass this back into this function upon the
		 * next iteration (if any) causing it to be displayed by the GUI
		 */
		*error_message = narrow_to_wide(menudata.errormessage);
		return false;
	}

	if (menudata.name == "")
		menudata.name = std::string("Guest") + itos(myrand_range(1000, 9999));
	else
		playername = menudata.name;

	password = translatePassword(playername, narrow_to_wide(menudata.password));

	g_settings->set("name", playername);

	current_playername = playername;
	current_password   = password;
	current_address    = address;
	current_port       = game_params.socket_port;

	// If using simple singleplayer mode, override
	if (simple_singleplayer_mode) {
		assert(skip_main_menu == false);
		current_playername = "singleplayer";
		current_password = "";
		current_address = "";
		current_port = myrand_range(49152, 65535);
	} else if (address != "") {
		ServerListSpec server;
		server["name"] = menudata.servername;
		server["address"] = menudata.address;
		server["port"] = menudata.port;
		server["description"] = menudata.serverdescription;
		ServerList::insert(server);
	}

	infostream << "Selected world: " << worldspec.name
	           << " [" << worldspec.path << "]" << std::endl;

	if (current_address == "") { // If local game
		if (worldspec.path == "") {
			*error_message = wgettext("No world selected and no address "
					"provided. Nothing to do.");
			errorstream << wide_to_narrow(*error_message) << std::endl;
			return false;
		}

		if (!fs::PathExists(worldspec.path)) {
			*error_message = wgettext("Provided world path doesn't exist: ")
					+ narrow_to_wide(worldspec.path);
			errorstream << wide_to_narrow(*error_message) << std::endl;
			return false;
		}

		// Load gamespec for required game
		gamespec = findWorldSubgame(worldspec.path);
		if (!gamespec.isValid() && !game_params.game_spec.isValid()) {
			*error_message = wgettext("Could not find or load game \"")
					+ narrow_to_wide(worldspec.gameid) + L"\"";
			errorstream << wide_to_narrow(*error_message) << std::endl;
			return false;
		}
		if (game_params.game_spec.isValid() &&
				game_params.game_spec.id != worldspec.gameid) {
			errorstream << "WARNING: Overriding gamespec from \""
			            << worldspec.gameid << "\" to \""
			            << game_params.game_spec.id << "\"" << std::endl;
			gamespec = game_params.game_spec;
		}

		if (!gamespec.isValid()) {
			*error_message = wgettext("Invalid gamespec.");
			*error_message += L" (world_gameid="
					+ narrow_to_wide(worldspec.gameid) + L")";
			errorstream << wide_to_narrow(*error_message) << std::endl;
			return false;
		}
	}

	return true;
}

void ClientLauncher::main_menu(MainMenuData *menudata)
{
	bool *kill = porting::signal_handler_killstatus();
	video::IVideoDriver *driver = device->getVideoDriver();

	infostream << "Waiting for other menus" << std::endl;
	while (device->run() && *kill == false) {
		if (noMenuActive())
			break;
		driver->beginScene(true, true, video::SColor(255, 128, 128, 128));
		guienv->drawAll();
		driver->endScene();
		// On some computers framerate doesn't seem to be automatically limited
		sleep_ms(25);
	}
	infostream << "Waited for other menus" << std::endl;

	// Cursor can be non-visible when coming from the game
#ifndef ANDROID
	device->getCursorControl()->setVisible(true);
#endif

	/* show main menu */
	GUIEngine mymenu(device, guiroot, &g_menumgr, smgr, menudata, *kill);

	smgr->clear();	/* leave scene manager in a clean state */
}

bool ClientLauncher::create_engine_device(int log_level)
{
	static const char *driverids[] = {
		"null",
		"software",
		"burningsvideo",
		"direct3d8",
		"direct3d9",
		"opengl"
#ifdef _IRR_COMPILE_WITH_OGLES1_
		,"ogles1"
#endif
#ifdef _IRR_COMPILE_WITH_OGLES2_
		,"ogles2"
#endif
		,"invalid"
	};

	static const irr::ELOG_LEVEL irr_log_level[5] = {
		ELL_NONE,
		ELL_ERROR,
		ELL_WARNING,
		ELL_INFORMATION,
#if (IRRLICHT_VERSION_MAJOR == 1 && IRRLICHT_VERSION_MINOR < 8)
		ELL_INFORMATION
#else
		ELL_DEBUG
#endif
	};

	// Resolution selection
	bool fullscreen = g_settings->getBool("fullscreen");
	u16 screenW = g_settings->getU16("screenW");
	u16 screenH = g_settings->getU16("screenH");

	// bpp, fsaa, vsync
	bool vsync = g_settings->getBool("vsync");
	u16 bits = g_settings->getU16("fullscreen_bpp");
	u16 fsaa = g_settings->getU16("fsaa");

	// Determine driver
	video::E_DRIVER_TYPE driverType = video::EDT_OPENGL;

	std::string driverstring = g_settings->get("video_driver");
	for (size_t i = 0; i < sizeof driverids / sizeof driverids[0]; i++) {
		if (strcasecmp(driverstring.c_str(), driverids[i]) == 0) {
			driverType = (video::E_DRIVER_TYPE) i;
			break;
		}

		if (strcasecmp("invalid", driverids[i]) == 0) {
			errorstream << "WARNING: Invalid video_driver specified;"
			            << " defaulting to opengl" << std::endl;
			break;
		}
	}

	SIrrlichtCreationParameters params = SIrrlichtCreationParameters();
	params.DriverType    = driverType;
	params.WindowSize    = core::dimension2d<u32>(screenW, screenH);
	params.Bits          = bits;
	params.AntiAlias     = fsaa;
	params.Fullscreen    = fullscreen;
	params.Stencilbuffer = false;
	params.Vsync         = vsync;
	params.EventReceiver = receiver;
	params.HighPrecisionFPU = g_settings->getBool("high_precision_fpu");
#ifdef __ANDROID__
	params.PrivateData = porting::app_global;
	params.OGLES2ShaderPath = std::string(porting::path_user + DIR_DELIM +
			"media" + DIR_DELIM + "Shaders" + DIR_DELIM).c_str();
#endif

	device = createDeviceEx(params);

	if (device) {
		// Map our log level to irrlicht engine one.
		ILogger* irr_logger = device->getLogger();
		irr_logger->setLogLevel(irr_log_level[log_level]);

		porting::initIrrlicht(device);
	}

	return device != NULL;
}

// Misc functions

static bool print_video_modes()
{
	IrrlichtDevice *nulldevice;

	bool vsync = g_settings->getBool("vsync");
	u16 fsaa = g_settings->getU16("fsaa");
	MyEventReceiver* receiver = new MyEventReceiver();

	SIrrlichtCreationParameters params = SIrrlichtCreationParameters();
	params.DriverType    = video::EDT_NULL;
	params.WindowSize    = core::dimension2d<u32>(640, 480);
	params.Bits          = 24;
	params.AntiAlias     = fsaa;
	params.Fullscreen    = false;
	params.Stencilbuffer = false;
	params.Vsync         = vsync;
	params.EventReceiver = receiver;
	params.HighPrecisionFPU = g_settings->getBool("high_precision_fpu");

	nulldevice = createDeviceEx(params);

	if (nulldevice == NULL) {
		delete receiver;
		return false;
	}

	dstream << _("Available video modes (WxHxD):") << std::endl;

	video::IVideoModeList *videomode_list = nulldevice->getVideoModeList();

	if (videomode_list != NULL) {
		s32 videomode_count = videomode_list->getVideoModeCount();
		core::dimension2d<u32> videomode_res;
		s32 videomode_depth;
		for (s32 i = 0; i < videomode_count; ++i) {
			videomode_res = videomode_list->getVideoModeResolution(i);
			videomode_depth = videomode_list->getVideoModeDepth(i);
			dstream << videomode_res.Width << "x" << videomode_res.Height
			        << "x" << videomode_depth << std::endl;
		}

		dstream << _("Active video mode (WxHxD):") << std::endl;
		videomode_res = videomode_list->getDesktopResolution();
		videomode_depth = videomode_list->getDesktopDepth();
		dstream << videomode_res.Width << "x" << videomode_res.Height
		        << "x" << videomode_depth << std::endl;

	}

	nulldevice->drop();
	delete receiver;

	return videomode_list != NULL;
}

#endif // !SERVER

/*****************************************************************************
 * Performance tests
 *****************************************************************************/
#ifndef SERVER
static void speed_tests()
{
	// volatile to avoid some potential compiler optimisations
	volatile static s16 temp16;
	volatile static f32 tempf;
	static v3f tempv3f1;
	static v3f tempv3f2;
	static std::string tempstring;
	static std::string tempstring2;

	tempv3f1 = v3f();
	tempv3f2 = v3f();
	tempstring = std::string();
	tempstring2 = std::string();

	{
		infostream << "The following test should take around 20ms." << std::endl;
		TimeTaker timer("Testing std::string speed");
		const u32 jj = 10000;
		for (u32 j = 0; j < jj; j++) {
			tempstring = "";
			tempstring2 = "";
			const u32 ii = 10;
			for (u32 i = 0; i < ii; i++) {
				tempstring2 += "asd";
			}
			for (u32 i = 0; i < ii+1; i++) {
				tempstring += "asd";
				if (tempstring == tempstring2)
					break;
			}
		}
	}

	infostream << "All of the following tests should take around 100ms each."
	           << std::endl;

	{
		TimeTaker timer("Testing floating-point conversion speed");
		tempf = 0.001;
		for (u32 i = 0; i < 4000000; i++) {
			temp16 += tempf;
			tempf += 0.001;
		}
	}

	{
		TimeTaker timer("Testing floating-point vector speed");

		tempv3f1 = v3f(1, 2, 3);
		tempv3f2 = v3f(4, 5, 6);
		for (u32 i = 0; i < 10000000; i++) {
			tempf += tempv3f1.dotProduct(tempv3f2);
			tempv3f2 += v3f(7, 8, 9);
		}
	}

	{
		TimeTaker timer("Testing std::map speed");

		std::map<v2s16, f32> map1;
		tempf = -324;
		const s16 ii = 300;
		for (s16 y = 0; y < ii; y++) {
			for (s16 x = 0; x < ii; x++) {
				map1[v2s16(x, y)] =  tempf;
				tempf += 1;
			}
		}
		for (s16 y = ii - 1; y >= 0; y--) {
			for (s16 x = 0; x < ii; x++) {
				tempf = map1[v2s16(x, y)];
			}
		}
	}

	{
		infostream << "Around 5000/ms should do well here." << std::endl;
		TimeTaker timer("Testing mutex speed");

		JMutex m;
		u32 n = 0;
		u32 i = 0;
		do {
			n += 10000;
			for (; i < n; i++) {
				m.Lock();
				m.Unlock();
			}
		}
		// Do at least 10ms
		while(timer.getTimerTime() < 10);

		u32 dtime = timer.stop();
		u32 per_ms = n / dtime;
		infostream << "Done. " << dtime << "ms, " << per_ms << "/ms" << std::endl;
	}
}
#endif<|MERGE_RESOLUTION|>--- conflicted
+++ resolved
@@ -95,41 +95,6 @@
 #ifdef HAVE_TOUCHSCREENGUI
 #include "touchscreengui.h"
 #endif
-<<<<<<< HEAD
-=======
-
-/*
-	Settings.
-	These are loaded from the config file.
-*/
-static Settings main_settings;
-Settings *g_settings = &main_settings;
-std::string g_settings_path;
-
-// Global profiler
-Profiler main_profiler;
-Profiler *g_profiler = &main_profiler;
-
-// Menu clouds are created later
-Clouds *g_menuclouds = 0;
-irr::scene::ISceneManager *g_menucloudsmgr = 0;
-
-/*
-	Debug streams
-*/
-
-// Connection
-std::ostream *dout_con_ptr = &dummyout;
-std::ostream *derr_con_ptr = &verbosestream;
-
-// Server
-std::ostream *dout_server_ptr = &infostream;
-std::ostream *derr_server_ptr = &errorstream;
-
-// Client
-std::ostream *dout_client_ptr = &infostream;
-std::ostream *derr_client_ptr = &errorstream;
->>>>>>> 21464639
 
 #define DEBUGFILE "debug.txt"
 #define DEFAULT_SERVER_PORT 30000
@@ -820,26 +785,6 @@
 	debug_stacks_init();
 	DSTACK(__FUNCTION_NAME);
 
-<<<<<<< HEAD
-		JMutex m;
-		u32 n = 0;
-		u32 i = 0;
-		do {
-			n += 10000;
-			for(; i < n; i++) {
-				m.Lock();
-				m.Unlock();
-			}
-		}
-		// Do at least 10ms
-		while(timer.getTimerTime() < 10 && n < 100000);
-
-		u32 dtime = timer.stop();
-		if (dtime) { // dirty hack, TimeTaker is disabled for release
-		u32 per_ms = n / dtime;
-		infostream << "Done. " << dtime << "ms, " << per_ms << "/ms" << std::endl;
-		}
-=======
 	// Debug handler
 	BEGIN_DEBUG_EXCEPTION_HANDLER
 
@@ -847,7 +792,6 @@
 	if (cmd_args.exists("gameid") && cmd_args.get("gameid") == "list") {
 		list_game_ids();
 		return 0;
->>>>>>> 21464639
 	}
 
 	// List worlds if requested
@@ -860,7 +804,7 @@
 	if (!init_common(&game_params.log_level, cmd_args))
 		return 1;
 
-#ifndef __ANDROID__
+#if !defined(__ANDROID__) && !defined(_MSC_VER)
 	// Run unit tests
 	if ((ENABLE_TESTS && cmd_args.getFlag("disable-unittests") == false)
 			|| cmd_args.getFlag("enable-unittests") == true) {
@@ -957,13 +901,8 @@
 			_("Set logfile path ('' = no logging)"))));
 	allowed_options->insert(std::make_pair("gameid", ValueSpec(VALUETYPE_STRING,
 			_("Set gameid (\"--gameid list\" prints available ones)"))));
-<<<<<<< HEAD
-	allowed_options.insert(std::make_pair("migrate", ValueSpec(VALUETYPE_STRING,
+	allowed_options->insert(std::make_pair("migrate", ValueSpec(VALUETYPE_STRING,
 			_("Migrate from current map backend to another (Only works when using freeminerserver or with --server)"))));
-=======
-	allowed_options->insert(std::make_pair("migrate", ValueSpec(VALUETYPE_STRING,
-			_("Migrate from current map backend to another (Only works when using minetestserver or with --server)"))));
->>>>>>> 21464639
 #ifndef SERVER
 	allowed_options->insert(std::make_pair("videomodes", ValueSpec(VALUETYPE_FLAG,
 			_("Show available video modes"))));
@@ -1012,17 +951,10 @@
 static void print_version()
 {
 #ifdef SERVER
-<<<<<<< HEAD
-		dstream << "freeminerserver " << minetest_version_hash << std::endl;
+	dstream << "freeminerserver " << minetest_version_hash << std::endl;
 #else
-		dstream << "Freeminer " << minetest_version_hash << std::endl;
-		dstream << "Using Irrlicht " << IRRLICHT_SDK_VERSION << std::endl;
-=======
-	dstream << "minetestserver " << minetest_version_hash << std::endl;
-#else
-	dstream << "Minetest " << minetest_version_hash << std::endl;
+	dstream << "Freeminer " << minetest_version_hash << std::endl;
 	dstream << "Using Irrlicht " << IRRLICHT_SDK_VERSION << std::endl;
->>>>>>> 21464639
 #endif
 	dstream << "Build info: " << minetest_build_info << std::endl;
 }
@@ -1136,6 +1068,8 @@
 
 	init_debug_streams(log_level, cmd_args);
 
+	time_taker_enabled = g_settings->getU16("time_taker_enabled") ? g_settings->getU16("time_taker_enabled") : ((g_settings->getFloat("profiler_print_interval") || *log_level >= LMT_INFO) ? 100 : 0);
+
 	// Initialize random seed
 	srand(time(0));
 	mysrand(time(0));
@@ -1146,6 +1080,10 @@
 #ifdef _MSC_VER
 	init_gettext((porting::path_share + DIR_DELIM + "locale").c_str(),
 		g_settings->get("language"), argc, argv);
+	//Remove windows console window if settings request
+	if (!g_settings->getBool("console_enabled"))
+		FreeConsole();
+
 #else
 	init_gettext((porting::path_share + DIR_DELIM + "locale").c_str(),
 		g_settings->get("language"));
@@ -1177,19 +1115,11 @@
 		g_settings_path = cmd_args.get("config");
 	} else {
 		std::vector<std::string> filenames;
-<<<<<<< HEAD
-		filenames.push_back(porting::path_user +
-				DIR_DELIM + "freeminer.conf");
+		filenames.push_back(porting::path_user + DIR_DELIM + "freeminer.conf");
 		// Legacy configuration file location
 		filenames.push_back(porting::path_user +
 				DIR_DELIM + ".." + DIR_DELIM + "freeminer.conf");
-=======
-		filenames.push_back(porting::path_user + DIR_DELIM + "minetest.conf");
-		// Legacy configuration file location
-		filenames.push_back(porting::path_user +
-				DIR_DELIM + ".." + DIR_DELIM + "minetest.conf");
-
->>>>>>> 21464639
+
 #if RUN_IN_PLACE
 		// Try also from a lower level (to aid having the same configuration
 		// for many RUN_IN_PLACE installs)
@@ -1244,37 +1174,6 @@
 
 	infostream << "logfile = " << logfile << std::endl;
 
-<<<<<<< HEAD
-	time_taker_enabled = g_settings->getU16("time_taker_enabled") ? g_settings->getU16("time_taker_enabled") : ((g_settings->getFloat("profiler_print_interval") || loglevel >= LMT_INFO) ? 100 : 0);
-	// Initialize random seed
-	srand(time(0));
-	mysrand(time(0));
-
-	// Initialize HTTP fetcherg_settings
-	httpfetch_init(g_settings->getS32("curl_parallel_limit"));
-
-#if !defined(__ANDROID__) && !defined(_MSC_VER)
-	/*
-		Run unit tests
-	*/
-
-	if ((ENABLE_TESTS && cmd_args.getFlag("disable-unittests") == false)
-			|| cmd_args.getFlag("enable-unittests") == true) {
-				run_tests();
-	}
-#endif
-
-#ifdef _MSC_VER
-	init_gettext((porting::path_share + DIR_DELIM + "locale").c_str(),
-		g_settings->get("language"), argc, argv);
-	//Remove windows console window if settings request
-	if (!g_settings->getBool("console_enabled"))
-		FreeConsole();
-#else
-	init_gettext((porting::path_share + DIR_DELIM + "locale").c_str(),
-		g_settings->get("language"));
-#endif
-=======
 	atexit(debugstreams_deinit);
 }
 
@@ -1286,7 +1185,6 @@
 		errorstream << "No world path specified or found." << std::endl;
 		return false;
 	}
->>>>>>> 21464639
 
 	game_configure_subgame(game_params, cmd_args);
 
@@ -1474,38 +1372,6 @@
 			gamespec = findSubgame(g_settings->get("default_game"));
 			infostream << "Using default gameid [" << gamespec.id << "]" << std::endl;
 		}
-<<<<<<< HEAD
-		verbosestream << _("Using world path") << " [" << world_path << "]" << std::endl;
-
-		// We need a gamespec.
-		SubgameSpec gamespec;
-		verbosestream << _("Determining gameid/gamespec") << std::endl;
-		// If world doesn't exist
-		if (!getWorldExists(world_path)) {
-			// Try to take gamespec from command line
-			if (commanded_gamespec.isValid()) {
-				gamespec = commanded_gamespec;
-				infostream << "Using commanded gameid [" << gamespec.id << "]" << std::endl;
-			} else { // Otherwise we will be using "default"
-				gamespec = findSubgame(g_settings->get("default_game"));
-				infostream << "Using default gameid [" << gamespec.id << "]" << std::endl;
-			}
-		} else { // World exists
-			std::string world_gameid = getWorldGameId(world_path, is_legacy_world);
-			// If commanded to use a gameid, do so
-			if (commanded_gamespec.isValid()) {
-				gamespec = commanded_gamespec;
-				if (commanded_gamespec.id != world_gameid) {
-					errorstream << "WARNING: Using commanded gameid ["
-							<< gamespec.id << "]" << " instead of world gameid ["
-							<< world_gameid << "]" << std::endl;
-				}
-			} else {
-				// If world contains an embedded game, use it;
-				// Otherwise find world from local system.
-				gamespec = findWorldSubgame(world_path);
-				infostream << "Using world gameid [" << gamespec.id << "]" << std::endl;
-=======
 	} else { // World exists
 		std::string world_gameid = getWorldGameId(game_params->world_path, false);
 		// If commanded to use a gameid, do so
@@ -1515,7 +1381,6 @@
 				errorstream << "WARNING: Using commanded gameid ["
 				            << gamespec.id << "]" << " instead of world gameid ["
 				            << world_gameid << "]" << std::endl;
->>>>>>> 21464639
 			}
 		} else {
 			// If world contains an embedded game, use it;
@@ -1523,106 +1388,7 @@
 			gamespec = findWorldSubgame(game_params->world_path);
 			infostream << "Using world gameid [" << gamespec.id << "]" << std::endl;
 		}
-<<<<<<< HEAD
-		if (!gamespec.isValid()) {
-			errorstream << "Subgame [" << gamespec.id << "] could not be found."
-					<< std::endl;
-			return 1;
-		}
-		verbosestream << _("Using gameid") << " [" << gamespec.id<<"]" << std::endl;
-
-		// Bind address
-		std::string bind_str = g_settings->get("bind_address");
-		Address bind_addr(0, 0, 0, 0, port);
-
-		if (g_settings->getBool("ipv6_server")) {
-			bind_addr.setAddress((IPv6AddressBytes*) NULL);
-		}
-		try {
-			bind_addr.Resolve(bind_str.c_str());
-		} catch (ResolveError &e) {
-			infostream << "Resolving bind address \"" << bind_str
-			           << "\" failed: " << e.what()
-		        	   << " -- Listening on all addresses." << std::endl;
-		}
-		if (bind_addr.isIPv6() && !g_settings->getBool("enable_ipv6")) {
-			errorstream << "Unable to listen on "
-			            << bind_addr.serializeString()
-				    << L" because IPv6 is disabled" << std::endl;
-			return 1;
-		}
-
-		// Create server
-		Server server(world_path, gamespec, false, bind_addr.isIPv6());
-
-		// Database migration
-		if (cmd_args.exists("migrate")) {
-			std::string migrate_to = cmd_args.get("migrate");
-			Settings world_mt;
-			bool success = world_mt.readConfigFile((world_path + DIR_DELIM
-				+ "world.mt").c_str());
-			if (!success) {
-				errorstream << "Cannot read world.mt" << std::endl;
-				return 1;
-			}
-			if (!world_mt.exists("backend")) {
-				errorstream << "Please specify your current backend in world.mt file:"
-					<< std::endl << "	backend = {sqlite3|leveldb|redis|dummy}" << std::endl;
-				return 1;
-			}
-			std::string backend = world_mt.get("backend");
-			Database *new_db;
-			if (backend == migrate_to) {
-				errorstream << "Cannot migrate: new backend is same"
-					<<" as the old one" << std::endl;
-				return 1;
-			}
-			if (migrate_to == "sqlite3")
-				new_db = new Database_SQLite3(&(ServerMap&)server.getMap(), world_path);
-			#if USE_LEVELDB
-			else if (migrate_to == "leveldb")
-				new_db = new Database_LevelDB(&(ServerMap&)server.getMap(), world_path);
-			#endif
-			#if USE_REDIS
-			else if (migrate_to == "redis")
-				new_db = new Database_Redis(&(ServerMap&)server.getMap(), world_path);
-			#endif
-			else {
-				errorstream << "Migration to " << migrate_to
-					<< " is not supported" << std::endl;
-				return 1;
-			}
-
-			std::list<v3s16> blocks;
-			ServerMap &old_map = ((ServerMap&)server.getMap());
-			old_map.listAllLoadableBlocks(blocks);
-			int count = 0;
-			new_db->beginSave();
-			for (std::list<v3s16>::iterator i = blocks.begin(); i != blocks.end(); i++) {
-				MapBlock *block = old_map.loadBlock(*i);
-				if (!block) {
-					errorstream << "Failed to load block " << PP(*i) << ", skipping it.";
-				} else {
-					old_map.saveBlock(block, new_db);
-					old_map.m_blocks.erase(block->getPos());
-				}
-				++count;
-				if (count % 500 == 0)
-					actionstream << "Migrated " << count << " blocks "
-						<< (100.0 * count / blocks.size()) << "% completed" << std::endl;
-			}
-			new_db->endSave();
-			delete new_db;
-
-			actionstream << "Successfully migrated " << count << " blocks" << std::endl;
-			world_mt.set("backend", migrate_to);
-			if (!world_mt.updateConfigFile((world_path + DIR_DELIM + "world.mt").c_str()))
-				errorstream << "Failed to update world.mt!" << std::endl;
-			else
-				actionstream << "world.mt updated" << std::endl;
-=======
-	}
->>>>>>> 21464639
+	}
 
 	if (!gamespec.isValid()) {
 		errorstream << "Subgame [" << gamespec.id << "] could not be found."
@@ -1743,8 +1509,7 @@
 			errorstream << "Failed to load block " << PP(*i) << ", skipping it.";
 		} else {
 			old_map.saveBlock(block, new_db);
-			MapSector *sector = old_map.getSectorNoGenerate(v2s16(i->X, i->Z));
-			sector->deleteBlock(block);
+			old_map.m_blocks.erase(block->getPos());
 		}
 		++count;
 		if (count % 500 == 0)
@@ -1815,66 +1580,7 @@
 		return false;
 	}
 
-	/*
-		This changes the minimum allowed number of vertices in a VBO.
-		Default is 500.
-	*/
-<<<<<<< HEAD
-	SIrrlichtCreationParameters params = SIrrlichtCreationParameters();
-	params.DriverType    = driverType;
-	params.WindowSize    = core::dimension2d<u32>(screenW, screenH);
-	params.Bits          = bits;
-	params.AntiAlias     = fsaa;
-	params.Fullscreen    = fullscreen;
-	params.Stencilbuffer = g_settings->getBool("shadows");
-	params.Vsync         = vsync;
-	params.EventReceiver = receiver;
-	params.HighPrecisionFPU = g_settings->getBool("high_precision_fpu");
-#ifdef __ANDROID__
-	params.PrivateData = porting::app_global;
-#endif
-#if defined(_IRR_COMPILE_WITH_OGLES2_) || defined(__ANDROID__)
-	params.OGLES2ShaderPath = std::string(porting::path_user + DIR_DELIM +
-			"media" + DIR_DELIM + "Shaders" + DIR_DELIM).c_str();
-#endif
-=======
-	//driver->setMinHardwareBufferVertexCount(50);
->>>>>>> 21464639
-
-	// Create time getter
-	g_timegetter = new IrrlichtTimeGetter(device);
-
-<<<<<<< HEAD
-	if (device == 0) {
-		delete receiver;
-		return 1; // could not create selected driver.
-	}
-
-	// Map our log level to irrlicht engine one.
-	static const irr::ELOG_LEVEL irr_log_level[5] = {
-		ELL_NONE,
-		ELL_ERROR,
-		ELL_WARNING,
-		ELL_INFORMATION,
-#if (IRRLICHT_VERSION_MAJOR == 1 && IRRLICHT_VERSION_MINOR < 8)
-		ELL_INFORMATION
-#else
-		ELL_DEBUG
-#endif
-	};
-
-	ILogger* irr_logger = device->getLogger();
-	irr_logger->setLogLevel(irr_log_level[loglevel]);
-
-	porting::initIrrlicht(device);
-	late_init_default_settings(g_settings);
-
-	/*
-		Continue initialization
-	*/
-
-	video::IVideoDriver* driver = device->getVideoDriver();
-
+	auto driver = device->getVideoDriver();
 	/*
 		This changes the minimum allowed number of vertices in a VBO.
 		Default is 500.
@@ -1886,21 +1592,6 @@
 
 	// Create game callback for menus
 	g_gamecallback = new MainGameCallback(device);
-
-	/*
-		Speed tests (done after irrlicht is loaded to get timer)
-	*/
-	if (cmd_args.getFlag("speedtests"))
-	{
-		dstream << "Running speed tests" << std::endl;
-		SpeedTests();
-		device->drop();
-		return 0;
-	}
-=======
-	// Create game callback for menus
-	g_gamecallback = new MainGameCallback(device);
->>>>>>> 21464639
 
 	device->setResizable(true);
 
@@ -1994,13 +1685,8 @@
 	while (device->run() && !*kill && !g_gamecallback->shutdown_requested)
 	{
 		// Set the window caption
-<<<<<<< HEAD
-		wchar_t* text = wgettext("Main Menu");
-		device->setWindowCaption((std::wstring(L"Freeminer [")+ text + L"]").c_str());
-=======
 		wchar_t *text = wgettext("Main Menu");
-		device->setWindowCaption((std::wstring(L"Minetest [") + text + L"]").c_str());
->>>>>>> 21464639
+		device->setWindowCaption((std::wstring(L"Freeminer [") + text + L"]").c_str());
 		delete[] text;
 
 		try {	// This is used for catching disconnects
@@ -2026,121 +1712,14 @@
 				if (skip_main_menu)
 					break;
 				else
-<<<<<<< HEAD
-					playername = menudata.name;
-
-				password = translatePassword(playername, narrow_to_wide(menudata.password));
-				//infostream<<"Main: password hash: '"<<password<<"'"<<std::endl;
-
-				address = menudata.address;
-				int newport = stoi(menudata.port);
-				if (newport != 0)
-					port = newport;
-
-				simple_singleplayer_mode = menudata.simple_singleplayer_mode;
-
-				// Save settings
-				g_settings->set("name", playername);
-
-				// Break out of menu-game loop to shut down cleanly
-				if (device->run() == false || kill == true)
-					break;
-
-				current_playername = playername;
-				current_password = password;
-				current_address = address;
-				current_port = port;
-
-				// If using simple singleplayer mode, override
-				if (simple_singleplayer_mode) {
-					current_playername = "singleplayer";
-					current_password = "";
-					current_address = "";
-					current_port = myrand_range(49152, 65535);
-				} else if (address != "") {
-					ServerListSpec server;
-					server["name"] = menudata.servername;
-					server["address"] = menudata.address;
-					server["port"] = menudata.port;
-					server["description"] = menudata.serverdescription;
-					server["playername"] = menudata.name;
-					if(g_settings->getBool("password_save"))
-						server["playerpassword"] = menudata.password;
-					ServerList::insert(server);
-				}
-
-				if ((!skip_main_menu) &&
-						(menudata.selected_world >= 0) &&
-						(menudata.selected_world < (int)worldspecs.size())) {
-					g_settings->set("selected_world_path",
-							worldspecs[menudata.selected_world].path);
-					worldspec = worldspecs[menudata.selected_world];
-
-				}
-
-				infostream <<"Selected world: " << worldspec.name
-							<< " ["<<worldspec.path<<"]" <<std::endl;
-
-
-				// If local game
-				if (current_address == "") {
-					if (worldspec.path == "") {
-						error_message = wgettext("No world selected and no address "
-								"provided. Nothing to do.");
-						errorstream << wide_to_narrow(error_message) << std::endl;
-						continue;
-					}
-
-					if (!fs::PathExists(worldspec.path)) {
-						error_message = wgettext("Provided world path doesn't exist: ")
-								+ narrow_to_wide(worldspec.path);
-						errorstream << wide_to_narrow(error_message) << std::endl;
-						continue;
-					}
-
-					// Load gamespec for required game
-					gamespec = findWorldSubgame(worldspec.path);
-					if (!gamespec.isValid() && !commanded_gamespec.isValid()) {
-						error_message = wgettext("Could not find or load game \"")
-								+ narrow_to_wide(worldspec.gameid) + L"\"";
-						errorstream << wide_to_narrow(error_message) << std::endl;
-						continue;
-					}
-					if (commanded_gamespec.isValid() &&
-							commanded_gamespec.id != worldspec.gameid) {
-						errorstream<<"WARNING: Overriding gamespec from \""
-								<< worldspec.gameid << "\" to \""
-								<< commanded_gamespec.id << "\"" << std::endl;
-						gamespec = commanded_gamespec;
-					}
-
-					if (!gamespec.isValid()) {
-						error_message = wgettext("Invalid gamespec.");
-						error_message += L" (world_gameid="
-								+ narrow_to_wide(worldspec.gameid) + L")";
-						errorstream << wide_to_narrow(error_message) << std::endl;
-						continue;
-					}
-				}
-
-				// Continue to game
-				break;
-=======
 					continue;
->>>>>>> 21464639
 			}
 
 			if (g_settings_path != "")
 				g_settings->updateConfigFile(g_settings_path.c_str());
 
 			// Break out of menu-game loop to shut down cleanly
-<<<<<<< HEAD
-			if (device->run() == false || kill == true) {
-=======
 			if (!device->run() || *kill) {
-				if (g_settings_path != "")
-					g_settings->updateConfigFile(g_settings_path.c_str());
->>>>>>> 21464639
 				break;
 			}
 
@@ -2338,6 +1917,9 @@
 		server["address"] = menudata.address;
 		server["port"] = menudata.port;
 		server["description"] = menudata.serverdescription;
+		server["playername"] = menudata.name;
+		if(g_settings->getBool("password_save"))
+			server["playerpassword"] = menudata.password;
 		ServerList::insert(server);
 	}
 
@@ -2478,12 +2060,14 @@
 	params.Bits          = bits;
 	params.AntiAlias     = fsaa;
 	params.Fullscreen    = fullscreen;
-	params.Stencilbuffer = false;
+	params.Stencilbuffer = g_settings->getBool("shadows");
 	params.Vsync         = vsync;
 	params.EventReceiver = receiver;
 	params.HighPrecisionFPU = g_settings->getBool("high_precision_fpu");
 #ifdef __ANDROID__
 	params.PrivateData = porting::app_global;
+#endif
+#if defined(_IRR_COMPILE_WITH_OGLES2_) || defined(__ANDROID__)
 	params.OGLES2ShaderPath = std::string(porting::path_user + DIR_DELIM +
 			"media" + DIR_DELIM + "Shaders" + DIR_DELIM).c_str();
 #endif
@@ -2655,11 +2239,13 @@
 			}
 		}
 		// Do at least 10ms
-		while(timer.getTimerTime() < 10);
+		while(timer.getTimerTime() < 10 && n < 100000);
 
 		u32 dtime = timer.stop();
+		if (dtime) { // dirty hack, TimeTaker is disabled for release
 		u32 per_ms = n / dtime;
 		infostream << "Done. " << dtime << "ms, " << per_ms << "/ms" << std::endl;
+		}
 	}
 }
 #endif