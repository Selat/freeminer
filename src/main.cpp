/*
main.cpp
Copyright (C) 2010-2013 celeron55, Perttu Ahola <celeron55@gmail.com>
*/

/*
This file is part of Freeminer.

Freeminer is free software: you can redistribute it and/or modify
it under the terms of the GNU General Public License as published by
the Free Software Foundation, either version 3 of the License, or
(at your option) any later version.

Freeminer  is distributed in the hope that it will be useful,
but WITHOUT ANY WARRANTY; without even the implied warranty of
MERCHANTABILITY or FITNESS FOR A PARTICULAR PURPOSE.  See the
GNU General Public License for more details.

You should have received a copy of the GNU General Public License
along with Freeminer.  If not, see <http://www.gnu.org/licenses/>.
*/

#ifdef NDEBUG
	/*#ifdef _WIN32
		#pragma message ("Disabling unit tests")
	#else
		#warning "Disabling unit tests"
	#endif*/
	// Disable unit tests
	#define ENABLE_TESTS 0
#else
	// Enable unit tests
	#define ENABLE_TESTS 1
#endif

#ifdef _MSC_VER
#ifndef SERVER // Dedicated server isn't linked with Irrlicht
	#pragma comment(lib, "Irrlicht.lib")
	// This would get rid of the console window
	#pragma comment(linker, "/subsystem:windows /ENTRY:mainCRTStartup")
#endif
	//#pragma comment(lib, "zlibwapi.lib")
	#pragma comment(lib, "Shell32.lib")
#endif

#include "irrlicht.h" // createDevice

#include "main.h"
#include "mainmenumanager.h"
#include <iostream>
#include <fstream>
#include <locale.h>
#include "irrlichttypes_extrabloated.h"
#include "debug.h"
#include "test.h"
#include "clouds.h"
#include "server.h"
#include "constants.h"
#include "porting.h"
#include "gettime.h"
#include "filesys.h"
#include "config.h"
#include "version.h"
#include "guiMainMenu.h"
#include "game.h"
#include "keycode.h"
#include "tile.h"
#include "chat.h"
#include "defaultsettings.h"
#include "gettext.h"
#include "settings.h"
#include "profiler.h"
#include "log.h"
#include "mods.h"
#include "xCGUITTFont.h"
#include "util/string.h"
#include "subgame.h"
#include "quicktune.h"
#include "serverlist.h"
#include "httpfetch.h"
#include "guiEngine.h"

#include "database-sqlite3.h"
#ifdef USE_LEVELDB
#include "database-leveldb.h"
#endif

#if USE_REDIS
#include "database-redis.h"
#endif

<<<<<<< HEAD
#include "enet/enet.h"

=======
#ifdef HAVE_TOUCHSCREENGUI
#include "touchscreengui.h"
#endif
>>>>>>> 48cb5eb0
/*
	Settings.
	These are loaded from the config file.
*/
Settings main_settings;
Settings *g_settings = &main_settings;
std::string g_settings_path;

// Global profiler
Profiler main_profiler;
Profiler *g_profiler = &main_profiler;

// Menu clouds are created later
Clouds *g_menuclouds = 0;
irr::scene::ISceneManager *g_menucloudsmgr = 0;

/*
	Debug streams
*/

// Connection
std::ostream *dout_con_ptr = &dummyout;
std::ostream *derr_con_ptr = &verbosestream;

// Server
std::ostream *dout_server_ptr = &infostream;
std::ostream *derr_server_ptr = &errorstream;

// Client
std::ostream *dout_client_ptr = &infostream;
std::ostream *derr_client_ptr = &errorstream;

#ifndef SERVER
/*
	Random stuff
*/

/* mainmenumanager.h */

gui::IGUIEnvironment* guienv = NULL;
gui::IGUIStaticText *guiroot = NULL;
MainMenuManager g_menumgr;

bool noMenuActive()
{
	return (g_menumgr.menuCount() == 0);
}

// Passed to menus to allow disconnecting and exiting
MainGameCallback *g_gamecallback = NULL;
#endif

/*
	gettime.h implementation
*/

#ifdef SERVER

u32 getTimeMs()
{
	/* Use imprecise system calls directly (from porting.h) */
	return porting::getTime(PRECISION_MILLI);
}

u32 getTime(TimePrecision prec)
{
	return porting::getTime(prec);
}

#else

// A small helper class
class TimeGetter
{
public:
	virtual u32 getTime(TimePrecision prec) = 0;
};

// A precise irrlicht one
class IrrlichtTimeGetter: public TimeGetter
{
public:
	IrrlichtTimeGetter(IrrlichtDevice *device):
		m_device(device)
	{}
	u32 getTime(TimePrecision prec)
	{
		if (prec == PRECISION_MILLI) {
			if (m_device == NULL)
				return 0;
			return m_device->getTimer()->getRealTime();
		} else {
			return porting::getTime(prec);
		}
	}
private:
	IrrlichtDevice *m_device;
};
// Not so precise one which works without irrlicht
class SimpleTimeGetter: public TimeGetter
{
public:
	u32 getTime(TimePrecision prec)
	{
		return porting::getTime(prec);
	}
};

// A pointer to a global instance of the time getter
// TODO: why?
TimeGetter *g_timegetter = NULL;

u32 getTimeMs()
{
	if (g_timegetter == NULL)
		return 0;
	return g_timegetter->getTime(PRECISION_MILLI);
}

u32 getTime(TimePrecision prec) {
	if (g_timegetter == NULL)
		return 0;
	return g_timegetter->getTime(prec);
}
#endif

class StderrLogOutput: public ILogOutput
{
public:
	/* line: Full line with timestamp, level and thread */
	void printLog(const std::string &line)
	{
		std::cerr << line << std::endl;
	}
} main_stderr_log_out;

class DstreamNoStderrLogOutput: public ILogOutput
{
public:
	/* line: Full line with timestamp, level and thread */
	void printLog(const std::string &line)
	{
		dstream_no_stderr << line << std::endl;
	}
} main_dstream_no_stderr_log_out;

#ifndef SERVER

/*
	Event handler for Irrlicht

	NOTE: Everything possible should be moved out from here,
	      probably to InputHandler and the_game
*/

class MyEventReceiver : public IEventReceiver
{
public:
	// This is the one method that we have to implement
	virtual bool OnEvent(const SEvent& event)
	{
		/*
			React to nothing here if a menu is active
		*/
		if (noMenuActive() == false) {
#ifdef HAVE_TOUCHSCREENGUI
			if (m_touchscreengui != 0) {
				m_touchscreengui->Toggle(false);
			}
#endif
			return g_menumgr.preprocessEvent(event);
		}

		// Remember whether each key is down or up
		if (event.EventType == irr::EET_KEY_INPUT_EVENT) {
			if (event.KeyInput.PressedDown) {
				keyIsDown.set(event.KeyInput);
				keyWasDown.set(event.KeyInput);
			} else {
				keyIsDown.unset(event.KeyInput);
			}
		}

#ifdef HAVE_TOUCHSCREENGUI
		// case of touchscreengui we have to handle different events
		if ((m_touchscreengui != 0) &&
				(event.EventType == irr::EET_TOUCH_INPUT_EVENT)) {
			m_touchscreengui->translateEvent(event);
			return true;
		}
#endif
		// handle mouse events
		if(event.EventType == irr::EET_MOUSE_INPUT_EVENT) {
			if (noMenuActive() == false) {
				left_active = false;
				middle_active = false;
				right_active = false;
			} else {
				left_active = event.MouseInput.isLeftPressed();
				middle_active = event.MouseInput.isMiddlePressed();
				right_active = event.MouseInput.isRightPressed();

				if (event.MouseInput.Event == EMIE_LMOUSE_PRESSED_DOWN) {
					leftclicked = true;
				}
				if (event.MouseInput.Event == EMIE_RMOUSE_PRESSED_DOWN) {
					rightclicked = true;
				}
				if (event.MouseInput.Event == EMIE_LMOUSE_LEFT_UP) {
					leftreleased = true;
				}
				if (event.MouseInput.Event == EMIE_RMOUSE_LEFT_UP) {
					rightreleased = true;
				}
				if (event.MouseInput.Event == EMIE_MOUSE_WHEEL) {
					mouse_wheel += event.MouseInput.Wheel;
				}
			}
		}
		if(event.EventType == irr::EET_LOG_TEXT_EVENT) {
			dstream<< std::string("Irrlicht log: ") + std::string(event.LogEvent.Text)<<std::endl;
			return true;
		}
		/* always return false in order to continue processing events */
		return false;
	}

	bool IsKeyDown(const KeyPress &keyCode) const
	{
		return keyIsDown[keyCode];
	}

	// Checks whether a key was down and resets the state
	bool WasKeyDown(const KeyPress &keyCode)
	{
		bool b = keyWasDown[keyCode];
		if (b)
			keyWasDown.unset(keyCode);
		return b;
	}

	s32 getMouseWheel()
	{
		s32 a = mouse_wheel;
		mouse_wheel = 0;
		return a;
	}

	void clearInput()
	{
		keyIsDown.clear();
		keyWasDown.clear();

		leftclicked = false;
		rightclicked = false;
		leftreleased = false;
		rightreleased = false;

		left_active = false;
		middle_active = false;
		right_active = false;

		mouse_wheel = 0;
	}

	MyEventReceiver()
	{
		clearInput();
#ifdef HAVE_TOUCHSCREENGUI
		m_touchscreengui = NULL;
#endif
	}

	bool leftclicked;
	bool rightclicked;
	bool leftreleased;
	bool rightreleased;

	bool left_active;
	bool middle_active;
	bool right_active;

	s32 mouse_wheel;

#ifdef HAVE_TOUCHSCREENGUI
	TouchScreenGUI* m_touchscreengui;
#endif

private:
	IrrlichtDevice *m_device;

	// The current state of keys
	KeyList keyIsDown;
	// Whether a key has been pressed or not
	KeyList keyWasDown;
};

/*
	Separated input handler
*/

class RealInputHandler : public InputHandler
{
public:
	RealInputHandler(IrrlichtDevice *device, MyEventReceiver *receiver):
		m_device(device),
		m_receiver(receiver),
		m_mousepos(0,0)
	{
	}
	virtual bool isKeyDown(const KeyPress &keyCode)
	{
		return m_receiver->IsKeyDown(keyCode);
	}
	virtual bool wasKeyDown(const KeyPress &keyCode)
	{
		return m_receiver->WasKeyDown(keyCode);
	}
	virtual v2s32 getMousePos()
	{
		if (m_device->getCursorControl()) {
			return m_device->getCursorControl()->getPosition();
		}
		else {
			return m_mousepos;
		}
	}
	virtual void setMousePos(s32 x, s32 y)
	{
		if (m_device->getCursorControl()) {
			m_device->getCursorControl()->setPosition(x, y);
		}
		else {
			m_mousepos = v2s32(x,y);
		}
	}

	virtual bool getLeftState()
	{
		return m_receiver->left_active;
	}
	virtual bool getRightState()
	{
		return m_receiver->right_active;
	}

	virtual bool getLeftClicked()
	{
		return m_receiver->leftclicked;
	}
	virtual bool getRightClicked()
	{
		return m_receiver->rightclicked;
	}
	virtual void resetLeftClicked()
	{
		m_receiver->leftclicked = false;
	}
	virtual void resetRightClicked()
	{
		m_receiver->rightclicked = false;
	}

	virtual bool getLeftReleased()
	{
		return m_receiver->leftreleased;
	}
	virtual bool getRightReleased()
	{
		return m_receiver->rightreleased;
	}
	virtual void resetLeftReleased()
	{
		m_receiver->leftreleased = false;
	}
	virtual void resetRightReleased()
	{
		m_receiver->rightreleased = false;
	}

	virtual s32 getMouseWheel()
	{
		return m_receiver->getMouseWheel();
	}

	void clear()
	{
		m_receiver->clearInput();
	}
private:
	IrrlichtDevice  *m_device;
	MyEventReceiver *m_receiver;
	v2s32           m_mousepos;
};

class RandomInputHandler : public InputHandler
{
public:
	RandomInputHandler()
	{
		leftdown = false;
		rightdown = false;
		leftclicked = false;
		rightclicked = false;
		leftreleased = false;
		rightreleased = false;
		keydown.clear();
	}
	virtual bool isKeyDown(const KeyPress &keyCode)
	{
		return keydown[keyCode];
	}
	virtual bool wasKeyDown(const KeyPress &keyCode)
	{
		return false;
	}
	virtual v2s32 getMousePos()
	{
		return mousepos;
	}
	virtual void setMousePos(s32 x, s32 y)
	{
		mousepos = v2s32(x, y);
	}

	virtual bool getLeftState()
	{
		return leftdown;
	}
	virtual bool getRightState()
	{
		return rightdown;
	}

	virtual bool getLeftClicked()
	{
		return leftclicked;
	}
	virtual bool getRightClicked()
	{
		return rightclicked;
	}
	virtual void resetLeftClicked()
	{
		leftclicked = false;
	}
	virtual void resetRightClicked()
	{
		rightclicked = false;
	}

	virtual bool getLeftReleased()
	{
		return leftreleased;
	}
	virtual bool getRightReleased()
	{
		return rightreleased;
	}
	virtual void resetLeftReleased()
	{
		leftreleased = false;
	}
	virtual void resetRightReleased()
	{
		rightreleased = false;
	}

	virtual s32 getMouseWheel()
	{
		return 0;
	}

	virtual void step(float dtime)
	{
		{
			static float counter1 = 0;
			counter1 -= dtime;
			if (counter1 < 0.0) {
				counter1 = 0.1 * Rand(1, 40);
				keydown.toggle(getKeySetting("keymap_jump"));
			}
		}
		{
			static float counter1 = 0;
			counter1 -= dtime;
			if (counter1 < 0.0) {
				counter1 = 0.1 * Rand(1, 40);
				keydown.toggle(getKeySetting("keymap_special1"));
			}
		}
		{
			static float counter1 = 0;
			counter1 -= dtime;
			if (counter1 < 0.0) {
				counter1 = 0.1 * Rand(1, 40);
				keydown.toggle(getKeySetting("keymap_forward"));
			}
		}
		{
			static float counter1 = 0;
			counter1 -= dtime;
			if (counter1 < 0.0) {
				counter1 = 0.1 * Rand(1, 40);
				keydown.toggle(getKeySetting("keymap_left"));
			}
		}
		{
			static float counter1 = 0;
			counter1 -= dtime;
			if (counter1 < 0.0) {
				counter1 = 0.1 * Rand(1, 20);
				mousespeed = v2s32(Rand(-20, 20), Rand(-15, 20));
			}
		}
		{
			static float counter1 = 0;
			counter1 -= dtime;
			if (counter1 < 0.0) {
				counter1 = 0.1 * Rand(1, 30);
				leftdown = !leftdown;
				if (leftdown)
					leftclicked = true;
				if (!leftdown)
					leftreleased = true;
			}
		}
		{
			static float counter1 = 0;
			counter1 -= dtime;
			if (counter1 < 0.0) {
				counter1 = 0.1 * Rand(1, 15);
				rightdown = !rightdown;
				if (rightdown)
					rightclicked = true;
				if (!rightdown)
					rightreleased = true;
			}
		}
		mousepos += mousespeed;
	}

	s32 Rand(s32 min, s32 max)
	{
		return (myrand()%(max-min+1))+min;
	}
private:
	KeyList keydown;
	v2s32 mousepos;
	v2s32 mousespeed;
	bool leftdown;
	bool rightdown;
	bool leftclicked;
	bool rightclicked;
	bool leftreleased;
	bool rightreleased;
};

#endif // !SERVER

// These are defined global so that they're not optimized too much.
// Can't change them to volatile.
s16 temp16;
f32 tempf;
v3f tempv3f1;
v3f tempv3f2;
std::string tempstring;
std::string tempstring2;

void SpeedTests()
{
	{
		infostream << "The following test should take around 20ms." << std::endl;
		TimeTaker timer("Testing std::string speed");
		const u32 jj = 10000;
		for(u32 j = 0; j < jj; j++) {
			tempstring = "";
			tempstring2 = "";
			const u32 ii = 10;
			for(u32 i = 0; i < ii; i++) {
				tempstring2 += "asd";
			}
			for(u32 i = 0; i < ii+1; i++) {
				tempstring += "asd";
				if (tempstring == tempstring2)
					break;
			}
		}
	}

	infostream << "All of the following tests should take around 100ms each."
		<< std::endl;

	{
		TimeTaker timer("Testing floating-point conversion speed");
		tempf = 0.001;
		for(u32 i = 0; i < 4000000; i++) {
			temp16 += tempf;
			tempf += 0.001;
		}
	}

	{
		TimeTaker timer("Testing floating-point vector speed");

		tempv3f1 = v3f(1, 2, 3);
		tempv3f2 = v3f(4, 5, 6);
		for(u32 i = 0; i < 10000000; i++) {
			tempf += tempv3f1.dotProduct(tempv3f2);
			tempv3f2 += v3f(7, 8, 9);
		}
	}

	{
		TimeTaker timer("Testing std::map speed");

		std::map<v2s16, f32> map1;
		tempf = -324;
		const s16 ii = 300;
		for(s16 y = 0; y < ii; y++) {
			for(s16 x = 0; x < ii; x++) {
				map1[v2s16(x, y)] =  tempf;
				tempf += 1;
			}
		}
		for(s16 y = ii - 1; y >= 0; y--) {
			for(s16 x = 0; x < ii; x++) {
				tempf = map1[v2s16(x, y)];
			}
		}
	}

	{
		infostream << "Around 5000/ms should do well here." << std::endl;
		TimeTaker timer("Testing mutex speed");

		JMutex m;
		u32 n = 0;
		u32 i = 0;
		do {
			n += 10000;
			for(; i < n; i++) {
				m.Lock();
				m.Unlock();
			}
		}
		// Do at least 10ms
		while(timer.getTimerTime() < 10 && n < 100000);

		u32 dtime = timer.stop();
		if (dtime) { // dirty hack, TimeTaker is disabled for release
		u32 per_ms = n / dtime;
		infostream << "Done. " << dtime << "ms, " << per_ms << "/ms" << std::endl;
		}
	}
}

static void print_worldspecs(const std::vector<WorldSpec> &worldspecs, std::ostream &os)
{
	for(u32 i = 0; i < worldspecs.size(); i++) {
		std::string name = worldspecs[i].name;
		std::string path = worldspecs[i].path;
		if (name.find(" ") != std::string::npos)
			name = std::string("'") + name + "'";
		path = std::string("'") + path + "'";
		name = padStringRight(name, 14);
		os << "  " << name << " " << path << std::endl;
	}
}

int main(int argc, char *argv[])
{
	int retval = 0;

	if (enet_initialize() != 0) {
		std::cerr << "enet failed to initialize\n";
		return EXIT_FAILURE;
	}
	atexit(enet_deinitialize);

	/*
		Initialization
	*/

	log_add_output_maxlev(&main_stderr_log_out, LMT_ACTION);
	log_add_output_all_levs(&main_dstream_no_stderr_log_out);

	log_register_thread("main");
	/*
		Parse command line
	*/

	// List all allowed options
	std::map<std::string, ValueSpec> allowed_options;
	allowed_options.insert(std::make_pair("help", ValueSpec(VALUETYPE_FLAG,
			_("Show allowed options"))));
	allowed_options.insert(std::make_pair("version", ValueSpec(VALUETYPE_FLAG,
			_("Show version information"))));
	allowed_options.insert(std::make_pair("config", ValueSpec(VALUETYPE_STRING,
			_("Load configuration from specified file"))));
	allowed_options.insert(std::make_pair("port", ValueSpec(VALUETYPE_STRING,
			_("Set network port (UDP)"))));
	allowed_options.insert(std::make_pair("disable-unittests", ValueSpec(VALUETYPE_FLAG,
			_("Disable unit tests"))));
	allowed_options.insert(std::make_pair("enable-unittests", ValueSpec(VALUETYPE_FLAG,
			_("Enable unit tests"))));
	allowed_options.insert(std::make_pair("map-dir", ValueSpec(VALUETYPE_STRING,
			_("Same as --world (deprecated)"))));
	allowed_options.insert(std::make_pair("world", ValueSpec(VALUETYPE_STRING,
			_("Set world path (implies local game) ('list' lists all)"))));
	allowed_options.insert(std::make_pair("worldname", ValueSpec(VALUETYPE_STRING,
			_("Set world by name (implies local game)"))));
	allowed_options.insert(std::make_pair("quiet", ValueSpec(VALUETYPE_FLAG,
			_("Print to console errors only"))));
	allowed_options.insert(std::make_pair("info", ValueSpec(VALUETYPE_FLAG,
			_("Print more information to console"))));
	allowed_options.insert(std::make_pair("verbose",  ValueSpec(VALUETYPE_FLAG,
			_("Print even more information to console"))));
	allowed_options.insert(std::make_pair("trace", ValueSpec(VALUETYPE_FLAG,
			_("Print enormous amounts of information to log and console"))));
	allowed_options.insert(std::make_pair("logfile", ValueSpec(VALUETYPE_STRING,
			_("Set logfile path ('' = no logging)"))));
	allowed_options.insert(std::make_pair("gameid", ValueSpec(VALUETYPE_STRING,
			_("Set gameid (\"--gameid list\" prints available ones)"))));
	allowed_options.insert(std::make_pair("migrate", ValueSpec(VALUETYPE_STRING,
			_("Migrate from current map backend to another (Only works when using freeminerserver or with --server)"))));
#ifndef SERVER
	allowed_options.insert(std::make_pair("videomodes", ValueSpec(VALUETYPE_FLAG,
			_("Show available video modes"))));
	allowed_options.insert(std::make_pair("speedtests", ValueSpec(VALUETYPE_FLAG,
			_("Run speed tests"))));
	allowed_options.insert(std::make_pair("address", ValueSpec(VALUETYPE_STRING,
			_("Address to connect to. ('' = local game)"))));
	allowed_options.insert(std::make_pair("random-input", ValueSpec(VALUETYPE_FLAG,
			_("Enable random user input, for testing"))));
	allowed_options.insert(std::make_pair("server", ValueSpec(VALUETYPE_FLAG,
			_("Run dedicated server"))));
	allowed_options.insert(std::make_pair("name", ValueSpec(VALUETYPE_STRING,
			_("Set player name"))));
	allowed_options.insert(std::make_pair("password", ValueSpec(VALUETYPE_STRING,
			_("Set password"))));
	allowed_options.insert(std::make_pair("go", ValueSpec(VALUETYPE_FLAG,
			_("Disable main menu"))));
#endif

	Settings cmd_args;

	bool ret = cmd_args.parseCommandLine(argc, argv, allowed_options);

	if (ret == false || cmd_args.getFlag("help") || cmd_args.exists("nonopt1")) {
		dstream << _("Allowed options:") << std::endl;
		for(std::map<std::string, ValueSpec>::iterator
				i = allowed_options.begin();
				i != allowed_options.end(); ++i) {
			std::ostringstream os1(std::ios::binary);
			os1 << "  --"<<i->first;
			if (i->second.type == VALUETYPE_FLAG) {
			} else
				os1 << _(" <value>");
			dstream << padStringRight(os1.str(), 24);

			if (i->second.help != NULL)
				dstream << i->second.help;
			dstream << std::endl;
		}

		return cmd_args.getFlag("help") ? 0 : 1;
	}

	if (cmd_args.getFlag("version")) {
#ifdef SERVER
		dstream << "freeminerserver " << minetest_version_hash << std::endl;
#else
		dstream << "Freeminer " << minetest_version_hash << std::endl;
		dstream << "Using Irrlicht " << IRRLICHT_SDK_VERSION << std::endl;
#endif
		dstream << "Build info: " << minetest_build_info << std::endl;
		return 0;
	}

	/*
		Low-level initialization
	*/

	// Quiet mode, print errors only
	if (cmd_args.getFlag("quiet")) {
		log_remove_output(&main_stderr_log_out);
		log_add_output_maxlev(&main_stderr_log_out, LMT_ERROR);
	}
	// If trace is enabled, enable logging of certain things
	if (cmd_args.getFlag("trace")) {
		dstream << _("Enabling trace level debug output") << std::endl;
		log_trace_level_enabled = true;
		dout_con_ptr = &verbosestream; // this is somewhat old crap
		socket_enable_debug_output = true; // socket doesn't use log.h
	}
	// In certain cases, output info level on stderr
	if (cmd_args.getFlag("info") || cmd_args.getFlag("verbose") ||
			cmd_args.getFlag("trace") || cmd_args.getFlag("speedtests"))
		log_add_output(&main_stderr_log_out, LMT_INFO);
	// In certain cases, output verbose level on stderr
	if (cmd_args.getFlag("verbose") || cmd_args.getFlag("trace"))
		log_add_output(&main_stderr_log_out, LMT_VERBOSE);

	porting::signal_handler_init();
	bool &kill = *porting::signal_handler_killstatus();

	porting::initializePaths();

#ifdef __ANDROID__
	porting::initAndroid();

	porting::setExternalStorageDir(porting::jnienv);
	if (!fs::PathExists(porting::path_user)) {
		fs::CreateDir(porting::path_user);
	}
	porting::copyAssets();
#else
	// Create user data directory
	fs::CreateDir(porting::path_user);
#endif

	infostream << "path_share = " << porting::path_share << std::endl;
	infostream << "path_user  = " << porting::path_user << std::endl;

	// Initialize debug stacks
	debug_stacks_init();
	DSTACK(__FUNCTION_NAME);

	// Debug handler
	BEGIN_DEBUG_EXCEPTION_HANDLER

	// List gameids if requested
	if (cmd_args.exists("gameid") && cmd_args.get("gameid") == "list") {
		std::set<std::string> gameids = getAvailableGameIds();
		for(std::set<std::string>::const_iterator i = gameids.begin();
				i != gameids.end(); i++)
			dstream<<(*i)<<std::endl;
		return 0;
	}

	// List worlds if requested
	if (cmd_args.exists("world") && cmd_args.get("world") == "list") {
		dstream << _("Available worlds:") << std::endl;
		std::vector<WorldSpec> worldspecs = getAvailableWorlds();
		print_worldspecs(worldspecs, dstream);
		return 0;
	}

	// Print startup message
	infostream<<PROJECT_NAME <<	" "<< _("with") << " SER_FMT_VER_HIGHEST_READ="
		<< (int)SER_FMT_VER_HIGHEST_READ << ", " << minetest_build_info << std::endl;

	/*
		Basic initialization
	*/

	// Initialize default settings
	set_default_settings(g_settings);

	// Initialize sockets
	sockets_init();
	atexit(sockets_cleanup);

	/*
		Read config file
	*/

	// Path of configuration file in use
	g_settings_path = "";

	if (cmd_args.exists("config")) {
		bool r = g_settings->readConfigFile(cmd_args.get("config").c_str());
		if (r == false) {
			errorstream << "Could not read configuration from \""
					<< cmd_args.get("config") << "\"" << std::endl;
			return 1;
		}
		g_settings_path = cmd_args.get("config");
	} else {
		std::vector<std::string> filenames;
		filenames.push_back(porting::path_user +
				DIR_DELIM + "freeminer.conf");
		// Legacy configuration file location
		filenames.push_back(porting::path_user +
				DIR_DELIM + ".." + DIR_DELIM + "freeminer.conf");
#if RUN_IN_PLACE
		// Try also from a lower level (to aid having the same configuration
		// for many RUN_IN_PLACE installs)
		filenames.push_back(porting::path_user +
				DIR_DELIM + ".." + DIR_DELIM + ".." + DIR_DELIM + "freeminer.conf");
#endif

		for(u32 i = 0; i < filenames.size(); i++) {
			bool r = g_settings->readConfigFile(filenames[i].c_str());
			if (r) {
				g_settings_path = filenames[i];
				break;
			}
		}

		// If no path found, use the first one (menu creates the file)
		if (g_settings_path == "")
			g_settings_path = filenames[0];
	}

	// Initialize debug streams
#define DEBUGFILE "debug.txt"
#if RUN_IN_PLACE
	std::string logfile = DEBUGFILE;
#else
	std::string logfile = porting::path_user+DIR_DELIM+DEBUGFILE;
#endif
	if (cmd_args.exists("logfile"))
		logfile = cmd_args.get("logfile");

	log_remove_output(&main_dstream_no_stderr_log_out);
	int loglevel = g_settings->getS32("debug_log_level");

	if (loglevel == 0) //no logging
		logfile = "";
	else if (loglevel > 0 && loglevel <= LMT_NUM_VALUES)
		log_add_output_maxlev(&main_dstream_no_stderr_log_out,
		(LogMessageLevel)(loglevel - 1));

	if (logfile != "")
		debugstreams_init(false, logfile.c_str());
	else
		debugstreams_init(false, NULL);

	infostream << "logfile = " << logfile << std::endl;

	time_taker_enabled = g_settings->getBool("time_taker_enabled") || g_settings->getFloat("profiler_print_interval") || loglevel >= LMT_INFO;
	// Initialize random seed
	srand(time(0));
	mysrand(time(0));

	// Initialize HTTP fetcher
	httpfetch_init(g_settings->getS32("curl_parallel_limit"));

#if !defined(__ANDROID__) && !defined(_MSC_VER)
	/*
		Run unit tests
	*/

	if ((ENABLE_TESTS && cmd_args.getFlag("disable-unittests") == false)
			|| cmd_args.getFlag("enable-unittests") == true) {
				run_tests();
	}
#endif

#ifdef _MSC_VER
	init_gettext((porting::path_share + DIR_DELIM + "locale").c_str(),
		g_settings->get("language"), argc, argv);
#else
	init_gettext((porting::path_share + DIR_DELIM + "locale").c_str(),
		g_settings->get("language"));
#endif

	/*
		Game parameters
	*/

	// Port
	u16 port = 30000;
	if (cmd_args.exists("port"))
		port = cmd_args.getU16("port");
	else if (g_settings->exists("port"))
		port = g_settings->getU16("port");
	if (port == 0)
		port = 30000;

	// World directory
	std::string commanded_world = "";
	if (cmd_args.exists("world"))
		commanded_world = cmd_args.get("world");
	else if (cmd_args.exists("map-dir"))
		commanded_world = cmd_args.get("map-dir");
	else if (cmd_args.exists("nonopt0")) // First nameless argument
		commanded_world = cmd_args.get("nonopt0");
	else if (g_settings->exists("map-dir"))
		commanded_world = g_settings->get("map-dir");

	// World name
	std::string commanded_worldname = "";
	if (cmd_args.exists("worldname"))
		commanded_worldname = cmd_args.get("worldname");

	// Strip world.mt from commanded_world
	{
		std::string worldmt = "world.mt";
		if (commanded_world.size() > worldmt.size() &&
				commanded_world.substr(commanded_world.size() - worldmt.size())
				== worldmt) {
			dstream << _("Supplied world.mt file - stripping it off.") << std::endl;
			commanded_world = commanded_world.substr(0,
				commanded_world.size() - worldmt.size());
		}
	}

	// If a world name was specified, convert it to a path
	if (commanded_worldname != "") {
		// Get information about available worlds
		std::vector<WorldSpec> worldspecs = getAvailableWorlds();
		bool found = false;
		for(u32 i = 0; i < worldspecs.size(); i++) {
			std::string name = worldspecs[i].name;
			if (name == commanded_worldname) {
				if (commanded_world != "") {
					dstream << _("--worldname takes precedence over previously "
							"selected world.") << std::endl;
				}
				commanded_world = worldspecs[i].path;
				found = true;
				break;
			}
		}
		if (!found) {
			dstream << _("World") << " '"<<commanded_worldname << _("' not "
					"available. Available worlds:") << std::endl;
			print_worldspecs(worldspecs, dstream);
			return 1;
		}
	}

	// Gamespec
	SubgameSpec commanded_gamespec;
	if (cmd_args.exists("gameid")) {
		std::string gameid = cmd_args.get("gameid");
		commanded_gamespec = findSubgame(gameid);
		if (!commanded_gamespec.isValid()) {
			errorstream << "Game \"" << gameid << "\" not found" << std::endl;
			return 1;
		}
	}


	/*
		Run dedicated server if asked to or no other option
	*/
#ifdef SERVER
	bool run_dedicated_server = true;
#else
	bool run_dedicated_server = cmd_args.getFlag("server");
#endif
	g_settings->set("server_dedicated", run_dedicated_server ? "true" : "false");
	if (run_dedicated_server)
	{
		DSTACK("Dedicated server branch");
		// Create time getter if built with Irrlicht
#ifndef SERVER
		g_timegetter = new SimpleTimeGetter();
#endif

		// World directory
		std::string world_path;
		verbosestream << _("Determining world path") << std::endl;
		bool is_legacy_world = false;
		// If a world was commanded, use it
		if (commanded_world != "") {
			world_path = commanded_world;
			infostream << "Using commanded world path [" << world_path << "]"
				<< std::endl;
		} else { // No world was specified; try to select it automatically
			// Get information about available worlds
			std::vector<WorldSpec> worldspecs = getAvailableWorlds();
			// If a world name was specified, select it
			if (commanded_worldname != "") {
				world_path = "";
				for(u32 i = 0; i < worldspecs.size(); i++) {
					std::string name = worldspecs[i].name;
					if (name == commanded_worldname) {
						world_path = worldspecs[i].path;
						break;
					}
				}
				if (world_path == "") {
					dstream << _("World") << " '" << commanded_worldname << "' " << _("not "
						"available. Available worlds:") << std::endl;
					print_worldspecs(worldspecs, dstream);
					return 1;
				}
			}
			// If there is only a single world, use it
			if (worldspecs.size() == 1) {
				world_path = worldspecs[0].path;
				dstream <<_("Automatically selecting world at") << " ["
					<< world_path << "]" << std::endl;
			// If there are multiple worlds, list them
			} else if (worldspecs.size() > 1) {
				dstream << _("Multiple worlds are available.") << std::endl;
				dstream << _("Please select one using --worldname <name>"
						" or --world <path>") << std::endl;
				print_worldspecs(worldspecs, dstream);
				return 1;
			// If there are no worlds, automatically create a new one
			} else {
				// This is the ultimate default world path
				world_path = porting::path_user + DIR_DELIM + "worlds" +
						DIR_DELIM + "world";
				infostream << "Creating default world at ["
						<< world_path << "]" << std::endl;
			}
		}

		if (world_path == "") {
			errorstream << "No world path specified or found." << std::endl;
			return 1;
		}
		verbosestream << _("Using world path") << " [" << world_path << "]" << std::endl;

		// We need a gamespec.
		SubgameSpec gamespec;
		verbosestream << _("Determining gameid/gamespec") << std::endl;
		// If world doesn't exist
		if (!getWorldExists(world_path)) {
			// Try to take gamespec from command line
			if (commanded_gamespec.isValid()) {
				gamespec = commanded_gamespec;
				infostream << "Using commanded gameid [" << gamespec.id << "]" << std::endl;
			} else { // Otherwise we will be using "default"
				gamespec = findSubgame(g_settings->get("default_game"));
				infostream << "Using default gameid [" << gamespec.id << "]" << std::endl;
			}
		} else { // World exists
			std::string world_gameid = getWorldGameId(world_path, is_legacy_world);
			// If commanded to use a gameid, do so
			if (commanded_gamespec.isValid()) {
				gamespec = commanded_gamespec;
				if (commanded_gamespec.id != world_gameid) {
					errorstream << "WARNING: Using commanded gameid ["
							<< gamespec.id << "]" << " instead of world gameid ["
							<< world_gameid << "]" << std::endl;
				}
			} else {
				// If world contains an embedded game, use it;
				// Otherwise find world from local system.
				gamespec = findWorldSubgame(world_path);
				infostream << "Using world gameid [" << gamespec.id << "]" << std::endl;
			}
		}
		if (!gamespec.isValid()) {
			errorstream << "Subgame [" << gamespec.id << "] could not be found."
					<< std::endl;
			return 1;
		}
		verbosestream << _("Using gameid") << " [" << gamespec.id<<"]" << std::endl;

		// Bind address
		std::string bind_str = g_settings->get("bind_address");
		Address bind_addr(0, 0, 0, 0, port);

		if (g_settings->getBool("ipv6_server")) {
			bind_addr.setAddress((IPv6AddressBytes*) NULL);
		}
		try {
			bind_addr.Resolve(bind_str.c_str());
		} catch (ResolveError &e) {
			infostream << "Resolving bind address \"" << bind_str
			           << "\" failed: " << e.what()
		        	   << " -- Listening on all addresses." << std::endl;
		}
		if (bind_addr.isIPv6() && !g_settings->getBool("enable_ipv6")) {
			errorstream << "Unable to listen on "
			            << bind_addr.serializeString()
				    << L" because IPv6 is disabled" << std::endl;
			return 1;
		}

		// Create server
		Server server(world_path, gamespec, false, bind_addr.isIPv6());

		// Database migration
		if (cmd_args.exists("migrate")) {
			std::string migrate_to = cmd_args.get("migrate");
			Settings world_mt;
			bool success = world_mt.readConfigFile((world_path + DIR_DELIM
				+ "world.mt").c_str());
			if (!success) {
				errorstream << "Cannot read world.mt" << std::endl;
				return 1;
			}
			if (!world_mt.exists("backend")) {
				errorstream << "Please specify your current backend in world.mt file:"
					<< std::endl << "	backend = {sqlite3|leveldb|redis|dummy}" << std::endl;
				return 1;
			}
			std::string backend = world_mt.get("backend");
			Database *new_db;
			if (backend == migrate_to) {
				errorstream << "Cannot migrate: new backend is same"
					<<" as the old one" << std::endl;
				return 1;
			}
			if (migrate_to == "sqlite3")
				new_db = new Database_SQLite3(&(ServerMap&)server.getMap(), world_path);
			#if USE_LEVELDB
			else if (migrate_to == "leveldb")
				new_db = new Database_LevelDB(&(ServerMap&)server.getMap(), world_path);
			#endif
			#if USE_REDIS
			else if (migrate_to == "redis")
				new_db = new Database_Redis(&(ServerMap&)server.getMap(), world_path);
			#endif
			else {
				errorstream << "Migration to " << migrate_to
					<< " is not supported" << std::endl;
				return 1;
			}

			std::list<v3s16> blocks;
			ServerMap &old_map = ((ServerMap&)server.getMap());
			old_map.listAllLoadableBlocks(blocks);
			int count = 0;
			new_db->beginSave();
			for (std::list<v3s16>::iterator i = blocks.begin(); i != blocks.end(); i++) {
				MapBlock *block = old_map.loadBlock(*i);
				if(!block)
					continue;
				new_db->saveBlock(block);
				old_map.deleteBlock(block, 1);
				++count;
				if (count % 500 == 0)
					actionstream << "Migrated " << count << " blocks "
						<< (100.0 * count / blocks.size()) << "% completed" << std::endl;
			}
			new_db->endSave();
			delete new_db;

			actionstream << "Successfully migrated " << count << " blocks" << std::endl;
			world_mt.set("backend", migrate_to);
			if (!world_mt.updateConfigFile((world_path + DIR_DELIM + "world.mt").c_str()))
				errorstream << "Failed to update world.mt!" << std::endl;
			else
				actionstream << "world.mt updated" << std::endl;

			return 0;
		}

		server.start(bind_addr);

		// Run server
		dedicated_server_loop(server, kill);

		return 0;
	}

#ifndef SERVER // Exclude from dedicated server build

	/*
		More parameters
	*/

	std::string address = g_settings->get("address");
	if (commanded_world != "")
		address = "";
	else if (cmd_args.exists("address"))
		address = cmd_args.get("address");

	std::string playername = g_settings->get("name");
	if (cmd_args.exists("name"))
		playername = cmd_args.get("name");

	bool skip_main_menu = cmd_args.getFlag("go");

	/*
		Device initialization
	*/

	// Resolution selection

	bool fullscreen = g_settings->getBool("fullscreen");
	u16 screenW = g_settings->getU16("screenW");
	u16 screenH = g_settings->getU16("screenH");

	// bpp, fsaa, vsync

	bool vsync = g_settings->getBool("vsync");
	u16 bits = g_settings->getU16("fullscreen_bpp");
	u16 fsaa = g_settings->getU16("fsaa");

	// Determine driver

	video::E_DRIVER_TYPE driverType;

	std::string driverstring = g_settings->get("video_driver");

	if (driverstring == "null")
		driverType = video::EDT_NULL;
	else if (driverstring == "software")
		driverType = video::EDT_SOFTWARE;
	else if (driverstring == "burningsvideo")
		driverType = video::EDT_BURNINGSVIDEO;
	else if (driverstring == "direct3d8")
		driverType = video::EDT_DIRECT3D8;
	else if (driverstring == "direct3d9")
		driverType = video::EDT_DIRECT3D9;
	else if (driverstring == "opengl")
		driverType = video::EDT_OPENGL;
#ifdef _IRR_COMPILE_WITH_OGLES1_
	else if (driverstring == "ogles1")
		driverType = video::EDT_OGLES1;
#endif
#ifdef _IRR_COMPILE_WITH_OGLES2_
	else if (driverstring == "ogles2")
		driverType = video::EDT_OGLES2;
#endif
	else {
		errorstream << "WARNING: Invalid video_driver specified; defaulting "
			<< "to opengl" << std::endl;
		driverType = video::EDT_OPENGL;
	}

	/*
		List video modes if requested
	*/

	MyEventReceiver* receiver = new MyEventReceiver();

	if (cmd_args.getFlag("videomodes")) {
		IrrlichtDevice *nulldevice;

		SIrrlichtCreationParameters params = SIrrlichtCreationParameters();
		params.DriverType    = video::EDT_NULL;
		params.WindowSize    = core::dimension2d<u32>(640, 480);
		params.Bits          = 24;
		params.AntiAlias     = fsaa;
		params.Fullscreen    = false;
		params.Stencilbuffer = false;
		params.Vsync         = vsync;
		params.EventReceiver = receiver;
		params.HighPrecisionFPU = g_settings->getBool("high_precision_fpu");

		nulldevice = createDeviceEx(params);

		if (nulldevice == 0)
			return 1;

		dstream << _("Available video modes (WxHxD):") << std::endl;

		video::IVideoModeList *videomode_list =
				nulldevice->getVideoModeList();

		if (videomode_list == 0) {
			nulldevice->drop();
			return 1;
		}

		s32 videomode_count = videomode_list->getVideoModeCount();
		core::dimension2d<u32> videomode_res;
		s32 videomode_depth;
		for (s32 i = 0; i < videomode_count; ++i) {
			videomode_res = videomode_list->getVideoModeResolution(i);
			videomode_depth = videomode_list->getVideoModeDepth(i);
			dstream<<videomode_res.Width << "x" << videomode_res.Height
					<< "x" << videomode_depth << std::endl;
		}

		dstream << _("Active video mode (WxHxD):") << std::endl;
		videomode_res = videomode_list->getDesktopResolution();
		videomode_depth = videomode_list->getDesktopDepth();
		dstream << videomode_res.Width << "x" << videomode_res.Height
				<< "x" << videomode_depth << std::endl;

		nulldevice->drop();

		delete receiver;
		return 0;
	}

	/*
		Create device and exit if creation failed
	*/
	SIrrlichtCreationParameters params = SIrrlichtCreationParameters();
	params.DriverType    = driverType;
	params.WindowSize    = core::dimension2d<u32>(screenW, screenH);
	params.Bits          = bits;
	params.AntiAlias     = fsaa;
	params.Fullscreen    = fullscreen;
	params.Stencilbuffer = false;
	params.Vsync         = vsync;
	params.EventReceiver = receiver;
	params.HighPrecisionFPU = g_settings->getBool("high_precision_fpu");
#ifdef __ANDROID__
	params.PrivateData = porting::app_global;
	params.OGLES2ShaderPath = std::string(porting::path_user + DIR_DELIM +
			"media" + DIR_DELIM + "Shaders" + DIR_DELIM).c_str();
#endif

	IrrlichtDevice * device = createDeviceEx(params);

	if (device == 0) {
		delete receiver;
		return 1; // could not create selected driver.
	}

	// Map our log level to irrlicht engine one.
	static const irr::ELOG_LEVEL irr_log_level[5] = {
		ELL_NONE,
		ELL_ERROR,
		ELL_WARNING,
		ELL_INFORMATION,
#if (IRRLICHT_VERSION_MAJOR == 1 && IRRLICHT_VERSION_MINOR < 8)
		ELL_INFORMATION
#else
		ELL_DEBUG
#endif
	};

	ILogger* irr_logger = device->getLogger();
	irr_logger->setLogLevel(irr_log_level[loglevel]);

	porting::initIrrlicht(device);
	late_init_default_settings(g_settings);

	/*
		Continue initialization
	*/

	video::IVideoDriver* driver = device->getVideoDriver();

	/*
		This changes the minimum allowed number of vertices in a VBO.
		Default is 500.
	*/
	driver->setMinHardwareBufferVertexCount(50);

	// Create time getter
	g_timegetter = new IrrlichtTimeGetter(device);

	// Create game callback for menus
	g_gamecallback = new MainGameCallback(device);

	/*
		Speed tests (done after irrlicht is loaded to get timer)
	*/
	if (cmd_args.getFlag("speedtests"))
	{
		dstream << "Running speed tests" << std::endl;
		SpeedTests();
		device->drop();
		return 0;
	}

	device->setResizable(true);

	bool random_input = g_settings->getBool("random_input")
			|| cmd_args.getFlag("random-input");
	InputHandler *input = NULL;

	if (random_input) {
		input = new RandomInputHandler();
	} else {
		input = new RealInputHandler(device,receiver);
	}

	scene::ISceneManager* smgr = device->getSceneManager();

	guienv = device->getGUIEnvironment();
	gui::IGUISkin* skin = guienv->getSkin();

	std::string font_path = g_settings->get("font_path");
	gui::IGUIFont *font;
	std::string fallback;
	if (is_yes(_("needs_fallback_font")))
		fallback = "fallback_";
	u16 font_size = g_settings->getU16(fallback + "font_size");
	font_path = g_settings->get(fallback + "font_path");
	u32 font_shadow = g_settings->getU16(fallback + "font_shadow");
	u32 font_shadow_alpha = g_settings->getU16(fallback + "font_shadow_alpha");
	font = gui::CGUITTFont::createTTFont(guienv, font_path.c_str(), font_size, true, true, font_shadow, font_shadow_alpha);
	if(font)
		skin->setFont(font);
	else
		errorstream << "WARNING: Font file was not found."
				<< " Using default font." << std::endl;
	// If font was not found, this will get us one
	font = skin->getFont();
	assert(font);

	u32 text_height = font->getDimension(L"Hello, world!").Height;
	infostream << "text_height=" << text_height << std::endl;

	//skin->setColor(gui::EGDC_BUTTON_TEXT, video::SColor(255, 0, 0, 0));
	skin->setColor(gui::EGDC_BUTTON_TEXT, video::SColor(255, 255, 255, 255));
	//skin->setColor(gui::EGDC_3D_HIGH_LIGHT, video::SColor(0, 0, 0, 0));
	//skin->setColor(gui::EGDC_3D_SHADOW, video::SColor(0, 0, 0, 0));
	skin->setColor(gui::EGDC_3D_HIGH_LIGHT, video::SColor(255, 0, 0, 0));
	skin->setColor(gui::EGDC_3D_SHADOW, video::SColor(255, 0, 0, 0));
	skin->setColor(gui::EGDC_HIGH_LIGHT, video::SColor(255, 56, 121, 65));
	skin->setColor(gui::EGDC_HIGH_LIGHT_TEXT, video::SColor(255, 255, 255, 255));

#if (IRRLICHT_VERSION_MAJOR >= 1 && IRRLICHT_VERSION_MINOR >= 8) || IRRLICHT_VERSION_MAJOR >= 2
	// Irrlicht 1.8 input colours
	skin->setColor(gui::EGDC_EDITABLE, video::SColor(255, 128, 128, 128));
	skin->setColor(gui::EGDC_FOCUSED_EDITABLE, video::SColor(255, 97, 173, 109));
#endif


	// Create the menu clouds
	if (!g_menucloudsmgr)
		g_menucloudsmgr = smgr->createNewSceneManager();
	if (!g_menuclouds)
		g_menuclouds = new Clouds(g_menucloudsmgr->getRootSceneNode(),
			g_menucloudsmgr, -1, rand(), 100);
	g_menuclouds->update(v2f(0, 0), video::SColor(255, 200, 200, 255));
	scene::ICameraSceneNode* camera;
	camera = g_menucloudsmgr->addCameraSceneNode(0,
				v3f(0, 0, 0), v3f(0, 60, 100));
	camera->setFarValue(10000);

	/*
		GUI stuff
	*/

	ChatBackend chat_backend;

	/*
		If an error occurs, this is set to something and the
		menu-game loop is restarted. It is then displayed before
		the menu.
	*/
	std::string error_message = "";

	// The password entered during the menu screen,
	std::string password;

	bool first_loop = true;

	/*
		Menu-game loop
	*/
	while (device->run() && (kill == false) &&
			(g_gamecallback->shutdown_requested == false))
	{
		// Set the window caption
		wchar_t* text = wgettext("Main Menu");
		device->setWindowCaption((std::wstring(L"Freeminer [")+ text + L"]").c_str());
		delete[] text;

		// This is used for catching disconnects
		try
		{

			/*
				Clear everything from the GUIEnvironment
			*/
			guienv->clear();

			/*
				We need some kind of a root node to be able to add
				custom gui elements directly on the screen.
				Otherwise they won't be automatically drawn.
			*/
			guiroot = guienv->addStaticText(L"",
				core::rect<s32>(0, 0, 10000, 10000));

			SubgameSpec gamespec;
			WorldSpec worldspec;
			bool simple_singleplayer_mode = false;

			// These are set up based on the menu and other things
			std::string current_playername = "inv£lid";
			std::string current_password = "";
			std::string current_address = "does-not-exist";
			int current_port = 0;

			/*
				Out-of-game menu loop.

				Loop quits when menu returns proper parameters.
			*/
			while (kill == false) {
				// If skip_main_menu, only go through here once
				if (skip_main_menu && !first_loop) {
					kill = true;
					break;
				}
				first_loop = false;

				// Cursor can be non-visible when coming from the game
				#ifndef ANDROID
				device->getCursorControl()->setVisible(true);
				#endif
				// Some stuff are left to scene manager when coming from the game
				// (map at least?)
				smgr->clear();

				// Initialize menu data
				MainMenuData menudata;
				menudata.address = address;
				menudata.name = playername;
				menudata.port = itos(port);
				menudata.errormessage = error_message;
				error_message = "";
				if (cmd_args.exists("password"))
					menudata.password = cmd_args.get("password");

				driver->setTextureCreationFlag(video::ETCF_CREATE_MIP_MAPS, g_settings->getBool("mip_map"));

				menudata.enable_public = g_settings->getBool("server_announce");

				std::vector<WorldSpec> worldspecs = getAvailableWorlds();

				// If a world was commanded, append and select it
				if(commanded_world != "") {
					worldspec.gameid = getWorldGameId(commanded_world, true);
					worldspec.name = _("[--world parameter]");
					if(worldspec.gameid == "") {
						worldspec.gameid = g_settings->get("default_game");
						worldspec.name += " [new]";
					}
					worldspec.path = commanded_world;
				}

				if (skip_main_menu == false) {
					video::IVideoDriver* driver = device->getVideoDriver();

					infostream << "Waiting for other menus" << std::endl;
					while (device->run() && kill == false) {
						if (noMenuActive())
							break;
						driver->beginScene(true, true,
								video::SColor(255, 128, 128, 128));
						guienv->drawAll();
						driver->endScene();
						// On some computers framerate doesn't seem to be
						// automatically limited
						sleep_ms(25);
					}
					infostream << "Waited for other menus" << std::endl;

					/* show main menu */
					GUIEngine mymenu(device, guiroot, &g_menumgr,smgr,&menudata,kill);

					//once finished you'll never end up here
					smgr->clear();
				}

				if (menudata.errormessage != ""){
					error_message = menudata.errormessage;
					continue;
				}

				//update worldspecs (necessary as new world may have been created)
				worldspecs = getAvailableWorlds();

				if (menudata.name == "")
					menudata.name = std::string("Guest") + itos(myrand_range(1000,9999));
				else
					playername = menudata.name;

				password = translatePassword(playername, menudata.password);

				address = menudata.address;
				int newport = stoi(menudata.port);
				if (newport != 0)
					port = newport;

				simple_singleplayer_mode = menudata.simple_singleplayer_mode;

				// Save settings
				g_settings->set("name", playername);

				// Break out of menu-game loop to shut down cleanly
				if (device->run() == false || kill == true)
					break;

				current_playername = playername;
				current_password = password;
				current_address = address;
				current_port = port;

				// If using simple singleplayer mode, override
				if (simple_singleplayer_mode) {
					current_playername = "singleplayer";
					current_password = "";
					current_address = "";
					current_port = myrand_range(49152, 65535);
				} else if (address != "") {
					ServerListSpec server;
					server["name"] = menudata.servername;
					server["address"] = menudata.address;
					server["port"] = menudata.port;
					server["description"] = menudata.serverdescription;
					server["playername"] = menudata.name;
					if(g_settings->getBool("password_save"))
						server["playerpassword"] = menudata.password;
					ServerList::insert(server);
				}

				if ((!skip_main_menu) &&
						(menudata.selected_world >= 0) &&
						(menudata.selected_world < (int)worldspecs.size())) {
					g_settings->set("selected_world_path",
							worldspecs[menudata.selected_world].path);
					worldspec = worldspecs[menudata.selected_world];

				}

				infostream <<"Selected world: " << worldspec.name
							<< " ["<<worldspec.path<<"]" <<std::endl;


				// If local game
				if (current_address == "") {
					if (worldspec.path == "") {
						error_message = _("No world selected and no address "
								"provided. Nothing to do.");
						errorstream <<error_message << std::endl;
						continue;
					}

					if (!fs::PathExists(worldspec.path)) {
						error_message = _("Provided world path doesn't exist: ")
								+ worldspec.path;
						errorstream << error_message << std::endl;
						continue;
					}

					// Load gamespec for required game
					gamespec = findWorldSubgame(worldspec.path);
					if (!gamespec.isValid() && !commanded_gamespec.isValid()) {
						error_message = _("Could not find or load game \"")
								+ worldspec.gameid + "\"";
						errorstream << error_message << std::endl;
						continue;
					}
					if (commanded_gamespec.isValid() &&
							commanded_gamespec.id != worldspec.gameid) {
						errorstream<<"WARNING: Overriding gamespec from \""
								<< worldspec.gameid << "\" to \""
								<< commanded_gamespec.id << "\"" << std::endl;
						gamespec = commanded_gamespec;
					}

					if (!gamespec.isValid()) {
						error_message = _("Invalid gamespec.");
						error_message += " (world_gameid="
								+ worldspec.gameid + ")";
						errorstream << error_message << std::endl;
						continue;
					}
				}

				// Continue to game
				break;
			}

			if (g_settings_path != "")
				g_settings->updateConfigFile(g_settings_path.c_str());

			// Break out of menu-game loop to shut down cleanly
			if (device->run() == false || kill == true) {
				break;
			}

			/*
				Run game
			*/
#ifdef HAVE_TOUCHSCREENGUI
	receiver->m_touchscreengui = new TouchScreenGUI(device, receiver);
	g_touchscreengui = receiver->m_touchscreengui;
#endif
			while(!kill &&
			the_game(
				kill,
				random_input,
				input,
				device,
				font,
				worldspec.path,
				current_playername,
				current_password,
				current_address,
				current_port,
				error_message,
				chat_backend,
				gamespec,
				simple_singleplayer_mode
			)){
				smgr->clear();
				errorstream << "Reconnecting..." << std::endl;
			}
			smgr->clear();
#ifdef HAVE_TOUCHSCREENGUI
	delete g_touchscreengui;
	g_touchscreengui = NULL;
	receiver->m_touchscreengui = NULL;
#endif

		} //try
		catch(con::PeerNotFoundException &e)
		{
			error_message = _("Connection error (timed out?)");
			errorstream << error_message << std::endl;
		}
#ifdef NDEBUG
		catch(std::exception &e)
		{
			error_message = "Some exception: \"";
			error_message += e.what();
			error_message += "\"";
			errorstream << error_message << std::endl;
		}
#endif

		// If no main menu, show error and exit
		if(skip_main_menu) {
			if(error_message != ""){
				verbosestream << "error_message = "
						<< error_message << std::endl;
				retval = 1;
			}
			break;
		}
	} // Menu-game loop


	g_menuclouds->drop();
	g_menucloudsmgr->drop();

	delete input;

	/*
		In the end, delete the Irrlicht device.
	*/
	device->drop();
<<<<<<< HEAD
	font->drop();

=======

#if USE_FREETYPE
	if (use_freetype)
		font->drop();
#endif
	delete receiver;
>>>>>>> 48cb5eb0
#endif // !SERVER

	// Update configuration file
	if (g_settings_path != "")
		g_settings->updateConfigFile(g_settings_path.c_str());

	// Print modified quicktune values
	{
		bool header_printed = false;
		std::vector<std::string> names = getQuicktuneNames();
		for(u32 i = 0; i < names.size(); i++) {
			QuicktuneValue val = getQuicktuneValue(names[i]);
			if (!val.modified)
				continue;
			if (!header_printed) {
				dstream << "Modified quicktune values:" << std::endl;
				header_printed = true;
			}
			dstream<<names[i] << " = " << val.getString() << std::endl;
		}
	}

	// Stop httpfetch thread (if started)
	httpfetch_cleanup();

	END_DEBUG_EXCEPTION_HANDLER(errorstream)

	debugstreams_deinit();


	return retval;
}

//END
<|MERGE_RESOLUTION|>--- conflicted
+++ resolved
@@ -89,14 +89,11 @@
 #include "database-redis.h"
 #endif
 
-<<<<<<< HEAD
 #include "enet/enet.h"
 
-=======
 #ifdef HAVE_TOUCHSCREENGUI
 #include "touchscreengui.h"
 #endif
->>>>>>> 48cb5eb0
 /*
 	Settings.
 	These are loaded from the config file.
@@ -1925,17 +1922,9 @@
 		In the end, delete the Irrlicht device.
 	*/
 	device->drop();
-<<<<<<< HEAD
 	font->drop();
 
-=======
-
-#if USE_FREETYPE
-	if (use_freetype)
-		font->drop();
-#endif
 	delete receiver;
->>>>>>> 48cb5eb0
 #endif // !SERVER
 
 	// Update configuration file
