--- conflicted
+++ resolved
@@ -1513,34 +1513,14 @@
 
 	std::string font_path = g_settings->get("font_path");
 	gui::IGUIFont *font;
-<<<<<<< HEAD
 	std::string fallback;
-	if (is_yes(gettext("needs_fallback_font")))
+	if (is_yes(_("needs_fallback_font")))
 		fallback = "fallback_";
 	u16 font_size = g_settings->getU16(fallback + "font_size");
 	font_path = g_settings->get(fallback + "font_path");
 	u32 font_shadow = g_settings->getU16(fallback + "font_shadow");
 	u32 font_shadow_alpha = g_settings->getU16(fallback + "font_shadow_alpha");
 	font = gui::CGUITTFont::createTTFont(guienv, font_path.c_str(), font_size, true, true, font_shadow, font_shadow_alpha);
-=======
-	#if USE_FREETYPE
-	bool use_freetype = g_settings->getBool("freetype");
-	if (use_freetype) {
-		std::string fallback;
-		if (is_yes(_("needs_fallback_font")))
-			fallback = "fallback_";
-		u16 font_size = g_settings->getU16(fallback + "font_size");
-		font_path = g_settings->get(fallback + "font_path");
-		u32 font_shadow = g_settings->getU16(fallback + "font_shadow");
-		u32 font_shadow_alpha = g_settings->getU16(fallback + "font_shadow_alpha");
-		font = gui::CGUITTFont::createTTFont(guienv, font_path.c_str(), font_size, true, true, font_shadow, font_shadow_alpha);
-	} else {
-		font = guienv->getFont(font_path.c_str());
-	}
-	#else
-	font = guienv->getFont(font_path.c_str());
-	#endif
->>>>>>> 15e278d1
 	if(font)
 		skin->setFont(font);
 	else
