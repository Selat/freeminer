/*
Minetest
Copyright (C) 2010-2013 celeron55, Perttu Ahola <celeron55@gmail.com>

This program is free software; you can redistribute it and/or modify
it under the terms of the GNU Lesser General Public License as published by
the Free Software Foundation; either version 2.1 of the License, or
(at your option) any later version.

This program is distributed in the hope that it will be useful,
but WITHOUT ANY WARRANTY; without even the implied warranty of
MERCHANTABILITY or FITNESS FOR A PARTICULAR PURPOSE.  See the
GNU Lesser General Public License for more details.

You should have received a copy of the GNU Lesser General Public License along
with this program; if not, write to the Free Software Foundation, Inc.,
51 Franklin Street, Fifth Floor, Boston, MA 02110-1301 USA.
*/

#ifdef NDEBUG
	/*#ifdef _WIN32
		#pragma message ("Disabling unit tests")
	#else
		#warning "Disabling unit tests"
	#endif*/
	// Disable unit tests
	#define ENABLE_TESTS 0
#else
	// Enable unit tests
	#define ENABLE_TESTS 1
#endif

#ifdef _MSC_VER
#ifndef SERVER // Dedicated server isn't linked with Irrlicht
	#pragma comment(lib, "Irrlicht.lib")
	// This would get rid of the console window
	#pragma comment(linker, "/subsystem:windows /ENTRY:mainCRTStartup")
#endif
	//#pragma comment(lib, "zlibwapi.lib")
	#pragma comment(lib, "Shell32.lib")
#endif

#ifdef ANDROID
	#include <android_native_app_glue.h>
	#include <android/log.h>

	#define APPNAME "Freeminer"
#endif

#include "irrlicht.h" // createDevice

#include "main.h"
#include "mainmenumanager.h"
#include <iostream>
#include <fstream>
#include <locale.h>
#include "irrlichttypes_extrabloated.h"
#include "debug.h"
#include "test.h"
#include "clouds.h"
#include "server.h"
#include "constants.h"
#include "porting.h"
#include "gettime.h"
#include "guiMessageMenu.h"
#include "filesys.h"
#include "config.h"
#include "version.h"
#include "guiMainMenu.h"
#include "game.h"
#include "keycode.h"
#include "tile.h"
#include "chat.h"
#include "defaultsettings.h"
#include "gettext.h"
#include "settings.h"
#include "profiler.h"
#include "log.h"
#include "mods.h"
#include "xCGUITTFont.h"
#include "util/string.h"
#include "subgame.h"
#include "quicktune.h"
#include "serverlist.h"
#include "httpfetch.h"
#include "guiEngine.h"
#include "mapsector.h"

#include "database-sqlite3.h"
#ifdef USE_LEVELDB
#include "database-leveldb.h"
#endif

#include "enet/enet.h"

#include "touchscreengui.h"

/*
	Settings.
	These are loaded from the config file.
*/
Settings main_settings;
Settings *g_settings = &main_settings;
std::string g_settings_path;

// Global profiler
Profiler main_profiler;
Profiler *g_profiler = &main_profiler;

// Menu clouds are created later
Clouds *g_menuclouds = 0;
irr::scene::ISceneManager *g_menucloudsmgr = 0;

/*
	Debug streams
*/

// Connection
std::ostream *dout_con_ptr = &dummyout;
std::ostream *derr_con_ptr = &verbosestream;

// Server
std::ostream *dout_server_ptr = &infostream;
std::ostream *derr_server_ptr = &errorstream;

// Client
std::ostream *dout_client_ptr = &infostream;
std::ostream *derr_client_ptr = &errorstream;

#ifndef SERVER
/*
	Random stuff
*/

/* mainmenumanager.h */

gui::IGUIEnvironment* guienv = NULL;
gui::IGUIStaticText *guiroot = NULL;
MainMenuManager g_menumgr;

bool noMenuActive()
{
	return (g_menumgr.menuCount() == 0);
}

// Passed to menus to allow disconnecting and exiting
MainGameCallback *g_gamecallback = NULL;
#endif

/*
	gettime.h implementation
*/

#ifdef SERVER

u32 getTimeMs()
{
	/* Use imprecise system calls directly (from porting.h) */
	return porting::getTime(PRECISION_MILLI);
}

u32 getTime(TimePrecision prec)
{
	return porting::getTime(prec);
}

#else

// A small helper class
class TimeGetter
{
public:
	virtual u32 getTime(TimePrecision prec) = 0;
};

// A precise irrlicht one
class IrrlichtTimeGetter: public TimeGetter
{
public:
	IrrlichtTimeGetter(IrrlichtDevice *device):
		m_device(device)
	{}
	u32 getTime(TimePrecision prec)
	{
		if (prec == PRECISION_MILLI) {
			if(m_device == NULL)
				return 0;
			return m_device->getTimer()->getRealTime();
		} else {
			return porting::getTime(prec);
		}
	}
private:
	IrrlichtDevice *m_device;
};
// Not so precise one which works without irrlicht
class SimpleTimeGetter: public TimeGetter
{
public:
	u32 getTime(TimePrecision prec)
	{
		return porting::getTime(prec);
	}
};

// A pointer to a global instance of the time getter
// TODO: why?
TimeGetter *g_timegetter = NULL;

u32 getTimeMs()
{
	if(g_timegetter == NULL)
		return 0;
	return g_timegetter->getTime(PRECISION_MILLI);
}

u32 getTime(TimePrecision prec) {
	if (g_timegetter == NULL)
		return 0;
	return g_timegetter->getTime(prec);
}
#endif

class StderrLogOutput: public ILogOutput
{
public:
	/* line: Full line with timestamp, level and thread */
	void printLog(const std::string &line)
	{
		std::cerr<<line<<std::endl;
	}
} main_stderr_log_out;

class DstreamNoStderrLogOutput: public ILogOutput
{
public:
	/* line: Full line with timestamp, level and thread */
	void printLog(const std::string &line)
	{
		dstream_no_stderr<<line<<std::endl;
	}
} main_dstream_no_stderr_log_out;

#ifndef SERVER

/*
	Event handler for Irrlicht

	NOTE: Everything possible should be moved out from here,
	      probably to InputHandler and the_game
*/

static v2u32 screensize;
extern TouchScreenGUI *touchscreengui;

class MyEventReceiver : public IEventReceiver
{
public:
	// This is the one method that we have to implement
	virtual bool OnEvent(const SEvent& event)
	{
		if (touchscreengui)
			touchscreengui->OnEvent(event);

		/*
			React to nothing here if a menu is active
		*/
		if(noMenuActive() == false)
		{
			return g_menumgr.preprocessEvent(event);
		}

		// Remember whether each key is down or up
		if(event.EventType == irr::EET_KEY_INPUT_EVENT)
		{
			if(event.KeyInput.PressedDown) {
				keyIsDown.set(event.KeyInput);
				keyWasDown.set(event.KeyInput);
			} else {
				keyIsDown.unset(event.KeyInput);
			}
		}

		if(event.EventType == irr::EET_MOUSE_INPUT_EVENT && !touchscreengui)
		{
			if(noMenuActive() == false)
			{
				left_active = false;
				middle_active = false;
				right_active = false;
			}
			else
			{
				left_active = event.MouseInput.isLeftPressed();
				middle_active = event.MouseInput.isMiddlePressed();
				right_active = event.MouseInput.isRightPressed();

				if(event.MouseInput.Event == EMIE_LMOUSE_PRESSED_DOWN)
				{
					leftclicked = true;
				}
				if(event.MouseInput.Event == EMIE_RMOUSE_PRESSED_DOWN)
				{
					rightclicked = true;
				}
				if(event.MouseInput.Event == EMIE_LMOUSE_LEFT_UP)
				{
					leftreleased = true;
				}
				if(event.MouseInput.Event == EMIE_RMOUSE_LEFT_UP)
				{
					rightreleased = true;
				}
				if(event.MouseInput.Event == EMIE_MOUSE_WHEEL)
				{
					mouse_wheel += event.MouseInput.Wheel;
				}
			}
		}

		return false;
	}

	bool IsKeyDown(const KeyPress &keyCode) const
	{
		return keyIsDown[keyCode];
	}

	// Checks whether a key was down and resets the state
	bool WasKeyDown(const KeyPress &keyCode)
	{
		bool b = keyWasDown[keyCode];
		if (b)
			keyWasDown.unset(keyCode);
		return b;
	}

	s32 getMouseWheel()
	{
		s32 a = mouse_wheel;
		mouse_wheel = 0;
		return a;
	}

	void clearInput()
	{
		keyIsDown.clear();
		keyWasDown.clear();

		leftclicked = false;
		rightclicked = false;
		leftreleased = false;
		rightreleased = false;

		left_active = false;
		middle_active = false;
		right_active = false;

		mouse_wheel = 0;
	}

	MyEventReceiver()
	{
		clearInput();
	}

	bool leftclicked;
	bool rightclicked;
	bool leftreleased;
	bool rightreleased;

	bool left_active;
	bool middle_active;
	bool right_active;

	s32 mouse_wheel;

	v2s32 mouse_pos;

private:
	IrrlichtDevice *m_device;

	// The current state of keys
	KeyList keyIsDown;
	// Whether a key has been pressed or not
	KeyList keyWasDown;
};

/*
	Separated input handler
*/

class RealInputHandler : public InputHandler
{
public:
	RealInputHandler(IrrlichtDevice *device, MyEventReceiver *receiver):
		m_device(device),
		m_receiver(receiver)
	{
	}
	virtual bool isKeyDown(const KeyPress &keyCode)
	{
		return m_receiver->IsKeyDown(keyCode);
	}
	virtual bool wasKeyDown(const KeyPress &keyCode)
	{
		return m_receiver->WasKeyDown(keyCode);
	}
	virtual v2s32 getMousePos()
	{
#ifndef ANDROID
		return m_device->getCursorControl()->getPosition();
#else
		return m_receiver->mouse_pos;
#endif
	}
	virtual void setMousePos(s32 x, s32 y)
	{
#ifndef ANDROID
		m_device->getCursorControl()->setPosition(x, y);
#else
		m_receiver->mouse_pos = v2s32(x, y);
#endif
	}

	virtual bool getLeftState()
	{
		return m_receiver->left_active;
	}
	virtual bool getRightState()
	{
		return m_receiver->right_active;
	}

	virtual bool getLeftClicked()
	{
		return m_receiver->leftclicked;
	}
	virtual bool getRightClicked()
	{
		return m_receiver->rightclicked;
	}
	virtual void resetLeftClicked()
	{
		m_receiver->leftclicked = false;
	}
	virtual void resetRightClicked()
	{
		m_receiver->rightclicked = false;
	}

	virtual bool getLeftReleased()
	{
		return m_receiver->leftreleased;
	}
	virtual bool getRightReleased()
	{
		return m_receiver->rightreleased;
	}
	virtual void resetLeftReleased()
	{
		m_receiver->leftreleased = false;
	}
	virtual void resetRightReleased()
	{
		m_receiver->rightreleased = false;
	}

	virtual s32 getMouseWheel()
	{
		return m_receiver->getMouseWheel();
	}

	void clear()
	{
		m_receiver->clearInput();
	}
private:
	IrrlichtDevice *m_device;
	MyEventReceiver *m_receiver;
};

class RandomInputHandler : public InputHandler
{
public:
	RandomInputHandler()
	{
		leftdown = false;
		rightdown = false;
		leftclicked = false;
		rightclicked = false;
		leftreleased = false;
		rightreleased = false;
		keydown.clear();
	}
	virtual bool isKeyDown(const KeyPress &keyCode)
	{
		return keydown[keyCode];
	}
	virtual bool wasKeyDown(const KeyPress &keyCode)
	{
		return false;
	}
	virtual v2s32 getMousePos()
	{
		return mousepos;
	}
	virtual void setMousePos(s32 x, s32 y)
	{
		mousepos = v2s32(x,y);
	}

	virtual bool getLeftState()
	{
		return leftdown;
	}
	virtual bool getRightState()
	{
		return rightdown;
	}

	virtual bool getLeftClicked()
	{
		return leftclicked;
	}
	virtual bool getRightClicked()
	{
		return rightclicked;
	}
	virtual void resetLeftClicked()
	{
		leftclicked = false;
	}
	virtual void resetRightClicked()
	{
		rightclicked = false;
	}

	virtual bool getLeftReleased()
	{
		return leftreleased;
	}
	virtual bool getRightReleased()
	{
		return rightreleased;
	}
	virtual void resetLeftReleased()
	{
		leftreleased = false;
	}
	virtual void resetRightReleased()
	{
		rightreleased = false;
	}

	virtual s32 getMouseWheel()
	{
		return 0;
	}

	virtual void step(float dtime)
	{
		{
			static float counter1 = 0;
			counter1 -= dtime;
			if(counter1 < 0.0)
			{
				counter1 = 0.1*Rand(1, 40);
				keydown.toggle(getKeySetting("keymap_jump"));
			}
		}
		{
			static float counter1 = 0;
			counter1 -= dtime;
			if(counter1 < 0.0)
			{
				counter1 = 0.1*Rand(1, 40);
				keydown.toggle(getKeySetting("keymap_special1"));
			}
		}
		{
			static float counter1 = 0;
			counter1 -= dtime;
			if(counter1 < 0.0)
			{
				counter1 = 0.1*Rand(1, 40);
				keydown.toggle(getKeySetting("keymap_forward"));
			}
		}
		{
			static float counter1 = 0;
			counter1 -= dtime;
			if(counter1 < 0.0)
			{
				counter1 = 0.1*Rand(1, 40);
				keydown.toggle(getKeySetting("keymap_left"));
			}
		}
		{
			static float counter1 = 0;
			counter1 -= dtime;
			if(counter1 < 0.0)
			{
				counter1 = 0.1*Rand(1, 20);
				mousespeed = v2s32(Rand(-20,20), Rand(-15,20));
			}
		}
		{
			static float counter1 = 0;
			counter1 -= dtime;
			if(counter1 < 0.0)
			{
				counter1 = 0.1*Rand(1, 30);
				leftdown = !leftdown;
				if(leftdown)
					leftclicked = true;
				if(!leftdown)
					leftreleased = true;
			}
		}
		{
			static float counter1 = 0;
			counter1 -= dtime;
			if(counter1 < 0.0)
			{
				counter1 = 0.1*Rand(1, 15);
				rightdown = !rightdown;
				if(rightdown)
					rightclicked = true;
				if(!rightdown)
					rightreleased = true;
			}
		}
		mousepos += mousespeed;
	}

	s32 Rand(s32 min, s32 max)
	{
		return (myrand()%(max-min+1))+min;
	}
private:
	KeyList keydown;
	v2s32 mousepos;
	v2s32 mousespeed;
	bool leftdown;
	bool rightdown;
	bool leftclicked;
	bool rightclicked;
	bool leftreleased;
	bool rightreleased;
};

#endif // !SERVER

// These are defined global so that they're not optimized too much.
// Can't change them to volatile.
s16 temp16;
f32 tempf;
v3f tempv3f1;
v3f tempv3f2;
std::string tempstring;
std::string tempstring2;

void SpeedTests()
{
	{
		infostream<<"The following test should take around 20ms."<<std::endl;
		TimeTaker timer("Testing std::string speed");
		const u32 jj = 10000;
		for(u32 j=0; j<jj; j++)
		{
			tempstring = "";
			tempstring2 = "";
			const u32 ii = 10;
			for(u32 i=0; i<ii; i++){
				tempstring2 += "asd";
			}
			for(u32 i=0; i<ii+1; i++){
				tempstring += "asd";
				if(tempstring == tempstring2)
					break;
			}
		}
	}

	infostream<<"All of the following tests should take around 100ms each."
			<<std::endl;

	{
		TimeTaker timer("Testing floating-point conversion speed");
		tempf = 0.001;
		for(u32 i=0; i<4000000; i++){
			temp16 += tempf;
			tempf += 0.001;
		}
	}

	{
		TimeTaker timer("Testing floating-point vector speed");

		tempv3f1 = v3f(1,2,3);
		tempv3f2 = v3f(4,5,6);
		for(u32 i=0; i<10000000; i++){
			tempf += tempv3f1.dotProduct(tempv3f2);
			tempv3f2 += v3f(7,8,9);
		}
	}

	{
		TimeTaker timer("Testing std::map speed");

		std::map<v2s16, f32> map1;
		tempf = -324;
		const s16 ii=300;
		for(s16 y=0; y<ii; y++){
			for(s16 x=0; x<ii; x++){
				map1[v2s16(x,y)] =  tempf;
				tempf += 1;
			}
		}
		for(s16 y=ii-1; y>=0; y--){
			for(s16 x=0; x<ii; x++){
				tempf = map1[v2s16(x,y)];
			}
		}
	}

	{
		infostream<<"Around 5000ms should do well here."<<std::endl;
		TimeTaker timer("Testing mutex speed");

		JMutex m;
		u32 n = 0;
		u32 i = 0;
		do{
			n += 10000;
			for(; i<n; i++){
				m.Lock();
				m.Unlock();
			}
		}
		// Do at least 10ms
		while(timer.getTimerTime() < 10 && n < 100000);

		u32 dtime = timer.stop();
		if (dtime) { // dirty hack, TimeTaker is disabled for release
		u32 per_ms = n / dtime;
		infostream<<"Done. "<<dtime<<"ms, "
				<<per_ms<<"/ms"<<std::endl;
		}
	}
}

static void print_worldspecs(const std::vector<WorldSpec> &worldspecs,
		std::ostream &os)
{
	for(u32 i=0; i<worldspecs.size(); i++){
		std::string name = worldspecs[i].name;
		std::string path = worldspecs[i].path;
		if(name.find(" ") != std::string::npos)
			name = std::string("'") + name + "'";
		path = std::string("'") + path + "'";
		name = padStringRight(name, 14);
		os<<"  "<<name<<" "<<path<<std::endl;
	}
}


#ifdef ANDROID
android_app *app_global;
JNIEnv *jnienv;
#endif

int main(int argc, char *argv[])
{
	// well android lags anyway so no one will notice anything
	// (this is actually needed to give GDB time to attach before everything crashes)
	sleep(5);
	int retval = 0;

	if (enet_initialize() != 0) {
		std::cerr << "enet failed to initialize\n";
		return EXIT_FAILURE;
	}
	atexit(enet_deinitialize);

	/*
		Initialization
	*/

	log_add_output_maxlev(&main_stderr_log_out, LMT_ACTION);
	log_add_output_all_levs(&main_dstream_no_stderr_log_out);

	log_register_thread("main");
	/*
		Parse command line
	*/

	// List all allowed options
	std::map<std::string, ValueSpec> allowed_options;
	allowed_options.insert(std::make_pair("help", ValueSpec(VALUETYPE_FLAG,
			_("Show allowed options"))));
	allowed_options.insert(std::make_pair("version", ValueSpec(VALUETYPE_FLAG,
			_("Show version information"))));
	allowed_options.insert(std::make_pair("config", ValueSpec(VALUETYPE_STRING,
			_("Load configuration from specified file"))));
	allowed_options.insert(std::make_pair("port", ValueSpec(VALUETYPE_STRING,
			_("Set network port (UDP)"))));
	allowed_options.insert(std::make_pair("disable-unittests", ValueSpec(VALUETYPE_FLAG,
			_("Disable unit tests"))));
	allowed_options.insert(std::make_pair("enable-unittests", ValueSpec(VALUETYPE_FLAG,
			_("Enable unit tests"))));
	allowed_options.insert(std::make_pair("map-dir", ValueSpec(VALUETYPE_STRING,
			_("Same as --world (deprecated)"))));
	allowed_options.insert(std::make_pair("world", ValueSpec(VALUETYPE_STRING,
			_("Set world path (implies local game) ('list' lists all)"))));
	allowed_options.insert(std::make_pair("worldname", ValueSpec(VALUETYPE_STRING,
			_("Set world by name (implies local game)"))));
	allowed_options.insert(std::make_pair("info", ValueSpec(VALUETYPE_FLAG,
			_("Print more information to console"))));
	allowed_options.insert(std::make_pair("verbose",  ValueSpec(VALUETYPE_FLAG,
			_("Print even more information to console"))));
	allowed_options.insert(std::make_pair("trace", ValueSpec(VALUETYPE_FLAG,
			_("Print enormous amounts of information to log and console"))));
	allowed_options.insert(std::make_pair("logfile", ValueSpec(VALUETYPE_STRING,
			_("Set logfile path ('' = no logging)"))));
	allowed_options.insert(std::make_pair("gameid", ValueSpec(VALUETYPE_STRING,
			_("Set gameid (\"--gameid list\" prints available ones)"))));
	allowed_options.insert(std::make_pair("migrate", ValueSpec(VALUETYPE_STRING,
			_("Migrate from current map backend to another (Only works when using minetestserver or with --server)"))));
#ifndef SERVER
	allowed_options.insert(std::make_pair("videomodes", ValueSpec(VALUETYPE_FLAG,
			_("Show available video modes"))));
	allowed_options.insert(std::make_pair("speedtests", ValueSpec(VALUETYPE_FLAG,
			_("Run speed tests"))));
	allowed_options.insert(std::make_pair("address", ValueSpec(VALUETYPE_STRING,
			_("Address to connect to. ('' = local game)"))));
	allowed_options.insert(std::make_pair("random-input", ValueSpec(VALUETYPE_FLAG,
			_("Enable random user input, for testing"))));
	allowed_options.insert(std::make_pair("server", ValueSpec(VALUETYPE_FLAG,
			_("Run dedicated server"))));
	allowed_options.insert(std::make_pair("name", ValueSpec(VALUETYPE_STRING,
			_("Set player name"))));
	allowed_options.insert(std::make_pair("password", ValueSpec(VALUETYPE_STRING,
			_("Set password"))));
	allowed_options.insert(std::make_pair("go", ValueSpec(VALUETYPE_FLAG,
			_("Disable main menu"))));
#endif

	Settings cmd_args;

	bool ret = cmd_args.parseCommandLine(argc, argv, allowed_options);

	if(ret == false || cmd_args.getFlag("help") || cmd_args.exists("nonopt1"))
	{
		dstream<<_("Allowed options:")<<std::endl;
		for(std::map<std::string, ValueSpec>::iterator
				i = allowed_options.begin();
				i != allowed_options.end(); ++i)
		{
			std::ostringstream os1(std::ios::binary);
			os1<<"  --"<<i->first;
			if(i->second.type == VALUETYPE_FLAG)
				{}
			else
				os1<<_(" <value>");
			dstream<<padStringRight(os1.str(), 24);

			if(i->second.help != NULL)
				dstream<<i->second.help;
			dstream<<std::endl;
		}

		return cmd_args.getFlag("help") ? 0 : 1;
	}

	if(cmd_args.getFlag("version"))
	{
#ifdef SERVER
		dstream<<"freeminerserver "<<minetest_version_hash<<std::endl;
#else
		dstream<<"Freeminer "<<minetest_version_hash<<std::endl;
		dstream<<"Using Irrlicht "<<IRRLICHT_SDK_VERSION<<std::endl;
#endif
		dstream<<"Build info: "<<minetest_build_info<<std::endl;
		return 0;
	}

	/*
		Low-level initialization
	*/

	// If trace is enabled, enable logging of certain things
	if(cmd_args.getFlag("trace")){
		dstream<<_("Enabling trace level debug output")<<std::endl;
		log_trace_level_enabled = true;
		dout_con_ptr = &verbosestream; // this is somewhat old crap
		socket_enable_debug_output = true; // socket doesn't use log.h
	}
	// In certain cases, output info level on stderr
	if(cmd_args.getFlag("info") || cmd_args.getFlag("verbose") ||
			cmd_args.getFlag("trace") || cmd_args.getFlag("speedtests"))
		log_add_output(&main_stderr_log_out, LMT_INFO);
	// In certain cases, output verbose level on stderr
	if(cmd_args.getFlag("verbose") || cmd_args.getFlag("trace"))
		log_add_output(&main_stderr_log_out, LMT_VERBOSE);

	porting::signal_handler_init();
	bool &kill = *porting::signal_handler_killstatus();

	porting::initializePaths();

	// Create user data directory
	fs::CreateDir(porting::path_user);

	infostream<<"path_share = "<<porting::path_share<<std::endl;
	infostream<<"path_user  = "<<porting::path_user<<std::endl;

	// Initialize debug stacks
	debug_stacks_init();
	DSTACK(__FUNCTION_NAME);

	// Debug handler
	BEGIN_DEBUG_EXCEPTION_HANDLER

	// List gameids if requested
	if(cmd_args.exists("gameid") && cmd_args.get("gameid") == "list")
	{
		std::set<std::string> gameids = getAvailableGameIds();
		for(std::set<std::string>::const_iterator i = gameids.begin();
				i != gameids.end(); i++)
			dstream<<(*i)<<std::endl;
		return 0;
	}

	// List worlds if requested
	if(cmd_args.exists("world") && cmd_args.get("world") == "list"){
		dstream<<_("Available worlds:")<<std::endl;
		std::vector<WorldSpec> worldspecs = getAvailableWorlds();
		print_worldspecs(worldspecs, dstream);
		return 0;
	}

	// Print startup message
	infostream<<PROJECT_NAME<<
			" "<<_("with")<<" SER_FMT_VER_HIGHEST_READ="<<(int)SER_FMT_VER_HIGHEST_READ
			<<", "<<minetest_build_info
			<<std::endl;

	/*
		Basic initialization
	*/

	// Initialize default settings
	set_default_settings(g_settings);

	// Initialize sockets
	sockets_init();
	atexit(sockets_cleanup);

	/*
		Read config file
	*/

	// Path of configuration file in use
	g_settings_path = "";

	if(cmd_args.exists("config"))
	{
		bool r = g_settings->readConfigFile(cmd_args.get("config").c_str());
		if(r == false)
		{
			errorstream<<"Could not read configuration from \""
					<<cmd_args.get("config")<<"\""<<std::endl;
			return 1;
		}
		g_settings_path = cmd_args.get("config");
	}
	else
	{
		std::vector<std::string> filenames;
		filenames.push_back(porting::path_user +
				DIR_DELIM + "freeminer.conf");
		// Legacy configuration file location
		filenames.push_back(porting::path_user +
				DIR_DELIM + ".." + DIR_DELIM + "freeminer.conf");
#if RUN_IN_PLACE
		// Try also from a lower level (to aid having the same configuration
		// for many RUN_IN_PLACE installs)
		filenames.push_back(porting::path_user +
				DIR_DELIM + ".." + DIR_DELIM + ".." + DIR_DELIM + "freeminer.conf");
#endif

		for(u32 i=0; i<filenames.size(); i++)
		{
			bool r = g_settings->readConfigFile(filenames[i].c_str());
			if(r)
			{
				g_settings_path = filenames[i];
				break;
			}
		}

		// If no path found, use the first one (menu creates the file)
		if(g_settings_path == "")
			g_settings_path = filenames[0];

		infostream << "g_settings_path: " << g_settings_path << std::endl;
	}

	// Initialize debug streams
#define DEBUGFILE "debug.txt"
#if RUN_IN_PLACE
	std::string logfile = DEBUGFILE;
#else
	std::string logfile = porting::path_user+DIR_DELIM+DEBUGFILE;
#endif
	if(cmd_args.exists("logfile"))
		logfile = cmd_args.get("logfile");

	log_remove_output(&main_dstream_no_stderr_log_out);
	int loglevel = g_settings->getS32("debug_log_level");

	if (loglevel == 0) //no logging
		logfile = "";
	else if (loglevel > 0 && loglevel <= LMT_NUM_VALUES)
		log_add_output_maxlev(&main_dstream_no_stderr_log_out, (LogMessageLevel)(loglevel - 1));

	if(logfile != "")
		debugstreams_init(false, logfile.c_str());
	else
		debugstreams_init(false, NULL);

	infostream<<"logfile    = "<<logfile<<std::endl;

	time_taker_enabled = g_settings->getBool("time_taker_enabled") || g_settings->getFloat("profiler_print_interval") || loglevel >= LMT_INFO;
	// Initialize random seed
	srand(time(0));
	mysrand(time(0));

	// Initialize HTTP fetcher
	httpfetch_init(g_settings->getS32("curl_parallel_limit"));

	/*
		Run unit tests
	*/

	if((ENABLE_TESTS && cmd_args.getFlag("disable-unittests") == false)
			|| cmd_args.getFlag("enable-unittests") == true)
	{
		run_tests();
	}
#ifdef _MSC_VER
	init_gettext((porting::path_share + DIR_DELIM + "locale").c_str(),g_settings->get("language"),argc,argv);
#else
	init_gettext((porting::path_share + DIR_DELIM + "locale").c_str(),g_settings->get("language"));
#endif

	/*
		Game parameters
	*/

	// Port
	u16 port = 30000;
	if(cmd_args.exists("port"))
		port = cmd_args.getU16("port");
	else if(g_settings->exists("port"))
		port = g_settings->getU16("port");
	if(port == 0)
		port = 30000;

	// World directory
	std::string commanded_world = "";
	if(cmd_args.exists("world"))
		commanded_world = cmd_args.get("world");
	else if(cmd_args.exists("map-dir"))
		commanded_world = cmd_args.get("map-dir");
	else if(cmd_args.exists("nonopt0")) // First nameless argument
		commanded_world = cmd_args.get("nonopt0");
	else if(g_settings->exists("map-dir"))
		commanded_world = g_settings->get("map-dir");

	// World name
	std::string commanded_worldname = "";
	if(cmd_args.exists("worldname"))
		commanded_worldname = cmd_args.get("worldname");

	// Strip world.mt from commanded_world
	{
		std::string worldmt = "world.mt";
		if(commanded_world.size() > worldmt.size() &&
				commanded_world.substr(commanded_world.size()-worldmt.size())
				== worldmt){
			dstream<<_("Supplied world.mt file - stripping it off.")<<std::endl;
			commanded_world = commanded_world.substr(
					0, commanded_world.size()-worldmt.size());
		}
	}

	// If a world name was specified, convert it to a path
	if(commanded_worldname != ""){
		// Get information about available worlds
		std::vector<WorldSpec> worldspecs = getAvailableWorlds();
		bool found = false;
		for(u32 i=0; i<worldspecs.size(); i++){
			std::string name = worldspecs[i].name;
			if(name == commanded_worldname){
				if(commanded_world != ""){
					dstream<<_("--worldname takes precedence over previously "
							"selected world.")<<std::endl;
				}
				commanded_world = worldspecs[i].path;
				found = true;
				break;
			}
		}
		if(!found){
			dstream<<_("World")<<" '"<<commanded_worldname<<_("' not "
					"available. Available worlds:")<<std::endl;
			print_worldspecs(worldspecs, dstream);
			return 1;
		}
	}

	// Gamespec
	SubgameSpec commanded_gamespec;
	if(cmd_args.exists("gameid")){
		std::string gameid = cmd_args.get("gameid");
		commanded_gamespec = findSubgame(gameid);
		if(!commanded_gamespec.isValid()){
			errorstream<<"Game \""<<gameid<<"\" not found"<<std::endl;
			return 1;
		}
	}


	/*
		Run dedicated server if asked to or no other option
	*/
#ifdef SERVER
	bool run_dedicated_server = true;
#else
	bool run_dedicated_server = cmd_args.getFlag("server");
#endif
	g_settings->set("server_dedicated", run_dedicated_server ? "true" : "false");
	if(run_dedicated_server)
	{
		DSTACK("Dedicated server branch");
		// Create time getter if built with Irrlicht
#ifndef SERVER
		g_timegetter = new SimpleTimeGetter();
#endif

		// World directory
		std::string world_path;
		verbosestream<<_("Determining world path")<<std::endl;
		bool is_legacy_world = false;
		// If a world was commanded, use it
		if(commanded_world != ""){
			world_path = commanded_world;
			infostream<<"Using commanded world path ["<<world_path<<"]"
					<<std::endl;
		}
		// No world was specified; try to select it automatically
		else
		{
			// Get information about available worlds
			std::vector<WorldSpec> worldspecs = getAvailableWorlds();
			// If a world name was specified, select it
			if(commanded_worldname != ""){
				world_path = "";
				for(u32 i=0; i<worldspecs.size(); i++){
					std::string name = worldspecs[i].name;
					if(name == commanded_worldname){
						world_path = worldspecs[i].path;
						break;
					}
				}
				if(world_path == ""){
					dstream<<_("World")<<" '"<<commanded_worldname<<"' "<<_("not "
							"available. Available worlds:")<<std::endl;
					print_worldspecs(worldspecs, dstream);
					return 1;
				}
			}
			// If there is only a single world, use it
			if(worldspecs.size() == 1){
				world_path = worldspecs[0].path;
				dstream<<_("Automatically selecting world at")<<" ["
						<<world_path<<"]"<<std::endl;
			// If there are multiple worlds, list them
			} else if(worldspecs.size() > 1){
				dstream<<_("Multiple worlds are available.")<<std::endl;
				dstream<<_("Please select one using --worldname <name>"
						" or --world <path>")<<std::endl;
				print_worldspecs(worldspecs, dstream);
				return 1;
			// If there are no worlds, automatically create a new one
			} else {
				// This is the ultimate default world path
				world_path = porting::path_user + DIR_DELIM + "worlds" +
						DIR_DELIM + "world";
				infostream<<"Creating default world at ["
						<<world_path<<"]"<<std::endl;
			}
		}

		if(world_path == ""){
			errorstream<<"No world path specified or found."<<std::endl;
			return 1;
		}
		verbosestream<<_("Using world path")<<" ["<<world_path<<"]"<<std::endl;

		// We need a gamespec.
		SubgameSpec gamespec;
		verbosestream<<_("Determining gameid/gamespec")<<std::endl;
		// If world doesn't exist
		if(!getWorldExists(world_path))
		{
			// Try to take gamespec from command line
			if(commanded_gamespec.isValid()){
				gamespec = commanded_gamespec;
				infostream<<"Using commanded gameid ["<<gamespec.id<<"]"<<std::endl;
			}
			// Otherwise we will be using "default"
			else{
				gamespec = findSubgame(g_settings->get("default_game"));
				infostream<<"Using default gameid ["<<gamespec.id<<"]"<<std::endl;
			}
		}
		// World exists
		else
		{
			std::string world_gameid = getWorldGameId(world_path, is_legacy_world);
			// If commanded to use a gameid, do so
			if(commanded_gamespec.isValid()){
				gamespec = commanded_gamespec;
				if(commanded_gamespec.id != world_gameid){
					errorstream<<"WARNING: Using commanded gameid ["
							<<gamespec.id<<"]"<<" instead of world gameid ["
							<<world_gameid<<"]"<<std::endl;
				}
			} else{
				// If world contains an embedded game, use it;
				// Otherwise find world from local system.
				gamespec = findWorldSubgame(world_path);
				infostream<<"Using world gameid ["<<gamespec.id<<"]"<<std::endl;
			}
		}
		if(!gamespec.isValid()){
			errorstream<<"Subgame ["<<gamespec.id<<"] could not be found."
					<<std::endl;
			return 1;
		}
		verbosestream<<_("Using gameid")<<" ["<<gamespec.id<<"]"<<std::endl;

		// Create server
		Server server(world_path, gamespec, false);

		// Database migration
		if (cmd_args.exists("migrate")) {
			std::string migrate_to = cmd_args.get("migrate");
			Settings world_mt;
			bool success = world_mt.readConfigFile((world_path + DIR_DELIM + "world.mt").c_str());
			if (!success) {
				errorstream << "Cannot read world.mt" << std::endl;
				return 1;
			}
			if (!world_mt.exists("backend")) {
				errorstream << "Please specify your current backend in world.mt file:"
					<< std::endl << "	backend = {sqlite3|leveldb|dummy}" << std::endl;
				return 1;
			}
			std::string backend = world_mt.get("backend");
			Database *new_db;
			if (backend == migrate_to) {
				errorstream << "Cannot migrate: new backend is same as the old one" << std::endl;
				return 1;
			}
			if (migrate_to == "sqlite3")
				new_db = new Database_SQLite3(&(ServerMap&)server.getMap(), world_path);
			#if USE_LEVELDB
			else if (migrate_to == "leveldb")
				new_db = new Database_LevelDB(&(ServerMap&)server.getMap(), world_path);
			#endif
			else {
				errorstream << "Migration to " << migrate_to << " is not supported" << std::endl;
				return 1;
			}

			std::list<v3s16> blocks;
			ServerMap &old_map = ((ServerMap&)server.getMap());
			old_map.listAllLoadableBlocks(blocks);
			int count = 0;
			new_db->beginSave();
			for (std::list<v3s16>::iterator i = blocks.begin(); i != blocks.end(); ++i) {
				MapBlock *block = old_map.loadBlock(*i);
				new_db->saveBlock(block);
				MapSector *sector = old_map.getSectorNoGenerate(v2s16(i->X, i->Z));
				sector->deleteBlock(block);
				++count;
				if (count % 500 == 0)
					actionstream << "Migrated " << count << " blocks "
						<< (100.0 * count / blocks.size()) << "% completed" << std::endl;
			}
			new_db->endSave();

			actionstream << "Successfully migrated " << count << " blocks" << std::endl;
			world_mt.set("backend", migrate_to);
			if(!world_mt.updateConfigFile((world_path + DIR_DELIM + "world.mt").c_str()))
				errorstream<<"Failed to update world.mt!"<<std::endl;
			else
				actionstream<<"world.mt updated"<<std::endl;

			return 0;
		}

		server.start(port);

		// Run server
		dedicated_server_loop(server, kill);

		return 0;
	}

#ifndef SERVER // Exclude from dedicated server build

	/*
		More parameters
	*/

	std::string address = g_settings->get("address");
	if(commanded_world != "")
		address = "";
	else if(cmd_args.exists("address"))
		address = cmd_args.get("address");

	std::string playername = g_settings->get("name");
	if(cmd_args.exists("name"))
		playername = cmd_args.get("name");

	bool skip_main_menu = cmd_args.getFlag("go");

	/*
		Device initialization
	*/

	// Resolution selection

	bool fullscreen = g_settings->getBool("fullscreen");
	u16 screenW = g_settings->getU16("screenW");
	u16 screenH = g_settings->getU16("screenH");

	// bpp, fsaa, vsync

	bool vsync = g_settings->getBool("vsync");
	u16 bits = g_settings->getU16("fullscreen_bpp");
	u16 fsaa = g_settings->getU16("fsaa");

	// Determine driver

	video::E_DRIVER_TYPE driverType;

	std::string driverstring = g_settings->get("video_driver");

	if(driverstring == "null")
		driverType = video::EDT_NULL;
	else if(driverstring == "software")
		driverType = video::EDT_SOFTWARE;
	else if(driverstring == "burningsvideo")
		driverType = video::EDT_BURNINGSVIDEO;
	else if(driverstring == "direct3d8")
		driverType = video::EDT_DIRECT3D8;
	else if(driverstring == "direct3d9")
		driverType = video::EDT_DIRECT3D9;
	else if(driverstring == "opengl")
		driverType = video::EDT_OPENGL;
#ifdef _IRR_COMPILE_WITH_OGLES1_
	else if(driverstring == "ogles1")
		driverType = video::EDT_OGLES1;
#endif
#ifdef _IRR_COMPILE_WITH_OGLES2_
	else if(driverstring == "ogles2")
		driverType = video::EDT_OGLES2;
#endif
	else
	{
		errorstream<<"WARNING: Invalid video_driver specified; defaulting "
				"to opengl"<<std::endl;
		driverType = video::EDT_OPENGL;
	}

	/*
		List video modes if requested
	*/

	MyEventReceiver receiver;

	if(cmd_args.getFlag("videomodes")){
		IrrlichtDevice *nulldevice;

		SIrrlichtCreationParameters params = SIrrlichtCreationParameters();
		params.DriverType    = video::EDT_NULL;
		params.WindowSize    = core::dimension2d<u32>(640, 480);
		params.Bits          = 24;
		params.AntiAlias     = fsaa;
		params.Fullscreen    = false;
		params.Stencilbuffer = false;
		params.Vsync         = vsync;
		params.EventReceiver = &receiver;
		params.HighPrecisionFPU = g_settings->getBool("high_precision_fpu");

		nulldevice = createDeviceEx(params);

		if(nulldevice == 0)
			return 1;

		dstream<<_("Available video modes (WxHxD):")<<std::endl;

		video::IVideoModeList *videomode_list =
				nulldevice->getVideoModeList();

		if(videomode_list == 0){
			nulldevice->drop();
			return 1;
		}

		s32 videomode_count = videomode_list->getVideoModeCount();
		core::dimension2d<u32> videomode_res;
		s32 videomode_depth;
		for (s32 i = 0; i < videomode_count; ++i){
			videomode_res = videomode_list->getVideoModeResolution(i);
			videomode_depth = videomode_list->getVideoModeDepth(i);
			dstream<<videomode_res.Width<<"x"<<videomode_res.Height
					<<"x"<<videomode_depth<<std::endl;
		}

		dstream<<_("Active video mode (WxHxD):")<<std::endl;
		videomode_res = videomode_list->getDesktopResolution();
		videomode_depth = videomode_list->getDesktopDepth();
		dstream<<videomode_res.Width<<"x"<<videomode_res.Height
				<<"x"<<videomode_depth<<std::endl;

		nulldevice->drop();

		return 0;
	}

	/*
		Create device and exit if creation failed
	*/

	IrrlichtDevice *device;

	SIrrlichtCreationParameters params = SIrrlichtCreationParameters();
	params.DriverType    = driverType;
	params.WindowSize    = core::dimension2d<u32>(screenW, screenH);
	params.Bits          = bits;
	params.AntiAlias     = fsaa;
	params.Fullscreen    = fullscreen;
	params.Stencilbuffer = false;
	params.Vsync         = vsync;
	params.EventReceiver = &receiver;
	params.HighPrecisionFPU = g_settings->getBool("high_precision_fpu");

#ifdef ANDROID
	params.PrivateData = app_global;

	jnienv = NULL;
    JavaVM *jvm = app_global->activity->vm;
    JavaVMAttachArgs lJavaVMAttachArgs;
    lJavaVMAttachArgs.version = JNI_VERSION_1_6;
    lJavaVMAttachArgs.name = "NativeThread";
    lJavaVMAttachArgs.group = NULL;
    jvm->AttachCurrentThread(&jnienv, &lJavaVMAttachArgs);
#endif

	device = createDeviceEx(params);

	screensize = device->getVideoDriver()->getScreenSize();


	if (device == 0)
		return 1; // could not create selected driver.

	/*
		Continue initialization
	*/

	video::IVideoDriver* driver = device->getVideoDriver();

	/*
		This changes the minimum allowed number of vertices in a VBO.
		Default is 500.
	*/
	driver->setMinHardwareBufferVertexCount(50);

	// Create time getter
	g_timegetter = new IrrlichtTimeGetter(device);

	// Create game callback for menus
	g_gamecallback = new MainGameCallback(device);

	/*
		Speed tests (done after irrlicht is loaded to get timer)
	*/
	if(cmd_args.getFlag("speedtests"))
	{
		dstream<<"Running speed tests"<<std::endl;
		SpeedTests();
		device->drop();
		return 0;
	}

	device->setResizable(true);

	bool random_input = g_settings->getBool("random_input")
			|| cmd_args.getFlag("random-input");
	InputHandler *input = NULL;
	if(random_input)
		input = new RandomInputHandler();
	else {
		if (g_settings->getBool("touchscreen")) {
			touchscreengui = new TouchScreenGUI(device);
			input = touchscreengui;
		}
		else
			input = new RealInputHandler(device, &receiver);
	}

	scene::ISceneManager* smgr = device->getSceneManager();

	guienv = device->getGUIEnvironment();
	gui::IGUISkin* skin = guienv->getSkin();

	std::string font_path = g_settings->get("font_path");
	gui::IGUIFont *font;
	std::string fallback;
	if (is_yes(gettext("needs_fallback_font")))
		fallback = "fallback_";
	u16 font_size = g_settings->getU16(fallback + "font_size");
	font_path = g_settings->get(fallback + "font_path");
	u32 font_shadow = g_settings->getU16(fallback + "font_shadow");
	u32 font_shadow_alpha = g_settings->getU16(fallback + "font_shadow_alpha");
	font = gui::CGUITTFont::createTTFont(guienv, font_path.c_str(), font_size, true, true, font_shadow, font_shadow_alpha);
	if(font)
		skin->setFont(font);
	else
		errorstream<<"WARNING: Font file was not found."
				" Using default font."<<std::endl;
	// If font was not found, this will get us one
	font = skin->getFont();
	assert(font);

	u32 text_height = font->getDimension(L"Hello, world!").Height;
	infostream<<"text_height="<<text_height<<std::endl;

	//skin->setColor(gui::EGDC_BUTTON_TEXT, video::SColor(255,0,0,0));
	skin->setColor(gui::EGDC_BUTTON_TEXT, video::SColor(255,255,255,255));
	//skin->setColor(gui::EGDC_3D_HIGH_LIGHT, video::SColor(0,0,0,0));
	//skin->setColor(gui::EGDC_3D_SHADOW, video::SColor(0,0,0,0));
	skin->setColor(gui::EGDC_3D_HIGH_LIGHT, video::SColor(255,0,0,0));
	skin->setColor(gui::EGDC_3D_SHADOW, video::SColor(255,0,0,0));
	skin->setColor(gui::EGDC_HIGH_LIGHT, video::SColor(255,56,121,65));
	skin->setColor(gui::EGDC_HIGH_LIGHT_TEXT, video::SColor(255,255,255,255));

#if (IRRLICHT_VERSION_MAJOR >= 1 && IRRLICHT_VERSION_MINOR >= 8) || IRRLICHT_VERSION_MAJOR >= 2
	// Irrlicht 1.8 input colours
	skin->setColor(gui::EGDC_EDITABLE, video::SColor(255,128,128,128));
	skin->setColor(gui::EGDC_FOCUSED_EDITABLE, video::SColor(255,97,173,109));
#endif


	// Create the menu clouds
	if (!g_menucloudsmgr)
		g_menucloudsmgr = smgr->createNewSceneManager();
	if (!g_menuclouds)
		g_menuclouds = new Clouds(g_menucloudsmgr->getRootSceneNode(),
			g_menucloudsmgr, -1, rand(), 100);
	g_menuclouds->update(v2f(0, 0), video::SColor(255,200,200,255));
	scene::ICameraSceneNode* camera;
	camera = g_menucloudsmgr->addCameraSceneNode(0,
				v3f(0,0,0), v3f(0, 60, 100));
	camera->setFarValue(10000);

	/*
		GUI stuff
	*/

	ChatBackend chat_backend;

	/*
		If an error occurs, this is set to something and the
		menu-game loop is restarted. It is then displayed before
		the menu.
	*/
	std::string error_message = "";

	// The password entered during the menu screen,
	std::string password;

	bool first_loop = true;

	/*
		Menu-game loop
	*/
	while(device->run() && kill == false)
	{
		// Set the window caption
		wchar_t* text = wgettext("Main Menu");
		device->setWindowCaption((std::wstring(L"Freeminer [")+text+L"]").c_str());
		delete[] text;

		// This is used for catching disconnects
		try
		{

			/*
				Clear everything from the GUIEnvironment
			*/
			guienv->clear();

			/*
				We need some kind of a root node to be able to add
				custom gui elements directly on the screen.
				Otherwise they won't be automatically drawn.
			*/
			guiroot = guienv->addStaticText(L"",
					core::rect<s32>(0, 0, 10000, 10000));

			SubgameSpec gamespec;
			WorldSpec worldspec;
			bool simple_singleplayer_mode = false;

			// These are set up based on the menu and other things
			std::string current_playername = "inv£lid";
			std::string current_password = "";
			std::string current_address = "does-not-exist";
			int current_port = 0;

			/*
				Out-of-game menu loop.

				Loop quits when menu returns proper parameters.
			*/
			while(kill == false)
			{
				// If skip_main_menu, only go through here once
				if(skip_main_menu && !first_loop){
					kill = true;
					break;
				}
				first_loop = false;

				// Cursor can be non-visible when coming from the game
				#ifndef ANDROID
				device->getCursorControl()->setVisible(true);
				#endif
				// Some stuff are left to scene manager when coming from the game
				// (map at least?)
				smgr->clear();

				// Initialize menu data
				MainMenuData menudata;
				menudata.address = address;
				menudata.name = playername;
				menudata.port = itos(port);
				menudata.errormessage = error_message;
				error_message = "";
				if(cmd_args.exists("password"))
					menudata.password = cmd_args.get("password");

				driver->setTextureCreationFlag(video::ETCF_CREATE_MIP_MAPS, g_settings->getBool("mip_map"));

				menudata.enable_public = g_settings->getBool("server_announce");

				std::vector<WorldSpec> worldspecs = getAvailableWorlds();

				// If a world was commanded, append and select it
				if(commanded_world != ""){

					std::string gameid = getWorldGameId(commanded_world, true);
					std::string name = _("[--world parameter]");
					if(gameid == ""){
						gameid = g_settings->get("default_game");
						name += " [new]";
					}
					//TODO find within worldspecs and set config
				}

				if(skip_main_menu == false)
				{
					video::IVideoDriver* driver = device->getVideoDriver();

					infostream<<"Waiting for other menus"<<std::endl;
					while(device->run() && kill == false)
					{
						if(noMenuActive())
							break;
						driver->beginScene(true, true,
								video::SColor(255,128,128,128));
						guienv->drawAll();
						driver->endScene();
						// On some computers framerate doesn't seem to be
						// automatically limited
						sleep_ms(25);
					}
					infostream<<"Waited for other menus"<<std::endl;

					GUIEngine* temp = new GUIEngine(device, guiroot, &g_menumgr,smgr,&menudata,kill);

					delete temp;
					//once finished you'll never end up here
					smgr->clear();
				}

				if(menudata.errormessage != ""){
					error_message = menudata.errormessage;
					continue;
				}

				//update worldspecs (necessary as new world may have been created)
				worldspecs = getAvailableWorlds();

				if (menudata.name == "")
					menudata.name = std::string("Guest") + itos(myrand_range(1000,9999));
				else
					playername = menudata.name;

				password = translatePassword(playername, menudata.password);

				address = menudata.address;
				int newport = stoi(menudata.port);
				if(newport != 0)
					port = newport;

				simple_singleplayer_mode = menudata.simple_singleplayer_mode;

				// Save settings
				g_settings->set("name", playername);

				if((menudata.selected_world >= 0) &&
						(menudata.selected_world < (int)worldspecs.size()))
					g_settings->set("selected_world_path",
							worldspecs[menudata.selected_world].path);

				// Break out of menu-game loop to shut down cleanly
				if(device->run() == false || kill == true)
					break;

				current_playername = playername;
				current_password = password;
				current_address = address;
				current_port = port;

				// If using simple singleplayer mode, override
				if(simple_singleplayer_mode){
					current_playername = "singleplayer";
					current_password = "";
					current_address = "";
					current_port = myrand_range(49152, 65535);
				}
				else if (address != "")
				{
					ServerListSpec server;
					server["name"] = menudata.servername;
					server["address"] = menudata.address;
					server["port"] = menudata.port;
					server["description"] = menudata.serverdescription;
					ServerList::insert(server);
				}

				// Set world path to selected one
				if ((menudata.selected_world >= 0) &&
					(menudata.selected_world < (int)worldspecs.size())) {
					worldspec = worldspecs[menudata.selected_world];
					infostream<<"Selected world: "<<worldspec.name
							<<" ["<<worldspec.path<<"]"<<std::endl;
				}

				// If local game
				if(current_address == "")
				{
					if(menudata.selected_world == -1){
						error_message = _("No world selected and no address "
								"provided. Nothing to do.");
						errorstream<<error_message<<std::endl;
						continue;
					}
					// Load gamespec for required game
					gamespec = findWorldSubgame(worldspec.path);
					if(!gamespec.isValid() && !commanded_gamespec.isValid()){
						error_message = _("Could not find or load game \"")
								+ worldspec.gameid + "\"";
						errorstream<<error_message<<std::endl;
						continue;
					}
					if(commanded_gamespec.isValid() &&
							commanded_gamespec.id != worldspec.gameid){
						errorstream<<"WARNING: Overriding gamespec from \""
								<<worldspec.gameid<<"\" to \""
								<<commanded_gamespec.id<<"\""<<std::endl;
						gamespec = commanded_gamespec;
					}

					if(!gamespec.isValid()){
						error_message = _("Invalid gamespec.");
						error_message += " (world_gameid="
								+worldspec.gameid+")";
						errorstream<<error_message<<std::endl;
						continue;
					}
				}

				// Continue to game
				break;
			}

			if(g_settings_path != "")
					g_settings->updateConfigFile(
						g_settings_path.c_str());

			// Break out of menu-game loop to shut down cleanly
			if(device->run() == false || kill == true) {
				break;
			}

			/*
				Run game
			*/
			the_game(
				kill,
				random_input,
				input,
				device,
				font,
				worldspec.path,
				current_playername,
				current_password,
				current_address,
				current_port,
				error_message,
				chat_backend,
				gamespec,
				simple_singleplayer_mode
			);
			smgr->clear();

		} //try
		catch(con::PeerNotFoundException &e)
		{
			error_message = _("Connection error (timed out?)");
			errorstream<<error_message<<std::endl;
		}
#ifdef NDEBUG
		catch(std::exception &e)
		{
			error_message = "Some exception: \"";
			error_message += e.what();
			error_message += "\"";
			errorstream<<error_message<<std::endl;
		}
#endif

		// If no main menu, show error and exit
		if(skip_main_menu)
		{
			if(error_message != ""){
				verbosestream<<"error_message = "
						<<error_message<<std::endl;
				retval = 1;
			}
			break;
		}
	} // Menu-game loop


	g_menuclouds->drop();
	g_menucloudsmgr->drop();

	delete input;

	/*
		In the end, delete the Irrlicht device.
	*/
	device->drop();
<<<<<<< HEAD

#ifdef ANDROID
	jvm->DetachCurrentThread();
#endif

#if USE_FREETYPE
	if (use_freetype)
		font->drop();
#endif
=======
	font->drop();
>>>>>>> 75b8b18d

#endif // !SERVER

	// Update configuration file
	if(g_settings_path != "")
		g_settings->updateConfigFile(g_settings_path.c_str());

	// Print modified quicktune values
	{
		bool header_printed = false;
		std::vector<std::string> names = getQuicktuneNames();
		for(u32 i=0; i<names.size(); i++){
			QuicktuneValue val = getQuicktuneValue(names[i]);
			if(!val.modified)
				continue;
			if(!header_printed){
				dstream<<"Modified quicktune values:"<<std::endl;
				header_printed = true;
			}
			dstream<<names[i]<<" = "<<val.getString()<<std::endl;
		}
	}

	// Stop httpfetch thread (if started)
	httpfetch_cleanup();

	END_DEBUG_EXCEPTION_HANDLER(errorstream)

	debugstreams_deinit();

	return retval;
}


#ifdef ANDROID
void android_main(android_app *app) {
	app_dummy();
	app_global = app;
	char *argv[] = {"freeminer"/*, "--worldname", "test", "--go", "--random-input"*/};
	main(sizeof(argv) / sizeof(argv[0]), argv);
}
#endif<|MERGE_RESOLUTION|>--- conflicted
+++ resolved
@@ -1884,19 +1884,12 @@
 		In the end, delete the Irrlicht device.
 	*/
 	device->drop();
-<<<<<<< HEAD
 
 #ifdef ANDROID
 	jvm->DetachCurrentThread();
 #endif
 
-#if USE_FREETYPE
-	if (use_freetype)
-		font->drop();
-#endif
-=======
 	font->drop();
->>>>>>> 75b8b18d
 
 #endif // !SERVER
 
