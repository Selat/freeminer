/*
map.cpp
Copyright (C) 2010-2013 celeron55, Perttu Ahola <celeron55@gmail.com>
*/

/*
This file is part of Freeminer.

Freeminer is free software: you can redistribute it and/or modify
it under the terms of the GNU General Public License as published by
the Free Software Foundation, either version 3 of the License, or
(at your option) any later version.

Freeminer  is distributed in the hope that it will be useful,
but WITHOUT ANY WARRANTY; without even the implied warranty of
MERCHANTABILITY or FITNESS FOR A PARTICULAR PURPOSE.  See the
GNU General Public License for more details.

You should have received a copy of the GNU General Public License
along with Freeminer.  If not, see <http://www.gnu.org/licenses/>.
*/

#include "map.h"
#include "mapblock.h"
#ifndef SERVER
	#include "mapblock_mesh.h"
#endif
#include "main.h"
#include "filesys.h"
#include "voxel.h"
#include "porting.h"
#include "serialization.h"
#include "nodemetadata.h"
#include "settings.h"
#include "log_types.h"
#include "profiler.h"
#include "nodedef.h"
#include "gamedef.h"
#include "util/directiontables.h"
#include "util/mathconstants.h"
#include "rollback_interface.h"
#include "environment.h"
#include "emerge.h"
#include "mapgen_v6.h"
#include "mg_biome.h"
#include "config.h"
#include "server.h"
#include "database.h"
#include "database-dummy.h"
#include "database-sqlite3.h"
#include "database-leveldb.h"
#include "database-redis.h"

#define PP(x) "("<<(x).X<<","<<(x).Y<<","<<(x).Z<<")"

/*
	SQLite format specification:
	- Initially only replaces sectors/ and sectors2/

	If map.sqlite does not exist in the save dir
	or the block was not found in the database
	the map will try to load from sectors folder.
	In either case, map.sqlite will be created
	and all future saves will save there.

	Structure of map.sqlite:
	Tables:
		blocks
			(PK) INT pos
			BLOB data
*/

/*
	Map
*/
Map::Map(IGameDef *gamedef):
	m_liquid_step_flow(1000),
	m_blocks_delete(&m_blocks_delete_1),
	m_gamedef(gamedef),
	m_transforming_liquid_loop_count_multiplier(1.0f),
	m_unprocessed_count(0),
	m_inc_trending_up_start_time(0),
	m_queue_size_timer_started(false)
    ,
	m_blocks_update_last(0),
	m_blocks_save_last(0)
{
	updateLighting_last[LIGHTBANK_DAY] = updateLighting_last[LIGHTBANK_NIGHT] = 0;
	time_life = 0;
	getBlockCacheFlush();
}

Map::~Map()
{
	auto lock = m_blocks.lock_unique_rec();
#ifndef SERVER
	if(g_settings->getBool("enable_vbo"))
	for(auto &i : m_blocks) {
		// We dont have gamedef here anymore, so we cant remove the hardwarebuffers
		if(i.second && i.second->mesh)
			i.second->mesh->clearHardwareBuffer = false;
	}
#endif
	for (auto & ir : m_blocks_delete_1)
		delete ir.first;
	for (auto & ir : m_blocks_delete_2)
		delete ir.first;
	for(auto & ir : m_blocks)
		delete ir.second;
}

void Map::addEventReceiver(MapEventReceiver *event_receiver)
{
	m_event_receivers.insert(event_receiver);
}

void Map::removeEventReceiver(MapEventReceiver *event_receiver)
{
	m_event_receivers.erase(event_receiver);
}

void Map::dispatchEvent(MapEditEvent *event)
{
	for(std::set<MapEventReceiver*>::iterator
			i = m_event_receivers.begin();
			i != m_event_receivers.end(); ++i)
	{
		(*i)->onMapEditEvent(event);
	}
}

MapBlock * Map::getBlockNoCreate(v3s16 p3d)
{
	MapBlock *block = getBlockNoCreateNoEx(p3d);
	if(block == NULL)
		throw InvalidPositionException("getBlockNoCreate block=NULL");
	return block;
}

bool Map::isNodeUnderground(v3s16 p)
{
	v3s16 blockpos = getNodeBlockPos(p);
	try{
		MapBlock * block = getBlockNoCreate(blockpos);
		return block->getIsUnderground();
	}
	catch(InvalidPositionException &e)
	{
		return false;
	}
}

bool Map::isValidPosition(v3s16 p)
{
	v3s16 blockpos = getNodeBlockPos(p);
	MapBlock *block = getBlockNoCreate(blockpos);
	return (block != NULL);
}

// Returns a CONTENT_IGNORE node if not found
MapNode Map::getNodeNoEx(v3s16 p, bool *is_valid_position)
{
#ifndef NDEBUG
	ScopeProfiler sp(g_profiler, "Map: getNodeNoEx");
#endif

	v3s16 blockpos = getNodeBlockPos(p);
	MapBlock *block = getBlockNoCreateNoEx(blockpos);
	if (block == NULL) {
		if (is_valid_position != NULL)
			*is_valid_position = false;
		return MapNode(CONTENT_IGNORE);
	}

	v3s16 relpos = p - blockpos*MAP_BLOCKSIZE;
	bool is_valid_p;
	MapNode node = block->getNodeNoCheck(relpos, &is_valid_p);
	if (is_valid_position != NULL)
		*is_valid_position = is_valid_p;
	return node;
}

MapNode Map::getNodeTry(v3POS p)
{
#ifndef NDEBUG
	ScopeProfiler sp(g_profiler, "Map: getNodeTry");
#endif
	auto blockpos = getNodeBlockPos(p);
	auto block = getBlockNoCreateNoEx(blockpos, true);
	if(!block)
		return MapNode(CONTENT_IGNORE);
	auto relpos = p - blockpos*MAP_BLOCKSIZE;
	return block->getNodeTry(relpos);
}

/*
MapNode Map::getNodeLog(v3POS p){
	auto blockpos = getNodeBlockPos(p);
	auto block = getBlockNoCreateNoEx(blockpos);
	v3s16 relpos = p - blockpos*MAP_BLOCKSIZE;
	auto node = block->getNodeNoEx(relpos);
	infostream<<"getNodeLog("<<p<<") blockpos="<<blockpos<<" block="<<block<<" relpos="<<relpos<<" n="<<node<<std::endl;
	return node;
}
*/

/*
MapNode Map::getNodeNoLock(v3s16 p) //dont use
{
	v3s16 blockpos = getNodeBlockPos(p);
	MapBlock *block = getBlockNoCreateNoEx(blockpos);
	if(block == NULL)
		return MapNode(CONTENT_IGNORE);
	return block->getNodeNoLock(p - blockpos*MAP_BLOCKSIZE);
}
*/

#if 0
// Deprecated
// throws InvalidPositionException if not found
// TODO: Now this is deprecated, getNodeNoEx should be renamed
MapNode Map::getNode(v3s16 p)
{
	v3s16 blockpos = getNodeBlockPos(p);
	MapBlock *block = getBlockNoCreateNoEx(blockpos);
	if (block == NULL)
		throw InvalidPositionException("getNode block=NULL");
	v3s16 relpos = p - blockpos*MAP_BLOCKSIZE;
	bool is_valid_position;
	MapNode node = block->getNodeNoCheck(relpos, &is_valid_position);
	if (!is_valid_position)
		throw InvalidPositionException();
	return node;
}
#endif

// throws InvalidPositionException if not found
void Map::setNode(v3s16 p, MapNode & n)
{
	v3s16 blockpos = getNodeBlockPos(p);
	MapBlock *block = getBlockNoCreate(blockpos);
	v3s16 relpos = p - blockpos*MAP_BLOCKSIZE;
	// Never allow placing CONTENT_IGNORE, it fucks up stuff
	if(n.getContent() == CONTENT_IGNORE){
		bool temp_bool;
		errorstream<<"Map::setNode(): Not allowing to place CONTENT_IGNORE"
				<<" while trying to replace \""
				<<m_gamedef->ndef()->get(block->getNodeNoCheck(relpos, &temp_bool)).name
				<<"\" at "<<PP(p)<<" (block "<<PP(blockpos)<<")"<<std::endl;
		debug_stacks_print_to(infostream);
		return;
	}
	block->setNodeNoCheck(relpos, n);
}


/*
	Goes recursively through the neighbours of the node.

	Alters only transparent nodes.

	If the lighting of the neighbour is lower than the lighting of
	the node was (before changing it to 0 at the step before), the
	lighting of the neighbour is set to 0 and then the same stuff
	repeats for the neighbour.

	The ending nodes of the routine are stored in light_sources.
	This is useful when a light is removed. In such case, this
	routine can be called for the light node and then again for
	light_sources to re-light the area without the removed light.

	values of from_nodes are lighting values.
*/
void Map::unspreadLight(enum LightBank bank,
		std::map<v3s16, u8> & from_nodes,
		std::set<v3s16> & light_sources,
		std::map<v3s16, MapBlock*>  & modified_blocks)
{
	INodeDefManager *nodemgr = m_gamedef->ndef();

	v3s16 dirs[6] = {
		v3s16(0,0,1), // back
		v3s16(0,1,0), // top
		v3s16(1,0,0), // right
		v3s16(0,0,-1), // front
		v3s16(0,-1,0), // bottom
		v3s16(-1,0,0), // left
	};

	if(from_nodes.empty())
		return;

	u32 blockchangecount = 0;

	std::map<v3s16, u8> unlighted_nodes;

	/*
		Initialize block cache
	*/
	v3s16 blockpos_last;
	MapBlock *block = NULL;
	// Cache this a bit, too
	bool block_checked_in_modified = false;

	for(std::map<v3s16, u8>::iterator j = from_nodes.begin();
		j != from_nodes.end(); ++j)
	{
		v3s16 pos = j->first;
		v3s16 blockpos = getNodeBlockPos(pos);

		// Only fetch a new block if the block position has changed
		try{
			if(block == NULL || blockpos != blockpos_last){
				block = getBlockNoCreate(blockpos);
				blockpos_last = blockpos;

				block_checked_in_modified = false;
				blockchangecount++;
			}
		}
		catch(InvalidPositionException &e)
		{
			continue;
		}

		if(!block || block->isDummy())
			continue;

		// Calculate relative position in block
		//v3s16 relpos = pos - blockpos_last * MAP_BLOCKSIZE;

		// Get node straight from the block
		//MapNode n = block->getNode(relpos);

		u8 oldlight = j->second;

		// Loop through 6 neighbors
		for(u16 i=0; i<6; i++)
		{
			// Get the position of the neighbor node
			v3s16 n2pos = pos + dirs[i];

			// Get the block where the node is located
			v3s16 blockpos = getNodeBlockPos(n2pos);

			// Only fetch a new block if the block position has changed
			try {
				if(block == NULL || blockpos != blockpos_last){
					block = getBlockNoCreate(blockpos);

					if (!block || block->isDummy())
						continue;

					blockpos_last = blockpos;

					block_checked_in_modified = false;
					blockchangecount++;
				}
			}
			catch(InvalidPositionException &e) {
				continue;
			}

			// Calculate relative position in block
			v3s16 relpos = n2pos - blockpos * MAP_BLOCKSIZE;
			// Get node straight from the block
			bool is_valid_position;
			MapNode n2 = block->getNode(relpos, &is_valid_position);
			if (!is_valid_position)
				continue;

			bool changed = false;

			//TODO: Optimize output by optimizing light_sources?

			/*
				If the neighbor is dimmer than what was specified
				as oldlight (the light of the previous node)
			*/
			if(n2.getLight(bank, nodemgr) < oldlight)
			{
				/*
					And the neighbor is transparent and it has some light
				*/
				if(nodemgr->get(n2).light_propagates
						&& n2.getLight(bank, nodemgr) != 0)
				{
					/*
						Set light to 0 and add to queue
					*/

					u8 current_light = n2.getLight(bank, nodemgr);
					n2.setLight(bank, 0, nodemgr);
					block->setNode(relpos, n2);

					unlighted_nodes[n2pos] = current_light;
					changed = true;

					/*
						Remove from light_sources if it is there
						NOTE: This doesn't happen nearly at all
					*/
					/*if(light_sources.find(n2pos))
					{
						infostream<<"Removed from light_sources"<<std::endl;
						light_sources.remove(n2pos);
					}*/
				}

				/*// DEBUG
				if(light_sources.find(n2pos) != NULL)
					light_sources.remove(n2pos);*/
			}
			else{
				light_sources.insert(n2pos);
			}

			// Add to modified_blocks
			if(changed == true && block_checked_in_modified == false)
			{
				// If the block is not found in modified_blocks, add.
				if(modified_blocks.find(blockpos) == modified_blocks.end())
				{
					modified_blocks[blockpos] = block;
				}
				block_checked_in_modified = true;
			}
		}
	}

	/*infostream<<"unspreadLight(): Changed block "
			<<blockchangecount<<" times"
			<<" for "<<from_nodes.size()<<" nodes"
			<<std::endl;*/

	if(!unlighted_nodes.empty())
		unspreadLight(bank, unlighted_nodes, light_sources, modified_blocks);
}

/*
	A single-node wrapper of the above
*/
void Map::unLightNeighbors(enum LightBank bank,
		v3s16 pos, u8 lightwas,
		std::set<v3s16> & light_sources,
		std::map<v3s16, MapBlock*>  & modified_blocks)
{
	std::map<v3s16, u8> from_nodes;
	from_nodes[pos] = lightwas;

	unspreadLight(bank, from_nodes, light_sources, modified_blocks);
}

/*
	Lights neighbors of from_nodes, collects all them and then
	goes on recursively.
*/
void Map::spreadLight(enum LightBank bank,
		std::set<v3s16> & from_nodes,
		std::map<v3s16, MapBlock*> & modified_blocks, int recursive)
{
	INodeDefManager *nodemgr = m_gamedef->ndef();

	const v3s16 dirs[6] = {
		v3s16(0,0,1), // back
		v3s16(0,1,0), // top
		v3s16(1,0,0), // right
		v3s16(0,0,-1), // front
		v3s16(0,-1,0), // bottom
		v3s16(-1,0,0), // left
	};

	if(from_nodes.empty())
		return;

	u32 blockchangecount = 0;

	std::set<v3s16> lighted_nodes;

	/*
		Initialize block cache
	*/
	v3s16 blockpos_last;
	MapBlock *block = NULL;
	// Cache this a bit, too
	bool block_checked_in_modified = false;

	for(std::set<v3s16>::iterator j = from_nodes.begin();
		j != from_nodes.end(); ++j)
	{
		v3s16 pos = *j;
		v3s16 blockpos = getNodeBlockPos(pos);

		// Only fetch a new block if the block position has changed
		try {
			if(block == NULL || blockpos != blockpos_last){
				block = getBlockNoCreate(blockpos);
				blockpos_last = blockpos;

				block_checked_in_modified = false;
				blockchangecount++;
			}
		}
		catch(InvalidPositionException &e) {
			continue;
		}

		if(block->isDummy())
			continue;

		//auto lock = block->try_lock_unique_rec();
		//if (!lock->owns_lock())
		//	continue;

		// Calculate relative position in block
		v3s16 relpos = pos - blockpos_last * MAP_BLOCKSIZE;

		// Get node straight from the block
		bool is_valid_position;
		MapNode n = block->getNode(relpos, &is_valid_position);
		if (n.getContent() == CONTENT_IGNORE)
			continue;

		u8 oldlight = is_valid_position ? n.getLight(bank, nodemgr) : 0;
		u8 newlight = diminish_light(oldlight);

		// Loop through 6 neighbors
		for(u16 i=0; i<6; i++){
			// Get the position of the neighbor node
			v3s16 n2pos = pos + dirs[i];

			// Get the block where the node is located
			v3s16 blockpos = getNodeBlockPos(n2pos);

			// Only fetch a new block if the block position has changed
			try {
				if(block == NULL || blockpos != blockpos_last){
					block = getBlockNoCreate(blockpos);
					blockpos_last = blockpos;

					block_checked_in_modified = false;
					blockchangecount++;
				}
			}
			catch(InvalidPositionException &e) {
				continue;
			}
			// Calculate relative position in block
			v3s16 relpos = n2pos - blockpos * MAP_BLOCKSIZE;
			// Get node straight from the block
			MapNode n2 = block->getNode(relpos, &is_valid_position);
			if (!is_valid_position)
				continue;

			bool changed = false;
			/*
				If the neighbor is brighter than the current node,
				add to list (it will light up this node on its turn)
			*/
			if(n2.getLight(bank, nodemgr) > undiminish_light(oldlight))
			{
				lighted_nodes.insert(n2pos);
				changed = true;
			}
			/*
				If the neighbor is dimmer than how much light this node
				would spread on it, add to list
			*/
			if(n2.getLight(bank, nodemgr) < newlight)
			{
				if(nodemgr->get(n2).light_propagates)
				{
					n2.setLight(bank, newlight, nodemgr);
					block->setNode(relpos, n2);
					lighted_nodes.insert(n2pos);
					changed = true;
				}
			}

			// Add to modified_blocks
			if(changed == true && block_checked_in_modified == false)
			{
				// If the block is not found in modified_blocks, add.
				if(modified_blocks.find(blockpos) == modified_blocks.end())
				{
					modified_blocks[blockpos] = block;
				}
				block_checked_in_modified = true;
			}
		}
	}

	/*infostream<<"spreadLight(): Changed block "
			<<blockchangecount<<" times"
			<<" for "<<from_nodes.size()<<" nodes"
			<<std::endl;*/

	if(!lighted_nodes.empty() && recursive <= 32) { // maybe 32 too small
/*
		infostream<<"spreadLight(): recursive("<<recursive<<"): changed=" <<blockchangecount
			<<" from="<<from_nodes.size()
			<<" lighted="<<lighted_nodes.size()
			<<" modifiedB="<<modified_blocks.size()
			<<std::endl;
*/
		spreadLight(bank, lighted_nodes, modified_blocks, ++recursive);
	}
}

/*
	A single-node source variation of the above.
*/
void Map::lightNeighbors(enum LightBank bank,
		v3s16 pos,
		std::map<v3s16, MapBlock*> & modified_blocks)
{
	std::set<v3s16> from_nodes;
	from_nodes.insert(pos);
	spreadLight(bank, from_nodes, modified_blocks);
}

v3s16 Map::getBrightestNeighbour(enum LightBank bank, v3s16 p)
{
	INodeDefManager *nodemgr = m_gamedef->ndef();

	v3s16 dirs[6] = {
		v3s16(0,0,1), // back
		v3s16(0,1,0), // top
		v3s16(1,0,0), // right
		v3s16(0,0,-1), // front
		v3s16(0,-1,0), // bottom
		v3s16(-1,0,0), // left
	};

	u8 brightest_light = 0;
	v3s16 brightest_pos(0,0,0);
	bool found_something = false;

	// Loop through 6 neighbors
	for(u16 i=0; i<6; i++){
		// Get the position of the neighbor node
		v3s16 n2pos = p + dirs[i];
		MapNode n2;
		bool is_valid_position;
		n2 = getNodeNoEx(n2pos, &is_valid_position);
		if (!is_valid_position)
			continue;

		if(n2.getLight(bank, nodemgr) > brightest_light || found_something == false){
			brightest_light = n2.getLight(bank, nodemgr);
			brightest_pos = n2pos;
			found_something = true;
		}
	}

	if(found_something == false)
		throw InvalidPositionException("getBrightestNeighbour nothing found");

	return brightest_pos;
}

/*
	Propagates sunlight down from a node.
	Starting point gets sunlight.

	Returns the lowest y value of where the sunlight went.

	Mud is turned into grass in where the sunlight stops.
*/
s16 Map::propagateSunlight(v3s16 start,
		std::map<v3s16, MapBlock*> & modified_blocks)
{
	INodeDefManager *nodemgr = m_gamedef->ndef();

	s16 y = start.Y;
	for(; ; y--)
	{
		v3s16 pos(start.X, y, start.Z);

		v3s16 blockpos = getNodeBlockPos(pos);
		MapBlock *block;
		try{
			block = getBlockNoCreate(blockpos);
		}
		catch(InvalidPositionException &e)
		{
			break;
		}

		v3s16 relpos = pos - blockpos*MAP_BLOCKSIZE;
		bool is_valid_position;
		MapNode n = block->getNode(relpos, &is_valid_position);
		if (!is_valid_position)
			break;

		if(nodemgr->get(n).sunlight_propagates)
		{
			n.setLight(LIGHTBANK_DAY, LIGHT_SUN, nodemgr);
			block->setNode(relpos, n);

			modified_blocks[blockpos] = block;
		}
		else
		{
			// Sunlight goes no further
			break;
		}
	}
	return y + 1;
}

u32 Map::updateLighting(enum LightBank bank,
		shared_map<v3POS, MapBlock*> & a_blocks,
		std::map<v3POS, MapBlock*> & modified_blocks, unsigned int max_cycle_ms)
{
	INodeDefManager *nodemgr = m_gamedef->ndef();

	/*m_dout<<DTIME<<"Map::updateLighting(): "
			<<a_blocks.size()<<" blocks."<<std::endl;*/

	//TimeTaker timer("updateLighting");

	// For debugging
	//bool debug=true;
	//u32 count_was = modified_blocks.size();

	std::map<v3s16, MapBlock*> blocks_to_update;

	std::set<v3s16> light_sources;

	std::map<v3s16, u8> unlight_from;

	int num_bottom_invalid = 0;

	//JMutexAutoLock lock2(m_update_lighting_mutex);

	{
	TimeTaker t("updateLighting: first stuff");

	u32 n = 0, calls = 0, end_ms = porting::getTimeMs() + max_cycle_ms;
	if(!max_cycle_ms)
		updateLighting_last[bank] = 0;
	for(std::map<v3s16, MapBlock*>::iterator i = a_blocks.begin();
		i != a_blocks.end(); ++i)
	{
			if (n++ < updateLighting_last[bank])
				continue;
			else
				updateLighting_last[bank] = 0;
			++calls;

		MapBlock *block = getBlockNoCreateNoEx(i->first);
		//MapBlock *block = i->second;

		for(;;)
		{
			// Don't bother with dummy blocks.
			if(!block || block->isDummy())
				break;

			auto lock = block->try_lock_unique_rec();
			if (!lock->owns_lock())
				break; // may cause dark areas
			v3s16 pos = block->getPos();
			v3s16 posnodes = block->getPosRelative();
			modified_blocks[pos] = block;
			blocks_to_update[pos] = block;

			/*
				Clear all light from block
			*/
			for(s16 z=0; z<MAP_BLOCKSIZE; z++)
			for(s16 x=0; x<MAP_BLOCKSIZE; x++)
			for(s16 y=0; y<MAP_BLOCKSIZE; y++)
			{
				v3s16 p(x,y,z);
				bool is_valid_position;
				MapNode n = block->getNode(p, &is_valid_position);
				if (!is_valid_position) {
					/* This would happen when dealing with a
					   dummy block.
					*/
					infostream<<"updateLighting(): InvalidPositionException"
							<<std::endl;
					continue;
				}
				u8 oldlight = n.getLight(bank, nodemgr);
				n.setLight(bank, 0, nodemgr);
				block->setNode(p, n);

				// If node sources light, add to list
				u8 source = nodemgr->get(n).light_source;
				if(source != 0)
					light_sources.insert(p + posnodes);

				// Collect borders for unlighting
				if((x==0 || x == MAP_BLOCKSIZE-1
						|| y==0 || y == MAP_BLOCKSIZE-1
						|| z==0 || z == MAP_BLOCKSIZE-1)
						&& oldlight != 0)
				{
					v3s16 p_map = p + posnodes;
					unlight_from[p_map] = oldlight;
				}


			}

			if(bank == LIGHTBANK_DAY)
			{
				bool bottom_valid = block->propagateSunlight(light_sources);

				if(!bottom_valid)
					num_bottom_invalid++;

				// If bottom is valid, we're done.
				if(bottom_valid)
					break;
			}
			else if(bank == LIGHTBANK_NIGHT)
			{
				// For night lighting, sunlight is not propagated
				break;
			}

			/*infostream<<"Bottom for sunlight-propagated block ("
					<<pos.X<<","<<pos.Y<<","<<pos.Z<<") not valid"
					<<std::endl;*/

			block->setLightingExpired(true);

			// Bottom sunlight is not valid; get the block and loop to it

			pos.Y--;
			block = getBlockNoCreateNoEx(pos);
		}
		if (porting::getTimeMs() > end_ms) {
			updateLighting_last[bank] = n;
			break;
		}
	}
	if (!calls)
		updateLighting_last[bank] = 0;
	}
	/*
		Enable this to disable proper lighting for speeding up map
		generation for testing or whatever
	*/
#if 0
	//if(g_settings->get(""))
	{
		core::map<v3s16, MapBlock*>::Iterator i;
		i = blocks_to_update.getIterator();
		for(; i.atEnd() == false; i++)
		{
			MapBlock *block = i.getNode()->getValue();
			v3s16 p = block->getPos();
			block->setLightingExpired(false);
		}
		return;
	}
#endif

#if 1
	{
		TimeTaker timer("updateLighting: unspreadLight");
		unspreadLight(bank, unlight_from, light_sources, modified_blocks);
	}

	/*if(debug)
	{
		u32 diff = modified_blocks.size() - count_was;
		count_was = modified_blocks.size();
		infostream<<"unspreadLight modified "<<diff<<std::endl;
	}*/

	{
		TimeTaker timer("updateLighting: spreadLight");
		spreadLight(bank, light_sources, modified_blocks);
	}

	for (auto & ir : blocks_to_update) {
		auto block = getBlockNoCreateNoEx(ir.first);
		block->setLightingExpired(false);
	}

	/*if(debug)
	{
		u32 diff = modified_blocks.size() - count_was;
		count_was = modified_blocks.size();
		infostream<<"spreadLight modified "<<diff<<std::endl;
	}*/
#endif

#if 0
	{
		//MapVoxelManipulator vmanip(this);

		// Make a manual voxel manipulator and load all the blocks
		// that touch the requested blocks
		MMVManip vmanip(this);

		{
		//TimeTaker timer("initialEmerge");

		core::map<v3s16, MapBlock*>::Iterator i;
		i = blocks_to_update.getIterator();
		for(; i.atEnd() == false; i++)
		{
			MapBlock *block = i.getNode()->getValue();
			v3s16 p = block->getPos();

			// Add all surrounding blocks
			vmanip.initialEmerge(p - v3s16(1,1,1), p + v3s16(1,1,1));

			/*
				Add all surrounding blocks that have up-to-date lighting
				NOTE: This doesn't quite do the job (not everything
					  appropriate is lighted)
			*/
			/*for(s16 z=-1; z<=1; z++)
			for(s16 y=-1; y<=1; y++)
			for(s16 x=-1; x<=1; x++)
			{
				v3s16 p2 = p + v3s16(x,y,z);
				MapBlock *block = getBlockNoCreateNoEx(p2);
				if(block == NULL)
					continue;
				if(block->isDummy())
					continue;
				if(block->getLightingExpired())
					continue;
				vmanip.initialEmerge(p2, p2);
			}*/

			// Lighting of block will be updated completely
			block->setLightingExpired(false);
		}
		}

		{
			//TimeTaker timer("unSpreadLight");
			vmanip.unspreadLight(bank, unlight_from, light_sources, nodemgr);
		}
		{
			//TimeTaker timer("spreadLight");
			vmanip.spreadLight(bank, light_sources, nodemgr);
		}
		{
			//TimeTaker timer("blitBack");
			vmanip.blitBack(modified_blocks);
		}
		/*infostream<<"emerge_time="<<emerge_time<<std::endl;
		emerge_time = 0;*/
	}
#endif
	return updateLighting_last[bank];
	//m_dout<<"Done ("<<getTimestamp()<<")"<<std::endl;
}

u32 Map::updateLighting(shared_map<v3POS, MapBlock*> & a_blocks,
		std::map<v3POS, MapBlock*> & modified_blocks, unsigned int max_cycle_ms)
{
	int ret = 0;
{
TimeTaker timer("updateLighting(LIGHTBANK_DAY)");

	ret += updateLighting(LIGHTBANK_DAY, a_blocks, modified_blocks, max_cycle_ms);
}
{
TimeTaker timer("updateLighting(LIGHTBANK_NIGHT)");
	ret += updateLighting(LIGHTBANK_NIGHT, a_blocks, modified_blocks, max_cycle_ms);
}

	if (max_cycle_ms && ret)
		return ret;

	a_blocks.clear();
TimeTaker timer("updateLighting expireDayNightDiff");
	//JMutexAutoLock lock2(m_update_lighting_mutex);

	/*
		Update information about whether day and night light differ
	*/
	for(std::map<v3s16, MapBlock*>::iterator
			i = modified_blocks.begin();
			i != modified_blocks.end(); ++i)
	{
		MapBlock *block = getBlockNoCreateNoEx(i->first);
		//can contain already deleted block from Map::timerUpdate -> MapSector::deleteBlock
		//MapBlock *block = i->second;
		if(block == NULL || block->isDummy())
			continue;
		block->expireDayNightDiff();
	}
	return ret;
}

/*
*/
void Map::addNodeAndUpdate(v3s16 p, MapNode n,
		std::map<v3s16, MapBlock*> &modified_blocks,
		bool remove_metadata, int fast)
{

	INodeDefManager *ndef = m_gamedef->ndef();

	if (fast == 1 || fast == 2) { // fast: 1: just place node; 2: place ang get light from old; 3: place, recalculate light and skip liquid queue
		if (fast == 2 && !n.param1) {
			MapNode from_node = getNodeNoEx(p);
			if (from_node) {
				n.setLight(LIGHTBANK_DAY,   from_node.getLight(LIGHTBANK_DAY, ndef), ndef);
				n.setLight(LIGHTBANK_NIGHT, from_node.getLight(LIGHTBANK_NIGHT, ndef), ndef);
			}
		}
		if (remove_metadata)
			removeNodeMetadata(p);
		setNode(p, n);
		return;
	}

	/*PrintInfo(m_dout);
	m_dout<<DTIME<<"Map::addNodeAndUpdate(): p=("
			<<p.X<<","<<p.Y<<","<<p.Z<<")"<<std::endl;*/

	/*
		From this node to nodes underneath:
		If lighting is sunlight (1.0), unlight neighbours and
		set lighting to 0.
		Else discontinue.
	*/

	v3s16 toppos = p + v3s16(0,1,0);
	//v3s16 bottompos = p + v3s16(0,-1,0);

	bool node_under_sunlight = true;
	std::set<v3s16> light_sources;

	/*
		Collect old node for rollback
	*/
	RollbackNode rollback_oldnode(this, p, m_gamedef);

	/*
		If there is a node at top and it doesn't have sunlight,
		there has not been any sunlight going down.

		Otherwise there probably is.
	*/

	bool is_valid_position;
	MapNode topnode = getNodeNoEx(toppos, &is_valid_position);

	if(is_valid_position && topnode.getLight(LIGHTBANK_DAY, ndef) != LIGHT_SUN)
		node_under_sunlight = false;

	/*
		Remove all light that has come out of this node
	*/

	enum LightBank banks[] =
	{
		LIGHTBANK_DAY,
		LIGHTBANK_NIGHT
	};
	for(s32 i=0; i<2; i++)
	{
		enum LightBank bank = banks[i];

		u8 lightwas = getNodeNoEx(p).getLight(bank, ndef);

		// Add the block of the added node to modified_blocks
		v3s16 blockpos = getNodeBlockPos(p);
		MapBlock * block = getBlockNoCreate(blockpos);
		if(!block)
			break;
		modified_blocks[blockpos] = block;

		// Unlight neighbours of node.
		// This means setting light of all consequent dimmer nodes
		// to 0.
		// This also collects the nodes at the border which will spread
		// light again into this.
		unLightNeighbors(bank, p, lightwas, light_sources, modified_blocks);

		n.setLight(bank, 0, ndef);
	}

	/*
		If node lets sunlight through and is under sunlight, it has
		sunlight too.
	*/
	if(node_under_sunlight && ndef->get(n).sunlight_propagates)
	{
		n.setLight(LIGHTBANK_DAY, LIGHT_SUN, ndef);
	}

	/*
		Remove node metadata
	*/
	if (remove_metadata) {
		removeNodeMetadata(p);
	}

	/*
		Set the node on the map
	*/

	setNode(p, n);

	/*
		If node is under sunlight and doesn't let sunlight through,
		take all sunlighted nodes under it and clear light from them
		and from where the light has been spread.
		TODO: This could be optimized by mass-unlighting instead
			  of looping
	*/
	if(node_under_sunlight && !ndef->get(n).sunlight_propagates)
	{
		s16 y = p.Y - 1;
		for(;; y--){
			//m_dout<<DTIME<<"y="<<y<<std::endl;
			v3s16 n2pos(p.X, y, p.Z);

			MapNode n2;

			n2 = getNodeNoEx(n2pos, &is_valid_position);
			if (!is_valid_position)
				break;

			if(n2.getLight(LIGHTBANK_DAY, ndef) == LIGHT_SUN)
			{
				unLightNeighbors(LIGHTBANK_DAY,
						n2pos, n2.getLight(LIGHTBANK_DAY, ndef),
						light_sources, modified_blocks);
				n2.setLight(LIGHTBANK_DAY, 0, ndef);
				setNode(n2pos, n2);
			}
			else
				break;
		}
	}

	for(s32 i=0; i<2; i++)
	{
		enum LightBank bank = banks[i];

		/*
			Spread light from all nodes that might be capable of doing so
		*/
		spreadLight(bank, light_sources, modified_blocks);
	}

	/*
		Update information about whether day and night light differ
	*/
	for(std::map<v3s16, MapBlock*>::iterator
			i = modified_blocks.begin();
			i != modified_blocks.end(); ++i)
	{
		i->second->expireDayNightDiff();
	}

	/*
		Report for rollback
	*/
	if(m_gamedef->rollback())
	{
		RollbackNode rollback_newnode(this, p, m_gamedef);
		RollbackAction action;
		action.setSetNode(p, rollback_oldnode, rollback_newnode);
		m_gamedef->rollback()->reportAction(action);
	}

	/*
		Add neighboring liquid nodes and the node itself if it is
		liquid (=water node was added) to transform queue.
		note: todo: for liquid_real enough to add only self node
	*/
	v3s16 dirs[7] = {
		v3s16(0,0,0), // self
		v3s16(0,0,1), // back
		v3s16(0,1,0), // top
		v3s16(1,0,0), // right
		v3s16(0,0,-1), // front
		v3s16(0,-1,0), // bottom
		v3s16(-1,0,0), // left
	};

	if (!fast)
	for(u16 i=0; i<7; i++)
	{
		v3s16 p2 = p + dirs[i];

		MapNode n2 = getNodeNoEx(p2, &is_valid_position);
		if(is_valid_position
				&& (ndef->get(n2).isLiquid() || n2.getContent() == CONTENT_AIR))
		{
			transforming_liquid_push_back(p2);
		}
	}
}

/*
*/
void Map::removeNodeAndUpdate(v3s16 p,
		std::map<v3s16, MapBlock*> &modified_blocks, int fast)
{
	INodeDefManager *ndef = m_gamedef->ndef();

	/*PrintInfo(m_dout);
	m_dout<<DTIME<<"Map::removeNodeAndUpdate(): p=("
			<<p.X<<","<<p.Y<<","<<p.Z<<")"<<std::endl;*/

	bool node_under_sunlight = true;

	v3s16 toppos = p + v3s16(0,1,0);

	// Node will be replaced with this
	content_t replace_material = CONTENT_AIR;

	if (fast == 1 || fast == 2) { // fast: 1: just place node; 2: place ang get light from top; 3: place, recalculate light and skip liquid queue
		MapNode n;
		n.setContent(replace_material);
		if (fast == 2) {
			MapNode from_node = getNodeNoEx(toppos);
			if (from_node) {
				n.setLight(LIGHTBANK_DAY,   from_node.getLight(LIGHTBANK_DAY, ndef), ndef);
				n.setLight(LIGHTBANK_NIGHT, from_node.getLight(LIGHTBANK_NIGHT, ndef), ndef);
			}
		}
		removeNodeMetadata(p);
		setNode(p, n);
		return;
	}

	/*
		Collect old node for rollback
	*/
	RollbackNode rollback_oldnode(this, p, m_gamedef);

	/*
		If there is a node at top and it doesn't have sunlight,
		there will be no sunlight going down.
	*/
	bool is_valid_position;
	MapNode topnode = getNodeNoEx(toppos, &is_valid_position);

	if(is_valid_position && topnode.getLight(LIGHTBANK_DAY, ndef) != LIGHT_SUN)
		node_under_sunlight = false;

	std::set<v3s16> light_sources;

	enum LightBank banks[] =
	{
		LIGHTBANK_DAY,
		LIGHTBANK_NIGHT
	};
	for(s32 i=0; i<2; i++)
	{
		enum LightBank bank = banks[i];

		/*
			Unlight neighbors (in case the node is a light source)
		*/
		unLightNeighbors(bank, p,
				getNodeNoEx(p).getLight(bank, ndef),
				light_sources, modified_blocks);
	}

	/*
		Remove node metadata
	*/

	removeNodeMetadata(p);

	/*
		Remove the node.
		This also clears the lighting.
	*/

	MapNode n;
	n.setContent(replace_material);
	setNode(p, n);

	for(s32 i=0; i<2; i++)
	{
		enum LightBank bank = banks[i];

		/*
			Recalculate lighting
		*/
		spreadLight(bank, light_sources, modified_blocks);
	}

	// Add the block of the removed node to modified_blocks
	v3s16 blockpos = getNodeBlockPos(p);
	MapBlock * block = getBlockNoCreate(blockpos);
	if(!block)
		return;
	modified_blocks[blockpos] = block;

	/*
		If the removed node was under sunlight, propagate the
		sunlight down from it and then light all neighbors
		of the propagated blocks.
	*/
	if(node_under_sunlight)
	{
		s16 ybottom = propagateSunlight(p, modified_blocks);
		/*m_dout<<DTIME<<"Node was under sunlight. "
				"Propagating sunlight";
		m_dout<<DTIME<<" -> ybottom="<<ybottom<<std::endl;*/
		s16 y = p.Y;
		for(; y >= ybottom; y--)
		{
			v3s16 p2(p.X, y, p.Z);
			/*m_dout<<DTIME<<"lighting neighbors of node ("
					<<p2.X<<","<<p2.Y<<","<<p2.Z<<")"
					<<std::endl;*/
			lightNeighbors(LIGHTBANK_DAY, p2, modified_blocks);
		}
	}
	else
	{
		// Set the lighting of this node to 0
		// TODO: Is this needed? Lighting is cleared up there already.
		MapNode n = getNodeNoEx(p, &is_valid_position);
		if (is_valid_position) {
			n.setLight(LIGHTBANK_DAY, 0, ndef);
			setNode(p, n);
		} else {
			//assert(0);
		}
	}

	for(s32 i=0; i<2; i++)
	{
		enum LightBank bank = banks[i];

		// Get the brightest neighbour node and propagate light from it
		v3s16 n2p = getBrightestNeighbour(bank, p);
		try{
			//MapNode n2 = getNode(n2p);
			lightNeighbors(bank, n2p, modified_blocks);
		}
		catch(InvalidPositionException &e)
		{
		}
	}

	/*
		Update information about whether day and night light differ
	*/
	for(std::map<v3s16, MapBlock*>::iterator
			i = modified_blocks.begin();
			i != modified_blocks.end(); ++i)
	{
		i->second->expireDayNightDiff();
	}

	/*
		Report for rollback
	*/
	if(m_gamedef->rollback())
	{
		RollbackNode rollback_newnode(this, p, m_gamedef);
		RollbackAction action;
		action.setSetNode(p, rollback_oldnode, rollback_newnode);
		m_gamedef->rollback()->reportAction(action);
	}

	/*
		Add neighboring liquid nodes and this node to transform queue.
		(it's vital for the node itself to get updated last.)
		note: todo: for liquid_real enough to add only self node
	*/
	v3s16 dirs[7] = {
		v3s16(0,0,1), // back
		v3s16(0,1,0), // top
		v3s16(1,0,0), // right
		v3s16(0,0,-1), // front
		v3s16(0,-1,0), // bottom
		v3s16(-1,0,0), // left
		v3s16(0,0,0), // self
	};

	if (!fast)
	for(u16 i=0; i<7; i++)
	{
		v3s16 p2 = p + dirs[i];

		bool is_position_valid;
		MapNode n2 = getNodeNoEx(p2, &is_position_valid);
		if (is_position_valid
				&& (ndef->get(n2).isLiquid() || n2.getContent() == CONTENT_AIR))
		{
			transforming_liquid_push_back(p2);
		}
	}
}

bool Map::addNodeWithEvent(v3s16 p, MapNode n, bool remove_metadata)
{
	MapEditEvent event;
	event.type = remove_metadata ? MEET_ADDNODE : MEET_SWAPNODE;
	event.p = p;
	event.n = n;

	bool succeeded = true;
	try{
		std::map<v3s16, MapBlock*> modified_blocks;
		addNodeAndUpdate(p, n, modified_blocks, remove_metadata);

		// Copy modified_blocks to event
		for(std::map<v3s16, MapBlock*>::iterator
				i = modified_blocks.begin();
				i != modified_blocks.end(); ++i)
		{
			event.modified_blocks.insert(i->first);
		}
	}
	catch(InvalidPositionException &e){
		succeeded = false;
	}

	dispatchEvent(&event);

	return succeeded;
}

bool Map::removeNodeWithEvent(v3s16 p)
{
	MapEditEvent event;
	event.type = MEET_REMOVENODE;
	event.p = p;

	bool succeeded = true;
	try{
		std::map<v3s16, MapBlock*> modified_blocks;
		removeNodeAndUpdate(p, modified_blocks);

		// Copy modified_blocks to event
		for(std::map<v3s16, MapBlock*>::iterator
				i = modified_blocks.begin();
				i != modified_blocks.end(); ++i)
		{
			event.modified_blocks.insert(i->first);
		}
	}
	catch(InvalidPositionException &e){
		succeeded = false;
	}

	dispatchEvent(&event);

	return succeeded;
}

bool Map::getDayNightDiff(v3s16 blockpos)
{
	try{
		v3s16 p = blockpos + v3s16(0,0,0);
		MapBlock *b = getBlockNoCreate(p);
		if(b->getDayNightDiff())
			return true;
	}
	catch(InvalidPositionException &e){}
	// Leading edges
	try{
		v3s16 p = blockpos + v3s16(-1,0,0);
		MapBlock *b = getBlockNoCreate(p);
		if(b->getDayNightDiff())
			return true;
	}
	catch(InvalidPositionException &e){}
	try{
		v3s16 p = blockpos + v3s16(0,-1,0);
		MapBlock *b = getBlockNoCreate(p);
		if(b->getDayNightDiff())
			return true;
	}
	catch(InvalidPositionException &e){}
	try{
		v3s16 p = blockpos + v3s16(0,0,-1);
		MapBlock *b = getBlockNoCreate(p);
		if(b->getDayNightDiff())
			return true;
	}
	catch(InvalidPositionException &e){}
	// Trailing edges
	try{
		v3s16 p = blockpos + v3s16(1,0,0);
		MapBlock *b = getBlockNoCreate(p);
		if(b->getDayNightDiff())
			return true;
	}
	catch(InvalidPositionException &e){}
	try{
		v3s16 p = blockpos + v3s16(0,1,0);
		MapBlock *b = getBlockNoCreate(p);
		if(b->getDayNightDiff())
			return true;
	}
	catch(InvalidPositionException &e){}
	try{
		v3s16 p = blockpos + v3s16(0,0,1);
		MapBlock *b = getBlockNoCreate(p);
		if(b->getDayNightDiff())
			return true;
	}
	catch(InvalidPositionException &e){}

	return false;
}

/*
	Updates usage timers
*/
u32 Map::timerUpdate(float uptime, float unload_timeout,
		unsigned int max_cycle_ms,
		std::list<v3s16> *unloaded_blocks)
{
	bool save_before_unloading = (mapType() == MAPTYPE_SERVER);

	// Profile modified reasons
	Profiler modprofiler;

	if (/*!m_blocks_update_last && */ m_blocks_delete->size() > 100) {
		m_blocks_delete = (m_blocks_delete == &m_blocks_delete_1 ? &m_blocks_delete_2 : &m_blocks_delete_1);
		verbosestream<<"Deleting blocks="<<m_blocks_delete->size()<<std::endl;
		for (auto & ir : *m_blocks_delete)
			delete ir.first;
		m_blocks_delete->clear();
	}

	u32 deleted_blocks_count = 0;
	u32 saved_blocks_count = 0;
	u32 block_count_all = 0;

	u32 n = 0, calls = 0, end_ms = porting::getTimeMs() + max_cycle_ms;

	std::vector<MapBlockP> blocks_delete;
	int save_started = 0;
	{
	auto lock = m_blocks.try_lock_shared_rec();
	if (!lock->owns_lock())
		return m_blocks_update_last;
	for(auto ir : m_blocks) {
		if (n++ < m_blocks_update_last) {
			continue;
		}
		else {
			m_blocks_update_last = 0;
		}
		++calls;

		auto block = ir.second;
		if (!block)
			continue;

		{
			auto lock = block->try_lock_unique_rec();
			if (!lock->owns_lock())
				continue;
			if(block->refGet() == 0 && block->getUsageTimer() > unload_timeout)
			{
				v3s16 p = block->getPos();
				//infostream<<" deleting block p="<<p<<" ustimer="<<block->getUsageTimer() <<" to="<< unload_timeout<<" inc="<<(uptime - block->m_uptime_timer_last)<<" state="<<block->getModified()<<std::endl;
				// Save if modified
				if (block->getModified() != MOD_STATE_CLEAN && save_before_unloading)
				{
					//modprofiler.add(block->getModifiedReason(), 1);
					if(!save_started++)
						beginSave();
					if (!saveBlock(block))
						continue;
					saved_blocks_count++;
				}

				blocks_delete.push_back(block);

				if(unloaded_blocks)
					unloaded_blocks->push_back(p);

				deleted_blocks_count++;
			}
			else
			{

#ifndef SERVER
			if (block->mesh_old)
				block->mesh_old = nullptr;
#endif

			if (!block->m_uptime_timer_last)  // not very good place, but minimum modifications
				block->m_uptime_timer_last = uptime - 0.1;
			block->incrementUsageTimer(uptime - block->m_uptime_timer_last);
			block->m_uptime_timer_last = uptime;

				block_count_all++;

/*#ifndef SERVER
				if(block->refGet() == 0 && block->getUsageTimer() >
						g_settings->getFloat("unload_unused_meshes_timeout"))
				{
					if(block->mesh){
						delete block->mesh;
						block->mesh = NULL;
					}
				}
#endif*/
			}

		} // block lock

		if (porting::getTimeMs() > end_ms) {
			m_blocks_update_last = n;
			break;
		}

	}
	}
	if(save_started)
		endSave();

	if (!calls)
		m_blocks_update_last = 0;

	for (auto & block : blocks_delete)
		this->deleteBlock(block);

	// Finally delete the empty sectors

	if(deleted_blocks_count != 0)
	{
		if (m_blocks_update_last)
			infostream<<"ServerMap: timerUpdate(): Blocks processed:"<<calls<<"/"<<m_blocks.size()<<" to "<<m_blocks_update_last<<std::endl;
		PrintInfo(infostream); // ServerMap/ClientMap:
		infostream<<"Unloaded "<<deleted_blocks_count<<"/"<<(block_count_all + deleted_blocks_count)
				<<" blocks from memory";
		infostream<<" (deleteq1="<<m_blocks_delete_1.size()<< " deleteq2="<<m_blocks_delete_2.size()<<")";
		if(saved_blocks_count)
			infostream<<", of which "<<saved_blocks_count<<" were written";
/*
		infostream<<", "<<block_count_all<<" blocks in memory";
*/
		infostream<<"."<<std::endl;
		if(saved_blocks_count != 0){
			PrintInfo(infostream); // ServerMap/ClientMap:
			//infostream<<"Blocks modified by: "<<std::endl;
			modprofiler.print(infostream);
		}
	}
	return m_blocks_update_last;
}

void Map::unloadUnreferencedBlocks(std::list<v3s16> *unloaded_blocks)
{
	timerUpdate(0.0, -1.0, 100, unloaded_blocks);
}

void Map::PrintInfo(std::ostream &out)
{
	out<<"Map: ";
}

enum NeighborType {
	NEIGHBOR_UPPER,
	NEIGHBOR_SAME_LEVEL,
	NEIGHBOR_LOWER
};
struct NodeNeighbor {
	MapNode n;
	NeighborType t;
	v3s16 p;
	bool l; //can liquid
};

void Map::transforming_liquid_push_back(v3POS p) {
	std::lock_guard<std::mutex> lock(m_transforming_liquid_mutex);
	//m_transforming_liquid.set(p, 1);
	m_transforming_liquid.push_back(p);
}

v3POS Map::transforming_liquid_pop() {
	std::lock_guard<std::mutex> lock(m_transforming_liquid_mutex);
	return m_transforming_liquid.pop_front();

	//auto lock = m_transforming_liquid.lock_unique_rec();
	//auto it = m_transforming_liquid.begin();
	//auto value = it->first;
	//m_transforming_liquid.erase(it);
	//return value;
}

u32 Map::transforming_liquid_size() {
	std::lock_guard<std::mutex> lock(m_transforming_liquid_mutex);
	return m_transforming_liquid.size();
}

#define WATER_DROP_BOOST 4

u32 Map::transformLiquids(Server *m_server, unsigned int max_cycle_ms)
{

	if (g_settings->getBool("liquid_real"))
		return Map::transformLiquidsReal(m_server, max_cycle_ms);

	INodeDefManager *nodemgr = m_gamedef->ndef();

	DSTACK(__FUNCTION_NAME);
	//TimeTaker timer("transformLiquids()");

	//JMutexAutoLock lock(m_transforming_liquid_mutex);

	u32 loopcount = 0;
	u32 initial_size = transforming_liquid_size();

	/*if(initial_size != 0)
		infostream<<"transformLiquids(): initial_size="<<initial_size<<std::endl;*/

	// list of nodes that due to viscosity have not reached their max level height
	UniqueQueue<v3s16> must_reflow;

	// List of MapBlocks that will require a lighting update (due to lava)
	//std::map<v3s16, MapBlock*> lighting_modified_blocks;

	u32 end_ms = porting::getTimeMs() + max_cycle_ms;

	u32 liquid_loop_max = g_settings->getS32("liquid_loop_max");
	u32 loop_max = liquid_loop_max;

#if 0

	/* If liquid_loop_max is not keeping up with the queue size increase
	 * loop_max up to a maximum of liquid_loop_max * dedicated_server_step.
	 */
	if (m_transforming_liquid.size() > loop_max * 2) {
		// "Burst" mode
		float server_step = g_settings->getFloat("dedicated_server_step");
		if (m_transforming_liquid_loop_count_multiplier - 1.0 < server_step)
			m_transforming_liquid_loop_count_multiplier *= 1.0 + server_step / 10;
	} else {
		m_transforming_liquid_loop_count_multiplier = 1.0;
	}

	loop_max *= m_transforming_liquid_loop_count_multiplier;
#endif

	while(transforming_liquid_size() != 0)
	{
		// This should be done here so that it is done when continue is used
		if(loopcount >= initial_size || porting::getTimeMs() > end_ms)
			break;
		loopcount++;

		/*
			Get a queued transforming liquid node
		*/
<<<<<<< HEAD
		v3s16 p0 = transforming_liquid_pop();
=======
		v3s16 p0 = m_transforming_liquid.front();
		m_transforming_liquid.pop_front();
>>>>>>> 5cf911ff

		MapNode n0 = getNodeTry(p0);

		/*
			Collect information about current node
		 */
		s8 liquid_level = -1;
		content_t liquid_kind = CONTENT_IGNORE;
		LiquidType liquid_type = nodemgr->get(n0).liquid_type;
		switch (liquid_type) {
			case LIQUID_SOURCE:
				liquid_level = n0.getLevel(nodemgr);
				liquid_kind = nodemgr->getId(nodemgr->get(n0).liquid_alternative_flowing);
				break;
			case LIQUID_FLOWING:
				liquid_level = n0.getLevel(nodemgr);
				liquid_kind = n0.getContent();
				break;
			case LIQUID_NONE:
				// if this is an air node, it *could* be transformed into a liquid. otherwise,
				// continue with the next node.
				if (n0.getContent() != CONTENT_AIR)
					continue;
				liquid_kind = CONTENT_AIR;
				break;
		}

		/*
			Collect information about the environment
		 */
		const v3s16 *dirs = g_6dirs;
		NodeNeighbor sources[6]; // surrounding sources
		int num_sources = 0;
		NodeNeighbor flows[6]; // surrounding flowing liquid nodes
		int num_flows = 0;
		NodeNeighbor airs[6]; // surrounding air
		int num_airs = 0;
		NodeNeighbor neutrals[6]; // nodes that are solid or another kind of liquid
		int num_neutrals = 0;
		bool flowing_down = false;
		for (u16 i = 0; i < 6; i++) {
			NeighborType nt = NEIGHBOR_SAME_LEVEL;
			switch (i) {
				case 1:
					nt = NEIGHBOR_UPPER;
					break;
				case 4:
					nt = NEIGHBOR_LOWER;
					break;
			}
			v3s16 npos = p0 + dirs[i];
			NodeNeighbor nb = {getNodeTry(npos), nt, npos};
			switch (nodemgr->get(nb.n.getContent()).liquid_type) {
				case LIQUID_NONE:
					if (nb.n.getContent() == CONTENT_AIR) {
						airs[num_airs++] = nb;
						// if the current node is a water source the neighbor
						// should be enqueded for transformation regardless of whether the
						// current node changes or not.
						if (nb.t != NEIGHBOR_UPPER && liquid_type != LIQUID_NONE)
							transforming_liquid_push_back(npos);
						// if the current node happens to be a flowing node, it will start to flow down here.
						if (nb.t == NEIGHBOR_LOWER) {
							flowing_down = true;
						}
					} else {
						neutrals[num_neutrals++] = nb;
					}
					break;
				case LIQUID_SOURCE:
					// if this node is not (yet) of a liquid type, choose the first liquid type we encounter
					if (liquid_kind == CONTENT_AIR)
						liquid_kind = nodemgr->getId(nodemgr->get(nb.n).liquid_alternative_flowing);
					if (nodemgr->getId(nodemgr->get(nb.n).liquid_alternative_flowing) != liquid_kind) {
						neutrals[num_neutrals++] = nb;
					} else {
						// Do not count bottom source, it will screw things up
						if(dirs[i].Y != -1)
							sources[num_sources++] = nb;
					}
					break;
				case LIQUID_FLOWING:
					// if this node is not (yet) of a liquid type, choose the first liquid type we encounter
					if (liquid_kind == CONTENT_AIR)
						liquid_kind = nodemgr->getId(nodemgr->get(nb.n).liquid_alternative_flowing);
					if (nodemgr->getId(nodemgr->get(nb.n).liquid_alternative_flowing) != liquid_kind) {
						neutrals[num_neutrals++] = nb;
					} else {
						flows[num_flows++] = nb;
						if (nb.t == NEIGHBOR_LOWER)
							flowing_down = true;
					}
					break;
			}
		}
		u16 level_max = nodemgr->get(liquid_kind).getMaxLevel(); // source level
		if (level_max <= 1)
			continue;
		level_max -= 1; // source - 1 = max flowing level
		/*
			decide on the type (and possibly level) of the current node
		 */
		content_t new_node_content;
		s8 new_node_level = -1;
		s8 max_node_level = -1;

		u8 range = nodemgr->get(liquid_kind).liquid_range;
		if (range > LIQUID_LEVEL_MAX+1)
			range = LIQUID_LEVEL_MAX+1;

		if ((num_sources >= 2 && nodemgr->get(liquid_kind).liquid_renewable) || liquid_type == LIQUID_SOURCE) {
			// liquid_kind will be set to either the flowing alternative of the node (if it's a liquid)
			// or the flowing alternative of the first of the surrounding sources (if it's air), so
			// it's perfectly safe to use liquid_kind here to determine the new node content.
			//new_node_content = nodemgr->getId(nodemgr->get(liquid_kind).liquid_alternative_source);
			//new_node_content = liquid_kind;
			//max_node_level = level_max + 1;
			new_node_level = level_max + 1;
		} else if (num_sources >= 1 && sources[0].t != NEIGHBOR_LOWER) {
			// liquid_kind is set properly, see above
			//new_node_content = liquid_kind;
			new_node_level = level_max;
		} else {
			// no surrounding sources, so get the maximum level that can flow into this node
			for (u16 i = 0; i < num_flows; i++) {
				u8 nb_liquid_level = (flows[i].n.getLevel(nodemgr));
				switch (flows[i].t) {
					case NEIGHBOR_UPPER:
						if (nb_liquid_level + WATER_DROP_BOOST > max_node_level) {
							max_node_level = level_max;
							if (nb_liquid_level + WATER_DROP_BOOST < level_max)
								max_node_level = nb_liquid_level + WATER_DROP_BOOST;
						} else if (nb_liquid_level > max_node_level)
							max_node_level = nb_liquid_level;
						break;
					case NEIGHBOR_LOWER:
						break;
					case NEIGHBOR_SAME_LEVEL:
						if ((flows[i].n.param2 & LIQUID_FLOW_DOWN_MASK) != LIQUID_FLOW_DOWN_MASK &&
							nb_liquid_level > 0 && nb_liquid_level - 1 > max_node_level) {
							max_node_level = nb_liquid_level - 1;
						}
						break;
				}
			}
			u8 viscosity = nodemgr->get(liquid_kind).liquid_viscosity;
			if (viscosity > 1 && max_node_level != liquid_level) {
				if (liquid_level < 0)
					liquid_level = 0;
				// amount to gain, limited by viscosity
				// must be at least 1 in absolute value
				s8 level_inc = max_node_level - liquid_level;
				if (level_inc < -viscosity || level_inc > viscosity)
					new_node_level = liquid_level + level_inc/viscosity;
				else if (level_inc < 0)
					new_node_level = liquid_level - 1;
				else if (level_inc > 0)
					new_node_level = liquid_level + 1;
				if (new_node_level != max_node_level)
					must_reflow.push_back(p0);
			} else
				new_node_level = max_node_level;
		}
		new_node_content = liquid_kind;

		/*
			check if anything has changed. if not, just continue with the next node.
		 */
/*
		if (new_node_content == n0.getContent() && (nodemgr->get(n0.getContent()).liquid_type != LIQUID_FLOWING ||
										 ((n0.param2 & LIQUID_LEVEL_MASK) == (u8)new_node_level &&
										 ((n0.param2 & LIQUID_FLOW_DOWN_MASK) == LIQUID_FLOW_DOWN_MASK)
										 == flowing_down)))
*/
		if (liquid_level == new_node_level || new_node_level < 0)
			continue;

//errorstream << " was="<<(int)liquid_level<<" new="<< (int)new_node_level<< " ncon="<< (int)new_node_content << " flodo="<<(int)flowing_down<< " lmax="<<level_max<< " nameNE="<<nodemgr->get(new_node_content).name<<" nums="<<(int)num_sources<<" wasname="<<nodemgr->get(n0).name<<std::endl;

		/*
			update the current node
		 */
		MapNode n00 = n0;
		//bool flow_down_enabled = (flowing_down && ((n0.param2 & LIQUID_FLOW_DOWN_MASK) != LIQUID_FLOW_DOWN_MASK));
/*
		if (nodemgr->get(new_node_content).liquid_type == LIQUID_FLOWING) {
			// set level to last 3 bits, flowing down bit to 4th bit
			n0.param2 = (flowing_down ? LIQUID_FLOW_DOWN_MASK : 0x00) | (new_node_level & LIQUID_LEVEL_MASK);
		} else {
			// set the liquid level and flow bit to 0
			n0.param2 = ~(LIQUID_LEVEL_MASK | LIQUID_FLOW_DOWN_MASK);
		}
*/
		n0.setContent(new_node_content);
		n0.setLevel(nodemgr, new_node_level); // set air, flowing, source depend on level
		if (nodemgr->get(n0).liquid_type == LIQUID_FLOWING)
			n0.param2 |= (flowing_down ? LIQUID_FLOW_DOWN_MASK : 0x00);

		// Find out whether there is a suspect for this action
		std::string suspect;
		if(m_gamedef->rollback()){
			suspect = m_gamedef->rollback()->getSuspect(p0, 83, 1);
		}

		if(!suspect.empty()){
			// Blame suspect
			RollbackScopeActor rollback_scope(m_gamedef->rollback(), suspect, true);
			// Get old node for rollback
			RollbackNode rollback_oldnode(this, p0, m_gamedef);
			// Set node
			setNode(p0, n0);
			// Report
			RollbackNode rollback_newnode(this, p0, m_gamedef);
			RollbackAction action;
			action.setSetNode(p0, rollback_oldnode, rollback_newnode);
			m_gamedef->rollback()->reportAction(action);
		} else {
			// Set node
			try{
				setNode(p0, n0);
			}
			catch(InvalidPositionException &e)
			{
				infostream<<"transformLiquids: setNode() failed:"<<PP(p0)<<":"<<e.what()<<std::endl;
			}
		}
		v3s16 blockpos = getNodeBlockPos(p0);
		MapBlock *block = getBlockNoCreateNoEx(blockpos);
		if(block != NULL) {
			//modified_blocks[blockpos] =  block;
			// If new or old node emits light, MapBlock requires lighting update
			if(nodemgr->get(n0).light_source != 0 ||
					nodemgr->get(n00).light_source != 0)
				lighting_modified_blocks.set(block->getPos(), block);
		}

		/*
			enqueue neighbors for update if neccessary
		 */
		switch (nodemgr->get(n0.getContent()).liquid_type) {
			case LIQUID_SOURCE:
			case LIQUID_FLOWING:
				// make sure source flows into all neighboring nodes
				for (u16 i = 0; i < num_flows; i++)
					if (flows[i].t != NEIGHBOR_UPPER)
						transforming_liquid_push_back(flows[i].p);
				for (u16 i = 0; i < num_airs; i++)
					if (airs[i].t != NEIGHBOR_UPPER)
						transforming_liquid_push_back(airs[i].p);
				break;
			case LIQUID_NONE:
				// this flow has turned to air; neighboring flows might need to do the same
				for (u16 i = 0; i < num_flows; i++)
					transforming_liquid_push_back(flows[i].p);
				break;
		}
	}

	u32 ret = loopcount >= initial_size ? 0 : transforming_liquid_size();

	//infostream<<"Map::transformLiquids(): loopcount="<<loopcount<<" per="<<timer.getTimerTime()<<" ret="<<ret<<std::endl;

	while (must_reflow.size() > 0)
<<<<<<< HEAD
		m_transforming_liquid.push_back(must_reflow.pop_front());
	//updateLighting(lighting_modified_blocks, modified_blocks);
=======
	{
		m_transforming_liquid.push_back(must_reflow.front());
		must_reflow.pop_front();
	}
	updateLighting(lighting_modified_blocks, modified_blocks);

>>>>>>> 5cf911ff

	/* ----------------------------------------------------------------------
	 * Manage the queue so that it does not grow indefinately
	 */
	u16 time_until_purge = g_settings->getU16("liquid_queue_purge_time");

	if (time_until_purge == 0)
		return ret; // Feature disabled

	time_until_purge *= 1000;	// seconds -> milliseconds

	u32 curr_time = getTime(PRECISION_MILLI);
	u32 prev_unprocessed = m_unprocessed_count;
	m_unprocessed_count = m_transforming_liquid.size();

	// if unprocessed block count is decreasing or stable
	if (m_unprocessed_count <= prev_unprocessed) {
		m_queue_size_timer_started = false;
	} else {
		if (!m_queue_size_timer_started)
			m_inc_trending_up_start_time = curr_time;
		m_queue_size_timer_started = true;
	}

	// Account for curr_time overflowing
	if (m_queue_size_timer_started && m_inc_trending_up_start_time > curr_time)
		m_queue_size_timer_started = false;

	/* If the queue has been growing for more than liquid_queue_purge_time seconds
	 * and the number of unprocessed blocks is still > liquid_loop_max then we
	 * cannot keep up; dump the oldest blocks from the queue so that the queue
	 * has liquid_loop_max items in it
	 */
	if (m_queue_size_timer_started
			&& curr_time - m_inc_trending_up_start_time > time_until_purge
			&& m_unprocessed_count > liquid_loop_max) {

		size_t dump_qty = m_unprocessed_count - liquid_loop_max;

		infostream << "transformLiquids(): DUMPING " << dump_qty
		           << " blocks from the queue" << std::endl;

		while (dump_qty--)
			m_transforming_liquid.pop_front();

		m_queue_size_timer_started = false; // optimistically assume we can keep up now
		m_unprocessed_count = m_transforming_liquid.size();
	}

	g_profiler->add("Server: liquids processed", loopcount);

	return ret;
}

NodeMetadata *Map::getNodeMetadata(v3s16 p)
{
	v3s16 blockpos = getNodeBlockPos(p);
	v3s16 p_rel = p - blockpos*MAP_BLOCKSIZE;
	MapBlock *block = getBlockNoCreateNoEx(blockpos, false, true);
	if(!block){
		infostream<<"Map::getNodeMetadata(): Need to emerge "
				<<PP(blockpos)<<std::endl;
		block = emergeBlock(blockpos, false);
	}
	if(!block){
		infostream<<"WARNING: Map::getNodeMetadata(): Block not found"
				<<std::endl;
		return NULL;
	}
	NodeMetadata *meta = block->m_node_metadata.get(p_rel);
	return meta;
}

bool Map::setNodeMetadata(v3s16 p, NodeMetadata *meta)
{
	v3s16 blockpos = getNodeBlockPos(p);
	v3s16 p_rel = p - blockpos*MAP_BLOCKSIZE;
	MapBlock *block = getBlockNoCreateNoEx(blockpos, false, true);
	if(!block){
		infostream<<"Map::setNodeMetadata(): Need to emerge "
				<<PP(blockpos)<<std::endl;
		block = emergeBlock(blockpos, false);
	}
	if(!block){
		infostream<<"WARNING: Map::setNodeMetadata(): Block not found"
				<<std::endl;
		return false;
	}
	block->m_node_metadata.set(p_rel, meta);
	return true;
}

void Map::removeNodeMetadata(v3s16 p)
{
	v3s16 blockpos = getNodeBlockPos(p);
	v3s16 p_rel = p - blockpos*MAP_BLOCKSIZE;
	MapBlock *block = getBlockNoCreateNoEx(blockpos, false, true);
	if(block == NULL)
	{
		infostream<<"WARNING: Map::removeNodeMetadata(): Block not found"
				<<std::endl;
		return;
	}
	block->m_node_metadata.remove(p_rel);
}

NodeTimer Map::getNodeTimer(v3s16 p)
{
	v3s16 blockpos = getNodeBlockPos(p);
	v3s16 p_rel = p - blockpos*MAP_BLOCKSIZE;
	MapBlock *block = getBlockNoCreateNoEx(blockpos);
	if(!block){
		infostream<<"Map::getNodeTimer(): Need to emerge "
				<<PP(blockpos)<<std::endl;
		block = emergeBlock(blockpos, false);
	}
	if(!block){
		infostream<<"WARNING: Map::getNodeTimer(): Block not found"
				<<std::endl;
		return NodeTimer();
	}
	NodeTimer t = block->m_node_timers.get(p_rel);
	return t;
}

void Map::setNodeTimer(v3s16 p, NodeTimer t)
{
	v3s16 blockpos = getNodeBlockPos(p);
	v3s16 p_rel = p - blockpos*MAP_BLOCKSIZE;
	MapBlock *block = getBlockNoCreateNoEx(blockpos);
	if(!block){
		infostream<<"Map::setNodeTimer(): Need to emerge "
				<<PP(blockpos)<<std::endl;
		block = emergeBlock(blockpos, false);
	}
	if(!block){
		infostream<<"WARNING: Map::setNodeTimer(): Block not found"
				<<std::endl;
		return;
	}
	block->m_node_timers.set(p_rel, t);
}

void Map::removeNodeTimer(v3s16 p)
{
	v3s16 blockpos = getNodeBlockPos(p);
	v3s16 p_rel = p - blockpos*MAP_BLOCKSIZE;
	MapBlock *block = getBlockNoCreateNoEx(blockpos);
	if(block == NULL)
	{
		infostream<<"WARNING: Map::removeNodeTimer(): Block not found"
				<<std::endl;
		return;
	}
	block->m_node_timers.remove(p_rel);
}

s16 Map::getHeat(v3s16 p, bool no_random)
{
	MapBlock *block = getBlockNoCreateNoEx(getNodeBlockPos(p));
	if(block != NULL) {
		s16 value = block->heat;
		return value + (no_random ? 0 : myrand_range(0, 1));
	}
	//errorstream << "No heat for " << p.X<<"," << p.Z << std::endl;
	return 0;
}

s16 Map::getHumidity(v3s16 p, bool no_random)
{
	MapBlock *block = getBlockNoCreateNoEx(getNodeBlockPos(p));
	if(block != NULL) {
		s16 value = block->humidity;
		return value + (no_random ? 0 : myrand_range(0, 1));
	}
	//errorstream << "No humidity for " << p.X<<"," << p.Z << std::endl;
	return 0;
}

/*
	ServerMap
*/
ServerMap::ServerMap(std::string savedir, IGameDef *gamedef, EmergeManager *emerge):
	Map(gamedef),
	m_emerge(emerge),
	m_map_metadata_changed(true)
{
	verbosestream<<__FUNCTION_NAME<<std::endl;

	/*
		Try to load map; if not found, create a new one.
	*/

	// Determine which database backend to use
	std::string conf_path = savedir + DIR_DELIM + "world.mt";
	Settings conf;
	bool succeeded = conf.readConfigFile(conf_path.c_str());
	if (!succeeded || !conf.exists("backend")) {
		// fall back to sqlite3
		#if USE_LEVELDB
		dbase = new Database_LevelDB(this, savedir);
		conf.set("backend", "leveldb");
		#elif USE_SQLITE3
		dbase = new Database_SQLite3(this, savedir);
		conf.set("backend", "sqlite3");
		#endif
	}
	else {
		std::string backend = conf.get("backend");
		if (backend == "dummy")
			dbase = new Database_Dummy(this);
		#if USE_SQLITE3
		else if (backend == "sqlite3")
			dbase = new Database_SQLite3(this, savedir);
		#endif
		#if USE_LEVELDB
		else if (backend == "leveldb")
			dbase = new Database_LevelDB(this, savedir);
		#endif
		#if USE_REDIS
		else if (backend == "redis")
			dbase = new Database_Redis(this, savedir);
		#endif
		else
			throw BaseException("Unknown map backend");
	}

	m_savedir = savedir;
	m_map_saving_enabled = false;
	m_map_loading_enabled = true;

	try
	{
		// If directory exists, check contents and load if possible
		if(fs::PathExists(m_savedir))
		{
			// If directory is empty, it is safe to save into it.
			if(fs::GetDirListing(m_savedir).size() == 0)
			{
				infostream<<"ServerMap: Empty save directory is valid."
						<<std::endl;
				m_map_saving_enabled = true;
			}
			else
			{
				try{
					// Load map metadata (seed, chunksize)
					loadMapMeta();
				}
				catch(SettingNotFoundException &e){
					infostream<<"ServerMap:  Some metadata not found."
							  <<" Using default settings."<<std::endl;
				}
				catch(FileNotGoodException &e){
					infostream<<"WARNING: Could not load map metadata"
							//<<" Disabling chunk-based generator."
							<<std::endl;
					//m_chunksize = 0;
				}

				infostream<<"ServerMap: Successfully loaded map "
						<<"metadata from "<<savedir
						<<", assuming valid save directory."
						<<" seed="<< m_emerge->params.seed <<"."
						<<std::endl;

				m_map_saving_enabled = true;
				// Map loaded, not creating new one
				return;
			}
		}
		// If directory doesn't exist, it is safe to save to it
		else{
			m_map_saving_enabled = true;
		}
	}
	catch(std::exception &e)
	{
		infostream<<"WARNING: ServerMap: Failed to load map from "<<savedir
				<<", exception: "<<e.what()<<std::endl;
		infostream<<"Please remove the map or fix it."<<std::endl;
		infostream<<"WARNING: Map saving will be disabled."<<std::endl;
	}

	infostream<<"Initializing new map."<<std::endl;

	// Initially write whole map
	save(MOD_STATE_CLEAN);
}

ServerMap::~ServerMap()
{
	verbosestream<<__FUNCTION_NAME<<std::endl;

	try
	{
			// Save only changed parts
			save(MOD_STATE_WRITE_AT_UNLOAD);
	}
	catch(std::exception &e)
	{
		infostream<<"ServerMap: Failed to save map to "<<m_savedir
				<<", exception: "<<e.what()<<std::endl;
	}

	/*
		Close database if it was opened
	*/
	delete dbase;

}

u64 ServerMap::getSeed()
{
	return m_emerge->params.seed;
}

s16 ServerMap::getWaterLevel()
{
	return m_emerge->params.water_level;
}

bool ServerMap::initBlockMake(BlockMakeData *data, v3s16 blockpos)
{
	bool enable_mapgen_debug_info = m_emerge->mapgen_debug_info;
	EMERGE_DBG_OUT("initBlockMake(): " PP(blockpos) " - " PP(blockpos));

	s16 chunksize = m_emerge->params.chunksize;
	s16 coffset = -chunksize / 2;
	v3s16 chunk_offset(coffset, coffset, coffset);
	v3s16 blockpos_div = getContainerPos(blockpos - chunk_offset, chunksize);
	v3s16 blockpos_min = blockpos_div * chunksize;
	v3s16 blockpos_max = blockpos_div * chunksize + v3s16(1,1,1)*(chunksize-1);
	blockpos_min += chunk_offset;
	blockpos_max += chunk_offset;

	v3s16 extra_borders(1,1,1);

	// Do nothing if not inside limits (+-1 because of neighbors)
	if(blockpos_over_limit(blockpos_min - extra_borders) ||
		blockpos_over_limit(blockpos_max + extra_borders))
		return false;

	data->seed = m_emerge->params.seed;
	data->blockpos_min = blockpos_min;
	data->blockpos_max = blockpos_max;
	data->blockpos_requested = blockpos;
	data->nodedef = m_gamedef->ndef();

	/*
		Create the whole area of this and the neighboring blocks
	*/
	{
		//TimeTaker timer("initBlockMake() create area");

		for(s16 x=blockpos_min.X-extra_borders.X;
				x<=blockpos_max.X+extra_borders.X; x++)
		for(s16 z=blockpos_min.Z-extra_borders.Z;
				z<=blockpos_max.Z+extra_borders.Z; z++)
		{
			for(s16 y=blockpos_min.Y-extra_borders.Y;
					y<=blockpos_max.Y+extra_borders.Y; y++)
			{
				v3s16 p(x,y,z);
				//MapBlock *block = createBlock(p);
				// 1) get from memory, 2) load from disk
				MapBlock *block = emergeBlock(p, false);
				// 3) create a blank one
				if(block == NULL)
				{
					block = createBlock(p);

					/*
						Block gets sunlight if this is true.

						Refer to the map generator heuristics.
					*/
					bool ug = m_emerge->isBlockUnderground(p);
					block->setIsUnderground(ug);
				}

				// Lighting will not be valid after make_chunk is called
				block->setLightingExpired(true);
				// Lighting will be calculated
				//block->setLightingExpired(false);
			}
		}
	}

	/*
		Now we have a big empty area.

		Make a ManualMapVoxelManipulator that contains this and the
		neighboring blocks
	*/

	// The area that contains this block and it's neighbors
	v3s16 bigarea_blocks_min = blockpos_min - extra_borders;
	v3s16 bigarea_blocks_max = blockpos_max + extra_borders;

	data->vmanip = new MMVManip(this);
	//data->vmanip->setMap(this);

	// Add the area
	{
		//TimeTaker timer("initBlockMake() initialEmerge");
		data->vmanip->initialEmerge(bigarea_blocks_min, bigarea_blocks_max);
	}

	// Ensure none of the blocks to be generated were marked as containing CONTENT_IGNORE
/*	for (s16 z = blockpos_min.Z; z <= blockpos_max.Z; z++) {
		for (s16 y = blockpos_min.Y; y <= blockpos_max.Y; y++) {
			for (s16 x = blockpos_min.X; x <= blockpos_max.X; x++) {
				core::map<v3s16, u8>::Node *n;
				n = data->vmanip->m_loaded_blocks.find(v3s16(x, y, z));
				if (n == NULL)
					continue;
				u8 flags = n->getValue();
				flags &= ~VMANIP_BLOCK_CONTAINS_CIGNORE;
				n->setValue(flags);
			}
		}
	}*/

	// Data is ready now.
	return true;
}

void ServerMap::finishBlockMake(BlockMakeData *data,
		std::map<v3s16, MapBlock*> &changed_blocks)
{
	v3s16 blockpos_min = data->blockpos_min;
	v3s16 blockpos_max = data->blockpos_max;
	v3s16 blockpos_requested = data->blockpos_requested;
	/*infostream<<"finishBlockMake(): ("<<blockpos_requested.X<<","
			<<blockpos_requested.Y<<","
			<<blockpos_requested.Z<<")"<<std::endl;*/

	v3s16 extra_borders(1,1,1);

	bool enable_mapgen_debug_info = m_emerge->mapgen_debug_info;

	/*infostream<<"Resulting vmanip:"<<std::endl;
	data->vmanip.print(infostream);*/

	// Make sure affected blocks are loaded
	for(s16 x=blockpos_min.X-extra_borders.X;
			x<=blockpos_max.X+extra_borders.X; x++)
	for(s16 z=blockpos_min.Z-extra_borders.Z;
			z<=blockpos_max.Z+extra_borders.Z; z++)
	for(s16 y=blockpos_min.Y-extra_borders.Y;
			y<=blockpos_max.Y+extra_borders.Y; y++)
	{
		v3s16 p(x, y, z);
		// Load from disk if not already in memory
		emergeBlock(p, false);
	}

	/*
		Blit generated stuff to map
		NOTE: blitBackAll adds nearly everything to changed_blocks
	*/
	{
		// 70ms @cs=8
		//TimeTaker timer("finishBlockMake() blitBackAll");
		data->vmanip->blitBackAll(&changed_blocks, false);
	}

	EMERGE_DBG_OUT("finishBlockMake: changed_blocks.size()=" << changed_blocks.size());

	/*
<<<<<<< HEAD
=======
		Copy transforming liquid information
	*/
	while(data->transforming_liquid.size() > 0)
	{
		m_transforming_liquid.push_back(data->transforming_liquid.front());
		data->transforming_liquid.pop_front();
	}

	/*
>>>>>>> 5cf911ff
		Do stuff in central blocks
	*/

	/*
		Update lighting
	*/
	{
#if 0
		TimeTaker t("finishBlockMake lighting update");

		core::map<v3s16, MapBlock*> lighting_update_blocks;

		// Center blocks
		for(s16 x=blockpos_min.X-extra_borders.X;
				x<=blockpos_max.X+extra_borders.X; x++)
		for(s16 z=blockpos_min.Z-extra_borders.Z;
				z<=blockpos_max.Z+extra_borders.Z; z++)
		for(s16 y=blockpos_min.Y-extra_borders.Y;
				y<=blockpos_max.Y+extra_borders.Y; y++)
		{
			v3s16 p(x, y, z);
			MapBlock *block = getBlockNoCreateNoEx(p);
			assert(block);
			lighting_update_blocks.insert(block->getPos(), block);
		}

		updateLighting(lighting_update_blocks, changed_blocks);
#endif

		/*
			Set lighting to non-expired state in all of them.
			This is cheating, but it is not fast enough if all of them
			would actually be updated.
		*/
		for(s16 x=blockpos_min.X-extra_borders.X;
				x<=blockpos_max.X+extra_borders.X; x++)
		for(s16 z=blockpos_min.Z-extra_borders.Z;
				z<=blockpos_max.Z+extra_borders.Z; z++)
		for(s16 y=blockpos_min.Y-extra_borders.Y;
				y<=blockpos_max.Y+extra_borders.Y; y++)
		{
			v3s16 p(x, y, z);
			MapBlock * block = getBlockNoCreateNoEx(p);
			if (block == NULL)
				continue;
			block->setLightingExpired(false);
		}

#if 0
		if(enable_mapgen_debug_info == false)
			t.stop(true); // Hide output
#endif
	}

	/*
		Go through changed blocks
	*/
	for(std::map<v3s16, MapBlock*>::iterator i = changed_blocks.begin();
			i != changed_blocks.end(); ++i)
	{
		MapBlock *block = i->second;
		if (!block)
			continue;
		/*
			Update day/night difference cache of the MapBlocks
		*/
		block->expireDayNightDiff();
		/*
			Set block as modified
		*/

		if (g_settings->getBool("save_generated_block"))
		block->raiseModified(MOD_STATE_WRITE_NEEDED,
				"finishBlockMake expireDayNightDiff");

	}

	/*
		Set central blocks as generated
	*/
	for(s16 x=blockpos_min.X; x<=blockpos_max.X; x++)
	for(s16 z=blockpos_min.Z; z<=blockpos_max.Z; z++)
	for(s16 y=blockpos_min.Y; y<=blockpos_max.Y; y++)
	{
		v3s16 p(x, y, z);
		MapBlock *block = getBlockNoCreateNoEx(p);
		if (!block)
			continue;
		block->setGenerated(true);
	}

	/*
		Save changed parts of map
		NOTE: Will be saved later.
	*/
	//save(MOD_STATE_WRITE_AT_UNLOAD);

	/*infostream<<"finishBlockMake() done for ("<<blockpos_requested.X
			<<","<<blockpos_requested.Y<<","
			<<blockpos_requested.Z<<")"<<std::endl;*/

	/*
		Update weather data in blocks
	*/
	ServerEnvironment *senv = &((Server *)m_gamedef)->getEnv();
	for(s16 x=blockpos_min.X-extra_borders.X;x<=blockpos_max.X+extra_borders.X; x++)
	for(s16 z=blockpos_min.Z-extra_borders.Z;z<=blockpos_max.Z+extra_borders.Z; z++)
	for(s16 y=blockpos_min.Y-extra_borders.Y;y<=blockpos_max.Y+extra_borders.Y; y++) {
		v3POS p(x, y, z);
		MapBlock *block = getBlockNoCreateNoEx(p);
		if (!block)
			continue;
		updateBlockHeat(senv, p * MAP_BLOCKSIZE, block);
		updateBlockHumidity(senv, p * MAP_BLOCKSIZE, block);
	}

#if 0
	if(enable_mapgen_debug_info)
	{
		/*
			Analyze resulting blocks
		*/
		/*for(s16 x=blockpos_min.X-1; x<=blockpos_max.X+1; x++)
		for(s16 z=blockpos_min.Z-1; z<=blockpos_max.Z+1; z++)
		for(s16 y=blockpos_min.Y-1; y<=blockpos_max.Y+1; y++)*/
		for(s16 x=blockpos_min.X-0; x<=blockpos_max.X+0; x++)
		for(s16 z=blockpos_min.Z-0; z<=blockpos_max.Z+0; z++)
		for(s16 y=blockpos_min.Y-0; y<=blockpos_max.Y+0; y++)
		{
			v3s16 p = v3s16(x,y,z);
			MapBlock *block = getBlockNoCreateNoEx(p);
			char spos[20];
			snprintf(spos, 20, "(%2d,%2d,%2d)", x, y, z);
			infostream<<"Generated "<<spos<<": "
					<<analyze_block(block)<<std::endl;
		}
	}
#endif

	MapBlock * block = getBlockNoCreateNoEx(blockpos_requested, false, true);
	if(!block) {
		errorstream<<"finishBlockMake(): created NULL block at "<<PP(blockpos_requested)<<std::endl;
	}

}

MapBlock * ServerMap::createBlock(v3s16 p)
{
	DSTACKF("%s: p=(%d,%d,%d)",
			__FUNCTION_NAME, p.X, p.Y, p.Z);

	/*
		Do not create over-limit
	*/
	if(p.X < -MAP_GENERATION_LIMIT / MAP_BLOCKSIZE
	|| p.X > MAP_GENERATION_LIMIT / MAP_BLOCKSIZE
	|| p.Y < -MAP_GENERATION_LIMIT / MAP_BLOCKSIZE
	|| p.Y > MAP_GENERATION_LIMIT / MAP_BLOCKSIZE
	|| p.Z < -MAP_GENERATION_LIMIT / MAP_BLOCKSIZE
	|| p.Z > MAP_GENERATION_LIMIT / MAP_BLOCKSIZE)
		throw InvalidPositionException("createBlock(): pos. over limit");

	MapBlock *block = this->getBlockNoCreateNoEx(p, false, true);
	if(block)
	{
		if(block->isDummy())
			block->unDummify();
		return block;
	}
	// Create blank
	block = this->createBlankBlock(p);

	return block;
}

MapBlock * ServerMap::emergeBlock(v3s16 p, bool create_blank)
{
	DSTACKF("%s: p=(%d,%d,%d), create_blank=%d",
			__FUNCTION_NAME,
			p.X, p.Y, p.Z, create_blank);
	{
		MapBlock *block = getBlockNoCreateNoEx(p, false, true);
		if(block && block->isDummy() == false)
		{
			return block;
		}
	}

	if (!m_map_loading_enabled)
		return nullptr;

	{
		MapBlock *block = loadBlock(p);
		if(block)
			return block;
	}

	if (create_blank) {
		return this->createBlankBlock(p);
	}

	return NULL;
}

MapBlock *ServerMap::getBlockOrEmerge(v3s16 p3d)
{
	MapBlock *block = getBlockNoCreateNoEx(p3d);
	if (block == NULL && m_map_loading_enabled)
		m_emerge->enqueueBlockEmerge(PEER_ID_INEXISTENT, p3d, false);

	return block;
}

void ServerMap::prepareBlock(MapBlock *block) {
	ServerEnvironment *senv = &((Server *)m_gamedef)->getEnv();

	// Calculate weather conditions
	//block->heat_last_update     = 0;
	//block->humidity_last_update = 0;
	v3POS p = block->getPos() *  MAP_BLOCKSIZE;
	updateBlockHeat(senv, p, block);
	updateBlockHumidity(senv, p, block);
}

// N.B.  This requires no synchronization, since data will not be modified unless
// the VoxelManipulator being updated belongs to the same thread.
void ServerMap::updateVManip(v3s16 pos)
{
	Mapgen *mg = m_emerge->getCurrentMapgen();
	if (!mg)
		return;

	MMVManip *vm = mg->vm;
	if (!vm)
		return;

	if (!vm->m_area.contains(pos))
		return;

	s32 idx = vm->m_area.index(pos);
	vm->m_data[idx] = getNodeNoEx(pos);
	vm->m_flags[idx] &= ~VOXELFLAG_NO_DATA;

	vm->m_is_dirty = true;
}

/**
 * Get the ground level by searching for a non CONTENT_AIR node in a column from top to bottom
 */
s16 ServerMap::findGroundLevel(v2POS p2d, bool cacheBlocks)
{
	
	POS level;

	// The reference height is the original mapgen height
	POS referenceHeight = m_emerge->getGroundLevelAtPoint(p2d);
	POS maxSearchHeight =  63 + referenceHeight;
	POS minSearchHeight = -63 + referenceHeight;
	v3POS probePosition(p2d.X, maxSearchHeight, p2d.Y);
	v3POS blockPosition = getNodeBlockPos(probePosition);
	v3POS prevBlockPosition = blockPosition;

	// Cache the block to be inspected.
	if(cacheBlocks) {
		emergeBlock(blockPosition, false);
	}

	// Probes the nodes in the given column
	for(; probePosition.Y > minSearchHeight; probePosition.Y--)
	{
		if(cacheBlocks) {
			// Calculate the block position of the given node
			blockPosition = getNodeBlockPos(probePosition); 

			// If the node is in an different block, cache it
			if(blockPosition != prevBlockPosition) {
				emergeBlock(blockPosition, false);
				prevBlockPosition = blockPosition;
			}
		}

		MapNode node = getNodeNoEx(probePosition);
		if (node.getContent() != CONTENT_IGNORE &&
		    node.getContent() != CONTENT_AIR) {
			break;
		}
	}

	// Could not determine the ground. Use map generator noise functions.
	if(probePosition.Y == minSearchHeight) {
		level = referenceHeight; 
	} else {
		level = probePosition.Y;
	}

	return level;
}

void ServerMap::createDirs(std::string path)
{
	if(fs::CreateAllDirs(path) == false)
	{
		errorstream<<DTIME<<"ServerMap: Failed to create directory "
				<<"\""<<path<<"\""<<std::endl;
		throw BaseException("ServerMap failed to create directory");
	}
}

s32 ServerMap::save(ModifiedState save_level, bool breakable)
{
	DSTACK(__FUNCTION_NAME);
	if(m_map_saving_enabled == false)
	{
		infostream<<"WARNING: Not saving map, saving disabled."<<std::endl;
		return 0;
	}

	if(save_level == MOD_STATE_CLEAN)
		infostream<<"ServerMap: Saving whole map, this can take time."
				<<std::endl;

	if(m_map_metadata_changed || save_level == MOD_STATE_CLEAN)
	{
		saveMapMeta();
	}

	// Profile modified reasons
	Profiler modprofiler;

	u32 block_count = 0;
	u32 block_count_all = 0; // Number of blocks in memory

	// Don't do anything with sqlite unless something is really saved
	bool save_started = false;
	u32 n = 0, calls = 0, end_ms = porting::getTimeMs() + u32(1000 * g_settings->getFloat("dedicated_server_step"));
	if (!breakable)
		m_blocks_save_last = 0;

	{
		auto lock = breakable ? m_blocks.try_lock_shared_rec() : m_blocks.lock_shared_rec();
		if (!lock->owns_lock())
			return m_blocks_save_last;

		for(auto &jr : m_blocks)
		{
			if (n++ < m_blocks_save_last)
				continue;
			else
				m_blocks_save_last = 0;
			++calls;

			MapBlock *block = jr.second;

			if (!block)
				continue;

			block_count_all++;

			if(block->getModified() >= (u32)save_level)
			{
				// Lazy beginSave()
				if(!save_started){
					beginSave();
					save_started = true;
				}

				//modprofiler.add(block->getModifiedReason(), 1);
				auto lock = breakable ? block->try_lock_unique_rec() : block->lock_unique_rec();
				if (!lock->owns_lock())
					continue;

				saveBlock(block);
				block_count++;

				/*infostream<<"ServerMap: Written block ("
						<<block->getPos().X<<","
						<<block->getPos().Y<<","
						<<block->getPos().Z<<")"
						<<std::endl;*/
			}
		if (breakable && porting::getTimeMs() > end_ms) {
				m_blocks_save_last = n;
				break;
		}
	}
	}
	if (!calls)
		m_blocks_save_last = 0;

	if(save_started)
		endSave();

	/*
		Only print if something happened or saved whole map
	*/
	if(/*save_level == MOD_STATE_CLEAN
			||*/ block_count != 0)
	{
		infostream<<"ServerMap: Written: "
				<<block_count<<"/"<<block_count_all<<" blocks from "
				<<m_blocks.size();
		if (m_blocks_save_last)
			infostream<<" to "<< m_blocks_save_last;
		infostream<<std::endl;
		PrintInfo(infostream); // ServerMap/ClientMap:
		//infostream<<"Blocks modified by: "<<std::endl;
		modprofiler.print(infostream);
	}
	return m_blocks_save_last;
}

void ServerMap::listAllLoadableBlocks(std::list<v3s16> &dst)
{
	dbase->listAllLoadableBlocks(dst);
}

void ServerMap::listAllLoadedBlocks(std::list<v3s16> &dst)
{
	auto lock = m_blocks.lock_shared_rec();
	for(auto & i : m_blocks)
		dst.push_back(i.second->getPos());
}

void ServerMap::saveMapMeta()
{
	DSTACK(__FUNCTION_NAME);

	/*infostream<<"ServerMap::saveMapMeta(): "
			<<"seed="<<m_seed
			<<std::endl;*/

	createDirs(m_savedir);

	std::string fullpath = m_savedir + DIR_DELIM + "map_meta.txt";
	std::ostringstream ss(std::ios_base::binary);

	Settings params;

	m_emerge->saveParamsToSettings(&params);

	if (!params.writeJsonFile(m_savedir + DIR_DELIM + "map_meta.json")) {
		errorstream<<"cant write "<<m_savedir + DIR_DELIM + "map_meta.json"<<std::endl;
	}

	m_map_metadata_changed = false;

}

void ServerMap::loadMapMeta()
{
	DSTACK(__FUNCTION_NAME);

	Settings params;

	if (!params.readJsonFile(m_savedir + DIR_DELIM + "map_meta.json")) {
	//todo: remove deprecated

	std::string fullpath = m_savedir + DIR_DELIM "map_meta.txt";
	infostream<<"Cant read map_meta.json , fallback to " << fullpath << std::endl;
	std::ifstream is(fullpath.c_str(), std::ios_base::binary);
	if (!is.good()) {
		errorstream << "ServerMap::loadMapMeta(): "
				<< "could not open " << fullpath << std::endl;
		throw FileNotGoodException("Cannot open map metadata");
	}

	if (!params.parseConfigLines(is, "[end_of_params]")) {
		throw SerializationError("ServerMap::loadMapMeta(): "
				"[end_of_params] not found!");
	}

	}

	m_emerge->loadParamsFromSettings(&params);

	verbosestream << "ServerMap::loadMapMeta(): seed="
		<< m_emerge->params.seed << std::endl;
}

void ServerMap::beginSave()
{
	dbase->beginSave();
}

void ServerMap::endSave()
{
	dbase->endSave();
}

bool ServerMap::saveBlock(MapBlock *block)
{
	return saveBlock(block, dbase);
}

bool ServerMap::saveBlock(MapBlock *block, Database *db)
{
	v3s16 p3d = block->getPos();

	if (!block->isGenerated()) {
		//infostream << "WARNING: saveBlock: Not writing not generated block p="<< p3d << std::endl;
		return true;
	}

	// Format used for writing
	u8 version = SER_FMT_VER_HIGHEST_WRITE;

	/*
		[0] u8 serialization version
		[1] data
	*/
	std::ostringstream o(std::ios_base::binary);
	o.write((char*) &version, 1);
	block->serialize(o, version, true);

	std::string data = o.str();
	bool ret = db->saveBlock(p3d, data);
	if(ret) {
		// We just wrote it to the disk so clear modified flag
		block->resetModified();
	}
	return ret;
}

MapBlock * ServerMap::loadBlock(v3s16 p3d)
{
	DSTACK(__FUNCTION_NAME);
	ScopeProfiler sp(g_profiler, "ServerMap::loadBlock");
	const auto sector = this;
	auto blob = dbase->loadBlock(p3d);
	if(!blob.length())
		return nullptr;

	try {
		std::istringstream is(blob, std::ios_base::binary);

		u8 version = SER_FMT_VER_INVALID;
		is.read((char*)&version, 1);

		if(is.fail())
			throw SerializationError("ServerMap::loadBlock(): Failed"
					" to read MapBlock version");

		/*u32 block_size = MapBlock::serializedLength(version);
		SharedBuffer<u8> data(block_size);
		is.read((char*)*data, block_size);*/

		// This will always return a sector because we're the server
		//MapSector *sector = emergeSector(p2d);

		MapBlock *block = NULL;
		bool created_new = false;
		block = sector->getBlockNoCreateNoEx(p3d);
		if(block == NULL)
		{
			block = sector->createBlankBlockNoInsert(p3d);
			created_new = true;
		}

		// Read basic data
		if (!block->deSerialize(is, version, true))
			return nullptr;

		// If it's a new block, insert it to the map
		if(created_new)
			sector->insertBlock(block);

		// We just loaded it from, so it's up-to-date.
		block->resetModified();

		if (block->getLightingExpired()) {
			infostream<<"Loaded block with exiried lighting. (maybe sloooow appear), try recalc " << p3d<<std::endl;
			lighting_modified_blocks.set(p3d, nullptr);
		}

		return block;
	}
	catch(SerializationError &e)
	{
		errorstream<<"Invalid block data in database"
				<<" ("<<p3d.X<<","<<p3d.Y<<","<<p3d.Z<<")"
				<<" (SerializationError): "<<e.what()<<std::endl;

		// TODO: Block should be marked as invalid in memory so that it is
		// not touched but the game can run

		if(g_settings->getBool("ignore_world_load_errors")){
			errorstream<<"Ignoring block load error. Duck and cover! "
					<<"(ignore_world_load_errors)"<<std::endl;
		} else {
			throw SerializationError("Invalid block data in database");
			//assert(0);
		}
	}
	return nullptr;
}

void ServerMap::PrintInfo(std::ostream &out)
{
	out<<"ServerMap: ";
}

s16 ServerMap::updateBlockHeat(ServerEnvironment *env, v3POS p, MapBlock *block, std::map<v3POS, s16> * cache)
{
	auto bp = getNodeBlockPos(p);
	auto gametime = env->getGameTime();
	if (block) {
		if (gametime < block->heat_last_update)
			return block->heat + myrand_range(0, 1);
	} else if (!cache) {
		block = getBlockNoCreateNoEx(bp, true);
	}
	if (cache && cache->count(bp))
		return cache->at(bp) + myrand_range(0, 1);

	auto value = m_emerge->biomemgr->calcBlockHeat(p, getSeed(),
			env->getTimeOfDayF(), gametime * env->getTimeOfDaySpeed(), env->m_use_weather);

	if(block) {
		block->heat = value;
		block->heat_last_update = env->m_use_weather ? gametime + 30 : -1;
	}
	if (cache)
		(*cache)[bp] = value;
	return value + myrand_range(0, 1);
}

s16 ServerMap::updateBlockHumidity(ServerEnvironment *env, v3POS p, MapBlock *block, std::map<v3POS, s16> * cache)
{
	auto bp = getNodeBlockPos(p);
	auto gametime = env->getGameTime();
	if (block) {
		if (gametime < block->humidity_last_update)
			return block->humidity + myrand_range(0, 1);
	} else if (!cache) {
		block = getBlockNoCreateNoEx(bp, true);
	}
	if (cache && cache->count(bp))
		return cache->at(bp) + myrand_range(0, 1);

	auto value = m_emerge->biomemgr->calcBlockHumidity(p, getSeed(),
			env->getTimeOfDayF(), gametime * env->getTimeOfDaySpeed(), env->m_use_weather);

	if(block) {
		block->humidity = value;
		block->humidity_last_update = env->m_use_weather ? gametime + 30 : -1;
	}
	if (cache)
		(*cache)[bp] = value;
	return value + myrand_range(0, 1);
}

int ServerMap::getSurface(v3s16 basepos, int searchup, bool walkable_only) {

	s16 max = MYMIN(searchup + basepos.Y,0x7FFF);

	MapNode last_node = getNodeNoEx(basepos);
	MapNode node = last_node;
	v3s16 runpos = basepos;
	INodeDefManager *nodemgr = m_gamedef->ndef();

	bool last_was_walkable = nodemgr->get(node).walkable;

	while ((runpos.Y < max) && (node.param0 != CONTENT_AIR)) {
		runpos.Y += 1;
		last_node = node;
		node = getNodeNoEx(runpos);

		if (!walkable_only) {
			if ((last_node.param0 != CONTENT_AIR) &&
				(last_node.param0 != CONTENT_IGNORE) &&
				(node.param0 == CONTENT_AIR)) {
				return runpos.Y;
			}
		}
		else {
			bool is_walkable = nodemgr->get(node).walkable;

			if (last_was_walkable && (!is_walkable)) {
				return runpos.Y;
			}
			last_was_walkable = is_walkable;
		}
	}

	return basepos.Y -1;
}

MMVManip::MMVManip(Map *map):
		VoxelManipulator(),
		m_is_dirty(false),
		m_create_area(false),
		m_map(map)
{
}

MMVManip::~MMVManip()
{
}

void MMVManip::initialEmerge(v3s16 blockpos_min, v3s16 blockpos_max,
	bool load_if_inexistent)
{
	TimeTaker timer1("initialEmerge");

	// Units of these are MapBlocks
	v3s16 p_min = blockpos_min;
	v3s16 p_max = blockpos_max;

	VoxelArea block_area_nodes
			(p_min*MAP_BLOCKSIZE, (p_max+1)*MAP_BLOCKSIZE-v3s16(1,1,1));

	u32 size_MB = block_area_nodes.getVolume()*4/1000000;
	if(size_MB >= 1)
	{
		infostream<<"initialEmerge: area: ";
		block_area_nodes.print(infostream);
		infostream<<" ("<<size_MB<<"MB)";
		infostream<<" load_if_inexistent="<<load_if_inexistent;
		infostream<<std::endl;
	}

	addArea(block_area_nodes);

	for(s32 z=p_min.Z; z<=p_max.Z; z++)
	for(s32 y=p_min.Y; y<=p_max.Y; y++)
	for(s32 x=p_min.X; x<=p_max.X; x++)
	{
		u8 flags = 0;
		MapBlock *block;
		v3s16 p(x,y,z);
		std::map<v3s16, u8>::iterator n;
		n = m_loaded_blocks.find(p);
		if(n != m_loaded_blocks.end())
			continue;

		bool block_data_inexistent = false;
		try
		{
			TimeTaker timer1("emerge load");

			block = m_map->getBlockNoCreate(p);
			if(!block || block->isDummy())
				block_data_inexistent = true;
			else
				block->copyTo(*this);
		}
		catch(InvalidPositionException &e)
		{
			block_data_inexistent = true;
		}

		if(block_data_inexistent)
		{

			if (load_if_inexistent) {
				ServerMap *svrmap = (ServerMap *)m_map;
				block = svrmap->emergeBlock(p, false);
				if (block == NULL)
					block = svrmap->createBlock(p);
				block->copyTo(*this);
			} else {
				flags |= VMANIP_BLOCK_DATA_INEXIST;

				/*
					Mark area inexistent
				*/
				VoxelArea a(p*MAP_BLOCKSIZE, (p+1)*MAP_BLOCKSIZE-v3s16(1,1,1));
				// Fill with VOXELFLAG_NO_DATA
				for(s32 z=a.MinEdge.Z; z<=a.MaxEdge.Z; z++)
				for(s32 y=a.MinEdge.Y; y<=a.MaxEdge.Y; y++)
				{
					s32 i = m_area.index(a.MinEdge.X,y,z);
					memset(&m_flags[i], VOXELFLAG_NO_DATA, MAP_BLOCKSIZE);
				}
			}
		}
		/*else if (block->getNode(0, 0, 0).getContent() == CONTENT_IGNORE)
		{
			// Mark that block was loaded as blank
			flags |= VMANIP_BLOCK_CONTAINS_CIGNORE;
		}*/

		m_loaded_blocks[p] = flags;
	}

	m_is_dirty = false;
}

void MMVManip::blitBackAll(std::map<v3s16, MapBlock*> *modified_blocks,
	bool overwrite_generated)
{
	if(m_area.getExtent() == v3s16(0,0,0))
		return;

	/*
		Copy data of all blocks
	*/
	for(std::map<v3s16, u8>::iterator
			i = m_loaded_blocks.begin();
			i != m_loaded_blocks.end(); ++i)
	{
		v3s16 p = i->first;
		MapBlock *block = m_map->getBlockNoCreateNoEx(p);
		bool existed = !(i->second & VMANIP_BLOCK_DATA_INEXIST);
		if ((existed == false) || (block == NULL) ||
			(overwrite_generated == false && block->isGenerated() == true))
			continue;

		block->copyFrom(*this);

		if(modified_blocks)
			(*modified_blocks)[p] = block;
	}
}

//END

// freeminer:

INodeDefManager* Map::getNodeDefManager()
{
	return m_gamedef->ndef();
}
<|MERGE_RESOLUTION|>--- conflicted
+++ resolved
@@ -1685,7 +1685,9 @@
 
 v3POS Map::transforming_liquid_pop() {
 	std::lock_guard<std::mutex> lock(m_transforming_liquid_mutex);
-	return m_transforming_liquid.pop_front();
+	auto front = m_transforming_liquid.front();
+	m_transforming_liquid.pop_front();
+	return front;
 
 	//auto lock = m_transforming_liquid.lock_unique_rec();
 	//auto it = m_transforming_liquid.begin();
@@ -1758,12 +1760,7 @@
 		/*
 			Get a queued transforming liquid node
 		*/
-<<<<<<< HEAD
 		v3s16 p0 = transforming_liquid_pop();
-=======
-		v3s16 p0 = m_transforming_liquid.front();
-		m_transforming_liquid.pop_front();
->>>>>>> 5cf911ff
 
 		MapNode n0 = getNodeTry(p0);
 
@@ -2026,18 +2023,11 @@
 
 	//infostream<<"Map::transformLiquids(): loopcount="<<loopcount<<" per="<<timer.getTimerTime()<<" ret="<<ret<<std::endl;
 
-	while (must_reflow.size() > 0)
-<<<<<<< HEAD
-		m_transforming_liquid.push_back(must_reflow.pop_front());
-	//updateLighting(lighting_modified_blocks, modified_blocks);
-=======
-	{
+	while (must_reflow.size() > 0) {
 		m_transforming_liquid.push_back(must_reflow.front());
 		must_reflow.pop_front();
 	}
-	updateLighting(lighting_modified_blocks, modified_blocks);
-
->>>>>>> 5cf911ff
+	//updateLighting(lighting_modified_blocks, modified_blocks);
 
 	/* ----------------------------------------------------------------------
 	 * Manage the queue so that it does not grow indefinately
@@ -2509,22 +2499,6 @@
 	EMERGE_DBG_OUT("finishBlockMake: changed_blocks.size()=" << changed_blocks.size());
 
 	/*
-<<<<<<< HEAD
-=======
-		Copy transforming liquid information
-	*/
-	while(data->transforming_liquid.size() > 0)
-	{
-		m_transforming_liquid.push_back(data->transforming_liquid.front());
-		data->transforming_liquid.pop_front();
-	}
-
-	/*
->>>>>>> 5cf911ff
-		Do stuff in central blocks
-	*/
-
-	/*
 		Update lighting
 	*/
 	{
