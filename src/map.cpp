/*
map.cpp
Copyright (C) 2010-2013 celeron55, Perttu Ahola <celeron55@gmail.com>
*/

/*
This file is part of Freeminer.

Freeminer is free software: you can redistribute it and/or modify
it under the terms of the GNU General Public License as published by
the Free Software Foundation, either version 3 of the License, or
(at your option) any later version.

Freeminer  is distributed in the hope that it will be useful,
but WITHOUT ANY WARRANTY; without even the implied warranty of
MERCHANTABILITY or FITNESS FOR A PARTICULAR PURPOSE.  See the
GNU General Public License for more details.

You should have received a copy of the GNU General Public License
along with Freeminer.  If not, see <http://www.gnu.org/licenses/>.
*/

#include "map.h"
#include "mapblock.h"
#ifndef SERVER
	#include "mapblock_mesh.h"
#endif
#include "main.h"
#include "filesys.h"
#include "voxel.h"
#include "porting.h"
#include "serialization.h"
#include "nodemetadata.h"
#include "settings.h"
#include "log_types.h"
#include "profiler.h"
#include "nodedef.h"
#include "gamedef.h"
#include "util/directiontables.h"
#include "util/mathconstants.h"
#include "rollback_interface.h"
#include "environment.h"
#include "emerge.h"
#include "mapgen_v6.h"
#include "mg_biome.h"
#include "config.h"
#include "server.h"
#include "database.h"
#include "database-dummy.h"
#include "database-sqlite3.h"
<<<<<<< HEAD
=======
#include <deque>
#if USE_LEVELDB
>>>>>>> 976d0b2c
#include "database-leveldb.h"
#include "database-redis.h"

#define PP(x) "("<<(x).X<<","<<(x).Y<<","<<(x).Z<<")"

/*
	SQLite format specification:
	- Initially only replaces sectors/ and sectors2/

	If map.sqlite does not exist in the save dir
	or the block was not found in the database
	the map will try to load from sectors folder.
	In either case, map.sqlite will be created
	and all future saves will save there.

	Structure of map.sqlite:
	Tables:
		blocks
			(PK) INT pos
			BLOB data
*/

/*
	Map
*/
Map::Map(IGameDef *gamedef):
	m_liquid_step_flow(1000),
	m_blocks_delete(&m_blocks_delete_1),
	m_gamedef(gamedef),
	m_transforming_liquid_loop_count_multiplier(1.0f),
	m_unprocessed_count(0),
	m_inc_trending_up_start_time(0),
	m_queue_size_timer_started(false)
    ,
	m_blocks_update_last(0),
	m_blocks_save_last(0)
{
	updateLighting_last[LIGHTBANK_DAY] = updateLighting_last[LIGHTBANK_NIGHT] = 0;
	time_life = 0;
	getBlockCacheFlush();
}

Map::~Map()
{
	auto lock = m_blocks.lock_unique_rec();
#ifndef SERVER
	if(g_settings->getBool("enable_vbo"))
	for(auto &i : m_blocks) {
		// We dont have gamedef here anymore, so we cant remove the hardwarebuffers
		if(i.second && i.second->mesh)
			i.second->mesh->clearHardwareBuffer = false;
	}
#endif
	for (auto & ir : m_blocks_delete_1)
		delete ir.first;
	for (auto & ir : m_blocks_delete_2)
		delete ir.first;
	for(auto & ir : m_blocks)
		delete ir.second;
}

void Map::addEventReceiver(MapEventReceiver *event_receiver)
{
	m_event_receivers.insert(event_receiver);
}

void Map::removeEventReceiver(MapEventReceiver *event_receiver)
{
	m_event_receivers.erase(event_receiver);
}

void Map::dispatchEvent(MapEditEvent *event)
{
	for(std::set<MapEventReceiver*>::iterator
			i = m_event_receivers.begin();
			i != m_event_receivers.end(); ++i)
	{
		(*i)->onMapEditEvent(event);
	}
}

MapBlock * Map::getBlockNoCreate(v3s16 p3d)
{
	MapBlock *block = getBlockNoCreateNoEx(p3d);
	if(block == NULL)
		throw InvalidPositionException("getBlockNoCreate block=NULL");
	return block;
}

bool Map::isNodeUnderground(v3s16 p)
{
	v3s16 blockpos = getNodeBlockPos(p);
	try{
		MapBlock * block = getBlockNoCreate(blockpos);
		return block->getIsUnderground();
	}
	catch(InvalidPositionException &e)
	{
		return false;
	}
}

bool Map::isValidPosition(v3s16 p)
{
	v3s16 blockpos = getNodeBlockPos(p);
	MapBlock *block = getBlockNoCreate(blockpos);
	return (block != NULL);
}

// Returns a CONTENT_IGNORE node if not found
MapNode Map::getNodeNoEx(v3s16 p, bool *is_valid_position)
{
#ifndef NDEBUG
	ScopeProfiler sp(g_profiler, "Map: getNodeNoEx");
#endif

	v3s16 blockpos = getNodeBlockPos(p);
	MapBlock *block = getBlockNoCreateNoEx(blockpos);
	if (block == NULL) {
		if (is_valid_position != NULL)
			*is_valid_position = false;
		return MapNode(CONTENT_IGNORE);
	}

	v3s16 relpos = p - blockpos*MAP_BLOCKSIZE;
	bool is_valid_p;
	MapNode node = block->getNodeNoCheck(relpos, &is_valid_p);
	if (is_valid_position != NULL)
		*is_valid_position = is_valid_p;
	return node;
}

#if 0
// Deprecated
// throws InvalidPositionException if not found
// TODO: Now this is deprecated, getNodeNoEx should be renamed
MapNode Map::getNode(v3s16 p)
{
	v3s16 blockpos = getNodeBlockPos(p);
	MapBlock *block = getBlockNoCreateNoEx(blockpos);
	if (block == NULL)
		throw InvalidPositionException("getNode block=NULL");
	v3s16 relpos = p - blockpos*MAP_BLOCKSIZE;
	bool is_valid_position;
	MapNode node = block->getNodeNoCheck(relpos, &is_valid_position);
	if (!is_valid_position)
		throw InvalidPositionException();
	return node;
}
#endif

// throws InvalidPositionException if not found
void Map::setNode(v3s16 p, MapNode & n)
{
	v3s16 blockpos = getNodeBlockPos(p);
	MapBlock *block = getBlockNoCreate(blockpos);
	v3s16 relpos = p - blockpos*MAP_BLOCKSIZE;
	// Never allow placing CONTENT_IGNORE, it fucks up stuff
	if(n.getContent() == CONTENT_IGNORE){
		bool temp_bool;
		errorstream<<"Map::setNode(): Not allowing to place CONTENT_IGNORE"
				<<" while trying to replace \""
				<<m_gamedef->ndef()->get(block->getNodeNoCheck(relpos, &temp_bool)).name
				<<"\" at "<<PP(p)<<" (block "<<PP(blockpos)<<")"<<std::endl;
		debug_stacks_print_to(infostream);
		return;
	}
	block->setNodeNoCheck(relpos, n);
}


/*
	Goes recursively through the neighbours of the node.

	Alters only transparent nodes.

	If the lighting of the neighbour is lower than the lighting of
	the node was (before changing it to 0 at the step before), the
	lighting of the neighbour is set to 0 and then the same stuff
	repeats for the neighbour.

	The ending nodes of the routine are stored in light_sources.
	This is useful when a light is removed. In such case, this
	routine can be called for the light node and then again for
	light_sources to re-light the area without the removed light.

	values of from_nodes are lighting values.
*/
void Map::unspreadLight(enum LightBank bank,
		std::map<v3s16, u8> & from_nodes,
		std::set<v3s16> & light_sources,
		std::map<v3s16, MapBlock*>  & modified_blocks)
{
	INodeDefManager *nodemgr = m_gamedef->ndef();

	v3s16 dirs[6] = {
		v3s16(0,0,1), // back
		v3s16(0,1,0), // top
		v3s16(1,0,0), // right
		v3s16(0,0,-1), // front
		v3s16(0,-1,0), // bottom
		v3s16(-1,0,0), // left
	};

	if(from_nodes.empty())
		return;

	u32 blockchangecount = 0;

	std::map<v3s16, u8> unlighted_nodes;

	/*
		Initialize block cache
	*/
	v3s16 blockpos_last;
	MapBlock *block = NULL;
	// Cache this a bit, too
	bool block_checked_in_modified = false;

	for(std::map<v3s16, u8>::iterator j = from_nodes.begin();
		j != from_nodes.end(); ++j)
	{
		v3s16 pos = j->first;
		v3s16 blockpos = getNodeBlockPos(pos);

		// Only fetch a new block if the block position has changed
		try{
			if(block == NULL || blockpos != blockpos_last){
				block = getBlockNoCreate(blockpos);
				blockpos_last = blockpos;

				block_checked_in_modified = false;
				blockchangecount++;
			}
		}
		catch(InvalidPositionException &e)
		{
			continue;
		}

		if(!block || block->isDummy())
			continue;

		// Calculate relative position in block
		//v3s16 relpos = pos - blockpos_last * MAP_BLOCKSIZE;

		// Get node straight from the block
		//MapNode n = block->getNode(relpos);

		u8 oldlight = j->second;

		// Loop through 6 neighbors
		for(u16 i=0; i<6; i++)
		{
			// Get the position of the neighbor node
			v3s16 n2pos = pos + dirs[i];

			// Get the block where the node is located
			v3s16 blockpos, relpos;
			getNodeBlockPosWithOffset(n2pos, blockpos, relpos);

			// Only fetch a new block if the block position has changed
			try {
				if(block == NULL || blockpos != blockpos_last){
					block = getBlockNoCreate(blockpos);

					if (!block || block->isDummy())
						continue;

					blockpos_last = blockpos;

					block_checked_in_modified = false;
					blockchangecount++;
				}
			}
			catch(InvalidPositionException &e) {
				continue;
			}

			// Get node straight from the block
			bool is_valid_position;
			MapNode n2 = block->getNode(relpos, &is_valid_position);
			if (!is_valid_position)
				continue;

			bool changed = false;

			//TODO: Optimize output by optimizing light_sources?

			/*
				If the neighbor is dimmer than what was specified
				as oldlight (the light of the previous node)
			*/
			if(n2.getLight(bank, nodemgr) < oldlight)
			{
				/*
					And the neighbor is transparent and it has some light
				*/
				if(nodemgr->get(n2).light_propagates
						&& n2.getLight(bank, nodemgr) != 0)
				{
					/*
						Set light to 0 and add to queue
					*/

					u8 current_light = n2.getLight(bank, nodemgr);
					n2.setLight(bank, 0, nodemgr);
					block->setNode(relpos, n2);

					unlighted_nodes[n2pos] = current_light;
					changed = true;

					/*
						Remove from light_sources if it is there
						NOTE: This doesn't happen nearly at all
					*/
					/*if(light_sources.find(n2pos))
					{
						infostream<<"Removed from light_sources"<<std::endl;
						light_sources.remove(n2pos);
					}*/
				}

				/*// DEBUG
				if(light_sources.find(n2pos) != NULL)
					light_sources.remove(n2pos);*/
			}
			else{
				light_sources.insert(n2pos);
			}

			// Add to modified_blocks
			if(changed == true && block_checked_in_modified == false)
			{
				// If the block is not found in modified_blocks, add.
				if(modified_blocks.find(blockpos) == modified_blocks.end())
				{
					modified_blocks[blockpos] = block;
				}
				block_checked_in_modified = true;
			}
		}
	}

	/*infostream<<"unspreadLight(): Changed block "
	<<blockchangecount<<" times"
	<<" for "<<from_nodes.size()<<" nodes"
	<<std::endl;*/

	if(!unlighted_nodes.empty())
		unspreadLight(bank, unlighted_nodes, light_sources, modified_blocks);
}

/*
	A single-node wrapper of the above
*/
void Map::unLightNeighbors(enum LightBank bank,
		v3s16 pos, u8 lightwas,
		std::set<v3s16> & light_sources,
		std::map<v3s16, MapBlock*>  & modified_blocks)
{
	std::map<v3s16, u8> from_nodes;
	from_nodes[pos] = lightwas;

	unspreadLight(bank, from_nodes, light_sources, modified_blocks);
}

/*
	Lights neighbors of from_nodes, collects all them and then
	goes on recursively.
*/
void Map::spreadLight(enum LightBank bank,
		std::set<v3s16> & from_nodes,
		std::map<v3s16, MapBlock*> & modified_blocks, int recursive)
{
	INodeDefManager *nodemgr = m_gamedef->ndef();

	const v3s16 dirs[6] = {
		v3s16(0,0,1), // back
		v3s16(0,1,0), // top
		v3s16(1,0,0), // right
		v3s16(0,0,-1), // front
		v3s16(0,-1,0), // bottom
		v3s16(-1,0,0), // left
	};

	if(from_nodes.empty())
		return;

	u32 blockchangecount = 0;

	std::set<v3s16> lighted_nodes;

	/*
		Initialize block cache
	*/
	v3s16 blockpos_last;
	MapBlock *block = NULL;
		// Cache this a bit, too
	bool block_checked_in_modified = false;

	for(std::set<v3s16>::iterator j = from_nodes.begin();
		j != from_nodes.end(); ++j)
	{
		v3s16 pos = *j;
		v3s16 blockpos, relpos;

		getNodeBlockPosWithOffset(pos, blockpos, relpos);

		// Only fetch a new block if the block position has changed
		try {
			if(block == NULL || blockpos != blockpos_last){
				block = getBlockNoCreate(blockpos);
				blockpos_last = blockpos;

				block_checked_in_modified = false;
				blockchangecount++;
			}
		}
		catch(InvalidPositionException &e) {
			continue;
		}

		if(block->isDummy())
			continue;

<<<<<<< HEAD
		//auto lock = block->try_lock_unique_rec();
		//if (!lock->owns_lock())
		//	continue;

		// Calculate relative position in block
		v3s16 relpos = pos - blockpos_last * MAP_BLOCKSIZE;

=======
>>>>>>> 976d0b2c
		// Get node straight from the block
		bool is_valid_position;
		MapNode n = block->getNode(relpos, &is_valid_position);
		if (n.getContent() == CONTENT_IGNORE)
			continue;

		u8 oldlight = is_valid_position ? n.getLight(bank, nodemgr) : 0;
		u8 newlight = diminish_light(oldlight);

		// Loop through 6 neighbors
		for(u16 i=0; i<6; i++){
			// Get the position of the neighbor node
			v3s16 n2pos = pos + dirs[i];

			// Get the block where the node is located
			v3s16 blockpos, relpos;
			getNodeBlockPosWithOffset(n2pos, blockpos, relpos);

			// Only fetch a new block if the block position has changed
			try {
				if(block == NULL || blockpos != blockpos_last){
					block = getBlockNoCreate(blockpos);
					blockpos_last = blockpos;

					block_checked_in_modified = false;
					blockchangecount++;
				}
			}
			catch(InvalidPositionException &e) {
				continue;
			}
<<<<<<< HEAD
			// Calculate relative position in block
			v3s16 relpos = n2pos - blockpos * MAP_BLOCKSIZE;
=======

>>>>>>> 976d0b2c
			// Get node straight from the block
			MapNode n2 = block->getNode(relpos, &is_valid_position);
			if (!is_valid_position)
				continue;

			bool changed = false;
			/*
				If the neighbor is brighter than the current node,
				add to list (it will light up this node on its turn)
			*/
			if(n2.getLight(bank, nodemgr) > undiminish_light(oldlight))
			{
				lighted_nodes.insert(n2pos);
				changed = true;
			}
			/*
				If the neighbor is dimmer than how much light this node
				would spread on it, add to list
			*/
			if(n2.getLight(bank, nodemgr) < newlight)
			{
				if(nodemgr->get(n2).light_propagates)
				{
					n2.setLight(bank, newlight, nodemgr);
					block->setNode(relpos, n2);
					lighted_nodes.insert(n2pos);
					changed = true;
				}
			}

			// Add to modified_blocks
			if(changed == true && block_checked_in_modified == false)
			{
				// If the block is not found in modified_blocks, add.
				if(modified_blocks.find(blockpos) == modified_blocks.end())
				{
					modified_blocks[blockpos] = block;
				}
				block_checked_in_modified = true;
			}
		}
	}

	/*infostream<<"spreadLight(): Changed block "
			<<blockchangecount<<" times"
			<<" for "<<from_nodes.size()<<" nodes"
			<<std::endl;*/

	if(!lighted_nodes.empty() && recursive <= 32) { // maybe 32 too small
/*
		infostream<<"spreadLight(): recursive("<<recursive<<"): changed=" <<blockchangecount
			<<" from="<<from_nodes.size()
			<<" lighted="<<lighted_nodes.size()
			<<" modifiedB="<<modified_blocks.size()
			<<std::endl;
*/
		spreadLight(bank, lighted_nodes, modified_blocks, ++recursive);
	}
}

/*
	A single-node source variation of the above.
*/
void Map::lightNeighbors(enum LightBank bank,
		v3s16 pos,
		std::map<v3s16, MapBlock*> & modified_blocks)
{
	std::set<v3s16> from_nodes;
	from_nodes.insert(pos);
	spreadLight(bank, from_nodes, modified_blocks);
}

v3s16 Map::getBrightestNeighbour(enum LightBank bank, v3s16 p)
{
	INodeDefManager *nodemgr = m_gamedef->ndef();

	v3s16 dirs[6] = {
		v3s16(0,0,1), // back
		v3s16(0,1,0), // top
		v3s16(1,0,0), // right
		v3s16(0,0,-1), // front
		v3s16(0,-1,0), // bottom
		v3s16(-1,0,0), // left
	};

	u8 brightest_light = 0;
	v3s16 brightest_pos(0,0,0);
	bool found_something = false;

	// Loop through 6 neighbors
	for(u16 i=0; i<6; i++){
		// Get the position of the neighbor node
		v3s16 n2pos = p + dirs[i];
		MapNode n2;
		bool is_valid_position;
		n2 = getNodeNoEx(n2pos, &is_valid_position);
		if (!is_valid_position)
			continue;

		if(n2.getLight(bank, nodemgr) > brightest_light || found_something == false){
			brightest_light = n2.getLight(bank, nodemgr);
			brightest_pos = n2pos;
			found_something = true;
		}
	}

	if(found_something == false)
		throw InvalidPositionException("getBrightestNeighbour nothing found");

	return brightest_pos;
}

/*
	Propagates sunlight down from a node.
	Starting point gets sunlight.

	Returns the lowest y value of where the sunlight went.

	Mud is turned into grass in where the sunlight stops.
*/
s16 Map::propagateSunlight(v3s16 start,
		std::map<v3s16, MapBlock*> & modified_blocks)
{
	INodeDefManager *nodemgr = m_gamedef->ndef();

	s16 y = start.Y;
	for(; ; y--)
	{
		v3s16 pos(start.X, y, start.Z);

		v3s16 blockpos = getNodeBlockPos(pos);
		MapBlock *block;
		try{
			block = getBlockNoCreate(blockpos);
		}
		catch(InvalidPositionException &e)
		{
			break;
		}

		v3s16 relpos = pos - blockpos*MAP_BLOCKSIZE;
		bool is_valid_position;
		MapNode n = block->getNode(relpos, &is_valid_position);
		if (!is_valid_position)
			break;

		if(nodemgr->get(n).sunlight_propagates)
		{
			n.setLight(LIGHTBANK_DAY, LIGHT_SUN, nodemgr);
			block->setNode(relpos, n);

			modified_blocks[blockpos] = block;
		}
		else
		{
			// Sunlight goes no further
			break;
		}
	}
	return y + 1;
}

u32 Map::updateLighting(enum LightBank bank,
		shared_map<v3POS, MapBlock*> & a_blocks,
		std::map<v3POS, MapBlock*> & modified_blocks, unsigned int max_cycle_ms)
{
	INodeDefManager *nodemgr = m_gamedef->ndef();

	/*m_dout<<DTIME<<"Map::updateLighting(): "
			<<a_blocks.size()<<" blocks."<<std::endl;*/

	//TimeTaker timer("updateLighting");

	// For debugging
	//bool debug=true;
	//u32 count_was = modified_blocks.size();

	//std::map<v3s16, MapBlock*> blocks_to_update;

	std::set<v3s16> light_sources;

	std::map<v3s16, u8> unlight_from;

	int num_bottom_invalid = 0;

	//JMutexAutoLock lock2(m_update_lighting_mutex);

	{
	TimeTaker t("updateLighting: first stuff");

	u32 n = 0, calls = 0, end_ms = porting::getTimeMs() + max_cycle_ms;
	if(!max_cycle_ms)
		updateLighting_last[bank] = 0;
	for(std::map<v3s16, MapBlock*>::iterator i = a_blocks.begin();
		i != a_blocks.end(); ++i)
	{
			if (n++ < updateLighting_last[bank])
				continue;
			else
				updateLighting_last[bank] = 0;
			++calls;

		MapBlock *block = getBlockNoCreateNoEx(i->first);
		//MapBlock *block = i->second;

		for(;;)
		{
			// Don't bother with dummy blocks.
			if(!block || block->isDummy())
				break;

			auto lock = block->try_lock_unique_rec();
			if (!lock->owns_lock())
				break; // may cause dark areas
			v3s16 pos = block->getPos();
			v3s16 posnodes = block->getPosRelative();
			modified_blocks[pos] = block;
			//blocks_to_update[pos] = block;

			/*
				Clear all light from block
			*/
			for(s16 z=0; z<MAP_BLOCKSIZE; z++)
			for(s16 x=0; x<MAP_BLOCKSIZE; x++)
			for(s16 y=0; y<MAP_BLOCKSIZE; y++)
			{
				v3s16 p(x,y,z);
				bool is_valid_position;
				MapNode n = block->getNode(p, &is_valid_position);
				if (!is_valid_position) {
					/* This would happen when dealing with a
					   dummy block.
					*/
					infostream<<"updateLighting(): InvalidPositionException"
							<<std::endl;
					continue;
				}
				u8 oldlight = n.getLight(bank, nodemgr);
				n.setLight(bank, 0, nodemgr);
				block->setNode(p, n);

				// If node sources light, add to list
				u8 source = nodemgr->get(n).light_source;
				if(source != 0)
					light_sources.insert(p + posnodes);

				// Collect borders for unlighting
				if((x==0 || x == MAP_BLOCKSIZE-1
						|| y==0 || y == MAP_BLOCKSIZE-1
						|| z==0 || z == MAP_BLOCKSIZE-1)
						&& oldlight != 0)
				{
					v3s16 p_map = p + posnodes;
					unlight_from[p_map] = oldlight;
				}


			}

			if(bank == LIGHTBANK_DAY)
			{
				bool bottom_valid = block->propagateSunlight(light_sources);

				if(!bottom_valid)
					num_bottom_invalid++;

				// If bottom is valid, we're done.
				if(bottom_valid)
					break;
			}
			else if(bank == LIGHTBANK_NIGHT)
			{
				// For night lighting, sunlight is not propagated
				break;
			}

			/*infostream<<"Bottom for sunlight-propagated block ("
					<<pos.X<<","<<pos.Y<<","<<pos.Z<<") not valid"
					<<std::endl;*/

			block->setLightingExpired(true);

			// Bottom sunlight is not valid; get the block and loop to it

			pos.Y--;
			block = getBlockNoCreateNoEx(pos);
		}
		if (porting::getTimeMs() > end_ms) {
			updateLighting_last[bank] = n;
			break;
		}
	}
	if (!calls)
		updateLighting_last[bank] = 0;
	}
	/*
		Enable this to disable proper lighting for speeding up map
		generation for testing or whatever
	*/
#if 0
	//if(g_settings->get(""))
	{
		core::map<v3s16, MapBlock*>::Iterator i;
		i = blocks_to_update.getIterator();
		for(; i.atEnd() == false; i++)
		{
			MapBlock *block = i.getNode()->getValue();
			v3s16 p = block->getPos();
			block->setLightingExpired(false);
		}
		return;
	}
#endif

#if 1
	{
		TimeTaker timer("updateLighting: unspreadLight");
		unspreadLight(bank, unlight_from, light_sources, modified_blocks);
	}

	/*if(debug)
	{
		u32 diff = modified_blocks.size() - count_was;
		count_was = modified_blocks.size();
		infostream<<"unspreadLight modified "<<diff<<std::endl;
	}*/

	{
		TimeTaker timer("updateLighting: spreadLight");
		spreadLight(bank, light_sources, modified_blocks);
	}

	for (auto & ir : blocks_to_update) {
		auto block = getBlockNoCreateNoEx(ir.first);
		block->setLightingExpired(false);
	}

	/*if(debug)
	{
		u32 diff = modified_blocks.size() - count_was;
		count_was = modified_blocks.size();
		infostream<<"spreadLight modified "<<diff<<std::endl;
	}*/
#endif

#if 0
	{
		//MapVoxelManipulator vmanip(this);

		// Make a manual voxel manipulator and load all the blocks
		// that touch the requested blocks
		MMVManip vmanip(this);

		{
		//TimeTaker timer("initialEmerge");

		core::map<v3s16, MapBlock*>::Iterator i;
		i = blocks_to_update.getIterator();
		for(; i.atEnd() == false; i++)
		{
			MapBlock *block = i.getNode()->getValue();
			v3s16 p = block->getPos();

			// Add all surrounding blocks
			vmanip.initialEmerge(p - v3s16(1,1,1), p + v3s16(1,1,1));

			/*
				Add all surrounding blocks that have up-to-date lighting
				NOTE: This doesn't quite do the job (not everything
					  appropriate is lighted)
			*/
			/*for(s16 z=-1; z<=1; z++)
			for(s16 y=-1; y<=1; y++)
			for(s16 x=-1; x<=1; x++)
			{
				v3s16 p2 = p + v3s16(x,y,z);
				MapBlock *block = getBlockNoCreateNoEx(p2);
				if(block == NULL)
					continue;
				if(block->isDummy())
					continue;
				if(block->getLightingExpired())
					continue;
				vmanip.initialEmerge(p2, p2);
			}*/

			// Lighting of block will be updated completely
			block->setLightingExpired(false);
		}
		}

		{
			//TimeTaker timer("unSpreadLight");
			vmanip.unspreadLight(bank, unlight_from, light_sources, nodemgr);
		}
		{
			//TimeTaker timer("spreadLight");
			vmanip.spreadLight(bank, light_sources, nodemgr);
		}
		{
			//TimeTaker timer("blitBack");
			vmanip.blitBack(modified_blocks);
		}
		/*infostream<<"emerge_time="<<emerge_time<<std::endl;
		emerge_time = 0;*/
	}
#endif
	return updateLighting_last[bank];
	//m_dout<<"Done ("<<getTimestamp()<<")"<<std::endl;
}

u32 Map::updateLighting(shared_map<v3POS, MapBlock*> & a_blocks,
		std::map<v3POS, MapBlock*> & modified_blocks, unsigned int max_cycle_ms)
{
	int ret = 0;
{
TimeTaker timer("updateLighting(LIGHTBANK_DAY)");

	ret += updateLighting(LIGHTBANK_DAY, a_blocks, modified_blocks, max_cycle_ms);
}
{
TimeTaker timer("updateLighting(LIGHTBANK_NIGHT)");
	ret += updateLighting(LIGHTBANK_NIGHT, a_blocks, modified_blocks, max_cycle_ms);
}

	if (max_cycle_ms && ret)
		return ret;

	a_blocks.clear();
TimeTaker timer("updateLighting expireDayNightDiff");
	//JMutexAutoLock lock2(m_update_lighting_mutex);

	/*
		Update information about whether day and night light differ
	*/
	for(std::map<v3s16, MapBlock*>::iterator
			i = modified_blocks.begin();
			i != modified_blocks.end(); ++i)
	{
		MapBlock *block = getBlockNoCreateNoEx(i->first);
		//can contain already deleted block from Map::timerUpdate -> MapSector::deleteBlock
		//MapBlock *block = i->second;
		if(block == NULL || block->isDummy())
			continue;
		block->expireDayNightDiff();
	}
	return ret;
}

/*
*/
void Map::addNodeAndUpdate(v3s16 p, MapNode n,
		std::map<v3s16, MapBlock*> &modified_blocks,
		bool remove_metadata, int fast)
{

	INodeDefManager *ndef = m_gamedef->ndef();

	if (fast == 1 || fast == 2) { // fast: 1: just place node; 2: place ang get light from old; 3: place, recalculate light and skip liquid queue
		if (fast == 2 && !n.param1) {
			MapNode from_node = getNodeNoEx(p);
			if (from_node) {
				n.setLight(LIGHTBANK_DAY,   from_node.getLight(LIGHTBANK_DAY, ndef), ndef);
				n.setLight(LIGHTBANK_NIGHT, from_node.getLight(LIGHTBANK_NIGHT, ndef), ndef);
			}
		}
		if (remove_metadata)
			removeNodeMetadata(p);
		setNode(p, n);
		return;
	}

	/*PrintInfo(m_dout);
	m_dout<<DTIME<<"Map::addNodeAndUpdate(): p=("
			<<p.X<<","<<p.Y<<","<<p.Z<<")"<<std::endl;*/

	/*
		From this node to nodes underneath:
		If lighting is sunlight (1.0), unlight neighbours and
		set lighting to 0.
		Else discontinue.
	*/

	v3s16 toppos = p + v3s16(0,1,0);
	//v3s16 bottompos = p + v3s16(0,-1,0);

	bool node_under_sunlight = true;
	std::set<v3s16> light_sources;

	/*
		Collect old node for rollback
	*/
	RollbackNode rollback_oldnode(this, p, m_gamedef);

	/*
		If there is a node at top and it doesn't have sunlight,
		there has not been any sunlight going down.

		Otherwise there probably is.
	*/

	bool is_valid_position;
	MapNode topnode = getNodeNoEx(toppos, &is_valid_position);

	if(is_valid_position && topnode.getLight(LIGHTBANK_DAY, ndef) != LIGHT_SUN)
		node_under_sunlight = false;

	/*
		Remove all light that has come out of this node
	*/

	enum LightBank banks[] =
	{
		LIGHTBANK_DAY,
		LIGHTBANK_NIGHT
	};
	for(s32 i=0; i<2; i++)
	{
		enum LightBank bank = banks[i];

		u8 lightwas = getNodeNoEx(p).getLight(bank, ndef);

		// Add the block of the added node to modified_blocks
		v3s16 blockpos = getNodeBlockPos(p);
		MapBlock * block = getBlockNoCreate(blockpos);
		if(!block)
			break;
		modified_blocks[blockpos] = block;

		// Unlight neighbours of node.
		// This means setting light of all consequent dimmer nodes
		// to 0.
		// This also collects the nodes at the border which will spread
		// light again into this.
		unLightNeighbors(bank, p, lightwas, light_sources, modified_blocks);

		n.setLight(bank, 0, ndef);
	}

	/*
		If node lets sunlight through and is under sunlight, it has
		sunlight too.
	*/
	if(node_under_sunlight && ndef->get(n).sunlight_propagates)
	{
		n.setLight(LIGHTBANK_DAY, LIGHT_SUN, ndef);
	}

	/*
		Remove node metadata
	*/
	if (remove_metadata) {
		removeNodeMetadata(p);
	}

	/*
		Set the node on the map
	*/

	setNode(p, n);

	/*
		If node is under sunlight and doesn't let sunlight through,
		take all sunlighted nodes under it and clear light from them
		and from where the light has been spread.
		TODO: This could be optimized by mass-unlighting instead
			  of looping
	*/
	if(node_under_sunlight && !ndef->get(n).sunlight_propagates)
	{
		s16 y = p.Y - 1;
		for(;; y--){
			//m_dout<<DTIME<<"y="<<y<<std::endl;
			v3s16 n2pos(p.X, y, p.Z);

			MapNode n2;

			n2 = getNodeNoEx(n2pos, &is_valid_position);
			if (!is_valid_position)
				break;

			if(n2.getLight(LIGHTBANK_DAY, ndef) == LIGHT_SUN)
			{
				unLightNeighbors(LIGHTBANK_DAY,
						n2pos, n2.getLight(LIGHTBANK_DAY, ndef),
						light_sources, modified_blocks);
				n2.setLight(LIGHTBANK_DAY, 0, ndef);
				setNode(n2pos, n2);
			}
			else
				break;
		}
	}

	for(s32 i=0; i<2; i++)
	{
		enum LightBank bank = banks[i];

		/*
			Spread light from all nodes that might be capable of doing so
		*/
		spreadLight(bank, light_sources, modified_blocks);
	}

	/*
		Update information about whether day and night light differ
	*/
	for(std::map<v3s16, MapBlock*>::iterator
			i = modified_blocks.begin();
			i != modified_blocks.end(); ++i)
	{
		i->second->expireDayNightDiff();
	}

	/*
		Report for rollback
	*/
	if(m_gamedef->rollback())
	{
		RollbackNode rollback_newnode(this, p, m_gamedef);
		RollbackAction action;
		action.setSetNode(p, rollback_oldnode, rollback_newnode);
		m_gamedef->rollback()->reportAction(action);
	}

	/*
		Add neighboring liquid nodes and the node itself if it is
		liquid (=water node was added) to transform queue.
		note: todo: for liquid_real enough to add only self node
	*/
	v3s16 dirs[7] = {
		v3s16(0,0,0), // self
		v3s16(0,0,1), // back
		v3s16(0,1,0), // top
		v3s16(1,0,0), // right
		v3s16(0,0,-1), // front
		v3s16(0,-1,0), // bottom
		v3s16(-1,0,0), // left
	};

	if (!fast)
	for(u16 i=0; i<7; i++)
	{
		v3s16 p2 = p + dirs[i];

		MapNode n2 = getNodeNoEx(p2, &is_valid_position);
		if(is_valid_position
				&& (ndef->get(n2).isLiquid() || n2.getContent() == CONTENT_AIR))
		{
			transforming_liquid_push_back(p2);
		}
	}
}

/*
*/
void Map::removeNodeAndUpdate(v3s16 p,
		std::map<v3s16, MapBlock*> &modified_blocks, int fast)
{
	INodeDefManager *ndef = m_gamedef->ndef();

	/*PrintInfo(m_dout);
	m_dout<<DTIME<<"Map::removeNodeAndUpdate(): p=("
			<<p.X<<","<<p.Y<<","<<p.Z<<")"<<std::endl;*/

	bool node_under_sunlight = true;

	v3s16 toppos = p + v3s16(0,1,0);

	// Node will be replaced with this
	content_t replace_material = CONTENT_AIR;

	if (fast == 1 || fast == 2) { // fast: 1: just place node; 2: place ang get light from top; 3: place, recalculate light and skip liquid queue
		MapNode n;
		n.setContent(replace_material);
		if (fast == 2) {
			MapNode from_node = getNodeNoEx(toppos);
			if (from_node) {
				n.setLight(LIGHTBANK_DAY,   from_node.getLight(LIGHTBANK_DAY, ndef), ndef);
				n.setLight(LIGHTBANK_NIGHT, from_node.getLight(LIGHTBANK_NIGHT, ndef), ndef);
			}
		}
		removeNodeMetadata(p);
		setNode(p, n);
		return;
	}

	/*
		Collect old node for rollback
	*/
	RollbackNode rollback_oldnode(this, p, m_gamedef);

	/*
		If there is a node at top and it doesn't have sunlight,
		there will be no sunlight going down.
	*/
	bool is_valid_position;
	MapNode topnode = getNodeNoEx(toppos, &is_valid_position);

	if(is_valid_position && topnode.getLight(LIGHTBANK_DAY, ndef) != LIGHT_SUN)
		node_under_sunlight = false;

	std::set<v3s16> light_sources;

	enum LightBank banks[] =
	{
		LIGHTBANK_DAY,
		LIGHTBANK_NIGHT
	};
	for(s32 i=0; i<2; i++)
	{
		enum LightBank bank = banks[i];

		/*
			Unlight neighbors (in case the node is a light source)
		*/
		unLightNeighbors(bank, p,
				getNodeNoEx(p).getLight(bank, ndef),
				light_sources, modified_blocks);
	}

	/*
		Remove node metadata
	*/

	removeNodeMetadata(p);

	/*
		Remove the node.
		This also clears the lighting.
	*/

	MapNode n(replace_material);
	setNode(p, n);

	for(s32 i=0; i<2; i++)
	{
		enum LightBank bank = banks[i];

		/*
			Recalculate lighting
		*/
		spreadLight(bank, light_sources, modified_blocks);
	}

	// Add the block of the removed node to modified_blocks
	v3s16 blockpos = getNodeBlockPos(p);
	MapBlock * block = getBlockNoCreate(blockpos);
	if(!block)
		return;
	modified_blocks[blockpos] = block;

	/*
		If the removed node was under sunlight, propagate the
		sunlight down from it and then light all neighbors
		of the propagated blocks.
	*/
	if(node_under_sunlight)
	{
		s16 ybottom = propagateSunlight(p, modified_blocks);
		/*m_dout<<DTIME<<"Node was under sunlight. "
				"Propagating sunlight";
		m_dout<<DTIME<<" -> ybottom="<<ybottom<<std::endl;*/
		s16 y = p.Y;
		for(; y >= ybottom; y--)
		{
			v3s16 p2(p.X, y, p.Z);
			/*m_dout<<DTIME<<"lighting neighbors of node ("
					<<p2.X<<","<<p2.Y<<","<<p2.Z<<")"
					<<std::endl;*/
			lightNeighbors(LIGHTBANK_DAY, p2, modified_blocks);
		}
	}
	else
	{
		// Set the lighting of this node to 0
		// TODO: Is this needed? Lighting is cleared up there already.
		MapNode n = getNodeNoEx(p, &is_valid_position);
		if (is_valid_position) {
			n.setLight(LIGHTBANK_DAY, 0, ndef);
			setNode(p, n);
		} else {
			//assert(0);
		}
	}

	for(s32 i=0; i<2; i++)
	{
		enum LightBank bank = banks[i];

		// Get the brightest neighbour node and propagate light from it
		v3s16 n2p = getBrightestNeighbour(bank, p);
		try{
			//MapNode n2 = getNode(n2p);
			lightNeighbors(bank, n2p, modified_blocks);
		}
		catch(InvalidPositionException &e)
		{
		}
	}

	/*
		Update information about whether day and night light differ
	*/
	for(std::map<v3s16, MapBlock*>::iterator
			i = modified_blocks.begin();
			i != modified_blocks.end(); ++i)
	{
		i->second->expireDayNightDiff();
	}

	/*
		Report for rollback
	*/
	if(m_gamedef->rollback())
	{
		RollbackNode rollback_newnode(this, p, m_gamedef);
		RollbackAction action;
		action.setSetNode(p, rollback_oldnode, rollback_newnode);
		m_gamedef->rollback()->reportAction(action);
	}

	/*
		Add neighboring liquid nodes and this node to transform queue.
		(it's vital for the node itself to get updated last.)
		note: todo: for liquid_real enough to add only self node
	*/
	v3s16 dirs[7] = {
		v3s16(0,0,1), // back
		v3s16(0,1,0), // top
		v3s16(1,0,0), // right
		v3s16(0,0,-1), // front
		v3s16(0,-1,0), // bottom
		v3s16(-1,0,0), // left
		v3s16(0,0,0), // self
	};

	if (!fast)
	for(u16 i=0; i<7; i++)
	{
		v3s16 p2 = p + dirs[i];

		bool is_position_valid;
		MapNode n2 = getNodeNoEx(p2, &is_position_valid);
		if (is_position_valid
				&& (ndef->get(n2).isLiquid() || n2.getContent() == CONTENT_AIR))
		{
			transforming_liquid_push_back(p2);
		}
	}
}

bool Map::addNodeWithEvent(v3s16 p, MapNode n, bool remove_metadata)
{
	MapEditEvent event;
	event.type = remove_metadata ? MEET_ADDNODE : MEET_SWAPNODE;
	event.p = p;
	event.n = n;

	bool succeeded = true;
	try{
		std::map<v3s16, MapBlock*> modified_blocks;
		addNodeAndUpdate(p, n, modified_blocks, remove_metadata);

		// Copy modified_blocks to event
		for(std::map<v3s16, MapBlock*>::iterator
				i = modified_blocks.begin();
				i != modified_blocks.end(); ++i)
		{
			event.modified_blocks.insert(i->first);
		}
	}
	catch(InvalidPositionException &e){
		succeeded = false;
	}

	dispatchEvent(&event);

	return succeeded;
}

bool Map::removeNodeWithEvent(v3s16 p)
{
	MapEditEvent event;
	event.type = MEET_REMOVENODE;
	event.p = p;

	bool succeeded = true;
	try{
		std::map<v3s16, MapBlock*> modified_blocks;
		removeNodeAndUpdate(p, modified_blocks);

		// Copy modified_blocks to event
		for(std::map<v3s16, MapBlock*>::iterator
				i = modified_blocks.begin();
				i != modified_blocks.end(); ++i)
		{
			event.modified_blocks.insert(i->first);
		}
	}
	catch(InvalidPositionException &e){
		succeeded = false;
	}

	dispatchEvent(&event);

	return succeeded;
}

bool Map::getDayNightDiff(v3s16 blockpos)
{
	try{
		v3s16 p = blockpos + v3s16(0,0,0);
		MapBlock *b = getBlockNoCreate(p);
		if(b->getDayNightDiff())
			return true;
	}
	catch(InvalidPositionException &e){}
	// Leading edges
	try{
		v3s16 p = blockpos + v3s16(-1,0,0);
		MapBlock *b = getBlockNoCreate(p);
		if(b->getDayNightDiff())
			return true;
	}
	catch(InvalidPositionException &e){}
	try{
		v3s16 p = blockpos + v3s16(0,-1,0);
		MapBlock *b = getBlockNoCreate(p);
		if(b->getDayNightDiff())
			return true;
	}
	catch(InvalidPositionException &e){}
	try{
		v3s16 p = blockpos + v3s16(0,0,-1);
		MapBlock *b = getBlockNoCreate(p);
		if(b->getDayNightDiff())
			return true;
	}
	catch(InvalidPositionException &e){}
	// Trailing edges
	try{
		v3s16 p = blockpos + v3s16(1,0,0);
		MapBlock *b = getBlockNoCreate(p);
		if(b->getDayNightDiff())
			return true;
	}
	catch(InvalidPositionException &e){}
	try{
		v3s16 p = blockpos + v3s16(0,1,0);
		MapBlock *b = getBlockNoCreate(p);
		if(b->getDayNightDiff())
			return true;
	}
	catch(InvalidPositionException &e){}
	try{
		v3s16 p = blockpos + v3s16(0,0,1);
		MapBlock *b = getBlockNoCreate(p);
		if(b->getDayNightDiff())
			return true;
	}
	catch(InvalidPositionException &e){}

	return false;
}

/*
	Updates usage timers
*/
u32 Map::timerUpdate(float uptime, float unload_timeout,
		unsigned int max_cycle_ms,
		std::list<v3s16> *unloaded_blocks)
{
	bool save_before_unloading = (mapType() == MAPTYPE_SERVER);

	// Profile modified reasons
	Profiler modprofiler;

	if (/*!m_blocks_update_last && */ m_blocks_delete->size() > 100) {
		m_blocks_delete = (m_blocks_delete == &m_blocks_delete_1 ? &m_blocks_delete_2 : &m_blocks_delete_1);
		verbosestream<<"Deleting blocks="<<m_blocks_delete->size()<<std::endl;
		for (auto & ir : *m_blocks_delete)
			delete ir.first;
		m_blocks_delete->clear();
	}

	u32 deleted_blocks_count = 0;
	u32 saved_blocks_count = 0;
	u32 block_count_all = 0;

	u32 n = 0, calls = 0, end_ms = porting::getTimeMs() + max_cycle_ms;

	std::vector<MapBlockP> blocks_delete;
	int save_started = 0;
	{
	auto lock = m_blocks.try_lock_shared_rec();
	if (!lock->owns_lock())
		return m_blocks_update_last;
	for(auto ir : m_blocks) {
		if (n++ < m_blocks_update_last) {
			continue;
		}
		else {
			m_blocks_update_last = 0;
		}
		++calls;

		auto block = ir.second;
		if (!block)
			continue;

		{
			auto lock = block->try_lock_unique_rec();
			if (!lock->owns_lock())
				continue;
			if(block->refGet() == 0 && block->getUsageTimer() > unload_timeout)
			{
				v3s16 p = block->getPos();
				//infostream<<" deleting block p="<<p<<" ustimer="<<block->getUsageTimer() <<" to="<< unload_timeout<<" inc="<<(uptime - block->m_uptime_timer_last)<<" state="<<block->getModified()<<std::endl;
				// Save if modified
				if (block->getModified() != MOD_STATE_CLEAN && save_before_unloading)
				{
					//modprofiler.add(block->getModifiedReason(), 1);
					if(!save_started++)
						beginSave();
					if (!saveBlock(block))
						continue;
					saved_blocks_count++;
				}

				blocks_delete.push_back(block);

				if(unloaded_blocks)
					unloaded_blocks->push_back(p);

				deleted_blocks_count++;
			}
			else
			{

#ifndef SERVER
			if (block->mesh_old)
				block->mesh_old = nullptr;
#endif

			if (!block->m_uptime_timer_last)  // not very good place, but minimum modifications
				block->m_uptime_timer_last = uptime - 0.1;
			block->incrementUsageTimer(uptime - block->m_uptime_timer_last);
			block->m_uptime_timer_last = uptime;

				block_count_all++;

/*#ifndef SERVER
				if(block->refGet() == 0 && block->getUsageTimer() >
						g_settings->getFloat("unload_unused_meshes_timeout"))
				{
					if(block->mesh){
						delete block->mesh;
						block->mesh = NULL;
					}
				}
#endif*/
			}

		} // block lock

		if (porting::getTimeMs() > end_ms) {
			m_blocks_update_last = n;
			break;
		}

	}
	}
	if(save_started)
		endSave();

	if (!calls)
		m_blocks_update_last = 0;

	for (auto & block : blocks_delete)
		this->deleteBlock(block);

	// Finally delete the empty sectors

	if(deleted_blocks_count != 0)
	{
		if (m_blocks_update_last)
			infostream<<"ServerMap: timerUpdate(): Blocks processed:"<<calls<<"/"<<m_blocks.size()<<" to "<<m_blocks_update_last<<std::endl;
		PrintInfo(infostream); // ServerMap/ClientMap:
		infostream<<"Unloaded "<<deleted_blocks_count<<"/"<<(block_count_all + deleted_blocks_count)
				<<" blocks from memory";
		infostream<<" (deleteq1="<<m_blocks_delete_1.size()<< " deleteq2="<<m_blocks_delete_2.size()<<")";
		if(saved_blocks_count)
			infostream<<", of which "<<saved_blocks_count<<" were written";
/*
		infostream<<", "<<block_count_all<<" blocks in memory";
*/
		infostream<<"."<<std::endl;
		if(saved_blocks_count != 0){
			PrintInfo(infostream); // ServerMap/ClientMap:
			//infostream<<"Blocks modified by: "<<std::endl;
			modprofiler.print(infostream);
		}
	}
	return m_blocks_update_last;
}

void Map::unloadUnreferencedBlocks(std::list<v3s16> *unloaded_blocks)
{
	timerUpdate(0.0, -1.0, 100, unloaded_blocks);
}

void Map::PrintInfo(std::ostream &out)
{
	out<<"Map: ";
}

enum NeighborType {
	NEIGHBOR_UPPER,
	NEIGHBOR_SAME_LEVEL,
	NEIGHBOR_LOWER
};
struct NodeNeighbor {
	MapNode n;
	NeighborType t;
	v3s16 p;
	bool l; //can liquid

	NodeNeighbor()
		: n(CONTENT_AIR)
	{ }

	NodeNeighbor(const MapNode &node, NeighborType n_type, v3s16 pos)
		: n(node),
		  t(n_type),
		  p(pos)
	{ }
};

void Map::transforming_liquid_push_back(v3POS p) {
	std::lock_guard<std::mutex> lock(m_transforming_liquid_mutex);
	//m_transforming_liquid.set(p, 1);
	m_transforming_liquid.push_back(p);
}

u32 Map::transforming_liquid_size() {
	std::lock_guard<std::mutex> lock(m_transforming_liquid_mutex);
	return m_transforming_liquid.size();
}

#define WATER_DROP_BOOST 4

u32 Map::transformLiquids(Server *m_server, unsigned int max_cycle_ms)
{

	if (g_settings->getBool("liquid_real"))
		return Map::transformLiquidsReal(m_server, max_cycle_ms);

	INodeDefManager *nodemgr = m_gamedef->ndef();

	DSTACK(__FUNCTION_NAME);
	//TimeTaker timer("transformLiquids()");

	//JMutexAutoLock lock(m_transforming_liquid_mutex);

	u32 loopcount = 0;
	u32 initial_size = transforming_liquid_size();

	/*if(initial_size != 0)
		infostream<<"transformLiquids(): initial_size="<<initial_size<<std::endl;*/

	// list of nodes that due to viscosity have not reached their max level height
	std::deque<v3s16> must_reflow;

	// List of MapBlocks that will require a lighting update (due to lava)
	//std::map<v3s16, MapBlock*> lighting_modified_blocks;

	u32 end_ms = porting::getTimeMs() + max_cycle_ms;

	u32 liquid_loop_max = g_settings->getS32("liquid_loop_max");
	u32 loop_max = liquid_loop_max;

#if 0

	/* If liquid_loop_max is not keeping up with the queue size increase
	 * loop_max up to a maximum of liquid_loop_max * dedicated_server_step.
	 */
	if (m_transforming_liquid.size() > loop_max * 2) {
		// "Burst" mode
		float server_step = g_settings->getFloat("dedicated_server_step");
		if (m_transforming_liquid_loop_count_multiplier - 1.0 < server_step)
			m_transforming_liquid_loop_count_multiplier *= 1.0 + server_step / 10;
	} else {
		m_transforming_liquid_loop_count_multiplier = 1.0;
	}

	loop_max *= m_transforming_liquid_loop_count_multiplier;
#endif

	while(transforming_liquid_size() != 0)
	{
		// This should be done here so that it is done when continue is used
		if(loopcount >= initial_size || porting::getTimeMs() > end_ms)
			break;
		loopcount++;

		/*
			Get a queued transforming liquid node
		*/
		v3s16 p0 = transforming_liquid_pop();

		MapNode n0 = getNodeTry(p0);

		/*
			Collect information about current node
		 */
		s8 liquid_level = -1;
		content_t liquid_kind = CONTENT_IGNORE;
		LiquidType liquid_type = nodemgr->get(n0).liquid_type;
		switch (liquid_type) {
			case LIQUID_SOURCE:
				liquid_level = n0.getLevel(nodemgr);
				liquid_kind = nodemgr->getId(nodemgr->get(n0).liquid_alternative_flowing);
				break;
			case LIQUID_FLOWING:
				liquid_level = n0.getLevel(nodemgr);
				liquid_kind = n0.getContent();
				break;
			case LIQUID_NONE:
				// if this is an air node, it *could* be transformed into a liquid. otherwise,
				// continue with the next node.
				if (n0.getContent() != CONTENT_AIR)
					continue;
				liquid_kind = CONTENT_AIR;
				break;
		}

		/*
			Collect information about the environment
		 */
		const v3s16 *dirs = g_6dirs;
		NodeNeighbor sources[6]; // surrounding sources
		int num_sources = 0;
		NodeNeighbor flows[6]; // surrounding flowing liquid nodes
		int num_flows = 0;
		NodeNeighbor airs[6]; // surrounding air
		int num_airs = 0;
		NodeNeighbor neutrals[6]; // nodes that are solid or another kind of liquid
		int num_neutrals = 0;
		bool flowing_down = false;
		for (u16 i = 0; i < 6; i++) {
			NeighborType nt = NEIGHBOR_SAME_LEVEL;
			switch (i) {
				case 1:
					nt = NEIGHBOR_UPPER;
					break;
				case 4:
					nt = NEIGHBOR_LOWER;
					break;
			}
			v3s16 npos = p0 + dirs[i];
<<<<<<< HEAD
			NodeNeighbor nb = {getNodeTry(npos), nt, npos};
=======
			NodeNeighbor nb(getNodeNoEx(npos), nt, npos);
>>>>>>> 976d0b2c
			switch (nodemgr->get(nb.n.getContent()).liquid_type) {
				case LIQUID_NONE:
					if (nb.n.getContent() == CONTENT_AIR) {
						airs[num_airs++] = nb;
						// if the current node is a water source the neighbor
						// should be enqueded for transformation regardless of whether the
						// current node changes or not.
						if (nb.t != NEIGHBOR_UPPER && liquid_type != LIQUID_NONE)
							transforming_liquid_push_back(npos);
						// if the current node happens to be a flowing node, it will start to flow down here.
						if (nb.t == NEIGHBOR_LOWER) {
							flowing_down = true;
						}
					} else {
						neutrals[num_neutrals++] = nb;
					}
					break;
				case LIQUID_SOURCE:
					// if this node is not (yet) of a liquid type, choose the first liquid type we encounter
					if (liquid_kind == CONTENT_AIR)
						liquid_kind = nodemgr->getId(nodemgr->get(nb.n).liquid_alternative_flowing);
					if (nodemgr->getId(nodemgr->get(nb.n).liquid_alternative_flowing) != liquid_kind) {
						neutrals[num_neutrals++] = nb;
					} else {
						// Do not count bottom source, it will screw things up
						if(dirs[i].Y != -1)
							sources[num_sources++] = nb;
					}
					break;
				case LIQUID_FLOWING:
					// if this node is not (yet) of a liquid type, choose the first liquid type we encounter
					if (liquid_kind == CONTENT_AIR)
						liquid_kind = nodemgr->getId(nodemgr->get(nb.n).liquid_alternative_flowing);
					if (nodemgr->getId(nodemgr->get(nb.n).liquid_alternative_flowing) != liquid_kind) {
						neutrals[num_neutrals++] = nb;
					} else {
						flows[num_flows++] = nb;
						if (nb.t == NEIGHBOR_LOWER)
							flowing_down = true;
					}
					break;
			}
		}
		u16 level_max = nodemgr->get(liquid_kind).getMaxLevel(); // source level
		if (level_max <= 1)
			continue;
		level_max -= 1; // source - 1 = max flowing level
		/*
			decide on the type (and possibly level) of the current node
		 */
		content_t new_node_content;
		s8 new_node_level = -1;
		s8 max_node_level = -1;

		u8 range = nodemgr->get(liquid_kind).liquid_range;
		if (range > LIQUID_LEVEL_MAX+1)
			range = LIQUID_LEVEL_MAX+1;

		if ((num_sources >= 2 && nodemgr->get(liquid_kind).liquid_renewable) || liquid_type == LIQUID_SOURCE) {
			// liquid_kind will be set to either the flowing alternative of the node (if it's a liquid)
			// or the flowing alternative of the first of the surrounding sources (if it's air), so
			// it's perfectly safe to use liquid_kind here to determine the new node content.
			//new_node_content = nodemgr->getId(nodemgr->get(liquid_kind).liquid_alternative_source);
			//new_node_content = liquid_kind;
			//max_node_level = level_max + 1;
			new_node_level = level_max + 1;
		} else if (num_sources >= 1 && sources[0].t != NEIGHBOR_LOWER) {
			// liquid_kind is set properly, see above
			//new_node_content = liquid_kind;
			new_node_level = level_max;
		} else {
			// no surrounding sources, so get the maximum level that can flow into this node
			for (u16 i = 0; i < num_flows; i++) {
				u8 nb_liquid_level = (flows[i].n.getLevel(nodemgr));
				switch (flows[i].t) {
					case NEIGHBOR_UPPER:
						if (nb_liquid_level + WATER_DROP_BOOST > max_node_level) {
							max_node_level = level_max;
							if (nb_liquid_level + WATER_DROP_BOOST < level_max)
								max_node_level = nb_liquid_level + WATER_DROP_BOOST;
						} else if (nb_liquid_level > max_node_level)
							max_node_level = nb_liquid_level;
						break;
					case NEIGHBOR_LOWER:
						break;
					case NEIGHBOR_SAME_LEVEL:
						if ((flows[i].n.param2 & LIQUID_FLOW_DOWN_MASK) != LIQUID_FLOW_DOWN_MASK &&
							nb_liquid_level > 0 && nb_liquid_level - 1 > max_node_level) {
							max_node_level = nb_liquid_level - 1;
						}
						break;
				}
			}
			u8 viscosity = nodemgr->get(liquid_kind).liquid_viscosity;
			if (viscosity > 1 && max_node_level != liquid_level) {
				if (liquid_level < 0)
					liquid_level = 0;
				// amount to gain, limited by viscosity
				// must be at least 1 in absolute value
				s8 level_inc = max_node_level - liquid_level;
				if (level_inc < -viscosity || level_inc > viscosity)
					new_node_level = liquid_level + level_inc/viscosity;
				else if (level_inc < 0)
					new_node_level = liquid_level - 1;
				else if (level_inc > 0)
					new_node_level = liquid_level + 1;
				if (new_node_level != max_node_level)
					must_reflow.push_back(p0);
			} else
				new_node_level = max_node_level;
		}
		new_node_content = liquid_kind;

		/*
			check if anything has changed. if not, just continue with the next node.
		 */
/*
		if (new_node_content == n0.getContent() && (nodemgr->get(n0.getContent()).liquid_type != LIQUID_FLOWING ||
										 ((n0.param2 & LIQUID_LEVEL_MASK) == (u8)new_node_level &&
										 ((n0.param2 & LIQUID_FLOW_DOWN_MASK) == LIQUID_FLOW_DOWN_MASK)
										 == flowing_down)))
*/
		if (liquid_level == new_node_level || new_node_level < 0)
			continue;

//errorstream << " was="<<(int)liquid_level<<" new="<< (int)new_node_level<< " ncon="<< (int)new_node_content << " flodo="<<(int)flowing_down<< " lmax="<<level_max<< " nameNE="<<nodemgr->get(new_node_content).name<<" nums="<<(int)num_sources<<" wasname="<<nodemgr->get(n0).name<<std::endl;

		/*
			update the current node
		 */
		MapNode n00 = n0;
		//bool flow_down_enabled = (flowing_down && ((n0.param2 & LIQUID_FLOW_DOWN_MASK) != LIQUID_FLOW_DOWN_MASK));
/*
		if (nodemgr->get(new_node_content).liquid_type == LIQUID_FLOWING) {
			// set level to last 3 bits, flowing down bit to 4th bit
			n0.param2 = (flowing_down ? LIQUID_FLOW_DOWN_MASK : 0x00) | (new_node_level & LIQUID_LEVEL_MASK);
		} else {
			// set the liquid level and flow bit to 0
			n0.param2 = ~(LIQUID_LEVEL_MASK | LIQUID_FLOW_DOWN_MASK);
		}
*/
		n0.setContent(new_node_content);
		n0.setLevel(nodemgr, new_node_level); // set air, flowing, source depend on level
		if (nodemgr->get(n0).liquid_type == LIQUID_FLOWING)
			n0.param2 |= (flowing_down ? LIQUID_FLOW_DOWN_MASK : 0x00);

		// Find out whether there is a suspect for this action
		std::string suspect;
		if(m_gamedef->rollback()){
			suspect = m_gamedef->rollback()->getSuspect(p0, 83, 1);
		}

		if(!suspect.empty()){
			// Blame suspect
			RollbackScopeActor rollback_scope(m_gamedef->rollback(), suspect, true);
			// Get old node for rollback
			RollbackNode rollback_oldnode(this, p0, m_gamedef);
			// Set node
			setNode(p0, n0);
			// Report
			RollbackNode rollback_newnode(this, p0, m_gamedef);
			RollbackAction action;
			action.setSetNode(p0, rollback_oldnode, rollback_newnode);
			m_gamedef->rollback()->reportAction(action);
		} else {
			// Set node
			try{
				setNode(p0, n0);
			}
			catch(InvalidPositionException &e)
			{
				infostream<<"transformLiquids: setNode() failed:"<<PP(p0)<<":"<<e.what()<<std::endl;
			}
		}
		v3s16 blockpos = getNodeBlockPos(p0);
		MapBlock *block = getBlockNoCreateNoEx(blockpos);
		if(block != NULL) {
			//modified_blocks[blockpos] =  block;
			// If new or old node emits light, MapBlock requires lighting update
			if(nodemgr->get(n0).light_source != 0 ||
					nodemgr->get(n00).light_source != 0)
				lighting_modified_blocks.set(block->getPos(), block);
		}

		/*
			enqueue neighbors for update if neccessary
		 */
		switch (nodemgr->get(n0.getContent()).liquid_type) {
			case LIQUID_SOURCE:
			case LIQUID_FLOWING:
				// make sure source flows into all neighboring nodes
				for (u16 i = 0; i < num_flows; i++)
					if (flows[i].t != NEIGHBOR_UPPER)
						transforming_liquid_push_back(flows[i].p);
				for (u16 i = 0; i < num_airs; i++)
					if (airs[i].t != NEIGHBOR_UPPER)
						transforming_liquid_push_back(airs[i].p);
				break;
			case LIQUID_NONE:
				// this flow has turned to air; neighboring flows might need to do the same
				for (u16 i = 0; i < num_flows; i++)
					transforming_liquid_push_back(flows[i].p);
				break;
		}
	}
<<<<<<< HEAD

	u32 ret = loopcount >= initial_size ? 0 : transforming_liquid_size();

	//infostream<<"Map::transformLiquids(): loopcount="<<loopcount<<" per="<<timer.getTimerTime()<<" ret="<<ret<<std::endl;

	while (must_reflow.size() > 0) {
		m_transforming_liquid.push_back(must_reflow.front());
		must_reflow.pop_front();
	}
	//updateLighting(lighting_modified_blocks, modified_blocks);
=======
	//infostream<<"Map::transformLiquids(): loopcount="<<loopcount<<std::endl;

	for (std::deque<v3s16>::iterator iter = must_reflow.begin(); iter != must_reflow.end(); ++iter)
		m_transforming_liquid.push_back(*iter);

	updateLighting(lighting_modified_blocks, modified_blocks);

>>>>>>> 976d0b2c

	/* ----------------------------------------------------------------------
	 * Manage the queue so that it does not grow indefinately
	 */
	u16 time_until_purge = g_settings->getU16("liquid_queue_purge_time");

	if (time_until_purge == 0)
		return ret; // Feature disabled

	time_until_purge *= 1000;	// seconds -> milliseconds

	u32 curr_time = getTime(PRECISION_MILLI);
	u32 prev_unprocessed = m_unprocessed_count;
	m_unprocessed_count = m_transforming_liquid.size();

	// if unprocessed block count is decreasing or stable
	if (m_unprocessed_count <= prev_unprocessed) {
		m_queue_size_timer_started = false;
	} else {
		if (!m_queue_size_timer_started)
			m_inc_trending_up_start_time = curr_time;
		m_queue_size_timer_started = true;
	}

	// Account for curr_time overflowing
	if (m_queue_size_timer_started && m_inc_trending_up_start_time > curr_time)
		m_queue_size_timer_started = false;

	/* If the queue has been growing for more than liquid_queue_purge_time seconds
	 * and the number of unprocessed blocks is still > liquid_loop_max then we
	 * cannot keep up; dump the oldest blocks from the queue so that the queue
	 * has liquid_loop_max items in it
	 */
	if (m_queue_size_timer_started
			&& curr_time - m_inc_trending_up_start_time > time_until_purge
			&& m_unprocessed_count > liquid_loop_max) {

		size_t dump_qty = m_unprocessed_count - liquid_loop_max;

		infostream << "transformLiquids(): DUMPING " << dump_qty
		           << " blocks from the queue" << std::endl;

		while (dump_qty--)
			m_transforming_liquid.pop_front();

		m_queue_size_timer_started = false; // optimistically assume we can keep up now
		m_unprocessed_count = m_transforming_liquid.size();
	}

	g_profiler->add("Server: liquids processed", loopcount);

	return ret;
}

NodeMetadata *Map::getNodeMetadata(v3s16 p)
{
	v3s16 blockpos = getNodeBlockPos(p);
	v3s16 p_rel = p - blockpos*MAP_BLOCKSIZE;
	MapBlock *block = getBlockNoCreateNoEx(blockpos, false, true);
	if(!block){
		infostream<<"Map::getNodeMetadata(): Need to emerge "
				<<PP(blockpos)<<std::endl;
		block = emergeBlock(blockpos, false);
	}
	if(!block){
		infostream<<"WARNING: Map::getNodeMetadata(): Block not found"
				<<std::endl;
		return NULL;
	}
	NodeMetadata *meta = block->m_node_metadata.get(p_rel);
	return meta;
}

bool Map::setNodeMetadata(v3s16 p, NodeMetadata *meta)
{
	v3s16 blockpos = getNodeBlockPos(p);
	v3s16 p_rel = p - blockpos*MAP_BLOCKSIZE;
	MapBlock *block = getBlockNoCreateNoEx(blockpos, false, true);
	if(!block){
		infostream<<"Map::setNodeMetadata(): Need to emerge "
				<<PP(blockpos)<<std::endl;
		block = emergeBlock(blockpos, false);
	}
	if(!block){
		infostream<<"WARNING: Map::setNodeMetadata(): Block not found"
				<<std::endl;
		return false;
	}
	block->m_node_metadata.set(p_rel, meta);
	return true;
}

void Map::removeNodeMetadata(v3s16 p)
{
	v3s16 blockpos = getNodeBlockPos(p);
	v3s16 p_rel = p - blockpos*MAP_BLOCKSIZE;
	MapBlock *block = getBlockNoCreateNoEx(blockpos, false, true);
	if(block == NULL)
	{
		infostream<<"WARNING: Map::removeNodeMetadata(): Block not found"
				<<std::endl;
		return;
	}
	block->m_node_metadata.remove(p_rel);
}

NodeTimer Map::getNodeTimer(v3s16 p)
{
	v3s16 blockpos = getNodeBlockPos(p);
	v3s16 p_rel = p - blockpos*MAP_BLOCKSIZE;
	MapBlock *block = getBlockNoCreateNoEx(blockpos);
	if(!block){
		infostream<<"Map::getNodeTimer(): Need to emerge "
				<<PP(blockpos)<<std::endl;
		block = emergeBlock(blockpos, false);
	}
	if(!block){
		infostream<<"WARNING: Map::getNodeTimer(): Block not found"
				<<std::endl;
		return NodeTimer();
	}
	NodeTimer t = block->m_node_timers.get(p_rel);
	return t;
}

void Map::setNodeTimer(v3s16 p, NodeTimer t)
{
	v3s16 blockpos = getNodeBlockPos(p);
	v3s16 p_rel = p - blockpos*MAP_BLOCKSIZE;
	MapBlock *block = getBlockNoCreateNoEx(blockpos);
	if(!block){
		infostream<<"Map::setNodeTimer(): Need to emerge "
				<<PP(blockpos)<<std::endl;
		block = emergeBlock(blockpos, false);
	}
	if(!block){
		infostream<<"WARNING: Map::setNodeTimer(): Block not found"
				<<std::endl;
		return;
	}
	block->m_node_timers.set(p_rel, t);
}

void Map::removeNodeTimer(v3s16 p)
{
	v3s16 blockpos = getNodeBlockPos(p);
	v3s16 p_rel = p - blockpos*MAP_BLOCKSIZE;
	MapBlock *block = getBlockNoCreateNoEx(blockpos);
	if(block == NULL)
	{
		infostream<<"WARNING: Map::removeNodeTimer(): Block not found"
				<<std::endl;
		return;
	}
	block->m_node_timers.remove(p_rel);
}

/*
	ServerMap
*/
ServerMap::ServerMap(std::string savedir, IGameDef *gamedef, EmergeManager *emerge):
	Map(gamedef),
	m_emerge(emerge),
	m_map_metadata_changed(true)
{
	verbosestream<<__FUNCTION_NAME<<std::endl;

	/*
		Try to load map; if not found, create a new one.
	*/

	// Determine which database backend to use
	std::string conf_path = savedir + DIR_DELIM + "world.mt";
	Settings conf;
	bool succeeded = conf.readConfigFile(conf_path.c_str());
	if (!succeeded || !conf.exists("backend")) {
		// fall back to sqlite3
		#if USE_LEVELDB
		dbase = new Database_LevelDB(this, savedir);
		conf.set("backend", "leveldb");
		#elif USE_SQLITE3
		dbase = new Database_SQLite3(this, savedir);
		conf.set("backend", "sqlite3");
		#endif
	}
	else {
		std::string backend = conf.get("backend");
		if (backend == "dummy")
			dbase = new Database_Dummy(this);
		#if USE_SQLITE3
		else if (backend == "sqlite3")
			dbase = new Database_SQLite3(this, savedir);
		#endif
		#if USE_LEVELDB
		else if (backend == "leveldb")
			dbase = new Database_LevelDB(this, savedir);
		#endif
		#if USE_REDIS
		else if (backend == "redis")
			dbase = new Database_Redis(this, savedir);
		#endif
		else
			throw BaseException("Unknown map backend");
	}

	m_savedir = savedir;
	m_map_saving_enabled = false;
	m_map_loading_enabled = true;

	try
	{
		// If directory exists, check contents and load if possible
		if(fs::PathExists(m_savedir))
		{
			// If directory is empty, it is safe to save into it.
			if(fs::GetDirListing(m_savedir).size() == 0)
			{
				infostream<<"ServerMap: Empty save directory is valid."
						<<std::endl;
				m_map_saving_enabled = true;
			}
			else
			{
				try{
					// Load map metadata (seed, chunksize)
					loadMapMeta();
				}
				catch(SettingNotFoundException &e){
					infostream<<"ServerMap:  Some metadata not found."
							  <<" Using default settings."<<std::endl;
				}
				catch(FileNotGoodException &e){
					infostream<<"WARNING: Could not load map metadata"
							//<<" Disabling chunk-based generator."
							<<std::endl;
					//m_chunksize = 0;
				}

				infostream<<"ServerMap: Successfully loaded map "
						<<"metadata from "<<savedir
						<<", assuming valid save directory."
						<<" seed="<< m_emerge->params.seed <<"."
						<<std::endl;

				m_map_saving_enabled = true;
				// Map loaded, not creating new one
				return;
			}
		}
		// If directory doesn't exist, it is safe to save to it
		else{
			m_map_saving_enabled = true;
		}
	}
	catch(std::exception &e)
	{
		infostream<<"WARNING: ServerMap: Failed to load map from "<<savedir
				<<", exception: "<<e.what()<<std::endl;
		infostream<<"Please remove the map or fix it."<<std::endl;
		infostream<<"WARNING: Map saving will be disabled."<<std::endl;
	}

	infostream<<"Initializing new map."<<std::endl;

	// Initially write whole map
	save(MOD_STATE_CLEAN);
}

ServerMap::~ServerMap()
{
	verbosestream<<__FUNCTION_NAME<<std::endl;

	try
	{
			// Save only changed parts
			save(MOD_STATE_WRITE_AT_UNLOAD);
	}
	catch(std::exception &e)
	{
		infostream<<"ServerMap: Failed to save map to "<<m_savedir
				<<", exception: "<<e.what()<<std::endl;
	}

	/*
		Close database if it was opened
	*/
	delete dbase;

}

u64 ServerMap::getSeed()
{
	return m_emerge->params.seed;
}

s16 ServerMap::getWaterLevel()
{
	return m_emerge->params.water_level;
}

bool ServerMap::initBlockMake(BlockMakeData *data, v3s16 blockpos)
{
	bool enable_mapgen_debug_info = m_emerge->mapgen_debug_info;
	EMERGE_DBG_OUT("initBlockMake(): " PP(blockpos) " - " PP(blockpos));

	s16 chunksize = m_emerge->params.chunksize;
	s16 coffset = -chunksize / 2;
	v3s16 chunk_offset(coffset, coffset, coffset);
	v3s16 blockpos_div = getContainerPos(blockpos - chunk_offset, chunksize);
	v3s16 blockpos_min = blockpos_div * chunksize;
	v3s16 blockpos_max = blockpos_div * chunksize + v3s16(1,1,1)*(chunksize-1);
	blockpos_min += chunk_offset;
	blockpos_max += chunk_offset;

	v3s16 extra_borders(1,1,1);

	// Do nothing if not inside limits (+-1 because of neighbors)
	if(blockpos_over_limit(blockpos_min - extra_borders) ||
		blockpos_over_limit(blockpos_max + extra_borders))
		return false;

	data->seed = m_emerge->params.seed;
	data->blockpos_min = blockpos_min;
	data->blockpos_max = blockpos_max;
	data->blockpos_requested = blockpos;
	data->nodedef = m_gamedef->ndef();

	/*
		Create the whole area of this and the neighboring blocks
	*/
	{
		//TimeTaker timer("initBlockMake() create area");

		for(s16 x=blockpos_min.X-extra_borders.X;
				x<=blockpos_max.X+extra_borders.X; x++)
		for(s16 z=blockpos_min.Z-extra_borders.Z;
				z<=blockpos_max.Z+extra_borders.Z; z++)
		{
			for(s16 y=blockpos_min.Y-extra_borders.Y;
					y<=blockpos_max.Y+extra_borders.Y; y++)
			{
				v3s16 p(x,y,z);
				//MapBlock *block = createBlock(p);
				// 1) get from memory, 2) load from disk
				MapBlock *block = emergeBlock(p, false);
				// 3) create a blank one
				if(block == NULL)
				{
					block = createBlock(p);

					/*
						Block gets sunlight if this is true.

						Refer to the map generator heuristics.
					*/
					bool ug = m_emerge->isBlockUnderground(p);
					block->setIsUnderground(ug);
				}

				// Lighting will not be valid after make_chunk is called
				block->setLightingExpired(true);
				// Lighting will be calculated
				//block->setLightingExpired(false);
			}
		}
	}

	/*
		Now we have a big empty area.

		Make a ManualMapVoxelManipulator that contains this and the
		neighboring blocks
	*/

	// The area that contains this block and it's neighbors
	v3s16 bigarea_blocks_min = blockpos_min - extra_borders;
	v3s16 bigarea_blocks_max = blockpos_max + extra_borders;

	data->vmanip = new MMVManip(this);
	//data->vmanip->setMap(this);

	// Add the area
	{
		//TimeTaker timer("initBlockMake() initialEmerge");
		data->vmanip->initialEmerge(bigarea_blocks_min, bigarea_blocks_max);
	}

	// Ensure none of the blocks to be generated were marked as containing CONTENT_IGNORE
/*	for (s16 z = blockpos_min.Z; z <= blockpos_max.Z; z++) {
		for (s16 y = blockpos_min.Y; y <= blockpos_max.Y; y++) {
			for (s16 x = blockpos_min.X; x <= blockpos_max.X; x++) {
				core::map<v3s16, u8>::Node *n;
				n = data->vmanip->m_loaded_blocks.find(v3s16(x, y, z));
				if (n == NULL)
					continue;
				u8 flags = n->getValue();
				flags &= ~VMANIP_BLOCK_CONTAINS_CIGNORE;
				n->setValue(flags);
			}
		}
	}*/

	// Data is ready now.
	return true;
}

void ServerMap::finishBlockMake(BlockMakeData *data,
		std::map<v3s16, MapBlock*> &changed_blocks)
{
	v3s16 blockpos_min = data->blockpos_min;
	v3s16 blockpos_max = data->blockpos_max;
	v3s16 blockpos_requested = data->blockpos_requested;
	/*infostream<<"finishBlockMake(): ("<<blockpos_requested.X<<","
			<<blockpos_requested.Y<<","
			<<blockpos_requested.Z<<")"<<std::endl;*/

	v3s16 extra_borders(1,1,1);

	bool enable_mapgen_debug_info = m_emerge->mapgen_debug_info;

	/*infostream<<"Resulting vmanip:"<<std::endl;
	data->vmanip.print(infostream);*/

	// Make sure affected blocks are loaded
	for(s16 x=blockpos_min.X-extra_borders.X;
			x<=blockpos_max.X+extra_borders.X; x++)
	for(s16 z=blockpos_min.Z-extra_borders.Z;
			z<=blockpos_max.Z+extra_borders.Z; z++)
	for(s16 y=blockpos_min.Y-extra_borders.Y;
			y<=blockpos_max.Y+extra_borders.Y; y++)
	{
		v3s16 p(x, y, z);
		// Load from disk if not already in memory
		emergeBlock(p, false);
	}

	/*
		Blit generated stuff to map
		NOTE: blitBackAll adds nearly everything to changed_blocks
	*/
	{
		// 70ms @cs=8
		//TimeTaker timer("finishBlockMake() blitBackAll");
		data->vmanip->blitBackAll(&changed_blocks, false);
	}

	EMERGE_DBG_OUT("finishBlockMake: changed_blocks.size()=" << changed_blocks.size());

	/*
		Update lighting
	*/
	{
#if 0
		TimeTaker t("finishBlockMake lighting update");

		core::map<v3s16, MapBlock*> lighting_update_blocks;

		// Center blocks
		for(s16 x=blockpos_min.X-extra_borders.X;
				x<=blockpos_max.X+extra_borders.X; x++)
		for(s16 z=blockpos_min.Z-extra_borders.Z;
				z<=blockpos_max.Z+extra_borders.Z; z++)
		for(s16 y=blockpos_min.Y-extra_borders.Y;
				y<=blockpos_max.Y+extra_borders.Y; y++)
		{
			v3s16 p(x, y, z);
			MapBlock *block = getBlockNoCreateNoEx(p);
			assert(block);
			lighting_update_blocks.insert(block->getPos(), block);
		}

		updateLighting(lighting_update_blocks, changed_blocks);
#endif

		/*
			Set lighting to non-expired state in all of them.
			This is cheating, but it is not fast enough if all of them
			would actually be updated.
		*/
		for(s16 x=blockpos_min.X-extra_borders.X;
				x<=blockpos_max.X+extra_borders.X; x++)
		for(s16 z=blockpos_min.Z-extra_borders.Z;
				z<=blockpos_max.Z+extra_borders.Z; z++)
		for(s16 y=blockpos_min.Y-extra_borders.Y;
				y<=blockpos_max.Y+extra_borders.Y; y++)
		{
			v3s16 p(x, y, z);
			MapBlock * block = getBlockNoCreateNoEx(p);
			if (block == NULL)
				continue;
			block->setLightingExpired(false);
		}

#if 0
		if(enable_mapgen_debug_info == false)
			t.stop(true); // Hide output
#endif
	}

	/*
		Go through changed blocks
	*/
	for(std::map<v3s16, MapBlock*>::iterator i = changed_blocks.begin();
			i != changed_blocks.end(); ++i)
	{
		MapBlock *block = i->second;
		if (!block)
			continue;
		/*
			Update day/night difference cache of the MapBlocks
		*/
		block->expireDayNightDiff();
		/*
			Set block as modified
		*/

		if (g_settings->getBool("save_generated_block"))
		block->raiseModified(MOD_STATE_WRITE_NEEDED,
				"finishBlockMake expireDayNightDiff");

	}

	/*
		Set central blocks as generated
	*/
	for(s16 x=blockpos_min.X; x<=blockpos_max.X; x++)
	for(s16 z=blockpos_min.Z; z<=blockpos_max.Z; z++)
	for(s16 y=blockpos_min.Y; y<=blockpos_max.Y; y++)
	{
		v3s16 p(x, y, z);
		MapBlock *block = getBlockNoCreateNoEx(p);
		if (!block)
			continue;
		block->setGenerated(true);
	}

	/*
		Save changed parts of map
		NOTE: Will be saved later.
	*/
	//save(MOD_STATE_WRITE_AT_UNLOAD);

	/*infostream<<"finishBlockMake() done for ("<<blockpos_requested.X
			<<","<<blockpos_requested.Y<<","
			<<blockpos_requested.Z<<")"<<std::endl;*/

	/*
		Update weather data in blocks
	*/
	ServerEnvironment *senv = &((Server *)m_gamedef)->getEnv();
	for(s16 x=blockpos_min.X-extra_borders.X;x<=blockpos_max.X+extra_borders.X; x++)
	for(s16 z=blockpos_min.Z-extra_borders.Z;z<=blockpos_max.Z+extra_borders.Z; z++)
	for(s16 y=blockpos_min.Y-extra_borders.Y;y<=blockpos_max.Y+extra_borders.Y; y++) {
		v3POS p(x, y, z);
		MapBlock *block = getBlockNoCreateNoEx(p);
		if (!block)
			continue;
		updateBlockHeat(senv, p * MAP_BLOCKSIZE, block);
		updateBlockHumidity(senv, p * MAP_BLOCKSIZE, block);
	}

#if 0
	if(enable_mapgen_debug_info)
	{
		/*
			Analyze resulting blocks
		*/
		/*for(s16 x=blockpos_min.X-1; x<=blockpos_max.X+1; x++)
		for(s16 z=blockpos_min.Z-1; z<=blockpos_max.Z+1; z++)
		for(s16 y=blockpos_min.Y-1; y<=blockpos_max.Y+1; y++)*/
		for(s16 x=blockpos_min.X-0; x<=blockpos_max.X+0; x++)
		for(s16 z=blockpos_min.Z-0; z<=blockpos_max.Z+0; z++)
		for(s16 y=blockpos_min.Y-0; y<=blockpos_max.Y+0; y++)
		{
			v3s16 p = v3s16(x,y,z);
			MapBlock *block = getBlockNoCreateNoEx(p);
			char spos[20];
			snprintf(spos, 20, "(%2d,%2d,%2d)", x, y, z);
			infostream<<"Generated "<<spos<<": "
					<<analyze_block(block)<<std::endl;
		}
	}
#endif

	MapBlock * block = getBlockNoCreateNoEx(blockpos_requested, false, true);
	if(!block) {
		errorstream<<"finishBlockMake(): created NULL block at "<<PP(blockpos_requested)<<std::endl;
	}

}

MapBlock * ServerMap::createBlock(v3s16 p)
{
	DSTACKF("%s: p=(%d,%d,%d)",
			__FUNCTION_NAME, p.X, p.Y, p.Z);

	/*
		Do not create over-limit
	*/
	if(p.X < -MAP_GENERATION_LIMIT / MAP_BLOCKSIZE
	|| p.X > MAP_GENERATION_LIMIT / MAP_BLOCKSIZE
	|| p.Y < -MAP_GENERATION_LIMIT / MAP_BLOCKSIZE
	|| p.Y > MAP_GENERATION_LIMIT / MAP_BLOCKSIZE
	|| p.Z < -MAP_GENERATION_LIMIT / MAP_BLOCKSIZE
	|| p.Z > MAP_GENERATION_LIMIT / MAP_BLOCKSIZE)
		throw InvalidPositionException("createBlock(): pos. over limit");

	MapBlock *block = this->getBlockNoCreateNoEx(p, false, true);
	if(block)
	{
		if(block->isDummy())
			block->unDummify();
		return block;
	}
	// Create blank
	block = this->createBlankBlock(p);

	return block;
}

MapBlock * ServerMap::emergeBlock(v3s16 p, bool create_blank)
{
	DSTACKF("%s: p=(%d,%d,%d), create_blank=%d",
			__FUNCTION_NAME,
			p.X, p.Y, p.Z, create_blank);
	{
		MapBlock *block = getBlockNoCreateNoEx(p, false, true);
		if(block && block->isDummy() == false)
		{
			return block;
		}
	}

	if (!m_map_loading_enabled)
		return nullptr;

	{
		MapBlock *block = loadBlock(p);
		if(block)
			return block;
	}

	if (create_blank) {
		return this->createBlankBlock(p);
	}

	return NULL;
}

MapBlock *ServerMap::getBlockOrEmerge(v3s16 p3d)
{
	MapBlock *block = getBlockNoCreateNoEx(p3d);
	if (block == NULL && m_map_loading_enabled)
		m_emerge->enqueueBlockEmerge(PEER_ID_INEXISTENT, p3d, false);

	return block;
}

void ServerMap::prepareBlock(MapBlock *block) {
	ServerEnvironment *senv = &((Server *)m_gamedef)->getEnv();

	// Calculate weather conditions
	//block->heat_last_update     = 0;
	//block->humidity_last_update = 0;
	v3POS p = block->getPos() *  MAP_BLOCKSIZE;
	updateBlockHeat(senv, p, block);
	updateBlockHumidity(senv, p, block);
}

// N.B.  This requires no synchronization, since data will not be modified unless
// the VoxelManipulator being updated belongs to the same thread.
void ServerMap::updateVManip(v3s16 pos)
{
	Mapgen *mg = m_emerge->getCurrentMapgen();
	if (!mg)
		return;

	MMVManip *vm = mg->vm;
	if (!vm)
		return;

	if (!vm->m_area.contains(pos))
		return;

	s32 idx = vm->m_area.index(pos);
	vm->m_data[idx] = getNodeNoEx(pos);
	vm->m_flags[idx] &= ~VOXELFLAG_NO_DATA;

	vm->m_is_dirty = true;
}

/**
 * Get the ground level by searching for a non CONTENT_AIR node in a column from top to bottom
 */
s16 ServerMap::findGroundLevel(v2POS p2d, bool cacheBlocks)
{
	
	POS level;

	// The reference height is the original mapgen height
	POS referenceHeight = m_emerge->getGroundLevelAtPoint(p2d);
	POS maxSearchHeight =  63 + referenceHeight;
	POS minSearchHeight = -63 + referenceHeight;
	v3POS probePosition(p2d.X, maxSearchHeight, p2d.Y);
	v3POS blockPosition = getNodeBlockPos(probePosition);
	v3POS prevBlockPosition = blockPosition;

	// Cache the block to be inspected.
	if(cacheBlocks) {
		emergeBlock(blockPosition, false);
	}

	// Probes the nodes in the given column
	for(; probePosition.Y > minSearchHeight; probePosition.Y--)
	{
		if(cacheBlocks) {
			// Calculate the block position of the given node
			blockPosition = getNodeBlockPos(probePosition); 

			// If the node is in an different block, cache it
			if(blockPosition != prevBlockPosition) {
				emergeBlock(blockPosition, false);
				prevBlockPosition = blockPosition;
			}
		}

		MapNode node = getNodeNoEx(probePosition);
		if (node.getContent() != CONTENT_IGNORE &&
		    node.getContent() != CONTENT_AIR) {
			break;
		}
	}

	// Could not determine the ground. Use map generator noise functions.
	if(probePosition.Y == minSearchHeight) {
		level = referenceHeight; 
	} else {
		level = probePosition.Y;
	}

	return level;
}

void ServerMap::createDirs(std::string path)
{
	if(fs::CreateAllDirs(path) == false)
	{
		errorstream<<DTIME<<"ServerMap: Failed to create directory "
				<<"\""<<path<<"\""<<std::endl;
		throw BaseException("ServerMap failed to create directory");
	}
}

s32 ServerMap::save(ModifiedState save_level, bool breakable)
{
	DSTACK(__FUNCTION_NAME);
	if(m_map_saving_enabled == false)
	{
		infostream<<"WARNING: Not saving map, saving disabled."<<std::endl;
		return 0;
	}

	if(save_level == MOD_STATE_CLEAN)
		infostream<<"ServerMap: Saving whole map, this can take time."
				<<std::endl;

	if(m_map_metadata_changed || save_level == MOD_STATE_CLEAN)
	{
		saveMapMeta();
	}

	// Profile modified reasons
	Profiler modprofiler;

	u32 block_count = 0;
	u32 block_count_all = 0; // Number of blocks in memory

	// Don't do anything with sqlite unless something is really saved
	bool save_started = false;
	u32 n = 0, calls = 0, end_ms = porting::getTimeMs() + u32(1000 * g_settings->getFloat("dedicated_server_step"));
	if (!breakable)
		m_blocks_save_last = 0;

	{
		auto lock = breakable ? m_blocks.try_lock_shared_rec() : m_blocks.lock_shared_rec();
		if (!lock->owns_lock())
			return m_blocks_save_last;

		for(auto &jr : m_blocks)
		{
			if (n++ < m_blocks_save_last)
				continue;
			else
				m_blocks_save_last = 0;
			++calls;

			MapBlock *block = jr.second;

			if (!block)
				continue;

			block_count_all++;

			if(block->getModified() >= (u32)save_level)
			{
				// Lazy beginSave()
				if(!save_started){
					beginSave();
					save_started = true;
				}

				//modprofiler.add(block->getModifiedReason(), 1);
				auto lock = breakable ? block->try_lock_unique_rec() : block->lock_unique_rec();
				if (!lock->owns_lock())
					continue;

				saveBlock(block);
				block_count++;

				/*infostream<<"ServerMap: Written block ("
						<<block->getPos().X<<","
						<<block->getPos().Y<<","
						<<block->getPos().Z<<")"
						<<std::endl;*/
			}
		if (breakable && porting::getTimeMs() > end_ms) {
				m_blocks_save_last = n;
				break;
		}
	}
	}
	if (!calls)
		m_blocks_save_last = 0;

	if(save_started)
		endSave();

	/*
		Only print if something happened or saved whole map
	*/
	if(/*save_level == MOD_STATE_CLEAN
			||*/ block_count != 0)
	{
		infostream<<"ServerMap: Written: "
				<<block_count<<"/"<<block_count_all<<" blocks from "
				<<m_blocks.size();
		if (m_blocks_save_last)
			infostream<<" to "<< m_blocks_save_last;
		infostream<<std::endl;
		PrintInfo(infostream); // ServerMap/ClientMap:
		//infostream<<"Blocks modified by: "<<std::endl;
		modprofiler.print(infostream);
	}
	return m_blocks_save_last;
}

void ServerMap::listAllLoadableBlocks(std::list<v3s16> &dst)
{
	dbase->listAllLoadableBlocks(dst);
}

void ServerMap::listAllLoadedBlocks(std::list<v3s16> &dst)
{
	auto lock = m_blocks.lock_shared_rec();
	for(auto & i : m_blocks)
		dst.push_back(i.second->getPos());
}

void ServerMap::saveMapMeta()
{
	DSTACK(__FUNCTION_NAME);

	/*infostream<<"ServerMap::saveMapMeta(): "
			<<"seed="<<m_seed
			<<std::endl;*/

	createDirs(m_savedir);

	std::string fullpath = m_savedir + DIR_DELIM + "map_meta.txt";
	std::ostringstream ss(std::ios_base::binary);

	Settings params;

	m_emerge->saveParamsToSettings(&params);

	if (!params.writeJsonFile(m_savedir + DIR_DELIM + "map_meta.json")) {
		errorstream<<"cant write "<<m_savedir + DIR_DELIM + "map_meta.json"<<std::endl;
	}

	m_map_metadata_changed = false;

}

void ServerMap::loadMapMeta()
{
	DSTACK(__FUNCTION_NAME);

	Settings params;

	if (!params.readJsonFile(m_savedir + DIR_DELIM + "map_meta.json")) {
	//todo: remove deprecated

	std::string fullpath = m_savedir + DIR_DELIM "map_meta.txt";
	infostream<<"Cant read map_meta.json , fallback to " << fullpath << std::endl;
	std::ifstream is(fullpath.c_str(), std::ios_base::binary);
	if (!is.good()) {
		errorstream << "ServerMap::loadMapMeta(): "
				<< "could not open " << fullpath << std::endl;
		throw FileNotGoodException("Cannot open map metadata");
	}

	if (!params.parseConfigLines(is, "[end_of_params]")) {
		throw SerializationError("ServerMap::loadMapMeta(): "
				"[end_of_params] not found!");
	}

	}

	m_emerge->loadParamsFromSettings(&params);

	verbosestream << "ServerMap::loadMapMeta(): seed="
		<< m_emerge->params.seed << std::endl;
}

void ServerMap::beginSave()
{
	dbase->beginSave();
}

void ServerMap::endSave()
{
	dbase->endSave();
}

bool ServerMap::saveBlock(MapBlock *block)
{
	return saveBlock(block, dbase);
}

bool ServerMap::saveBlock(MapBlock *block, Database *db)
{
	v3s16 p3d = block->getPos();

	if (!block->isGenerated()) {
		//infostream << "WARNING: saveBlock: Not writing not generated block p="<< p3d << std::endl;
		return true;
	}

	// Format used for writing
	u8 version = SER_FMT_VER_HIGHEST_WRITE;

	/*
		[0] u8 serialization version
		[1] data
	*/
	std::ostringstream o(std::ios_base::binary);
	o.write((char*) &version, 1);
	block->serialize(o, version, true);

	std::string data = o.str();
	bool ret = db->saveBlock(p3d, data);
	if(ret) {
		// We just wrote it to the disk so clear modified flag
		block->resetModified();
	}
	return ret;
}

MapBlock * ServerMap::loadBlock(v3s16 p3d)
{
	DSTACK(__FUNCTION_NAME);
	ScopeProfiler sp(g_profiler, "ServerMap::loadBlock");
	const auto sector = this;
	auto blob = dbase->loadBlock(p3d);
	if(!blob.length())
		return nullptr;

	try {
		std::istringstream is(blob, std::ios_base::binary);

		u8 version = SER_FMT_VER_INVALID;
		is.read((char*)&version, 1);

		if(is.fail())
			throw SerializationError("ServerMap::loadBlock(): Failed"
					" to read MapBlock version");

		/*u32 block_size = MapBlock::serializedLength(version);
		SharedBuffer<u8> data(block_size);
		is.read((char*)*data, block_size);*/

		// This will always return a sector because we're the server
		//MapSector *sector = emergeSector(p2d);

		MapBlock *block = NULL;
		bool created_new = false;
		block = sector->getBlockNoCreateNoEx(p3d);
		if(block == NULL)
		{
			block = sector->createBlankBlockNoInsert(p3d);
			created_new = true;
		}

		// Read basic data
		if (!block->deSerialize(is, version, true))
			return nullptr;

		// If it's a new block, insert it to the map
		if(created_new)
			sector->insertBlock(block);

		// We just loaded it from, so it's up-to-date.
		block->resetModified();

		if (block->getLightingExpired()) {
			infostream<<"Loaded block with exiried lighting. (maybe sloooow appear), try recalc " << p3d<<std::endl;
			lighting_modified_blocks.set(p3d, nullptr);
		}

		return block;
	}
	catch(SerializationError &e)
	{
		errorstream<<"Invalid block data in database"
				<<" ("<<p3d.X<<","<<p3d.Y<<","<<p3d.Z<<")"
				<<" (SerializationError): "<<e.what()<<std::endl;

		// TODO: Block should be marked as invalid in memory so that it is
		// not touched but the game can run

		if(g_settings->getBool("ignore_world_load_errors")){
			errorstream<<"Ignoring block load error. Duck and cover! "
					<<"(ignore_world_load_errors)"<<std::endl;
		} else {
			throw SerializationError("Invalid block data in database");
			//assert(0);
		}
	}
	return nullptr;
}

bool ServerMap::deleteBlock(v3s16 blockpos)
{
	if (!dbase->deleteBlock(blockpos))
		return false;

	MapBlock *block = getBlockNoCreateNoEx(blockpos);
	if (block) {
		deleteBlock(blockpos);
	}

	return true;
}

void ServerMap::PrintInfo(std::ostream &out)
{
	out<<"ServerMap: ";
}

MMVManip::MMVManip(Map *map):
		VoxelManipulator(),
		m_is_dirty(false),
		m_create_area(false),
		m_map(map)
{
}

MMVManip::~MMVManip()
{
}

void MMVManip::initialEmerge(v3s16 blockpos_min, v3s16 blockpos_max,
	bool load_if_inexistent)
{
	TimeTaker timer1("initialEmerge");

	// Units of these are MapBlocks
	v3s16 p_min = blockpos_min;
	v3s16 p_max = blockpos_max;

	VoxelArea block_area_nodes
			(p_min*MAP_BLOCKSIZE, (p_max+1)*MAP_BLOCKSIZE-v3s16(1,1,1));

	u32 size_MB = block_area_nodes.getVolume()*4/1000000;
	if(size_MB >= 1)
	{
		infostream<<"initialEmerge: area: ";
		block_area_nodes.print(infostream);
		infostream<<" ("<<size_MB<<"MB)";
		infostream<<" load_if_inexistent="<<load_if_inexistent;
		infostream<<std::endl;
	}

	addArea(block_area_nodes);

	for(s32 z=p_min.Z; z<=p_max.Z; z++)
	for(s32 y=p_min.Y; y<=p_max.Y; y++)
	for(s32 x=p_min.X; x<=p_max.X; x++)
	{
		u8 flags = 0;
		MapBlock *block;
		v3s16 p(x,y,z);
		std::map<v3s16, u8>::iterator n;
		n = m_loaded_blocks.find(p);
		if(n != m_loaded_blocks.end())
			continue;

		bool block_data_inexistent = false;
		try
		{
			TimeTaker timer1("emerge load");

			block = m_map->getBlockNoCreate(p);
			if(!block || block->isDummy())
				block_data_inexistent = true;
			else
				block->copyTo(*this);
		}
		catch(InvalidPositionException &e)
		{
			block_data_inexistent = true;
		}

		if(block_data_inexistent)
		{

			if (load_if_inexistent) {
				ServerMap *svrmap = (ServerMap *)m_map;
				block = svrmap->emergeBlock(p, false);
				if (block == NULL)
					block = svrmap->createBlock(p);
				block->copyTo(*this);
			} else {
				flags |= VMANIP_BLOCK_DATA_INEXIST;

				/*
					Mark area inexistent
				*/
				VoxelArea a(p*MAP_BLOCKSIZE, (p+1)*MAP_BLOCKSIZE-v3s16(1,1,1));
				// Fill with VOXELFLAG_NO_DATA
				for(s32 z=a.MinEdge.Z; z<=a.MaxEdge.Z; z++)
				for(s32 y=a.MinEdge.Y; y<=a.MaxEdge.Y; y++)
				{
					s32 i = m_area.index(a.MinEdge.X,y,z);
					memset(&m_flags[i], VOXELFLAG_NO_DATA, MAP_BLOCKSIZE);
				}
			}
		}
		/*else if (block->getNode(0, 0, 0).getContent() == CONTENT_IGNORE)
		{
			// Mark that block was loaded as blank
			flags |= VMANIP_BLOCK_CONTAINS_CIGNORE;
		}*/

		m_loaded_blocks[p] = flags;
	}

	m_is_dirty = false;
}

void MMVManip::blitBackAll(std::map<v3s16, MapBlock*> *modified_blocks,
	bool overwrite_generated)
{
	if(m_area.getExtent() == v3s16(0,0,0))
		return;

	/*
		Copy data of all blocks
	*/
	for(std::map<v3s16, u8>::iterator
			i = m_loaded_blocks.begin();
			i != m_loaded_blocks.end(); ++i)
	{
		v3s16 p = i->first;
		MapBlock *block = m_map->getBlockNoCreateNoEx(p);
		bool existed = !(i->second & VMANIP_BLOCK_DATA_INEXIST);
		if ((existed == false) || (block == NULL) ||
			(overwrite_generated == false && block->isGenerated() == true))
			continue;

		block->copyFrom(*this);

		if(modified_blocks)
			(*modified_blocks)[p] = block;
	}
}

//END<|MERGE_RESOLUTION|>--- conflicted
+++ resolved
@@ -48,13 +48,9 @@
 #include "database.h"
 #include "database-dummy.h"
 #include "database-sqlite3.h"
-<<<<<<< HEAD
-=======
-#include <deque>
-#if USE_LEVELDB
->>>>>>> 976d0b2c
 #include "database-leveldb.h"
 #include "database-redis.h"
+#include <deque>
 
 #define PP(x) "("<<(x).X<<","<<(x).Y<<","<<(x).Z<<")"
 
@@ -479,16 +475,10 @@
 		if(block->isDummy())
 			continue;
 
-<<<<<<< HEAD
 		//auto lock = block->try_lock_unique_rec();
 		//if (!lock->owns_lock())
 		//	continue;
 
-		// Calculate relative position in block
-		v3s16 relpos = pos - blockpos_last * MAP_BLOCKSIZE;
-
-=======
->>>>>>> 976d0b2c
 		// Get node straight from the block
 		bool is_valid_position;
 		MapNode n = block->getNode(relpos, &is_valid_position);
@@ -520,12 +510,7 @@
 			catch(InvalidPositionException &e) {
 				continue;
 			}
-<<<<<<< HEAD
-			// Calculate relative position in block
-			v3s16 relpos = n2pos - blockpos * MAP_BLOCKSIZE;
-=======
-
->>>>>>> 976d0b2c
+
 			// Get node straight from the block
 			MapNode n2 = block->getNode(relpos, &is_valid_position);
 			if (!is_valid_position)
@@ -858,10 +843,12 @@
 		spreadLight(bank, light_sources, modified_blocks);
 	}
 
+	/*
 	for (auto & ir : blocks_to_update) {
 		auto block = getBlockNoCreateNoEx(ir.first);
 		block->setLightingExpired(false);
 	}
+	*/
 
 	/*if(debug)
 	{
@@ -1787,11 +1774,7 @@
 					break;
 			}
 			v3s16 npos = p0 + dirs[i];
-<<<<<<< HEAD
-			NodeNeighbor nb = {getNodeTry(npos), nt, npos};
-=======
-			NodeNeighbor nb(getNodeNoEx(npos), nt, npos);
->>>>>>> 976d0b2c
+			NodeNeighbor nb(getNodeTry(npos), nt, npos);
 			switch (nodemgr->get(nb.n.getContent()).liquid_type) {
 				case LIQUID_NONE:
 					if (nb.n.getContent() == CONTENT_AIR) {
@@ -1997,26 +1980,16 @@
 				break;
 		}
 	}
-<<<<<<< HEAD
 
 	u32 ret = loopcount >= initial_size ? 0 : transforming_liquid_size();
 
 	//infostream<<"Map::transformLiquids(): loopcount="<<loopcount<<" per="<<timer.getTimerTime()<<" ret="<<ret<<std::endl;
-
-	while (must_reflow.size() > 0) {
-		m_transforming_liquid.push_back(must_reflow.front());
-		must_reflow.pop_front();
-	}
-	//updateLighting(lighting_modified_blocks, modified_blocks);
-=======
-	//infostream<<"Map::transformLiquids(): loopcount="<<loopcount<<std::endl;
 
 	for (std::deque<v3s16>::iterator iter = must_reflow.begin(); iter != must_reflow.end(); ++iter)
 		m_transforming_liquid.push_back(*iter);
 
-	updateLighting(lighting_modified_blocks, modified_blocks);
-
->>>>>>> 976d0b2c
+	//updateLighting(lighting_modified_blocks, modified_blocks);
+
 
 	/* ----------------------------------------------------------------------
 	 * Manage the queue so that it does not grow indefinately
