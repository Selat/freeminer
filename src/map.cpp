--- conflicted
+++ resolved
@@ -1,3 +1,4 @@
+
 /*
 Minetest
 Copyright (C) 2010-2013 celeron55, Perttu Ahola <celeron55@gmail.com>
@@ -2885,40 +2886,23 @@
 			<<","<<blockpos_requested.Y<<","
 			<<blockpos_requested.Z<<")"<<std::endl;*/
 			
-#if 0
+//#if 0
 	/*
 		Update weather data in blocks
 	*/
 	ServerEnvironment *senv = &((Server *)m_gamedef)->getEnv();
-<<<<<<< HEAD
 	for(s16 x=blockpos_min.X-extra_borders.X;x<=blockpos_max.X+extra_borders.X; x++)
-		for(s16 z=blockpos_min.Z-extra_borders.Z;z<=blockpos_max.Z+extra_borders.Z; z++)
-			for(s16 y=blockpos_min.Y-extra_borders.Y;y<=blockpos_max.Y+extra_borders.Y; y++)
-				updateBlockHeat(senv, v3s16(x, y, z) * MAP_BLOCKSIZE, NULL);
-#endif
-
-=======
-	for(s16 x=blockpos_min.X-extra_borders.X;
-		x<=blockpos_max.X+extra_borders.X; x++)
-	for(s16 z=blockpos_min.Z-extra_borders.Z;
-		z<=blockpos_max.Z+extra_borders.Z; z++)
-	for(s16 y=blockpos_min.Y-extra_borders.Y;
-		y<=blockpos_max.Y+extra_borders.Y; y++)
-	{
+	for(s16 z=blockpos_min.Z-extra_borders.Z;z<=blockpos_max.Z+extra_borders.Z; z++)
+	for(s16 y=blockpos_min.Y-extra_borders.Y;y<=blockpos_max.Y+extra_borders.Y; y++) {
 		v3s16 p(x, y, z);
-		MapBlock *block = getBlockNoCreateNoEx(p);
-		block->heat_last_update     = 0;
-		block->humidity_last_update = 0;
-		if (senv->m_use_weather) {
-			updateBlockHeat(senv, p * MAP_BLOCKSIZE, block);
-			updateBlockHumidity(senv, p * MAP_BLOCKSIZE, block);
-		} else {
-			block->heat     = HEAT_UNDEFINED;
-			block->humidity = HUMIDITY_UNDEFINED;
-		}
-	}
-	
->>>>>>> b2d92057
+		MapBlock *block = getBlockNoCreateNoEx(p); //?
+		//block->heat_last_update     = 0;
+		//block->humidity_last_update = 0;
+		updateBlockHeat(senv, p * MAP_BLOCKSIZE, block);
+		updateBlockHumidity(senv, p * MAP_BLOCKSIZE, block); //?
+	}
+//#endif
+
 #if 0
 	if(enable_mapgen_debug_info)
 	{
@@ -3243,16 +3227,11 @@
 	ServerEnvironment *senv = &((Server *)m_gamedef)->getEnv();
 
 	// Calculate weather conditions
-	block->heat_last_update     = 0;
-	block->humidity_last_update = 0;
-	if (senv->m_use_weather) {
-		v3s16 p = block->getPos() *  MAP_BLOCKSIZE;
-		updateBlockHeat(senv, p, block);
-		updateBlockHumidity(senv, p, block);
-	} else {
-		block->heat     = HEAT_UNDEFINED;
-		block->humidity = HUMIDITY_UNDEFINED;
-	}
+	//block->heat_last_update     = 0;
+	//block->humidity_last_update = 0;
+	v3s16 p = block->getPos() *  MAP_BLOCKSIZE;
+	updateBlockHeat(senv, p, block);
+	updateBlockHumidity(senv, p, block);
 }
 
 s16 ServerMap::findGroundLevel(v2s16 p2d)
@@ -4004,33 +3983,24 @@
 	u32 gametime = env->getGameTime();
 	
 	if (block) {
-<<<<<<< HEAD
-		if (gametime < block->weather_update_time)
+		if (gametime < block->heat_last_update)
 			return block->heat + myrand_range(0, 1);
-=======
-		if (gametime - block->heat_last_update < 10)
-			return block->heat;
->>>>>>> b2d92057
 	} else {
 		block = getBlockNoCreateNoEx(getNodeBlockPos(p));
 	}
 
 	f32 heat = m_emerge->biomedef->calcBlockHeat(p, m_seed,
 			env->getTimeOfDayF(), gametime * env->getTimeOfDaySpeed(), env->m_use_weather);
-	f32 humidity = m_emerge->biomedef->calcBlockHumidity(p, m_seed,
-			env->getTimeOfDayF(), gametime * env->getTimeOfDaySpeed(), env->m_use_weather);
+	//f32 humidity = m_emerge->biomedef->calcBlockHumidity(p, m_seed,
+	//		env->getTimeOfDayF(), gametime * env->getTimeOfDaySpeed(), env->m_use_weather);
 
 	if(block) {
 		block->heat = heat;
-<<<<<<< HEAD
-		block->humidity = humidity;
+		//block->humidity = humidity;
 		if (env->m_use_weather)
-			block->weather_update_time = gametime + 10;
+			block->heat_last_update = gametime + 10;
 		else
-			block->weather_update_time = -1; //never update
-=======
-		block->heat_last_update = gametime;
->>>>>>> b2d92057
+			block->heat_last_update = -1; //never update
 	}
 	return heat + myrand_range(0, 1);
 }
@@ -4040,33 +4010,24 @@
 	u32 gametime = env->getGameTime();
 	
 	if (block) {
-<<<<<<< HEAD
-		if (gametime < block->weather_update_time)
+		if (gametime < block->humidity_last_update)
 			return block->humidity + myrand_range(0, 1);
-=======
-		if (gametime - block->humidity_last_update < 10)
-			return block->humidity;
->>>>>>> b2d92057
 	} else {
 		block = getBlockNoCreateNoEx(getNodeBlockPos(p));
 	}
 
-	f32 heat = m_emerge->biomedef->calcBlockHeat(p, m_seed,
-			env->getTimeOfDayF(), gametime * env->getTimeOfDaySpeed(), env->m_use_weather);
+	//f32 heat = m_emerge->biomedef->calcBlockHeat(p, m_seed,
+	//		env->getTimeOfDayF(), gametime * env->getTimeOfDaySpeed(), env->m_use_weather);
 	f32 humidity = m_emerge->biomedef->calcBlockHumidity(p, m_seed,
 			env->getTimeOfDayF(), gametime * env->getTimeOfDaySpeed(), env->m_use_weather);
 			
 	if(block) {
-		block->heat = heat;
+		//block->heat = heat;
 		block->humidity = humidity;
-<<<<<<< HEAD
 		if (env->m_use_weather)
-			block->weather_update_time = gametime + 10;
+			block->humidity_last_update = gametime + 10;
 		else
-			block->weather_update_time = -1; //never update
-=======
-		block->humidity_last_update = gametime;
->>>>>>> b2d92057
+			block->humidity_last_update = -1; //never update
 	}
 	return humidity + myrand_range(0, 1);
 }
