--- conflicted
+++ resolved
@@ -589,8 +589,7 @@
 			<<" for "<<from_nodes.size()<<" nodes"
 			<<std::endl;*/
 
-<<<<<<< HEAD
-	if(lighted_nodes.size() > 0 && recursive <= 32) { // maybe 32 too small
+	if(!lighted_nodes.empty && recursive <= 32) { // maybe 32 too small
 /*
 		infostream<<"spreadLight(): recursive("<<count<<"): changed=" <<blockchangecount
 			<<" from="<<from_nodes.size()
@@ -600,10 +599,6 @@
 */
 		spreadLight(bank, lighted_nodes, modified_blocks, ++recursive);
 	}
-=======
-	if(!lighted_nodes.empty())
-		spreadLight(bank, lighted_nodes, modified_blocks);
->>>>>>> e1f5c37b
 }
 
 /*
