/*
map.cpp
Copyright (C) 2010-2013 celeron55, Perttu Ahola <celeron55@gmail.com>
*/

/*
This file is part of Freeminer.

Freeminer is free software: you can redistribute it and/or modify
it under the terms of the GNU General Public License as published by
the Free Software Foundation, either version 3 of the License, or
(at your option) any later version.

Freeminer  is distributed in the hope that it will be useful,
but WITHOUT ANY WARRANTY; without even the implied warranty of
MERCHANTABILITY or FITNESS FOR A PARTICULAR PURPOSE.  See the
GNU General Public License for more details.

You should have received a copy of the GNU General Public License
along with Freeminer.  If not, see <http://www.gnu.org/licenses/>.
*/

#include "map.h"
#include "mapblock.h"
#ifndef SERVER
	#include "mapblock_mesh.h"
#endif
#include "main.h"
#include "filesys.h"
#include "voxel.h"
#include "porting.h"
#include "serialization.h"
#include "nodemetadata.h"
#include "settings.h"
#include "log_types.h"
#include "profiler.h"
#include "nodedef.h"
#include "gamedef.h"
#include "util/directiontables.h"
#include "util/mathconstants.h"
#include "rollback_interface.h"
#include "environment.h"
#include "emerge.h"
#include "mapgen_v6.h"
#include "mg_biome.h"
#include "config.h"
#include "server.h"
#include "database.h"
#include "database-dummy.h"
#include "database-sqlite3.h"
#include "circuit.h"
#include "scripting_game.h"
#if USE_LEVELDB
#include "database-leveldb.h"
#endif
#if USE_REDIS
#include "database-redis.h"
#endif

#define PP(x) "("<<(x).X<<","<<(x).Y<<","<<(x).Z<<")"

/*
	SQLite format specification:
	- Initially only replaces sectors/ and sectors2/

	If map.sqlite does not exist in the save dir
	or the block was not found in the database
	the map will try to load from sectors folder.
	In either case, map.sqlite will be created
	and all future saves will save there.

	Structure of map.sqlite:
	Tables:
		blocks
			(PK) INT pos
			BLOB data
*/

/*
	Map
*/
Map::Map(IGameDef *gamedef, Circuit* circuit):
	m_liquid_step_flow(1000),
	m_blocks_delete(&m_blocks_delete_1),
	m_gamedef(gamedef),
<<<<<<< HEAD
	m_circuit(circuit),
	m_blocks_update_last(0),
	m_blocks_save_last(0)
{
	updateLighting_last[LIGHTBANK_DAY] = updateLighting_last[LIGHTBANK_NIGHT] = 0;
	time_life = 0;
#if !CMAKE_HAVE_THREAD_LOCAL
	m_block_cache = nullptr;
#endif
=======
	m_sector_cache(NULL),
	m_transforming_liquid_loop_count_multiplier(1.0f),
	m_unprocessed_count(0),
	m_inc_trending_up_start_time(0),
	m_queue_size_timer_started(false)
{
>>>>>>> 0d55f439
}

Map::~Map()
{
	auto lock = m_blocks.lock_unique_rec();
#ifndef SERVER
	if(g_settings->getBool("enable_vbo"))
	for(auto &i : m_blocks) {
		// We dont have gamedef here anymore, so we cant remove the hardwarebuffers
		if(i.second && i.second->mesh)
			i.second->mesh->clearHardwareBuffer = false;
	}
#endif
	for (auto & ir : m_blocks_delete_1)
		delete ir.first;
	for (auto & ir : m_blocks_delete_2)
		delete ir.first;
	for(auto & ir : m_blocks)
		delete ir.second;
}

void Map::addEventReceiver(MapEventReceiver *event_receiver)
{
	m_event_receivers.insert(event_receiver);
}

void Map::removeEventReceiver(MapEventReceiver *event_receiver)
{
	m_event_receivers.erase(event_receiver);
}

void Map::dispatchEvent(MapEditEvent *event)
{
	for(std::set<MapEventReceiver*>::iterator
			i = m_event_receivers.begin();
			i != m_event_receivers.end(); ++i)
	{
		(*i)->onMapEditEvent(event);
	}
}

MapBlock * Map::getBlockNoCreate(v3s16 p3d)
{
	MapBlock *block = getBlockNoCreateNoEx(p3d);
	if(block == NULL)
		throw InvalidPositionException("getBlockNoCreate block=NULL");
	return block;
}

bool Map::isNodeUnderground(v3s16 p)
{
	v3s16 blockpos = getNodeBlockPos(p);
	try{
		MapBlock * block = getBlockNoCreate(blockpos);
		return block->getIsUnderground();
	}
	catch(InvalidPositionException &e)
	{
		return false;
	}
}

bool Map::isValidPosition(v3s16 p)
{
	v3s16 blockpos = getNodeBlockPos(p);
	MapBlock *block = getBlockNoCreate(blockpos);
	return (block != NULL);
}

// Returns a CONTENT_IGNORE node if not found
MapNode Map::getNodeNoEx(v3s16 p, bool *is_valid_position)
{
#ifndef NDEBUG
	ScopeProfiler sp(g_profiler, "Map: getNodeNoEx");
#endif

	v3s16 blockpos = getNodeBlockPos(p);
	MapBlock *block = getBlockNoCreateNoEx(blockpos);
	if (block == NULL) {
		if (is_valid_position != NULL)
			*is_valid_position = false;
		return MapNode(CONTENT_IGNORE);
	}

	v3s16 relpos = p - blockpos*MAP_BLOCKSIZE;
	bool is_valid_p;
	MapNode node = block->getNodeNoCheck(relpos, &is_valid_p);
	if (is_valid_position != NULL)
		*is_valid_position = is_valid_p;
	return node;
}

MapNode Map::getNodeTry(v3POS p)
{
#ifndef NDEBUG
	ScopeProfiler sp(g_profiler, "Map: getNodeTry");
#endif
	auto blockpos = getNodeBlockPos(p);
	auto block = getBlockNoCreateNoEx(blockpos, true);
	if(!block)
		return MapNode(CONTENT_IGNORE);
	auto relpos = p - blockpos*MAP_BLOCKSIZE;
	return block->getNodeTry(relpos);
}

/*
MapNode Map::getNodeLog(v3POS p){
	auto blockpos = getNodeBlockPos(p);
	auto block = getBlockNoCreateNoEx(blockpos);
	v3s16 relpos = p - blockpos*MAP_BLOCKSIZE;
	auto node = block->getNodeNoEx(relpos);
	infostream<<"getNodeLog("<<p<<") blockpos="<<blockpos<<" block="<<block<<" relpos="<<relpos<<" n="<<node<<std::endl;
	return node;
}
*/

/*
MapNode Map::getNodeNoLock(v3s16 p) //dont use
{
	v3s16 blockpos = getNodeBlockPos(p);
	MapBlock *block = getBlockNoCreateNoEx(blockpos);
	if(block == NULL)
		return MapNode(CONTENT_IGNORE);
	return block->getNodeNoLock(p - blockpos*MAP_BLOCKSIZE);
}
*/

#if 0
// Deprecated
// throws InvalidPositionException if not found
// TODO: Now this is deprecated, getNodeNoEx should be renamed
MapNode Map::getNode(v3s16 p)
{
	v3s16 blockpos = getNodeBlockPos(p);
	MapBlock *block = getBlockNoCreateNoEx(blockpos);
	if (block == NULL)
		throw InvalidPositionException("getNode block=NULL");
	v3s16 relpos = p - blockpos*MAP_BLOCKSIZE;
	bool is_valid_position;
	MapNode node = block->getNodeNoCheck(relpos, &is_valid_position);
	if (!is_valid_position)
		throw InvalidPositionException();
	return node;
}
#endif

// throws InvalidPositionException if not found
void Map::setNode(v3s16 p, MapNode & n)
{
	v3s16 blockpos = getNodeBlockPos(p);
	MapBlock *block = getBlockNoCreate(blockpos);
	v3s16 relpos = p - blockpos*MAP_BLOCKSIZE;
	// Never allow placing CONTENT_IGNORE, it fucks up stuff
	if(n.getContent() == CONTENT_IGNORE){
		bool temp_bool;
		errorstream<<"Map::setNode(): Not allowing to place CONTENT_IGNORE"
				<<" while trying to replace \""
				<<m_gamedef->ndef()->get(block->getNodeNoCheck(relpos, &temp_bool)).name
				<<"\" at "<<PP(p)<<" (block "<<PP(blockpos)<<")"<<std::endl;
		debug_stacks_print_to(infostream);
		return;
	}
	block->setNodeNoCheck(relpos, n);
}


/*
	Goes recursively through the neighbours of the node.

	Alters only transparent nodes.

	If the lighting of the neighbour is lower than the lighting of
	the node was (before changing it to 0 at the step before), the
	lighting of the neighbour is set to 0 and then the same stuff
	repeats for the neighbour.

	The ending nodes of the routine are stored in light_sources.
	This is useful when a light is removed. In such case, this
	routine can be called for the light node and then again for
	light_sources to re-light the area without the removed light.

	values of from_nodes are lighting values.
*/
void Map::unspreadLight(enum LightBank bank,
		std::map<v3s16, u8> & from_nodes,
		std::set<v3s16> & light_sources,
		std::map<v3s16, MapBlock*>  & modified_blocks)
{
	INodeDefManager *nodemgr = m_gamedef->ndef();

	v3s16 dirs[6] = {
		v3s16(0,0,1), // back
		v3s16(0,1,0), // top
		v3s16(1,0,0), // right
		v3s16(0,0,-1), // front
		v3s16(0,-1,0), // bottom
		v3s16(-1,0,0), // left
	};

	if(from_nodes.empty())
		return;

	u32 blockchangecount = 0;

	std::map<v3s16, u8> unlighted_nodes;

	/*
		Initialize block cache
	*/
	v3s16 blockpos_last;
	MapBlock *block = NULL;
	// Cache this a bit, too
	bool block_checked_in_modified = false;

	for(std::map<v3s16, u8>::iterator j = from_nodes.begin();
		j != from_nodes.end(); ++j)
	{
		v3s16 pos = j->first;
		v3s16 blockpos = getNodeBlockPos(pos);

		// Only fetch a new block if the block position has changed
		try{
			if(block == NULL || blockpos != blockpos_last){
				block = getBlockNoCreate(blockpos);
				blockpos_last = blockpos;

				block_checked_in_modified = false;
				blockchangecount++;
			}
		}
		catch(InvalidPositionException &e)
		{
			continue;
		}

		if(!block || block->isDummy())
			continue;

		// Calculate relative position in block
		//v3s16 relpos = pos - blockpos_last * MAP_BLOCKSIZE;

		// Get node straight from the block
		//MapNode n = block->getNode(relpos);

		u8 oldlight = j->second;

		// Loop through 6 neighbors
		for(u16 i=0; i<6; i++)
		{
			// Get the position of the neighbor node
			v3s16 n2pos = pos + dirs[i];

			// Get the block where the node is located
			v3s16 blockpos = getNodeBlockPos(n2pos);

			// Only fetch a new block if the block position has changed
			try {
				if(block == NULL || blockpos != blockpos_last){
					block = getBlockNoCreate(blockpos);

					if (!block || block->isDummy())
						continue;

					blockpos_last = blockpos;

					block_checked_in_modified = false;
					blockchangecount++;
				}
			}
			catch(InvalidPositionException &e) {
				continue;
			}

			// Calculate relative position in block
			v3s16 relpos = n2pos - blockpos * MAP_BLOCKSIZE;
			// Get node straight from the block
			bool is_valid_position;
			MapNode n2 = block->getNode(relpos, &is_valid_position);
			if (!is_valid_position)
				continue;

			bool changed = false;

			//TODO: Optimize output by optimizing light_sources?

			/*
				If the neighbor is dimmer than what was specified
				as oldlight (the light of the previous node)
			*/
			if(n2.getLight(bank, nodemgr) < oldlight)
			{
				/*
					And the neighbor is transparent and it has some light
				*/
				if(nodemgr->get(n2).light_propagates
						&& n2.getLight(bank, nodemgr) != 0)
				{
					/*
						Set light to 0 and add to queue
					*/

					u8 current_light = n2.getLight(bank, nodemgr);
					n2.setLight(bank, 0, nodemgr);
					block->setNode(relpos, n2);

					unlighted_nodes[n2pos] = current_light;
					changed = true;

					/*
						Remove from light_sources if it is there
						NOTE: This doesn't happen nearly at all
					*/
					/*if(light_sources.find(n2pos))
					{
						infostream<<"Removed from light_sources"<<std::endl;
						light_sources.remove(n2pos);
					}*/
				}

				/*// DEBUG
				if(light_sources.find(n2pos) != NULL)
					light_sources.remove(n2pos);*/
			}
			else{
				light_sources.insert(n2pos);
			}

			// Add to modified_blocks
			if(changed == true && block_checked_in_modified == false)
			{
				// If the block is not found in modified_blocks, add.
				if(modified_blocks.find(blockpos) == modified_blocks.end())
				{
					modified_blocks[blockpos] = block;
				}
				block_checked_in_modified = true;
			}
		}
	}

	/*infostream<<"unspreadLight(): Changed block "
			<<blockchangecount<<" times"
			<<" for "<<from_nodes.size()<<" nodes"
			<<std::endl;*/

	if(!unlighted_nodes.empty())
		unspreadLight(bank, unlighted_nodes, light_sources, modified_blocks);
}

/*
	A single-node wrapper of the above
*/
void Map::unLightNeighbors(enum LightBank bank,
		v3s16 pos, u8 lightwas,
		std::set<v3s16> & light_sources,
		std::map<v3s16, MapBlock*>  & modified_blocks)
{
	std::map<v3s16, u8> from_nodes;
	from_nodes[pos] = lightwas;

	unspreadLight(bank, from_nodes, light_sources, modified_blocks);
}

/*
	Lights neighbors of from_nodes, collects all them and then
	goes on recursively.
*/
void Map::spreadLight(enum LightBank bank,
		std::set<v3s16> & from_nodes,
		std::map<v3s16, MapBlock*> & modified_blocks, int recursive)
{
	INodeDefManager *nodemgr = m_gamedef->ndef();

	const v3s16 dirs[6] = {
		v3s16(0,0,1), // back
		v3s16(0,1,0), // top
		v3s16(1,0,0), // right
		v3s16(0,0,-1), // front
		v3s16(0,-1,0), // bottom
		v3s16(-1,0,0), // left
	};

	if(from_nodes.empty())
		return;

	u32 blockchangecount = 0;

	std::set<v3s16> lighted_nodes;

	/*
		Initialize block cache
	*/
	v3s16 blockpos_last;
	MapBlock *block = NULL;
	// Cache this a bit, too
	bool block_checked_in_modified = false;

	for(std::set<v3s16>::iterator j = from_nodes.begin();
		j != from_nodes.end(); ++j)
	{
		v3s16 pos = *j;
		v3s16 blockpos = getNodeBlockPos(pos);

		// Only fetch a new block if the block position has changed
		try {
			if(block == NULL || blockpos != blockpos_last){
				block = getBlockNoCreate(blockpos);
				blockpos_last = blockpos;

				block_checked_in_modified = false;
				blockchangecount++;
			}
		}
		catch(InvalidPositionException &e) {
			continue;
		}

		if(block->isDummy())
			continue;

		//auto lock = block->try_lock_unique_rec();
		//if (!lock->owns_lock())
		//	continue;

		// Calculate relative position in block
		v3s16 relpos = pos - blockpos_last * MAP_BLOCKSIZE;

		// Get node straight from the block
		bool is_valid_position;
		MapNode n = block->getNode(relpos, &is_valid_position);
		if (n.getContent() == CONTENT_IGNORE)
			continue;

		u8 oldlight = is_valid_position ? n.getLight(bank, nodemgr) : 0;
		u8 newlight = diminish_light(oldlight);

		// Loop through 6 neighbors
		for(u16 i=0; i<6; i++){
			// Get the position of the neighbor node
			v3s16 n2pos = pos + dirs[i];

			// Get the block where the node is located
			v3s16 blockpos = getNodeBlockPos(n2pos);

			// Only fetch a new block if the block position has changed
			try {
				if(block == NULL || blockpos != blockpos_last){
					block = getBlockNoCreate(blockpos);
					blockpos_last = blockpos;

					block_checked_in_modified = false;
					blockchangecount++;
				}
			}
			catch(InvalidPositionException &e) {
				continue;
			}
			// Calculate relative position in block
			v3s16 relpos = n2pos - blockpos * MAP_BLOCKSIZE;
			// Get node straight from the block
			MapNode n2 = block->getNode(relpos, &is_valid_position);
			if (!is_valid_position)
				continue;

			bool changed = false;
			/*
				If the neighbor is brighter than the current node,
				add to list (it will light up this node on its turn)
			*/
			if(n2.getLight(bank, nodemgr) > undiminish_light(oldlight))
			{
				lighted_nodes.insert(n2pos);
				changed = true;
			}
			/*
				If the neighbor is dimmer than how much light this node
				would spread on it, add to list
			*/
			if(n2.getLight(bank, nodemgr) < newlight)
			{
				if(nodemgr->get(n2).light_propagates)
				{
					n2.setLight(bank, newlight, nodemgr);
					block->setNode(relpos, n2);
					lighted_nodes.insert(n2pos);
					changed = true;
				}
			}

			// Add to modified_blocks
			if(changed == true && block_checked_in_modified == false)
			{
				// If the block is not found in modified_blocks, add.
				if(modified_blocks.find(blockpos) == modified_blocks.end())
				{
					modified_blocks[blockpos] = block;
				}
				block_checked_in_modified = true;
			}
		}
	}

	/*infostream<<"spreadLight(): Changed block "
			<<blockchangecount<<" times"
			<<" for "<<from_nodes.size()<<" nodes"
			<<std::endl;*/

	if(!lighted_nodes.empty() && recursive <= 32) { // maybe 32 too small
/*
		infostream<<"spreadLight(): recursive("<<recursive<<"): changed=" <<blockchangecount
			<<" from="<<from_nodes.size()
			<<" lighted="<<lighted_nodes.size()
			<<" modifiedB="<<modified_blocks.size()
			<<std::endl;
*/
		spreadLight(bank, lighted_nodes, modified_blocks, ++recursive);
	}
}

/*
	A single-node source variation of the above.
*/
void Map::lightNeighbors(enum LightBank bank,
		v3s16 pos,
		std::map<v3s16, MapBlock*> & modified_blocks)
{
	std::set<v3s16> from_nodes;
	from_nodes.insert(pos);
	spreadLight(bank, from_nodes, modified_blocks);
}

v3s16 Map::getBrightestNeighbour(enum LightBank bank, v3s16 p)
{
	INodeDefManager *nodemgr = m_gamedef->ndef();

	v3s16 dirs[6] = {
		v3s16(0,0,1), // back
		v3s16(0,1,0), // top
		v3s16(1,0,0), // right
		v3s16(0,0,-1), // front
		v3s16(0,-1,0), // bottom
		v3s16(-1,0,0), // left
	};

	u8 brightest_light = 0;
	v3s16 brightest_pos(0,0,0);
	bool found_something = false;

	// Loop through 6 neighbors
	for(u16 i=0; i<6; i++){
		// Get the position of the neighbor node
		v3s16 n2pos = p + dirs[i];
		MapNode n2;
		bool is_valid_position;
		n2 = getNodeNoEx(n2pos, &is_valid_position);
		if (!is_valid_position)
			continue;

		if(n2.getLight(bank, nodemgr) > brightest_light || found_something == false){
			brightest_light = n2.getLight(bank, nodemgr);
			brightest_pos = n2pos;
			found_something = true;
		}
	}

	if(found_something == false)
		throw InvalidPositionException("getBrightestNeighbour nothing found");

	return brightest_pos;
}

/*
	Propagates sunlight down from a node.
	Starting point gets sunlight.

	Returns the lowest y value of where the sunlight went.

	Mud is turned into grass in where the sunlight stops.
*/
s16 Map::propagateSunlight(v3s16 start,
		std::map<v3s16, MapBlock*> & modified_blocks)
{
	INodeDefManager *nodemgr = m_gamedef->ndef();

	s16 y = start.Y;
	for(; ; y--)
	{
		v3s16 pos(start.X, y, start.Z);

		v3s16 blockpos = getNodeBlockPos(pos);
		MapBlock *block;
		try{
			block = getBlockNoCreate(blockpos);
		}
		catch(InvalidPositionException &e)
		{
			break;
		}

		v3s16 relpos = pos - blockpos*MAP_BLOCKSIZE;
		bool is_valid_position;
		MapNode n = block->getNode(relpos, &is_valid_position);
		if (!is_valid_position)
			break;

		if(nodemgr->get(n).sunlight_propagates)
		{
			n.setLight(LIGHTBANK_DAY, LIGHT_SUN, nodemgr);
			block->setNode(relpos, n);

			modified_blocks[blockpos] = block;
		}
		else
		{
			// Sunlight goes no further
			break;
		}
	}
	return y + 1;
}

u32 Map::updateLighting(enum LightBank bank,
		shared_map<v3POS, MapBlock*> & a_blocks,
		std::map<v3POS, MapBlock*> & modified_blocks, int max_cycle_ms)
{
	INodeDefManager *nodemgr = m_gamedef->ndef();

	/*m_dout<<DTIME<<"Map::updateLighting(): "
			<<a_blocks.size()<<" blocks."<<std::endl;*/

	//TimeTaker timer("updateLighting");

	// For debugging
	//bool debug=true;
	//u32 count_was = modified_blocks.size();

	std::map<v3s16, MapBlock*> blocks_to_update;

	std::set<v3s16> light_sources;

	std::map<v3s16, u8> unlight_from;

	int num_bottom_invalid = 0;

	//JMutexAutoLock lock2(m_update_lighting_mutex);

	{
	TimeTaker t("updateLighting: first stuff");

	u32 n = 0, calls = 0, end_ms = porting::getTimeMs() + max_cycle_ms;
	if(!max_cycle_ms)
		updateLighting_last[bank] = 0;
	for(std::map<v3s16, MapBlock*>::iterator i = a_blocks.begin();
		i != a_blocks.end(); ++i)
	{
			if (n++ < updateLighting_last[bank])
				continue;
			else
				updateLighting_last[bank] = 0;
			++calls;

		MapBlock *block = getBlockNoCreateNoEx(i->first);
		//MapBlock *block = i->second;

		for(;;)
		{
			// Don't bother with dummy blocks.
			if(!block || block->isDummy())
				break;

			auto lock = block->try_lock_unique_rec();
			if (!lock->owns_lock())
				break; // may cause dark areas
			v3s16 pos = block->getPos();
			v3s16 posnodes = block->getPosRelative();
			modified_blocks[pos] = block;
			blocks_to_update[pos] = block;

			/*
				Clear all light from block
			*/
			for(s16 z=0; z<MAP_BLOCKSIZE; z++)
			for(s16 x=0; x<MAP_BLOCKSIZE; x++)
			for(s16 y=0; y<MAP_BLOCKSIZE; y++)
			{
				v3s16 p(x,y,z);
				bool is_valid_position;
				MapNode n = block->getNode(p, &is_valid_position);
				if (!is_valid_position) {
					/* This would happen when dealing with a
					   dummy block.
					*/
					infostream<<"updateLighting(): InvalidPositionException"
							<<std::endl;
					continue;
				}
				u8 oldlight = n.getLight(bank, nodemgr);
				n.setLight(bank, 0, nodemgr);
				block->setNode(p, n);

				// If node sources light, add to list
				u8 source = nodemgr->get(n).light_source;
				if(source != 0)
					light_sources.insert(p + posnodes);

				// Collect borders for unlighting
				if((x==0 || x == MAP_BLOCKSIZE-1
						|| y==0 || y == MAP_BLOCKSIZE-1
						|| z==0 || z == MAP_BLOCKSIZE-1)
						&& oldlight != 0)
				{
					v3s16 p_map = p + posnodes;
					unlight_from[p_map] = oldlight;
				}


			}

			if(bank == LIGHTBANK_DAY)
			{
				bool bottom_valid = block->propagateSunlight(light_sources);

				if(!bottom_valid)
					num_bottom_invalid++;

				// If bottom is valid, we're done.
				if(bottom_valid)
					break;
			}
			else if(bank == LIGHTBANK_NIGHT)
			{
				// For night lighting, sunlight is not propagated
				break;
			}

			/*infostream<<"Bottom for sunlight-propagated block ("
					<<pos.X<<","<<pos.Y<<","<<pos.Z<<") not valid"
					<<std::endl;*/

			block->setLightingExpired(true);

			// Bottom sunlight is not valid; get the block and loop to it

			pos.Y--;
			block = getBlockNoCreateNoEx(pos);
		}
		if (porting::getTimeMs() > end_ms) {
			updateLighting_last[bank] = n;
			break;
		}
	}
	if (!calls)
		updateLighting_last[bank] = 0;
	}
	/*
		Enable this to disable proper lighting for speeding up map
		generation for testing or whatever
	*/
#if 0
	//if(g_settings->get(""))
	{
		core::map<v3s16, MapBlock*>::Iterator i;
		i = blocks_to_update.getIterator();
		for(; i.atEnd() == false; i++)
		{
			MapBlock *block = i.getNode()->getValue();
			v3s16 p = block->getPos();
			block->setLightingExpired(false);
		}
		return;
	}
#endif

#if 1
	{
		TimeTaker timer("updateLighting: unspreadLight");
		unspreadLight(bank, unlight_from, light_sources, modified_blocks);
	}

	/*if(debug)
	{
		u32 diff = modified_blocks.size() - count_was;
		count_was = modified_blocks.size();
		infostream<<"unspreadLight modified "<<diff<<std::endl;
	}*/

	{
		TimeTaker timer("updateLighting: spreadLight");
		spreadLight(bank, light_sources, modified_blocks);
	}

	for (auto & ir : blocks_to_update) {
		auto block = getBlockNoCreateNoEx(ir.first);
		block->setLightingExpired(false);
	}

	/*if(debug)
	{
		u32 diff = modified_blocks.size() - count_was;
		count_was = modified_blocks.size();
		infostream<<"spreadLight modified "<<diff<<std::endl;
	}*/
#endif

#if 0
	{
		//MapVoxelManipulator vmanip(this);

		// Make a manual voxel manipulator and load all the blocks
		// that touch the requested blocks
		ManualMapVoxelManipulator vmanip(this);

		{
		//TimeTaker timer("initialEmerge");

		core::map<v3s16, MapBlock*>::Iterator i;
		i = blocks_to_update.getIterator();
		for(; i.atEnd() == false; i++)
		{
			MapBlock *block = i.getNode()->getValue();
			v3s16 p = block->getPos();

			// Add all surrounding blocks
			vmanip.initialEmerge(p - v3s16(1,1,1), p + v3s16(1,1,1));

			/*
				Add all surrounding blocks that have up-to-date lighting
				NOTE: This doesn't quite do the job (not everything
					  appropriate is lighted)
			*/
			/*for(s16 z=-1; z<=1; z++)
			for(s16 y=-1; y<=1; y++)
			for(s16 x=-1; x<=1; x++)
			{
				v3s16 p2 = p + v3s16(x,y,z);
				MapBlock *block = getBlockNoCreateNoEx(p2);
				if(block == NULL)
					continue;
				if(block->isDummy())
					continue;
				if(block->getLightingExpired())
					continue;
				vmanip.initialEmerge(p2, p2);
			}*/

			// Lighting of block will be updated completely
			block->setLightingExpired(false);
		}
		}

		{
			//TimeTaker timer("unSpreadLight");
			vmanip.unspreadLight(bank, unlight_from, light_sources, nodemgr);
		}
		{
			//TimeTaker timer("spreadLight");
			vmanip.spreadLight(bank, light_sources, nodemgr);
		}
		{
			//TimeTaker timer("blitBack");
			vmanip.blitBack(modified_blocks);
		}
		/*infostream<<"emerge_time="<<emerge_time<<std::endl;
		emerge_time = 0;*/
	}
#endif
	return updateLighting_last[bank];
	//m_dout<<"Done ("<<getTimestamp()<<")"<<std::endl;
}

u32 Map::updateLighting(shared_map<v3POS, MapBlock*> & a_blocks,
		std::map<v3POS, MapBlock*> & modified_blocks, int max_cycle_ms)
{
	int ret = 0;
{
TimeTaker timer("updateLighting(LIGHTBANK_DAY)");

	ret += updateLighting(LIGHTBANK_DAY, a_blocks, modified_blocks, max_cycle_ms);
}
{
TimeTaker timer("updateLighting(LIGHTBANK_NIGHT)");
	ret += updateLighting(LIGHTBANK_NIGHT, a_blocks, modified_blocks, max_cycle_ms);
}

	if (max_cycle_ms && ret)
		return ret;

	a_blocks.clear();
TimeTaker timer("updateLighting expireDayNightDiff");
	//JMutexAutoLock lock2(m_update_lighting_mutex);

	/*
		Update information about whether day and night light differ
	*/
	for(std::map<v3s16, MapBlock*>::iterator
			i = modified_blocks.begin();
			i != modified_blocks.end(); ++i)
	{
		MapBlock *block = getBlockNoCreateNoEx(i->first);
		//can contain already deleted block from Map::timerUpdate -> MapSector::deleteBlock
		//MapBlock *block = i->second;
		if(block == NULL || block->isDummy())
			continue;
		block->expireDayNightDiff();
	}
	return ret;
}

/*
*/
void Map::addNodeAndUpdate(v3s16 p, MapNode n,
		std::map<v3s16, MapBlock*> &modified_blocks,
		bool remove_metadata)
{
	INodeDefManager *ndef = m_gamedef->ndef();

	/*PrintInfo(m_dout);
	m_dout<<DTIME<<"Map::addNodeAndUpdate(): p=("
			<<p.X<<","<<p.Y<<","<<p.Z<<")"<<std::endl;*/

	/*
		From this node to nodes underneath:
		If lighting is sunlight (1.0), unlight neighbours and
		set lighting to 0.
		Else discontinue.
	*/

	v3s16 toppos = p + v3s16(0,1,0);
	//v3s16 bottompos = p + v3s16(0,-1,0);

	bool node_under_sunlight = true;
	std::set<v3s16> light_sources;

	/*
		Collect old node for rollback
	*/
	RollbackNode rollback_oldnode(this, p, m_gamedef);

	/*
		If there is a node at top and it doesn't have sunlight,
		there has not been any sunlight going down.

		Otherwise there probably is.
	*/

	bool is_valid_position;
	MapNode topnode = getNodeNoEx(toppos, &is_valid_position);

	if(is_valid_position && topnode.getLight(LIGHTBANK_DAY, ndef) != LIGHT_SUN)
		node_under_sunlight = false;

	/*
		Remove all light that has come out of this node
	*/

	enum LightBank banks[] =
	{
		LIGHTBANK_DAY,
		LIGHTBANK_NIGHT
	};
	for(s32 i=0; i<2; i++)
	{
		enum LightBank bank = banks[i];

		u8 lightwas = getNodeNoEx(p).getLight(bank, ndef);

		// Add the block of the added node to modified_blocks
		v3s16 blockpos = getNodeBlockPos(p);
		MapBlock * block = getBlockNoCreate(blockpos);
		if(!block)
			break;
		modified_blocks[blockpos] = block;

		// Unlight neighbours of node.
		// This means setting light of all consequent dimmer nodes
		// to 0.
		// This also collects the nodes at the border which will spread
		// light again into this.
		unLightNeighbors(bank, p, lightwas, light_sources, modified_blocks);

		n.setLight(bank, 0, ndef);
	}

	/*
		If node lets sunlight through and is under sunlight, it has
		sunlight too.
	*/
	if(node_under_sunlight && ndef->get(n).sunlight_propagates)
	{
		n.setLight(LIGHTBANK_DAY, LIGHT_SUN, ndef);
	}

	/*
		Remove node metadata
	*/
	if (remove_metadata) {
		removeNodeMetadata(p);
	}

	/*
		Set the node on the map
	*/

	setNode(p, n);

	/*
		If node is under sunlight and doesn't let sunlight through,
		take all sunlighted nodes under it and clear light from them
		and from where the light has been spread.
		TODO: This could be optimized by mass-unlighting instead
			  of looping
	*/
	if(node_under_sunlight && !ndef->get(n).sunlight_propagates)
	{
		s16 y = p.Y - 1;
		for(;; y--){
			//m_dout<<DTIME<<"y="<<y<<std::endl;
			v3s16 n2pos(p.X, y, p.Z);

			MapNode n2;

			n2 = getNodeNoEx(n2pos, &is_valid_position);
			if (!is_valid_position)
				break;

			if(n2.getLight(LIGHTBANK_DAY, ndef) == LIGHT_SUN)
			{
				unLightNeighbors(LIGHTBANK_DAY,
						n2pos, n2.getLight(LIGHTBANK_DAY, ndef),
						light_sources, modified_blocks);
				n2.setLight(LIGHTBANK_DAY, 0, ndef);
				setNode(n2pos, n2);
			}
			else
				break;
		}
	}

	for(s32 i=0; i<2; i++)
	{
		enum LightBank bank = banks[i];

		/*
			Spread light from all nodes that might be capable of doing so
		*/
		spreadLight(bank, light_sources, modified_blocks);
	}

	/*
		Update information about whether day and night light differ
	*/
	for(std::map<v3s16, MapBlock*>::iterator
			i = modified_blocks.begin();
			i != modified_blocks.end(); ++i)
	{
		i->second->expireDayNightDiff();
	}

	/*
		Report for rollback
	*/
	if(m_gamedef->rollback())
	{
		RollbackNode rollback_newnode(this, p, m_gamedef);
		RollbackAction action;
		action.setSetNode(p, rollback_oldnode, rollback_newnode);
		m_gamedef->rollback()->reportAction(action);
	}

	/*
		Add neighboring liquid nodes and the node itself if it is
		liquid (=water node was added) to transform queue.
		note: todo: for liquid_real enough to add only self node
	*/
	v3s16 dirs[7] = {
		v3s16(0,0,0), // self
		v3s16(0,0,1), // back
		v3s16(0,1,0), // top
		v3s16(1,0,0), // right
		v3s16(0,0,-1), // front
		v3s16(0,-1,0), // bottom
		v3s16(-1,0,0), // left
	};
	for(u16 i=0; i<7; i++)
	{
		v3s16 p2 = p + dirs[i];

		MapNode n2 = getNodeNoEx(p2, &is_valid_position);
		if(is_valid_position
				&& (ndef->get(n2).isLiquid() || n2.getContent() == CONTENT_AIR))
		{
			transforming_liquid_push_back(p2);
		}
	}
}

/*
*/
void Map::removeNodeAndUpdate(v3s16 p,
		std::map<v3s16, MapBlock*> &modified_blocks)
{
	INodeDefManager *ndef = m_gamedef->ndef();

	/*PrintInfo(m_dout);
	m_dout<<DTIME<<"Map::removeNodeAndUpdate(): p=("
			<<p.X<<","<<p.Y<<","<<p.Z<<")"<<std::endl;*/

	bool node_under_sunlight = true;

	v3s16 toppos = p + v3s16(0,1,0);

	// Node will be replaced with this
	content_t replace_material = CONTENT_AIR;

	/*
		Collect old node for rollback
	*/
	RollbackNode rollback_oldnode(this, p, m_gamedef);

	/*
		If there is a node at top and it doesn't have sunlight,
		there will be no sunlight going down.
	*/
	bool is_valid_position;
	MapNode topnode = getNodeNoEx(toppos, &is_valid_position);

	if(is_valid_position && topnode.getLight(LIGHTBANK_DAY, ndef) != LIGHT_SUN)
		node_under_sunlight = false;

	std::set<v3s16> light_sources;

	enum LightBank banks[] =
	{
		LIGHTBANK_DAY,
		LIGHTBANK_NIGHT
	};
	for(s32 i=0; i<2; i++)
	{
		enum LightBank bank = banks[i];

		/*
			Unlight neighbors (in case the node is a light source)
		*/
		unLightNeighbors(bank, p,
				getNodeNoEx(p).getLight(bank, ndef),
				light_sources, modified_blocks);
	}

	/*
		Remove node metadata
	*/

	removeNodeMetadata(p);

	/*
		Remove the node.
		This also clears the lighting.
	*/

	MapNode n;
	n.setContent(replace_material);
	setNode(p, n);

	for(s32 i=0; i<2; i++)
	{
		enum LightBank bank = banks[i];

		/*
			Recalculate lighting
		*/
		spreadLight(bank, light_sources, modified_blocks);
	}

	// Add the block of the removed node to modified_blocks
	v3s16 blockpos = getNodeBlockPos(p);
	MapBlock * block = getBlockNoCreate(blockpos);
	if(!block)
		return;
	modified_blocks[blockpos] = block;

	/*
		If the removed node was under sunlight, propagate the
		sunlight down from it and then light all neighbors
		of the propagated blocks.
	*/
	if(node_under_sunlight)
	{
		s16 ybottom = propagateSunlight(p, modified_blocks);
		/*m_dout<<DTIME<<"Node was under sunlight. "
				"Propagating sunlight";
		m_dout<<DTIME<<" -> ybottom="<<ybottom<<std::endl;*/
		s16 y = p.Y;
		for(; y >= ybottom; y--)
		{
			v3s16 p2(p.X, y, p.Z);
			/*m_dout<<DTIME<<"lighting neighbors of node ("
					<<p2.X<<","<<p2.Y<<","<<p2.Z<<")"
					<<std::endl;*/
			lightNeighbors(LIGHTBANK_DAY, p2, modified_blocks);
		}
	}
	else
	{
		// Set the lighting of this node to 0
		// TODO: Is this needed? Lighting is cleared up there already.
		MapNode n = getNodeNoEx(p, &is_valid_position);
		if (is_valid_position) {
			n.setLight(LIGHTBANK_DAY, 0, ndef);
			setNode(p, n);
		} else {
			//assert(0);
		}
	}

	for(s32 i=0; i<2; i++)
	{
		enum LightBank bank = banks[i];

		// Get the brightest neighbour node and propagate light from it
		v3s16 n2p = getBrightestNeighbour(bank, p);
		try{
			//MapNode n2 = getNode(n2p);
			lightNeighbors(bank, n2p, modified_blocks);
		}
		catch(InvalidPositionException &e)
		{
		}
	}

	/*
		Update information about whether day and night light differ
	*/
	for(std::map<v3s16, MapBlock*>::iterator
			i = modified_blocks.begin();
			i != modified_blocks.end(); ++i)
	{
		i->second->expireDayNightDiff();
	}

	/*
		Report for rollback
	*/
	if(m_gamedef->rollback())
	{
		RollbackNode rollback_newnode(this, p, m_gamedef);
		RollbackAction action;
		action.setSetNode(p, rollback_oldnode, rollback_newnode);
		m_gamedef->rollback()->reportAction(action);
	}

	/*
		Add neighboring liquid nodes and this node to transform queue.
		(it's vital for the node itself to get updated last.)
		note: todo: for liquid_real enough to add only self node
	*/
	v3s16 dirs[7] = {
		v3s16(0,0,1), // back
		v3s16(0,1,0), // top
		v3s16(1,0,0), // right
		v3s16(0,0,-1), // front
		v3s16(0,-1,0), // bottom
		v3s16(-1,0,0), // left
		v3s16(0,0,0), // self
	};
	for(u16 i=0; i<7; i++)
	{
		v3s16 p2 = p + dirs[i];

		bool is_position_valid;
		MapNode n2 = getNodeNoEx(p2, &is_position_valid);
		if (is_position_valid
				&& (ndef->get(n2).isLiquid() || n2.getContent() == CONTENT_AIR))
		{
			transforming_liquid_push_back(p2);
		}
	}
}

bool Map::addNodeWithEvent(v3s16 p, MapNode n, bool remove_metadata)
{
	MapEditEvent event;
	event.type = remove_metadata ? MEET_ADDNODE : MEET_SWAPNODE;
	event.p = p;
	event.n = n;

	bool succeeded = true;
	try{
		std::map<v3s16, MapBlock*> modified_blocks;
		addNodeAndUpdate(p, n, modified_blocks, remove_metadata);

		// Copy modified_blocks to event
		for(std::map<v3s16, MapBlock*>::iterator
				i = modified_blocks.begin();
				i != modified_blocks.end(); ++i)
		{
			event.modified_blocks.insert(i->first);
		}
	}
	catch(InvalidPositionException &e){
		succeeded = false;
	}

	dispatchEvent(&event);

	return succeeded;
}

bool Map::removeNodeWithEvent(v3s16 p)
{
	MapEditEvent event;
	event.type = MEET_REMOVENODE;
	event.p = p;

	bool succeeded = true;
	try{
		std::map<v3s16, MapBlock*> modified_blocks;
		removeNodeAndUpdate(p, modified_blocks);

		// Copy modified_blocks to event
		for(std::map<v3s16, MapBlock*>::iterator
				i = modified_blocks.begin();
				i != modified_blocks.end(); ++i)
		{
			event.modified_blocks.insert(i->first);
		}
	}
	catch(InvalidPositionException &e){
		succeeded = false;
	}

	dispatchEvent(&event);

	return succeeded;
}

bool Map::getDayNightDiff(v3s16 blockpos)
{
	try{
		v3s16 p = blockpos + v3s16(0,0,0);
		MapBlock *b = getBlockNoCreate(p);
		if(b->getDayNightDiff())
			return true;
	}
	catch(InvalidPositionException &e){}
	// Leading edges
	try{
		v3s16 p = blockpos + v3s16(-1,0,0);
		MapBlock *b = getBlockNoCreate(p);
		if(b->getDayNightDiff())
			return true;
	}
	catch(InvalidPositionException &e){}
	try{
		v3s16 p = blockpos + v3s16(0,-1,0);
		MapBlock *b = getBlockNoCreate(p);
		if(b->getDayNightDiff())
			return true;
	}
	catch(InvalidPositionException &e){}
	try{
		v3s16 p = blockpos + v3s16(0,0,-1);
		MapBlock *b = getBlockNoCreate(p);
		if(b->getDayNightDiff())
			return true;
	}
	catch(InvalidPositionException &e){}
	// Trailing edges
	try{
		v3s16 p = blockpos + v3s16(1,0,0);
		MapBlock *b = getBlockNoCreate(p);
		if(b->getDayNightDiff())
			return true;
	}
	catch(InvalidPositionException &e){}
	try{
		v3s16 p = blockpos + v3s16(0,1,0);
		MapBlock *b = getBlockNoCreate(p);
		if(b->getDayNightDiff())
			return true;
	}
	catch(InvalidPositionException &e){}
	try{
		v3s16 p = blockpos + v3s16(0,0,1);
		MapBlock *b = getBlockNoCreate(p);
		if(b->getDayNightDiff())
			return true;
	}
	catch(InvalidPositionException &e){}

	return false;
}

/*
	Updates usage timers
*/
u32 Map::timerUpdate(float uptime, float unload_timeout,
		int max_cycle_ms,
		std::list<v3s16> *unloaded_blocks)
{
	bool save_before_unloading = (mapType() == MAPTYPE_SERVER);

	// Profile modified reasons
	Profiler modprofiler;

	if (/*!m_blocks_update_last && */ m_blocks_delete->size() > 1000) {
		m_blocks_delete = (m_blocks_delete == &m_blocks_delete_1 ? &m_blocks_delete_2 : &m_blocks_delete_1);
		verbosestream<<"Deleting blocks="<<m_blocks_delete->size()<<std::endl;
		for (auto & ir : *m_blocks_delete)
			delete ir.first;
		m_blocks_delete->clear();
	}

	u32 deleted_blocks_count = 0;
	u32 saved_blocks_count = 0;
	u32 block_count_all = 0;

	u32 n = 0, calls = 0, end_ms = porting::getTimeMs() + max_cycle_ms;

	std::vector<MapBlockP> blocks_delete;
	int save_started = 0;
	{
	auto lock = m_blocks.try_lock_shared_rec();
	if (!lock->owns_lock())
		return m_blocks_update_last;
	for(auto ir : m_blocks) {
		if (n++ < m_blocks_update_last) {
			continue;
		}
		else {
			m_blocks_update_last = 0;
		}
		++calls;

		auto block = ir.second;
		if (!block)
			continue;

		{
			auto lock = block->try_lock_unique_rec();
			if (!lock->owns_lock())
				continue;
			if(block->refGet() == 0 && block->getUsageTimer() > unload_timeout)
			{
				v3s16 p = block->getPos();
				//infostream<<" deleting block p="<<p<<" ustimer="<<block->getUsageTimer() <<" to="<< unload_timeout<<" inc="<<(uptime - block->m_uptime_timer_last)<<" state="<<block->getModified()<<std::endl;
				// Save if modified
				if (block->getModified() != MOD_STATE_CLEAN && save_before_unloading)
				{
					//modprofiler.add(block->getModifiedReason(), 1);
					if(!save_started++)
						beginSave();
					if (!saveBlock(block))
						continue;
					saved_blocks_count++;
				}

				blocks_delete.push_back(block);

				if(unloaded_blocks)
					unloaded_blocks->push_back(p);

				deleted_blocks_count++;
			}
			else
			{

#ifndef SERVER
			if (block->mesh_old)
				block->mesh_old = nullptr;
#endif

			if (!block->m_uptime_timer_last)  // not very good place, but minimum modifications
				block->m_uptime_timer_last = uptime - 0.1;
			block->incrementUsageTimer(uptime - block->m_uptime_timer_last);
			block->m_uptime_timer_last = uptime;

				block_count_all++;

/*#ifndef SERVER
				if(block->refGet() == 0 && block->getUsageTimer() >
						g_settings->getFloat("unload_unused_meshes_timeout"))
				{
					if(block->mesh){
						delete block->mesh;
						block->mesh = NULL;
					}
				}
#endif*/
			}

		} // block lock

		if (porting::getTimeMs() > end_ms) {
			m_blocks_update_last = n;
			break;
		}

	}
	}
	if(save_started)
		endSave();

	if (!calls)
		m_blocks_update_last = 0;

	for (auto & block : blocks_delete)
		this->deleteBlock(block);

	if(m_circuit != NULL) {
		m_circuit->save();
	}

	// Finally delete the empty sectors

	if(deleted_blocks_count != 0)
	{
		if (m_blocks_update_last)
			infostream<<"ServerMap: timerUpdate(): Blocks processed:"<<calls<<"/"<<m_blocks.size()<<" to "<<m_blocks_update_last<<std::endl;
		PrintInfo(infostream); // ServerMap/ClientMap:
		infostream<<"Unloaded "<<deleted_blocks_count<<"/"<<(block_count_all + deleted_blocks_count)
				<<" blocks from memory";
		infostream<<" (deleteq1="<<m_blocks_delete_1.size()<< " deleteq2="<<m_blocks_delete_2.size()<<")";
		if(saved_blocks_count)
			infostream<<", of which "<<saved_blocks_count<<" were written";
/*
		infostream<<", "<<block_count_all<<" blocks in memory";
*/
		infostream<<"."<<std::endl;
		if(saved_blocks_count != 0){
			PrintInfo(infostream); // ServerMap/ClientMap:
			//infostream<<"Blocks modified by: "<<std::endl;
			modprofiler.print(infostream);
		}
	}
	return m_blocks_update_last;
}

void Map::unloadUnreferencedBlocks(std::list<v3s16> *unloaded_blocks)
{
	timerUpdate(0.0, -1.0, 100, unloaded_blocks);
}

void Map::PrintInfo(std::ostream &out)
{
	out<<"Map: ";
}

enum NeighborType {
	NEIGHBOR_UPPER,
	NEIGHBOR_SAME_LEVEL,
	NEIGHBOR_LOWER
};
struct NodeNeighbor {
	MapNode n;
	NeighborType t;
	v3s16 p;
	content_t c;
	bool l; //can liquid
	bool i; //infinity
	int weight;
	int drop; //drop by liquid
};

void Map::transforming_liquid_push_back(v3POS p) {
	std::lock_guard<std::mutex> lock(m_transforming_liquid_mutex);
	//m_transforming_liquid.set(p, 1);
	m_transforming_liquid.push_back(p);
}

v3POS Map::transforming_liquid_pop() {
	std::lock_guard<std::mutex> lock(m_transforming_liquid_mutex);
	return m_transforming_liquid.pop_front();

	//auto lock = m_transforming_liquid.lock_unique_rec();
	//auto it = m_transforming_liquid.begin();
	//auto value = it->first;
	//m_transforming_liquid.erase(it);
	//return value;
}

u32 Map::transforming_liquid_size() {
	std::lock_guard<std::mutex> lock(m_transforming_liquid_mutex);
	return m_transforming_liquid.size();
}

Circuit* Map::getCircuit()
{
	return m_circuit;
}

INodeDefManager* Map::getNodeDefManager()
{
	return m_gamedef->ndef();
}

const v3POS liquid_flow_dirs[7] =
{
	// +right, +top, +back
	v3POS( 0,-1, 0), // bottom
	v3POS( 0, 0, 0), // self
	v3POS( 0, 0, 1), // back
	v3POS( 0, 0,-1), // front
	v3POS( 1, 0, 0), // right
	v3POS(-1, 0, 0), // left
	v3POS( 0, 1, 0)  // top
};

// when looking around we must first check self node for correct type definitions
const s8 liquid_explore_map[7] = {1,0,6,2,3,4,5};
const s8 liquid_random_map[4][7] = {
	{0,1,2,3,4,5,6},
	{0,1,4,3,5,2,6},
	{0,1,3,5,4,2,6},
	{0,1,5,3,2,4,6}
};

#define D_BOTTOM 0
#define D_TOP 6
#define D_SELF 1

u32 Map::transformLiquidsReal(Server *m_server, int max_cycle_ms)
{

	INodeDefManager *nodemgr = m_gamedef->ndef();

	DSTACK(__FUNCTION_NAME);
	//TimeTaker timer("transformLiquidsReal()");
	u32 loopcount = 0;
	u32 initial_size = transforming_liquid_size();

<<<<<<< HEAD
	u8 relax = g_settings->getS16("liquid_relax");
	bool fast_flood = g_settings->getS16("liquid_fast_flood");
	int water_level = g_settings->getS16("water_level");
=======
	u32 curr_time = getTime(PRECISION_MILLI);

	/*if(initial_size != 0)
		infostream<<"transformLiquids(): initial_size="<<initial_size<<std::endl;*/
>>>>>>> 0d55f439

	// list of nodes that due to viscosity have not reached their max level height
	//std::unordered_map<v3POS, bool, v3POSHash, v3POSEqual> must_reflow, must_reflow_second, must_reflow_third;
	std::list<v3POS> must_reflow, must_reflow_second, must_reflow_third;
	// List of MapBlocks that will require a lighting update (due to lava)
	u16 loop_rand = myrand();

<<<<<<< HEAD
	u32 end_ms = porting::getTimeMs() + max_cycle_ms;
=======
	u32 liquid_loop_max = g_settings->getS32("liquid_loop_max");
	u32 loop_max = liquid_loop_max;

//	std::cout << "transformLiquids(): loopmax initial="
//	           << loop_max * m_transforming_liquid_loop_count_multiplier;

	// If liquid_loop_max is not keeping up with the queue size increase
	// loop_max up to a maximum of liquid_loop_max * dedicated_server_step.
	if (m_transforming_liquid.size() > loop_max * 2) {
		// "Burst" mode
		float server_step = g_settings->getFloat("dedicated_server_step");
		if (m_transforming_liquid_loop_count_multiplier - 1.0 < server_step)
			m_transforming_liquid_loop_count_multiplier *= 1.0 + server_step / 10;
	} else {
		m_transforming_liquid_loop_count_multiplier = 1.0;
	}

	loop_max *= m_transforming_liquid_loop_count_multiplier;

//	std::cout << " queue sz=" << m_transforming_liquid.size()
//	           << " loop_max=" << loop_max;
>>>>>>> 0d55f439

	NEXT_LIQUID:;
	while (transforming_liquid_size() > 0)
	{
		// This should be done here so that it is done when continue is used
		if (loopcount >= initial_size*2 || porting::getTimeMs() > end_ms)
			break;
		++loopcount;
		/*
			Get a queued transforming liquid node
		*/
		v3POS p0;
		{
			//JMutexAutoLock lock(m_transforming_liquid_mutex);
			p0 = transforming_liquid_pop();
		}
		u16 total_level = 0;
		//u16 level_max = 0;
		// surrounding flowing liquid nodes
		NodeNeighbor neighbors[7];
		// current level of every block
		s8 liquid_levels[7] = {-1, -1, -1, -1, -1, -1, -1};
		 // target levels
		s8 liquid_levels_want[7] = {-1, -1, -1, -1, -1, -1, -1};
		s8 can_liquid_same_level = 0;
		content_t liquid_kind = CONTENT_IGNORE;
		content_t liquid_kind_flowing = CONTENT_IGNORE;
		content_t melt_kind = CONTENT_IGNORE;
		content_t melt_kind_flowing = CONTENT_IGNORE;
		//s8 viscosity = 0;
		/*
			Collect information about the environment, start from self
		 */
		for (u8 e = 0; e < 7; e++) {
			u8 i = liquid_explore_map[e];
			NodeNeighbor & nb = neighbors[i];
			nb.p = p0 + liquid_flow_dirs[i];
			nb.n = getNodeNoEx(neighbors[i].p);
			nb.c = nb.n.getContent();
			NeighborType nt = NEIGHBOR_SAME_LEVEL;
			switch (i) {
				case D_TOP:
					nt = NEIGHBOR_UPPER;
					break;
				case D_BOTTOM:
					nt = NEIGHBOR_LOWER;
					break;
			}
			nb.t = nt;
			nb.l = 0;
			nb.i = 0;
			nb.weight = 0;
			nb.drop = 0;

			if (nb.c == CONTENT_IGNORE) {
				//if (i == D_SELF && (loopcount % 2) && initial_size < m_liquid_step_flow * 3)
				//	must_reflow_third[nb.p] = 1;
				//	must_reflow_third.push_back(nb.p);
				continue;
			}

			switch (nodemgr->get(nb.c).liquid_type) {
				case LIQUID_NONE:
					if (nb.c == CONTENT_AIR) {
						liquid_levels[i] = 0;
						nb.l = 1;
					}
					//TODO: if (nb.c == CONTENT_AIR || nodemgr->get(nb.n).buildable_to && !nodemgr->get(nb.n).walkable) { // need lua drop api for drop torches
					else if (	melt_kind_flowing != CONTENT_IGNORE &&
							nb.c == melt_kind_flowing &&
							nb.t != NEIGHBOR_UPPER &&
							!(loopcount % 2)) {
						u8 melt_max_level = nb.n.getMaxLevel(nodemgr);
						u8 my_max_level = MapNode(liquid_kind_flowing).getMaxLevel(nodemgr);
						liquid_levels[i] = (float)my_max_level / melt_max_level * nb.n.getLevel(nodemgr);
						if (liquid_levels[i])
							nb.l = 1;
					} else if (	melt_kind != CONTENT_IGNORE &&
							nb.c == melt_kind &&
							nb.t != NEIGHBOR_UPPER &&
							!(loopcount % 8)) {
						liquid_levels[i] = nodemgr->get(liquid_kind_flowing).getMaxLevel();
						if (liquid_levels[i])
							nb.l = 1;
					} else {
						int drop = ((ItemGroupList) nodemgr->get(nb.n).groups)["drop_by_liquid"];
						if (drop && !(loopcount % drop) ) {
							liquid_levels[i] = 0;
							nb.l = 1;
							nb.drop = 1;
						}
					}

					// todo: for erosion add something here..
					break;
				case LIQUID_SOURCE:
					// if this node is not (yet) of a liquid type,
					// choose the first liquid type we encounter
					if (liquid_kind_flowing == CONTENT_IGNORE)
						liquid_kind_flowing = nodemgr->getId(
							nodemgr->get(nb.n).liquid_alternative_flowing);
					if (liquid_kind == CONTENT_IGNORE)
						liquid_kind = nb.c;
					if (liquid_kind_flowing == CONTENT_IGNORE)
						liquid_kind_flowing = liquid_kind;
					if (melt_kind == CONTENT_IGNORE)
						melt_kind = nodemgr->getId(nodemgr->get(nb.n).melt);
					if (melt_kind_flowing == CONTENT_IGNORE)
						melt_kind_flowing =
							nodemgr->getId(
							nodemgr->get(nodemgr->getId(nodemgr->get(nb.n).melt)
									).liquid_alternative_flowing);
					if (melt_kind_flowing == CONTENT_IGNORE)
						melt_kind_flowing = melt_kind;
					if (nb.c == liquid_kind) {
						liquid_levels[i] = nb.n.getLevel(nodemgr); //LIQUID_LEVEL_SOURCE;
						nb.l = 1;
						nb.i = (nb.n.param2 & LIQUID_INFINITY_MASK);
					}
					break;
				case LIQUID_FLOWING:
					// if this node is not (yet) of a liquid type,
					// choose the first liquid type we encounter
					if (liquid_kind_flowing == CONTENT_IGNORE)
						liquid_kind_flowing = nb.c;
					if (liquid_kind == CONTENT_IGNORE)
						liquid_kind = nodemgr->getId(
							nodemgr->get(nb.n).liquid_alternative_source);
					if (liquid_kind == CONTENT_IGNORE)
						liquid_kind = liquid_kind_flowing;
					if (melt_kind_flowing == CONTENT_IGNORE)
						melt_kind_flowing = nodemgr->getId(nodemgr->get(nb.n).melt);
					if (melt_kind == CONTENT_IGNORE)
						melt_kind = nodemgr->getId(nodemgr->get(nodemgr->getId(
							nodemgr->get(nb.n).melt)).liquid_alternative_source);
					if (melt_kind == CONTENT_IGNORE)
						melt_kind = melt_kind_flowing;
					if (nb.c == liquid_kind_flowing) {
						liquid_levels[i] = nb.n.getLevel(nodemgr);
						nb.l = 1;
					}
					break;
			}

			// only self, top, bottom swap
			if (nodemgr->get(nb.c).liquid_type && e <= 2) {
				try{
					nb.weight = ((ItemGroupList) nodemgr->get(nb.n).groups)["weight"];
					if (e == 1 && neighbors[D_BOTTOM].weight && neighbors[D_SELF].weight > neighbors[D_BOTTOM].weight) {
						setNode(neighbors[D_SELF].p, neighbors[D_BOTTOM].n);
						setNode(neighbors[D_BOTTOM].p, neighbors[D_SELF].n);
						//must_reflow_second[neighbors[D_SELF].p] = 1;
						//must_reflow_second[neighbors[D_BOTTOM].p] = 1;
						must_reflow_second.push_back(neighbors[D_SELF].p);
						must_reflow_second.push_back(neighbors[D_BOTTOM].p);
						goto NEXT_LIQUID;
					}
					if (e == 2 && neighbors[D_SELF].weight && neighbors[D_TOP].weight > neighbors[D_SELF].weight) {
						setNode(neighbors[D_SELF].p, neighbors[D_TOP].n);
						setNode(neighbors[D_TOP].p, neighbors[D_SELF].n);
						//must_reflow_second[neighbors[D_SELF].p] = 1;
						//must_reflow_second[neighbors[D_TOP].p] = 1;
						must_reflow_second.push_back(neighbors[D_SELF].p);
						must_reflow_second.push_back(neighbors[D_TOP].p);
						goto NEXT_LIQUID;
					}
				}
				catch(InvalidPositionException &e) {
					verbosestream<<"transformLiquidsReal: weight: setNode() failed:"<< nb.p<<":"<<e.what()<<std::endl;
					//goto NEXT_LIQUID;
				}
			}
			
			if (nb.l && nb.t == NEIGHBOR_SAME_LEVEL)
				++can_liquid_same_level;
			if (liquid_levels[i] > 0)
				total_level += liquid_levels[i];

			/*
			infostream << "get node i=" <<(int)i<<" " << PP(nb.p) << " c="
			<< nb.c <<" p0="<< (int)nb.n.param0 <<" p1="
			<< (int)nb.n.param1 <<" p2="<< (int)nb.n.param2 << " lt="
			<< nodemgr->get(nb.c).liquid_type
			//<< " lk=" << liquid_kind << " lkf=" << liquid_kind_flowing
			<< " l="<< nb.l	<< " inf="<< nb.i << " nlevel=" << (int)liquid_levels[i]
			<< " totallevel=" << (int)total_level << " cansame="
			<< (int)can_liquid_same_level << " Lmax="<<(int)nodemgr->get(liquid_kind_flowing).getMaxLevel()<<std::endl;
			*/
		}
		s16 level_max = nodemgr->get(liquid_kind_flowing).getMaxLevel();
		s16 level_max_compressed = nodemgr->get(liquid_kind_flowing).getMaxLevel(1);
		//s16 total_was = total_level; //debug
		//viscosity = nodemgr->get(liquid_kind).viscosity;

		if (liquid_kind == CONTENT_IGNORE || !neighbors[D_SELF].l || total_level <= 0)
			continue;

		// fill bottom block
		if (neighbors[D_BOTTOM].l) {
			liquid_levels_want[D_BOTTOM] = total_level > level_max ?
				level_max : total_level;
			total_level -= liquid_levels_want[D_BOTTOM];
		}

		//relax up
		if (	nodemgr->get(liquid_kind).liquid_renewable &&
			relax &&
			((p0.Y == water_level) || (fast_flood && p0.Y <= water_level)) &&
			level_max > 1 &&
			liquid_levels[D_TOP] == 0 &&
			liquid_levels[D_BOTTOM] == level_max &&
			total_level >= level_max * can_liquid_same_level - (can_liquid_same_level - relax) &&
			can_liquid_same_level >= relax + 1) {
			total_level = level_max * can_liquid_same_level;
		}

		// prevent lakes in air above unloaded blocks
		if (	liquid_levels[D_TOP] == 0 &&
			p0.Y > water_level &&
			level_max > 1 &&
			neighbors[D_BOTTOM].c == CONTENT_IGNORE &&
			!(loopcount % 3)) {
			--total_level;
		}

		// calculate self level 5 blocks
		u16 want_level =
			  total_level >= level_max * can_liquid_same_level
			? level_max
			: total_level / can_liquid_same_level;
		total_level -= want_level * can_liquid_same_level;

		//relax down
		if (	nodemgr->get(liquid_kind).liquid_renewable &&
			relax &&
			p0.Y == water_level &&
			liquid_levels[D_TOP] == 0 &&
			!(loopcount % 2) &&
			level_max > 1 &&
			liquid_levels[D_BOTTOM] == level_max &&
			want_level == 0 &&
			total_level <= (can_liquid_same_level - relax) &&
			can_liquid_same_level >= relax + 1) {
			total_level = 0;
		}

		for (u16 ir = D_SELF; ir < D_TOP; ++ir) { // fill only same level
			u16 ii = liquid_random_map[(loopcount+loop_rand+1)%4][ir];
			if (!neighbors[ii].l)
				continue;
			liquid_levels_want[ii] = want_level;
			//if (viscosity > 1 && (liquid_levels_want[ii]-liquid_levels[ii]>8-viscosity))
			if (liquid_levels_want[ii] < level_max && total_level > 0) {
				if (level_max > LIQUID_LEVEL_SOURCE || loopcount % 3 || liquid_levels[ii] <= 0){
					if (liquid_levels[ii] > liquid_levels_want[ii]) {
						++liquid_levels_want[ii];
						--total_level;
					}
				} else {
					++liquid_levels_want[ii];
					--total_level;
				}
			}
		}

		for (u16 ir = D_SELF; ir < D_TOP; ++ir) {
			if (total_level < 1) break;
			u16 ii = liquid_random_map[(loopcount+loop_rand+2)%4][ir];
			if (liquid_levels_want[ii] >= 0 &&
				liquid_levels_want[ii] < level_max) {
				++liquid_levels_want[ii];
				--total_level;
			}
		}

		// fill top block if can
		if (neighbors[D_TOP].l) {
			//infostream<<"compressing to top was="<<liquid_levels_want[D_TOP]<<" add="<<total_level<<std::endl;
			liquid_levels_want[D_TOP] = total_level>level_max_compressed?level_max_compressed:total_level;
			total_level -= liquid_levels_want[D_TOP];
		}

		if (total_level > 0) { // very rare, compressed only
			//infostream<<"compressing to self was="<<liquid_levels_want[D_SELF]<<" add="<<total_level<<std::endl;
			liquid_levels_want[D_SELF] += total_level;
			total_level = 0;
		}

		for (u16 ii = 0; ii < 7; ii++) // infinity and cave flood optimization
			if (    neighbors[ii].i			||
				(liquid_levels_want[ii] >= 0	&&
				 level_max > 1			&&
				 fast_flood			&&
				 p0.Y < water_level		&&
				 initial_size >= 1000		&&
				 ii != D_TOP			&&
				 want_level >= level_max/4	&&
				 can_liquid_same_level >= 5	&&
				 liquid_levels[D_TOP] >= level_max))
					liquid_levels_want[ii] = level_max;

		/*
		if (total_level > 0) //|| flowed != volume)
			infostream <<" AFTER level=" << (int)total_level
			//<< " flowed="<<flowed<< " volume=" << volume
			<< " max="<<(int)level_max
			<< " wantsame="<<(int)want_level<< " top="
			<< (int)liquid_levels_want[D_TOP]<< " topwas="
			<< (int)liquid_levels[D_TOP]
			<< " bot=" << (int)liquid_levels_want[D_BOTTOM] 
			<< " botwas=" << (int)liquid_levels[D_BOTTOM]
			<<std::endl;
		*/

		//s16 flowed = 0; // for debug
		for (u16 r = 0; r < 7; r++) {
			u16 i = liquid_random_map[(loopcount+loop_rand+3)%4][r];
			if (liquid_levels_want[i] < 0 || !neighbors[i].l)
				continue;

			//infostream <<" set=" <<i<< " " << PP(neighbors[i].p) << " want="<<(int)liquid_levels_want[i] << " was=" <<(int) liquid_levels[i] << std::endl;
			
			/* disabled because brokes constant volume of lava
			u8 viscosity = nodemgr->get(liquid_kind).liquid_viscosity;
			if (viscosity > 1 && liquid_levels_want[i] != liquid_levels[i]) {
				// amount to gain, limited by viscosity
				// must be at least 1 in absolute value
				s8 level_inc = liquid_levels_want[i] - liquid_levels[i];
				if (level_inc < -viscosity || level_inc > viscosity)
					new_node_level = liquid_levels[i] + level_inc/viscosity;
				else if (level_inc < 0)
					new_node_level = liquid_levels[i] - 1;
				else if (level_inc > 0)
					new_node_level = liquid_levels[i] + 1;
			} else {
			*/

			// last level must flow down on stairs
			if (liquid_levels_want[i] != liquid_levels[i] &&
				liquid_levels[D_TOP] <= 0 && (!neighbors[D_BOTTOM].l || level_max == 1) &&
				liquid_levels_want[i] >= 1 && liquid_levels_want[i] <= 2) {
				for (u16 ir = D_SELF + 1; ir < D_TOP; ++ir) { // only same level
					u16 ii = liquid_random_map[(loopcount+loop_rand+4)%4][ir];
					if (neighbors[ii].l)
						must_reflow_second.push_back(neighbors[i].p + liquid_flow_dirs[ii]);
						//must_reflow_second[neighbors[i].p + liquid_flow_dirs[ii]] = 1;
				}
			}

			//flowed += liquid_levels_want[i];
			if (liquid_levels[i] == liquid_levels_want[i]) {
				continue;
			}

			if (neighbors[i].drop) {// && level_max > 1 && total_level >= level_max - 1
				//JMutexAutoLock envlock(m_server->m_env_mutex); // 8(
				m_server->getEnv().getScriptIface()->node_drop(neighbors[i].p, 2);
			}

			neighbors[i].n.setContent(liquid_kind_flowing);
			neighbors[i].n.setLevel(nodemgr, liquid_levels_want[i], 1);

			try{
				setNode(neighbors[i].p, neighbors[i].n);
			} catch(InvalidPositionException &e) {
				verbosestream<<"transformLiquidsReal: setNode() failed:"<<neighbors[i].p<<":"<<e.what()<<std::endl;
			}

			// If node emits light, MapBlock requires lighting update
			// or if node removed
			v3POS blockpos = getNodeBlockPos(neighbors[i].p);
			MapBlock *block = getBlockNoCreateNoEx(blockpos, true); // remove true if light bugs
			if(block != NULL) {
				//modified_blocks[blockpos] = block;
				if(!nodemgr->get(neighbors[i].n).light_propagates || nodemgr->get(neighbors[i].n).light_source) // better to update always
					lighting_modified_blocks.set_try(block->getPos(), block);
			}
			//must_reflow[neighbors[i].p] = 1;
			must_reflow.push_back(neighbors[i].p);

		}

		//if (total_was!=flowed) infostream<<" flowed "<<flowed<<"/"<<total_was<<std::endl;
		/* //for better relax  only same level
		if (changed)  for (u16 ii = D_SELF + 1; ii < D_TOP; ++ii) {
			if (!neighbors[ii].l) continue;
			must_reflow.push_back(p0 + dirs[ii]);
		}*/
		//g_profiler->graphAdd("liquids", 1);
	}

	u32 ret = loopcount >= initial_size ? 0 : transforming_liquid_size();
	if (ret || loopcount > m_liquid_step_flow)
		m_liquid_step_flow += (m_liquid_step_flow > loopcount ? -1 : 1) * (int)loopcount/10;
	/*
	if (loopcount)
		infostream<<"Map::transformLiquidsReal(): loopcount="<<loopcount<<" initial_size="<<initial_size
		<<" avgflow="<<m_liquid_step_flow
		<<" reflow="<<must_reflow.size()
		<<" reflow_second="<<must_reflow_second.size()
		<<" reflow_third="<<must_reflow_third.size()
		<<" queue="<< transforming_liquid_size()
		<<" per="<< porting::getTimeMs() - (end_ms - max_cycle_ms)
		<<" ret="<<ret<<std::endl;
	*/

	//JMutexAutoLock lock(m_transforming_liquid_mutex);

	{
		//TimeTaker timer13("transformLiquidsReal() reflow");
		//auto lock = m_transforming_liquid.lock_unique_rec();
		std::lock_guard<std::mutex> lock(m_transforming_liquid_mutex);

		//m_transforming_liquid.insert(must_reflow.begin(), must_reflow.end());
		for (const auto & p : must_reflow)
			m_transforming_liquid.push_back(p);
		must_reflow.clear();
		//m_transforming_liquid.insert(must_reflow_second.begin(), must_reflow_second.end());
		for (const auto & p : must_reflow_second)
			m_transforming_liquid.push_back(p);
		must_reflow_second.clear();
		//m_transforming_liquid.insert(must_reflow_third.begin(), must_reflow_third.end());
		for (const auto & p : must_reflow_third)
			m_transforming_liquid.push_back(p);
		must_reflow_third.clear();
	}

	g_profiler->add("Server: liquids real processed", loopcount);

	return loopcount;
}

#define WATER_DROP_BOOST 4

u32 Map::transformLiquids(Server *m_server, int max_cycle_ms)
{

	if (g_settings->getBool("liquid_real"))
		return Map::transformLiquidsReal(m_server, max_cycle_ms);

	INodeDefManager *nodemgr = m_gamedef->ndef();

	DSTACK(__FUNCTION_NAME);
	//TimeTaker timer("transformLiquids()");

	//JMutexAutoLock lock(m_transforming_liquid_mutex);

	u32 loopcount = 0;
	u32 initial_size = transforming_liquid_size();

	/*if(initial_size != 0)
		infostream<<"transformLiquids(): initial_size="<<initial_size<<std::endl;*/

	// list of nodes that due to viscosity have not reached their max level height
	UniqueQueue<v3s16> must_reflow;

	// List of MapBlocks that will require a lighting update (due to lava)
	//std::map<v3s16, MapBlock*> lighting_modified_blocks;

	u32 end_ms = porting::getTimeMs() + max_cycle_ms;

	while(transforming_liquid_size() != 0)
	{
		// This should be done here so that it is done when continue is used
		if(loopcount >= initial_size || porting::getTimeMs() > end_ms)
			break;
		loopcount++;

		/*
			Get a queued transforming liquid node
		*/
		v3s16 p0 = transforming_liquid_pop();

		MapNode n0 = getNodeTry(p0);

		/*
			Collect information about current node
		 */
		s8 liquid_level = -1;
		content_t liquid_kind = CONTENT_IGNORE;
		LiquidType liquid_type = nodemgr->get(n0).liquid_type;
		switch (liquid_type) {
			case LIQUID_SOURCE:
				liquid_level = n0.getLevel(nodemgr);
				liquid_kind = nodemgr->getId(nodemgr->get(n0).liquid_alternative_flowing);
				break;
			case LIQUID_FLOWING:
				liquid_level = n0.getLevel(nodemgr);
				liquid_kind = n0.getContent();
				break;
			case LIQUID_NONE:
				// if this is an air node, it *could* be transformed into a liquid. otherwise,
				// continue with the next node.
				if (n0.getContent() != CONTENT_AIR)
					continue;
				liquid_kind = CONTENT_AIR;
				break;
		}

		/*
			Collect information about the environment
		 */
		const v3s16 *dirs = g_6dirs;
		NodeNeighbor sources[6]; // surrounding sources
		int num_sources = 0;
		NodeNeighbor flows[6]; // surrounding flowing liquid nodes
		int num_flows = 0;
		NodeNeighbor airs[6]; // surrounding air
		int num_airs = 0;
		NodeNeighbor neutrals[6]; // nodes that are solid or another kind of liquid
		int num_neutrals = 0;
		bool flowing_down = false;
		for (u16 i = 0; i < 6; i++) {
			NeighborType nt = NEIGHBOR_SAME_LEVEL;
			switch (i) {
				case 1:
					nt = NEIGHBOR_UPPER;
					break;
				case 4:
					nt = NEIGHBOR_LOWER;
					break;
			}
			v3s16 npos = p0 + dirs[i];
			NodeNeighbor nb = {getNodeTry(npos), nt, npos};
			switch (nodemgr->get(nb.n.getContent()).liquid_type) {
				case LIQUID_NONE:
					if (nb.n.getContent() == CONTENT_AIR) {
						airs[num_airs++] = nb;
						// if the current node is a water source the neighbor
						// should be enqueded for transformation regardless of whether the
						// current node changes or not.
						if (nb.t != NEIGHBOR_UPPER && liquid_type != LIQUID_NONE)
							transforming_liquid_push_back(npos);
						// if the current node happens to be a flowing node, it will start to flow down here.
						if (nb.t == NEIGHBOR_LOWER) {
							flowing_down = true;
						}
					} else {
						neutrals[num_neutrals++] = nb;
					}
					break;
				case LIQUID_SOURCE:
					// if this node is not (yet) of a liquid type, choose the first liquid type we encounter
					if (liquid_kind == CONTENT_AIR)
						liquid_kind = nodemgr->getId(nodemgr->get(nb.n).liquid_alternative_flowing);
					if (nodemgr->getId(nodemgr->get(nb.n).liquid_alternative_flowing) != liquid_kind) {
						neutrals[num_neutrals++] = nb;
					} else {
						// Do not count bottom source, it will screw things up
						if(dirs[i].Y != -1)
							sources[num_sources++] = nb;
					}
					break;
				case LIQUID_FLOWING:
					// if this node is not (yet) of a liquid type, choose the first liquid type we encounter
					if (liquid_kind == CONTENT_AIR)
						liquid_kind = nodemgr->getId(nodemgr->get(nb.n).liquid_alternative_flowing);
					if (nodemgr->getId(nodemgr->get(nb.n).liquid_alternative_flowing) != liquid_kind) {
						neutrals[num_neutrals++] = nb;
					} else {
						flows[num_flows++] = nb;
						if (nb.t == NEIGHBOR_LOWER)
							flowing_down = true;
					}
					break;
			}
		}
		u16 level_max = nodemgr->get(liquid_kind).getMaxLevel(); // source level
		if (level_max <= 1)
			continue;
		level_max -= 1; // source - 1 = max flowing level
		/*
			decide on the type (and possibly level) of the current node
		 */
		content_t new_node_content;
		s8 new_node_level = -1;
		s8 max_node_level = -1;
		if ((num_sources >= 2 && nodemgr->get(liquid_kind).liquid_renewable) || liquid_type == LIQUID_SOURCE) {
			// liquid_kind will be set to either the flowing alternative of the node (if it's a liquid)
			// or the flowing alternative of the first of the surrounding sources (if it's air), so
			// it's perfectly safe to use liquid_kind here to determine the new node content.
			//new_node_content = nodemgr->getId(nodemgr->get(liquid_kind).liquid_alternative_source);
			//new_node_content = liquid_kind;
			//max_node_level = level_max + 1;
			new_node_level = level_max + 1;
		} else if (num_sources >= 1 && sources[0].t != NEIGHBOR_LOWER) {
			// liquid_kind is set properly, see above
			//new_node_content = liquid_kind;
			new_node_level = level_max;
		} else {
			// no surrounding sources, so get the maximum level that can flow into this node
			for (u16 i = 0; i < num_flows; i++) {
				u8 nb_liquid_level = (flows[i].n.getLevel(nodemgr));
				switch (flows[i].t) {
					case NEIGHBOR_UPPER:
						if (nb_liquid_level + WATER_DROP_BOOST > max_node_level) {
							max_node_level = level_max;
							if (nb_liquid_level + WATER_DROP_BOOST < level_max)
								max_node_level = nb_liquid_level + WATER_DROP_BOOST;
						} else if (nb_liquid_level > max_node_level)
							max_node_level = nb_liquid_level;
						break;
					case NEIGHBOR_LOWER:
						break;
					case NEIGHBOR_SAME_LEVEL:
						if ((flows[i].n.param2 & LIQUID_FLOW_DOWN_MASK) != LIQUID_FLOW_DOWN_MASK &&
							nb_liquid_level > 0 && nb_liquid_level - 1 > max_node_level) {
							max_node_level = nb_liquid_level - 1;
						}
						break;
				}
			}
			u8 viscosity = nodemgr->get(liquid_kind).liquid_viscosity;
			if (viscosity > 1 && max_node_level != liquid_level) {
				if (liquid_level < 0)
					liquid_level = 0;
				// amount to gain, limited by viscosity
				// must be at least 1 in absolute value
				s8 level_inc = max_node_level - liquid_level;
				if (level_inc < -viscosity || level_inc > viscosity)
					new_node_level = liquid_level + level_inc/viscosity;
				else if (level_inc < 0)
					new_node_level = liquid_level - 1;
				else if (level_inc > 0)
					new_node_level = liquid_level + 1;
				if (new_node_level != max_node_level)
					must_reflow.push_back(p0);
			} else
				new_node_level = max_node_level;
		}
		new_node_content = liquid_kind;

		/*
			check if anything has changed. if not, just continue with the next node.
		 */
/*
		if (new_node_content == n0.getContent() && (nodemgr->get(n0.getContent()).liquid_type != LIQUID_FLOWING ||
										 ((n0.param2 & LIQUID_LEVEL_MASK) == (u8)new_node_level &&
										 ((n0.param2 & LIQUID_FLOW_DOWN_MASK) == LIQUID_FLOW_DOWN_MASK)
										 == flowing_down)))
*/
		if (liquid_level == new_node_level || new_node_level < 0)
			continue;

//errorstream << " was="<<(int)liquid_level<<" new="<< (int)new_node_level<< " ncon="<< (int)new_node_content << " flodo="<<(int)flowing_down<< " lmax="<<level_max<< " nameNE="<<nodemgr->get(new_node_content).name<<" nums="<<(int)num_sources<<" wasname="<<nodemgr->get(n0).name<<std::endl;

		/*
			update the current node
		 */
		MapNode n00 = n0;
		//bool flow_down_enabled = (flowing_down && ((n0.param2 & LIQUID_FLOW_DOWN_MASK) != LIQUID_FLOW_DOWN_MASK));
/*
		if (nodemgr->get(new_node_content).liquid_type == LIQUID_FLOWING) {
			// set level to last 3 bits, flowing down bit to 4th bit
			n0.param2 = (flowing_down ? LIQUID_FLOW_DOWN_MASK : 0x00) | (new_node_level & LIQUID_LEVEL_MASK);
		} else {
			// set the liquid level and flow bit to 0
			n0.param2 = ~(LIQUID_LEVEL_MASK | LIQUID_FLOW_DOWN_MASK);
		}
*/
		n0.setContent(new_node_content);
		n0.setLevel(nodemgr, new_node_level); // set air, flowing, source depend on level
		if (nodemgr->get(n0).liquid_type == LIQUID_FLOWING)
			n0.param2 |= (flowing_down ? LIQUID_FLOW_DOWN_MASK : 0x00);

		// Find out whether there is a suspect for this action
		std::string suspect;
		if(m_gamedef->rollback()){
			suspect = m_gamedef->rollback()->getSuspect(p0, 83, 1);
		}

		if(!suspect.empty()){
			// Blame suspect
			RollbackScopeActor rollback_scope(m_gamedef->rollback(), suspect, true);
			// Get old node for rollback
			RollbackNode rollback_oldnode(this, p0, m_gamedef);
			// Set node
			setNode(p0, n0);
			// Report
			RollbackNode rollback_newnode(this, p0, m_gamedef);
			RollbackAction action;
			action.setSetNode(p0, rollback_oldnode, rollback_newnode);
			m_gamedef->rollback()->reportAction(action);
		} else {
			// Set node
			try{
				setNode(p0, n0);
			}
			catch(InvalidPositionException &e)
			{
				infostream<<"transformLiquids: setNode() failed:"<<PP(p0)<<":"<<e.what()<<std::endl;
			}
		}
		v3s16 blockpos = getNodeBlockPos(p0);
		MapBlock *block = getBlockNoCreateNoEx(blockpos);
		if(block != NULL) {
			//modified_blocks[blockpos] =  block;
			// If new or old node emits light, MapBlock requires lighting update
			if(nodemgr->get(n0).light_source != 0 ||
					nodemgr->get(n00).light_source != 0)
				lighting_modified_blocks.set(block->getPos(), block);
		}

		/*
			enqueue neighbors for update if neccessary
		 */
		switch (nodemgr->get(n0.getContent()).liquid_type) {
			case LIQUID_SOURCE:
			case LIQUID_FLOWING:
				// make sure source flows into all neighboring nodes
				for (u16 i = 0; i < num_flows; i++)
					if (flows[i].t != NEIGHBOR_UPPER)
						transforming_liquid_push_back(flows[i].p);
				for (u16 i = 0; i < num_airs; i++)
					if (airs[i].t != NEIGHBOR_UPPER)
						transforming_liquid_push_back(airs[i].p);
				break;
			case LIQUID_NONE:
				// this flow has turned to air; neighboring flows might need to do the same
				for (u16 i = 0; i < num_flows; i++)
					transforming_liquid_push_back(flows[i].p);
				break;
		}
	}

	u32 ret = loopcount >= initial_size ? 0 : transforming_liquid_size();

	//infostream<<"Map::transformLiquids(): loopcount="<<loopcount<<" per="<<timer.getTimerTime()<<" ret="<<ret<<std::endl;

	while (must_reflow.size() > 0)
<<<<<<< HEAD
		transforming_liquid_push_back(must_reflow.pop_front());
	//updateLighting(lighting_modified_blocks, modified_blocks);

	g_profiler->add("Server: liquids processed", loopcount);

	return ret;
=======
		m_transforming_liquid.push_back(must_reflow.pop_front());
	updateLighting(lighting_modified_blocks, modified_blocks);


	/*
	 * Queue size limiting
	 */
	u32 prev_unprocessed = m_unprocessed_count;
	m_unprocessed_count = m_transforming_liquid.size();

	// if unprocessed block count is decreasing or stable
	if (m_unprocessed_count <= prev_unprocessed) {
		m_queue_size_timer_started = false;
	} else {
		if (!m_queue_size_timer_started)
			m_inc_trending_up_start_time = curr_time;
		m_queue_size_timer_started = true;
	}

	u16 time_until_purge = g_settings->getU16("liquid_queue_purge_time");
	time_until_purge *= 1000;	// seconds -> milliseconds

//	std::cout << " growing for: "
//	           << (m_queue_size_timer_started ? curr_time - m_inc_trend_up_start_time : 0)
//	           << "ms" << std::endl;

	// Account for curr_time overflowing
	if (m_queue_size_timer_started && m_inc_trending_up_start_time > curr_time)
		m_queue_size_timer_started = false;

	/* If the queue has been growing for more than liquid_queue_purge_time seconds
	 * and the number of unprocessed blocks is still > liquid_loop_max then we
	 * cannot keep up; dump the oldest blocks from the queue so that the queue
	 * has liquid_loop_max items in it
	 */
	if (m_queue_size_timer_started
			&& curr_time - m_inc_trending_up_start_time > time_until_purge
			&& m_unprocessed_count > liquid_loop_max) {

		size_t dump_qty = m_unprocessed_count - liquid_loop_max;

		infostream << "transformLiquids(): DUMPING " << dump_qty
		           << " blocks from the queue" << std::endl;

		while (dump_qty--)
			m_transforming_liquid.pop_front();

		m_queue_size_timer_started = false; // optimistically assume we can keep up now
		m_unprocessed_count = m_transforming_liquid.size();
	}
>>>>>>> 0d55f439
}

NodeMetadata *Map::getNodeMetadata(v3s16 p)
{
	v3s16 blockpos = getNodeBlockPos(p);
	v3s16 p_rel = p - blockpos*MAP_BLOCKSIZE;
	MapBlock *block = getBlockNoCreateNoEx(blockpos, false, true);
	if(!block){
		infostream<<"Map::getNodeMetadata(): Need to emerge "
				<<PP(blockpos)<<std::endl;
		block = emergeBlock(blockpos, false);
	}
	if(!block){
		infostream<<"WARNING: Map::getNodeMetadata(): Block not found"
				<<std::endl;
		return NULL;
	}
	NodeMetadata *meta = block->m_node_metadata.get(p_rel);
	return meta;
}

bool Map::setNodeMetadata(v3s16 p, NodeMetadata *meta)
{
	v3s16 blockpos = getNodeBlockPos(p);
	v3s16 p_rel = p - blockpos*MAP_BLOCKSIZE;
	MapBlock *block = getBlockNoCreateNoEx(blockpos, false, true);
	if(!block){
		infostream<<"Map::setNodeMetadata(): Need to emerge "
				<<PP(blockpos)<<std::endl;
		block = emergeBlock(blockpos, false);
	}
	if(!block){
		infostream<<"WARNING: Map::setNodeMetadata(): Block not found"
				<<std::endl;
		return false;
	}
	block->m_node_metadata.set(p_rel, meta);
	return true;
}

void Map::removeNodeMetadata(v3s16 p)
{
	v3s16 blockpos = getNodeBlockPos(p);
	v3s16 p_rel = p - blockpos*MAP_BLOCKSIZE;
	MapBlock *block = getBlockNoCreateNoEx(blockpos, false, true);
	if(block == NULL)
	{
		infostream<<"WARNING: Map::removeNodeMetadata(): Block not found"
				<<std::endl;
		return;
	}
	block->m_node_metadata.remove(p_rel);
}

NodeTimer Map::getNodeTimer(v3s16 p)
{
	v3s16 blockpos = getNodeBlockPos(p);
	v3s16 p_rel = p - blockpos*MAP_BLOCKSIZE;
	MapBlock *block = getBlockNoCreateNoEx(blockpos);
	if(!block){
		infostream<<"Map::getNodeTimer(): Need to emerge "
				<<PP(blockpos)<<std::endl;
		block = emergeBlock(blockpos, false);
	}
	if(!block){
		infostream<<"WARNING: Map::getNodeTimer(): Block not found"
				<<std::endl;
		return NodeTimer();
	}
	NodeTimer t = block->m_node_timers.get(p_rel);
	return t;
}

void Map::setNodeTimer(v3s16 p, NodeTimer t)
{
	v3s16 blockpos = getNodeBlockPos(p);
	v3s16 p_rel = p - blockpos*MAP_BLOCKSIZE;
	MapBlock *block = getBlockNoCreateNoEx(blockpos);
	if(!block){
		infostream<<"Map::setNodeTimer(): Need to emerge "
				<<PP(blockpos)<<std::endl;
		block = emergeBlock(blockpos, false);
	}
	if(!block){
		infostream<<"WARNING: Map::setNodeTimer(): Block not found"
				<<std::endl;
		return;
	}
	block->m_node_timers.set(p_rel, t);
}

void Map::removeNodeTimer(v3s16 p)
{
	v3s16 blockpos = getNodeBlockPos(p);
	v3s16 p_rel = p - blockpos*MAP_BLOCKSIZE;
	MapBlock *block = getBlockNoCreateNoEx(blockpos);
	if(block == NULL)
	{
		infostream<<"WARNING: Map::removeNodeTimer(): Block not found"
				<<std::endl;
		return;
	}
	block->m_node_timers.remove(p_rel);
}

s16 Map::getHeat(v3s16 p, bool no_random)
{
	MapBlock *block = getBlockNoCreateNoEx(getNodeBlockPos(p));
	if(block != NULL) {
		s16 value = block->heat;
		return value + (no_random ? 0 : myrand_range(0, 1));
	}
	//errorstream << "No heat for " << p.X<<"," << p.Z << std::endl;
	return 0;
}

s16 Map::getHumidity(v3s16 p, bool no_random)
{
	MapBlock *block = getBlockNoCreateNoEx(getNodeBlockPos(p));
	if(block != NULL) {
		s16 value = block->humidity;
		return value + (no_random ? 0 : myrand_range(0, 1));
	}
	//errorstream << "No humidity for " << p.X<<"," << p.Z << std::endl;
	return 0;
}

/*
	ServerMap
*/
ServerMap::ServerMap(std::string savedir, IGameDef *gamedef, EmergeManager *emerge, Circuit* circuit):
	Map(gamedef, circuit),
	m_emerge(emerge),
	m_map_metadata_changed(true)
{
	verbosestream<<__FUNCTION_NAME<<std::endl;

	/*
		Try to load map; if not found, create a new one.
	*/

	// Determine which database backend to use
	std::string conf_path = savedir + DIR_DELIM + "world.mt";
	Settings conf;
	bool succeeded = conf.readConfigFile(conf_path.c_str());
	if (!succeeded || !conf.exists("backend")) {
		// fall back to sqlite3
		dbase = new Database_SQLite3(this, savedir);
		conf.set("backend", "sqlite3");
	} else {
		std::string backend = conf.get("backend");
		if (backend == "dummy")
			dbase = new Database_Dummy(this);
		else if (backend == "sqlite3")
			dbase = new Database_SQLite3(this, savedir);
		#if USE_LEVELDB
		else if (backend == "leveldb")
			dbase = new Database_LevelDB(this, savedir);
		#endif
		#if USE_REDIS
		else if (backend == "redis")
			dbase = new Database_Redis(this, savedir);
		#endif
		else
			throw BaseException("Unknown map backend");
	}

	m_savedir = savedir;
	m_map_saving_enabled = false;
	m_map_loading_enabled = true;

	try
	{
		// If directory exists, check contents and load if possible
		if(fs::PathExists(m_savedir))
		{
			// If directory is empty, it is safe to save into it.
			if(fs::GetDirListing(m_savedir).size() == 0)
			{
				infostream<<"ServerMap: Empty save directory is valid."
						<<std::endl;
				m_map_saving_enabled = true;
			}
			else
			{
				try{
					// Load map metadata (seed, chunksize)
					loadMapMeta();
				}
				catch(SettingNotFoundException &e){
					infostream<<"ServerMap:  Some metadata not found."
							  <<" Using default settings."<<std::endl;
				}
				catch(FileNotGoodException &e){
					infostream<<"WARNING: Could not load map metadata"
							//<<" Disabling chunk-based generator."
							<<std::endl;
					//m_chunksize = 0;
				}

				infostream<<"ServerMap: Successfully loaded map "
						<<"metadata from "<<savedir
						<<", assuming valid save directory."
						<<" seed="<< m_emerge->params.seed <<"."
						<<std::endl;

				m_map_saving_enabled = true;
				// Map loaded, not creating new one
				return;
			}
		}
		// If directory doesn't exist, it is safe to save to it
		else{
			m_map_saving_enabled = true;
		}
	}
	catch(std::exception &e)
	{
		infostream<<"WARNING: ServerMap: Failed to load map from "<<savedir
				<<", exception: "<<e.what()<<std::endl;
		infostream<<"Please remove the map or fix it."<<std::endl;
		infostream<<"WARNING: Map saving will be disabled."<<std::endl;
	}

	infostream<<"Initializing new map."<<std::endl;

	// Initially write whole map
	save(MOD_STATE_CLEAN);
}

ServerMap::~ServerMap()
{
	verbosestream<<__FUNCTION_NAME<<std::endl;

	try
	{
			// Save only changed parts
			save(MOD_STATE_WRITE_AT_UNLOAD);
	}
	catch(std::exception &e)
	{
		infostream<<"ServerMap: Failed to save map to "<<m_savedir
				<<", exception: "<<e.what()<<std::endl;
	}

	/*
		Close database if it was opened
	*/
	delete dbase;

}

u64 ServerMap::getSeed()
{
	return m_emerge->params.seed;
}

s16 ServerMap::getWaterLevel()
{
	return m_emerge->params.water_level;
}

bool ServerMap::initBlockMake(BlockMakeData *data, v3s16 blockpos)
{
	bool enable_mapgen_debug_info = m_emerge->mapgen_debug_info;
	EMERGE_DBG_OUT("initBlockMake(): " PP(blockpos) " - " PP(blockpos));

	s16 chunksize = m_emerge->params.chunksize;
	s16 coffset = -chunksize / 2;
	v3s16 chunk_offset(coffset, coffset, coffset);
	v3s16 blockpos_div = getContainerPos(blockpos - chunk_offset, chunksize);
	v3s16 blockpos_min = blockpos_div * chunksize;
	v3s16 blockpos_max = blockpos_div * chunksize + v3s16(1,1,1)*(chunksize-1);
	blockpos_min += chunk_offset;
	blockpos_max += chunk_offset;

	v3s16 extra_borders(1,1,1);

	// Do nothing if not inside limits (+-1 because of neighbors)
	if(blockpos_over_limit(blockpos_min - extra_borders) ||
		blockpos_over_limit(blockpos_max + extra_borders))
		return false;

	data->seed = m_emerge->params.seed;
	data->blockpos_min = blockpos_min;
	data->blockpos_max = blockpos_max;
	data->blockpos_requested = blockpos;
	data->nodedef = m_gamedef->ndef();

	/*
		Create the whole area of this and the neighboring blocks
	*/
	{
		//TimeTaker timer("initBlockMake() create area");

		for(s16 x=blockpos_min.X-extra_borders.X;
				x<=blockpos_max.X+extra_borders.X; x++)
		for(s16 z=blockpos_min.Z-extra_borders.Z;
				z<=blockpos_max.Z+extra_borders.Z; z++)
		{
			for(s16 y=blockpos_min.Y-extra_borders.Y;
					y<=blockpos_max.Y+extra_borders.Y; y++)
			{
				v3s16 p(x,y,z);
				//MapBlock *block = createBlock(p);
				// 1) get from memory, 2) load from disk
				MapBlock *block = emergeBlock(p, false);
				// 3) create a blank one
				if(block == NULL)
				{
					block = createBlock(p);

					/*
						Block gets sunlight if this is true.

						Refer to the map generator heuristics.
					*/
					bool ug = m_emerge->isBlockUnderground(p);
					block->setIsUnderground(ug);
				}

				// Lighting will not be valid after make_chunk is called
				block->setLightingExpired(true);
				// Lighting will be calculated
				//block->setLightingExpired(false);
			}
		}
	}

	/*
		Now we have a big empty area.

		Make a ManualMapVoxelManipulator that contains this and the
		neighboring blocks
	*/

	// The area that contains this block and it's neighbors
	v3s16 bigarea_blocks_min = blockpos_min - extra_borders;
	v3s16 bigarea_blocks_max = blockpos_max + extra_borders;

	data->vmanip = new ManualMapVoxelManipulator(this);
	//data->vmanip->setMap(this);

	// Add the area
	{
		//TimeTaker timer("initBlockMake() initialEmerge");
		data->vmanip->initialEmerge(bigarea_blocks_min, bigarea_blocks_max);
	}

	// Ensure none of the blocks to be generated were marked as containing CONTENT_IGNORE
/*	for (s16 z = blockpos_min.Z; z <= blockpos_max.Z; z++) {
		for (s16 y = blockpos_min.Y; y <= blockpos_max.Y; y++) {
			for (s16 x = blockpos_min.X; x <= blockpos_max.X; x++) {
				core::map<v3s16, u8>::Node *n;
				n = data->vmanip->m_loaded_blocks.find(v3s16(x, y, z));
				if (n == NULL)
					continue;
				u8 flags = n->getValue();
				flags &= ~VMANIP_BLOCK_CONTAINS_CIGNORE;
				n->setValue(flags);
			}
		}
	}*/

	// Data is ready now.
	return true;
}

void ServerMap::finishBlockMake(BlockMakeData *data,
		std::map<v3s16, MapBlock*> &changed_blocks)
{
	v3s16 blockpos_min = data->blockpos_min;
	v3s16 blockpos_max = data->blockpos_max;
	v3s16 blockpos_requested = data->blockpos_requested;
	/*infostream<<"finishBlockMake(): ("<<blockpos_requested.X<<","
			<<blockpos_requested.Y<<","
			<<blockpos_requested.Z<<")"<<std::endl;*/

	v3s16 extra_borders(1,1,1);

	bool enable_mapgen_debug_info = m_emerge->mapgen_debug_info;

	/*infostream<<"Resulting vmanip:"<<std::endl;
	data->vmanip.print(infostream);*/

	// Make sure affected blocks are loaded
	for(s16 x=blockpos_min.X-extra_borders.X;
			x<=blockpos_max.X+extra_borders.X; x++)
	for(s16 z=blockpos_min.Z-extra_borders.Z;
			z<=blockpos_max.Z+extra_borders.Z; z++)
	for(s16 y=blockpos_min.Y-extra_borders.Y;
			y<=blockpos_max.Y+extra_borders.Y; y++)
	{
		v3s16 p(x, y, z);
		// Load from disk if not already in memory
		emergeBlock(p, false);
	}

	/*
		Blit generated stuff to map
		NOTE: blitBackAll adds nearly everything to changed_blocks
	*/
	{
		// 70ms @cs=8
		//TimeTaker timer("finishBlockMake() blitBackAll");
		data->vmanip->blitBackAll(&changed_blocks, false);
	}

	EMERGE_DBG_OUT("finishBlockMake: changed_blocks.size()=" << changed_blocks.size());

	/*
		Do stuff in central blocks
	*/

	/*
		Update lighting
	*/
	{
#if 0
		TimeTaker t("finishBlockMake lighting update");

		core::map<v3s16, MapBlock*> lighting_update_blocks;

		// Center blocks
		for(s16 x=blockpos_min.X-extra_borders.X;
				x<=blockpos_max.X+extra_borders.X; x++)
		for(s16 z=blockpos_min.Z-extra_borders.Z;
				z<=blockpos_max.Z+extra_borders.Z; z++)
		for(s16 y=blockpos_min.Y-extra_borders.Y;
				y<=blockpos_max.Y+extra_borders.Y; y++)
		{
			v3s16 p(x, y, z);
			MapBlock *block = getBlockNoCreateNoEx(p);
			assert(block);
			lighting_update_blocks.insert(block->getPos(), block);
		}

		updateLighting(lighting_update_blocks, changed_blocks);
#endif

		/*
			Set lighting to non-expired state in all of them.
			This is cheating, but it is not fast enough if all of them
			would actually be updated.
		*/
		for(s16 x=blockpos_min.X-extra_borders.X;
				x<=blockpos_max.X+extra_borders.X; x++)
		for(s16 z=blockpos_min.Z-extra_borders.Z;
				z<=blockpos_max.Z+extra_borders.Z; z++)
		for(s16 y=blockpos_min.Y-extra_borders.Y;
				y<=blockpos_max.Y+extra_borders.Y; y++)
		{
			v3s16 p(x, y, z);
			MapBlock * block = getBlockNoCreateNoEx(p);
			if (block == NULL)
				continue;
			block->setLightingExpired(false);
		}

#if 0
		if(enable_mapgen_debug_info == false)
			t.stop(true); // Hide output
#endif
	}

	/*
		Go through changed blocks
	*/
	for(std::map<v3s16, MapBlock*>::iterator i = changed_blocks.begin();
			i != changed_blocks.end(); ++i)
	{
		MapBlock *block = i->second;
		if (!block)
			continue;
		/*
			Update day/night difference cache of the MapBlocks
		*/
		block->expireDayNightDiff();
		/*
			Set block as modified
		*/

		if (g_settings->getBool("save_generated_block"))
		block->raiseModified(MOD_STATE_WRITE_NEEDED,
				"finishBlockMake expireDayNightDiff");

	}

	/*
		Set central blocks as generated
	*/
	for(s16 x=blockpos_min.X; x<=blockpos_max.X; x++)
	for(s16 z=blockpos_min.Z; z<=blockpos_max.Z; z++)
	for(s16 y=blockpos_min.Y; y<=blockpos_max.Y; y++)
	{
		v3s16 p(x, y, z);
		MapBlock *block = getBlockNoCreateNoEx(p);
		if (!block)
			continue;
		block->setGenerated(true);
	}

	/*
		Save changed parts of map
		NOTE: Will be saved later.
	*/
	//save(MOD_STATE_WRITE_AT_UNLOAD);

	/*infostream<<"finishBlockMake() done for ("<<blockpos_requested.X
			<<","<<blockpos_requested.Y<<","
			<<blockpos_requested.Z<<")"<<std::endl;*/

	/*
		Update weather data in blocks
	*/
	ServerEnvironment *senv = &((Server *)m_gamedef)->getEnv();
	for(s16 x=blockpos_min.X-extra_borders.X;x<=blockpos_max.X+extra_borders.X; x++)
	for(s16 z=blockpos_min.Z-extra_borders.Z;z<=blockpos_max.Z+extra_borders.Z; z++)
	for(s16 y=blockpos_min.Y-extra_borders.Y;y<=blockpos_max.Y+extra_borders.Y; y++) {
		v3POS p(x, y, z);
		MapBlock *block = getBlockNoCreateNoEx(p);
		if (!block)
			continue;
		updateBlockHeat(senv, p * MAP_BLOCKSIZE, block);
		updateBlockHumidity(senv, p * MAP_BLOCKSIZE, block);
	}

#if 0
	if(enable_mapgen_debug_info)
	{
		/*
			Analyze resulting blocks
		*/
		/*for(s16 x=blockpos_min.X-1; x<=blockpos_max.X+1; x++)
		for(s16 z=blockpos_min.Z-1; z<=blockpos_max.Z+1; z++)
		for(s16 y=blockpos_min.Y-1; y<=blockpos_max.Y+1; y++)*/
		for(s16 x=blockpos_min.X-0; x<=blockpos_max.X+0; x++)
		for(s16 z=blockpos_min.Z-0; z<=blockpos_max.Z+0; z++)
		for(s16 y=blockpos_min.Y-0; y<=blockpos_max.Y+0; y++)
		{
			v3s16 p = v3s16(x,y,z);
			MapBlock *block = getBlockNoCreateNoEx(p);
			char spos[20];
			snprintf(spos, 20, "(%2d,%2d,%2d)", x, y, z);
			infostream<<"Generated "<<spos<<": "
					<<analyze_block(block)<<std::endl;
		}
	}
#endif

	MapBlock * block = getBlockNoCreateNoEx(blockpos_requested, false, true);
	if(!block) {
		errorstream<<"finishBlockMake(): created NULL block at "<<PP(blockpos_requested)<<std::endl;
	}

}

MapBlock * ServerMap::createBlock(v3s16 p)
{
	DSTACKF("%s: p=(%d,%d,%d)",
			__FUNCTION_NAME, p.X, p.Y, p.Z);

	/*
		Do not create over-limit
	*/
	if(p.X < -MAP_GENERATION_LIMIT / MAP_BLOCKSIZE
	|| p.X > MAP_GENERATION_LIMIT / MAP_BLOCKSIZE
	|| p.Y < -MAP_GENERATION_LIMIT / MAP_BLOCKSIZE
	|| p.Y > MAP_GENERATION_LIMIT / MAP_BLOCKSIZE
	|| p.Z < -MAP_GENERATION_LIMIT / MAP_BLOCKSIZE
	|| p.Z > MAP_GENERATION_LIMIT / MAP_BLOCKSIZE)
		throw InvalidPositionException("createBlock(): pos. over limit");

	MapBlock *block = this->getBlockNoCreateNoEx(p, false, true);
	if(block)
	{
		if(block->isDummy())
			block->unDummify();
		return block;
	}
	// Create blank
	block = this->createBlankBlock(p);

	return block;
}

MapBlock * ServerMap::emergeBlock(v3s16 p, bool create_blank)
{
	DSTACKF("%s: p=(%d,%d,%d), create_blank=%d",
			__FUNCTION_NAME,
			p.X, p.Y, p.Z, create_blank);
	{
		MapBlock *block = getBlockNoCreateNoEx(p, false, true);
		if(block && block->isDummy() == false)
		{
			return block;
		}
	}

	if (!m_map_loading_enabled)
		return nullptr;

	{
		MapBlock *block = loadBlock(p);
		if(block)
			return block;
	}

	if (create_blank) {
		return this->createBlankBlock(p);
	}

	return NULL;
}

MapBlock *ServerMap::getBlockOrEmerge(v3s16 p3d)
{
	MapBlock *block = getBlockNoCreateNoEx(p3d);
	if (block == NULL && m_map_loading_enabled)
		m_emerge->enqueueBlockEmerge(PEER_ID_INEXISTENT, p3d, false);

	return block;
}

void ServerMap::prepareBlock(MapBlock *block) {
	ServerEnvironment *senv = &((Server *)m_gamedef)->getEnv();

	// Calculate weather conditions
	//block->heat_last_update     = 0;
	//block->humidity_last_update = 0;
	v3POS p = block->getPos() *  MAP_BLOCKSIZE;
	updateBlockHeat(senv, p, block);
	updateBlockHumidity(senv, p, block);
}

// N.B.  This requires no synchronization, since data will not be modified unless
// the VoxelManipulator being updated belongs to the same thread.
void ServerMap::updateVManip(v3s16 pos)
{
	Mapgen *mg = m_emerge->getCurrentMapgen();
	if (!mg)
		return;

	ManualMapVoxelManipulator *vm = mg->vm;
	if (!vm)
		return;

	if (!vm->m_area.contains(pos))
		return;

	s32 idx = vm->m_area.index(pos);
	vm->m_data[idx] = getNodeNoEx(pos);
	vm->m_flags[idx] &= ~VOXELFLAG_NO_DATA;

	vm->m_is_dirty = true;
}

/**
 * Get the ground level by searching for a non CONTENT_AIR node in a column from top to bottom
 */
s16 ServerMap::findGroundLevel(v2POS p2d, bool cacheBlocks)
{
	
	POS level;

	// The reference height is the original mapgen height
	POS referenceHeight = m_emerge->getGroundLevelAtPoint(p2d);
	POS maxSearchHeight =  63 + referenceHeight;
	POS minSearchHeight = -63 + referenceHeight;
	v3POS probePosition(p2d.X, maxSearchHeight, p2d.Y);
	v3POS blockPosition = getNodeBlockPos(probePosition);
	v3POS prevBlockPosition = blockPosition;

	// Cache the block to be inspected.
	if(cacheBlocks) {
		emergeBlock(blockPosition, false);
	}

	// Probes the nodes in the given column
	for(; probePosition.Y > minSearchHeight; probePosition.Y--)
	{
		if(cacheBlocks) {
			// Calculate the block position of the given node
			blockPosition = getNodeBlockPos(probePosition); 

			// If the node is in an different block, cache it
			if(blockPosition != prevBlockPosition) {
				emergeBlock(blockPosition, false);
				prevBlockPosition = blockPosition;
			}
		}

		MapNode node = getNodeNoEx(probePosition);
		if (node.getContent() != CONTENT_IGNORE &&
		    node.getContent() != CONTENT_AIR) {
			break;
		}
	}

	// Could not determine the ground. Use map generator noise functions.
	if(probePosition.Y == minSearchHeight) {
		level = referenceHeight; 
	} else {
		level = probePosition.Y;
	}

	return level;
}

void ServerMap::createDirs(std::string path)
{
	if(fs::CreateAllDirs(path) == false)
	{
		errorstream<<DTIME<<"ServerMap: Failed to create directory "
				<<"\""<<path<<"\""<<std::endl;
		throw BaseException("ServerMap failed to create directory");
	}
}

s32 ServerMap::save(ModifiedState save_level, bool breakable)
{
	DSTACK(__FUNCTION_NAME);
	if(m_map_saving_enabled == false)
	{
		infostream<<"WARNING: Not saving map, saving disabled."<<std::endl;
		return 0;
	}

	if(save_level == MOD_STATE_CLEAN)
		infostream<<"ServerMap: Saving whole map, this can take time."
				<<std::endl;

	if(m_map_metadata_changed || save_level == MOD_STATE_CLEAN)
	{
		saveMapMeta();
	}

	// Profile modified reasons
	Profiler modprofiler;

	u32 block_count = 0;
	u32 block_count_all = 0; // Number of blocks in memory

	// Don't do anything with sqlite unless something is really saved
	bool save_started = false;
	u32 n = 0, calls = 0, end_ms = porting::getTimeMs() + u32(1000 * g_settings->getFloat("dedicated_server_step"));
	if (!breakable)
		m_blocks_save_last = 0;

	{
		auto lock = breakable ? m_blocks.try_lock_shared_rec() : m_blocks.lock_shared_rec();
		if (!lock->owns_lock())
			return m_blocks_save_last;

		for(auto &jr : m_blocks)
		{
			if (n++ < m_blocks_save_last)
				continue;
			else
				m_blocks_save_last = 0;
			++calls;

			MapBlock *block = jr.second;

			if (!block)
				continue;

			block_count_all++;

			if(block->getModified() >= (u32)save_level)
			{
				// Lazy beginSave()
				if(!save_started){
					beginSave();
					save_started = true;
				}

				//modprofiler.add(block->getModifiedReason(), 1);
				auto lock = breakable ? block->try_lock_unique_rec() : block->lock_unique_rec();
				if (!lock->owns_lock())
					continue;

				saveBlock(block);
				block_count++;

				/*infostream<<"ServerMap: Written block ("
						<<block->getPos().X<<","
						<<block->getPos().Y<<","
						<<block->getPos().Z<<")"
						<<std::endl;*/
			}
		if (breakable && porting::getTimeMs() > end_ms) {
				m_blocks_save_last = n;
				break;
		}
	}
	}
	if (!calls)
		m_blocks_save_last = 0;

	if(save_started)
		endSave();

	/*
		Only print if something happened or saved whole map
	*/
	if(/*save_level == MOD_STATE_CLEAN
			||*/ block_count != 0)
	{
		infostream<<"ServerMap: Written: "
				<<block_count<<"/"<<block_count_all<<" blocks from "
				<<m_blocks.size();
		if (m_blocks_save_last)
			infostream<<" to "<< m_blocks_save_last;
		infostream<<std::endl;
		PrintInfo(infostream); // ServerMap/ClientMap:
		//infostream<<"Blocks modified by: "<<std::endl;
		modprofiler.print(infostream);
	}
	return m_blocks_save_last;
}

void ServerMap::listAllLoadableBlocks(std::list<v3s16> &dst)
{
	dbase->listAllLoadableBlocks(dst);
}

void ServerMap::listAllLoadedBlocks(std::list<v3s16> &dst)
{
	auto lock = m_blocks.lock_shared_rec();
	for(auto & i : m_blocks)
		dst.push_back(i.second->getPos());
}

void ServerMap::saveMapMeta()
{
	DSTACK(__FUNCTION_NAME);

	/*infostream<<"ServerMap::saveMapMeta(): "
			<<"seed="<<m_seed
			<<std::endl;*/

	createDirs(m_savedir);

	std::string fullpath = m_savedir + DIR_DELIM + "map_meta.txt";
	std::ostringstream ss(std::ios_base::binary);

	Settings params;

	m_emerge->saveParamsToSettings(&params);
	params.writeLines(ss);

	ss<<"[end_of_params]\n";

	if(!fs::safeWriteToFile(fullpath, ss.str()))
	{
		infostream<<"ERROR: ServerMap::saveMapMeta(): "
				<<"could not write "<<fullpath<<std::endl;
		throw FileNotGoodException("Cannot save chunk metadata");
	}

	m_map_metadata_changed = false;
}

void ServerMap::loadMapMeta()
{
	DSTACK(__FUNCTION_NAME);

	std::string fullpath = m_savedir + DIR_DELIM "map_meta.txt";
	std::ifstream is(fullpath.c_str(), std::ios_base::binary);
	if (!is.good()) {
		errorstream << "ServerMap::loadMapMeta(): "
				<< "could not open " << fullpath << std::endl;
		throw FileNotGoodException("Cannot open map metadata");
	}

	Settings params;

	if (!params.parseConfigLines(is, "[end_of_params]")) {
		throw SerializationError("ServerMap::loadMapMeta(): "
				"[end_of_params] not found!");
	}

	m_emerge->loadParamsFromSettings(&params);

	verbosestream << "ServerMap::loadMapMeta(): seed="
		<< m_emerge->params.seed << std::endl;
}

void ServerMap::beginSave()
{
	dbase->beginSave();
}

void ServerMap::endSave()
{
	dbase->endSave();
}

bool ServerMap::saveBlock(MapBlock *block)
{
	return saveBlock(block, dbase);
}

bool ServerMap::saveBlock(MapBlock *block, Database *db)
{
	v3s16 p3d = block->getPos();

	if (!block->isGenerated()) {
		infostream << "WARNING: saveBlock: Not writing not generated block p="<< p3d << std::endl;
		return true;
	}

	// Format used for writing
	u8 version = SER_FMT_VER_HIGHEST_WRITE;

	/*
		[0] u8 serialization version
		[1] data
	*/
	std::ostringstream o(std::ios_base::binary);
	o.write((char*) &version, 1);
	block->serialize(o, version, true);

	std::string data = o.str();
	bool ret = db->saveBlock(p3d, data);
	if(ret) {
		// We just wrote it to the disk so clear modified flag
		block->resetModified();
	}
	return ret;
}

MapBlock * ServerMap::loadBlock(v3s16 p3d)
{
	DSTACK(__FUNCTION_NAME);
	ScopeProfiler sp(g_profiler, "ServerMap::loadBlock");
	const auto sector = this;
	auto blob = dbase->loadBlock(p3d);
	if(!blob.length())
		return nullptr;

	try {
		std::istringstream is(blob, std::ios_base::binary);

		u8 version = SER_FMT_VER_INVALID;
		is.read((char*)&version, 1);

		if(is.fail())
			throw SerializationError("ServerMap::loadBlock(): Failed"
					" to read MapBlock version");

		/*u32 block_size = MapBlock::serializedLength(version);
		SharedBuffer<u8> data(block_size);
		is.read((char*)*data, block_size);*/

		// This will always return a sector because we're the server
		//MapSector *sector = emergeSector(p2d);

		MapBlock *block = NULL;
		bool created_new = false;
		block = sector->getBlockNoCreateNoEx(p3d);
		if(block == NULL)
		{
			block = sector->createBlankBlockNoInsert(p3d);
			created_new = true;
		}

		// Read basic data
		if (!block->deSerialize(is, version, true))
			return nullptr;

		// If it's a new block, insert it to the map
		if(created_new)
			sector->insertBlock(block);

		// We just loaded it from, so it's up-to-date.
		block->resetModified();

		if (block->getLightingExpired()) {
			infostream<<"Loaded block with exiried lighting. (maybe sloooow appear), try recalc " << p3d<<std::endl;
			lighting_modified_blocks.set(p3d, nullptr);
		}

		return block;
	}
	catch(SerializationError &e)
	{
		errorstream<<"Invalid block data in database"
				<<" ("<<p3d.X<<","<<p3d.Y<<","<<p3d.Z<<")"
				<<" (SerializationError): "<<e.what()<<std::endl;

		// TODO: Block should be marked as invalid in memory so that it is
		// not touched but the game can run

		if(g_settings->getBool("ignore_world_load_errors")){
			errorstream<<"Ignoring block load error. Duck and cover! "
					<<"(ignore_world_load_errors)"<<std::endl;
		} else {
			throw SerializationError("Invalid block data in database");
			//assert(0);
		}
	}
	return nullptr;
}

void ServerMap::PrintInfo(std::ostream &out)
{
	out<<"ServerMap: ";
}

s16 ServerMap::updateBlockHeat(ServerEnvironment *env, v3POS p, MapBlock *block, std::map<v3POS, s16> * cache)
{
	auto bp = getNodeBlockPos(p);
	auto gametime = env->getGameTime();
	if (block) {
		if (gametime < block->heat_last_update)
			return block->heat + myrand_range(0, 1);
	} else if (!cache) {
		block = getBlockNoCreateNoEx(bp, true);
	}
	if (cache && cache->count(bp))
		return cache->at(bp) + myrand_range(0, 1);

	auto value = m_emerge->biomemgr->calcBlockHeat(p, getSeed(),
			env->getTimeOfDayF(), gametime * env->getTimeOfDaySpeed(), env->m_use_weather);

	if(block) {
		block->heat = value;
		block->heat_last_update = env->m_use_weather ? gametime + 30 : -1;
	}
	if (cache)
		(*cache)[bp] = value;
	return value + myrand_range(0, 1);
}

s16 ServerMap::updateBlockHumidity(ServerEnvironment *env, v3POS p, MapBlock *block, std::map<v3POS, s16> * cache)
{
	auto bp = getNodeBlockPos(p);
	auto gametime = env->getGameTime();
	if (block) {
		if (gametime < block->humidity_last_update)
			return block->humidity + myrand_range(0, 1);
	} else if (!cache) {
		block = getBlockNoCreateNoEx(bp, true);
	}
	if (cache && cache->count(bp))
		return cache->at(bp) + myrand_range(0, 1);

	auto value = m_emerge->biomemgr->calcBlockHumidity(p, getSeed(),
			env->getTimeOfDayF(), gametime * env->getTimeOfDaySpeed(), env->m_use_weather);

	if(block) {
		block->humidity = value;
		block->humidity_last_update = env->m_use_weather ? gametime + 30 : -1;
	}
	if (cache)
		(*cache)[bp] = value;
	return value + myrand_range(0, 1);
}

int ServerMap::getSurface(v3s16 basepos, int searchup, bool walkable_only) {

	s16 max = MYMIN(searchup + basepos.Y,0x7FFF);

	MapNode last_node = getNodeNoEx(basepos);
	MapNode node = last_node;
	v3s16 runpos = basepos;
	INodeDefManager *nodemgr = m_gamedef->ndef();

	bool last_was_walkable = nodemgr->get(node).walkable;

	while ((runpos.Y < max) && (node.param0 != CONTENT_AIR)) {
		runpos.Y += 1;
		last_node = node;
		node = getNodeNoEx(runpos);

		if (!walkable_only) {
			if ((last_node.param0 != CONTENT_AIR) &&
				(last_node.param0 != CONTENT_IGNORE) &&
				(node.param0 == CONTENT_AIR)) {
				return runpos.Y;
			}
		}
		else {
			bool is_walkable = nodemgr->get(node).walkable;

			if (last_was_walkable && (!is_walkable)) {
				return runpos.Y;
			}
			last_was_walkable = is_walkable;
		}
	}

	return basepos.Y -1;
}

ManualMapVoxelManipulator::ManualMapVoxelManipulator(Map *map):
		VoxelManipulator(),
		m_is_dirty(false),
		m_create_area(false),
		m_map(map)
{
}

ManualMapVoxelManipulator::~ManualMapVoxelManipulator()
{
}

void ManualMapVoxelManipulator::initialEmerge(v3s16 blockpos_min,
						v3s16 blockpos_max, bool load_if_inexistent)
{
	TimeTaker timer1("initialEmerge");

	// Units of these are MapBlocks
	v3s16 p_min = blockpos_min;
	v3s16 p_max = blockpos_max;

	VoxelArea block_area_nodes
			(p_min*MAP_BLOCKSIZE, (p_max+1)*MAP_BLOCKSIZE-v3s16(1,1,1));

	u32 size_MB = block_area_nodes.getVolume()*4/1000000;
	if(size_MB >= 1)
	{
		infostream<<"initialEmerge: area: ";
		block_area_nodes.print(infostream);
		infostream<<" ("<<size_MB<<"MB)";
		infostream<<" load_if_inexistent="<<load_if_inexistent;
		infostream<<std::endl;
	}

	addArea(block_area_nodes);

	for(s32 z=p_min.Z; z<=p_max.Z; z++)
	for(s32 y=p_min.Y; y<=p_max.Y; y++)
	for(s32 x=p_min.X; x<=p_max.X; x++)
	{
		u8 flags = 0;
		MapBlock *block;
		v3s16 p(x,y,z);
		std::map<v3s16, u8>::iterator n;
		n = m_loaded_blocks.find(p);
		if(n != m_loaded_blocks.end())
			continue;

		bool block_data_inexistent = false;
		try
		{
			TimeTaker timer1("emerge load");

			block = m_map->getBlockNoCreate(p);
			if(!block || block->isDummy())
				block_data_inexistent = true;
			else
				block->copyTo(*this);
		}
		catch(InvalidPositionException &e)
		{
			block_data_inexistent = true;
		}

		if(block_data_inexistent)
		{

			if (load_if_inexistent) {
				ServerMap *svrmap = (ServerMap *)m_map;
				block = svrmap->emergeBlock(p, false);
				if (block == NULL)
					block = svrmap->createBlock(p);
				else
					block->copyTo(*this);
			} else {
				flags |= VMANIP_BLOCK_DATA_INEXIST;

				/*
					Mark area inexistent
				*/
				VoxelArea a(p*MAP_BLOCKSIZE, (p+1)*MAP_BLOCKSIZE-v3s16(1,1,1));
				// Fill with VOXELFLAG_NO_DATA
				for(s32 z=a.MinEdge.Z; z<=a.MaxEdge.Z; z++)
				for(s32 y=a.MinEdge.Y; y<=a.MaxEdge.Y; y++)
				{
					s32 i = m_area.index(a.MinEdge.X,y,z);
					memset(&m_flags[i], VOXELFLAG_NO_DATA, MAP_BLOCKSIZE);
				}
			}
		}
		/*else if (block->getNode(0, 0, 0).getContent() == CONTENT_IGNORE)
		{
			// Mark that block was loaded as blank
			flags |= VMANIP_BLOCK_CONTAINS_CIGNORE;
		}*/

		m_loaded_blocks[p] = flags;
	}

	m_is_dirty = false;
}

void ManualMapVoxelManipulator::blitBackAll(
		std::map<v3s16, MapBlock*> *modified_blocks,
		bool overwrite_generated)
{
	if(m_area.getExtent() == v3s16(0,0,0))
		return;

	/*
		Copy data of all blocks
	*/
	for(std::map<v3s16, u8>::iterator
			i = m_loaded_blocks.begin();
			i != m_loaded_blocks.end(); ++i)
	{
		v3s16 p = i->first;
		MapBlock *block = m_map->getBlockNoCreateNoEx(p);
		bool existed = !(i->second & VMANIP_BLOCK_DATA_INEXIST);
		if ((existed == false) || (block == NULL) ||
			(overwrite_generated == false && block->isGenerated() == true))
			continue;

		block->copyFrom(*this);

		if(modified_blocks)
			(*modified_blocks)[p] = block;
	}
}

//END<|MERGE_RESOLUTION|>--- conflicted
+++ resolved
@@ -83,7 +83,11 @@
 	m_liquid_step_flow(1000),
 	m_blocks_delete(&m_blocks_delete_1),
 	m_gamedef(gamedef),
-<<<<<<< HEAD
+	m_transforming_liquid_loop_count_multiplier(1.0f),
+	m_unprocessed_count(0),
+	m_inc_trending_up_start_time(0),
+	m_queue_size_timer_started(false)
+    ,
 	m_circuit(circuit),
 	m_blocks_update_last(0),
 	m_blocks_save_last(0)
@@ -93,14 +97,6 @@
 #if !CMAKE_HAVE_THREAD_LOCAL
 	m_block_cache = nullptr;
 #endif
-=======
-	m_sector_cache(NULL),
-	m_transforming_liquid_loop_count_multiplier(1.0f),
-	m_unprocessed_count(0),
-	m_inc_trending_up_start_time(0),
-	m_queue_size_timer_started(false)
-{
->>>>>>> 0d55f439
 }
 
 Map::~Map()
@@ -1731,16 +1727,9 @@
 	u32 loopcount = 0;
 	u32 initial_size = transforming_liquid_size();
 
-<<<<<<< HEAD
 	u8 relax = g_settings->getS16("liquid_relax");
 	bool fast_flood = g_settings->getS16("liquid_fast_flood");
 	int water_level = g_settings->getS16("water_level");
-=======
-	u32 curr_time = getTime(PRECISION_MILLI);
-
-	/*if(initial_size != 0)
-		infostream<<"transformLiquids(): initial_size="<<initial_size<<std::endl;*/
->>>>>>> 0d55f439
 
 	// list of nodes that due to viscosity have not reached their max level height
 	//std::unordered_map<v3POS, bool, v3POSHash, v3POSEqual> must_reflow, must_reflow_second, must_reflow_third;
@@ -1748,31 +1737,7 @@
 	// List of MapBlocks that will require a lighting update (due to lava)
 	u16 loop_rand = myrand();
 
-<<<<<<< HEAD
 	u32 end_ms = porting::getTimeMs() + max_cycle_ms;
-=======
-	u32 liquid_loop_max = g_settings->getS32("liquid_loop_max");
-	u32 loop_max = liquid_loop_max;
-
-//	std::cout << "transformLiquids(): loopmax initial="
-//	           << loop_max * m_transforming_liquid_loop_count_multiplier;
-
-	// If liquid_loop_max is not keeping up with the queue size increase
-	// loop_max up to a maximum of liquid_loop_max * dedicated_server_step.
-	if (m_transforming_liquid.size() > loop_max * 2) {
-		// "Burst" mode
-		float server_step = g_settings->getFloat("dedicated_server_step");
-		if (m_transforming_liquid_loop_count_multiplier - 1.0 < server_step)
-			m_transforming_liquid_loop_count_multiplier *= 1.0 + server_step / 10;
-	} else {
-		m_transforming_liquid_loop_count_multiplier = 1.0;
-	}
-
-	loop_max *= m_transforming_liquid_loop_count_multiplier;
-
-//	std::cout << " queue sz=" << m_transforming_liquid.size()
-//	           << " loop_max=" << loop_max;
->>>>>>> 0d55f439
 
 	NEXT_LIQUID:;
 	while (transforming_liquid_size() > 0)
@@ -2223,6 +2188,8 @@
 	u32 loopcount = 0;
 	u32 initial_size = transforming_liquid_size();
 
+	u32 curr_time = getTime(PRECISION_MILLI);
+
 	/*if(initial_size != 0)
 		infostream<<"transformLiquids(): initial_size="<<initial_size<<std::endl;*/
 
@@ -2233,6 +2200,28 @@
 	//std::map<v3s16, MapBlock*> lighting_modified_blocks;
 
 	u32 end_ms = porting::getTimeMs() + max_cycle_ms;
+
+	u32 liquid_loop_max = g_settings->getS32("liquid_loop_max");
+	u32 loop_max = liquid_loop_max;
+
+//	std::cout << "transformLiquids(): loopmax initial="
+//	           << loop_max * m_transforming_liquid_loop_count_multiplier;
+
+	// If liquid_loop_max is not keeping up with the queue size increase
+	// loop_max up to a maximum of liquid_loop_max * dedicated_server_step.
+	if (m_transforming_liquid.size() > loop_max * 2) {
+		// "Burst" mode
+		float server_step = g_settings->getFloat("dedicated_server_step");
+		if (m_transforming_liquid_loop_count_multiplier - 1.0 < server_step)
+			m_transforming_liquid_loop_count_multiplier *= 1.0 + server_step / 10;
+	} else {
+		m_transforming_liquid_loop_count_multiplier = 1.0;
+	}
+
+	loop_max *= m_transforming_liquid_loop_count_multiplier;
+
+//	std::cout << " queue sz=" << m_transforming_liquid.size()
+//	           << " loop_max=" << loop_max;
 
 	while(transforming_liquid_size() != 0)
 	{
@@ -2503,17 +2492,8 @@
 	//infostream<<"Map::transformLiquids(): loopcount="<<loopcount<<" per="<<timer.getTimerTime()<<" ret="<<ret<<std::endl;
 
 	while (must_reflow.size() > 0)
-<<<<<<< HEAD
-		transforming_liquid_push_back(must_reflow.pop_front());
+		m_transforming_liquid.push_back(must_reflow.pop_front());
 	//updateLighting(lighting_modified_blocks, modified_blocks);
-
-	g_profiler->add("Server: liquids processed", loopcount);
-
-	return ret;
-=======
-		m_transforming_liquid.push_back(must_reflow.pop_front());
-	updateLighting(lighting_modified_blocks, modified_blocks);
-
 
 	/*
 	 * Queue size limiting
@@ -2561,7 +2541,10 @@
 		m_queue_size_timer_started = false; // optimistically assume we can keep up now
 		m_unprocessed_count = m_transforming_liquid.size();
 	}
->>>>>>> 0d55f439
+
+	g_profiler->add("Server: liquids processed", loopcount);
+
+	return ret;
 }
 
 NodeMetadata *Map::getNodeMetadata(v3s16 p)
