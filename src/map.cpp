--- conflicted
+++ resolved
@@ -1740,24 +1740,16 @@
 						u8 my_max_level = MapNode(liquid_kind_flowing).getMaxLevel(nodemgr);
 						liquid_levels[i] = 
 							(float)my_max_level / melt_max_level * nb.n.getLevel(nodemgr);
-<<<<<<< HEAD
+						if (liquid_levels[i])
 						nb.l = 1;
-=======
-						if (liquid_levels[i])
-							nb.l = 1;
->>>>>>> e7c71feb
 					}
 					else if (	melt_kind != CONTENT_IGNORE &&
 							nb.n.getContent() == melt_kind &&
 							nb.t != NEIGHBOR_UPPER &&
 							!(loopcount % 8)) {
 						liquid_levels[i] = nodemgr->get(liquid_kind_flowing).getMaxLevel();
-<<<<<<< HEAD
+						if (liquid_levels[i])
 						nb.l = 1;
-=======
-						if (liquid_levels[i])
-							nb.l = 1;
->>>>>>> e7c71feb
 					}
 					// todo: for erosion add something here..
 					break;
@@ -1840,11 +1832,7 @@
 		}
 
 		//relax up
-<<<<<<< HEAD
-		if (relax && ((p0.Y == water_level) || (fast_flood && p0.Y <= water_level)) &&
-=======
 		if (nodemgr->get(liquid_kind).liquid_renewable && relax && ((p0.Y == water_level) || (fast_flood && p0.Y <= water_level)) &&
->>>>>>> e7c71feb
 			level_max > 1 &&
 			liquid_levels[D_TOP] == 0 &&
 			liquid_levels[D_BOTTOM] == level_max &&
@@ -1871,11 +1859,7 @@
 		total_level -= want_level * can_liquid_same_level;
 
 		//relax down
-<<<<<<< HEAD
-		if (relax && p0.Y == water_level + 1 && liquid_levels[D_TOP] == 0 &&
-=======
 		if (nodemgr->get(liquid_kind).liquid_renewable && relax && p0.Y == water_level + 1 && liquid_levels[D_TOP] == 0 &&
->>>>>>> e7c71feb
 			level_max > 1 &&
 			liquid_levels[D_BOTTOM] == level_max && want_level == 0 &&
 			total_level <= (can_liquid_same_level - relax) &&
