--- conflicted
+++ resolved
@@ -1869,14 +1869,11 @@
 		content_t new_node_content;
 		s8 new_node_level = -1;
 		s8 max_node_level = -1;
-<<<<<<< HEAD
-=======
 
 		u8 range = nodemgr->get(liquid_kind).liquid_range;
 		if (range > LIQUID_LEVEL_MAX+1)
 			range = LIQUID_LEVEL_MAX+1;
 
->>>>>>> 101baf62
 		if ((num_sources >= 2 && nodemgr->get(liquid_kind).liquid_renewable) || liquid_type == LIQUID_SOURCE) {
 			// liquid_kind will be set to either the flowing alternative of the node (if it's a liquid)
 			// or the flowing alternative of the first of the surrounding sources (if it's air), so
