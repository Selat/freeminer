--- conflicted
+++ resolved
@@ -1856,11 +1856,7 @@
 			total_level >= level_max * can_liquid_same_level -
 			(can_liquid_same_level - relax) &&
 			can_liquid_same_level >= relax + 1) {
-<<<<<<< HEAD
 			total_level = level_max * can_liquid_same_level;
-=======
-			total_level = LIQUID_LEVEL_SOURCE * can_liquid_same_level;
->>>>>>> 6fa3892a
 		}
 
 		// prevent lakes in air above unloaded blocks
@@ -1873,15 +1869,9 @@
 		}
 
 		// calculate self level 5 blocks
-<<<<<<< HEAD
 		u16 want_level =
 			  total_level >= level_max * can_liquid_same_level
 			? level_max
-=======
-		u8 want_level =
-			  total_level >= LIQUID_LEVEL_SOURCE * can_liquid_same_level
-			? LIQUID_LEVEL_SOURCE
->>>>>>> 6fa3892a
 			: total_level / can_liquid_same_level;
 		total_level -= want_level * can_liquid_same_level;
 
@@ -1954,15 +1944,9 @@
 			<< (int)liquid_levels_want[D_BOTTOM]<<std::endl;
 		*/
 
-<<<<<<< HEAD
 		for (u16 r = 0; r < 7; r++) {
 			u16 i = liquid_random_map[(loopcount+loop_rand+3)%4][r];
 			if (liquid_levels_want[i] < 0 || !neighbors[i].l) 
-=======
-		//u8 changed = 0;
-		for (u16 i = 0; i < 7; i++) {
-			if (liquid_levels_want[i] < 0 || !neighbors[i].l)
->>>>>>> 6fa3892a
 				continue;
 			MapNode & n0 = neighbors[i].n;
 			p0 = neighbors[i].p;
@@ -2003,23 +1987,6 @@
 				check if anything has changed.
 				if not, just continue with the next node.
 			 */
-<<<<<<< HEAD
-=======
-			/*
-			if (
-				 new_node_content == n0.getContent()
-				&& (nodemgr->get(n0.getContent()).liquid_type != LIQUID_FLOWING ||
-				 (n0.getLevel(nodemgr) == (u8)new_node_level
-				 //&& ((n0.param2 & LIQUID_FLOW_DOWN_MASK) ==
-				 //LIQUID_FLOW_DOWN_MASK) == flowing_down
-				 ))
-				&&
-				 (nodemgr->get(n0.getContent()).liquid_type != LIQUID_SOURCE ||
-				 (((n0.param2 & LIQUID_INFINITY_MASK) ==
-					LIQUID_INFINITY_MASK) == neighbors[i].i
-				 ))
-			   )*/
->>>>>>> 6fa3892a
 			if (liquid_levels[i] == new_node_level)
 			{
 				continue;
