
/*
Minetest
Copyright (C) 2010-2013 celeron55, Perttu Ahola <celeron55@gmail.com>

This program is free software; you can redistribute it and/or modify
it under the terms of the GNU Lesser General Public License as published by
the Free Software Foundation; either version 2.1 of the License, or
(at your option) any later version.

This program is distributed in the hope that it will be useful,
but WITHOUT ANY WARRANTY; without even the implied warranty of
MERCHANTABILITY or FITNESS FOR A PARTICULAR PURPOSE.  See the
GNU Lesser General Public License for more details.

You should have received a copy of the GNU Lesser General Public License along
with this program; if not, write to the Free Software Foundation, Inc.,
51 Franklin Street, Fifth Floor, Boston, MA 02110-1301 USA.
*/

#include "map.h"
#include "mapsector.h"
#include "mapblock.h"
/*#ifndef SERVER
	#include "mapblock_mesh.h"
#endif*/
#include "main.h"
#include "filesys.h"
#include "voxel.h"
#include "porting.h"
#include "serialization.h"
#include "nodemetadata.h"
#include "settings.h"
#include "log.h"
#include "profiler.h"
#include "nodedef.h"
#include "gamedef.h"
#include "util/directiontables.h"
#include "util/mathconstants.h"
#include "rollback_interface.h"
#include "environment.h"
#include "emerge.h"
#include "mapgen_v6.h"
#include "biome.h"
#include "config.h"
#include "server.h"
#include "database.h"
#include "database-dummy.h"
#include "database-sqlite3.h"
#if USE_LEVELDB
#include "database-leveldb.h"
#endif

#define PP(x) "("<<(x).X<<","<<(x).Y<<","<<(x).Z<<")"

/*
	SQLite format specification:
	- Initially only replaces sectors/ and sectors2/

	If map.sqlite does not exist in the save dir
	or the block was not found in the database
	the map will try to load from sectors folder.
	In either case, map.sqlite will be created
	and all future saves will save there.

	Structure of map.sqlite:
	Tables:
		blocks
			(PK) INT pos
			BLOB data
*/

/*
	Map
*/

Map::Map(std::ostream &dout, IGameDef *gamedef):
	m_dout(dout),
	m_gamedef(gamedef),
	m_sector_cache(NULL)
{
}

Map::~Map()
{
	/*
		Free all MapSectors
	*/
	for(std::map<v2s16, MapSector*>::iterator i = m_sectors.begin();
		i != m_sectors.end(); ++i)
	{
		delete i->second;
	}
}

void Map::addEventReceiver(MapEventReceiver *event_receiver)
{
	m_event_receivers.insert(event_receiver);
}

void Map::removeEventReceiver(MapEventReceiver *event_receiver)
{
	m_event_receivers.erase(event_receiver);
}

void Map::dispatchEvent(MapEditEvent *event)
{
	for(std::set<MapEventReceiver*>::iterator
			i = m_event_receivers.begin();
			i != m_event_receivers.end(); ++i)
	{
		(*i)->onMapEditEvent(event);
	}
}

MapSector * Map::getSectorNoGenerateNoExNoLock(v2s16 p)
{
	if(m_sector_cache != NULL && p == m_sector_cache_p){
		MapSector * sector = m_sector_cache;
		return sector;
	}

	std::map<v2s16, MapSector*>::iterator n = m_sectors.find(p);

	if(n == m_sectors.end())
		return NULL;

	MapSector *sector = n->second;

	// Cache the last result
	m_sector_cache_p = p;
	m_sector_cache = sector;

	return sector;
}

MapSector * Map::getSectorNoGenerateNoEx(v2s16 p)
{
	return getSectorNoGenerateNoExNoLock(p);
}

MapSector * Map::getSectorNoGenerate(v2s16 p)
{
	MapSector *sector = getSectorNoGenerateNoEx(p);
	if(sector == NULL)
		throw InvalidPositionException();

	return sector;
}

MapBlock * Map::getBlockNoCreateNoEx(v3s16 p3d)
{
	v2s16 p2d(p3d.X, p3d.Z);
	MapSector * sector = getSectorNoGenerateNoEx(p2d);
	if(sector == NULL)
		return NULL;
	MapBlock *block = sector->getBlockNoCreateNoEx(p3d.Y);
	return block;
}

MapBlock * Map::getBlockNoCreate(v3s16 p3d)
{
	MapBlock *block = getBlockNoCreateNoEx(p3d);
	if(block == NULL)
		throw InvalidPositionException();
	return block;
}

bool Map::isNodeUnderground(v3s16 p)
{
	v3s16 blockpos = getNodeBlockPos(p);
	try{
		MapBlock * block = getBlockNoCreate(blockpos);
		return block->getIsUnderground();
	}
	catch(InvalidPositionException &e)
	{
		return false;
	}
}

bool Map::isValidPosition(v3s16 p)
{
	v3s16 blockpos = getNodeBlockPos(p);
	MapBlock *block = getBlockNoCreate(blockpos);
	return (block != NULL);
}

// Returns a CONTENT_IGNORE node if not found
MapNode Map::getNodeNoEx(v3s16 p)
{
	v3s16 blockpos = getNodeBlockPos(p);
	MapBlock *block = getBlockNoCreateNoEx(blockpos);
	if(block == NULL)
		return MapNode(CONTENT_IGNORE);
	v3s16 relpos = p - blockpos*MAP_BLOCKSIZE;
	return block->getNodeNoCheck(relpos);
}

// throws InvalidPositionException if not found
MapNode Map::getNode(v3s16 p)
{
	v3s16 blockpos = getNodeBlockPos(p);
	MapBlock *block = getBlockNoCreateNoEx(blockpos);
	if(block == NULL)
		throw InvalidPositionException();
	v3s16 relpos = p - blockpos*MAP_BLOCKSIZE;
	return block->getNodeNoCheck(relpos);
}

// throws InvalidPositionException if not found
void Map::setNode(v3s16 p, MapNode & n)
{
	v3s16 blockpos = getNodeBlockPos(p);
	MapBlock *block = getBlockNoCreate(blockpos);
	v3s16 relpos = p - blockpos*MAP_BLOCKSIZE;
	// Never allow placing CONTENT_IGNORE, it fucks up stuff
	if(n.getContent() == CONTENT_IGNORE){
		errorstream<<"Map::setNode(): Not allowing to place CONTENT_IGNORE"
				<<" while trying to replace \""
				<<m_gamedef->ndef()->get(block->getNodeNoCheck(relpos)).name
				<<"\" at "<<PP(p)<<" (block "<<PP(blockpos)<<")"<<std::endl;
		debug_stacks_print_to(infostream);
		return;
	}
	block->setNodeNoCheck(relpos, n);
}


/*
	Goes recursively through the neighbours of the node.

	Alters only transparent nodes.

	If the lighting of the neighbour is lower than the lighting of
	the node was (before changing it to 0 at the step before), the
	lighting of the neighbour is set to 0 and then the same stuff
	repeats for the neighbour.

	The ending nodes of the routine are stored in light_sources.
	This is useful when a light is removed. In such case, this
	routine can be called for the light node and then again for
	light_sources to re-light the area without the removed light.

	values of from_nodes are lighting values.
*/
void Map::unspreadLight(enum LightBank bank,
		std::map<v3s16, u8> & from_nodes,
		std::set<v3s16> & light_sources,
		std::map<v3s16, MapBlock*>  & modified_blocks)
{
	INodeDefManager *nodemgr = m_gamedef->ndef();

	v3s16 dirs[6] = {
		v3s16(0,0,1), // back
		v3s16(0,1,0), // top
		v3s16(1,0,0), // right
		v3s16(0,0,-1), // front
		v3s16(0,-1,0), // bottom
		v3s16(-1,0,0), // left
	};

	if(from_nodes.size() == 0)
		return;

	u32 blockchangecount = 0;

	std::map<v3s16, u8> unlighted_nodes;

	/*
		Initialize block cache
	*/
	v3s16 blockpos_last;
	MapBlock *block = NULL;
	// Cache this a bit, too
	bool block_checked_in_modified = false;

	for(std::map<v3s16, u8>::iterator j = from_nodes.begin();
		j != from_nodes.end(); ++j)
	{
		v3s16 pos = j->first;
		v3s16 blockpos = getNodeBlockPos(pos);

		// Only fetch a new block if the block position has changed
		try{
			if(block == NULL || blockpos != blockpos_last){
				block = getBlockNoCreate(blockpos);
				blockpos_last = blockpos;

				block_checked_in_modified = false;
				blockchangecount++;
			}
		}
		catch(InvalidPositionException &e)
		{
			continue;
		}

		if(block->isDummy())
			continue;

		// Calculate relative position in block
		//v3s16 relpos = pos - blockpos_last * MAP_BLOCKSIZE;

		// Get node straight from the block
		//MapNode n = block->getNode(relpos);

		u8 oldlight = j->second;

		// Loop through 6 neighbors
		for(u16 i=0; i<6; i++)
		{
			// Get the position of the neighbor node
			v3s16 n2pos = pos + dirs[i];

			// Get the block where the node is located
			v3s16 blockpos = getNodeBlockPos(n2pos);

			try
			{
				// Only fetch a new block if the block position has changed
				try{
					if(block == NULL || blockpos != blockpos_last){
						block = getBlockNoCreate(blockpos);
						blockpos_last = blockpos;

						block_checked_in_modified = false;
						blockchangecount++;
					}
				}
				catch(InvalidPositionException &e)
				{
					continue;
				}

				// Calculate relative position in block
				v3s16 relpos = n2pos - blockpos * MAP_BLOCKSIZE;
				// Get node straight from the block
				MapNode n2 = block->getNode(relpos);

				bool changed = false;

				//TODO: Optimize output by optimizing light_sources?

				/*
					If the neighbor is dimmer than what was specified
					as oldlight (the light of the previous node)
				*/
				if(n2.getLight(bank, nodemgr) < oldlight)
				{
					/*
						And the neighbor is transparent and it has some light
					*/
					if(nodemgr->get(n2).light_propagates
							&& n2.getLight(bank, nodemgr) != 0)
					{
						/*
							Set light to 0 and add to queue
						*/

						u8 current_light = n2.getLight(bank, nodemgr);
						n2.setLight(bank, 0, nodemgr);
						block->setNode(relpos, n2);

						unlighted_nodes[n2pos] = current_light;
						changed = true;

						/*
							Remove from light_sources if it is there
							NOTE: This doesn't happen nearly at all
						*/
						/*if(light_sources.find(n2pos))
						{
							infostream<<"Removed from light_sources"<<std::endl;
							light_sources.remove(n2pos);
						}*/
					}

					/*// DEBUG
					if(light_sources.find(n2pos) != NULL)
						light_sources.remove(n2pos);*/
				}
				else{
					light_sources.insert(n2pos);
				}

				// Add to modified_blocks
				if(changed == true && block_checked_in_modified == false)
				{
					// If the block is not found in modified_blocks, add.
					if(modified_blocks.find(blockpos) == modified_blocks.end())
					{
						modified_blocks[blockpos] = block;
					}
					block_checked_in_modified = true;
				}
			}
			catch(InvalidPositionException &e)
			{
				continue;
			}
		}
	}

	/*infostream<<"unspreadLight(): Changed block "
			<<blockchangecount<<" times"
			<<" for "<<from_nodes.size()<<" nodes"
			<<std::endl;*/

	if(unlighted_nodes.size() > 0)
		unspreadLight(bank, unlighted_nodes, light_sources, modified_blocks);
}

/*
	A single-node wrapper of the above
*/
void Map::unLightNeighbors(enum LightBank bank,
		v3s16 pos, u8 lightwas,
		std::set<v3s16> & light_sources,
		std::map<v3s16, MapBlock*>  & modified_blocks)
{
	std::map<v3s16, u8> from_nodes;
	from_nodes[pos] = lightwas;

	unspreadLight(bank, from_nodes, light_sources, modified_blocks);
}

/*
	Lights neighbors of from_nodes, collects all them and then
	goes on recursively.
*/
void Map::spreadLight(enum LightBank bank,
		std::set<v3s16> & from_nodes,
		std::map<v3s16, MapBlock*> & modified_blocks)
{
	INodeDefManager *nodemgr = m_gamedef->ndef();

	const v3s16 dirs[6] = {
		v3s16(0,0,1), // back
		v3s16(0,1,0), // top
		v3s16(1,0,0), // right
		v3s16(0,0,-1), // front
		v3s16(0,-1,0), // bottom
		v3s16(-1,0,0), // left
	};

	if(from_nodes.size() == 0)
		return;

	u32 blockchangecount = 0;

	std::set<v3s16> lighted_nodes;

	/*
		Initialize block cache
	*/
	v3s16 blockpos_last;
	MapBlock *block = NULL;
	// Cache this a bit, too
	bool block_checked_in_modified = false;

	for(std::set<v3s16>::iterator j = from_nodes.begin();
		j != from_nodes.end(); ++j)
	{
		v3s16 pos = *j;
		v3s16 blockpos = getNodeBlockPos(pos);

		// Only fetch a new block if the block position has changed
		try{
			if(block == NULL || blockpos != blockpos_last){
				block = getBlockNoCreate(blockpos);
				blockpos_last = blockpos;

				block_checked_in_modified = false;
				blockchangecount++;
			}
		}
		catch(InvalidPositionException &e)
		{
			continue;
		}

		if(block->isDummy())
			continue;

		// Calculate relative position in block
		v3s16 relpos = pos - blockpos_last * MAP_BLOCKSIZE;

		// Get node straight from the block
		MapNode n = block->getNode(relpos);

		u8 oldlight = n.getLight(bank, nodemgr);
		u8 newlight = diminish_light(oldlight);

		// Loop through 6 neighbors
		for(u16 i=0; i<6; i++){
			// Get the position of the neighbor node
			v3s16 n2pos = pos + dirs[i];

			// Get the block where the node is located
			v3s16 blockpos = getNodeBlockPos(n2pos);

			try
			{
				// Only fetch a new block if the block position has changed
				try{
					if(block == NULL || blockpos != blockpos_last){
						block = getBlockNoCreate(blockpos);
						blockpos_last = blockpos;

						block_checked_in_modified = false;
						blockchangecount++;
					}
				}
				catch(InvalidPositionException &e)
				{
					continue;
				}

				// Calculate relative position in block
				v3s16 relpos = n2pos - blockpos * MAP_BLOCKSIZE;
				// Get node straight from the block
				MapNode n2 = block->getNode(relpos);

				bool changed = false;
				/*
					If the neighbor is brighter than the current node,
					add to list (it will light up this node on its turn)
				*/
				if(n2.getLight(bank, nodemgr) > undiminish_light(oldlight))
				{
					lighted_nodes.insert(n2pos);
					changed = true;
				}
				/*
					If the neighbor is dimmer than how much light this node
					would spread on it, add to list
				*/
				if(n2.getLight(bank, nodemgr) < newlight)
				{
					if(nodemgr->get(n2).light_propagates)
					{
						n2.setLight(bank, newlight, nodemgr);
						block->setNode(relpos, n2);
						lighted_nodes.insert(n2pos);
						changed = true;
					}
				}

				// Add to modified_blocks
				if(changed == true && block_checked_in_modified == false)
				{
					// If the block is not found in modified_blocks, add.
					if(modified_blocks.find(blockpos) == modified_blocks.end())
					{
						modified_blocks[blockpos] = block;
					}
					block_checked_in_modified = true;
				}
			}
			catch(InvalidPositionException &e)
			{
				continue;
			}
		}
	}

	/*infostream<<"spreadLight(): Changed block "
			<<blockchangecount<<" times"
			<<" for "<<from_nodes.size()<<" nodes"
			<<std::endl;*/

	if(lighted_nodes.size() > 0)
		spreadLight(bank, lighted_nodes, modified_blocks);
}

/*
	A single-node source variation of the above.
*/
void Map::lightNeighbors(enum LightBank bank,
		v3s16 pos,
		std::map<v3s16, MapBlock*> & modified_blocks)
{
	std::set<v3s16> from_nodes;
	from_nodes.insert(pos);
	spreadLight(bank, from_nodes, modified_blocks);
}

v3s16 Map::getBrightestNeighbour(enum LightBank bank, v3s16 p)
{
	INodeDefManager *nodemgr = m_gamedef->ndef();

	v3s16 dirs[6] = {
		v3s16(0,0,1), // back
		v3s16(0,1,0), // top
		v3s16(1,0,0), // right
		v3s16(0,0,-1), // front
		v3s16(0,-1,0), // bottom
		v3s16(-1,0,0), // left
	};

	u8 brightest_light = 0;
	v3s16 brightest_pos(0,0,0);
	bool found_something = false;

	// Loop through 6 neighbors
	for(u16 i=0; i<6; i++){
		// Get the position of the neighbor node
		v3s16 n2pos = p + dirs[i];
		MapNode n2;
		try{
			n2 = getNode(n2pos);
		}
		catch(InvalidPositionException &e)
		{
			continue;
		}
		if(n2.getLight(bank, nodemgr) > brightest_light || found_something == false){
			brightest_light = n2.getLight(bank, nodemgr);
			brightest_pos = n2pos;
			found_something = true;
		}
	}

	if(found_something == false)
		throw InvalidPositionException();

	return brightest_pos;
}

/*
	Propagates sunlight down from a node.
	Starting point gets sunlight.

	Returns the lowest y value of where the sunlight went.

	Mud is turned into grass in where the sunlight stops.
*/
s16 Map::propagateSunlight(v3s16 start,
		std::map<v3s16, MapBlock*> & modified_blocks)
{
	INodeDefManager *nodemgr = m_gamedef->ndef();

	s16 y = start.Y;
	for(; ; y--)
	{
		v3s16 pos(start.X, y, start.Z);

		v3s16 blockpos = getNodeBlockPos(pos);
		MapBlock *block;
		try{
			block = getBlockNoCreate(blockpos);
		}
		catch(InvalidPositionException &e)
		{
			break;
		}

		v3s16 relpos = pos - blockpos*MAP_BLOCKSIZE;
		MapNode n = block->getNode(relpos);

		if(nodemgr->get(n).sunlight_propagates)
		{
			n.setLight(LIGHTBANK_DAY, LIGHT_SUN, nodemgr);
			block->setNode(relpos, n);

			modified_blocks[blockpos] = block;
		}
		else
		{
			// Sunlight goes no further
			break;
		}
	}
	return y + 1;
}

void Map::updateLighting(enum LightBank bank,
		std::map<v3s16, MapBlock*> & a_blocks,
		std::map<v3s16, MapBlock*> & modified_blocks)
{
	INodeDefManager *nodemgr = m_gamedef->ndef();

	/*m_dout<<DTIME<<"Map::updateLighting(): "
			<<a_blocks.size()<<" blocks."<<std::endl;*/

	//TimeTaker timer("updateLighting");

	// For debugging
	//bool debug=true;
	//u32 count_was = modified_blocks.size();

	std::map<v3s16, MapBlock*> blocks_to_update;

	std::set<v3s16> light_sources;

	std::map<v3s16, u8> unlight_from;

	int num_bottom_invalid = 0;

	{
	//TimeTaker t("first stuff");

	for(std::map<v3s16, MapBlock*>::iterator i = a_blocks.begin();
		i != a_blocks.end(); ++i)
	{
		MapBlock *block = i->second;

		if(!block || block->isDummy())
			continue;

		for(;;)
		{
			// Don't bother with dummy blocks.
			if(block->isDummy())
				break;

			v3s16 pos = block->getPos();
			v3s16 posnodes = block->getPosRelative();
			modified_blocks[pos] = block;
			blocks_to_update[pos] = block;

			/*
				Clear all light from block
			*/
			for(s16 z=0; z<MAP_BLOCKSIZE; z++)
			for(s16 x=0; x<MAP_BLOCKSIZE; x++)
			for(s16 y=0; y<MAP_BLOCKSIZE; y++)
			{

				try{
					v3s16 p(x,y,z);
					MapNode n = block->getNode(p);
					u8 oldlight = n.getLight(bank, nodemgr);
					n.setLight(bank, 0, nodemgr);
					block->setNode(p, n);

					// If node sources light, add to list
					u8 source = nodemgr->get(n).light_source;
					if(source != 0)
						light_sources.insert(p + posnodes);

					// Collect borders for unlighting
					if((x==0 || x == MAP_BLOCKSIZE-1
					|| y==0 || y == MAP_BLOCKSIZE-1
					|| z==0 || z == MAP_BLOCKSIZE-1)
					&& oldlight != 0)
					{
						v3s16 p_map = p + posnodes;
						unlight_from[p_map] = oldlight;
					}
				}
				catch(InvalidPositionException &e)
				{
					/*
						This would happen when dealing with a
						dummy block.
					*/
					//assert(0);
					infostream<<"updateLighting(): InvalidPositionException"
							<<std::endl;
				}
			}

			if(bank == LIGHTBANK_DAY)
			{
				bool bottom_valid = block->propagateSunlight(light_sources);

				if(!bottom_valid)
					num_bottom_invalid++;

				// If bottom is valid, we're done.
				if(bottom_valid)
					break;
			}
			else if(bank == LIGHTBANK_NIGHT)
			{
				// For night lighting, sunlight is not propagated
				break;
			}
			else
			{
				// Invalid lighting bank
				assert(0);
			}

			/*infostream<<"Bottom for sunlight-propagated block ("
					<<pos.X<<","<<pos.Y<<","<<pos.Z<<") not valid"
					<<std::endl;*/

			// Bottom sunlight is not valid; get the block and loop to it

			pos.Y--;
			try{
				block = getBlockNoCreate(pos);
			}
			catch(InvalidPositionException &e)
			{
				assert(0);
			}

		}
	}

	}

	/*
		Enable this to disable proper lighting for speeding up map
		generation for testing or whatever
	*/
#if 0
	//if(g_settings->get(""))
	{
		core::map<v3s16, MapBlock*>::Iterator i;
		i = blocks_to_update.getIterator();
		for(; i.atEnd() == false; i++)
		{
			MapBlock *block = i.getNode()->getValue();
			v3s16 p = block->getPos();
			block->setLightingExpired(false);
		}
		return;
	}
#endif

#if 1
	{
		//TimeTaker timer("unspreadLight");
		unspreadLight(bank, unlight_from, light_sources, modified_blocks);
	}

	/*if(debug)
	{
		u32 diff = modified_blocks.size() - count_was;
		count_was = modified_blocks.size();
		infostream<<"unspreadLight modified "<<diff<<std::endl;
	}*/

	{
		//TimeTaker timer("spreadLight");
		spreadLight(bank, light_sources, modified_blocks);
	}

	/*if(debug)
	{
		u32 diff = modified_blocks.size() - count_was;
		count_was = modified_blocks.size();
		infostream<<"spreadLight modified "<<diff<<std::endl;
	}*/
#endif

#if 0
	{
		//MapVoxelManipulator vmanip(this);

		// Make a manual voxel manipulator and load all the blocks
		// that touch the requested blocks
		ManualMapVoxelManipulator vmanip(this);

		{
		//TimeTaker timer("initialEmerge");

		core::map<v3s16, MapBlock*>::Iterator i;
		i = blocks_to_update.getIterator();
		for(; i.atEnd() == false; i++)
		{
			MapBlock *block = i.getNode()->getValue();
			v3s16 p = block->getPos();

			// Add all surrounding blocks
			vmanip.initialEmerge(p - v3s16(1,1,1), p + v3s16(1,1,1));

			/*
				Add all surrounding blocks that have up-to-date lighting
				NOTE: This doesn't quite do the job (not everything
					  appropriate is lighted)
			*/
			/*for(s16 z=-1; z<=1; z++)
			for(s16 y=-1; y<=1; y++)
			for(s16 x=-1; x<=1; x++)
			{
				v3s16 p2 = p + v3s16(x,y,z);
				MapBlock *block = getBlockNoCreateNoEx(p2);
				if(block == NULL)
					continue;
				if(block->isDummy())
					continue;
				if(block->getLightingExpired())
					continue;
				vmanip.initialEmerge(p2, p2);
			}*/

			// Lighting of block will be updated completely
			block->setLightingExpired(false);
		}
		}

		{
			//TimeTaker timer("unSpreadLight");
			vmanip.unspreadLight(bank, unlight_from, light_sources, nodemgr);
		}
		{
			//TimeTaker timer("spreadLight");
			vmanip.spreadLight(bank, light_sources, nodemgr);
		}
		{
			//TimeTaker timer("blitBack");
			vmanip.blitBack(modified_blocks);
		}
		/*infostream<<"emerge_time="<<emerge_time<<std::endl;
		emerge_time = 0;*/
	}
#endif

	//m_dout<<"Done ("<<getTimestamp()<<")"<<std::endl;
}

void Map::updateLighting(std::map<v3s16, MapBlock*> & a_blocks,
		std::map<v3s16, MapBlock*> & modified_blocks)
{
	updateLighting(LIGHTBANK_DAY, a_blocks, modified_blocks);
	updateLighting(LIGHTBANK_NIGHT, a_blocks, modified_blocks);

	/*
		Update information about whether day and night light differ
	*/
	for(std::map<v3s16, MapBlock*>::iterator
			i = modified_blocks.begin();
			i != modified_blocks.end(); ++i)
	{
		MapBlock *block = getBlockNoCreateNoEx(i->first);
		//can contain already deleted block from Map::timerUpdate -> MapSector::deleteBlock
		//MapBlock *block = i->second;
		if(block == NULL || block->isDummy())
			continue;
		block->expireDayNightDiff();
	}
}

/*
*/
void Map::addNodeAndUpdate(v3s16 p, MapNode n,
		std::map<v3s16, MapBlock*> &modified_blocks,
		bool remove_metadata)
{
	INodeDefManager *ndef = m_gamedef->ndef();

	/*PrintInfo(m_dout);
	m_dout<<DTIME<<"Map::addNodeAndUpdate(): p=("
			<<p.X<<","<<p.Y<<","<<p.Z<<")"<<std::endl;*/

	/*
		From this node to nodes underneath:
		If lighting is sunlight (1.0), unlight neighbours and
		set lighting to 0.
		Else discontinue.
	*/

	v3s16 toppos = p + v3s16(0,1,0);
	//v3s16 bottompos = p + v3s16(0,-1,0);

	bool node_under_sunlight = true;
	std::set<v3s16> light_sources;

	/*
		Collect old node for rollback
	*/
	RollbackNode rollback_oldnode(this, p, m_gamedef);

	/*
		If there is a node at top and it doesn't have sunlight,
		there has not been any sunlight going down.

		Otherwise there probably is.
	*/
	try{
		MapNode topnode = getNode(toppos);

		if(topnode.getLight(LIGHTBANK_DAY, ndef) != LIGHT_SUN)
			node_under_sunlight = false;
	}
	catch(InvalidPositionException &e)
	{
	}

	/*
		Remove all light that has come out of this node
	*/

	enum LightBank banks[] =
	{
		LIGHTBANK_DAY,
		LIGHTBANK_NIGHT
	};
	for(s32 i=0; i<2; i++)
	{
		enum LightBank bank = banks[i];

		u8 lightwas = getNode(p).getLight(bank, ndef);

		// Add the block of the added node to modified_blocks
		v3s16 blockpos = getNodeBlockPos(p);
		MapBlock * block = getBlockNoCreate(blockpos);
		assert(block != NULL);
		modified_blocks[blockpos] = block;

		assert(isValidPosition(p));

		// Unlight neighbours of node.
		// This means setting light of all consequent dimmer nodes
		// to 0.
		// This also collects the nodes at the border which will spread
		// light again into this.
		unLightNeighbors(bank, p, lightwas, light_sources, modified_blocks);

		n.setLight(bank, 0, ndef);
	}

	/*
		If node lets sunlight through and is under sunlight, it has
		sunlight too.
	*/
	if(node_under_sunlight && ndef->get(n).sunlight_propagates)
	{
		n.setLight(LIGHTBANK_DAY, LIGHT_SUN, ndef);
	}

	/*
		Remove node metadata
	*/
	if (remove_metadata) {
		removeNodeMetadata(p);
	}

	/*
		Set the node on the map
	*/

	setNode(p, n);

	/*
		If node is under sunlight and doesn't let sunlight through,
		take all sunlighted nodes under it and clear light from them
		and from where the light has been spread.
		TODO: This could be optimized by mass-unlighting instead
			  of looping
	*/
	if(node_under_sunlight && !ndef->get(n).sunlight_propagates)
	{
		s16 y = p.Y - 1;
		for(;; y--){
			//m_dout<<DTIME<<"y="<<y<<std::endl;
			v3s16 n2pos(p.X, y, p.Z);

			MapNode n2;
			try{
				n2 = getNode(n2pos);
			}
			catch(InvalidPositionException &e)
			{
				break;
			}

			if(n2.getLight(LIGHTBANK_DAY, ndef) == LIGHT_SUN)
			{
				unLightNeighbors(LIGHTBANK_DAY,
						n2pos, n2.getLight(LIGHTBANK_DAY, ndef),
						light_sources, modified_blocks);
				n2.setLight(LIGHTBANK_DAY, 0, ndef);
				setNode(n2pos, n2);
			}
			else
				break;
		}
	}

	for(s32 i=0; i<2; i++)
	{
		enum LightBank bank = banks[i];

		/*
			Spread light from all nodes that might be capable of doing so
		*/
		spreadLight(bank, light_sources, modified_blocks);
	}

	/*
		Update information about whether day and night light differ
	*/
	for(std::map<v3s16, MapBlock*>::iterator
			i = modified_blocks.begin();
			i != modified_blocks.end(); ++i)
	{
		i->second->expireDayNightDiff();
	}

	/*
		Report for rollback
	*/
	if(m_gamedef->rollback())
	{
		RollbackNode rollback_newnode(this, p, m_gamedef);
		RollbackAction action;
		action.setSetNode(p, rollback_oldnode, rollback_newnode);
		m_gamedef->rollback()->reportAction(action);
	}

	/*
		Add neighboring liquid nodes and the node itself if it is
		liquid (=water node was added) to transform queue.
		note: todo: for liquid_finite enough to add only self node
	*/
	v3s16 dirs[7] = {
		v3s16(0,0,0), // self
		v3s16(0,0,1), // back
		v3s16(0,1,0), // top
		v3s16(1,0,0), // right
		v3s16(0,0,-1), // front
		v3s16(0,-1,0), // bottom
		v3s16(-1,0,0), // left
	};
	for(u16 i=0; i<7; i++)
	{
		try
		{

		v3s16 p2 = p + dirs[i];

		MapNode n2 = getNode(p2);
		if(ndef->get(n2).isLiquid() || n2.getContent() == CONTENT_AIR)
		{
			m_transforming_liquid.push_back(p2);
		}

		}catch(InvalidPositionException &e)
		{
		}
	}
}

/*
*/
void Map::removeNodeAndUpdate(v3s16 p,
		std::map<v3s16, MapBlock*> &modified_blocks)
{
	INodeDefManager *ndef = m_gamedef->ndef();

	/*PrintInfo(m_dout);
	m_dout<<DTIME<<"Map::removeNodeAndUpdate(): p=("
			<<p.X<<","<<p.Y<<","<<p.Z<<")"<<std::endl;*/

	bool node_under_sunlight = true;

	v3s16 toppos = p + v3s16(0,1,0);

	// Node will be replaced with this
	content_t replace_material = CONTENT_AIR;

	/*
		Collect old node for rollback
	*/
	RollbackNode rollback_oldnode(this, p, m_gamedef);

	/*
		If there is a node at top and it doesn't have sunlight,
		there will be no sunlight going down.
	*/
	try{
		MapNode topnode = getNode(toppos);

		if(topnode.getLight(LIGHTBANK_DAY, ndef) != LIGHT_SUN)
			node_under_sunlight = false;
	}
	catch(InvalidPositionException &e)
	{
	}

	std::set<v3s16> light_sources;

	enum LightBank banks[] =
	{
		LIGHTBANK_DAY,
		LIGHTBANK_NIGHT
	};
	for(s32 i=0; i<2; i++)
	{
		enum LightBank bank = banks[i];

		/*
			Unlight neighbors (in case the node is a light source)
		*/
		unLightNeighbors(bank, p,
				getNode(p).getLight(bank, ndef),
				light_sources, modified_blocks);
	}

	/*
		Remove node metadata
	*/

	removeNodeMetadata(p);

	/*
		Remove the node.
		This also clears the lighting.
	*/

	MapNode n;
	n.setContent(replace_material);
	setNode(p, n);

	for(s32 i=0; i<2; i++)
	{
		enum LightBank bank = banks[i];

		/*
			Recalculate lighting
		*/
		spreadLight(bank, light_sources, modified_blocks);
	}

	// Add the block of the removed node to modified_blocks
	v3s16 blockpos = getNodeBlockPos(p);
	MapBlock * block = getBlockNoCreate(blockpos);
	assert(block != NULL);
	modified_blocks[blockpos] = block;

	/*
		If the removed node was under sunlight, propagate the
		sunlight down from it and then light all neighbors
		of the propagated blocks.
	*/
	if(node_under_sunlight)
	{
		s16 ybottom = propagateSunlight(p, modified_blocks);
		/*m_dout<<DTIME<<"Node was under sunlight. "
				"Propagating sunlight";
		m_dout<<DTIME<<" -> ybottom="<<ybottom<<std::endl;*/
		s16 y = p.Y;
		for(; y >= ybottom; y--)
		{
			v3s16 p2(p.X, y, p.Z);
			/*m_dout<<DTIME<<"lighting neighbors of node ("
					<<p2.X<<","<<p2.Y<<","<<p2.Z<<")"
					<<std::endl;*/
			lightNeighbors(LIGHTBANK_DAY, p2, modified_blocks);
		}
	}
	else
	{
		// Set the lighting of this node to 0
		// TODO: Is this needed? Lighting is cleared up there already.
		try{
			MapNode n = getNode(p);
			n.setLight(LIGHTBANK_DAY, 0, ndef);
			setNode(p, n);
		}
		catch(InvalidPositionException &e)
		{
			assert(0);
		}
	}

	for(s32 i=0; i<2; i++)
	{
		enum LightBank bank = banks[i];

		// Get the brightest neighbour node and propagate light from it
		v3s16 n2p = getBrightestNeighbour(bank, p);
		try{
			//MapNode n2 = getNode(n2p);
			lightNeighbors(bank, n2p, modified_blocks);
		}
		catch(InvalidPositionException &e)
		{
		}
	}

	/*
		Update information about whether day and night light differ
	*/
	for(std::map<v3s16, MapBlock*>::iterator
			i = modified_blocks.begin();
			i != modified_blocks.end(); ++i)
	{
		i->second->expireDayNightDiff();
	}

	/*
		Report for rollback
	*/
	if(m_gamedef->rollback())
	{
		RollbackNode rollback_newnode(this, p, m_gamedef);
		RollbackAction action;
		action.setSetNode(p, rollback_oldnode, rollback_newnode);
		m_gamedef->rollback()->reportAction(action);
	}

	/*
		Add neighboring liquid nodes and this node to transform queue.
		(it's vital for the node itself to get updated last.)
		note: todo: for liquid_finite enough to add only self node
	*/
	v3s16 dirs[7] = {
		v3s16(0,0,1), // back
		v3s16(0,1,0), // top
		v3s16(1,0,0), // right
		v3s16(0,0,-1), // front
		v3s16(0,-1,0), // bottom
		v3s16(-1,0,0), // left
		v3s16(0,0,0), // self
	};
	for(u16 i=0; i<7; i++)
	{
		try
		{

		v3s16 p2 = p + dirs[i];

		MapNode n2 = getNode(p2);
		if(ndef->get(n2).isLiquid() || n2.getContent() == CONTENT_AIR)
		{
			m_transforming_liquid.push_back(p2);
		}

		}catch(InvalidPositionException &e)
		{
		}
	}
}

bool Map::addNodeWithEvent(v3s16 p, MapNode n, bool remove_metadata)
{
	MapEditEvent event;
	event.type = remove_metadata ? MEET_ADDNODE : MEET_SWAPNODE;
	event.p = p;
	event.n = n;

	bool succeeded = true;
	try{
		std::map<v3s16, MapBlock*> modified_blocks;
		addNodeAndUpdate(p, n, modified_blocks, remove_metadata);

		// Copy modified_blocks to event
		for(std::map<v3s16, MapBlock*>::iterator
				i = modified_blocks.begin();
				i != modified_blocks.end(); ++i)
		{
			event.modified_blocks.insert(i->first);
		}
	}
	catch(InvalidPositionException &e){
		succeeded = false;
	}

	dispatchEvent(&event);

	return succeeded;
}

bool Map::removeNodeWithEvent(v3s16 p)
{
	MapEditEvent event;
	event.type = MEET_REMOVENODE;
	event.p = p;

	bool succeeded = true;
	try{
		std::map<v3s16, MapBlock*> modified_blocks;
		removeNodeAndUpdate(p, modified_blocks);

		// Copy modified_blocks to event
		for(std::map<v3s16, MapBlock*>::iterator
				i = modified_blocks.begin();
				i != modified_blocks.end(); ++i)
		{
			event.modified_blocks.insert(i->first);
		}
	}
	catch(InvalidPositionException &e){
		succeeded = false;
	}

	dispatchEvent(&event);

	return succeeded;
}

bool Map::getDayNightDiff(v3s16 blockpos)
{
	try{
		v3s16 p = blockpos + v3s16(0,0,0);
		MapBlock *b = getBlockNoCreate(p);
		if(b->getDayNightDiff())
			return true;
	}
	catch(InvalidPositionException &e){}
	// Leading edges
	try{
		v3s16 p = blockpos + v3s16(-1,0,0);
		MapBlock *b = getBlockNoCreate(p);
		if(b->getDayNightDiff())
			return true;
	}
	catch(InvalidPositionException &e){}
	try{
		v3s16 p = blockpos + v3s16(0,-1,0);
		MapBlock *b = getBlockNoCreate(p);
		if(b->getDayNightDiff())
			return true;
	}
	catch(InvalidPositionException &e){}
	try{
		v3s16 p = blockpos + v3s16(0,0,-1);
		MapBlock *b = getBlockNoCreate(p);
		if(b->getDayNightDiff())
			return true;
	}
	catch(InvalidPositionException &e){}
	// Trailing edges
	try{
		v3s16 p = blockpos + v3s16(1,0,0);
		MapBlock *b = getBlockNoCreate(p);
		if(b->getDayNightDiff())
			return true;
	}
	catch(InvalidPositionException &e){}
	try{
		v3s16 p = blockpos + v3s16(0,1,0);
		MapBlock *b = getBlockNoCreate(p);
		if(b->getDayNightDiff())
			return true;
	}
	catch(InvalidPositionException &e){}
	try{
		v3s16 p = blockpos + v3s16(0,0,1);
		MapBlock *b = getBlockNoCreate(p);
		if(b->getDayNightDiff())
			return true;
	}
	catch(InvalidPositionException &e){}

	return false;
}

/*
	Updates usage timers
*/
void Map::timerUpdate(float dtime, float unload_timeout,
		std::list<v3s16> *unloaded_blocks)
{
	bool save_before_unloading = (mapType() == MAPTYPE_SERVER);

	// Profile modified reasons
	Profiler modprofiler;

	std::list<v2s16> sector_deletion_queue;
	u32 deleted_blocks_count = 0;
	u32 saved_blocks_count = 0;
	u32 block_count_all = 0;

	beginSave();
	u32 n = 0, calls = 0, 
		end_ms = porting::getTimeMs() + 1000 * g_settings->getFloat("dedicated_server_step");

	for(std::map<v2s16, MapSector*>::iterator si = m_sectors.begin();
		si != m_sectors.end(); ++si)
	{
		if (n++ < m_sectors_last_update)
			continue;
		else
			m_sectors_last_update = 0;
		++calls;


		MapSector *sector = si->second;

		bool all_blocks_deleted = true;

		std::list<MapBlock*> blocks;
		sector->getBlocks(blocks);

		for(std::list<MapBlock*>::iterator i = blocks.begin();
				i != blocks.end(); ++i)
		{
			MapBlock *block = (*i);

			block->incrementUsageTimer(dtime);

			if(block->refGet() == 0 && block->getUsageTimer() > unload_timeout)
			{
				v3s16 p = block->getPos();

				// Save if modified
				if(block->getModified() != MOD_STATE_CLEAN
						&& save_before_unloading)
				{
					modprofiler.add(block->getModifiedReason(), 1);
					saveBlock(block);
					saved_blocks_count++;
				}

				// Delete from memory
				sector->deleteBlock(block);

				if(unloaded_blocks)
					unloaded_blocks->push_back(p);

				deleted_blocks_count++;
			}
			else
			{
				all_blocks_deleted = false;
				block_count_all++;

/*#ifndef SERVER
				if(block->refGet() == 0 && block->getUsageTimer() >
						g_settings->getFloat("unload_unused_meshes_timeout"))
				{
					if(block->mesh){
						delete block->mesh;
						block->mesh = NULL;
					}
				}
#endif*/
			}
		}

		if(all_blocks_deleted)
		{
			sector_deletion_queue.push_back(si->first);
		}

		if (porting::getTimeMs() > end_ms) {
			m_sectors_last_update = n;
			break;
		}

	}
	if (!calls)
		m_sectors_last_update = 0;
	endSave();

	// Finally delete the empty sectors
	deleteSectors(sector_deletion_queue);

	if(deleted_blocks_count != 0)
	{
		PrintInfo(infostream); // ServerMap/ClientMap:
		infostream<<"Unloaded "<<deleted_blocks_count
				<<" blocks from memory";
		if(save_before_unloading)
			infostream<<", of which "<<saved_blocks_count<<" were written";
		infostream<<", "<<block_count_all<<" blocks in memory";
		infostream<<"."<<std::endl;
		if(saved_blocks_count != 0){
			PrintInfo(infostream); // ServerMap/ClientMap:
			infostream<<"Blocks modified by: "<<std::endl;
			modprofiler.print(infostream);
		}
	}
}

void Map::unloadUnreferencedBlocks(std::list<v3s16> *unloaded_blocks)
{
	timerUpdate(0.0, -1.0, unloaded_blocks);
}

void Map::deleteSectors(std::list<v2s16> &list)
{
	for(std::list<v2s16>::iterator j = list.begin();
		j != list.end(); ++j)
	{
		MapSector *sector = m_sectors[*j];
		// If sector is in sector cache, remove it from there
		if(m_sector_cache == sector)
			m_sector_cache = NULL;
		// Remove from map and delete
		m_sectors.erase(*j);
		delete sector;
	}
}

#if 0
void Map::unloadUnusedData(float timeout,
		core::list<v3s16> *deleted_blocks)
{
	core::list<v2s16> sector_deletion_queue;
	u32 deleted_blocks_count = 0;
	u32 saved_blocks_count = 0;

	core::map<v2s16, MapSector*>::Iterator si = m_sectors.getIterator();
	for(; si.atEnd() == false; si++)
	{
		MapSector *sector = si.getNode()->getValue();

		bool all_blocks_deleted = true;

		core::list<MapBlock*> blocks;
		sector->getBlocks(blocks);
		for(core::list<MapBlock*>::Iterator i = blocks.begin();
				i != blocks.end(); i++)
		{
			MapBlock *block = (*i);

			if(block->getUsageTimer() > timeout)
			{
				// Save if modified
				if(block->getModified() != MOD_STATE_CLEAN)
				{
					saveBlock(block);
					saved_blocks_count++;
				}
				// Delete from memory
				sector->deleteBlock(block);
				deleted_blocks_count++;
			}
			else
			{
				all_blocks_deleted = false;
			}
		}

		if(all_blocks_deleted)
		{
			sector_deletion_queue.push_back(si.getNode()->getKey());
		}
	}

	deleteSectors(sector_deletion_queue);

	infostream<<"Map: Unloaded "<<deleted_blocks_count<<" blocks from memory"
			<<", of which "<<saved_blocks_count<<" were wr."
			<<std::endl;

	//return sector_deletion_queue.getSize();
	//return deleted_blocks_count;
}
#endif

void Map::PrintInfo(std::ostream &out)
{
	out<<"Map: ";
}

enum NeighborType {
	NEIGHBOR_UPPER,
	NEIGHBOR_SAME_LEVEL,
	NEIGHBOR_LOWER
};
struct NodeNeighbor {
	MapNode n;
	NeighborType t;
	v3s16 p;
	bool l; //can liquid
	bool i; //infinity
};

void Map::transforming_liquid_add(v3s16 p) {
        m_transforming_liquid.push_back(p);
}

s32 Map::transforming_liquid_size() {
        return m_transforming_liquid.size();
}

const v3s16 liquid_flow_dirs[7] =
{
	// +right, +top, +back
	v3s16( 0,-1, 0), // bottom
	v3s16( 0, 0, 0), // self
	v3s16( 0, 0, 1), // back
	v3s16( 0, 0,-1), // front
	v3s16( 1, 0, 0), // right
	v3s16(-1, 0, 0), // left
	v3s16( 0, 1, 0)  // top
};

// when looking around we must first check self node for correct type definitions
const s8 liquid_explore_map[7] = {1,0,2,3,4,5,6};
const s8 liquid_random_map[4][7] = {
	{0,1,2,3,4,5,6},
	{0,1,4,3,5,2,6},
	{0,1,3,5,4,2,6},
	{0,1,5,3,2,4,6}
};

#define D_BOTTOM 0
#define D_TOP 6
#define D_SELF 1

s32 Map::transformLiquidsFinite(std::map<v3s16, MapBlock*> & modified_blocks)
{
	INodeDefManager *nodemgr = m_gamedef->ndef();

	DSTACK(__FUNCTION_NAME);
	//TimeTaker timer("transformLiquidsFinite()");

	u32 loopcount = 0;
	u32 initial_size = m_transforming_liquid.size();

	u8 relax = g_settings->getS16("liquid_relax");
	bool fast_flood = g_settings->getS16("liquid_fast_flood");
	int water_level = g_settings->getS16("water_level");

	// list of nodes that due to viscosity have not reached their max level height
	UniqueQueue<v3s16> must_reflow, must_reflow_second;

	// List of MapBlocks that will require a lighting update (due to lava)
	std::map<v3s16, MapBlock*> lighting_modified_blocks;
	u16 loop_rand = myrand();

	u32 end_ms = porting::getTimeMs() + 1000 * g_settings->getFloat("dedicated_server_step");

	while (m_transforming_liquid.size() > 0)
	{
		// This should be done here so that it is done when continue is used
		if (loopcount >= initial_size || porting::getTimeMs() > end_ms)
			break;
		loopcount++;
		/*
			Get a queued transforming liquid node
		*/
		v3s16 p0 = m_transforming_liquid.pop_front();
		u16 total_level = 0;
		//u16 level_max = 0;
		// surrounding flowing liquid nodes
		NodeNeighbor neighbors[7];
		// current level of every block
		s8 liquid_levels[7] = {-1, -1, -1, -1, -1, -1, -1};
		 // target levels
		s8 liquid_levels_want[7] = {-1, -1, -1, -1, -1, -1, -1};
		s8 can_liquid_same_level = 0;
		content_t liquid_kind = CONTENT_IGNORE;
		content_t liquid_kind_flowing = CONTENT_IGNORE;
		content_t melt_kind = CONTENT_IGNORE;
		content_t melt_kind_flowing = CONTENT_IGNORE;
		//s8 viscosity = 0;
		/*
			Collect information about the environment, start from self
		 */
		for (u8 e = 0; e < 7; e++) {
			u8 i = liquid_explore_map[e];
			NeighborType nt = NEIGHBOR_SAME_LEVEL;
			switch (i) {
				case D_TOP:
					nt = NEIGHBOR_UPPER;
					break;
				case D_BOTTOM:
					nt = NEIGHBOR_LOWER;
					break;
			}
			v3s16 npos = p0 + liquid_flow_dirs[i];

			neighbors[i].n = getNodeNoEx(npos);
			neighbors[i].t = nt;
			neighbors[i].p = npos;
			neighbors[i].l = 0;
			neighbors[i].i = 0;
			NodeNeighbor & nb = neighbors[i];

			switch (nodemgr->get(nb.n.getContent()).liquid_type) {
				case LIQUID_NONE:
					//TODO: if (nb.n.getContent() == CONTENT_AIR || nodemgr->get(nb.n).buildable_to && !nodemgr->get(nb.n).walkable) { // need lua drop api for drop torches
					if (nb.n.getContent() == CONTENT_AIR) {
						liquid_levels[i] = 0;
						nb.l = 1;
					}
					else if (	melt_kind_flowing != CONTENT_IGNORE &&
							nb.n.getContent() == melt_kind_flowing &&
							nb.t != NEIGHBOR_UPPER &&
							!(loopcount % 2)) {
						u8 melt_max_level = nb.n.getMaxLevel(nodemgr);
						u8 my_max_level = MapNode(liquid_kind_flowing).getMaxLevel(nodemgr);
						liquid_levels[i] = 
							(float)my_max_level / melt_max_level * nb.n.getLevel(nodemgr);
						if (liquid_levels[i])
						nb.l = 1;
					}
					else if (	melt_kind != CONTENT_IGNORE &&
							nb.n.getContent() == melt_kind &&
							nb.t != NEIGHBOR_UPPER &&
							!(loopcount % 8)) {
						liquid_levels[i] = nodemgr->get(liquid_kind_flowing).getMaxLevel();
						if (liquid_levels[i])
						nb.l = 1;
					}
					// todo: for erosion add something here..
					break;
				case LIQUID_SOURCE:
					// if this node is not (yet) of a liquid type,
					// choose the first liquid type we encounter
					if (liquid_kind_flowing == CONTENT_IGNORE)
						liquid_kind_flowing = nodemgr->getId(
							nodemgr->get(nb.n).liquid_alternative_flowing);
					if (liquid_kind == CONTENT_IGNORE)
						liquid_kind = nb.n.getContent();
					if (liquid_kind_flowing == CONTENT_IGNORE)
						liquid_kind_flowing = liquid_kind;
					if (melt_kind == CONTENT_IGNORE)
						melt_kind = nodemgr->getId(nodemgr->get(nb.n).melt);
					if (melt_kind_flowing == CONTENT_IGNORE)
						melt_kind_flowing = 
							nodemgr->getId(
							nodemgr->get(nodemgr->getId(nodemgr->get(nb.n).melt)
									).liquid_alternative_flowing);
					if (melt_kind_flowing == CONTENT_IGNORE)
						melt_kind_flowing = melt_kind;
					if (nb.n.getContent() == liquid_kind) {
						liquid_levels[i] = nb.n.getLevel(nodemgr); //LIQUID_LEVEL_SOURCE;
						nb.l = 1;
						nb.i = (nb.n.param2 & LIQUID_INFINITY_MASK);
					}
					break;
				case LIQUID_FLOWING:
					// if this node is not (yet) of a liquid type,
					// choose the first liquid type we encounter
					if (liquid_kind_flowing == CONTENT_IGNORE)
						liquid_kind_flowing = nb.n.getContent();
					if (liquid_kind == CONTENT_IGNORE)
						liquid_kind = nodemgr->getId(
							nodemgr->get(nb.n).liquid_alternative_source);
					if (liquid_kind == CONTENT_IGNORE)
						liquid_kind = liquid_kind_flowing;
					if (melt_kind_flowing == CONTENT_IGNORE)
						melt_kind_flowing = nodemgr->getId(nodemgr->get(nb.n).melt);
					if (melt_kind == CONTENT_IGNORE)
						melt_kind = nodemgr->getId(nodemgr->get(nodemgr->getId(
							nodemgr->get(nb.n).melt)).liquid_alternative_source);
					if (melt_kind == CONTENT_IGNORE)
						melt_kind = melt_kind_flowing;
					if (nb.n.getContent() == liquid_kind_flowing) {
						liquid_levels[i] = nb.n.getLevel(nodemgr);
						nb.l = 1;
					}
					break;
			}

			if (nb.l && nb.t == NEIGHBOR_SAME_LEVEL)
				++can_liquid_same_level;
			if (liquid_levels[i] > 0)
				total_level += liquid_levels[i];

			/*
			infostream << "get node i=" <<(int)i<<" " << PP(npos) << " c="
			<< nb.n.getContent() <<" p0="<< (int)nb.n.param0 <<" p1="
			<< (int)nb.n.param1 <<" p2="<< (int)nb.n.param2 << " lt="
			<< nodemgr->get(nb.n.getContent()).liquid_type
			//<< " lk=" << liquid_kind << " lkf=" << liquid_kind_flowing
			<< " l="<< nb.l	<< " inf="<< nb.i << " nlevel=" << (int)liquid_levels[i]
			<< " tlevel=" << (int)total_level << " cansame="
			<< (int)can_liquid_same_level << " Lmax="<<(int)level_max<<std::endl;
			*/
		}
		s16 level_max = nodemgr->get(liquid_kind_flowing).getMaxLevel();
		//viscosity = nodemgr->get(liquid_kind).viscosity;

		if (liquid_kind == CONTENT_IGNORE || !neighbors[D_SELF].l || total_level <= 0)
			continue;

		// fill bottom block
		if (neighbors[D_BOTTOM].l) {
			liquid_levels_want[D_BOTTOM] = total_level > level_max ?
				level_max : total_level;
			total_level -= liquid_levels_want[D_BOTTOM];
		}

		//relax up
		if (nodemgr->get(liquid_kind).liquid_renewable && relax && ((p0.Y == water_level) || (fast_flood && p0.Y <= water_level)) &&
			level_max > 1 &&
			liquid_levels[D_TOP] == 0 &&
			liquid_levels[D_BOTTOM] == level_max &&
			total_level >= level_max * can_liquid_same_level -
			(can_liquid_same_level - relax) &&
			can_liquid_same_level >= relax + 1) {
			total_level = level_max * can_liquid_same_level;
		}

		// prevent lakes in air above unloaded blocks
		if (	liquid_levels[D_TOP] == 0 &&
			p0.Y > water_level &&
			level_max > 1 &&
			neighbors[D_BOTTOM].n.getContent() == CONTENT_IGNORE &&
			!(loopcount % 3)) {
			--total_level;
		}

		// calculate self level 5 blocks
		u16 want_level =
			  total_level >= level_max * can_liquid_same_level
			? level_max
			: total_level / can_liquid_same_level;
		total_level -= want_level * can_liquid_same_level;

		//relax down
		if (nodemgr->get(liquid_kind).liquid_renewable && relax && p0.Y == water_level + 1 && liquid_levels[D_TOP] == 0 &&
			level_max > 1 &&
			liquid_levels[D_BOTTOM] == level_max && want_level == 0 &&
			total_level <= (can_liquid_same_level - relax) &&
			can_liquid_same_level >= relax + 1) {
			total_level = 0;
		}

		for (u16 ir = D_SELF; ir < D_TOP; ++ir) { // fill only same level
			u16 ii = liquid_random_map[(loopcount+loop_rand+1)%4][ir];
			if (!neighbors[ii].l)
				continue;
			liquid_levels_want[ii] = want_level;
			//if (viscosity > 1 && (liquid_levels_want[ii]-liquid_levels[ii]>8-viscosity))
			if (liquid_levels_want[ii] < level_max && total_level > 0) {
				if (level_max > LIQUID_LEVEL_SOURCE || loopcount % 3 || liquid_levels[ii] <= 0){
					if (liquid_levels[ii] > liquid_levels_want[ii]) {
						++liquid_levels_want[ii];
						--total_level;
					}
				} else {
					++liquid_levels_want[ii];
					--total_level;
				}
			}
		}

		for (u16 ir = D_SELF; ir < D_TOP; ++ir) {
			if (total_level < 1) break;
			u16 ii = liquid_random_map[(loopcount+loop_rand+2)%4][ir];
			if (liquid_levels_want[ii] >= 0 &&
				liquid_levels_want[ii] < level_max) {
				++liquid_levels_want[ii];
				--total_level;
			}
		}

		// fill top block if can
		if (neighbors[D_TOP].l) {
			liquid_levels_want[D_TOP] = total_level > level_max ?
				level_max : total_level;
			total_level -= liquid_levels_want[D_TOP];
		}

		for (u16 ii = 0; ii < 7; ii++) // infinity and cave flood optimization
			if (    neighbors[ii].i			||
				(liquid_levels_want[ii] >= 0	&&
				 level_max > 1			&&
				 fast_flood			&&
				 p0.Y < water_level		&&
				 initial_size >= 1000		&&
				 ii != D_TOP			&&
				 want_level >= level_max/4	&&
				 can_liquid_same_level >= 5	&&
				 liquid_levels[D_TOP] >= level_max))
					liquid_levels_want[ii] = level_max;

		/*
		if (total_level > 0) //|| flowed != volume)
			infostream <<" AFTER level=" << (int)total_level
			//<< " flowed="<<flowed<< " volume=" << volume
			<< " max="<<(int)level_max
			<< " wantsame="<<(int)want_level<< " top="
			<< (int)liquid_levels_want[D_TOP]<< " topwas="
			<< (int)liquid_levels[D_TOP]<< " bot="
			<< (int)liquid_levels_want[D_BOTTOM]<<std::endl;
		*/

		for (u16 r = 0; r < 7; r++) {
			u16 i = liquid_random_map[(loopcount+loop_rand+3)%4][r];
			if (liquid_levels_want[i] < 0 || !neighbors[i].l) 
				continue;
			MapNode & n0 = neighbors[i].n;
			p0 = neighbors[i].p;
			/*
				decide on the type (and possibly level) of the current node
			*/
			//content_t new_node_content;
			s8 new_node_level = 0;
			/* disabled because brokes constant volume of lava
			u8 viscosity = nodemgr->get(liquid_kind).liquid_viscosity;
			if (viscosity > 1 && liquid_levels_want[i] != liquid_levels[i]) {
				// amount to gain, limited by viscosity
				// must be at least 1 in absolute value
				s8 level_inc = liquid_levels_want[i] - liquid_levels[i];
				if (level_inc < -viscosity || level_inc > viscosity)
					new_node_level = liquid_levels[i] + level_inc/viscosity;
				else if (level_inc < 0)
					new_node_level = liquid_levels[i] - 1;
				else if (level_inc > 0)
					new_node_level = liquid_levels[i] + 1;
			} else {
			*/
			new_node_level = liquid_levels_want[i];
			/* } */

			// last level must flow down on stairs
			if (liquid_levels_want[i] != liquid_levels[i] &&
				liquid_levels[D_TOP] <= 0 && (!neighbors[D_BOTTOM].l || level_max == 1) &&
				new_node_level >= 1 && new_node_level <= 2) {
				for (u16 ir = D_SELF + 1; ir < D_TOP; ++ir) { // only same level
					u16 ii = liquid_random_map[(loopcount+loop_rand+4)%4][ir];
					if (neighbors[ii].l)
						must_reflow_second.push_back(p0 + liquid_flow_dirs[ii]);
				}
			}

			/*
				check if anything has changed.
				if not, just continue with the next node.
			 */
			if (liquid_levels[i] == new_node_level)
			{
				continue;
			}

			n0.setContent(liquid_kind_flowing);
			n0.setLevel(nodemgr, new_node_level);
			/* rollback will stop your server if enabled with liquid_finite
			// Find out whether there is a suspect for this action
			std::string suspect;
			if(m_gamedef->rollback()){
				suspect = m_gamedef->rollback()->getSuspect(p0, 83, 1);
			}

			if(!suspect.empty()){
				// Blame suspect
				RollbackScopeActor rollback_scope(m_gamedef->rollback(), suspect, true);
				// Get old node for rollback
				RollbackNode rollback_oldnode(this, p0, m_gamedef);
				// Set node
				setNode(p0, n0);
				// Report
				RollbackNode rollback_newnode(this, p0, m_gamedef);
				RollbackAction action;
				action.setSetNode(p0, rollback_oldnode, rollback_newnode);
				m_gamedef->rollback()->reportAction(action);
			} else {
			*/
				// Set node
			try{
				setNode(p0, n0);
			}
			catch(InvalidPositionException &e)
			{
				infostream<<"transformLiquidsFinite: setNode() failed:"<<PP(p0)<<std::endl;
			}
			//}

			// If node emits light, MapBlock requires lighting update
			// or if node removed
			if (new_node_level <= 0 || nodemgr->get(n0).light_source) { 
				v3s16 blockpos = getNodeBlockPos(p0);
				MapBlock *block = getBlockNoCreateNoEx(blockpos);
				if(block != NULL) {
					modified_blocks[blockpos] = block;
					//if(nodemgr->get(n0).light_source != 0) // better ro update always
					lighting_modified_blocks[block->getPos()] = block;
				}
			}
			must_reflow.push_back(neighbors[i].p);
		}
		/* //for better relax  only same level
		if (changed)  for (u16 ii = D_SELF + 1; ii < D_TOP; ++ii) {
			if (!neighbors[ii].l) continue;
			must_reflow.push_back(p0 + dirs[ii]);
		}*/
	}

	s32 ret = loopcount >= initial_size ? 0 : m_transforming_liquid.size();

	/*if (loopcount)
		infostream<<"Map::transformLiquidsFinite(): loopcount="<<loopcount
		<<" reflow="<<must_reflow.size()
		<<" queue="<< m_transforming_liquid.size()<< " per="<<timer.getTimerTime()<<" ret="<<ret<<std::endl;*/

	while (must_reflow.size() > 0)
		m_transforming_liquid.push_back(must_reflow.pop_front());
	while (must_reflow_second.size() > 0)
		m_transforming_liquid.push_back(must_reflow_second.pop_front());
	updateLighting(lighting_modified_blocks, modified_blocks);

	return ret;
}

#define WATER_DROP_BOOST 4

s32 Map::transformLiquids(std::map<v3s16, MapBlock*> & modified_blocks)
{

	if (g_settings->getBool("liquid_finite"))
		return Map::transformLiquidsFinite(modified_blocks);

	INodeDefManager *nodemgr = m_gamedef->ndef();

	DSTACK(__FUNCTION_NAME);
	//TimeTaker timer("transformLiquids()");

	u32 loopcount = 0;
	u32 initial_size = m_transforming_liquid.size();

	/*if(initial_size != 0)
		infostream<<"transformLiquids(): initial_size="<<initial_size<<std::endl;*/

	// list of nodes that due to viscosity have not reached their max level height
	UniqueQueue<v3s16> must_reflow;

	// List of MapBlocks that will require a lighting update (due to lava)
	std::map<v3s16, MapBlock*> lighting_modified_blocks;

	u32 end_ms = porting::getTimeMs() + 1000 * g_settings->getFloat("dedicated_server_step");

	while(m_transforming_liquid.size() != 0)
	{
		// This should be done here so that it is done when continue is used
		if(loopcount >= initial_size || porting::getTimeMs() > end_ms)
			break;
		loopcount++;

		/*
			Get a queued transforming liquid node
		*/
		v3s16 p0 = m_transforming_liquid.pop_front();

		MapNode n0 = getNodeNoEx(p0);

		/*
			Collect information about current node
		 */
		s8 liquid_level = -1;
		content_t liquid_kind = CONTENT_IGNORE;
		LiquidType liquid_type = nodemgr->get(n0).liquid_type;
		switch (liquid_type) {
			case LIQUID_SOURCE:
				liquid_level = n0.getLevel(nodemgr);
				liquid_kind = nodemgr->getId(nodemgr->get(n0).liquid_alternative_flowing);
				break;
			case LIQUID_FLOWING:
				liquid_level = n0.getLevel(nodemgr);
				liquid_kind = n0.getContent();
				break;
			case LIQUID_NONE:
				// if this is an air node, it *could* be transformed into a liquid. otherwise,
				// continue with the next node.
				if (n0.getContent() != CONTENT_AIR)
					continue;
				liquid_kind = CONTENT_AIR;
				break;
		}

		/*
			Collect information about the environment
		 */
		const v3s16 *dirs = g_6dirs;
		NodeNeighbor sources[6]; // surrounding sources
		int num_sources = 0;
		NodeNeighbor flows[6]; // surrounding flowing liquid nodes
		int num_flows = 0;
		NodeNeighbor airs[6]; // surrounding air
		int num_airs = 0;
		NodeNeighbor neutrals[6]; // nodes that are solid or another kind of liquid
		int num_neutrals = 0;
		bool flowing_down = false;
		for (u16 i = 0; i < 6; i++) {
			NeighborType nt = NEIGHBOR_SAME_LEVEL;
			switch (i) {
				case 1:
					nt = NEIGHBOR_UPPER;
					break;
				case 4:
					nt = NEIGHBOR_LOWER;
					break;
			}
			v3s16 npos = p0 + dirs[i];
			NodeNeighbor nb = {getNodeNoEx(npos), nt, npos};
			switch (nodemgr->get(nb.n.getContent()).liquid_type) {
				case LIQUID_NONE:
					if (nb.n.getContent() == CONTENT_AIR) {
						airs[num_airs++] = nb;
						// if the current node is a water source the neighbor
						// should be enqueded for transformation regardless of whether the
						// current node changes or not.
						if (nb.t != NEIGHBOR_UPPER && liquid_type != LIQUID_NONE)
							m_transforming_liquid.push_back(npos);
						// if the current node happens to be a flowing node, it will start to flow down here.
						if (nb.t == NEIGHBOR_LOWER) {
							flowing_down = true;
						}
					} else {
						neutrals[num_neutrals++] = nb;
					}
					break;
				case LIQUID_SOURCE:
					// if this node is not (yet) of a liquid type, choose the first liquid type we encounter
					if (liquid_kind == CONTENT_AIR)
						liquid_kind = nodemgr->getId(nodemgr->get(nb.n).liquid_alternative_flowing);
					if (nodemgr->getId(nodemgr->get(nb.n).liquid_alternative_flowing) != liquid_kind) {
						neutrals[num_neutrals++] = nb;
					} else {
						// Do not count bottom source, it will screw things up
						if(dirs[i].Y != -1)
							sources[num_sources++] = nb;
					}
					break;
				case LIQUID_FLOWING:
					// if this node is not (yet) of a liquid type, choose the first liquid type we encounter
					if (liquid_kind == CONTENT_AIR)
						liquid_kind = nodemgr->getId(nodemgr->get(nb.n).liquid_alternative_flowing);
					if (nodemgr->getId(nodemgr->get(nb.n).liquid_alternative_flowing) != liquid_kind) {
						neutrals[num_neutrals++] = nb;
					} else {
						flows[num_flows++] = nb;
						if (nb.t == NEIGHBOR_LOWER)
							flowing_down = true;
					}
					break;
			}
		}
		u16 level_max = nodemgr->get(liquid_kind).getMaxLevel(); // source level
		if (level_max <= 1)
			continue;
		level_max -= 1; // source - 1 = max flowing level
		/*
			decide on the type (and possibly level) of the current node
		 */
		content_t new_node_content;
		s8 new_node_level = -1;
		s8 max_node_level = -1;
		if ((num_sources >= 2 && nodemgr->get(liquid_kind).liquid_renewable) || liquid_type == LIQUID_SOURCE) {
			// liquid_kind will be set to either the flowing alternative of the node (if it's a liquid)
			// or the flowing alternative of the first of the surrounding sources (if it's air), so
			// it's perfectly safe to use liquid_kind here to determine the new node content.
			//new_node_content = nodemgr->getId(nodemgr->get(liquid_kind).liquid_alternative_source);
			//new_node_content = liquid_kind;
			//max_node_level = level_max + 1;
			new_node_level = level_max + 1;
		} else if (num_sources >= 1 && sources[0].t != NEIGHBOR_LOWER) {
			// liquid_kind is set properly, see above
			//new_node_content = liquid_kind;
			new_node_level = level_max;
		} else {
			// no surrounding sources, so get the maximum level that can flow into this node
			for (u16 i = 0; i < num_flows; i++) {
				u8 nb_liquid_level = (flows[i].n.getLevel(nodemgr));
				switch (flows[i].t) {
					case NEIGHBOR_UPPER:
						if (nb_liquid_level + WATER_DROP_BOOST > max_node_level) {
							max_node_level = level_max;
							if (nb_liquid_level + WATER_DROP_BOOST < level_max)
								max_node_level = nb_liquid_level + WATER_DROP_BOOST;
						} else if (nb_liquid_level > max_node_level)
							max_node_level = nb_liquid_level;
						break;
					case NEIGHBOR_LOWER:
						break;
					case NEIGHBOR_SAME_LEVEL:
						if ((flows[i].n.param2 & LIQUID_FLOW_DOWN_MASK) != LIQUID_FLOW_DOWN_MASK &&
							nb_liquid_level > 0 && nb_liquid_level - 1 > max_node_level) {
							max_node_level = nb_liquid_level - 1;
						}
						break;
				}
			}
			u8 viscosity = nodemgr->get(liquid_kind).liquid_viscosity;
			if (viscosity > 1 && max_node_level != liquid_level) {
				if (liquid_level < 0)
					liquid_level = 0;
				// amount to gain, limited by viscosity
				// must be at least 1 in absolute value
				s8 level_inc = max_node_level - liquid_level;
				if (level_inc < -viscosity || level_inc > viscosity)
					new_node_level = liquid_level + level_inc/viscosity;
				else if (level_inc < 0)
					new_node_level = liquid_level - 1;
				else if (level_inc > 0)
					new_node_level = liquid_level + 1;
				if (new_node_level != max_node_level)
					must_reflow.push_back(p0);
			} else
				new_node_level = max_node_level;
		}
		new_node_content = liquid_kind;

		/*
			check if anything has changed. if not, just continue with the next node.
		 */
/*
		if (new_node_content == n0.getContent() && (nodemgr->get(n0.getContent()).liquid_type != LIQUID_FLOWING ||
										 ((n0.param2 & LIQUID_LEVEL_MASK) == (u8)new_node_level &&
										 ((n0.param2 & LIQUID_FLOW_DOWN_MASK) == LIQUID_FLOW_DOWN_MASK)
										 == flowing_down)))
*/
		if (liquid_level == new_node_level || new_node_level < 0)
			continue;

//errorstream << " was="<<(int)liquid_level<<" new="<< (int)new_node_level<< " ncon="<< (int)new_node_content << " flodo="<<(int)flowing_down<< " lmax="<<level_max<< " nameNE="<<nodemgr->get(new_node_content).name<<" nums="<<(int)num_sources<<" wasname="<<nodemgr->get(n0).name<<std::endl;

		/*
			update the current node
		 */
		MapNode n00 = n0;
		//bool flow_down_enabled = (flowing_down && ((n0.param2 & LIQUID_FLOW_DOWN_MASK) != LIQUID_FLOW_DOWN_MASK));
/*
		if (nodemgr->get(new_node_content).liquid_type == LIQUID_FLOWING) {
			// set level to last 3 bits, flowing down bit to 4th bit
			n0.param2 = (flowing_down ? LIQUID_FLOW_DOWN_MASK : 0x00) | (new_node_level & LIQUID_LEVEL_MASK);
		} else {
			// set the liquid level and flow bit to 0
			n0.param2 = ~(LIQUID_LEVEL_MASK | LIQUID_FLOW_DOWN_MASK);
		}
*/
		n0.setContent(new_node_content);
		n0.setLevel(nodemgr, new_node_level); // set air, flowing, source depend on level
		if (nodemgr->get(n0).liquid_type == LIQUID_FLOWING)
			n0.param2 |= (flowing_down ? LIQUID_FLOW_DOWN_MASK : 0x00);

		// Find out whether there is a suspect for this action
		std::string suspect;
		if(m_gamedef->rollback()){
			suspect = m_gamedef->rollback()->getSuspect(p0, 83, 1);
		}

		if(!suspect.empty()){
			// Blame suspect
			RollbackScopeActor rollback_scope(m_gamedef->rollback(), suspect, true);
			// Get old node for rollback
			RollbackNode rollback_oldnode(this, p0, m_gamedef);
			// Set node
			setNode(p0, n0);
			// Report
			RollbackNode rollback_newnode(this, p0, m_gamedef);
			RollbackAction action;
			action.setSetNode(p0, rollback_oldnode, rollback_newnode);
			m_gamedef->rollback()->reportAction(action);
		} else {
			// Set node
			setNode(p0, n0);
		}
		v3s16 blockpos = getNodeBlockPos(p0);
		MapBlock *block = getBlockNoCreateNoEx(blockpos);
		if(block != NULL) {
			modified_blocks[blockpos] =  block;
			// If new or old node emits light, MapBlock requires lighting update
			if(nodemgr->get(n0).light_source != 0 ||
					nodemgr->get(n00).light_source != 0)
				lighting_modified_blocks[block->getPos()] = block;
		}

		/*
			enqueue neighbors for update if neccessary
		 */
		switch (nodemgr->get(n0.getContent()).liquid_type) {
			case LIQUID_SOURCE:
			case LIQUID_FLOWING:
				// make sure source flows into all neighboring nodes
				for (u16 i = 0; i < num_flows; i++)
					if (flows[i].t != NEIGHBOR_UPPER)
						m_transforming_liquid.push_back(flows[i].p);
				for (u16 i = 0; i < num_airs; i++)
					if (airs[i].t != NEIGHBOR_UPPER)
						m_transforming_liquid.push_back(airs[i].p);
				break;
			case LIQUID_NONE:
				// this flow has turned to air; neighboring flows might need to do the same
				for (u16 i = 0; i < num_flows; i++)
					m_transforming_liquid.push_back(flows[i].p);
				break;
		}
	}

	s32 ret = loopcount >= initial_size ? 0 : m_transforming_liquid.size();

	//infostream<<"Map::transformLiquids(): loopcount="<<loopcount<<" per="<<timer.getTimerTime()<<" ret="<<ret<<std::endl;

	while (must_reflow.size() > 0)
		m_transforming_liquid.push_back(must_reflow.pop_front());
	updateLighting(lighting_modified_blocks, modified_blocks);

	return ret;
}

NodeMetadata *Map::getNodeMetadata(v3s16 p)
{
	v3s16 blockpos = getNodeBlockPos(p);
	v3s16 p_rel = p - blockpos*MAP_BLOCKSIZE;
	MapBlock *block = getBlockNoCreateNoEx(blockpos);
	if(!block){
		infostream<<"Map::getNodeMetadata(): Need to emerge "
				<<PP(blockpos)<<std::endl;
		block = emergeBlock(blockpos, false);
	}
	if(!block){
		infostream<<"WARNING: Map::getNodeMetadata(): Block not found"
				<<std::endl;
		return NULL;
	}
	NodeMetadata *meta = block->m_node_metadata.get(p_rel);
	return meta;
}

bool Map::setNodeMetadata(v3s16 p, NodeMetadata *meta)
{
	v3s16 blockpos = getNodeBlockPos(p);
	v3s16 p_rel = p - blockpos*MAP_BLOCKSIZE;
	MapBlock *block = getBlockNoCreateNoEx(blockpos);
	if(!block){
		infostream<<"Map::setNodeMetadata(): Need to emerge "
				<<PP(blockpos)<<std::endl;
		block = emergeBlock(blockpos, false);
	}
	if(!block){
		infostream<<"WARNING: Map::setNodeMetadata(): Block not found"
				<<std::endl;
		return false;
	}
	block->m_node_metadata.set(p_rel, meta);
	return true;
}

void Map::removeNodeMetadata(v3s16 p)
{
	v3s16 blockpos = getNodeBlockPos(p);
	v3s16 p_rel = p - blockpos*MAP_BLOCKSIZE;
	MapBlock *block = getBlockNoCreateNoEx(blockpos);
	if(block == NULL)
	{
		infostream<<"WARNING: Map::removeNodeMetadata(): Block not found"
				<<std::endl;
		return;
	}
	block->m_node_metadata.remove(p_rel);
}

NodeTimer Map::getNodeTimer(v3s16 p)
{
	v3s16 blockpos = getNodeBlockPos(p);
	v3s16 p_rel = p - blockpos*MAP_BLOCKSIZE;
	MapBlock *block = getBlockNoCreateNoEx(blockpos);
	if(!block){
		infostream<<"Map::getNodeTimer(): Need to emerge "
				<<PP(blockpos)<<std::endl;
		block = emergeBlock(blockpos, false);
	}
	if(!block){
		infostream<<"WARNING: Map::getNodeTimer(): Block not found"
				<<std::endl;
		return NodeTimer();
	}
	NodeTimer t = block->m_node_timers.get(p_rel);
	return t;
}

void Map::setNodeTimer(v3s16 p, NodeTimer t)
{
	v3s16 blockpos = getNodeBlockPos(p);
	v3s16 p_rel = p - blockpos*MAP_BLOCKSIZE;
	MapBlock *block = getBlockNoCreateNoEx(blockpos);
	if(!block){
		infostream<<"Map::setNodeTimer(): Need to emerge "
				<<PP(blockpos)<<std::endl;
		block = emergeBlock(blockpos, false);
	}
	if(!block){
		infostream<<"WARNING: Map::setNodeTimer(): Block not found"
				<<std::endl;
		return;
	}
	block->m_node_timers.set(p_rel, t);
}

void Map::removeNodeTimer(v3s16 p)
{
	v3s16 blockpos = getNodeBlockPos(p);
	v3s16 p_rel = p - blockpos*MAP_BLOCKSIZE;
	MapBlock *block = getBlockNoCreateNoEx(blockpos);
	if(block == NULL)
	{
		infostream<<"WARNING: Map::removeNodeTimer(): Block not found"
				<<std::endl;
		return;
	}
	block->m_node_timers.remove(p_rel);
}

s16 Map::getHeat(v3s16 p, bool no_random)
{
	MapBlock *block = getBlockNoCreateNoEx(getNodeBlockPos(p));
	if(block != NULL) {
		s16 value = block->heat;
		// compatibility with minetest
		if (value == HUMIDITY_UNDEFINED)
			return 0;
		return value + (no_random ? 0 : myrand_range(0, 1));
	}
	//errorstream << "No heat for " << p.X<<"," << p.Z << std::endl;
	return 0;
}

s16 Map::getHumidity(v3s16 p, bool no_random)
{
	MapBlock *block = getBlockNoCreateNoEx(getNodeBlockPos(p));
	if(block != NULL) {
		s16 value = block->humidity;
		// compatibility with minetest
		if (value == HUMIDITY_UNDEFINED)
			return 0;
		return value + (no_random ? 0 : myrand_range(0, 1));
	}
	//errorstream << "No humidity for " << p.X<<"," << p.Z << std::endl;
	return 0;
}

/*
	ServerMap
*/
ServerMap::ServerMap(std::string savedir, IGameDef *gamedef, EmergeManager *emerge):
	Map(dout_server, gamedef),
	m_seed(0),
	m_map_metadata_changed(true)
{
	verbosestream<<__FUNCTION_NAME<<std::endl;

	m_emerge = emerge;
	m_mgparams = m_emerge->getParamsFromSettings(g_settings);
	if (!m_mgparams)
		m_mgparams = new MapgenV6Params();

	m_seed = m_mgparams->seed;

	if (g_settings->get("fixed_map_seed").empty())
	{
		m_seed = (((u64)(myrand() & 0xffff) << 0)
				| ((u64)(myrand() & 0xffff) << 16)
				| ((u64)(myrand() & 0xffff) << 32)
				| ((u64)(myrand() & 0xffff) << 48));
		m_mgparams->seed = m_seed;
	}

	/*
		Experimental and debug stuff
	*/

	{
	}

	/*
		Try to load map; if not found, create a new one.
	*/

	// Determine which database backend to use
	std::string conf_path = savedir + DIR_DELIM + "world.mt";
	Settings conf;
	bool succeeded = conf.readConfigFile(conf_path.c_str());
	if (!succeeded || !conf.exists("backend")) {
		// fall back to sqlite3
		dbase = new Database_SQLite3(this, savedir);
		conf.set("backend", "sqlite3");
	} else {
		std::string backend = conf.get("backend");
		if (backend == "dummy")
			dbase = new Database_Dummy(this);
		else if (backend == "sqlite3")
			dbase = new Database_SQLite3(this, savedir);
		#if USE_LEVELDB
		else if (backend == "leveldb")
			dbase = new Database_LevelDB(this, savedir);
		#endif
		else
			throw BaseException("Unknown map backend");
	}

	m_savedir = savedir;
	m_map_saving_enabled = false;

	try
	{
		// If directory exists, check contents and load if possible
		if(fs::PathExists(m_savedir))
		{
			// If directory is empty, it is safe to save into it.
			if(fs::GetDirListing(m_savedir).size() == 0)
			{
				infostream<<"ServerMap: Empty save directory is valid."
						<<std::endl;
				m_map_saving_enabled = true;
			}
			else
			{
				try{
					// Load map metadata (seed, chunksize)
					loadMapMeta();
				}
				catch(SettingNotFoundException &e){
					infostream<<"ServerMap:  Some metadata not found."
							  <<" Using default settings."<<std::endl;
				}
				catch(FileNotGoodException &e){
					infostream<<"WARNING: Could not load map metadata"
							//<<" Disabling chunk-based generator."
							<<std::endl;
					//m_chunksize = 0;
				}

				infostream<<"ServerMap: Successfully loaded map "
						<<"metadata from "<<savedir
						<<", assuming valid save directory."
						<<" seed="<<m_seed<<"."
						<<std::endl;

				m_map_saving_enabled = true;
				// Map loaded, not creating new one
				return;
			}
		}
		// If directory doesn't exist, it is safe to save to it
		else{
			m_map_saving_enabled = true;
		}
	}
	catch(std::exception &e)
	{
		infostream<<"WARNING: ServerMap: Failed to load map from "<<savedir
				<<", exception: "<<e.what()<<std::endl;
		infostream<<"Please remove the map or fix it."<<std::endl;
		infostream<<"WARNING: Map saving will be disabled."<<std::endl;
	}

	infostream<<"Initializing new map."<<std::endl;

	// Create zero sector
	emergeSector(v2s16(0,0));

	// Initially write whole map
	save(MOD_STATE_CLEAN);
}

ServerMap::~ServerMap()
{
	verbosestream<<__FUNCTION_NAME<<std::endl;

	try
	{
		if(m_map_saving_enabled)
		{
			// Save only changed parts
			save(MOD_STATE_WRITE_AT_UNLOAD);
			infostream<<"ServerMap: Saved map to "<<m_savedir<<std::endl;
		}
		else
		{
			infostream<<"ServerMap: Map not saved"<<std::endl;
		}
	}
	catch(std::exception &e)
	{
		infostream<<"ServerMap: Failed to save map to "<<m_savedir
				<<", exception: "<<e.what()<<std::endl;
	}

	/*
		Close database if it was opened
	*/
	delete(dbase);

#if 0
	/*
		Free all MapChunks
	*/
	core::map<v2s16, MapChunk*>::Iterator i = m_chunks.getIterator();
	for(; i.atEnd() == false; i++)
	{
		MapChunk *chunk = i.getNode()->getValue();
		delete chunk;
	}
#endif

	delete m_mgparams;
}

bool ServerMap::initBlockMake(BlockMakeData *data, v3s16 blockpos)
{
	bool enable_mapgen_debug_info = m_emerge->mapgen_debug_info;
	EMERGE_DBG_OUT("initBlockMake(): " PP(blockpos) " - " PP(blockpos));

	s16 chunksize = m_mgparams->chunksize;
	s16 coffset = -chunksize / 2;
	v3s16 chunk_offset(coffset, coffset, coffset);
	v3s16 blockpos_div = getContainerPos(blockpos - chunk_offset, chunksize);
	v3s16 blockpos_min = blockpos_div * chunksize;
	v3s16 blockpos_max = blockpos_div * chunksize + v3s16(1,1,1)*(chunksize-1);
	blockpos_min += chunk_offset;
	blockpos_max += chunk_offset;

	v3s16 extra_borders(1,1,1);

	// Do nothing if not inside limits (+-1 because of neighbors)
	if(blockpos_over_limit(blockpos_min - extra_borders) ||
		blockpos_over_limit(blockpos_max + extra_borders))
		return false;

	data->seed = m_seed;
	data->blockpos_min = blockpos_min;
	data->blockpos_max = blockpos_max;
	data->blockpos_requested = blockpos;
	data->nodedef = m_gamedef->ndef();

	/*
		Create the whole area of this and the neighboring blocks
	*/
	{
		//TimeTaker timer("initBlockMake() create area");

		for(s16 x=blockpos_min.X-extra_borders.X;
				x<=blockpos_max.X+extra_borders.X; x++)
		for(s16 z=blockpos_min.Z-extra_borders.Z;
				z<=blockpos_max.Z+extra_borders.Z; z++)
		{
			v2s16 sectorpos(x, z);
			// Sector metadata is loaded from disk if not already loaded.
			ServerMapSector *sector = createSector(sectorpos);
			assert(sector);

			for(s16 y=blockpos_min.Y-extra_borders.Y;
					y<=blockpos_max.Y+extra_borders.Y; y++)
			{
				v3s16 p(x,y,z);
				//MapBlock *block = createBlock(p);
				// 1) get from memory, 2) load from disk
				MapBlock *block = emergeBlock(p, false);
				// 3) create a blank one
				if(block == NULL)
				{
					block = createBlock(p);

					/*
						Block gets sunlight if this is true.

						Refer to the map generator heuristics.
					*/
					bool ug = m_emerge->isBlockUnderground(p);
					block->setIsUnderground(ug);
				}

				// Lighting will not be valid after make_chunk is called
				block->setLightingExpired(true);
				// Lighting will be calculated
				//block->setLightingExpired(false);
			}
		}
	}

	/*
		Now we have a big empty area.

		Make a ManualMapVoxelManipulator that contains this and the
		neighboring blocks
	*/

	// The area that contains this block and it's neighbors
	v3s16 bigarea_blocks_min = blockpos_min - extra_borders;
	v3s16 bigarea_blocks_max = blockpos_max + extra_borders;

	data->vmanip = new ManualMapVoxelManipulator(this);
	//data->vmanip->setMap(this);

	// Add the area
	{
		//TimeTaker timer("initBlockMake() initialEmerge");
		data->vmanip->initialEmerge(bigarea_blocks_min, bigarea_blocks_max, false);
	}
	
	// Ensure none of the blocks to be generated were marked as containing CONTENT_IGNORE
/*	for (s16 z = blockpos_min.Z; z <= blockpos_max.Z; z++) {
		for (s16 y = blockpos_min.Y; y <= blockpos_max.Y; y++) {
			for (s16 x = blockpos_min.X; x <= blockpos_max.X; x++) {
				core::map<v3s16, u8>::Node *n;
				n = data->vmanip->m_loaded_blocks.find(v3s16(x, y, z));
				if (n == NULL)
					continue;
				u8 flags = n->getValue();
				flags &= ~VMANIP_BLOCK_CONTAINS_CIGNORE;
				n->setValue(flags);
			}
		}
	}*/

	// Data is ready now.
	return true;
}

MapBlock* ServerMap::finishBlockMake(BlockMakeData *data,
		std::map<v3s16, MapBlock*> &changed_blocks)
{
	v3s16 blockpos_min = data->blockpos_min;
	v3s16 blockpos_max = data->blockpos_max;
	v3s16 blockpos_requested = data->blockpos_requested;
	/*infostream<<"finishBlockMake(): ("<<blockpos_requested.X<<","
			<<blockpos_requested.Y<<","
			<<blockpos_requested.Z<<")"<<std::endl;*/

	v3s16 extra_borders(1,1,1);

	bool enable_mapgen_debug_info = m_emerge->mapgen_debug_info;

	/*infostream<<"Resulting vmanip:"<<std::endl;
	data->vmanip.print(infostream);*/

	// Make sure affected blocks are loaded
	for(s16 x=blockpos_min.X-extra_borders.X;
			x<=blockpos_max.X+extra_borders.X; x++)
	for(s16 z=blockpos_min.Z-extra_borders.Z;
			z<=blockpos_max.Z+extra_borders.Z; z++)
	for(s16 y=blockpos_min.Y-extra_borders.Y;
			y<=blockpos_max.Y+extra_borders.Y; y++)
	{
		v3s16 p(x, y, z);
		// Load from disk if not already in memory
		emergeBlock(p, false);
	}

	/*
		Blit generated stuff to map
		NOTE: blitBackAll adds nearly everything to changed_blocks
	*/
	{
		// 70ms @cs=8
		//TimeTaker timer("finishBlockMake() blitBackAll");
		data->vmanip->blitBackAll(&changed_blocks);
	}

	EMERGE_DBG_OUT("finishBlockMake: changed_blocks.size()=" << changed_blocks.size());

	/*
		Copy transforming liquid information
	*/
	while(data->transforming_liquid.size() > 0)
	{
		v3s16 p = data->transforming_liquid.pop_front();
		m_transforming_liquid.push_back(p);
	}

	/*
		Do stuff in central blocks
	*/

	/*
		Update lighting
	*/
	{
#if 0
		TimeTaker t("finishBlockMake lighting update");

		core::map<v3s16, MapBlock*> lighting_update_blocks;

		// Center blocks
		for(s16 x=blockpos_min.X-extra_borders.X;
				x<=blockpos_max.X+extra_borders.X; x++)
		for(s16 z=blockpos_min.Z-extra_borders.Z;
				z<=blockpos_max.Z+extra_borders.Z; z++)
		for(s16 y=blockpos_min.Y-extra_borders.Y;
				y<=blockpos_max.Y+extra_borders.Y; y++)
		{
			v3s16 p(x, y, z);
			MapBlock *block = getBlockNoCreateNoEx(p);
			assert(block);
			lighting_update_blocks.insert(block->getPos(), block);
		}

		updateLighting(lighting_update_blocks, changed_blocks);
#endif

		/*
			Set lighting to non-expired state in all of them.
			This is cheating, but it is not fast enough if all of them
			would actually be updated.
		*/
		for(s16 x=blockpos_min.X-extra_borders.X;
				x<=blockpos_max.X+extra_borders.X; x++)
		for(s16 z=blockpos_min.Z-extra_borders.Z;
				z<=blockpos_max.Z+extra_borders.Z; z++)
		for(s16 y=blockpos_min.Y-extra_borders.Y;
				y<=blockpos_max.Y+extra_borders.Y; y++)
		{
			v3s16 p(x, y, z);
			MapBlock *block = getBlockNoCreateNoEx(p);
			if (block == NULL)
				continue;
			block->setLightingExpired(false);
		}

#if 0
		if(enable_mapgen_debug_info == false)
			t.stop(true); // Hide output
#endif
	}

	/*
		Go through changed blocks
	*/
	for(std::map<v3s16, MapBlock*>::iterator i = changed_blocks.begin();
			i != changed_blocks.end(); ++i)
	{
		MapBlock *block = i->second;
		if (block == NULL)
			continue;
		assert(block);
		/*
			Update day/night difference cache of the MapBlocks
		*/
		block->expireDayNightDiff();
		/*
			Set block as modified
		*/
		block->raiseModified(MOD_STATE_WRITE_NEEDED,
				"finishBlockMake expireDayNightDiff");
	}

	/*
		Set central blocks as generated
	*/
	for(s16 x=blockpos_min.X; x<=blockpos_max.X; x++)
	for(s16 z=blockpos_min.Z; z<=blockpos_max.Z; z++)
	for(s16 y=blockpos_min.Y; y<=blockpos_max.Y; y++)
	{
		v3s16 p(x, y, z);
		MapBlock *block = getBlockNoCreateNoEx(p);
		if (block == NULL)
			continue;
		assert(block);
		block->setGenerated(true);
	}

	/*
		Save changed parts of map
		NOTE: Will be saved later.
	*/
	//save(MOD_STATE_WRITE_AT_UNLOAD);

	/*infostream<<"finishBlockMake() done for ("<<blockpos_requested.X
			<<","<<blockpos_requested.Y<<","
			<<blockpos_requested.Z<<")"<<std::endl;*/
			
	/*
		Update weather data in blocks
	*/
	ServerEnvironment *senv = &((Server *)m_gamedef)->getEnv();
	for(s16 x=blockpos_min.X-extra_borders.X;x<=blockpos_max.X+extra_borders.X; x++)
	for(s16 z=blockpos_min.Z-extra_borders.Z;z<=blockpos_max.Z+extra_borders.Z; z++)
	for(s16 y=blockpos_min.Y-extra_borders.Y;y<=blockpos_max.Y+extra_borders.Y; y++) {
		v3s16 p(x, y, z);
		MapBlock *block = getBlockNoCreateNoEx(p);
		if (block == NULL)
			continue;
		updateBlockHeat(senv, p * MAP_BLOCKSIZE, block);
		updateBlockHumidity(senv, p * MAP_BLOCKSIZE, block);
	}

#if 0
	if(enable_mapgen_debug_info)
	{
		/*
			Analyze resulting blocks
		*/
		/*for(s16 x=blockpos_min.X-1; x<=blockpos_max.X+1; x++)
		for(s16 z=blockpos_min.Z-1; z<=blockpos_max.Z+1; z++)
		for(s16 y=blockpos_min.Y-1; y<=blockpos_max.Y+1; y++)*/
		for(s16 x=blockpos_min.X-0; x<=blockpos_max.X+0; x++)
		for(s16 z=blockpos_min.Z-0; z<=blockpos_max.Z+0; z++)
		for(s16 y=blockpos_min.Y-0; y<=blockpos_max.Y+0; y++)
		{
			v3s16 p = v3s16(x,y,z);
			MapBlock *block = getBlockNoCreateNoEx(p);
			char spos[20];
			snprintf(spos, 20, "(%2d,%2d,%2d)", x, y, z);
			infostream<<"Generated "<<spos<<": "
					<<analyze_block(block)<<std::endl;
		}
	}
#endif

	MapBlock *block = getBlockNoCreateNoEx(blockpos_requested);
	assert(block);

	return block;
}

ServerMapSector * ServerMap::createSector(v2s16 p2d)
{
	DSTACKF("%s: p2d=(%d,%d)",
			__FUNCTION_NAME,
			p2d.X, p2d.Y);

	/*
		Check if it exists already in memory
	*/
	ServerMapSector *sector = (ServerMapSector*)getSectorNoGenerateNoEx(p2d);
	if(sector != NULL)
		return sector;

	/*
		Try to load it from disk (with blocks)
	*/
	//if(loadSectorFull(p2d) == true)

	/*
		Try to load metadata from disk
	*/
#if 0
	if(loadSectorMeta(p2d) == true)
	{
		ServerMapSector *sector = (ServerMapSector*)getSectorNoGenerateNoEx(p2d);
		if(sector == NULL)
		{
			infostream<<"ServerMap::createSector(): loadSectorFull didn't make a sector"<<std::endl;
			throw InvalidPositionException("");
		}
		return sector;
	}
#endif
	/*
		Do not create over-limit
	*/
	if(p2d.X < -MAP_GENERATION_LIMIT / MAP_BLOCKSIZE
	|| p2d.X > MAP_GENERATION_LIMIT / MAP_BLOCKSIZE
	|| p2d.Y < -MAP_GENERATION_LIMIT / MAP_BLOCKSIZE
	|| p2d.Y > MAP_GENERATION_LIMIT / MAP_BLOCKSIZE)
		throw InvalidPositionException("createSector(): pos. over limit");

	/*
		Generate blank sector
	*/

	sector = new ServerMapSector(this, p2d, m_gamedef);

	// Sector position on map in nodes
	//v2s16 nodepos2d = p2d * MAP_BLOCKSIZE;

	/*
		Insert to container
	*/
	m_sectors[p2d] = sector;

	return sector;
}

#if 0
/*
	This is a quick-hand function for calling makeBlock().
*/
MapBlock * ServerMap::generateBlock(
		v3s16 p,
		std::map<v3s16, MapBlock*> &modified_blocks
)
{
	DSTACKF("%s: p=(%d,%d,%d)", __FUNCTION_NAME, p.X, p.Y, p.Z);

	/*infostream<<"generateBlock(): "
			<<"("<<p.X<<","<<p.Y<<","<<p.Z<<")"
			<<std::endl;*/

	bool enable_mapgen_debug_info = g_settings->getBool("enable_mapgen_debug_info");

	TimeTaker timer("generateBlock");

	//MapBlock *block = original_dummy;

	v2s16 p2d(p.X, p.Z);
	v2s16 p2d_nodes = p2d * MAP_BLOCKSIZE;

	/*
		Do not generate over-limit
	*/
	if(blockpos_over_limit(p))
	{
		infostream<<__FUNCTION_NAME<<": Block position over limit"<<std::endl;
		throw InvalidPositionException("generateBlock(): pos. over limit");
	}

	/*
		Create block make data
	*/
	BlockMakeData data;
	initBlockMake(&data, p);

	/*
		Generate block
	*/
	{
		TimeTaker t("mapgen::make_block()");
		mapgen->makeChunk(&data);
		//mapgen::make_block(&data);

		if(enable_mapgen_debug_info == false)
			t.stop(true); // Hide output
	}

	/*
		Blit data back on map, update lighting, add mobs and whatever this does
	*/
	finishBlockMake(&data, modified_blocks);

	/*
		Get central block
	*/
	MapBlock *block = getBlockNoCreateNoEx(p);

#if 0
	/*
		Check result
	*/
	if(block)
	{
		bool erroneus_content = false;
		for(s16 z0=0; z0<MAP_BLOCKSIZE; z0++)
		for(s16 y0=0; y0<MAP_BLOCKSIZE; y0++)
		for(s16 x0=0; x0<MAP_BLOCKSIZE; x0++)
		{
			v3s16 p(x0,y0,z0);
			MapNode n = block->getNode(p);
			if(n.getContent() == CONTENT_IGNORE)
			{
				infostream<<"CONTENT_IGNORE at "
						<<"("<<p.X<<","<<p.Y<<","<<p.Z<<")"
						<<std::endl;
				erroneus_content = true;
				assert(0);
			}
		}
		if(erroneus_content)
		{
			assert(0);
		}
	}
#endif

#if 0
	/*
		Generate a completely empty block
	*/
	if(block)
	{
		for(s16 z0=0; z0<MAP_BLOCKSIZE; z0++)
		for(s16 x0=0; x0<MAP_BLOCKSIZE; x0++)
		{
			for(s16 y0=0; y0<MAP_BLOCKSIZE; y0++)
			{
				MapNode n;
				n.setContent(CONTENT_AIR);
				block->setNode(v3s16(x0,y0,z0), n);
			}
		}
	}
#endif

	if(enable_mapgen_debug_info == false)
		timer.stop(true); // Hide output

	return block;
}
#endif

MapBlock * ServerMap::createBlock(v3s16 p)
{
	DSTACKF("%s: p=(%d,%d,%d)",
			__FUNCTION_NAME, p.X, p.Y, p.Z);

	/*
		Do not create over-limit
	*/
	if(p.X < -MAP_GENERATION_LIMIT / MAP_BLOCKSIZE
	|| p.X > MAP_GENERATION_LIMIT / MAP_BLOCKSIZE
	|| p.Y < -MAP_GENERATION_LIMIT / MAP_BLOCKSIZE
	|| p.Y > MAP_GENERATION_LIMIT / MAP_BLOCKSIZE
	|| p.Z < -MAP_GENERATION_LIMIT / MAP_BLOCKSIZE
	|| p.Z > MAP_GENERATION_LIMIT / MAP_BLOCKSIZE)
		throw InvalidPositionException("createBlock(): pos. over limit");

	v2s16 p2d(p.X, p.Z);
	s16 block_y = p.Y;
	/*
		This will create or load a sector if not found in memory.
		If block exists on disk, it will be loaded.

		NOTE: On old save formats, this will be slow, as it generates
		      lighting on blocks for them.
	*/
	ServerMapSector *sector;
	try{
		sector = (ServerMapSector*)createSector(p2d);
		assert(sector->getId() == MAPSECTOR_SERVER);
	}
	catch(InvalidPositionException &e)
	{
		infostream<<"createBlock: createSector() failed"<<std::endl;
		throw e;
	}
	/*
		NOTE: This should not be done, or at least the exception
		should not be passed on as std::exception, because it
		won't be catched at all.
	*/
	/*catch(std::exception &e)
	{
		infostream<<"createBlock: createSector() failed: "
				<<e.what()<<std::endl;
		throw e;
	}*/

	/*
		Try to get a block from the sector
	*/

	MapBlock *block = sector->getBlockNoCreateNoEx(block_y);
	if(block)
	{
		if(block->isDummy())
			block->unDummify();
		return block;
	}
	// Create blank
	block = sector->createBlankBlock(block_y);

	return block;
}

MapBlock * ServerMap::emergeBlock(v3s16 p, bool create_blank)
{
	DSTACKF("%s: p=(%d,%d,%d), create_blank=%d",
			__FUNCTION_NAME,
			p.X, p.Y, p.Z, create_blank);

	{
		MapBlock *block = getBlockNoCreateNoEx(p);
		if(block && block->isDummy() == false)
			return block;
	}

	{
		MapBlock *block = loadBlock(p);
		if(block)
			return block;
	}

	if (create_blank) {
		ServerMapSector *sector = createSector(v2s16(p.X, p.Z));
		MapBlock *block = sector->createBlankBlock(p.Y);

		return block;
	}
	/*if(allow_generate)
	{
		std::map<v3s16, MapBlock*> modified_blocks;
		MapBlock *block = generateBlock(p, modified_blocks);
		if(block)
		{
			MapEditEvent event;
			event.type = MEET_OTHER;
			event.p = p;

			// Copy modified_blocks to event
			for(std::map<v3s16, MapBlock*>::iterator
					i = modified_blocks.begin();
					i != modified_blocks.end(); ++i)
			{
				event.modified_blocks.insert(i->first);
			}

			// Queue event
			dispatchEvent(&event);

			return block;
		}
	}*/

	return NULL;
}

void ServerMap::prepareBlock(MapBlock *block) {
	ServerEnvironment *senv = &((Server *)m_gamedef)->getEnv();

	// Calculate weather conditions
	//block->heat_last_update     = 0;
	//block->humidity_last_update = 0;
	v3s16 p = block->getPos() *  MAP_BLOCKSIZE;
	updateBlockHeat(senv, p, block);
	updateBlockHumidity(senv, p, block);
}

/**
<<<<<<< HEAD
		Get the ground level by searching for a non CONTENT_AIR node in a column from top to bottom
*/
=======
 * Get the ground level by searching for a non CONTENT_AIR node in a column from top to bottom
 */
>>>>>>> 22dbbf0a
s16 ServerMap::findGroundLevel(v2s16 p2d, bool cacheBlocks)
{
	
	s16 level;

	// The reference height is the original mapgen height
	s16 referenceHeight = m_emerge->getGroundLevelAtPoint(p2d);
	s16 maxSearchHeight =  63 + referenceHeight;
	s16 minSearchHeight = -63 + referenceHeight;
	v3s16 probePosition(p2d.X, maxSearchHeight, p2d.Y);
	v3s16 blockPosition = getNodeBlockPos(probePosition);
	v3s16 prevBlockPosition = blockPosition;

	// Cache the block to be inspected.
	if(cacheBlocks) {
		emergeBlock(blockPosition, true);
	}

	// Probes the nodes in the given column
	for(; probePosition.Y > minSearchHeight; probePosition.Y--)
	{
		if(cacheBlocks) {
			// Calculate the block position of the given node
			blockPosition = getNodeBlockPos(probePosition); 

			// If the node is in an different block, cache it
			if(blockPosition != prevBlockPosition) {
				emergeBlock(blockPosition, true);
				prevBlockPosition = blockPosition;
			}
		}

		MapNode node = getNodeNoEx(probePosition);
<<<<<<< HEAD
		if(node.getContent() != CONTENT_IGNORE && node.getContent() != CONTENT_AIR)
			break;
=======
		if (node.getContent() != CONTENT_IGNORE &&
		    node.getContent() != CONTENT_AIR) {
			break;
		}
>>>>>>> 22dbbf0a
	}

	// Could not determine the ground. Use map generator noise functions.
	if(probePosition.Y == minSearchHeight) {
		level = referenceHeight; 
<<<<<<< HEAD
	}
	else {
=======
	} else {
>>>>>>> 22dbbf0a
		level = probePosition.Y;
	}

	return level;
}

bool ServerMap::loadFromFolders() {
	if(!dbase->Initialized() && !fs::PathExists(m_savedir + DIR_DELIM + "map.sqlite")) // ?
		return true;
	return false;
}

void ServerMap::createDirs(std::string path)
{
	if(fs::CreateAllDirs(path) == false)
	{
		m_dout<<DTIME<<"ServerMap: Failed to create directory "
				<<"\""<<path<<"\""<<std::endl;
		throw BaseException("ServerMap failed to create directory");
	}
}

std::string ServerMap::getSectorDir(v2s16 pos, int layout)
{
	char cc[9];
	switch(layout)
	{
		case 1:
			snprintf(cc, 9, "%.4x%.4x",
				(unsigned int)pos.X&0xffff,
				(unsigned int)pos.Y&0xffff);

			return m_savedir + DIR_DELIM + "sectors" + DIR_DELIM + cc;
		case 2:
			snprintf(cc, 9, "%.3x" DIR_DELIM "%.3x",
				(unsigned int)pos.X&0xfff,
				(unsigned int)pos.Y&0xfff);

			return m_savedir + DIR_DELIM + "sectors2" + DIR_DELIM + cc;
		default:
			assert(false);
	}
}

v2s16 ServerMap::getSectorPos(std::string dirname)
{
	unsigned int x, y;
	int r;
	std::string component;
	fs::RemoveLastPathComponent(dirname, &component, 1);
	if(component.size() == 8)
	{
		// Old layout
		r = sscanf(component.c_str(), "%4x%4x", &x, &y);
	}
	else if(component.size() == 3)
	{
		// New layout
		fs::RemoveLastPathComponent(dirname, &component, 2);
		r = sscanf(component.c_str(), "%3x" DIR_DELIM "%3x", &x, &y);
		// Sign-extend the 12 bit values up to 16 bits...
		if(x&0x800) x|=0xF000;
		if(y&0x800) y|=0xF000;
	}
	else
	{
		assert(false);
	}
	assert(r == 2);
	v2s16 pos((s16)x, (s16)y);
	return pos;
}

v3s16 ServerMap::getBlockPos(std::string sectordir, std::string blockfile)
{
	v2s16 p2d = getSectorPos(sectordir);

	if(blockfile.size() != 4){
		throw InvalidFilenameException("Invalid block filename");
	}
	unsigned int y;
	int r = sscanf(blockfile.c_str(), "%4x", &y);
	if(r != 1)
		throw InvalidFilenameException("Invalid block filename");
	return v3s16(p2d.X, y, p2d.Y);
}

std::string ServerMap::getBlockFilename(v3s16 p)
{
	char cc[5];
	snprintf(cc, 5, "%.4x", (unsigned int)p.Y&0xffff);
	return cc;
}

void ServerMap::save(ModifiedState save_level)
{
	DSTACK(__FUNCTION_NAME);
	if(m_map_saving_enabled == false)
	{
		infostream<<"WARNING: Not saving map, saving disabled."<<std::endl;
		return;
	}

	if(save_level == MOD_STATE_CLEAN)
		infostream<<"ServerMap: Saving whole map, this can take time."
				<<std::endl;

	if(m_map_metadata_changed || save_level == MOD_STATE_CLEAN)
	{
		saveMapMeta();
	}

	// Profile modified reasons
	Profiler modprofiler;

	u32 sector_meta_count = 0;
	u32 block_count = 0;
	u32 block_count_all = 0; // Number of blocks in memory

	// Don't do anything with sqlite unless something is really saved
	bool save_started = false;

	for(std::map<v2s16, MapSector*>::iterator i = m_sectors.begin();
		i != m_sectors.end(); ++i)
	{
		ServerMapSector *sector = (ServerMapSector*)i->second;
		assert(sector->getId() == MAPSECTOR_SERVER);

		if(sector->differs_from_disk || save_level == MOD_STATE_CLEAN)
		{
			saveSectorMeta(sector);
			sector_meta_count++;
		}
		std::list<MapBlock*> blocks;
		sector->getBlocks(blocks);

		for(std::list<MapBlock*>::iterator j = blocks.begin();
			j != blocks.end(); ++j)
		{
			MapBlock *block = *j;

			block_count_all++;

			if(block->getModified() >= (u32)save_level)
			{
				// Lazy beginSave()
				if(!save_started){
					beginSave();
					save_started = true;
				}

				modprofiler.add(block->getModifiedReason(), 1);

				saveBlock(block);
				block_count++;

				/*infostream<<"ServerMap: Written block ("
						<<block->getPos().X<<","
						<<block->getPos().Y<<","
						<<block->getPos().Z<<")"
						<<std::endl;*/
			}
		}
	}
	if(save_started)
		endSave();

	/*
		Only print if something happened or saved whole map
	*/
	if(save_level == MOD_STATE_CLEAN || sector_meta_count != 0
			|| block_count != 0)
	{
		infostream<<"ServerMap: Written: "
				<<sector_meta_count<<" sector metadata files, "
				<<block_count<<" block files"
				<<", "<<block_count_all<<" blocks in memory."
				<<std::endl;
		PrintInfo(infostream); // ServerMap/ClientMap:
		infostream<<"Blocks modified by: "<<std::endl;
		modprofiler.print(infostream);
	}
}

void ServerMap::listAllLoadableBlocks(std::list<v3s16> &dst)
{
	if(loadFromFolders()){
		errorstream<<"Map::listAllLoadableBlocks(): Result will be missing "
				<<"all blocks that are stored in flat files"<<std::endl;
	}
	dbase->listAllLoadableBlocks(dst);
}

void ServerMap::listAllLoadedBlocks(std::list<v3s16> &dst)
{
	for(std::map<v2s16, MapSector*>::iterator si = m_sectors.begin();
		si != m_sectors.end(); ++si)
	{
		MapSector *sector = si->second;

		std::list<MapBlock*> blocks;
		sector->getBlocks(blocks);

		for(std::list<MapBlock*>::iterator i = blocks.begin();
				i != blocks.end(); ++i)
		{
			MapBlock *block = (*i);
			v3s16 p = block->getPos();
			dst.push_back(p);
		}
	}
}

void ServerMap::saveMapMeta()
{
	DSTACK(__FUNCTION_NAME);

	/*infostream<<"ServerMap::saveMapMeta(): "
			<<"seed="<<m_seed
			<<std::endl;*/

	createDirs(m_savedir);

	std::string fullpath = m_savedir + DIR_DELIM + "map_meta.txt";
	std::ostringstream ss(std::ios_base::binary);

	Settings params;

	m_emerge->setParamsToSettings(&params);
	params.writeLines(ss);

	ss<<"[end_of_params]\n";

	if(!fs::safeWriteToFile(fullpath, ss.str()))
	{
		infostream<<"ERROR: ServerMap::saveMapMeta(): "
				<<"could not write "<<fullpath<<std::endl;
		throw FileNotGoodException("Cannot save chunk metadata");
	}

	m_map_metadata_changed = false;
}

void ServerMap::loadMapMeta()
{
	DSTACK(__FUNCTION_NAME);

	/*infostream<<"ServerMap::loadMapMeta(): Loading map metadata"
			<<std::endl;*/

	std::string fullpath = m_savedir + DIR_DELIM + "map_meta.txt";
	std::ifstream is(fullpath.c_str(), std::ios_base::binary);
	if(is.good() == false)
	{
		infostream<<"ERROR: ServerMap::loadMapMeta(): "
				<<"could not open"<<fullpath<<std::endl;
		throw FileNotGoodException("Cannot open map metadata");
	}

	Settings params;

	for(;;)
	{
		if(is.eof())
			throw SerializationError
					("ServerMap::loadMapMeta(): [end_of_params] not found");
		std::string line;
		std::getline(is, line);
		std::string trimmedline = trim(line);
		if(trimmedline == "[end_of_params]")
			break;
		params.parseConfigLine(line);
	}
	
	MapgenParams *mgparams;
	try {
		mgparams = m_emerge->getParamsFromSettings(&params);
	} catch (SettingNotFoundException &e) {
		infostream << "Couldn't get a setting from map_meta.txt: "
				   << e.what() << std::endl;
		mgparams = NULL;
	}
	
	if (mgparams) {
		if (m_mgparams)
			delete m_mgparams;
		m_mgparams = mgparams;
		m_seed = mgparams->seed;
	} else {
		if (params.exists("seed")) {
			m_seed = read_seed(params.get("seed").c_str());
			m_mgparams->seed = m_seed;
		}
	}

	verbosestream<<"ServerMap::loadMapMeta(): "<<"seed="<<m_seed<<std::endl;
}

void ServerMap::saveSectorMeta(ServerMapSector *sector)
{
	DSTACK(__FUNCTION_NAME);
	// Format used for writing
	u8 version = SER_FMT_VER_HIGHEST_WRITE;
	// Get destination
	v2s16 pos = sector->getPos();
	std::string dir = getSectorDir(pos);
	createDirs(dir);

	std::string fullpath = dir + DIR_DELIM + "meta";
	std::ostringstream ss(std::ios_base::binary);

	sector->serialize(ss, version);

	if(!fs::safeWriteToFile(fullpath, ss.str()))
		throw FileNotGoodException("Cannot write sector metafile");

	sector->differs_from_disk = false;
}

MapSector* ServerMap::loadSectorMeta(std::string sectordir, bool save_after_load)
{
	DSTACK(__FUNCTION_NAME);
	// Get destination
	v2s16 p2d = getSectorPos(sectordir);

	ServerMapSector *sector = NULL;

	std::string fullpath = sectordir + DIR_DELIM + "meta";
	std::ifstream is(fullpath.c_str(), std::ios_base::binary);
	if(is.good() == false)
	{
		// If the directory exists anyway, it probably is in some old
		// format. Just go ahead and create the sector.
		if(fs::PathExists(sectordir))
		{
			/*infostream<<"ServerMap::loadSectorMeta(): Sector metafile "
					<<fullpath<<" doesn't exist but directory does."
					<<" Continuing with a sector with no metadata."
					<<std::endl;*/
			sector = new ServerMapSector(this, p2d, m_gamedef);
			m_sectors[p2d] = sector;
		}
		else
		{
			throw FileNotGoodException("Cannot open sector metafile");
		}
	}
	else
	{
		sector = ServerMapSector::deSerialize
				(is, this, p2d, m_sectors, m_gamedef);
		if(save_after_load)
			saveSectorMeta(sector);
	}

	sector->differs_from_disk = false;

	return sector;
}

bool ServerMap::loadSectorMeta(v2s16 p2d)
{
	DSTACK(__FUNCTION_NAME);

	MapSector *sector = NULL;

	// The directory layout we're going to load from.
	//  1 - original sectors/xxxxzzzz/
	//  2 - new sectors2/xxx/zzz/
	//  If we load from anything but the latest structure, we will
	//  immediately save to the new one, and remove the old.
	int loadlayout = 1;
	std::string sectordir1 = getSectorDir(p2d, 1);
	std::string sectordir;
	if(fs::PathExists(sectordir1))
	{
		sectordir = sectordir1;
	}
	else
	{
		loadlayout = 2;
		sectordir = getSectorDir(p2d, 2);
	}

	try{
		sector = loadSectorMeta(sectordir, loadlayout != 2);
	}
	catch(InvalidFilenameException &e)
	{
		return false;
	}
	catch(FileNotGoodException &e)
	{
		return false;
	}
	catch(std::exception &e)
	{
		return false;
	}

	return true;
}

#if 0
bool ServerMap::loadSectorFull(v2s16 p2d)
{
	DSTACK(__FUNCTION_NAME);

	MapSector *sector = NULL;

	// The directory layout we're going to load from.
	//  1 - original sectors/xxxxzzzz/
	//  2 - new sectors2/xxx/zzz/
	//  If we load from anything but the latest structure, we will
	//  immediately save to the new one, and remove the old.
	int loadlayout = 1;
	std::string sectordir1 = getSectorDir(p2d, 1);
	std::string sectordir;
	if(fs::PathExists(sectordir1))
	{
		sectordir = sectordir1;
	}
	else
	{
		loadlayout = 2;
		sectordir = getSectorDir(p2d, 2);
	}

	try{
		sector = loadSectorMeta(sectordir, loadlayout != 2);
	}
	catch(InvalidFilenameException &e)
	{
		return false;
	}
	catch(FileNotGoodException &e)
	{
		return false;
	}
	catch(std::exception &e)
	{
		return false;
	}

	/*
		Load blocks
	*/
	std::vector<fs::DirListNode> list2 = fs::GetDirListing
			(sectordir);
	std::vector<fs::DirListNode>::iterator i2;
	for(i2=list2.begin(); i2!=list2.end(); i2++)
	{
		// We want files
		if(i2->dir)
			continue;
		try{
			loadBlock(sectordir, i2->name, sector, loadlayout != 2);
		}
		catch(InvalidFilenameException &e)
		{
			// This catches unknown crap in directory
		}
	}

	if(loadlayout != 2)
	{
		infostream<<"Sector converted to new layout - deleting "<<
			sectordir1<<std::endl;
		fs::RecursiveDelete(sectordir1);
	}

	return true;
}
#endif

void ServerMap::beginSave() {
	dbase->beginSave();
}

void ServerMap::endSave() {
	dbase->endSave();
}

void ServerMap::saveBlock(MapBlock *block)
{
  dbase->saveBlock(block);
}

void ServerMap::loadBlock(std::string sectordir, std::string blockfile, MapSector *sector, bool save_after_load)
{
	DSTACK(__FUNCTION_NAME);

	std::string fullpath = sectordir+DIR_DELIM+blockfile;
	try{

		std::ifstream is(fullpath.c_str(), std::ios_base::binary);
		if(is.good() == false)
			throw FileNotGoodException("Cannot open block file");

		v3s16 p3d = getBlockPos(sectordir, blockfile);
		v2s16 p2d(p3d.X, p3d.Z);

		assert(sector->getPos() == p2d);

		u8 version = SER_FMT_VER_INVALID;
		is.read((char*)&version, 1);

		if(is.fail())
			throw SerializationError("ServerMap::loadBlock(): Failed"
					" to read MapBlock version");

		/*u32 block_size = MapBlock::serializedLength(version);
		SharedBuffer<u8> data(block_size);
		is.read((char*)*data, block_size);*/

		// This will always return a sector because we're the server
		//MapSector *sector = emergeSector(p2d);

		MapBlock *block = NULL;
		bool created_new = false;
		block = sector->getBlockNoCreateNoEx(p3d.Y);
		if(block == NULL)
		{
			block = sector->createBlankBlockNoInsert(p3d.Y);
			created_new = true;
		}

		// Read basic data
		block->deSerialize(is, version, true);

		// If it's a new block, insert it to the map
		if(created_new)
			sector->insertBlock(block);

		/*
			Save blocks loaded in old format in new format
		*/

		if(version < SER_FMT_VER_HIGHEST_WRITE || save_after_load)
		{
			saveBlock(block);

			// Should be in database now, so delete the old file
			fs::RecursiveDelete(fullpath);
		}

		// We just loaded it from the disk, so it's up-to-date.
		block->resetModified();

	}
	catch(SerializationError &e)
	{
		infostream<<"WARNING: Invalid block data on disk "
				<<"fullpath="<<fullpath
				<<" (SerializationError). "
				<<"what()="<<e.what()
				<<std::endl;
				// Ignoring. A new one will be generated.
		assert(0);

		// TODO: Backup file; name is in fullpath.
	}
}

void ServerMap::loadBlock(std::string *blob, v3s16 p3d, MapSector *sector, bool save_after_load)
{
	DSTACK(__FUNCTION_NAME);

	try {
		std::istringstream is(*blob, std::ios_base::binary);

		u8 version = SER_FMT_VER_INVALID;
		is.read((char*)&version, 1);

		if(is.fail())
			throw SerializationError("ServerMap::loadBlock(): Failed"
					" to read MapBlock version");

		/*u32 block_size = MapBlock::serializedLength(version);
		SharedBuffer<u8> data(block_size);
		is.read((char*)*data, block_size);*/

		// This will always return a sector because we're the server
		//MapSector *sector = emergeSector(p2d);

		MapBlock *block = NULL;
		bool created_new = false;
		block = sector->getBlockNoCreateNoEx(p3d.Y);
		if(block == NULL)
		{
			block = sector->createBlankBlockNoInsert(p3d.Y);
			created_new = true;
		}

		// Read basic data
		block->deSerialize(is, version, true);

		// If it's a new block, insert it to the map
		if(created_new)
			sector->insertBlock(block);

		/*
			Save blocks loaded in old format in new format
		*/

		//if(version < SER_FMT_VER_HIGHEST_READ || save_after_load)
		// Only save if asked to; no need to update version
		if(save_after_load)
			saveBlock(block);

		// We just loaded it from, so it's up-to-date.
		block->resetModified();

	}
	catch(SerializationError &e)
	{
		errorstream<<"Invalid block data in database"
				<<" ("<<p3d.X<<","<<p3d.Y<<","<<p3d.Z<<")"
				<<" (SerializationError): "<<e.what()<<std::endl;

		// TODO: Block should be marked as invalid in memory so that it is
		// not touched but the game can run

		if(g_settings->getBool("ignore_world_load_errors")){
			errorstream<<"Ignoring block load error. Duck and cover! "
					<<"(ignore_world_load_errors)"<<std::endl;
		} else {
			throw SerializationError("Invalid block data in database");
			//assert(0);
		}
	}
}

MapBlock* ServerMap::loadBlock(v3s16 blockpos)
{
	DSTACK(__FUNCTION_NAME);

	v2s16 p2d(blockpos.X, blockpos.Z);

	MapBlock *ret;

	ret = dbase->loadBlock(blockpos);
	if (ret) return (ret);
	// Not found in database, try the files

	// The directory layout we're going to load from.
	//  1 - original sectors/xxxxzzzz/
	//  2 - new sectors2/xxx/zzz/
	//  If we load from anything but the latest structure, we will
	//  immediately save to the new one, and remove the old.
	int loadlayout = 1;
	std::string sectordir1 = getSectorDir(p2d, 1);
	std::string sectordir;
	if(fs::PathExists(sectordir1))
	{
		sectordir = sectordir1;
	}
	else
	{
		loadlayout = 2;
		sectordir = getSectorDir(p2d, 2);
	}

	/*
		Make sure sector is loaded
	*/
	MapSector *sector = getSectorNoGenerateNoEx(p2d);
	if(sector == NULL)
	{
		try{
			sector = loadSectorMeta(sectordir, loadlayout != 2);
		}
		catch(InvalidFilenameException &e)
		{
			return NULL;
		}
		catch(FileNotGoodException &e)
		{
			return NULL;
		}
		catch(std::exception &e)
		{
			return NULL;
		}
	}

	/*
		Make sure file exists
	*/

	std::string blockfilename = getBlockFilename(blockpos);
	if(fs::PathExists(sectordir+DIR_DELIM+blockfilename) == false)
		return NULL;

	/*
		Load block and save it to the database
	*/
	loadBlock(sectordir, blockfilename, sector, true);
	return getBlockNoCreateNoEx(blockpos);
}

void ServerMap::PrintInfo(std::ostream &out)
{
	out<<"ServerMap: ";
}

s16 ServerMap::updateBlockHeat(ServerEnvironment *env, v3s16 p, MapBlock *block)
{
	u32 gametime = env->getGameTime();
	
	if (block) {
		if (gametime < block->heat_last_update)
			return block->heat + myrand_range(0, 1);
	} else {
		block = getBlockNoCreateNoEx(getNodeBlockPos(p));
	}

	f32 heat = m_emerge->biomedef->calcBlockHeat(p, m_seed,
			env->getTimeOfDayF(), gametime * env->getTimeOfDaySpeed(), env->m_use_weather);
	//f32 humidity = m_emerge->biomedef->calcBlockHumidity(p, m_seed,
	//		env->getTimeOfDayF(), gametime * env->getTimeOfDaySpeed(), env->m_use_weather);

	if(block) {
		block->heat = heat;
		//block->humidity = humidity;
		if (env->m_use_weather)
			block->heat_last_update = gametime + 10;
		else
			block->heat_last_update = -1; //never update
	}
	return heat + myrand_range(0, 1);
}

s16 ServerMap::updateBlockHumidity(ServerEnvironment *env, v3s16 p, MapBlock *block)
{
	u32 gametime = env->getGameTime();
	
	if (block) {
		if (gametime < block->humidity_last_update)
			return block->humidity + myrand_range(0, 1);
	} else {
		block = getBlockNoCreateNoEx(getNodeBlockPos(p));
	}

	//f32 heat = m_emerge->biomedef->calcBlockHeat(p, m_seed,
	//		env->getTimeOfDayF(), gametime * env->getTimeOfDaySpeed(), env->m_use_weather);
	f32 humidity = m_emerge->biomedef->calcBlockHumidity(p, m_seed,
			env->getTimeOfDayF(), gametime * env->getTimeOfDaySpeed(), env->m_use_weather);
			
	if(block) {
		//block->heat = heat;
		block->humidity = humidity;
		if (env->m_use_weather)
			block->humidity_last_update = gametime + 10;
		else
			block->humidity_last_update = -1; //never update
	}
	return humidity + myrand_range(0, 1);
}

int ServerMap::getSurface(v3s16 basepos, int searchup, bool walkable_only) {

	s16 max = MYMIN(searchup + basepos.Y,0x7FFF);

	MapNode last_node = getNodeNoEx(basepos);
	MapNode node = last_node;
	v3s16 runpos = basepos;
	INodeDefManager *nodemgr = m_gamedef->ndef();

	bool last_was_walkable = nodemgr->get(node).walkable;

	while ((runpos.Y < max) && (node.param0 != CONTENT_AIR)) {
		runpos.Y += 1;
		last_node = node;
		node = getNodeNoEx(runpos);

		if (!walkable_only) {
			if ((last_node.param0 != CONTENT_AIR) &&
				(last_node.param0 != CONTENT_IGNORE) &&
				(node.param0 == CONTENT_AIR)) {
				return runpos.Y;
			}
		}
		else {
			bool is_walkable = nodemgr->get(node).walkable;

			if (last_was_walkable && (!is_walkable)) {
				return runpos.Y;
			}
			last_was_walkable = is_walkable;
		}
	}

	return basepos.Y -1;
}

/*
	MapVoxelManipulator
*/

MapVoxelManipulator::MapVoxelManipulator(Map *map)
{
	m_map = map;
}

MapVoxelManipulator::~MapVoxelManipulator()
{
	/*infostream<<"MapVoxelManipulator: blocks: "<<m_loaded_blocks.size()
			<<std::endl;*/
}

void MapVoxelManipulator::emerge(VoxelArea a, s32 caller_id)
{
	TimeTaker timer1("emerge", &emerge_time);

	// Units of these are MapBlocks
	v3s16 p_min = getNodeBlockPos(a.MinEdge);
	v3s16 p_max = getNodeBlockPos(a.MaxEdge);

	VoxelArea block_area_nodes
			(p_min*MAP_BLOCKSIZE, (p_max+1)*MAP_BLOCKSIZE-v3s16(1,1,1));

	addArea(block_area_nodes);

	for(s32 z=p_min.Z; z<=p_max.Z; z++)
	for(s32 y=p_min.Y; y<=p_max.Y; y++)
	for(s32 x=p_min.X; x<=p_max.X; x++)
	{
		u8 flags = 0;
		MapBlock *block;
		v3s16 p(x,y,z);
		std::map<v3s16, u8>::iterator n;
		n = m_loaded_blocks.find(p);
		if(n != m_loaded_blocks.end())
			continue;

		bool block_data_inexistent = false;
		try
		{
			TimeTaker timer1("emerge load", &emerge_load_time);

			/*infostream<<"Loading block (caller_id="<<caller_id<<")"
					<<" ("<<p.X<<","<<p.Y<<","<<p.Z<<")"
					<<" wanted area: ";
			a.print(infostream);
			infostream<<std::endl;*/

			block = m_map->getBlockNoCreate(p);
			if(block->isDummy())
				block_data_inexistent = true;
			else
				block->copyTo(*this);
		}
		catch(InvalidPositionException &e)
		{
			block_data_inexistent = true;
		}

		if(block_data_inexistent)
		{
			flags |= VMANIP_BLOCK_DATA_INEXIST;

			VoxelArea a(p*MAP_BLOCKSIZE, (p+1)*MAP_BLOCKSIZE-v3s16(1,1,1));
			// Fill with VOXELFLAG_INEXISTENT
			for(s32 z=a.MinEdge.Z; z<=a.MaxEdge.Z; z++)
			for(s32 y=a.MinEdge.Y; y<=a.MaxEdge.Y; y++)
			{
				s32 i = m_area.index(a.MinEdge.X,y,z);
				memset(&m_flags[i], VOXELFLAG_INEXISTENT, MAP_BLOCKSIZE);
			}
		}
		/*else if (block->getNode(0, 0, 0).getContent() == CONTENT_IGNORE)
		{
			// Mark that block was loaded as blank
			flags |= VMANIP_BLOCK_CONTAINS_CIGNORE;
		}*/

		m_loaded_blocks[p] = flags;
	}

	//infostream<<"emerge done"<<std::endl;
}

/*
	SUGG: Add an option to only update eg. water and air nodes.
	      This will make it interfere less with important stuff if
		  run on background.
*/
void MapVoxelManipulator::blitBack
		(std::map<v3s16, MapBlock*> & modified_blocks)
{
	if(m_area.getExtent() == v3s16(0,0,0))
		return;

	//TimeTaker timer1("blitBack");

	/*infostream<<"blitBack(): m_loaded_blocks.size()="
			<<m_loaded_blocks.size()<<std::endl;*/

	/*
		Initialize block cache
	*/
	v3s16 blockpos_last;
	MapBlock *block = NULL;
	bool block_checked_in_modified = false;

	for(s32 z=m_area.MinEdge.Z; z<=m_area.MaxEdge.Z; z++)
	for(s32 y=m_area.MinEdge.Y; y<=m_area.MaxEdge.Y; y++)
	for(s32 x=m_area.MinEdge.X; x<=m_area.MaxEdge.X; x++)
	{
		v3s16 p(x,y,z);

		u8 f = m_flags[m_area.index(p)];
		if(f & (VOXELFLAG_NOT_LOADED|VOXELFLAG_INEXISTENT))
			continue;

		MapNode &n = m_data[m_area.index(p)];

		v3s16 blockpos = getNodeBlockPos(p);

		try
		{
			// Get block
			if(block == NULL || blockpos != blockpos_last){
				block = m_map->getBlockNoCreate(blockpos);
				blockpos_last = blockpos;
				block_checked_in_modified = false;
			}

			// Calculate relative position in block
			v3s16 relpos = p - blockpos * MAP_BLOCKSIZE;

			// Don't continue if nothing has changed here
			if(block->getNode(relpos) == n)
				continue;

			//m_map->setNode(m_area.MinEdge + p, n);
			block->setNode(relpos, n);

			/*
				Make sure block is in modified_blocks
			*/
			if(block_checked_in_modified == false)
			{
				modified_blocks[blockpos] = block;
				block_checked_in_modified = true;
			}
		}
		catch(InvalidPositionException &e)
		{
		}
	}
}

ManualMapVoxelManipulator::ManualMapVoxelManipulator(Map *map):
		MapVoxelManipulator(map),
		m_create_area(false)
{
}

ManualMapVoxelManipulator::~ManualMapVoxelManipulator()
{
}

void ManualMapVoxelManipulator::emerge(VoxelArea a, s32 caller_id)
{
	// Just create the area so that it can be pointed to
	VoxelManipulator::emerge(a, caller_id);
}

void ManualMapVoxelManipulator::initialEmerge(v3s16 blockpos_min,
						v3s16 blockpos_max, bool load_if_inexistent)
{
	TimeTaker timer1("initialEmerge", &emerge_time);

	// Units of these are MapBlocks
	v3s16 p_min = blockpos_min;
	v3s16 p_max = blockpos_max;

	VoxelArea block_area_nodes
			(p_min*MAP_BLOCKSIZE, (p_max+1)*MAP_BLOCKSIZE-v3s16(1,1,1));

	u32 size_MB = block_area_nodes.getVolume()*4/1000000;
	if(size_MB >= 1)
	{
		infostream<<"initialEmerge: area: ";
		block_area_nodes.print(infostream);
		infostream<<" ("<<size_MB<<"MB)";
		infostream<<std::endl;
	}

	addArea(block_area_nodes);

	for(s32 z=p_min.Z; z<=p_max.Z; z++)
	for(s32 y=p_min.Y; y<=p_max.Y; y++)
	for(s32 x=p_min.X; x<=p_max.X; x++)
	{
		u8 flags = 0;
		MapBlock *block;
		v3s16 p(x,y,z);
		std::map<v3s16, u8>::iterator n;
		n = m_loaded_blocks.find(p);
		if(n != m_loaded_blocks.end())
			continue;

		bool block_data_inexistent = false;
		try
		{
			TimeTaker timer1("emerge load", &emerge_load_time);

			block = m_map->getBlockNoCreate(p);
			if(block->isDummy())
				block_data_inexistent = true;
			else
				block->copyTo(*this);
		}
		catch(InvalidPositionException &e)
		{
			block_data_inexistent = true;
		}

		if(block_data_inexistent)
		{
			
			if (load_if_inexistent) {
				ServerMap *svrmap = (ServerMap *)m_map;
				block = svrmap->emergeBlock(p, false);
				if (block == NULL)
					block = svrmap->createBlock(p);
				else
					block->copyTo(*this);
			} else {
				flags |= VMANIP_BLOCK_DATA_INEXIST;
				
				/*
					Mark area inexistent
				*/
				VoxelArea a(p*MAP_BLOCKSIZE, (p+1)*MAP_BLOCKSIZE-v3s16(1,1,1));
				// Fill with VOXELFLAG_INEXISTENT
				for(s32 z=a.MinEdge.Z; z<=a.MaxEdge.Z; z++)
				for(s32 y=a.MinEdge.Y; y<=a.MaxEdge.Y; y++)
				{
					s32 i = m_area.index(a.MinEdge.X,y,z);
					memset(&m_flags[i], VOXELFLAG_INEXISTENT, MAP_BLOCKSIZE);
				}
			}
		}
		/*else if (block->getNode(0, 0, 0).getContent() == CONTENT_IGNORE)
		{
			// Mark that block was loaded as blank
			flags |= VMANIP_BLOCK_CONTAINS_CIGNORE;
		}*/

		m_loaded_blocks[p] = flags;
	}
}

void ManualMapVoxelManipulator::blitBackAll(
		std::map<v3s16, MapBlock*> * modified_blocks)
{
	if(m_area.getExtent() == v3s16(0,0,0))
		return;

	/*
		Copy data of all blocks
	*/
	for(std::map<v3s16, u8>::iterator
			i = m_loaded_blocks.begin();
			i != m_loaded_blocks.end(); ++i)
	{
		v3s16 p = i->first;
		MapBlock *block = m_map->getBlockNoCreateNoEx(p);
		bool existed = !(i->second & VMANIP_BLOCK_DATA_INEXIST);
		if(existed == false)
		{
			continue;
		}

		block->copyFrom(*this);

		if(modified_blocks)
			(*modified_blocks)[p] = block;
	}
}

//END<|MERGE_RESOLUTION|>--- conflicted
+++ resolved
@@ -3283,13 +3283,8 @@
 }
 
 /**
-<<<<<<< HEAD
-		Get the ground level by searching for a non CONTENT_AIR node in a column from top to bottom
-*/
-=======
  * Get the ground level by searching for a non CONTENT_AIR node in a column from top to bottom
  */
->>>>>>> 22dbbf0a
 s16 ServerMap::findGroundLevel(v2s16 p2d, bool cacheBlocks)
 {
 	
@@ -3323,26 +3318,16 @@
 		}
 
 		MapNode node = getNodeNoEx(probePosition);
-<<<<<<< HEAD
-		if(node.getContent() != CONTENT_IGNORE && node.getContent() != CONTENT_AIR)
-			break;
-=======
 		if (node.getContent() != CONTENT_IGNORE &&
 		    node.getContent() != CONTENT_AIR) {
 			break;
 		}
->>>>>>> 22dbbf0a
 	}
 
 	// Could not determine the ground. Use map generator noise functions.
 	if(probePosition.Y == minSearchHeight) {
 		level = referenceHeight; 
-<<<<<<< HEAD
-	}
-	else {
-=======
 	} else {
->>>>>>> 22dbbf0a
 		level = probePosition.Y;
 	}
 
