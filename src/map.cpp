/*
map.cpp
Copyright (C) 2010-2013 celeron55, Perttu Ahola <celeron55@gmail.com>
*/

/*
This file is part of Freeminer.

Freeminer is free software: you can redistribute it and/or modify
it under the terms of the GNU General Public License as published by
the Free Software Foundation, either version 3 of the License, or
(at your option) any later version.

Freeminer  is distributed in the hope that it will be useful,
but WITHOUT ANY WARRANTY; without even the implied warranty of
MERCHANTABILITY or FITNESS FOR A PARTICULAR PURPOSE.  See the
GNU General Public License for more details.

You should have received a copy of the GNU General Public License
along with Freeminer.  If not, see <http://www.gnu.org/licenses/>.
*/

#include "map.h"
#include "mapblock.h"
#ifndef SERVER
	#include "mapblock_mesh.h"
#endif
#include "main.h"
#include "filesys.h"
#include "voxel.h"
#include "porting.h"
#include "serialization.h"
#include "nodemetadata.h"
#include "settings.h"
#include "log_types.h"
#include "profiler.h"
#include "nodedef.h"
#include "gamedef.h"
#include "util/directiontables.h"
#include "util/mathconstants.h"
#include "rollback_interface.h"
#include "environment.h"
#include "emerge.h"
#include "mapgen_v6.h"
#include "biome.h"
#include "config.h"
#include "server.h"
#include "database.h"
#include "database-dummy.h"
#include "database-sqlite3.h"
#include "circuit.h"
#include "scripting_game.h"
#if USE_LEVELDB
#include "database-leveldb.h"
#endif
#if USE_REDIS
#include "database-redis.h"
#endif

#define PP(x) "("<<(x).X<<","<<(x).Y<<","<<(x).Z<<")"

/*
	SQLite format specification:
	- Initially only replaces sectors/ and sectors2/

	If map.sqlite does not exist in the save dir
	or the block was not found in the database
	the map will try to load from sectors folder.
	In either case, map.sqlite will be created
	and all future saves will save there.

	Structure of map.sqlite:
	Tables:
		blocks
			(PK) INT pos
			BLOB data
*/

/*
	Map
*/
Map::Map(IGameDef *gamedef, Circuit* circuit):
	m_liquid_step_flow(1000),
	m_block_cache(nullptr),
	m_blocks_delete(&m_blocks_delete_1),
	m_gamedef(gamedef),
	m_circuit(circuit),
	m_blocks_update_last(0),
	m_blocks_save_last(0)
{
	updateLighting_last[LIGHTBANK_DAY] = updateLighting_last[LIGHTBANK_NIGHT] = 0;
}

Map::~Map()
{
	m_block_cache = nullptr;

	for(auto &i : m_blocks_delete_1)
		delete i.first;
	for(auto &i : m_blocks_delete_2)
		delete i.first;

	auto lock = m_blocks.lock_unique();
	for(auto &i : m_blocks) {

#ifndef SERVER
		// We dont have gamedef here anymore, so we cant remove the hardwarebuffers
		if(i.second->mesh)
			i.second->mesh->clearHardwareBuffer = false;
#endif
		delete i.second;

	}
}

void Map::addEventReceiver(MapEventReceiver *event_receiver)
{
	m_event_receivers.insert(event_receiver);
}

void Map::removeEventReceiver(MapEventReceiver *event_receiver)
{
	m_event_receivers.erase(event_receiver);
}

void Map::dispatchEvent(MapEditEvent *event)
{
	for(std::set<MapEventReceiver*>::iterator
			i = m_event_receivers.begin();
			i != m_event_receivers.end(); ++i)
	{
		(*i)->onMapEditEvent(event);
	}
}

MapBlock * Map::getBlockNoCreate(v3s16 p3d)
{
	MapBlock *block = getBlockNoCreateNoEx(p3d);
	if(block == NULL)
		throw InvalidPositionException();
	return block;
}

bool Map::isNodeUnderground(v3s16 p)
{
	v3s16 blockpos = getNodeBlockPos(p);
	try{
		MapBlock * block = getBlockNoCreate(blockpos);
		return block->getIsUnderground();
	}
	catch(InvalidPositionException &e)
	{
		return false;
	}
}

bool Map::isValidPosition(v3s16 p)
{
	v3s16 blockpos = getNodeBlockPos(p);
	MapBlock *block = getBlockNoCreate(blockpos);
	return (block != NULL);
}

// Returns a CONTENT_IGNORE node if not found
MapNode Map::getNodeNoEx(v3s16 p)
{
	v3s16 blockpos = getNodeBlockPos(p);
	MapBlock *block = getBlockNoCreateNoEx(blockpos);
	if(block == NULL)
		return MapNode(CONTENT_IGNORE);
	v3s16 relpos = p - blockpos*MAP_BLOCKSIZE;
	return block->getNodeNoCheck(relpos);
}

// throws InvalidPositionException if not found
MapNode Map::getNode(v3s16 p)
{
	v3s16 blockpos = getNodeBlockPos(p);
	MapBlock *block = getBlockNoCreateNoEx(blockpos);
	if(block == NULL)
		throw InvalidPositionException();
	v3s16 relpos = p - blockpos*MAP_BLOCKSIZE;
	return block->getNodeNoCheck(relpos);
}

// throws InvalidPositionException if not found
void Map::setNode(v3s16 p, MapNode & n)
{
	v3s16 blockpos = getNodeBlockPos(p);
	MapBlock *block = getBlockNoCreate(blockpos);
	v3s16 relpos = p - blockpos*MAP_BLOCKSIZE;
	// Never allow placing CONTENT_IGNORE, it fucks up stuff
	if(n.getContent() == CONTENT_IGNORE){
		errorstream<<"Map::setNode(): Not allowing to place CONTENT_IGNORE"
				<<" while trying to replace \""
				<<m_gamedef->ndef()->get(block->getNodeNoCheck(relpos)).name
				<<"\" at "<<PP(p)<<" (block "<<PP(blockpos)<<")"<<std::endl;
		debug_stacks_print_to(infostream);
		return;
	}
	block->setNodeNoCheck(relpos, n);
}


/*
	Goes recursively through the neighbours of the node.

	Alters only transparent nodes.

	If the lighting of the neighbour is lower than the lighting of
	the node was (before changing it to 0 at the step before), the
	lighting of the neighbour is set to 0 and then the same stuff
	repeats for the neighbour.

	The ending nodes of the routine are stored in light_sources.
	This is useful when a light is removed. In such case, this
	routine can be called for the light node and then again for
	light_sources to re-light the area without the removed light.

	values of from_nodes are lighting values.
*/
void Map::unspreadLight(enum LightBank bank,
		std::map<v3s16, u8> & from_nodes,
		std::set<v3s16> & light_sources,
		std::map<v3s16, MapBlock*>  & modified_blocks)
{
	INodeDefManager *nodemgr = m_gamedef->ndef();

	v3s16 dirs[6] = {
		v3s16(0,0,1), // back
		v3s16(0,1,0), // top
		v3s16(1,0,0), // right
		v3s16(0,0,-1), // front
		v3s16(0,-1,0), // bottom
		v3s16(-1,0,0), // left
	};

	if(from_nodes.size() == 0)
		return;

	u32 blockchangecount = 0;

	std::map<v3s16, u8> unlighted_nodes;

	/*
		Initialize block cache
	*/
	v3s16 blockpos_last;
	MapBlock *block = NULL;
	// Cache this a bit, too
	bool block_checked_in_modified = false;

	for(std::map<v3s16, u8>::iterator j = from_nodes.begin();
		j != from_nodes.end(); ++j)
	{
		v3s16 pos = j->first;
		v3s16 blockpos = getNodeBlockPos(pos);

		// Only fetch a new block if the block position has changed
		try{
			if(block == NULL || blockpos != blockpos_last){
				block = getBlockNoCreate(blockpos);
				blockpos_last = blockpos;

				block_checked_in_modified = false;
				blockchangecount++;
			}
		}
		catch(InvalidPositionException &e)
		{
			continue;
		}

		if(block->isDummy())
			continue;

		// Calculate relative position in block
		//v3s16 relpos = pos - blockpos_last * MAP_BLOCKSIZE;

		// Get node straight from the block
		//MapNode n = block->getNode(relpos);

		u8 oldlight = j->second;

		// Loop through 6 neighbors
		for(u16 i=0; i<6; i++)
		{
			// Get the position of the neighbor node
			v3s16 n2pos = pos + dirs[i];

			// Get the block where the node is located
			v3s16 blockpos = getNodeBlockPos(n2pos);

			try
			{
				// Only fetch a new block if the block position has changed
				try{
					if(block == NULL || blockpos != blockpos_last){
						block = getBlockNoCreate(blockpos);
						blockpos_last = blockpos;

						block_checked_in_modified = false;
						blockchangecount++;
					}
				}
				catch(InvalidPositionException &e)
				{
					continue;
				}

				// Calculate relative position in block
				v3s16 relpos = n2pos - blockpos * MAP_BLOCKSIZE;
				// Get node straight from the block
				MapNode n2 = block->getNode(relpos);

				bool changed = false;

				//TODO: Optimize output by optimizing light_sources?

				/*
					If the neighbor is dimmer than what was specified
					as oldlight (the light of the previous node)
				*/
				if(n2.getLight(bank, nodemgr) < oldlight)
				{
					/*
						And the neighbor is transparent and it has some light
					*/
					if(nodemgr->get(n2).light_propagates
							&& n2.getLight(bank, nodemgr) != 0)
					{
						/*
							Set light to 0 and add to queue
						*/

						u8 current_light = n2.getLight(bank, nodemgr);
						n2.setLight(bank, 0, nodemgr);
						block->setNode(relpos, n2);

						unlighted_nodes[n2pos] = current_light;
						changed = true;

						/*
							Remove from light_sources if it is there
							NOTE: This doesn't happen nearly at all
						*/
						/*if(light_sources.find(n2pos))
						{
							infostream<<"Removed from light_sources"<<std::endl;
							light_sources.remove(n2pos);
						}*/
					}

					/*// DEBUG
					if(light_sources.find(n2pos) != NULL)
						light_sources.remove(n2pos);*/
				}
				else{
					light_sources.insert(n2pos);
				}

				// Add to modified_blocks
				if(changed == true && block_checked_in_modified == false)
				{
					// If the block is not found in modified_blocks, add.
					if(modified_blocks.find(blockpos) == modified_blocks.end())
					{
						modified_blocks[blockpos] = block;
					}
					block_checked_in_modified = true;
				}
			}
			catch(InvalidPositionException &e)
			{
				continue;
			}
		}
	}

	/*infostream<<"unspreadLight(): Changed block "
			<<blockchangecount<<" times"
			<<" for "<<from_nodes.size()<<" nodes"
			<<std::endl;*/

	if(unlighted_nodes.size() > 0)
		unspreadLight(bank, unlighted_nodes, light_sources, modified_blocks);
}

/*
	A single-node wrapper of the above
*/
void Map::unLightNeighbors(enum LightBank bank,
		v3s16 pos, u8 lightwas,
		std::set<v3s16> & light_sources,
		std::map<v3s16, MapBlock*>  & modified_blocks)
{
	std::map<v3s16, u8> from_nodes;
	from_nodes[pos] = lightwas;

	unspreadLight(bank, from_nodes, light_sources, modified_blocks);
}

/*
	Lights neighbors of from_nodes, collects all them and then
	goes on recursively.
*/
void Map::spreadLight(enum LightBank bank,
		std::set<v3s16> & from_nodes,
		std::map<v3s16, MapBlock*> & modified_blocks, int recursive)
{
	INodeDefManager *nodemgr = m_gamedef->ndef();

	const v3s16 dirs[6] = {
		v3s16(0,0,1), // back
		v3s16(0,1,0), // top
		v3s16(1,0,0), // right
		v3s16(0,0,-1), // front
		v3s16(0,-1,0), // bottom
		v3s16(-1,0,0), // left
	};

	if(from_nodes.size() == 0)
		return;

	u32 blockchangecount = 0;

	std::set<v3s16> lighted_nodes;

	/*
		Initialize block cache
	*/
	v3s16 blockpos_last;
	MapBlock *block = NULL;
	// Cache this a bit, too
	bool block_checked_in_modified = false;

	for(std::set<v3s16>::iterator j = from_nodes.begin();
		j != from_nodes.end(); ++j)
	{
		v3s16 pos = *j;
		v3s16 blockpos = getNodeBlockPos(pos);

		// Only fetch a new block if the block position has changed
		try{
			if(block == NULL || blockpos != blockpos_last){
				block = getBlockNoCreate(blockpos);
				blockpos_last = blockpos;

				block_checked_in_modified = false;
				blockchangecount++;
			}
		}
		catch(InvalidPositionException &e)
		{
			continue;
		}

		if(block->isDummy())
			continue;

		auto lock = block->lock_unique_rec();

		// Calculate relative position in block
		v3s16 relpos = pos - blockpos_last * MAP_BLOCKSIZE;

		// Get node straight from the block
		MapNode n = block->getNode(relpos);

		u8 oldlight = n.getLight(bank, nodemgr);
		u8 newlight = diminish_light(oldlight);

		// Loop through 6 neighbors
		for(u16 i=0; i<6; i++){
			// Get the position of the neighbor node
			v3s16 n2pos = pos + dirs[i];

			// Get the block where the node is located
			v3s16 blockpos = getNodeBlockPos(n2pos);

			try
			{
				// Only fetch a new block if the block position has changed
				try{
					if(block == NULL || blockpos != blockpos_last){
						block = getBlockNoCreate(blockpos);
						blockpos_last = blockpos;

						block_checked_in_modified = false;
						blockchangecount++;
					}
				}
				catch(InvalidPositionException &e)
				{
					continue;
				}

				// Calculate relative position in block
				v3s16 relpos = n2pos - blockpos * MAP_BLOCKSIZE;
				// Get node straight from the block
				MapNode n2 = block->getNode(relpos);

				bool changed = false;
				/*
					If the neighbor is brighter than the current node,
					add to list (it will light up this node on its turn)
				*/
				if(n2.getLight(bank, nodemgr) > undiminish_light(oldlight))
				{
					lighted_nodes.insert(n2pos);
					changed = true;
				}
				/*
					If the neighbor is dimmer than how much light this node
					would spread on it, add to list
				*/
				if(n2.getLight(bank, nodemgr) < newlight)
				{
					if(nodemgr->get(n2).light_propagates)
					{
						n2.setLight(bank, newlight, nodemgr);
						block->setNode(relpos, n2);
						lighted_nodes.insert(n2pos);
						changed = true;
					}
				}

				// Add to modified_blocks
				if(changed == true && block_checked_in_modified == false)
				{
					// If the block is not found in modified_blocks, add.
					if(modified_blocks.find(blockpos) == modified_blocks.end())
					{
						modified_blocks[blockpos] = block;
					}
					block_checked_in_modified = true;
				}
			}
			catch(InvalidPositionException &e)
			{
				continue;
			}
		}
	}

	/*infostream<<"spreadLight(): Changed block "
			<<blockchangecount<<" times"
			<<" for "<<from_nodes.size()<<" nodes"
			<<std::endl;*/

	if(lighted_nodes.size() > 0 && recursive <= 32) { // maybe 32 too small
/*
		infostream<<"spreadLight(): recursive("<<count<<"): changed=" <<blockchangecount
			<<" from="<<from_nodes.size()
			<<" lighted="<<lighted_nodes.size()
			<<" modifiedB="<<modified_blocks.size()
			<<std::endl;
*/
		spreadLight(bank, lighted_nodes, modified_blocks, ++recursive);
	}
}

/*
	A single-node source variation of the above.
*/
void Map::lightNeighbors(enum LightBank bank,
		v3s16 pos,
		std::map<v3s16, MapBlock*> & modified_blocks)
{
	std::set<v3s16> from_nodes;
	from_nodes.insert(pos);
	spreadLight(bank, from_nodes, modified_blocks);
}

v3s16 Map::getBrightestNeighbour(enum LightBank bank, v3s16 p)
{
	INodeDefManager *nodemgr = m_gamedef->ndef();

	v3s16 dirs[6] = {
		v3s16(0,0,1), // back
		v3s16(0,1,0), // top
		v3s16(1,0,0), // right
		v3s16(0,0,-1), // front
		v3s16(0,-1,0), // bottom
		v3s16(-1,0,0), // left
	};

	u8 brightest_light = 0;
	v3s16 brightest_pos(0,0,0);
	bool found_something = false;

	// Loop through 6 neighbors
	for(u16 i=0; i<6; i++){
		// Get the position of the neighbor node
		v3s16 n2pos = p + dirs[i];
		MapNode n2;
		try{
			n2 = getNode(n2pos);
		}
		catch(InvalidPositionException &e)
		{
			continue;
		}
		if(n2.getLight(bank, nodemgr) > brightest_light || found_something == false){
			brightest_light = n2.getLight(bank, nodemgr);
			brightest_pos = n2pos;
			found_something = true;
		}
	}

	if(found_something == false)
		throw InvalidPositionException();

	return brightest_pos;
}

/*
	Propagates sunlight down from a node.
	Starting point gets sunlight.

	Returns the lowest y value of where the sunlight went.

	Mud is turned into grass in where the sunlight stops.
*/
s16 Map::propagateSunlight(v3s16 start,
		std::map<v3s16, MapBlock*> & modified_blocks)
{
	INodeDefManager *nodemgr = m_gamedef->ndef();

	s16 y = start.Y;
	for(; ; y--)
	{
		v3s16 pos(start.X, y, start.Z);

		v3s16 blockpos = getNodeBlockPos(pos);
		MapBlock *block;
		try{
			block = getBlockNoCreate(blockpos);
		}
		catch(InvalidPositionException &e)
		{
			break;
		}

		v3s16 relpos = pos - blockpos*MAP_BLOCKSIZE;
		MapNode n = block->getNode(relpos);

		if(nodemgr->get(n).sunlight_propagates)
		{
			n.setLight(LIGHTBANK_DAY, LIGHT_SUN, nodemgr);
			block->setNode(relpos, n);

			modified_blocks[blockpos] = block;
		}
		else
		{
			// Sunlight goes no further
			break;
		}
	}
	return y + 1;
}

u32 Map::updateLighting(enum LightBank bank,
		shared_map<v3s16, MapBlock*> & a_blocks,
		std::map<v3s16, MapBlock*> & modified_blocks, int max_cycle_ms)
{
	INodeDefManager *nodemgr = m_gamedef->ndef();

	/*m_dout<<DTIME<<"Map::updateLighting(): "
			<<a_blocks.size()<<" blocks."<<std::endl;*/

	//TimeTaker timer("updateLighting");

	// For debugging
	//bool debug=true;
	//u32 count_was = modified_blocks.size();

	std::map<v3s16, MapBlock*> blocks_to_update;

	std::set<v3s16> light_sources;

	std::map<v3s16, u8> unlight_from;

	int num_bottom_invalid = 0;

	//JMutexAutoLock lock2(m_update_lighting_mutex);

	{
	TimeTaker t("updateLighting: first stuff");

	u32 n = 0, calls = 0, end_ms = porting::getTimeMs() + max_cycle_ms;
	if(!max_cycle_ms)
		updateLighting_last[bank] = 0;
	for(std::map<v3s16, MapBlock*>::iterator i = a_blocks.begin();
		i != a_blocks.end(); ++i)
	{
			if (n++ < updateLighting_last[bank])
				continue;
			else
				updateLighting_last[bank] = 0;
			++calls;

		MapBlock *block = getBlockNoCreateNoEx(i->first);
		//MapBlock *block = i->second;

		if(!block || block->isDummy())
			continue;

		for(;;)
		{
			// Don't bother with dummy blocks.
			if(block->isDummy())
				break;

			auto lock = block->lock_unique_rec();

			v3s16 pos = block->getPos();
			v3s16 posnodes = block->getPosRelative();
			modified_blocks[pos] = block;
			blocks_to_update[pos] = block;

			/*
				Clear all light from block
			*/
			for(s16 z=0; z<MAP_BLOCKSIZE; z++)
			for(s16 x=0; x<MAP_BLOCKSIZE; x++)
			for(s16 y=0; y<MAP_BLOCKSIZE; y++)
			{

				try{
					v3s16 p(x,y,z);
					MapNode n = block->getNode(p);
					u8 oldlight = n.getLight(bank, nodemgr);
					n.setLight(bank, 0, nodemgr);
					block->setNode(p, n);

					// If node sources light, add to list
					u8 source = nodemgr->get(n).light_source;
					if(source != 0)
						light_sources.insert(p + posnodes);

					// Collect borders for unlighting
					if((x==0 || x == MAP_BLOCKSIZE-1
					|| y==0 || y == MAP_BLOCKSIZE-1
					|| z==0 || z == MAP_BLOCKSIZE-1)
					&& oldlight != 0)
					{
						v3s16 p_map = p + posnodes;
						unlight_from[p_map] = oldlight;
					}
				}
				catch(InvalidPositionException &e)
				{
					/*
						This would happen when dealing with a
						dummy block.
					*/
					//assert(0);
					infostream<<"updateLighting(): InvalidPositionException"
							<<std::endl;
				}
			}

			if(bank == LIGHTBANK_DAY)
			{
				bool bottom_valid = block->propagateSunlight(light_sources);

				if(!bottom_valid)
					num_bottom_invalid++;

				// If bottom is valid, we're done.
				if(bottom_valid)
					break;
			}
			else if(bank == LIGHTBANK_NIGHT)
			{
				// For night lighting, sunlight is not propagated
				break;
			}
			else
			{
				// Invalid lighting bank
				assert(0);
			}

			/*infostream<<"Bottom for sunlight-propagated block ("
					<<pos.X<<","<<pos.Y<<","<<pos.Z<<") not valid"
					<<std::endl;*/

			// Bottom sunlight is not valid; get the block and loop to it

			pos.Y--;
			try{
				block = getBlockNoCreate(pos);
			}
			catch(InvalidPositionException &e)
			{
				goto L_END_BLOCK;
			}

		}
		L_END_BLOCK:;
		if (porting::getTimeMs() > end_ms) {
			updateLighting_last[bank] = n;
			break;
		}
	}
	if (!calls)
		updateLighting_last[bank] = 0;
	}
	/*
		Enable this to disable proper lighting for speeding up map
		generation for testing or whatever
	*/
#if 0
	//if(g_settings->get(""))
	{
		core::map<v3s16, MapBlock*>::Iterator i;
		i = blocks_to_update.getIterator();
		for(; i.atEnd() == false; i++)
		{
			MapBlock *block = i.getNode()->getValue();
			v3s16 p = block->getPos();
			block->setLightingExpired(false);
		}
		return;
	}
#endif

#if 1
	{
		TimeTaker timer("updateLighting: unspreadLight");
		unspreadLight(bank, unlight_from, light_sources, modified_blocks);
	}

	/*if(debug)
	{
		u32 diff = modified_blocks.size() - count_was;
		count_was = modified_blocks.size();
		infostream<<"unspreadLight modified "<<diff<<std::endl;
	}*/

	{
		TimeTaker timer("updateLighting: spreadLight");
		spreadLight(bank, light_sources, modified_blocks);
	}

	/*if(debug)
	{
		u32 diff = modified_blocks.size() - count_was;
		count_was = modified_blocks.size();
		infostream<<"spreadLight modified "<<diff<<std::endl;
	}*/
#endif

#if 0
	{
		//MapVoxelManipulator vmanip(this);

		// Make a manual voxel manipulator and load all the blocks
		// that touch the requested blocks
		ManualMapVoxelManipulator vmanip(this);

		{
		//TimeTaker timer("initialEmerge");

		core::map<v3s16, MapBlock*>::Iterator i;
		i = blocks_to_update.getIterator();
		for(; i.atEnd() == false; i++)
		{
			MapBlock *block = i.getNode()->getValue();
			v3s16 p = block->getPos();

			// Add all surrounding blocks
			vmanip.initialEmerge(p - v3s16(1,1,1), p + v3s16(1,1,1));

			/*
				Add all surrounding blocks that have up-to-date lighting
				NOTE: This doesn't quite do the job (not everything
					  appropriate is lighted)
			*/
			/*for(s16 z=-1; z<=1; z++)
			for(s16 y=-1; y<=1; y++)
			for(s16 x=-1; x<=1; x++)
			{
				v3s16 p2 = p + v3s16(x,y,z);
				MapBlock *block = getBlockNoCreateNoEx(p2);
				if(block == NULL)
					continue;
				if(block->isDummy())
					continue;
				if(block->getLightingExpired())
					continue;
				vmanip.initialEmerge(p2, p2);
			}*/

			// Lighting of block will be updated completely
			block->setLightingExpired(false);
		}
		}

		{
			//TimeTaker timer("unSpreadLight");
			vmanip.unspreadLight(bank, unlight_from, light_sources, nodemgr);
		}
		{
			//TimeTaker timer("spreadLight");
			vmanip.spreadLight(bank, light_sources, nodemgr);
		}
		{
			//TimeTaker timer("blitBack");
			vmanip.blitBack(modified_blocks);
		}
		/*infostream<<"emerge_time="<<emerge_time<<std::endl;
		emerge_time = 0;*/
	}
#endif
	return updateLighting_last[bank];
	//m_dout<<"Done ("<<getTimestamp()<<")"<<std::endl;
}

u32 Map::updateLighting(shared_map<v3s16, MapBlock*> & a_blocks,
		std::map<v3s16, MapBlock*> & modified_blocks, int max_cycle_ms)
{
	int ret = 0;
{
TimeTaker timer("updateLighting(LIGHTBANK_DAY)");

	ret += updateLighting(LIGHTBANK_DAY, a_blocks, modified_blocks, max_cycle_ms);
}
{
TimeTaker timer("updateLighting(LIGHTBANK_NIGHT)");
	ret += updateLighting(LIGHTBANK_NIGHT, a_blocks, modified_blocks, max_cycle_ms);
}

	if (max_cycle_ms && ret)
		return ret;

	a_blocks.clear();
TimeTaker timer("updateLighting expireDayNightDiff");
	//JMutexAutoLock lock2(m_update_lighting_mutex);

	/*
		Update information about whether day and night light differ
	*/
	for(std::map<v3s16, MapBlock*>::iterator
			i = modified_blocks.begin();
			i != modified_blocks.end(); ++i)
	{
		MapBlock *block = getBlockNoCreateNoEx(i->first);
		//can contain already deleted block from Map::timerUpdate -> MapSector::deleteBlock
		//MapBlock *block = i->second;
		if(block == NULL || block->isDummy())
			continue;
		block->expireDayNightDiff();
	}
	return ret;
}

/*
*/
void Map::addNodeAndUpdate(v3s16 p, MapNode n,
		std::map<v3s16, MapBlock*> &modified_blocks,
		bool remove_metadata)
{
	INodeDefManager *ndef = m_gamedef->ndef();

	/*PrintInfo(m_dout);
	m_dout<<DTIME<<"Map::addNodeAndUpdate(): p=("
			<<p.X<<","<<p.Y<<","<<p.Z<<")"<<std::endl;*/

	/*
		From this node to nodes underneath:
		If lighting is sunlight (1.0), unlight neighbours and
		set lighting to 0.
		Else discontinue.
	*/

	v3s16 toppos = p + v3s16(0,1,0);
	//v3s16 bottompos = p + v3s16(0,-1,0);

	bool node_under_sunlight = true;
	std::set<v3s16> light_sources;

	/*
		Collect old node for rollback
	*/
	RollbackNode rollback_oldnode(this, p, m_gamedef);

	/*
		If there is a node at top and it doesn't have sunlight,
		there has not been any sunlight going down.

		Otherwise there probably is.
	*/
	try{
		MapNode topnode = getNode(toppos);

		if(topnode.getLight(LIGHTBANK_DAY, ndef) != LIGHT_SUN)
			node_under_sunlight = false;
	}
	catch(InvalidPositionException &e)
	{
	}

	/*
		Remove all light that has come out of this node
	*/

	enum LightBank banks[] =
	{
		LIGHTBANK_DAY,
		LIGHTBANK_NIGHT
	};
	for(s32 i=0; i<2; i++)
	{
		enum LightBank bank = banks[i];

		u8 lightwas = getNode(p).getLight(bank, ndef);

		// Add the block of the added node to modified_blocks
		v3s16 blockpos = getNodeBlockPos(p);
		MapBlock * block = getBlockNoCreate(blockpos);
		assert(block != NULL);
		modified_blocks[blockpos] = block;

		assert(isValidPosition(p));

		// Unlight neighbours of node.
		// This means setting light of all consequent dimmer nodes
		// to 0.
		// This also collects the nodes at the border which will spread
		// light again into this.
		unLightNeighbors(bank, p, lightwas, light_sources, modified_blocks);

		n.setLight(bank, 0, ndef);
	}

	/*
		If node lets sunlight through and is under sunlight, it has
		sunlight too.
	*/
	if(node_under_sunlight && ndef->get(n).sunlight_propagates)
	{
		n.setLight(LIGHTBANK_DAY, LIGHT_SUN, ndef);
	}

	/*
		Remove node metadata
	*/
	if (remove_metadata) {
		removeNodeMetadata(p);
	}

	/*
		Set the node on the map
	*/

	setNode(p, n);

	/*
		If node is under sunlight and doesn't let sunlight through,
		take all sunlighted nodes under it and clear light from them
		and from where the light has been spread.
		TODO: This could be optimized by mass-unlighting instead
			  of looping
	*/
	if(node_under_sunlight && !ndef->get(n).sunlight_propagates)
	{
		s16 y = p.Y - 1;
		for(;; y--){
			//m_dout<<DTIME<<"y="<<y<<std::endl;
			v3s16 n2pos(p.X, y, p.Z);

			MapNode n2;
			try{
				n2 = getNode(n2pos);
			}
			catch(InvalidPositionException &e)
			{
				break;
			}

			if(n2.getLight(LIGHTBANK_DAY, ndef) == LIGHT_SUN)
			{
				unLightNeighbors(LIGHTBANK_DAY,
						n2pos, n2.getLight(LIGHTBANK_DAY, ndef),
						light_sources, modified_blocks);
				n2.setLight(LIGHTBANK_DAY, 0, ndef);
				setNode(n2pos, n2);
			}
			else
				break;
		}
	}

	for(s32 i=0; i<2; i++)
	{
		enum LightBank bank = banks[i];

		/*
			Spread light from all nodes that might be capable of doing so
		*/
		spreadLight(bank, light_sources, modified_blocks);
	}

	/*
		Update information about whether day and night light differ
	*/
	for(std::map<v3s16, MapBlock*>::iterator
			i = modified_blocks.begin();
			i != modified_blocks.end(); ++i)
	{
		i->second->expireDayNightDiff();
	}

	/*
		Report for rollback
	*/
	if(m_gamedef->rollback())
	{
		RollbackNode rollback_newnode(this, p, m_gamedef);
		RollbackAction action;
		action.setSetNode(p, rollback_oldnode, rollback_newnode);
		m_gamedef->rollback()->reportAction(action);
	}

	/*
		Add neighboring liquid nodes and the node itself if it is
		liquid (=water node was added) to transform queue.
		note: todo: for liquid_real enough to add only self node
	*/
	v3s16 dirs[7] = {
		v3s16(0,0,0), // self
		v3s16(0,0,1), // back
		v3s16(0,1,0), // top
		v3s16(1,0,0), // right
		v3s16(0,0,-1), // front
		v3s16(0,-1,0), // bottom
		v3s16(-1,0,0), // left
	};
	for(u16 i=0; i<7; i++)
	{
		try
		{

		v3s16 p2 = p + dirs[i];

		MapNode n2 = getNode(p2);
		if(ndef->get(n2).isLiquid() || n2.getContent() == CONTENT_AIR)
		{
			transforming_liquid_push_back(p2);
		}

		}catch(InvalidPositionException &e)
		{
		}
	}
}

/*
*/
void Map::removeNodeAndUpdate(v3s16 p,
		std::map<v3s16, MapBlock*> &modified_blocks)
{
	INodeDefManager *ndef = m_gamedef->ndef();

	/*PrintInfo(m_dout);
	m_dout<<DTIME<<"Map::removeNodeAndUpdate(): p=("
			<<p.X<<","<<p.Y<<","<<p.Z<<")"<<std::endl;*/

	bool node_under_sunlight = true;

	v3s16 toppos = p + v3s16(0,1,0);

	// Node will be replaced with this
	content_t replace_material = CONTENT_AIR;

	/*
		Collect old node for rollback
	*/
	RollbackNode rollback_oldnode(this, p, m_gamedef);

	/*
		If there is a node at top and it doesn't have sunlight,
		there will be no sunlight going down.
	*/
	try{
		MapNode topnode = getNode(toppos);

		if(topnode.getLight(LIGHTBANK_DAY, ndef) != LIGHT_SUN)
			node_under_sunlight = false;
	}
	catch(InvalidPositionException &e)
	{
	}

	std::set<v3s16> light_sources;

	enum LightBank banks[] =
	{
		LIGHTBANK_DAY,
		LIGHTBANK_NIGHT
	};
	for(s32 i=0; i<2; i++)
	{
		enum LightBank bank = banks[i];

		/*
			Unlight neighbors (in case the node is a light source)
		*/
		unLightNeighbors(bank, p,
				getNode(p).getLight(bank, ndef),
				light_sources, modified_blocks);
	}

	/*
		Remove node metadata
	*/

	removeNodeMetadata(p);

	/*
		Remove the node.
		This also clears the lighting.
	*/

	MapNode n;
	n.setContent(replace_material);
	setNode(p, n);

	for(s32 i=0; i<2; i++)
	{
		enum LightBank bank = banks[i];

		/*
			Recalculate lighting
		*/
		spreadLight(bank, light_sources, modified_blocks);
	}

	// Add the block of the removed node to modified_blocks
	v3s16 blockpos = getNodeBlockPos(p);
	MapBlock * block = getBlockNoCreate(blockpos);
	assert(block != NULL);
	modified_blocks[blockpos] = block;

	/*
		If the removed node was under sunlight, propagate the
		sunlight down from it and then light all neighbors
		of the propagated blocks.
	*/
	if(node_under_sunlight)
	{
		s16 ybottom = propagateSunlight(p, modified_blocks);
		/*m_dout<<DTIME<<"Node was under sunlight. "
				"Propagating sunlight";
		m_dout<<DTIME<<" -> ybottom="<<ybottom<<std::endl;*/
		s16 y = p.Y;
		for(; y >= ybottom; y--)
		{
			v3s16 p2(p.X, y, p.Z);
			/*m_dout<<DTIME<<"lighting neighbors of node ("
					<<p2.X<<","<<p2.Y<<","<<p2.Z<<")"
					<<std::endl;*/
			lightNeighbors(LIGHTBANK_DAY, p2, modified_blocks);
		}
	}
	else
	{
		// Set the lighting of this node to 0
		// TODO: Is this needed? Lighting is cleared up there already.
		try{
			MapNode n = getNode(p);
			n.setLight(LIGHTBANK_DAY, 0, ndef);
			setNode(p, n);
		}
		catch(InvalidPositionException &e)
		{
		}
	}

	for(s32 i=0; i<2; i++)
	{
		enum LightBank bank = banks[i];

		// Get the brightest neighbour node and propagate light from it
		v3s16 n2p = getBrightestNeighbour(bank, p);
		try{
			//MapNode n2 = getNode(n2p);
			lightNeighbors(bank, n2p, modified_blocks);
		}
		catch(InvalidPositionException &e)
		{
		}
	}

	/*
		Update information about whether day and night light differ
	*/
	for(std::map<v3s16, MapBlock*>::iterator
			i = modified_blocks.begin();
			i != modified_blocks.end(); ++i)
	{
		i->second->expireDayNightDiff();
	}

	/*
		Report for rollback
	*/
	if(m_gamedef->rollback())
	{
		RollbackNode rollback_newnode(this, p, m_gamedef);
		RollbackAction action;
		action.setSetNode(p, rollback_oldnode, rollback_newnode);
		m_gamedef->rollback()->reportAction(action);
	}

	/*
		Add neighboring liquid nodes and this node to transform queue.
		(it's vital for the node itself to get updated last.)
		note: todo: for liquid_real enough to add only self node
	*/
	v3s16 dirs[7] = {
		v3s16(0,0,1), // back
		v3s16(0,1,0), // top
		v3s16(1,0,0), // right
		v3s16(0,0,-1), // front
		v3s16(0,-1,0), // bottom
		v3s16(-1,0,0), // left
		v3s16(0,0,0), // self
	};
	for(u16 i=0; i<7; i++)
	{
		try
		{

		v3s16 p2 = p + dirs[i];

		MapNode n2 = getNode(p2);
		if(ndef->get(n2).isLiquid() || n2.getContent() == CONTENT_AIR)
		{
			transforming_liquid_push_back(p2);
		}

		}catch(InvalidPositionException &e)
		{
		}
	}
}

bool Map::addNodeWithEvent(v3s16 p, MapNode n, bool remove_metadata)
{
	MapEditEvent event;
	event.type = remove_metadata ? MEET_ADDNODE : MEET_SWAPNODE;
	event.p = p;
	event.n = n;

	bool succeeded = true;
	try{
		std::map<v3s16, MapBlock*> modified_blocks;
		addNodeAndUpdate(p, n, modified_blocks, remove_metadata);

		// Copy modified_blocks to event
		for(std::map<v3s16, MapBlock*>::iterator
				i = modified_blocks.begin();
				i != modified_blocks.end(); ++i)
		{
			event.modified_blocks.insert(i->first);
		}
	}
	catch(InvalidPositionException &e){
		succeeded = false;
	}

	dispatchEvent(&event);

	return succeeded;
}

bool Map::removeNodeWithEvent(v3s16 p)
{
	MapEditEvent event;
	event.type = MEET_REMOVENODE;
	event.p = p;

	bool succeeded = true;
	try{
		std::map<v3s16, MapBlock*> modified_blocks;
		removeNodeAndUpdate(p, modified_blocks);

		// Copy modified_blocks to event
		for(std::map<v3s16, MapBlock*>::iterator
				i = modified_blocks.begin();
				i != modified_blocks.end(); ++i)
		{
			event.modified_blocks.insert(i->first);
		}
	}
	catch(InvalidPositionException &e){
		succeeded = false;
	}

	dispatchEvent(&event);

	return succeeded;
}

bool Map::getDayNightDiff(v3s16 blockpos)
{
	try{
		v3s16 p = blockpos + v3s16(0,0,0);
		MapBlock *b = getBlockNoCreate(p);
		if(b->getDayNightDiff())
			return true;
	}
	catch(InvalidPositionException &e){}
	// Leading edges
	try{
		v3s16 p = blockpos + v3s16(-1,0,0);
		MapBlock *b = getBlockNoCreate(p);
		if(b->getDayNightDiff())
			return true;
	}
	catch(InvalidPositionException &e){}
	try{
		v3s16 p = blockpos + v3s16(0,-1,0);
		MapBlock *b = getBlockNoCreate(p);
		if(b->getDayNightDiff())
			return true;
	}
	catch(InvalidPositionException &e){}
	try{
		v3s16 p = blockpos + v3s16(0,0,-1);
		MapBlock *b = getBlockNoCreate(p);
		if(b->getDayNightDiff())
			return true;
	}
	catch(InvalidPositionException &e){}
	// Trailing edges
	try{
		v3s16 p = blockpos + v3s16(1,0,0);
		MapBlock *b = getBlockNoCreate(p);
		if(b->getDayNightDiff())
			return true;
	}
	catch(InvalidPositionException &e){}
	try{
		v3s16 p = blockpos + v3s16(0,1,0);
		MapBlock *b = getBlockNoCreate(p);
		if(b->getDayNightDiff())
			return true;
	}
	catch(InvalidPositionException &e){}
	try{
		v3s16 p = blockpos + v3s16(0,0,1);
		MapBlock *b = getBlockNoCreate(p);
		if(b->getDayNightDiff())
			return true;
	}
	catch(InvalidPositionException &e){}

	return false;
}

/*
	Updates usage timers
*/
u32 Map::timerUpdate(float uptime, float unload_timeout,
		int max_cycle_ms,
		std::list<v3s16> *unloaded_blocks)
{
	bool save_before_unloading = (mapType() == MAPTYPE_SERVER);

	// Profile modified reasons
	Profiler modprofiler;

	if (/*!m_blocks_update_last && */ m_blocks_delete->size() > 1000) {
		m_block_cache = nullptr;
		m_blocks_delete = (m_blocks_delete == &m_blocks_delete_1 ? &m_blocks_delete_2 : &m_blocks_delete_1);
		verbosestream<<"Deleting blocks="<<m_blocks_delete->size()<<std::endl;
		for(auto &i : *m_blocks_delete) // delayed delete
			delete i.first;
		m_blocks_delete->clear();
	}

	u32 deleted_blocks_count = 0;
	u32 saved_blocks_count = 0;
	u32 block_count_all = 0;

	u32 n = 0, calls = 0, end_ms = porting::getTimeMs() + max_cycle_ms;

	std::vector<MapBlock *> blocks_delete;
	{
	auto lock = m_blocks.lock_shared();
	for(auto ir : m_blocks) {
		if (n++ < m_blocks_update_last) {
			continue;
		}
		else {
			m_blocks_update_last = 0;
		}
		++calls;

		MapBlock *block = ir.second;
		if (!block)
			continue;

		{
			auto lock = block->lock_unique_rec();

			if(block->refGet() == 0 && block->getUsageTimer() > unload_timeout)
			{
				v3s16 p = block->getPos();
				//infostream<<" deleting block p="<<p<<" ustimer="<<block->getUsageTimer() <<" to="<< unload_timeout<<" inc="<<(uptime - block->m_uptime_timer_last)<<" state="<<block->getModified()<<std::endl;
				// Save if modified
				if(block->getModified() != MOD_STATE_CLEAN
						&& save_before_unloading)
				{
					//modprofiler.add(block->getModifiedReason(), 1);
					beginSave();
					saveBlock(block);
					endSave();
					saved_blocks_count++;
				}

				blocks_delete.push_back(block);

				if(unloaded_blocks)
					unloaded_blocks->push_back(p);

				deleted_blocks_count++;
			}
			else
			{

			if (!block->m_uptime_timer_last)  // not very good place, but minimum modifications
				block->m_uptime_timer_last = uptime - 0.1;
			block->incrementUsageTimer(uptime - block->m_uptime_timer_last);
			block->m_uptime_timer_last = uptime;

				block_count_all++;

/*#ifndef SERVER
				if(block->refGet() == 0 && block->getUsageTimer() >
						g_settings->getFloat("unload_unused_meshes_timeout"))
				{
					if(block->mesh){
						delete block->mesh;
						block->mesh = NULL;
					}
				}
#endif*/
			}

		} // block lock

		if (porting::getTimeMs() > end_ms) {
			m_blocks_update_last = n;
			break;
		}

	}
	}

	if (!calls)
		m_blocks_update_last = 0;

	for (auto & block : blocks_delete)
		this->deleteBlock(block);

	if(m_circuit != NULL) {
		m_circuit->save();
	}

	// Finally delete the empty sectors

	if(deleted_blocks_count != 0)
	{
		if (m_blocks_update_last)
			infostream<<"ServerMap: timerUpdate(): Blocks processed:"<<calls<<"/"<<m_blocks.size()<<" to "<<m_blocks_update_last<<std::endl;
		PrintInfo(infostream); // ServerMap/ClientMap:
		infostream<<"Unloaded "<<deleted_blocks_count<<"/"<<(block_count_all + deleted_blocks_count)
				<<" blocks from memory";
		infostream<<" (deleteq1="<<m_blocks_delete_1.size()<< " deleteq2="<<m_blocks_delete_2.size()<<")";
		if(saved_blocks_count)
			infostream<<", of which "<<saved_blocks_count<<" were written";
/*
		infostream<<", "<<block_count_all<<" blocks in memory";
*/
		infostream<<"."<<std::endl;
		if(saved_blocks_count != 0){
			PrintInfo(infostream); // ServerMap/ClientMap:
			//infostream<<"Blocks modified by: "<<std::endl;
			modprofiler.print(infostream);
		}
	}
	return m_blocks_update_last;
}

void Map::unloadUnreferencedBlocks(std::list<v3s16> *unloaded_blocks)
{
	timerUpdate(0.0, -1.0, 100, unloaded_blocks);
}

void Map::PrintInfo(std::ostream &out)
{
	out<<"Map: ";
}

enum NeighborType {
	NEIGHBOR_UPPER,
	NEIGHBOR_SAME_LEVEL,
	NEIGHBOR_LOWER
};
struct NodeNeighbor {
	MapNode n;
	NeighborType t;
	v3s16 p;
	bool l; //can liquid
	bool i; //infinity
	int weight;
	int drop; //drop by liquid
};

void Map::transforming_liquid_push_back(v3s16 & p) {
	JMutexAutoLock lock(m_transforming_liquid_mutex);
	m_transforming_liquid.push_back(p);
}

u32 Map::transforming_liquid_size() {
        return m_transforming_liquid.size();
}

Circuit* Map::getCircuit()
{
	return m_circuit;
}

INodeDefManager* Map::getNodeDefManager()
{
	return m_gamedef->ndef();
}

const v3s16 liquid_flow_dirs[7] =
{
	// +right, +top, +back
	v3s16( 0,-1, 0), // bottom
	v3s16( 0, 0, 0), // self
	v3s16( 0, 0, 1), // back
	v3s16( 0, 0,-1), // front
	v3s16( 1, 0, 0), // right
	v3s16(-1, 0, 0), // left
	v3s16( 0, 1, 0)  // top
};

// when looking around we must first check self node for correct type definitions
const s8 liquid_explore_map[7] = {1,0,6,2,3,4,5};
const s8 liquid_random_map[4][7] = {
	{0,1,2,3,4,5,6},
	{0,1,4,3,5,2,6},
	{0,1,3,5,4,2,6},
	{0,1,5,3,2,4,6}
};

#define D_BOTTOM 0
#define D_TOP 6
#define D_SELF 1

u32 Map::transformLiquidsFinite(Server *m_server, std::map<v3s16, MapBlock*> & modified_blocks, shared_map<v3s16, MapBlock*> & lighting_modified_blocks, int max_cycle_ms)
{
	INodeDefManager *nodemgr = m_gamedef->ndef();

	DSTACK(__FUNCTION_NAME);
	//TimeTaker timer("transformLiquidsFinite()");

	u32 loopcount = 0;
	u32 initial_size = m_transforming_liquid.size();

	u8 relax = g_settings->getS16("liquid_relax");
	bool fast_flood = g_settings->getS16("liquid_fast_flood");
	int water_level = g_settings->getS16("water_level");

	// list of nodes that due to viscosity have not reached their max level height
	UniqueQueue<v3s16> must_reflow, must_reflow_second;

	// List of MapBlocks that will require a lighting update (due to lava)
	u16 loop_rand = myrand();

	u32 end_ms = porting::getTimeMs() + max_cycle_ms;

	while (m_transforming_liquid.size() > 0)
	{
		NEXT_LIQUID:;
		// This should be done here so that it is done when continue is used
		if (loopcount >= initial_size || porting::getTimeMs() > end_ms)
			break;
		loopcount++;
		/*
			Get a queued transforming liquid node
		*/
		v3s16 p0;
		{
			JMutexAutoLock lock(m_transforming_liquid_mutex);
			p0 = m_transforming_liquid.pop_front();
		}
		u16 total_level = 0;
		//u16 level_max = 0;
		// surrounding flowing liquid nodes
		NodeNeighbor neighbors[7];
		// current level of every block
		s8 liquid_levels[7] = {-1, -1, -1, -1, -1, -1, -1};
		 // target levels
		s8 liquid_levels_want[7] = {-1, -1, -1, -1, -1, -1, -1};
		s8 can_liquid_same_level = 0;
		content_t liquid_kind = CONTENT_IGNORE;
		content_t liquid_kind_flowing = CONTENT_IGNORE;
		content_t melt_kind = CONTENT_IGNORE;
		content_t melt_kind_flowing = CONTENT_IGNORE;
		//s8 viscosity = 0;
		/*
			Collect information about the environment, start from self
		 */
		for (u8 e = 0; e < 7; e++) {
			u8 i = liquid_explore_map[e];
			NodeNeighbor & nb = neighbors[i];
			NeighborType nt = NEIGHBOR_SAME_LEVEL;
			switch (i) {
				case D_TOP:
					nt = NEIGHBOR_UPPER;
					break;
				case D_BOTTOM:
					nt = NEIGHBOR_LOWER;
					break;
			}
			neighbors[i].p = p0 + liquid_flow_dirs[i];
			neighbors[i].n = getNodeNoEx(neighbors[i].p);
			neighbors[i].t = nt;
			neighbors[i].l = 0;
			neighbors[i].i = 0;
			neighbors[i].weight = 0;
			neighbors[i].drop = 0;

			if (nb.n.getContent() == CONTENT_IGNORE)
				continue;

			switch (nodemgr->get(nb.n.getContent()).liquid_type) {
				case LIQUID_NONE:
					if (nb.n.getContent() == CONTENT_AIR) {
						liquid_levels[i] = 0;
						nb.l = 1;
					}
					//TODO: if (nb.n.getContent() == CONTENT_AIR || nodemgr->get(nb.n).buildable_to && !nodemgr->get(nb.n).walkable) { // need lua drop api for drop torches
					else if (	melt_kind_flowing != CONTENT_IGNORE &&
							nb.n.getContent() == melt_kind_flowing &&
							nb.t != NEIGHBOR_UPPER &&
							!(loopcount % 2)) {
						u8 melt_max_level = nb.n.getMaxLevel(nodemgr);
						u8 my_max_level = MapNode(liquid_kind_flowing).getMaxLevel(nodemgr);
						liquid_levels[i] = (float)my_max_level / melt_max_level * nb.n.getLevel(nodemgr);
						if (liquid_levels[i])
							nb.l = 1;
					} else if (	melt_kind != CONTENT_IGNORE &&
							nb.n.getContent() == melt_kind &&
							nb.t != NEIGHBOR_UPPER &&
							!(loopcount % 8)) {
						liquid_levels[i] = nodemgr->get(liquid_kind_flowing).getMaxLevel();
						if (liquid_levels[i])
							nb.l = 1;
					} else {
						int drop = ((ItemGroupList) nodemgr->get(nb.n).groups)["drop_by_liquid"];
						if (drop && !(loopcount % drop) ) {
							liquid_levels[i] = 0;
							nb.l = 1;
							nb.drop = 1;
						}
					}

					// todo: for erosion add something here..
					break;
				case LIQUID_SOURCE:
					// if this node is not (yet) of a liquid type,
					// choose the first liquid type we encounter
					if (liquid_kind_flowing == CONTENT_IGNORE)
						liquid_kind_flowing = nodemgr->getId(
							nodemgr->get(nb.n).liquid_alternative_flowing);
					if (liquid_kind == CONTENT_IGNORE)
						liquid_kind = nb.n.getContent();
					if (liquid_kind_flowing == CONTENT_IGNORE)
						liquid_kind_flowing = liquid_kind;
					if (melt_kind == CONTENT_IGNORE)
						melt_kind = nodemgr->getId(nodemgr->get(nb.n).melt);
					if (melt_kind_flowing == CONTENT_IGNORE)
						melt_kind_flowing =
							nodemgr->getId(
							nodemgr->get(nodemgr->getId(nodemgr->get(nb.n).melt)
									).liquid_alternative_flowing);
					if (melt_kind_flowing == CONTENT_IGNORE)
						melt_kind_flowing = melt_kind;
					if (nb.n.getContent() == liquid_kind) {
						liquid_levels[i] = nb.n.getLevel(nodemgr); //LIQUID_LEVEL_SOURCE;
						nb.l = 1;
						nb.i = (nb.n.param2 & LIQUID_INFINITY_MASK);
					}
					break;
				case LIQUID_FLOWING:
					// if this node is not (yet) of a liquid type,
					// choose the first liquid type we encounter
					if (liquid_kind_flowing == CONTENT_IGNORE)
						liquid_kind_flowing = nb.n.getContent();
					if (liquid_kind == CONTENT_IGNORE)
						liquid_kind = nodemgr->getId(
							nodemgr->get(nb.n).liquid_alternative_source);
					if (liquid_kind == CONTENT_IGNORE)
						liquid_kind = liquid_kind_flowing;
					if (melt_kind_flowing == CONTENT_IGNORE)
						melt_kind_flowing = nodemgr->getId(nodemgr->get(nb.n).melt);
					if (melt_kind == CONTENT_IGNORE)
						melt_kind = nodemgr->getId(nodemgr->get(nodemgr->getId(
							nodemgr->get(nb.n).melt)).liquid_alternative_source);
					if (melt_kind == CONTENT_IGNORE)
						melt_kind = melt_kind_flowing;
					if (nb.n.getContent() == liquid_kind_flowing) {
						liquid_levels[i] = nb.n.getLevel(nodemgr);
						nb.l = 1;
					}
					break;
			}

			// only self, top, bottom swap
			if (nodemgr->get(nb.n.getContent()).liquid_type && e <= 2) {
				try{
					nb.weight = ((ItemGroupList) nodemgr->get(nb.n).groups)["weight"];
					if (e == 1 && neighbors[D_BOTTOM].weight && neighbors[D_SELF].weight > neighbors[D_BOTTOM].weight) {
						setNode(neighbors[D_SELF].p, neighbors[D_BOTTOM].n);
						setNode(neighbors[D_BOTTOM].p, neighbors[D_SELF].n);
						must_reflow_second.push_back(neighbors[D_SELF].p);
						must_reflow_second.push_back(neighbors[D_BOTTOM].p);
						goto NEXT_LIQUID;
					}
					if (e == 2 && neighbors[D_SELF].weight && neighbors[D_TOP].weight > neighbors[D_SELF].weight) {
						setNode(neighbors[D_SELF].p, neighbors[D_TOP].n);
						setNode(neighbors[D_TOP].p, neighbors[D_SELF].n);
						must_reflow_second.push_back(neighbors[D_SELF].p);
						must_reflow_second.push_back(neighbors[D_TOP].p);
						goto NEXT_LIQUID;
					}
				}
				catch(InvalidPositionException &e) {
					infostream<<"transformLiquidsFinite: setNode() failed:"<<PP(neighbors[i].p)<<":"<<e.what()<<std::endl;
					goto NEXT_LIQUID;
				}
			}
			
			if (nb.l && nb.t == NEIGHBOR_SAME_LEVEL)
				++can_liquid_same_level;
			if (liquid_levels[i] > 0)
				total_level += liquid_levels[i];

			/*
			infostream << "get node i=" <<(int)i<<" " << PP(nb.p) << " c="
			<< nb.n.getContent() <<" p0="<< (int)nb.n.param0 <<" p1="
			<< (int)nb.n.param1 <<" p2="<< (int)nb.n.param2 << " lt="
			<< nodemgr->get(nb.n.getContent()).liquid_type
			//<< " lk=" << liquid_kind << " lkf=" << liquid_kind_flowing
			<< " l="<< nb.l	<< " inf="<< nb.i << " nlevel=" << (int)liquid_levels[i]
			<< " totallevel=" << (int)total_level << " cansame="
			<< (int)can_liquid_same_level << " Lmax="<<(int)nodemgr->get(liquid_kind_flowing).getMaxLevel()<<std::endl;
			*/
		}
		s16 level_max = nodemgr->get(liquid_kind_flowing).getMaxLevel();
		s16 level_max_compressed = nodemgr->get(liquid_kind_flowing).getMaxLevel(1);
		//s16 total_was = total_level; //debug
		//viscosity = nodemgr->get(liquid_kind).viscosity;

		if (liquid_kind == CONTENT_IGNORE || !neighbors[D_SELF].l || total_level <= 0)
			continue;

		// fill bottom block
		if (neighbors[D_BOTTOM].l) {
			liquid_levels_want[D_BOTTOM] = total_level > level_max ?
				level_max : total_level;
			total_level -= liquid_levels_want[D_BOTTOM];
		}

		//relax up
		if (	nodemgr->get(liquid_kind).liquid_renewable &&
			relax &&
			((p0.Y == water_level) || (fast_flood && p0.Y <= water_level)) &&
			level_max > 1 &&
			liquid_levels[D_TOP] == 0 &&
			liquid_levels[D_BOTTOM] == level_max &&
			total_level >= level_max * can_liquid_same_level - (can_liquid_same_level - relax) &&
			can_liquid_same_level >= relax + 1) {
			total_level = level_max * can_liquid_same_level;
		}

		// prevent lakes in air above unloaded blocks
		if (	liquid_levels[D_TOP] == 0 &&
			p0.Y > water_level &&
			level_max > 1 &&
			neighbors[D_BOTTOM].n.getContent() == CONTENT_IGNORE &&
			!(loopcount % 3)) {
			--total_level;
		}

		// calculate self level 5 blocks
		u16 want_level =
			  total_level >= level_max * can_liquid_same_level
			? level_max
			: total_level / can_liquid_same_level;
		total_level -= want_level * can_liquid_same_level;

		//relax down
		if (	nodemgr->get(liquid_kind).liquid_renewable &&
			relax &&
			p0.Y == water_level + 1 &&
			liquid_levels[D_TOP] == 0 &&
			level_max > 1 &&
			liquid_levels[D_BOTTOM] == level_max &&
			want_level == 0 &&
			total_level <= (can_liquid_same_level - relax) &&
			can_liquid_same_level >= relax + 1) {
			total_level = 0;
		}

		for (u16 ir = D_SELF; ir < D_TOP; ++ir) { // fill only same level
			u16 ii = liquid_random_map[(loopcount+loop_rand+1)%4][ir];
			if (!neighbors[ii].l)
				continue;
			liquid_levels_want[ii] = want_level;
			//if (viscosity > 1 && (liquid_levels_want[ii]-liquid_levels[ii]>8-viscosity))
			if (liquid_levels_want[ii] < level_max && total_level > 0) {
				if (level_max > LIQUID_LEVEL_SOURCE || loopcount % 3 || liquid_levels[ii] <= 0){
					if (liquid_levels[ii] > liquid_levels_want[ii]) {
						++liquid_levels_want[ii];
						--total_level;
					}
				} else {
					++liquid_levels_want[ii];
					--total_level;
				}
			}
		}

		for (u16 ir = D_SELF; ir < D_TOP; ++ir) {
			if (total_level < 1) break;
			u16 ii = liquid_random_map[(loopcount+loop_rand+2)%4][ir];
			if (liquid_levels_want[ii] >= 0 &&
				liquid_levels_want[ii] < level_max) {
				++liquid_levels_want[ii];
				--total_level;
			}
		}

		// fill top block if can
		if (neighbors[D_TOP].l) {
			//infostream<<"compressing to top was="<<liquid_levels_want[D_TOP]<<" add="<<total_level<<std::endl;
			liquid_levels_want[D_TOP] = total_level>level_max_compressed?level_max_compressed:total_level;
			total_level -= liquid_levels_want[D_TOP];
		}

		if (total_level > 0) { // very rare, compressed only
			//infostream<<"compressing to self was="<<liquid_levels_want[D_SELF]<<" add="<<total_level<<std::endl;
			liquid_levels_want[D_SELF] += total_level;
			total_level = 0;
		}

		for (u16 ii = 0; ii < 7; ii++) // infinity and cave flood optimization
			if (    neighbors[ii].i			||
				(liquid_levels_want[ii] >= 0	&&
				 level_max > 1			&&
				 fast_flood			&&
				 p0.Y < water_level		&&
				 initial_size >= 1000		&&
				 ii != D_TOP			&&
				 want_level >= level_max/4	&&
				 can_liquid_same_level >= 5	&&
				 liquid_levels[D_TOP] >= level_max))
					liquid_levels_want[ii] = level_max;

		/*
		if (total_level > 0) //|| flowed != volume)
			infostream <<" AFTER level=" << (int)total_level
			//<< " flowed="<<flowed<< " volume=" << volume
			<< " max="<<(int)level_max
			<< " wantsame="<<(int)want_level<< " top="
			<< (int)liquid_levels_want[D_TOP]<< " topwas="
			<< (int)liquid_levels[D_TOP]
			<< " bot=" << (int)liquid_levels_want[D_BOTTOM] 
			<< " botwas=" << (int)liquid_levels[D_BOTTOM]
			<<std::endl;
		*/

		//s16 flowed = 0; // for debug
		for (u16 r = 0; r < 7; r++) {
			u16 i = liquid_random_map[(loopcount+loop_rand+3)%4][r];
			if (liquid_levels_want[i] < 0 || !neighbors[i].l)
				continue;

			//infostream <<" set=" <<i<< " " << PP(neighbors[i].p) << " want="<<(int)liquid_levels_want[i] << " was=" <<(int) liquid_levels[i] << std::endl;
			
			/* disabled because brokes constant volume of lava
			u8 viscosity = nodemgr->get(liquid_kind).liquid_viscosity;
			if (viscosity > 1 && liquid_levels_want[i] != liquid_levels[i]) {
				// amount to gain, limited by viscosity
				// must be at least 1 in absolute value
				s8 level_inc = liquid_levels_want[i] - liquid_levels[i];
				if (level_inc < -viscosity || level_inc > viscosity)
					new_node_level = liquid_levels[i] + level_inc/viscosity;
				else if (level_inc < 0)
					new_node_level = liquid_levels[i] - 1;
				else if (level_inc > 0)
					new_node_level = liquid_levels[i] + 1;
			} else {
			*/

			// last level must flow down on stairs
			if (liquid_levels_want[i] != liquid_levels[i] &&
				liquid_levels[D_TOP] <= 0 && (!neighbors[D_BOTTOM].l || level_max == 1) &&
				liquid_levels_want[i] >= 1 && liquid_levels_want[i] <= 2) {
				for (u16 ir = D_SELF + 1; ir < D_TOP; ++ir) { // only same level
					u16 ii = liquid_random_map[(loopcount+loop_rand+4)%4][ir];
					if (neighbors[ii].l)
						must_reflow_second.push_back(neighbors[i].p + liquid_flow_dirs[ii]);
				}
			}

			//flowed += liquid_levels_want[i];
			if (liquid_levels[i] == liquid_levels_want[i]) {
				continue;
			}

			if (neighbors[i].drop) {// && level_max > 1 && total_level >= level_max - 1
				JMutexAutoLock envlock(m_server->m_env_mutex); // 8(
				m_server->getEnv().getScriptIface()->node_drop(neighbors[i].p, 2);
			}

			neighbors[i].n.setContent(liquid_kind_flowing);
			neighbors[i].n.setLevel(nodemgr, liquid_levels_want[i], 1);

			try{
				setNode(neighbors[i].p, neighbors[i].n);
			} catch(InvalidPositionException &e) {
				infostream<<"transformLiquidsFinite: setNode() failed:"<<PP(neighbors[i].p)<<":"<<e.what()<<std::endl;
			}

			// If node emits light, MapBlock requires lighting update
			// or if node removed
			v3s16 blockpos = getNodeBlockPos(neighbors[i].p);
			MapBlock *block = getBlockNoCreateNoEx(blockpos);
			if(block != NULL) {
				modified_blocks[blockpos] = block;
				if(!nodemgr->get(neighbors[i].n).light_propagates || nodemgr->get(neighbors[i].n).light_source) // better to update always
					lighting_modified_blocks[block->getPos()] = block;
			}
			must_reflow.push_back(neighbors[i].p);


		}

		//if (total_was!=flowed) infostream<<" flowed "<<flowed<<"/"<<total_was<<std::endl;
		/* //for better relax  only same level
		if (changed)  for (u16 ii = D_SELF + 1; ii < D_TOP; ++ii) {
			if (!neighbors[ii].l) continue;
			must_reflow.push_back(p0 + dirs[ii]);
		}*/
	}

	u32 ret = loopcount >= initial_size ? 0 : m_transforming_liquid.size();
	if (ret || loopcount > m_liquid_step_flow)
		m_liquid_step_flow += (m_liquid_step_flow > loopcount ? -1 : 1) * (int)loopcount/10;
	/*
	if (loopcount)
		infostream<<"Map::transformLiquidsFinite(): loopcount="<<loopcount
		<<" avgflow="<<m_liquid_step_flow
		<<" reflow="<<must_reflow.size()
		<<" queue="<< m_transforming_liquid.size()
		<<" per="<< porting::getTimeMs() - (end_ms - 1000 * g_settings->getFloat("dedicated_server_step"))
		<<" ret="<<ret<<std::endl;
	*/

	JMutexAutoLock lock(m_transforming_liquid_mutex);

	while (must_reflow.size() > 0)
		m_transforming_liquid.push_back(must_reflow.pop_front());
	while (must_reflow_second.size() > 0)
		m_transforming_liquid.push_back(must_reflow_second.pop_front());
	//updateLighting(lighting_modified_blocks, modified_blocks);

	g_profiler->add("Server: liquids processed", loopcount);

	return ret;
}

#define WATER_DROP_BOOST 4

u32 Map::transformLiquids(Server *m_server, std::map<v3s16, MapBlock*> & modified_blocks, shared_map<v3s16, MapBlock*> & lighting_modified_blocks, int max_cycle_ms)
{

	if (g_settings->getBool("liquid_real"))
		return Map::transformLiquidsFinite(m_server, modified_blocks, lighting_modified_blocks, max_cycle_ms);

	INodeDefManager *nodemgr = m_gamedef->ndef();

	DSTACK(__FUNCTION_NAME);
	//TimeTaker timer("transformLiquids()");

	JMutexAutoLock lock(m_transforming_liquid_mutex);

	u32 loopcount = 0;
	u32 initial_size = m_transforming_liquid.size();

	/*if(initial_size != 0)
		infostream<<"transformLiquids(): initial_size="<<initial_size<<std::endl;*/

	// list of nodes that due to viscosity have not reached their max level height
	UniqueQueue<v3s16> must_reflow;

	// List of MapBlocks that will require a lighting update (due to lava)
	//std::map<v3s16, MapBlock*> lighting_modified_blocks;

	u32 end_ms = porting::getTimeMs() + max_cycle_ms;

	while(m_transforming_liquid.size() != 0)
	{
		// This should be done here so that it is done when continue is used
		if(loopcount >= initial_size || porting::getTimeMs() > end_ms)
			break;
		loopcount++;

		/*
			Get a queued transforming liquid node
		*/
		v3s16 p0 = m_transforming_liquid.pop_front();

		MapNode n0 = getNodeNoEx(p0);

		/*
			Collect information about current node
		 */
		s8 liquid_level = -1;
		content_t liquid_kind = CONTENT_IGNORE;
		LiquidType liquid_type = nodemgr->get(n0).liquid_type;
		switch (liquid_type) {
			case LIQUID_SOURCE:
				liquid_level = n0.getLevel(nodemgr);
				liquid_kind = nodemgr->getId(nodemgr->get(n0).liquid_alternative_flowing);
				break;
			case LIQUID_FLOWING:
				liquid_level = n0.getLevel(nodemgr);
				liquid_kind = n0.getContent();
				break;
			case LIQUID_NONE:
				// if this is an air node, it *could* be transformed into a liquid. otherwise,
				// continue with the next node.
				if (n0.getContent() != CONTENT_AIR)
					continue;
				liquid_kind = CONTENT_AIR;
				break;
		}

		/*
			Collect information about the environment
		 */
		const v3s16 *dirs = g_6dirs;
		NodeNeighbor sources[6]; // surrounding sources
		int num_sources = 0;
		NodeNeighbor flows[6]; // surrounding flowing liquid nodes
		int num_flows = 0;
		NodeNeighbor airs[6]; // surrounding air
		int num_airs = 0;
		NodeNeighbor neutrals[6]; // nodes that are solid or another kind of liquid
		int num_neutrals = 0;
		bool flowing_down = false;
		for (u16 i = 0; i < 6; i++) {
			NeighborType nt = NEIGHBOR_SAME_LEVEL;
			switch (i) {
				case 1:
					nt = NEIGHBOR_UPPER;
					break;
				case 4:
					nt = NEIGHBOR_LOWER;
					break;
			}
			v3s16 npos = p0 + dirs[i];
			NodeNeighbor nb = {getNodeNoEx(npos), nt, npos};
			switch (nodemgr->get(nb.n.getContent()).liquid_type) {
				case LIQUID_NONE:
					if (nb.n.getContent() == CONTENT_AIR) {
						airs[num_airs++] = nb;
						// if the current node is a water source the neighbor
						// should be enqueded for transformation regardless of whether the
						// current node changes or not.
						if (nb.t != NEIGHBOR_UPPER && liquid_type != LIQUID_NONE)
							m_transforming_liquid.push_back(npos);
						// if the current node happens to be a flowing node, it will start to flow down here.
						if (nb.t == NEIGHBOR_LOWER) {
							flowing_down = true;
						}
					} else {
						neutrals[num_neutrals++] = nb;
					}
					break;
				case LIQUID_SOURCE:
					// if this node is not (yet) of a liquid type, choose the first liquid type we encounter
					if (liquid_kind == CONTENT_AIR)
						liquid_kind = nodemgr->getId(nodemgr->get(nb.n).liquid_alternative_flowing);
					if (nodemgr->getId(nodemgr->get(nb.n).liquid_alternative_flowing) != liquid_kind) {
						neutrals[num_neutrals++] = nb;
					} else {
						// Do not count bottom source, it will screw things up
						if(dirs[i].Y != -1)
							sources[num_sources++] = nb;
					}
					break;
				case LIQUID_FLOWING:
					// if this node is not (yet) of a liquid type, choose the first liquid type we encounter
					if (liquid_kind == CONTENT_AIR)
						liquid_kind = nodemgr->getId(nodemgr->get(nb.n).liquid_alternative_flowing);
					if (nodemgr->getId(nodemgr->get(nb.n).liquid_alternative_flowing) != liquid_kind) {
						neutrals[num_neutrals++] = nb;
					} else {
						flows[num_flows++] = nb;
						if (nb.t == NEIGHBOR_LOWER)
							flowing_down = true;
					}
					break;
			}
		}
		u16 level_max = nodemgr->get(liquid_kind).getMaxLevel(); // source level
		if (level_max <= 1)
			continue;
		level_max -= 1; // source - 1 = max flowing level
		/*
			decide on the type (and possibly level) of the current node
		 */
		content_t new_node_content;
		s8 new_node_level = -1;
		s8 max_node_level = -1;
		if ((num_sources >= 2 && nodemgr->get(liquid_kind).liquid_renewable) || liquid_type == LIQUID_SOURCE) {
			// liquid_kind will be set to either the flowing alternative of the node (if it's a liquid)
			// or the flowing alternative of the first of the surrounding sources (if it's air), so
			// it's perfectly safe to use liquid_kind here to determine the new node content.
			//new_node_content = nodemgr->getId(nodemgr->get(liquid_kind).liquid_alternative_source);
			//new_node_content = liquid_kind;
			//max_node_level = level_max + 1;
			new_node_level = level_max + 1;
		} else if (num_sources >= 1 && sources[0].t != NEIGHBOR_LOWER) {
			// liquid_kind is set properly, see above
			//new_node_content = liquid_kind;
			new_node_level = level_max;
		} else {
			// no surrounding sources, so get the maximum level that can flow into this node
			for (u16 i = 0; i < num_flows; i++) {
				u8 nb_liquid_level = (flows[i].n.getLevel(nodemgr));
				switch (flows[i].t) {
					case NEIGHBOR_UPPER:
						if (nb_liquid_level + WATER_DROP_BOOST > max_node_level) {
							max_node_level = level_max;
							if (nb_liquid_level + WATER_DROP_BOOST < level_max)
								max_node_level = nb_liquid_level + WATER_DROP_BOOST;
						} else if (nb_liquid_level > max_node_level)
							max_node_level = nb_liquid_level;
						break;
					case NEIGHBOR_LOWER:
						break;
					case NEIGHBOR_SAME_LEVEL:
						if ((flows[i].n.param2 & LIQUID_FLOW_DOWN_MASK) != LIQUID_FLOW_DOWN_MASK &&
							nb_liquid_level > 0 && nb_liquid_level - 1 > max_node_level) {
							max_node_level = nb_liquid_level - 1;
						}
						break;
				}
			}
			u8 viscosity = nodemgr->get(liquid_kind).liquid_viscosity;
			if (viscosity > 1 && max_node_level != liquid_level) {
				if (liquid_level < 0)
					liquid_level = 0;
				// amount to gain, limited by viscosity
				// must be at least 1 in absolute value
				s8 level_inc = max_node_level - liquid_level;
				if (level_inc < -viscosity || level_inc > viscosity)
					new_node_level = liquid_level + level_inc/viscosity;
				else if (level_inc < 0)
					new_node_level = liquid_level - 1;
				else if (level_inc > 0)
					new_node_level = liquid_level + 1;
				if (new_node_level != max_node_level)
					must_reflow.push_back(p0);
			} else
				new_node_level = max_node_level;
		}
		new_node_content = liquid_kind;

		/*
			check if anything has changed. if not, just continue with the next node.
		 */
/*
		if (new_node_content == n0.getContent() && (nodemgr->get(n0.getContent()).liquid_type != LIQUID_FLOWING ||
										 ((n0.param2 & LIQUID_LEVEL_MASK) == (u8)new_node_level &&
										 ((n0.param2 & LIQUID_FLOW_DOWN_MASK) == LIQUID_FLOW_DOWN_MASK)
										 == flowing_down)))
*/
		if (liquid_level == new_node_level || new_node_level < 0)
			continue;

//errorstream << " was="<<(int)liquid_level<<" new="<< (int)new_node_level<< " ncon="<< (int)new_node_content << " flodo="<<(int)flowing_down<< " lmax="<<level_max<< " nameNE="<<nodemgr->get(new_node_content).name<<" nums="<<(int)num_sources<<" wasname="<<nodemgr->get(n0).name<<std::endl;

		/*
			update the current node
		 */
		MapNode n00 = n0;
		//bool flow_down_enabled = (flowing_down && ((n0.param2 & LIQUID_FLOW_DOWN_MASK) != LIQUID_FLOW_DOWN_MASK));
/*
		if (nodemgr->get(new_node_content).liquid_type == LIQUID_FLOWING) {
			// set level to last 3 bits, flowing down bit to 4th bit
			n0.param2 = (flowing_down ? LIQUID_FLOW_DOWN_MASK : 0x00) | (new_node_level & LIQUID_LEVEL_MASK);
		} else {
			// set the liquid level and flow bit to 0
			n0.param2 = ~(LIQUID_LEVEL_MASK | LIQUID_FLOW_DOWN_MASK);
		}
*/
		n0.setContent(new_node_content);
		n0.setLevel(nodemgr, new_node_level); // set air, flowing, source depend on level
		if (nodemgr->get(n0).liquid_type == LIQUID_FLOWING)
			n0.param2 |= (flowing_down ? LIQUID_FLOW_DOWN_MASK : 0x00);

		// Find out whether there is a suspect for this action
		std::string suspect;
		if(m_gamedef->rollback()){
			suspect = m_gamedef->rollback()->getSuspect(p0, 83, 1);
		}

		if(!suspect.empty()){
			// Blame suspect
			RollbackScopeActor rollback_scope(m_gamedef->rollback(), suspect, true);
			// Get old node for rollback
			RollbackNode rollback_oldnode(this, p0, m_gamedef);
			// Set node
			setNode(p0, n0);
			// Report
			RollbackNode rollback_newnode(this, p0, m_gamedef);
			RollbackAction action;
			action.setSetNode(p0, rollback_oldnode, rollback_newnode);
			m_gamedef->rollback()->reportAction(action);
		} else {
			// Set node
			try{
				setNode(p0, n0);
			}
			catch(InvalidPositionException &e)
			{
				infostream<<"transformLiquids: setNode() failed:"<<PP(p0)<<":"<<e.what()<<std::endl;
			}
		}
		v3s16 blockpos = getNodeBlockPos(p0);
		MapBlock *block = getBlockNoCreateNoEx(blockpos);
		if(block != NULL) {
			modified_blocks[blockpos] =  block;
			// If new or old node emits light, MapBlock requires lighting update
			if(nodemgr->get(n0).light_source != 0 ||
					nodemgr->get(n00).light_source != 0)
				lighting_modified_blocks[block->getPos()] = block;
		}

		/*
			enqueue neighbors for update if neccessary
		 */
		switch (nodemgr->get(n0.getContent()).liquid_type) {
			case LIQUID_SOURCE:
			case LIQUID_FLOWING:
				// make sure source flows into all neighboring nodes
				for (u16 i = 0; i < num_flows; i++)
					if (flows[i].t != NEIGHBOR_UPPER)
						m_transforming_liquid.push_back(flows[i].p);
				for (u16 i = 0; i < num_airs; i++)
					if (airs[i].t != NEIGHBOR_UPPER)
						m_transforming_liquid.push_back(airs[i].p);
				break;
			case LIQUID_NONE:
				// this flow has turned to air; neighboring flows might need to do the same
				for (u16 i = 0; i < num_flows; i++)
					m_transforming_liquid.push_back(flows[i].p);
				break;
		}
	}

	u32 ret = loopcount >= initial_size ? 0 : m_transforming_liquid.size();

	//infostream<<"Map::transformLiquids(): loopcount="<<loopcount<<" per="<<timer.getTimerTime()<<" ret="<<ret<<std::endl;

	while (must_reflow.size() > 0)
		m_transforming_liquid.push_back(must_reflow.pop_front());
	//updateLighting(lighting_modified_blocks, modified_blocks);

	g_profiler->add("Server: liquids processed", loopcount);

	return ret;
}

NodeMetadata *Map::getNodeMetadata(v3s16 p)
{
	v3s16 blockpos = getNodeBlockPos(p);
	v3s16 p_rel = p - blockpos*MAP_BLOCKSIZE;
	MapBlock *block = getBlockNoCreateNoEx(blockpos);
	if(!block){
		infostream<<"Map::getNodeMetadata(): Need to emerge "
				<<PP(blockpos)<<std::endl;
		block = emergeBlock(blockpos, false);
	}
	if(!block){
		infostream<<"WARNING: Map::getNodeMetadata(): Block not found"
				<<std::endl;
		return NULL;
	}
	NodeMetadata *meta = block->m_node_metadata.get(p_rel);
	return meta;
}

bool Map::setNodeMetadata(v3s16 p, NodeMetadata *meta)
{
	v3s16 blockpos = getNodeBlockPos(p);
	v3s16 p_rel = p - blockpos*MAP_BLOCKSIZE;
	MapBlock *block = getBlockNoCreateNoEx(blockpos);
	if(!block){
		infostream<<"Map::setNodeMetadata(): Need to emerge "
				<<PP(blockpos)<<std::endl;
		block = emergeBlock(blockpos, false);
	}
	if(!block){
		infostream<<"WARNING: Map::setNodeMetadata(): Block not found"
				<<std::endl;
		return false;
	}
	block->m_node_metadata.set(p_rel, meta);
	return true;
}

void Map::removeNodeMetadata(v3s16 p)
{
	v3s16 blockpos = getNodeBlockPos(p);
	v3s16 p_rel = p - blockpos*MAP_BLOCKSIZE;
	MapBlock *block = getBlockNoCreateNoEx(blockpos);
	if(block == NULL)
	{
		infostream<<"WARNING: Map::removeNodeMetadata(): Block not found"
				<<std::endl;
		return;
	}
	block->m_node_metadata.remove(p_rel);
}

NodeTimer Map::getNodeTimer(v3s16 p)
{
	v3s16 blockpos = getNodeBlockPos(p);
	v3s16 p_rel = p - blockpos*MAP_BLOCKSIZE;
	MapBlock *block = getBlockNoCreateNoEx(blockpos);
	if(!block){
		infostream<<"Map::getNodeTimer(): Need to emerge "
				<<PP(blockpos)<<std::endl;
		block = emergeBlock(blockpos, false);
	}
	if(!block){
		infostream<<"WARNING: Map::getNodeTimer(): Block not found"
				<<std::endl;
		return NodeTimer();
	}
	NodeTimer t = block->m_node_timers.get(p_rel);
	return t;
}

void Map::setNodeTimer(v3s16 p, NodeTimer t)
{
	v3s16 blockpos = getNodeBlockPos(p);
	v3s16 p_rel = p - blockpos*MAP_BLOCKSIZE;
	MapBlock *block = getBlockNoCreateNoEx(blockpos);
	if(!block){
		infostream<<"Map::setNodeTimer(): Need to emerge "
				<<PP(blockpos)<<std::endl;
		block = emergeBlock(blockpos, false);
	}
	if(!block){
		infostream<<"WARNING: Map::setNodeTimer(): Block not found"
				<<std::endl;
		return;
	}
	block->m_node_timers.set(p_rel, t);
}

void Map::removeNodeTimer(v3s16 p)
{
	v3s16 blockpos = getNodeBlockPos(p);
	v3s16 p_rel = p - blockpos*MAP_BLOCKSIZE;
	MapBlock *block = getBlockNoCreateNoEx(blockpos);
	if(block == NULL)
	{
		infostream<<"WARNING: Map::removeNodeTimer(): Block not found"
				<<std::endl;
		return;
	}
	block->m_node_timers.remove(p_rel);
}

s16 Map::getHeat(v3s16 p, bool no_random)
{
	MapBlock *block = getBlockNoCreateNoEx(getNodeBlockPos(p));
	if(block != NULL) {
		s16 value = block->heat;
		// compatibility with minetest
		if (value == HUMIDITY_UNDEFINED)
			return 0;
		return value + (no_random ? 0 : myrand_range(0, 1));
	}
	//errorstream << "No heat for " << p.X<<"," << p.Z << std::endl;
	return 0;
}

s16 Map::getHumidity(v3s16 p, bool no_random)
{
	MapBlock *block = getBlockNoCreateNoEx(getNodeBlockPos(p));
	if(block != NULL) {
		s16 value = block->humidity;
		// compatibility with minetest
		if (value == HUMIDITY_UNDEFINED)
			return 0;
		return value + (no_random ? 0 : myrand_range(0, 1));
	}
	//errorstream << "No humidity for " << p.X<<"," << p.Z << std::endl;
	return 0;
}

/*
	ServerMap
*/
ServerMap::ServerMap(std::string savedir, IGameDef *gamedef, EmergeManager *emerge, Circuit* circuit):
	Map(gamedef, circuit),
	m_emerge(emerge),
	m_map_metadata_changed(true)
{
	verbosestream<<__FUNCTION_NAME<<std::endl;

	/*
		Try to load map; if not found, create a new one.
	*/

	// Determine which database backend to use
	std::string conf_path = savedir + DIR_DELIM + "world.mt";
	Settings conf;
	bool succeeded = conf.readConfigFile(conf_path.c_str());
	if (!succeeded || !conf.exists("backend")) {
		// fall back to sqlite3
		dbase = new Database_SQLite3(this, savedir);
		conf.set("backend", "sqlite3");
	} else {
		std::string backend = conf.get("backend");
		if (backend == "dummy")
			dbase = new Database_Dummy(this);
		else if (backend == "sqlite3")
			dbase = new Database_SQLite3(this, savedir);
		#if USE_LEVELDB
		else if (backend == "leveldb")
			dbase = new Database_LevelDB(this, savedir);
		#endif
		#if USE_REDIS
		else if (backend == "redis")
			dbase = new Database_Redis(this, savedir);
		#endif
		else
			throw BaseException("Unknown map backend");
	}

	m_savedir = savedir;
	m_map_saving_enabled = false;

	try
	{
		// If directory exists, check contents and load if possible
		if(fs::PathExists(m_savedir))
		{
			// If directory is empty, it is safe to save into it.
			if(fs::GetDirListing(m_savedir).size() == 0)
			{
				infostream<<"ServerMap: Empty save directory is valid."
						<<std::endl;
				m_map_saving_enabled = true;
			}
			else
			{
				try{
					// Load map metadata (seed, chunksize)
					loadMapMeta();
				}
				catch(SettingNotFoundException &e){
					infostream<<"ServerMap:  Some metadata not found."
							  <<" Using default settings."<<std::endl;
				}
				catch(FileNotGoodException &e){
					infostream<<"WARNING: Could not load map metadata"
							//<<" Disabling chunk-based generator."
							<<std::endl;
					//m_chunksize = 0;
				}

				infostream<<"ServerMap: Successfully loaded map "
						<<"metadata from "<<savedir
						<<", assuming valid save directory."
						<<" seed="<< m_emerge->params.seed <<"."
						<<std::endl;

				m_map_saving_enabled = true;
				// Map loaded, not creating new one
				return;
			}
		}
		// If directory doesn't exist, it is safe to save to it
		else{
			m_map_saving_enabled = true;
		}
	}
	catch(std::exception &e)
	{
		infostream<<"WARNING: ServerMap: Failed to load map from "<<savedir
				<<", exception: "<<e.what()<<std::endl;
		infostream<<"Please remove the map or fix it."<<std::endl;
		infostream<<"WARNING: Map saving will be disabled."<<std::endl;
	}

	infostream<<"Initializing new map."<<std::endl;

	// Initially write whole map
	save(MOD_STATE_CLEAN);
}

ServerMap::~ServerMap()
{
	verbosestream<<__FUNCTION_NAME<<std::endl;

	try
	{
		if(m_map_saving_enabled)
		{
			// Save only changed parts
			save(MOD_STATE_WRITE_AT_UNLOAD);
			infostream<<"ServerMap: Saved map to "<<m_savedir<<std::endl;
		}
		else
		{
			infostream<<"ServerMap: Map not saved"<<std::endl;
		}
	}
	catch(std::exception &e)
	{
		infostream<<"ServerMap: Failed to save map to "<<m_savedir
				<<", exception: "<<e.what()<<std::endl;
	}

	/*
		Close database if it was opened
	*/
	delete dbase;

#if 0
	/*
		Free all MapChunks
	*/
	core::map<v2s16, MapChunk*>::Iterator i = m_chunks.getIterator();
	for(; i.atEnd() == false; i++)
	{
		MapChunk *chunk = i.getNode()->getValue();
		delete chunk;
	}
#endif
}

u64 ServerMap::getSeed()
{
	return m_emerge->params.seed;
}

s16 ServerMap::getWaterLevel()
{
	return m_emerge->params.water_level;
}

bool ServerMap::initBlockMake(BlockMakeData *data, v3s16 blockpos)
{
	bool enable_mapgen_debug_info = m_emerge->mapgen_debug_info;
	EMERGE_DBG_OUT("initBlockMake(): " PP(blockpos) " - " PP(blockpos));

	s16 chunksize = m_emerge->params.chunksize;
	s16 coffset = -chunksize / 2;
	v3s16 chunk_offset(coffset, coffset, coffset);
	v3s16 blockpos_div = getContainerPos(blockpos - chunk_offset, chunksize);
	v3s16 blockpos_min = blockpos_div * chunksize;
	v3s16 blockpos_max = blockpos_div * chunksize + v3s16(1,1,1)*(chunksize-1);
	blockpos_min += chunk_offset;
	blockpos_max += chunk_offset;

	v3s16 extra_borders(1,1,1);

	// Do nothing if not inside limits (+-1 because of neighbors)
	if(blockpos_over_limit(blockpos_min - extra_borders) ||
		blockpos_over_limit(blockpos_max + extra_borders))
		return false;

	data->seed = m_emerge->params.seed;
	data->blockpos_min = blockpos_min;
	data->blockpos_max = blockpos_max;
	data->blockpos_requested = blockpos;
	data->nodedef = m_gamedef->ndef();

	/*
		Create the whole area of this and the neighboring blocks
	*/
	{
		//TimeTaker timer("initBlockMake() create area");

		for(s16 x=blockpos_min.X-extra_borders.X;
				x<=blockpos_max.X+extra_borders.X; x++)
		for(s16 z=blockpos_min.Z-extra_borders.Z;
				z<=blockpos_max.Z+extra_borders.Z; z++)
		{
			for(s16 y=blockpos_min.Y-extra_borders.Y;
					y<=blockpos_max.Y+extra_borders.Y; y++)
			{
				v3s16 p(x,y,z);
				//MapBlock *block = createBlock(p);
				// 1) get from memory, 2) load from disk
				MapBlock *block = emergeBlock(p, false);
				// 3) create a blank one
				if(block == NULL)
				{
					block = createBlock(p);

					/*
						Block gets sunlight if this is true.

						Refer to the map generator heuristics.
					*/
					bool ug = m_emerge->isBlockUnderground(p);
					block->setIsUnderground(ug);
				}

				// Lighting will not be valid after make_chunk is called
				block->setLightingExpired(true);
				// Lighting will be calculated
				//block->setLightingExpired(false);
			}
		}
	}

	/*
		Now we have a big empty area.

		Make a ManualMapVoxelManipulator that contains this and the
		neighboring blocks
	*/

	// The area that contains this block and it's neighbors
	v3s16 bigarea_blocks_min = blockpos_min - extra_borders;
	v3s16 bigarea_blocks_max = blockpos_max + extra_borders;

	data->vmanip = new ManualMapVoxelManipulator(this);
	data->vmanip->replace_generated = 0;
	//data->vmanip->setMap(this);

	// Add the area
	{
		//TimeTaker timer("initBlockMake() initialEmerge");
		data->vmanip->initialEmerge(bigarea_blocks_min, bigarea_blocks_max, false);
	}

	// Ensure none of the blocks to be generated were marked as containing CONTENT_IGNORE
/*	for (s16 z = blockpos_min.Z; z <= blockpos_max.Z; z++) {
		for (s16 y = blockpos_min.Y; y <= blockpos_max.Y; y++) {
			for (s16 x = blockpos_min.X; x <= blockpos_max.X; x++) {
				core::map<v3s16, u8>::Node *n;
				n = data->vmanip->m_loaded_blocks.find(v3s16(x, y, z));
				if (n == NULL)
					continue;
				u8 flags = n->getValue();
				flags &= ~VMANIP_BLOCK_CONTAINS_CIGNORE;
				n->setValue(flags);
			}
		}
	}*/

	// Data is ready now.
	return true;
}

void ServerMap::finishBlockMake(BlockMakeData *data,
		std::map<v3s16, MapBlock*> &changed_blocks)
{
	v3s16 blockpos_min = data->blockpos_min;
	v3s16 blockpos_max = data->blockpos_max;
	v3s16 blockpos_requested = data->blockpos_requested;
	/*infostream<<"finishBlockMake(): ("<<blockpos_requested.X<<","
			<<blockpos_requested.Y<<","
			<<blockpos_requested.Z<<")"<<std::endl;*/

	v3s16 extra_borders(1,1,1);

	bool enable_mapgen_debug_info = m_emerge->mapgen_debug_info;

	/*infostream<<"Resulting vmanip:"<<std::endl;
	data->vmanip.print(infostream);*/

	// Make sure affected blocks are loaded
	for(s16 x=blockpos_min.X-extra_borders.X;
			x<=blockpos_max.X+extra_borders.X; x++)
	for(s16 z=blockpos_min.Z-extra_borders.Z;
			z<=blockpos_max.Z+extra_borders.Z; z++)
	for(s16 y=blockpos_min.Y-extra_borders.Y;
			y<=blockpos_max.Y+extra_borders.Y; y++)
	{
		v3s16 p(x, y, z);
		// Load from disk if not already in memory
		emergeBlock(p, false);
	}

	/*
		Blit generated stuff to map
		NOTE: blitBackAll adds nearly everything to changed_blocks
	*/
	{
		// 70ms @cs=8
		//TimeTaker timer("finishBlockMake() blitBackAll");
		data->vmanip->blitBackAll(&changed_blocks);
	}

	EMERGE_DBG_OUT("finishBlockMake: changed_blocks.size()=" << changed_blocks.size());

	/*
		Copy transforming liquid information
	*/
	{
	JMutexAutoLock lock(m_transforming_liquid_mutex);
	while(data->transforming_liquid.size() > 0)
	{
		v3s16 p = data->transforming_liquid.pop_front();
		m_transforming_liquid.push_back(p);
	}
	}

	/*
		Do stuff in central blocks
	*/

	/*
		Update lighting
	*/
	{
#if 0
		TimeTaker t("finishBlockMake lighting update");

		core::map<v3s16, MapBlock*> lighting_update_blocks;

		// Center blocks
		for(s16 x=blockpos_min.X-extra_borders.X;
				x<=blockpos_max.X+extra_borders.X; x++)
		for(s16 z=blockpos_min.Z-extra_borders.Z;
				z<=blockpos_max.Z+extra_borders.Z; z++)
		for(s16 y=blockpos_min.Y-extra_borders.Y;
				y<=blockpos_max.Y+extra_borders.Y; y++)
		{
			v3s16 p(x, y, z);
			MapBlock *block = getBlockNoCreateNoEx(p);
			assert(block);
			lighting_update_blocks.insert(block->getPos(), block);
		}

		updateLighting(lighting_update_blocks, changed_blocks);
#endif

		/*
			Set lighting to non-expired state in all of them.
			This is cheating, but it is not fast enough if all of them
			would actually be updated.
		*/
		for(s16 x=blockpos_min.X-extra_borders.X;
				x<=blockpos_max.X+extra_borders.X; x++)
		for(s16 z=blockpos_min.Z-extra_borders.Z;
				z<=blockpos_max.Z+extra_borders.Z; z++)
		for(s16 y=blockpos_min.Y-extra_borders.Y;
				y<=blockpos_max.Y+extra_borders.Y; y++)
		{
			v3s16 p(x, y, z);
<<<<<<< HEAD
			MapBlock *block = getBlockNoCreateNoEx(p);
			if (block == NULL)
				continue;
			block->setLightingExpired(false);
=======
			MapBlock * block = getBlockNoCreateNoEx(p);
			if (block != NULL)
				block->setLightingExpired(false);
>>>>>>> cb3b42ef
		}

#if 0
		if(enable_mapgen_debug_info == false)
			t.stop(true); // Hide output
#endif
	}

	/*
		Go through changed blocks
	*/
	for(std::map<v3s16, MapBlock*>::iterator i = changed_blocks.begin();
			i != changed_blocks.end(); ++i)
	{
		MapBlock *block = i->second;
<<<<<<< HEAD
		if (block == NULL)
			continue;
		assert(block);
=======
		if (!block)
			continue;
>>>>>>> cb3b42ef
		/*
			Update day/night difference cache of the MapBlocks
		*/
		block->expireDayNightDiff();
		/*
			Set block as modified
		*/
/*
		block->raiseModified(MOD_STATE_WRITE_NEEDED,
				"finishBlockMake expireDayNightDiff");
*/
	}

	/*
		Set central blocks as generated
	*/
	for(s16 x=blockpos_min.X; x<=blockpos_max.X; x++)
	for(s16 z=blockpos_min.Z; z<=blockpos_max.Z; z++)
	for(s16 y=blockpos_min.Y; y<=blockpos_max.Y; y++)
	{
		v3s16 p(x, y, z);
		MapBlock *block = getBlockNoCreateNoEx(p);
<<<<<<< HEAD
		if (block == NULL)
			continue;
		assert(block);
=======
		if (!block)
			continue;
>>>>>>> cb3b42ef
		block->setGenerated(true);
	}

	/*
		Save changed parts of map
		NOTE: Will be saved later.
	*/
	//save(MOD_STATE_WRITE_AT_UNLOAD);

	/*infostream<<"finishBlockMake() done for ("<<blockpos_requested.X
			<<","<<blockpos_requested.Y<<","
			<<blockpos_requested.Z<<")"<<std::endl;*/
<<<<<<< HEAD
			
	/*
		Update weather data in blocks
	*/
	ServerEnvironment *senv = &((Server *)m_gamedef)->getEnv();
	for(s16 x=blockpos_min.X-extra_borders.X;x<=blockpos_max.X+extra_borders.X; x++)
	for(s16 z=blockpos_min.Z-extra_borders.Z;z<=blockpos_max.Z+extra_borders.Z; z++)
	for(s16 y=blockpos_min.Y-extra_borders.Y;y<=blockpos_max.Y+extra_borders.Y; y++) {
		v3s16 p(x, y, z);
		MapBlock *block = getBlockNoCreateNoEx(p);
		if (block == NULL)
			continue;
		updateBlockHeat(senv, p * MAP_BLOCKSIZE, block);
		updateBlockHumidity(senv, p * MAP_BLOCKSIZE, block);
	}
=======

>>>>>>> cb3b42ef

#if 0
	if(enable_mapgen_debug_info)
	{
		/*
			Analyze resulting blocks
		*/
		/*for(s16 x=blockpos_min.X-1; x<=blockpos_max.X+1; x++)
		for(s16 z=blockpos_min.Z-1; z<=blockpos_max.Z+1; z++)
		for(s16 y=blockpos_min.Y-1; y<=blockpos_max.Y+1; y++)*/
		for(s16 x=blockpos_min.X-0; x<=blockpos_max.X+0; x++)
		for(s16 z=blockpos_min.Z-0; z<=blockpos_max.Z+0; z++)
		for(s16 y=blockpos_min.Y-0; y<=blockpos_max.Y+0; y++)
		{
			v3s16 p = v3s16(x,y,z);
			MapBlock *block = getBlockNoCreateNoEx(p);
			char spos[20];
			snprintf(spos, 20, "(%2d,%2d,%2d)", x, y, z);
			infostream<<"Generated "<<spos<<": "
					<<analyze_block(block)<<std::endl;
		}
	}
#endif

<<<<<<< HEAD
	MapBlock *block = getBlockNoCreateNoEx(blockpos_requested);
	if(!block) {
		errorstream<<"finishBlockMake(): created NULL block at "<<PP(blockpos_requested)<<std::endl;
	}

	return block;
=======
	getBlockNoCreateNoEx(blockpos_requested);
>>>>>>> cb3b42ef
}

MapBlock * ServerMap::createBlock(v3s16 p)
{
	DSTACKF("%s: p=(%d,%d,%d)",
			__FUNCTION_NAME, p.X, p.Y, p.Z);

	/*
		Do not create over-limit
	*/
	if(p.X < -MAP_GENERATION_LIMIT / MAP_BLOCKSIZE
	|| p.X > MAP_GENERATION_LIMIT / MAP_BLOCKSIZE
	|| p.Y < -MAP_GENERATION_LIMIT / MAP_BLOCKSIZE
	|| p.Y > MAP_GENERATION_LIMIT / MAP_BLOCKSIZE
	|| p.Z < -MAP_GENERATION_LIMIT / MAP_BLOCKSIZE
	|| p.Z > MAP_GENERATION_LIMIT / MAP_BLOCKSIZE)
		throw InvalidPositionException("createBlock(): pos. over limit");

	MapBlock *block = this->getBlockNoCreateNoEx(p);
	if(block)
	{
		if(block->isDummy())
			block->unDummify();
		return block;
	}
	// Create blank
	block = this->createBlankBlock(p);

	return block;
}

MapBlock * ServerMap::emergeBlock(v3s16 p, bool create_blank)
{
	DSTACKF("%s: p=(%d,%d,%d), create_blank=%d",
			__FUNCTION_NAME,
			p.X, p.Y, p.Z, create_blank);
	{
		MapBlock *block = getBlockNoCreateNoEx(p);
		if(block && block->isDummy() == false)
		{
			return block;
		}
	}

	{
		MapBlock *block = loadBlock(p);
		m_circuit->processElementsQueue(*this, m_gamedef->ndef());
		if(block)
			return block;
	}

	if (create_blank) {
		return this->createBlankBlock(p);
	}

	return NULL;
}

MapBlock *ServerMap::getBlockOrEmerge(v3s16 p3d)
{
	MapBlock *block = getBlockNoCreateNoEx(p3d);
	if (block == NULL)
		m_emerge->enqueueBlockEmerge(PEER_ID_INEXISTENT, p3d, false);

	return block;
}

void ServerMap::prepareBlock(MapBlock *block) {
	ServerEnvironment *senv = &((Server *)m_gamedef)->getEnv();

	// Calculate weather conditions
	//block->heat_last_update     = 0;
	//block->humidity_last_update = 0;
	v3s16 p = block->getPos() *  MAP_BLOCKSIZE;
	updateBlockHeat(senv, p, block);
	updateBlockHumidity(senv, p, block);
}

/**
 * Get the ground level by searching for a non CONTENT_AIR node in a column from top to bottom
 */
s16 ServerMap::findGroundLevel(v2s16 p2d, bool cacheBlocks)
{
	
	s16 level;

	// The reference height is the original mapgen height
	s16 referenceHeight = m_emerge->getGroundLevelAtPoint(p2d);
	s16 maxSearchHeight =  63 + referenceHeight;
	s16 minSearchHeight = -63 + referenceHeight;
	v3s16 probePosition(p2d.X, maxSearchHeight, p2d.Y);
	v3s16 blockPosition = getNodeBlockPos(probePosition);
	v3s16 prevBlockPosition = blockPosition;

	// Cache the block to be inspected.
	if(cacheBlocks) {
		emergeBlock(blockPosition, true);
	}

	// Probes the nodes in the given column
	for(; probePosition.Y > minSearchHeight; probePosition.Y--)
	{
		if(cacheBlocks) {
			// Calculate the block position of the given node
			blockPosition = getNodeBlockPos(probePosition); 

			// If the node is in an different block, cache it
			if(blockPosition != prevBlockPosition) {
				emergeBlock(blockPosition, true);
				prevBlockPosition = blockPosition;
			}
		}

		MapNode node = getNodeNoEx(probePosition);
		if (node.getContent() != CONTENT_IGNORE &&
		    node.getContent() != CONTENT_AIR) {
			break;
		}
	}

	// Could not determine the ground. Use map generator noise functions.
	if(probePosition.Y == minSearchHeight) {
		level = referenceHeight; 
	} else {
		level = probePosition.Y;
	}

	return level;
}

void ServerMap::createDirs(std::string path)
{
	if(fs::CreateAllDirs(path) == false)
	{
		errorstream<<DTIME<<"ServerMap: Failed to create directory "
				<<"\""<<path<<"\""<<std::endl;
		throw BaseException("ServerMap failed to create directory");
	}
}

s32 ServerMap::save(ModifiedState save_level, bool breakable)
{
	DSTACK(__FUNCTION_NAME);
	if(m_map_saving_enabled == false)
	{
		infostream<<"WARNING: Not saving map, saving disabled."<<std::endl;
		return 0;
	}

	if(save_level == MOD_STATE_CLEAN)
		infostream<<"ServerMap: Saving whole map, this can take time."
				<<std::endl;

	if(m_map_metadata_changed || save_level == MOD_STATE_CLEAN)
	{
		saveMapMeta();
	}

	// Profile modified reasons
	Profiler modprofiler;

	u32 block_count = 0;
	u32 block_count_all = 0; // Number of blocks in memory

	// Don't do anything with sqlite unless something is really saved
	bool save_started = false;
	u32 n = 0, calls = 0, end_ms = porting::getTimeMs() + u32(1000 * g_settings->getFloat("dedicated_server_step"));
	if (!breakable)
		m_blocks_save_last = 0;

	{
		auto lock = m_blocks.lock_shared();
		for(auto &jr : m_blocks)
		{
			if (n++ < m_blocks_save_last)
				continue;
			else
				m_blocks_save_last = 0;
			++calls;

			MapBlock *block = jr.second;

			if (!block)
				continue;

			block_count_all++;

			if(block->getModified() >= (u32)save_level)
			{
				// Lazy beginSave()
				if(!save_started){
					beginSave();
					save_started = true;
				}

				//modprofiler.add(block->getModifiedReason(), 1);

				saveBlock(block);
				block_count++;

				/*infostream<<"ServerMap: Written block ("
						<<block->getPos().X<<","
						<<block->getPos().Y<<","
						<<block->getPos().Z<<")"
						<<std::endl;*/
			}
		if (breakable && porting::getTimeMs() > end_ms) {
				m_blocks_save_last = n;
				break;
		}
	}
	}
	if (!calls)
		m_blocks_save_last = 0;

	if(save_started)
		endSave();

	/*
		Only print if something happened or saved whole map
	*/
	if(/*save_level == MOD_STATE_CLEAN
			||*/ block_count != 0)
	{
		infostream<<"ServerMap: Written: "
				<<block_count<<"/"<<block_count_all<<" blocks from "
				<<m_blocks.size();
		if (m_blocks_save_last)
			infostream<<" to "<< m_blocks_save_last;
		infostream<<std::endl;
		PrintInfo(infostream); // ServerMap/ClientMap:
		//infostream<<"Blocks modified by: "<<std::endl;
		modprofiler.print(infostream);
	}
	return m_blocks_save_last;
}

void ServerMap::listAllLoadableBlocks(std::list<v3s16> &dst)
{
	dbase->listAllLoadableBlocks(dst);
}

void ServerMap::listAllLoadedBlocks(std::list<v3s16> &dst)
{
	auto lock = m_blocks.lock_shared();
	for(auto & i : m_blocks)
		dst.push_back(i.second->getPos());
}

void ServerMap::saveMapMeta()
{
	DSTACK(__FUNCTION_NAME);

	/*infostream<<"ServerMap::saveMapMeta(): "
			<<"seed="<<m_seed
			<<std::endl;*/

	createDirs(m_savedir);

	std::string fullpath = m_savedir + DIR_DELIM + "map_meta.txt";
	std::ostringstream ss(std::ios_base::binary);

	Settings params;

	m_emerge->saveParamsToSettings(&params);
	params.writeLines(ss);

	ss<<"[end_of_params]\n";

	if(!fs::safeWriteToFile(fullpath, ss.str()))
	{
		infostream<<"ERROR: ServerMap::saveMapMeta(): "
				<<"could not write "<<fullpath<<std::endl;
		throw FileNotGoodException("Cannot save chunk metadata");
	}

	m_map_metadata_changed = false;
}

void ServerMap::loadMapMeta()
{
	DSTACK(__FUNCTION_NAME);

	/*infostream<<"ServerMap::loadMapMeta(): Loading map metadata"
			<<std::endl;*/

	std::string fullpath = m_savedir + DIR_DELIM + "map_meta.txt";
	std::ifstream is(fullpath.c_str(), std::ios_base::binary);
	if(is.good() == false)
	{
		infostream<<"ERROR: ServerMap::loadMapMeta(): "
				<<"could not open"<<fullpath<<std::endl;
		throw FileNotGoodException("Cannot open map metadata");
	}

	Settings params;

	for(;;)
	{
		if(is.eof())
			throw SerializationError
					("ServerMap::loadMapMeta(): [end_of_params] not found");
		std::string line;
		std::getline(is, line);
		std::string trimmedline = trim(line);
		if(trimmedline == "[end_of_params]")
			break;
		params.parseConfigLine(line);
	}

	m_emerge->loadParamsFromSettings(&params);

	verbosestream<<"ServerMap::loadMapMeta(): seed="
		<< m_emerge->params.seed<<std::endl;
}

void ServerMap::beginSave() {
	dbase->beginSave();
}

void ServerMap::endSave() {
	dbase->endSave();
}

void ServerMap::saveBlock(MapBlock *block)
{
  auto lock = block->lock_shared_rec();
  dbase->saveBlock(block);
}

MapBlock* ServerMap::loadBlock(v3s16 blockpos)
{
	DSTACK(__FUNCTION_NAME);

	return dbase->loadBlock(blockpos);
}

void ServerMap::PrintInfo(std::ostream &out)
{
	out<<"ServerMap: ";
}

s16 ServerMap::updateBlockHeat(ServerEnvironment *env, v3s16 p, MapBlock *block, std::map<v3s16, s16> * cache)
{
	auto bp = getNodeBlockPos(p);
	auto gametime = env->getGameTime();
	if (block) {
		if (gametime < block->heat_last_update)
			return block->heat + myrand_range(0, 1);
	} else if (!cache) {
		block = getBlockNoCreateNoEx(bp);
	}
	if (cache && cache->count(bp))
		return cache->at(bp) + myrand_range(0, 1);

	auto value = m_emerge->biomedef->calcBlockHeat(p, getSeed(),
			env->getTimeOfDayF(), gametime * env->getTimeOfDaySpeed(), env->m_use_weather);

	if(block) {
		block->heat = value;
		block->heat_last_update = env->m_use_weather ? gametime + 30 : -1;
	}
	if (cache)
		(*cache)[bp] = value;
	return value + myrand_range(0, 1);
}

s16 ServerMap::updateBlockHumidity(ServerEnvironment *env, v3s16 p, MapBlock *block, std::map<v3s16, s16> * cache)
{
	auto bp = getNodeBlockPos(p);
	auto gametime = env->getGameTime();
	if (block) {
		if (gametime < block->humidity_last_update)
			return block->humidity + myrand_range(0, 1);
	} else if (!cache) {
		block = getBlockNoCreateNoEx(bp);
	}
	if (cache && cache->count(bp))
		return cache->at(bp) + myrand_range(0, 1);

	auto value = m_emerge->biomedef->calcBlockHumidity(p, getSeed(),
			env->getTimeOfDayF(), gametime * env->getTimeOfDaySpeed(), env->m_use_weather);

	if(block) {
		block->humidity = value;
		block->humidity_last_update = env->m_use_weather ? gametime + 30 : -1;
	}
	if (cache)
		(*cache)[bp] = value;
	return value + myrand_range(0, 1);
}

int ServerMap::getSurface(v3s16 basepos, int searchup, bool walkable_only) {

	s16 max = MYMIN(searchup + basepos.Y,0x7FFF);

	MapNode last_node = getNodeNoEx(basepos);
	MapNode node = last_node;
	v3s16 runpos = basepos;
	INodeDefManager *nodemgr = m_gamedef->ndef();

	bool last_was_walkable = nodemgr->get(node).walkable;

	while ((runpos.Y < max) && (node.param0 != CONTENT_AIR)) {
		runpos.Y += 1;
		last_node = node;
		node = getNodeNoEx(runpos);

		if (!walkable_only) {
			if ((last_node.param0 != CONTENT_AIR) &&
				(last_node.param0 != CONTENT_IGNORE) &&
				(node.param0 == CONTENT_AIR)) {
				return runpos.Y;
			}
		}
		else {
			bool is_walkable = nodemgr->get(node).walkable;

			if (last_was_walkable && (!is_walkable)) {
				return runpos.Y;
			}
			last_was_walkable = is_walkable;
		}
	}

	return basepos.Y -1;
}

/*
	MapVoxelManipulator
*/

MapVoxelManipulator::MapVoxelManipulator(Map *map)
{
	m_map = map;
}

MapVoxelManipulator::~MapVoxelManipulator()
{
	/*infostream<<"MapVoxelManipulator: blocks: "<<m_loaded_blocks.size()
			<<std::endl;*/
}

void MapVoxelManipulator::emerge(VoxelArea a, s32 caller_id)
{
	TimeTaker timer1("emerge", &emerge_time);

	// Units of these are MapBlocks
	v3s16 p_min = getNodeBlockPos(a.MinEdge);
	v3s16 p_max = getNodeBlockPos(a.MaxEdge);

	VoxelArea block_area_nodes
			(p_min*MAP_BLOCKSIZE, (p_max+1)*MAP_BLOCKSIZE-v3s16(1,1,1));

	addArea(block_area_nodes);

	for(s32 z=p_min.Z; z<=p_max.Z; z++)
	for(s32 y=p_min.Y; y<=p_max.Y; y++)
	for(s32 x=p_min.X; x<=p_max.X; x++)
	{
		u8 flags = 0;
		MapBlock *block;
		v3s16 p(x,y,z);
		std::map<v3s16, u8>::iterator n;
		n = m_loaded_blocks.find(p);
		if(n != m_loaded_blocks.end())
			continue;

		bool block_data_inexistent = false;
		try
		{
			TimeTaker timer1("emerge load", &emerge_load_time);

			/*infostream<<"Loading block (caller_id="<<caller_id<<")"
					<<" ("<<p.X<<","<<p.Y<<","<<p.Z<<")"
					<<" wanted area: ";
			a.print(infostream);
			infostream<<std::endl;*/

			block = m_map->getBlockNoCreate(p);
			if(block->isDummy())
				block_data_inexistent = true;
			else
				block->copyTo(*this);
		}
		catch(InvalidPositionException &e)
		{
			block_data_inexistent = true;
		}

		if(block_data_inexistent)
		{
			flags |= VMANIP_BLOCK_DATA_INEXIST;

			VoxelArea a(p*MAP_BLOCKSIZE, (p+1)*MAP_BLOCKSIZE-v3s16(1,1,1));
			// Fill with VOXELFLAG_INEXISTENT
			for(s32 z=a.MinEdge.Z; z<=a.MaxEdge.Z; z++)
			for(s32 y=a.MinEdge.Y; y<=a.MaxEdge.Y; y++)
			{
				s32 i = m_area.index(a.MinEdge.X,y,z);
				memset(&m_flags[i], VOXELFLAG_INEXISTENT, MAP_BLOCKSIZE);
			}
		}
		/*else if (block->getNode(0, 0, 0).getContent() == CONTENT_IGNORE)
		{
			// Mark that block was loaded as blank
			flags |= VMANIP_BLOCK_CONTAINS_CIGNORE;
		}*/

		m_loaded_blocks[p] = flags;
	}

	//infostream<<"emerge done"<<std::endl;
}

/*
	SUGG: Add an option to only update eg. water and air nodes.
	      This will make it interfere less with important stuff if
		  run on background.
*/
void MapVoxelManipulator::blitBack
		(std::map<v3s16, MapBlock*> & modified_blocks)
{
	if(m_area.getExtent() == v3s16(0,0,0))
		return;

	//TimeTaker timer1("blitBack");

	/*infostream<<"blitBack(): m_loaded_blocks.size()="
			<<m_loaded_blocks.size()<<std::endl;*/

	/*
		Initialize block cache
	*/
	v3s16 blockpos_last;
	MapBlock *block = NULL;
	bool block_checked_in_modified = false;

	for(s32 z=m_area.MinEdge.Z; z<=m_area.MaxEdge.Z; z++)
	for(s32 y=m_area.MinEdge.Y; y<=m_area.MaxEdge.Y; y++)
	for(s32 x=m_area.MinEdge.X; x<=m_area.MaxEdge.X; x++)
	{
		v3s16 p(x,y,z);

		u8 f = m_flags[m_area.index(p)];
		if(f & (VOXELFLAG_NOT_LOADED|VOXELFLAG_INEXISTENT))
			continue;

		MapNode &n = m_data[m_area.index(p)];

		v3s16 blockpos = getNodeBlockPos(p);

		try
		{
			// Get block
			if(block == NULL || blockpos != blockpos_last){
				block = m_map->getBlockNoCreate(blockpos);
				blockpos_last = blockpos;
				block_checked_in_modified = false;
			}

			// Calculate relative position in block
			v3s16 relpos = p - blockpos * MAP_BLOCKSIZE;

			// Don't continue if nothing has changed here
			if(block->getNode(relpos) == n)
				continue;

			//m_map->setNode(m_area.MinEdge + p, n);
			block->setNode(relpos, n);

			/*
				Make sure block is in modified_blocks
			*/
			if(block_checked_in_modified == false)
			{
				modified_blocks[blockpos] = block;
				block_checked_in_modified = true;
			}
		}
		catch(InvalidPositionException &e)
		{
		}
	}
}

ManualMapVoxelManipulator::ManualMapVoxelManipulator(Map *map):
		MapVoxelManipulator(map),
		replace_generated(true),
		m_create_area(false)
{
}

ManualMapVoxelManipulator::~ManualMapVoxelManipulator()
{
}

void ManualMapVoxelManipulator::emerge(VoxelArea a, s32 caller_id)
{
	// Just create the area so that it can be pointed to
	VoxelManipulator::emerge(a, caller_id);
}

void ManualMapVoxelManipulator::initialEmerge(v3s16 blockpos_min,
						v3s16 blockpos_max, bool load_if_inexistent)
{
	TimeTaker timer1("initialEmerge", &emerge_time);

	// Units of these are MapBlocks
	v3s16 p_min = blockpos_min;
	v3s16 p_max = blockpos_max;

	VoxelArea block_area_nodes
			(p_min*MAP_BLOCKSIZE, (p_max+1)*MAP_BLOCKSIZE-v3s16(1,1,1));

	u32 size_MB = block_area_nodes.getVolume()*4/1000000;
	if(size_MB >= 1)
	{
		infostream<<"initialEmerge: area: ";
		block_area_nodes.print(infostream);
		infostream<<" ("<<size_MB<<"MB)";
		infostream<<" load_if_inexistent="<<load_if_inexistent;
		infostream<<std::endl;
	}

	addArea(block_area_nodes);

	for(s32 z=p_min.Z; z<=p_max.Z; z++)
	for(s32 y=p_min.Y; y<=p_max.Y; y++)
	for(s32 x=p_min.X; x<=p_max.X; x++)
	{
		u8 flags = 0;
		MapBlock *block;
		v3s16 p(x,y,z);
		std::map<v3s16, u8>::iterator n;
		n = m_loaded_blocks.find(p);
		if(n != m_loaded_blocks.end())
			continue;

		bool block_data_inexistent = false;
		try
		{
			TimeTaker timer1("emerge load", &emerge_load_time);

			block = m_map->getBlockNoCreate(p);
			if(block->isDummy())
				block_data_inexistent = true;
			else
				block->copyTo(*this);
		}
		catch(InvalidPositionException &e)
		{
			block_data_inexistent = true;
		}

		if(block_data_inexistent)
		{

			if (load_if_inexistent) {
				ServerMap *svrmap = (ServerMap *)m_map;
				block = svrmap->emergeBlock(p, false);
				if (block == NULL)
					block = svrmap->createBlock(p);
				else
					block->copyTo(*this);
			} else {
				flags |= VMANIP_BLOCK_DATA_INEXIST;

				/*
					Mark area inexistent
				*/
				VoxelArea a(p*MAP_BLOCKSIZE, (p+1)*MAP_BLOCKSIZE-v3s16(1,1,1));
				// Fill with VOXELFLAG_INEXISTENT
				for(s32 z=a.MinEdge.Z; z<=a.MaxEdge.Z; z++)
				for(s32 y=a.MinEdge.Y; y<=a.MaxEdge.Y; y++)
				{
					s32 i = m_area.index(a.MinEdge.X,y,z);
					memset(&m_flags[i], VOXELFLAG_INEXISTENT, MAP_BLOCKSIZE);
				}
			}
		}
		/*else if (block->getNode(0, 0, 0).getContent() == CONTENT_IGNORE)
		{
			// Mark that block was loaded as blank
			flags |= VMANIP_BLOCK_CONTAINS_CIGNORE;
		}*/

		m_loaded_blocks[p] = flags;
	}
}

void ManualMapVoxelManipulator::blitBackAll(
		std::map<v3s16, MapBlock*> * modified_blocks)
{
	if(m_area.getExtent() == v3s16(0,0,0))
		return;

	/*
		Copy data of all blocks
	*/
	for(std::map<v3s16, u8>::iterator
			i = m_loaded_blocks.begin();
			i != m_loaded_blocks.end(); ++i)
	{
		v3s16 p = i->first;
		MapBlock *block = m_map->getBlockNoCreateNoEx(p);
		bool existed = !(i->second & VMANIP_BLOCK_DATA_INEXIST);
<<<<<<< HEAD
		if(!block || existed == false)
=======
		if((existed == false) || (block == NULL))
>>>>>>> cb3b42ef
		{
			continue;
		}
		if (!replace_generated && block->isGenerated())
			continue;

		block->copyFrom(*this);

		if(modified_blocks)
			(*modified_blocks)[p] = block;
	}
}

//END<|MERGE_RESOLUTION|>--- conflicted
+++ resolved
@@ -2887,16 +2887,10 @@
 				y<=blockpos_max.Y+extra_borders.Y; y++)
 		{
 			v3s16 p(x, y, z);
-<<<<<<< HEAD
-			MapBlock *block = getBlockNoCreateNoEx(p);
+			MapBlock * block = getBlockNoCreateNoEx(p);
 			if (block == NULL)
 				continue;
 			block->setLightingExpired(false);
-=======
-			MapBlock * block = getBlockNoCreateNoEx(p);
-			if (block != NULL)
-				block->setLightingExpired(false);
->>>>>>> cb3b42ef
 		}
 
 #if 0
@@ -2912,14 +2906,8 @@
 			i != changed_blocks.end(); ++i)
 	{
 		MapBlock *block = i->second;
-<<<<<<< HEAD
-		if (block == NULL)
-			continue;
-		assert(block);
-=======
 		if (!block)
 			continue;
->>>>>>> cb3b42ef
 		/*
 			Update day/night difference cache of the MapBlocks
 		*/
@@ -2942,14 +2930,8 @@
 	{
 		v3s16 p(x, y, z);
 		MapBlock *block = getBlockNoCreateNoEx(p);
-<<<<<<< HEAD
-		if (block == NULL)
-			continue;
-		assert(block);
-=======
 		if (!block)
 			continue;
->>>>>>> cb3b42ef
 		block->setGenerated(true);
 	}
 
@@ -2962,8 +2944,7 @@
 	/*infostream<<"finishBlockMake() done for ("<<blockpos_requested.X
 			<<","<<blockpos_requested.Y<<","
 			<<blockpos_requested.Z<<")"<<std::endl;*/
-<<<<<<< HEAD
-			
+
 	/*
 		Update weather data in blocks
 	*/
@@ -2973,14 +2954,11 @@
 	for(s16 y=blockpos_min.Y-extra_borders.Y;y<=blockpos_max.Y+extra_borders.Y; y++) {
 		v3s16 p(x, y, z);
 		MapBlock *block = getBlockNoCreateNoEx(p);
-		if (block == NULL)
+		if (!block)
 			continue;
 		updateBlockHeat(senv, p * MAP_BLOCKSIZE, block);
 		updateBlockHumidity(senv, p * MAP_BLOCKSIZE, block);
 	}
-=======
-
->>>>>>> cb3b42ef
 
 #if 0
 	if(enable_mapgen_debug_info)
@@ -3005,16 +2983,11 @@
 	}
 #endif
 
-<<<<<<< HEAD
-	MapBlock *block = getBlockNoCreateNoEx(blockpos_requested);
+	MapBlock * block = getBlockNoCreateNoEx(blockpos_requested);
 	if(!block) {
 		errorstream<<"finishBlockMake(): created NULL block at "<<PP(blockpos_requested)<<std::endl;
 	}
 
-	return block;
-=======
-	getBlockNoCreateNoEx(blockpos_requested);
->>>>>>> cb3b42ef
 }
 
 MapBlock * ServerMap::createBlock(v3s16 p)
@@ -3722,11 +3695,7 @@
 		v3s16 p = i->first;
 		MapBlock *block = m_map->getBlockNoCreateNoEx(p);
 		bool existed = !(i->second & VMANIP_BLOCK_DATA_INEXIST);
-<<<<<<< HEAD
-		if(!block || existed == false)
-=======
 		if((existed == false) || (block == NULL))
->>>>>>> cb3b42ef
 		{
 			continue;
 		}
