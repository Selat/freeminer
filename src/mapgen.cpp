/*
mapgen.cpp
Copyright (C) 2010-2013 celeron55, Perttu Ahola <celeron55@gmail.com>
*/

/*
This file is part of Freeminer.

Freeminer is free software: you can redistribute it and/or modify
it under the terms of the GNU General Public License as published by
the Free Software Foundation, either version 3 of the License, or
(at your option) any later version.

Freeminer  is distributed in the hope that it will be useful,
but WITHOUT ANY WARRANTY; without even the implied warranty of
MERCHANTABILITY or FITNESS FOR A PARTICULAR PURPOSE.  See the
GNU General Public License for more details.

You should have received a copy of the GNU General Public License
along with Freeminer.  If not, see <http://www.gnu.org/licenses/>.
*/

#include <fstream>
#include "mapgen.h"
#include "voxel.h"
#include "noise.h"
#include "mg_biome.h"
#include "mapblock.h"
#include "mapnode.h"
#include "map.h"
#include "content_sao.h"
#include "nodedef.h"
#include "emerge.h"
#include "content_mapnode.h" // For content_mapnode_get_new_name
#include "voxelalgorithms.h"
#include "profiler.h"
#include "settings.h" // For g_settings
#include "main.h" // For g_profiler
#include "treegen.h"
#include "serialization.h"
#include "util/serialize.h"
#include "filesys.h"
#include "log.h"

const char *GenElementManager::ELEMENT_TITLE = "element";

FlagDesc flagdesc_mapgen[] = {
	{"trees",    MG_TREES},
	{"caves",    MG_CAVES},
	{"dungeons", MG_DUNGEONS},
	{"flat",     MG_FLAT},
	{"light",    MG_LIGHT},
	{NULL,       0}
};

FlagDesc flagdesc_gennotify[] = {
	{"dungeon",          1 << GENNOTIFY_DUNGEON},
	{"temple",           1 << GENNOTIFY_TEMPLE},
	{"cave_begin",       1 << GENNOTIFY_CAVE_BEGIN},
	{"cave_end",         1 << GENNOTIFY_CAVE_END},
	{"large_cave_begin", 1 << GENNOTIFY_LARGECAVE_BEGIN},
	{"large_cave_end",   1 << GENNOTIFY_LARGECAVE_END},
	{"decoration",       1 << GENNOTIFY_DECORATION},
	{NULL,               0}
};


///////////////////////////////////////////////////////////////////////////////

Mapgen::Mapgen()
{
	generating    = false;
	id            = -1;
	seed          = 0;
	water_level   = 0;
	flags         = 0;

	vm          = NULL;
	ndef        = NULL;
	heightmap   = NULL;
	biomemap    = NULL;
}


Mapgen::Mapgen(int mapgenid, MapgenParams *params, EmergeManager *emerge) :
	gennotify(emerge->gen_notify_on, &emerge->gen_notify_on_deco_ids)
{
	generating    = false;
	id            = mapgenid;
	seed          = (int)params->seed;
	water_level   = params->water_level;
	flags         = params->flags;
	csize         = v3s16(1, 1, 1) * (params->chunksize * MAP_BLOCKSIZE);

	vm        = NULL;
	ndef      = NULL;
	heightmap = NULL;
	biomemap  = NULL;
}


Mapgen::~Mapgen()
{
}


// Returns Y one under area minimum if not found
s16 Mapgen::findGroundLevelFull(v2s16 p2d)
{
	v3s16 em = vm->m_area.getExtent();
	s16 y_nodes_max = vm->m_area.MaxEdge.Y;
	s16 y_nodes_min = vm->m_area.MinEdge.Y;
	u32 i = vm->m_area.index(p2d.X, y_nodes_max, p2d.Y);
	s16 y;

	for (y = y_nodes_max; y >= y_nodes_min; y--) {
		MapNode &n = vm->m_data[i];
		if (ndef->get(n).walkable)
			break;

		vm->m_area.add_y(em, i, -1);
	}
	return (y >= y_nodes_min) ? y : y_nodes_min - 1;
}


<<<<<<< HEAD
s16 Mapgen::findGroundLevel(v2POS p2d, s16 ymin, s16 ymax) {
	auto em = vm->m_area.getExtent();
=======
s16 Mapgen::findGroundLevel(v2s16 p2d, s16 ymin, s16 ymax)
{
	v3s16 em = vm->m_area.getExtent();
>>>>>>> d75f0b03
	u32 i = vm->m_area.index(p2d.X, ymax, p2d.Y);
	s16 y;

	for (y = ymax; y >= ymin; y--) {
		MapNode &n = vm->m_data[i];
		if (ndef->get(n).walkable)
			break;

		vm->m_area.add_y(em, i, -1);
	}
	return y;
}


void Mapgen::updateHeightmap(v3s16 nmin, v3s16 nmax)
{
	if (!heightmap)
		return;

	//TimeTaker t("Mapgen::updateHeightmap", NULL, PRECISION_MICRO);
	int index = 0;
	for (s16 z = nmin.Z; z <= nmax.Z; z++) {
		for (s16 x = nmin.X; x <= nmax.X; x++, index++) {
			s16 y = findGroundLevel(v2s16(x, z), nmin.Y, nmax.Y);

			// if the values found are out of range, trust the old heightmap
			if (y == nmax.Y && heightmap[index] > nmax.Y)
				continue;
			if (y == nmin.Y - 1 && heightmap[index] < nmin.Y)
				continue;

			heightmap[index] = y;
		}
	}
	//printf("updateHeightmap: %dus\n", t.stop());
}


<<<<<<< HEAD
void Mapgen::updateLiquid(v3s16 nmin, v3s16 nmax) {
	bool isliquid, wasliquid, rare;
=======
void Mapgen::updateLiquid(UniqueQueue<v3s16> *trans_liquid, v3s16 nmin, v3s16 nmax)
{
	bool isliquid, wasliquid;
>>>>>>> d75f0b03
	v3s16 em  = vm->m_area.getExtent();
	rare = g_settings->getBool("liquid_real");
	int rarecnt = 0;

	for (s16 z = nmin.Z; z <= nmax.Z; z++) {
		for (s16 x = nmin.X; x <= nmax.X; x++) {
			wasliquid = true;

			u32 i = vm->m_area.index(x, nmax.Y, z);
			for (s16 y = nmax.Y; y >= nmin.Y; y--) {
				isliquid = ndef->get(vm->m_data[i]).isLiquid();

				// there was a change between liquid and nonliquid, add to queue. no need to add every with liquid_real
				if (isliquid != wasliquid && (!rare || !(rarecnt++ % 36))) {
						auto p = v3s16(x, y, z);
						vm->m_map->transforming_liquid_push_back(p);
					}

				wasliquid = isliquid;
				vm->m_area.add_y(em, i, -1);
			}
		}
	}
}


void Mapgen::setLighting(v3s16 nmin, v3s16 nmax, u8 light)
{
	ScopeProfiler sp(g_profiler, "EmergeThread: mapgen lighting update", SPT_AVG);
	VoxelArea a(nmin, nmax);

	for (int z = a.MinEdge.Z; z <= a.MaxEdge.Z; z++) {
		for (int y = a.MinEdge.Y; y <= a.MaxEdge.Y; y++) {
			u32 i = vm->m_area.index(a.MinEdge.X, y, z);
			for (int x = a.MinEdge.X; x <= a.MaxEdge.X; x++, i++)
				vm->m_data[i].param1 = light;
		}
	}
}


void Mapgen::lightSpread(VoxelArea &a, v3s16 p, u8 light)
{
	if (light <= 1 || !a.contains(p))
		return;

	u32 vi = vm->m_area.index(p);
	MapNode &nn = vm->m_data[vi];

	light--;
	// should probably compare masked, but doesn't seem to make a difference
	if (light <= nn.param1 || !ndef->get(nn).light_propagates)
		return;

	nn.param1 = light;

	lightSpread(a, p + v3s16(0, 0, 1), light);
	lightSpread(a, p + v3s16(0, 1, 0), light);
	lightSpread(a, p + v3s16(1, 0, 0), light);
	lightSpread(a, p - v3s16(0, 0, 1), light);
	lightSpread(a, p - v3s16(0, 1, 0), light);
	lightSpread(a, p - v3s16(1, 0, 0), light);
}


void Mapgen::calcLighting(v3s16 nmin, v3s16 nmax)
{
	VoxelArea a(nmin, nmax);
	bool block_is_underground = (water_level >= nmax.Y);

	ScopeProfiler sp(g_profiler, "EmergeThread: mapgen lighting update", SPT_AVG);
	//TimeTaker t("updateLighting");

	// first, send vertical rays of sunshine downward
	v3s16 em = vm->m_area.getExtent();
	for (int z = a.MinEdge.Z; z <= a.MaxEdge.Z; z++) {
		for (int x = a.MinEdge.X; x <= a.MaxEdge.X; x++) {
			// see if we can get a light value from the overtop
			u32 i = vm->m_area.index(x, a.MaxEdge.Y + 1, z);
			if (vm->m_data[i].getContent() == CONTENT_IGNORE) {
				if (block_is_underground)
					continue;
			} else if ((vm->m_data[i].param1 & 0x0F) != LIGHT_SUN) {
				u32 ii = 0;
				if (
				(x < a.MaxEdge.X && (ii = vm->m_area.index(x + 1, a.MaxEdge.Y + 1, z    )) &&
				(vm->m_data[ii].getContent() != CONTENT_IGNORE) &&
				((vm->m_data[ii].param1 & 0x0F) == LIGHT_SUN))||
				(x > a.MinEdge.X && (ii = vm->m_area.index(x - 1, a.MaxEdge.Y + 1, z    )) &&
				(vm->m_data[ii].getContent() != CONTENT_IGNORE) &&
				((vm->m_data[ii].param1 & 0x0F) == LIGHT_SUN))||
				(z > a.MinEdge.Z && (ii = vm->m_area.index(x    , a.MaxEdge.Y + 1, z - 1)) &&
				(vm->m_data[ii].getContent() != CONTENT_IGNORE) &&
				((vm->m_data[ii].param1 & 0x0F) == LIGHT_SUN))||
				(z < a.MaxEdge.Z && (ii = vm->m_area.index(x    , a.MaxEdge.Y + 1, z + 1)) &&
				(vm->m_data[ii].getContent() != CONTENT_IGNORE) &&
				((vm->m_data[ii].param1 & 0x0F) == LIGHT_SUN))
				) {
				} else
				continue;
			}
			vm->m_area.add_y(em, i, -1);

			for (int y = a.MaxEdge.Y; y >= a.MinEdge.Y; y--) {
				MapNode &n = vm->m_data[i];
				if (!ndef->get(n).sunlight_propagates)
					break;
				n.param1 = LIGHT_SUN;
				vm->m_area.add_y(em, i, -1);
			}
		}
	}

	// now spread the sunlight and light up any sources
	for (int z = a.MinEdge.Z; z <= a.MaxEdge.Z; z++) {
		for (int y = a.MinEdge.Y; y <= a.MaxEdge.Y; y++) {
			u32 i = vm->m_area.index(a.MinEdge.X, y, z);
			for (int x = a.MinEdge.X; x <= a.MaxEdge.X; x++, i++) {
				MapNode &n = vm->m_data[i];
				if (n.getContent() == CONTENT_IGNORE ||
					!ndef->get(n).light_propagates)
					continue;

				u8 light_produced = ndef->get(n).light_source & 0x0F;
				if (light_produced)
					n.param1 = light_produced;

				u8 light = n.param1 & 0x0F;
				if (light) {
					lightSpread(a, v3s16(x,     y,     z + 1), light - 1);
					lightSpread(a, v3s16(x,     y + 1, z    ), light - 1);
					lightSpread(a, v3s16(x + 1, y,     z    ), light - 1);
					lightSpread(a, v3s16(x,     y,     z - 1), light - 1);
					lightSpread(a, v3s16(x,     y - 1, z    ), light - 1);
					lightSpread(a, v3s16(x - 1, y,     z    ), light - 1);
				}
			}
		}
	}

	//printf("updateLighting: %dms\n", t.stop());
}


void Mapgen::calcLightingOld(v3s16 nmin, v3s16 nmax)
{
	enum LightBank banks[2] = {LIGHTBANK_DAY, LIGHTBANK_NIGHT};
	VoxelArea a(nmin, nmax);
	bool block_is_underground = (water_level > nmax.Y);
	bool sunlight = !block_is_underground;

	ScopeProfiler sp(g_profiler, "EmergeThread: mapgen lighting update", SPT_AVG);

	for (int i = 0; i < 2; i++) {
		enum LightBank bank = banks[i];
		std::set<v3s16> light_sources;
		std::map<v3s16, u8> unlight_from;

		voxalgo::clearLightAndCollectSources(*vm, a, bank, ndef,
			light_sources, unlight_from);
		voxalgo::propagateSunlight(*vm, a, sunlight, light_sources, ndef);

		vm->unspreadLight(bank, unlight_from, light_sources, ndef);
		vm->spreadLight(bank, light_sources, ndef);
	}
}


///////////////////////////////////////////////////////////////////////////////

GenerateNotifier::GenerateNotifier()
{
}


GenerateNotifier::GenerateNotifier(u32 notify_on,
	std::set<u32> *notify_on_deco_ids)
{
	m_notify_on = notify_on;
	m_notify_on_deco_ids = notify_on_deco_ids;
}


void GenerateNotifier::setNotifyOn(u32 notify_on)
{
	m_notify_on = notify_on;
}


void GenerateNotifier::setNotifyOnDecoIds(std::set<u32> *notify_on_deco_ids)
{
	m_notify_on_deco_ids = notify_on_deco_ids;
}


bool GenerateNotifier::addEvent(GenNotifyType type, v3s16 pos, u32 id)
{
	if (!(m_notify_on & (1 << type)))
		return false;

	if (type == GENNOTIFY_DECORATION &&
		m_notify_on_deco_ids->find(id) == m_notify_on_deco_ids->end())
		return false;

	GenNotifyEvent gne;
	gne.type = type;
	gne.pos  = pos;
	gne.id   = id;
	m_notify_events.push_back(gne);

	return true;
}


void GenerateNotifier::getEvents(
	std::map<std::string, std::vector<v3s16> > &event_map,
	bool peek_events)
{
	std::list<GenNotifyEvent>::iterator it;

	for (it = m_notify_events.begin(); it != m_notify_events.end(); ++it) {
		GenNotifyEvent &gn = *it;
		std::string name = (gn.type == GENNOTIFY_DECORATION) ?
			"decoration#"+ itos(gn.id) :
			flagdesc_gennotify[gn.type].name;

		event_map[name].push_back(gn.pos);
	}

	if (!peek_events)
		m_notify_events.clear();
}


///////////////////////////////////////////////////////////////////////////////


GenElementManager::~GenElementManager()
{
	for (size_t i = 0; i != m_elements.size(); i++)
		delete m_elements[i];
}


u32 GenElementManager::add(GenElement *elem)
{
	size_t nelem = m_elements.size();

	for (size_t i = 0; i != nelem; i++) {
		if (m_elements[i] == NULL) {
			elem->id = i;
			m_elements[i] = elem;
			return i;
		}
	}

	if (nelem >= this->ELEMENT_LIMIT)
		return -1;

	elem->id = nelem;
	m_elements.push_back(elem);

	verbosestream << "GenElementManager: added " << this->ELEMENT_TITLE
		<< " element '" << elem->name << "'" << std::endl;

	return nelem;
}


GenElement *GenElementManager::get(u32 id)
{
	return (id < m_elements.size()) ? m_elements[id] : NULL;
}


GenElement *GenElementManager::getByName(const char *name)
{
	for (size_t i = 0; i != m_elements.size(); i++) {
		GenElement *elem = m_elements[i];
		if (elem && !strcmp(elem->name.c_str(), name))
			return elem;
	}

	return NULL;
}

GenElement *GenElementManager::getByName(std::string &name)
{
	return getByName(name.c_str());
}


GenElement *GenElementManager::update(u32 id, GenElement *elem)
{
	if (id >= m_elements.size())
		return NULL;

	GenElement *old_elem = m_elements[id];
	m_elements[id] = elem;
	return old_elem;
}


GenElement *GenElementManager::remove(u32 id)
{
	return update(id, NULL);
}<|MERGE_RESOLUTION|>--- conflicted
+++ resolved
@@ -124,14 +124,9 @@
 }
 
 
-<<<<<<< HEAD
-s16 Mapgen::findGroundLevel(v2POS p2d, s16 ymin, s16 ymax) {
-	auto em = vm->m_area.getExtent();
-=======
 s16 Mapgen::findGroundLevel(v2s16 p2d, s16 ymin, s16 ymax)
 {
 	v3s16 em = vm->m_area.getExtent();
->>>>>>> d75f0b03
 	u32 i = vm->m_area.index(p2d.X, ymax, p2d.Y);
 	s16 y;
 
@@ -170,14 +165,9 @@
 }
 
 
-<<<<<<< HEAD
-void Mapgen::updateLiquid(v3s16 nmin, v3s16 nmax) {
+void Mapgen::updateLiquid(v3POS nmin, v3POS nmax)
+{
 	bool isliquid, wasliquid, rare;
-=======
-void Mapgen::updateLiquid(UniqueQueue<v3s16> *trans_liquid, v3s16 nmin, v3s16 nmax)
-{
-	bool isliquid, wasliquid;
->>>>>>> d75f0b03
 	v3s16 em  = vm->m_area.getExtent();
 	rare = g_settings->getBool("liquid_real");
 	int rarecnt = 0;
