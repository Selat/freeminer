--- conflicted
+++ resolved
@@ -28,7 +28,6 @@
 #include "database-dummy.h"
 
 #include "map.h"
-//#include "mapsector.h"
 #include "mapblock.h"
 #include "serialization.h"
 #include "main.h"
@@ -50,117 +49,16 @@
 
 bool Database_Dummy::saveBlock(v3s16 blockpos, std::string &data)
 {
-<<<<<<< HEAD
-	DSTACK(__FUNCTION_NAME);
-	/*
-		Dummy blocks are not written
-	*/
-	if(block->isDummy())
-	{
-		v3s16 p = block->getPos();
-		infostream<<"Database_Dummy::saveBlock(): WARNING: Not writing dummy block "
-				<<"("<<p.X<<","<<p.Y<<","<<p.Z<<")"<<std::endl;
-		return true;
-	}
-
-	// Format used for writing
-	u8 version = SER_FMT_VER_HIGHEST_WRITE;
-	// Get destination
-	v3s16 p3d = block->getPos();
-
-	/*
-		[0] u8 serialization version
-		[1] data
-	*/
-
-	std::ostringstream o(std::ios_base::binary);
-	o.write((char*)&version, 1);
-	// Write basic data
-	block->serialize(o, version, true);
-	// Write block to database
-	std::string tmp = o.str();
-
-	m_database[getBlockAsString(p3d)] = tmp;
-	// We just wrote it to the disk so clear modified flag
-	block->resetModified();
-=======
-	m_database[getBlockAsInteger(blockpos)] = data;
->>>>>>> eec456be
+	m_database[getBlockAsString(blockpos)] = data;
 	return true;
 }
 
 std::string Database_Dummy::loadBlock(v3s16 blockpos)
 {
-<<<<<<< HEAD
-	v2s16 p2d(blockpos.X, blockpos.Z);
-
-        if(m_database.count(getBlockAsString(blockpos))) {
-                /*
-                        Load block
-                */
-                std::string datastr = m_database[getBlockAsString(blockpos)];
-//                srvmap->loadBlock(&datastr, blockpos, sector, false);
-
-		try {
-                	std::istringstream is(datastr, std::ios_base::binary);
-                   	u8 version = SER_FMT_VER_INVALID;
-                     	is.read((char*)&version, 1);
-
-                     	if(is.fail())
-                             	throw SerializationError("ServerMap::loadBlock(): Failed"
-                                	             " to read MapBlock version");
-
-                     	MapBlock *block = NULL;
-                     	bool created_new = false;
-                     	block = srvmap->getBlockNoCreateNoEx(blockpos);
-                     	if(block == NULL)
-                     	{
-                             	block = srvmap->createBlankBlockNoInsert(blockpos);
-                             	created_new = true;
-                     	}
-                     	// Read basic data
-                     	block->deSerialize(is, version, true);
-                     	// If it's a new block, insert it to the map
-                     	if(created_new)
-                             	srvmap->insertBlock(block);
-                     	/*
-                             	Save blocks loaded in old format in new format
-                     	*/
-
-                     	//if(version < SER_FMT_VER_HIGHEST || save_after_load)
-                     	// Only save if asked to; no need to update version
-                     	//if(save_after_load)
-                        //     	saveBlock(block);
-                     	// We just loaded it from, so it's up-to-date.
-                     	block->resetModified();
-
-             	}
-             	catch(SerializationError &e)
-             	{
-                     	errorstream<<"Invalid block data in database"
-                                     <<" ("<<blockpos.X<<","<<blockpos.Y<<","<<blockpos.Z<<")"
-                                     <<" (SerializationError): "<<e.what()<<std::endl;
-                     // TODO: Block should be marked as invalid in memory so that it is
-                     // not touched but the game can run
-
-                     	if(g_settings->getBool("ignore_world_load_errors")){
-                             errorstream<<"Ignoring block load error. Duck and cover! "
-                                             <<"(ignore_world_load_errors)"<<std::endl;
-                     	} else {
-                             throw SerializationError("Invalid block data in database");
-                             //assert(0);
-                     	}
-             	}
-
-                return srvmap->getBlockNoCreateNoEx(blockpos);  // should not be using this here
-        }
-	return(NULL);
-=======
-	if (m_database.count(getBlockAsInteger(blockpos)))
-		return m_database[getBlockAsInteger(blockpos)];
+	if (m_database.count(getBlockAsString(blockpos)))
+		return m_database[getBlockAsString(blockpos)];
 	else
 		return "";
->>>>>>> eec456be
 }
 
 void Database_Dummy::listAllLoadableBlocks(std::list<v3s16> &dst)
