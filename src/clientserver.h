/*
Minetest
Copyright (C) 2010-2013 celeron55, Perttu Ahola <celeron55@gmail.com>

This program is free software; you can redistribute it and/or modify
it under the terms of the GNU Lesser General Public License as published by
the Free Software Foundation; either version 2.1 of the License, or
(at your option) any later version.

This program is distributed in the hope that it will be useful,
but WITHOUT ANY WARRANTY; without even the implied warranty of
MERCHANTABILITY or FITNESS FOR A PARTICULAR PURPOSE.  See the
GNU Lesser General Public License for more details.

You should have received a copy of the GNU Lesser General Public License along
with this program; if not, write to the Free Software Foundation, Inc.,
51 Franklin Street, Fifth Floor, Boston, MA 02110-1301 USA.
*/

#ifndef CLIENTSERVER_HEADER
#define CLIENTSERVER_HEADER

/*
	changes by PROTOCOL_VERSION:

	PROTOCOL_VERSION 3:
		Base for writing changes here
	PROTOCOL_VERSION 4:
		Add TOCLIENT_MEDIA
		Add TOCLIENT_TOOLDEF
		Add TOCLIENT_NODEDEF
		Add TOCLIENT_CRAFTITEMDEF
		Add TOSERVER_INTERACT
		Obsolete TOSERVER_CLICK_ACTIVEOBJECT
		Obsolete TOSERVER_GROUND_ACTION
	PROTOCOL_VERSION 5:
		Make players to be handled mostly as ActiveObjects
	PROTOCOL_VERSION 6:
		Only non-cached textures are sent
	PROTOCOL_VERSION 7:
		Add TOCLIENT_ITEMDEF
		Obsolete TOCLIENT_TOOLDEF
		Obsolete TOCLIENT_CRAFTITEMDEF
		Compress the contents of TOCLIENT_ITEMDEF and TOCLIENT_NODEDEF
	PROTOCOL_VERSION 8:
		Digging based on item groups
		Many things
	PROTOCOL_VERSION 9:
		ContentFeatures and NodeDefManager use a different serialization
		    format; better for future version cross-compatibility
		Many things
	PROTOCOL_VERSION 10:
		TOCLIENT_PRIVILEGES
		Version raised to force 'fly' and 'fast' privileges into effect.
		Node metadata change (came in later; somewhat incompatible)
	PROTOCOL_VERSION 11:
		TileDef in ContentFeatures
		Nodebox drawtype
		(some dev snapshot)
		TOCLIENT_INVENTORY_FORMSPEC
		(0.4.0, 0.4.1)
	PROTOCOL_VERSION 12:
		TOSERVER_INVENTORY_FIELDS
		16-bit node ids
		TOCLIENT_DETACHED_INVENTORY
	PROTOCOL_VERSION 13:
		InventoryList field "Width" (deserialization fails with old versions)
	PROTOCOL_VERSION 14:
		Added transfer of player pressed keys to the server
		Added new messages for mesh and bone animation, as well as attachments
		GENERIC_CMD_SET_ANIMATION
		GENERIC_CMD_SET_BONE_POSITION
		GENERIC_CMD_SET_ATTACHMENT
	PROTOCOL_VERSION 15:
		Serialization format changes
	PROTOCOL_VERSION 16:
		TOCLIENT_SHOW_FORMSPEC
	PROTOCOL_VERSION 17:
		Serialization format change: include backface_culling flag in TileDef
		Added rightclickable field in nodedef
		TOCLIENT_SPAWN_PARTICLE
		TOCLIENT_ADD_PARTICLESPAWNER
		TOCLIENT_DELETE_PARTICLESPAWNER
	PROTOCOL_VERSION 18:
		damageGroups added to ToolCapabilities
		sound_place added to ItemDefinition
	PROTOCOL_VERSION 19:
		GENERIC_CMD_SET_PHYSICS_OVERRIDE
	PROTOCOL_VERSION 20:
		TOCLIENT_HUDADD
		TOCLIENT_HUDRM
		TOCLIENT_HUDCHANGE
		TOCLIENT_HUD_SET_FLAGS
	PROTOCOL_VERSION 21:
		TOCLIENT_BREATH
		TOSERVER_BREATH
		range added to ItemDefinition
		drowning, leveled added to ContentFeatures
		stepheight and collideWithObjects added to object properties
		version, heat and humidity transfer in MapBock
		automatic_face_movement_dir and automatic_face_movement_dir_offset
			added to object properties
	PROTOCOL_VERSION 23:
		TOCLIENT_ANIMATIONS
*/

#define LATEST_PROTOCOL_VERSION 23

// Server's supported network protocol range
#define SERVER_PROTOCOL_VERSION_MIN 13
#define SERVER_PROTOCOL_VERSION_MAX LATEST_PROTOCOL_VERSION

// Client's supported network protocol range
#define CLIENT_PROTOCOL_VERSION_MIN 13
#define CLIENT_PROTOCOL_VERSION_MAX LATEST_PROTOCOL_VERSION

// Constant that differentiates the protocol from random data and other protocols
#define PROTOCOL_ID 0x4f457403

#define PASSWORD_SIZE 28       // Maximum password length. Allows for
                               // base64-encoded SHA-1 (27+\0).

#define TEXTURENAME_ALLOWED_CHARS "abcdefghijklmnopqrstuvwxyzABCDEFGHIJKLMNOPQRSTUVWXYZ0123456789_."

#define MAX_PACKET_SIZE 512

enum ToClientCommand
{
	TOCLIENT_INIT = 0x10,
	/*
		Server's reply to TOSERVER_INIT.
		Sent second after connected.

		[0] u16 TOSERVER_INIT
		[2] u8 deployed version
		[3] v3s16 player's position + v3f(0,BS/2,0) floatToInt'd 
		[12] u64 map seed (new as of 2011-02-27)
		[20] f1000 recommended send interval (in seconds) (new as of 14)

		NOTE: The position in here is deprecated; position is
		      explicitly sent afterwards
	*/

	TOCLIENT_BLOCKDATA = 0x20, //TODO: Multiple blocks
	TOCLIENT_ADDNODE = 0x21,
	/*
		u16 command
		v3s16 position
		serialized mapnode
		u8 keep_metadata // Added in protocol version 22
	*/
	TOCLIENT_REMOVENODE = 0x22,
	
	TOCLIENT_PLAYERPOS = 0x23, // Obsolete
	/*
		[0] u16 command
		// Followed by an arbitary number of these:
		// Number is determined from packet length.
		[N] u16 peer_id
		[N+2] v3s32 position*100
		[N+2+12] v3s32 speed*100
		[N+2+12+12] s32 pitch*100
		[N+2+12+12+4] s32 yaw*100
	*/

	TOCLIENT_PLAYERINFO = 0x24, // Obsolete
	/*
		[0] u16 command
		// Followed by an arbitary number of these:
		// Number is determined from packet length.
		[N] u16 peer_id
		[N] char[20] name
	*/
	
	TOCLIENT_OPT_BLOCK_NOT_FOUND = 0x25, // Obsolete

	TOCLIENT_SECTORMETA = 0x26, // Obsolete
	/*
		[0] u16 command
		[2] u8 sector count
		[3...] v2s16 pos + sector metadata
	*/

	TOCLIENT_INVENTORY = 0x27,
	/*
		[0] u16 command
		[2] serialized inventory
	*/
	
	TOCLIENT_OBJECTDATA = 0x28, // Obsolete
	/*
		Sent as unreliable.

		u16 command
		u16 number of player positions
		for each player:
			u16 peer_id
			v3s32 position*100
			v3s32 speed*100
			s32 pitch*100
			s32 yaw*100
		u16 count of blocks
		for each block:
			v3s16 blockpos
			block objects
	*/

	TOCLIENT_TIME_OF_DAY = 0x29,
	/*
		u16 command
		u16 time (0-23999)
		Added in a later version:
		f1000 time_speed
	*/

	// (oops, there is some gap here)

	TOCLIENT_CHAT_MESSAGE = 0x30,
	/*
		u16 command
		u16 length
		wstring message
	*/

	TOCLIENT_ACTIVE_OBJECT_REMOVE_ADD = 0x31,
	/*
		u16 command
		u16 count of removed objects
		for all removed objects {
			u16 id
		}
		u16 count of added objects
		for all added objects {
			u16 id
			u8 type
			u32 initialization data length
			string initialization data
		}
	*/
	
	TOCLIENT_ACTIVE_OBJECT_MESSAGES = 0x32,
	/*
		u16 command
		for all objects
		{
			u16 id
			u16 message length
			string message
		}
	*/

	TOCLIENT_HP = 0x33,
	/*
		u16 command
		u8 hp
	*/

	TOCLIENT_MOVE_PLAYER = 0x34,
	/*
		u16 command
		v3f1000 player position
		f1000 player pitch
		f1000 player yaw
	*/

	TOCLIENT_ACCESS_DENIED = 0x35,
	/*
		u16 command
		u16 reason_length
		wstring reason
	*/

	TOCLIENT_PLAYERITEM = 0x36, // Obsolete
	/*
		u16 command
		u16 count of player items
		for all player items {
			u16 peer id
			u16 length of serialized item
			string serialized item
		}
	*/

	TOCLIENT_DEATHSCREEN = 0x37,
	/*
		u16 command
		u8 bool set camera point target
		v3f1000 camera point target (to point the death cause or whatever)
	*/

	TOCLIENT_MEDIA = 0x38,
	/*
		u16 command
		u16 total number of texture bunches
		u16 index of this bunch
		u32 number of files in this bunch
		for each file {
			u16 length of name
			string name
			u32 length of data
			data
		}
		u16 length of remote media server url (if applicable)
		string url
	*/
	
	TOCLIENT_TOOLDEF = 0x39,
	/*
		u16 command
		u32 length of the next item
		serialized ToolDefManager
	*/
	
	TOCLIENT_NODEDEF = 0x3a,
	/*
		u16 command
		u32 length of the next item
		serialized NodeDefManager
	*/
	
	TOCLIENT_CRAFTITEMDEF = 0x3b,
	/*
		u16 command
		u32 length of the next item
		serialized CraftiItemDefManager
	*/

	TOCLIENT_ANNOUNCE_MEDIA = 0x3c,

	/*
		u16 command
		u32 number of files
		for each texture {
			u16 length of name
			string name
			u16 length of sha1_digest
			string sha1_digest
		}
	*/

	TOCLIENT_ITEMDEF = 0x3d,
	/*
		u16 command
		u32 length of next item
		serialized ItemDefManager
	*/
	
	TOCLIENT_PLAY_SOUND = 0x3f,
	/*
		u16 command
		s32 sound_id
		u16 len
		u8[len] sound name
		s32 gain*1000
		u8 type (0=local, 1=positional, 2=object)
		s32[3] pos_nodes*10000
		u16 object_id
		u8 loop (bool)
	*/

	TOCLIENT_STOP_SOUND = 0x40,
	/*
		u16 command
		s32 sound_id
	*/

	TOCLIENT_PRIVILEGES = 0x41,
	/*
		u16 command
		u16 number of privileges
		for each privilege
			u16 len
			u8[len] privilege
	*/

	TOCLIENT_INVENTORY_FORMSPEC = 0x42,
	/*
		u16 command
		u32 len
		u8[len] formspec
	*/

	TOCLIENT_DETACHED_INVENTORY = 0x43,
	/*
		[0] u16 command
		u16 len
		u8[len] name
		[2] serialized inventory
	*/

	TOCLIENT_SHOW_FORMSPEC = 0x44,
	/*
		[0] u16 command
		u32 len
		u8[len] formspec
		u16 len
		u8[len] formname
	*/

	TOCLIENT_MOVEMENT = 0x45,
	/*
		u16 command
		f1000 movement_acceleration_default
		f1000 movement_acceleration_air
		f1000 movement_acceleration_fast
		f1000 movement_speed_walk
		f1000 movement_speed_crouch
		f1000 movement_speed_fast
		f1000 movement_speed_climb
		f1000 movement_speed_jump
		f1000 movement_liquid_fluidity
		f1000 movement_liquid_fluidity_smooth
		f1000 movement_liquid_sink
		f1000 movement_gravity
	*/

	TOCLIENT_SPAWN_PARTICLE = 0x46,
	/*
		u16 command
		v3f1000 pos
		v3f1000 velocity
		v3f1000 acceleration
		f1000 expirationtime
		f1000 size
		u8 bool collisiondetection
		u8 bool vertical
		u32 len
		u8[len] texture
	*/

	TOCLIENT_ADD_PARTICLESPAWNER = 0x47,
	/*
		u16 command
		u16 amount
		f1000 spawntime
		v3f1000 minpos
		v3f1000 maxpos
		v3f1000 minvel
		v3f1000 maxvel
		v3f1000 minacc
		v3f1000 maxacc
		f1000 minexptime
		f1000 maxexptime
		f1000 minsize
		f1000 maxsize
		u8 bool collisiondetection
		u8 bool vertical
		u32 len
		u8[len] texture
		u32 id
	*/

	TOCLIENT_DELETE_PARTICLESPAWNER = 0x48,
	/*
		u16 command
		u32 id
	*/

	TOCLIENT_HUDADD = 0x49,
	/*
		u16 command
		u32 id
		u8 type
		v2f1000 pos
		u32 len
		u8[len] name
		v2f1000 scale
		u32 len2
		u8[len2] text
		u32 number
		u32 item
		u32 dir
		v2f1000 align
		v2f1000 offset
	*/

	TOCLIENT_HUDRM = 0x4a,
	/*
		u16 command
		u32 id
	*/

	TOCLIENT_HUDCHANGE = 0x4b,
	/*
		u16 command
		u32 id
		u8 stat
		[v2f1000 data |
		 u32 len
		 u8[len] data |
		 u32 data]
	*/

	TOCLIENT_HUD_SET_FLAGS = 0x4c,
	/*
		u16 command
		u32 flags
		u32 mask
	*/

	TOCLIENT_HUD_SET_PARAM = 0x4d,
	/*
		u16 command
		u16 param
		u16 len
		u8[len] value
	*/

	TOCLIENT_BREATH = 0x4e,
	/*
		u16 command
		u16 breath
	*/

<<<<<<< HEAD
	TOCLIENT_ANIMATIONS = 0x4f,
	/*
		u16 command
		f1000 animation_default_start
		f1000 animation_default_stop
		f1000 animation_walk_start
		f1000 animation_walk_stop
		f1000 animation_dig_start
		f1000 animation_dig_stop
		f1000 animation_wd_start
		f1000 animation_wd_stop
=======
	TOCLIENT_SET_SKY = 0x4f,
	/*
		u16 command
		u8[4] color (ARGB)
		u8 len
		u8[len] type
		u16 count
		foreach count:
			u8 len
			u8[len] param
>>>>>>> 86a6cca3
	*/
};

enum ToServerCommand
{
	TOSERVER_INIT=0x10,
	/*
		Sent first after connected.

		[0] u16 TOSERVER_INIT
		[2] u8 SER_FMT_VER_HIGHEST_READ
		[3] u8[20] player_name
		[23] u8[28] password (new in some version)
		[51] u16 minimum supported network protocol version (added sometime)
		[53] u16 maximum supported network protocol version (added later than the previous one)
	*/

	TOSERVER_INIT2 = 0x11,
	/*
		Sent as an ACK for TOCLIENT_INIT.
		After this, the server can send data.

		[0] u16 TOSERVER_INIT2
	*/

	TOSERVER_GETBLOCK=0x20, // Obsolete
	TOSERVER_ADDNODE = 0x21, // Obsolete
	TOSERVER_REMOVENODE = 0x22, // Obsolete

	TOSERVER_PLAYERPOS = 0x23,
	/*
		[0] u16 command
		[2] v3s32 position*100
		[2+12] v3s32 speed*100
		[2+12+12] s32 pitch*100
		[2+12+12+4] s32 yaw*100
		[2+12+12+4+4] u32 keyPressed
	*/

	TOSERVER_GOTBLOCKS = 0x24,
	/*
		[0] u16 command
		[2] u8 count
		[3] v3s16 pos_0
		[3+6] v3s16 pos_1
		[9] u16 wanted range
		...
	*/

	TOSERVER_DELETEDBLOCKS = 0x25,
	/*
		[0] u16 command
		[2] u8 count
		[3] v3s16 pos_0
		[3+6] v3s16 pos_1
		...
	*/

	TOSERVER_ADDNODE_FROM_INVENTORY = 0x26, // Obsolete
	/*
		[0] u16 command
		[2] v3s16 pos
		[8] u16 i
	*/

	TOSERVER_CLICK_OBJECT = 0x27, // Obsolete
	/*
		length: 13
		[0] u16 command
		[2] u8 button (0=left, 1=right)
		[3] v3s16 blockpos
		[9] s16 id
		[11] u16 item
	*/

	TOSERVER_GROUND_ACTION = 0x28, // Obsolete
	/*
		length: 17
		[0] u16 command
		[2] u8 action
		[3] v3s16 nodepos_undersurface
		[9] v3s16 nodepos_abovesurface
		[15] u16 item
		actions:
		0: start digging (from undersurface)
		1: place block (to abovesurface)
		2: stop digging (all parameters ignored)
		3: digging completed
	*/
	
	TOSERVER_RELEASE = 0x29, // Obsolete

	// (oops, there is some gap here)

	TOSERVER_SIGNTEXT = 0x30, // Old signs, obsolete
	/*
		u16 command
		v3s16 blockpos
		s16 id
		u16 textlen
		textdata
	*/

	TOSERVER_INVENTORY_ACTION = 0x31,
	/*
		See InventoryAction in inventory.h
	*/

	TOSERVER_CHAT_MESSAGE = 0x32,
	/*
		u16 command
		u16 length
		wstring message
	*/

	TOSERVER_SIGNNODETEXT = 0x33, // obsolete
	/*
		u16 command
		v3s16 p
		u16 textlen
		textdata
	*/

	TOSERVER_CLICK_ACTIVEOBJECT = 0x34, // Obsolete
	/*
		length: 7
		[0] u16 command
		[2] u8 button (0=left, 1=right)
		[3] u16 id
		[5] u16 item
	*/
	
	TOSERVER_DAMAGE = 0x35,
	/*
		u16 command
		u8 amount
	*/

	TOSERVER_PASSWORD=0x36,
	/*
		Sent to change password.

		[0] u16 TOSERVER_PASSWORD
		[2] u8[28] old password
		[30] u8[28] new password
	*/

	TOSERVER_PLAYERITEM=0x37,
	/*
		Sent to change selected item.

		[0] u16 TOSERVER_PLAYERITEM
		[2] u16 item
	*/
	
	TOSERVER_RESPAWN=0x38,
	/*
		u16 TOSERVER_RESPAWN
	*/

	TOSERVER_INTERACT = 0x39,
	/*
		[0] u16 command
		[2] u8 action
		[3] u16 item
		[5] u32 length of the next item
		[9] serialized PointedThing
		actions:
		0: start digging (from undersurface) or use
		1: stop digging (all parameters ignored)
		2: digging completed
		3: place block or item (to abovesurface)
		4: use item

		(Obsoletes TOSERVER_GROUND_ACTION and TOSERVER_CLICK_ACTIVEOBJECT.)
	*/
	
	TOSERVER_REMOVED_SOUNDS = 0x3a,
	/*
		u16 command
		u16 len
		s32[len] sound_id
	*/

	TOSERVER_NODEMETA_FIELDS = 0x3b,
	/*
		u16 command
		v3s16 p
		u16 len
		u8[len] form name (reserved for future use)
		u16 number of fields
		for each field:
			u16 len
			u8[len] field name
			u32 len
			u8[len] field value
	*/

	TOSERVER_INVENTORY_FIELDS = 0x3c,
	/*
		u16 command
		u16 len
		u8[len] form name (reserved for future use)
		u16 number of fields
		for each field:
			u16 len
			u8[len] field name
			u32 len
			u8[len] field value
	*/

	TOSERVER_REQUEST_MEDIA = 0x40,
	/*
		u16 command
		u16 number of files requested
		for each file {
			u16 length of name
			string name
		}
	 */

	TOSERVER_RECEIVED_MEDIA = 0x41,
	/*
		u16 command
	*/

	TOSERVER_BREATH = 0x42,
	/*
		u16 command
		u16 breath
	*/
};

#endif
<|MERGE_RESOLUTION|>--- conflicted
+++ resolved
@@ -512,8 +512,18 @@
 		u16 breath
 	*/
 
-<<<<<<< HEAD
-	TOCLIENT_ANIMATIONS = 0x4f,
+	TOCLIENT_SET_SKY = 0x4f,
+	/*
+		u16 command
+		u8[4] color (ARGB)
+		u8 len
+		u8[len] type
+		u16 count
+		foreach count:
+			u8 len
+			u8[len] param
+	*/
+	TOCLIENT_ANIMATIONS = 0xaf, // TODO: chenge number if mt merge it
 	/*
 		u16 command
 		f1000 animation_default_start
@@ -524,18 +534,6 @@
 		f1000 animation_dig_stop
 		f1000 animation_wd_start
 		f1000 animation_wd_stop
-=======
-	TOCLIENT_SET_SKY = 0x4f,
-	/*
-		u16 command
-		u8[4] color (ARGB)
-		u8 len
-		u8[len] type
-		u16 count
-		foreach count:
-			u8 len
-			u8[len] param
->>>>>>> 86a6cca3
 	*/
 };
 
