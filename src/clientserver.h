--- conflicted
+++ resolved
@@ -445,9 +445,21 @@
 		u16 len
 		u8[len] value
 	*/
-};
-
-<<<<<<< HEAD
+
+	TOCLIENT_AMINATIONS = 0x4f,
+	/*
+		u16 command
+		f1000 animation_default_start
+		f1000 animation_default_stop
+		f1000 animation_walk_start
+		f1000 animation_walk_stop
+		f1000 animation_dig_start
+		f1000 animation_dig_stop
+		f1000 animation_wd_start
+		f1000 animation_wd_stop
+	*/
+};
+
 #define TOSERVER_INIT 0x10
 enum {
 	// u8 SER_FMT_VER_HIGHEST_READ
@@ -472,26 +484,6 @@
 	TOSERVER_PLAYERPOS_YAW,
 	// u32
 	TOSERVER_PLAYERPOS_KEY_PRESSED
-=======
-	TOCLIENT_BREATH = 0x4e,
-	/*
-		u16 command
-		u16 breath
-	*/
-
-	TOCLIENT_AMINATIONS = 0x4f,
-	/*
-		u16 command
-		f1000 animation_default_start
-		f1000 animation_default_stop
-		f1000 animation_walk_start
-		f1000 animation_walk_stop
-		f1000 animation_dig_start
-		f1000 animation_dig_stop
-		f1000 animation_wd_start
-		f1000 animation_wd_stop
-	*/
->>>>>>> dce15fea
 };
 
 enum ToServerCommand
