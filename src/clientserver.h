/*
clientserver.h
Copyright (C) 2010-2013 celeron55, Perttu Ahola <celeron55@gmail.com>
*/

/*
This file is part of Freeminer.

Freeminer is free software: you can redistribute it and/or modify
it under the terms of the GNU General Public License as published by
the Free Software Foundation, either version 3 of the License, or
(at your option) any later version.

Freeminer  is distributed in the hope that it will be useful,
but WITHOUT ANY WARRANTY; without even the implied warranty of
MERCHANTABILITY or FITNESS FOR A PARTICULAR PURPOSE.  See the
GNU General Public License for more details.

You should have received a copy of the GNU General Public License
along with Freeminer.  If not, see <http://www.gnu.org/licenses/>.
*/

#ifndef CLIENTSERVER_HEADER
#define CLIENTSERVER_HEADER

/*
	changes by PROTOCOL_VERSION:

	PROTOCOL_VERSION 3:
		Base for writing changes here
	PROTOCOL_VERSION 4:
		Add TOCLIENT_MEDIA
		Add TOCLIENT_TOOLDEF
		Add TOCLIENT_NODEDEF
		Add TOCLIENT_CRAFTITEMDEF
		Add TOSERVER_INTERACT
		Obsolete TOSERVER_CLICK_ACTIVEOBJECT
		Obsolete TOSERVER_GROUND_ACTION
	PROTOCOL_VERSION 5:
		Make players to be handled mostly as ActiveObjects
	PROTOCOL_VERSION 6:
		Only non-cached textures are sent
	PROTOCOL_VERSION 7:
		Add TOCLIENT_ITEMDEF
		Obsolete TOCLIENT_TOOLDEF
		Obsolete TOCLIENT_CRAFTITEMDEF
		Compress the contents of TOCLIENT_ITEMDEF and TOCLIENT_NODEDEF
	PROTOCOL_VERSION 8:
		Digging based on item groups
		Many things
	PROTOCOL_VERSION 9:
		ContentFeatures and NodeDefManager use a different serialization
		    format; better for future version cross-compatibility
		Many things
	PROTOCOL_VERSION 10:
		TOCLIENT_PRIVILEGES
		Version raised to force 'fly' and 'fast' privileges into effect.
		Node metadata change (came in later; somewhat incompatible)
	PROTOCOL_VERSION 11:
		TileDef in ContentFeatures
		Nodebox drawtype
		(some dev snapshot)
		TOCLIENT_INVENTORY_FORMSPEC
		(0.4.0, 0.4.1)
	PROTOCOL_VERSION 12:
		TOSERVER_INVENTORY_FIELDS
		16-bit node ids
		TOCLIENT_DETACHED_INVENTORY
	PROTOCOL_VERSION 13:
		InventoryList field "Width" (deserialization fails with old versions)
	PROTOCOL_VERSION 14:
		Added transfer of player pressed keys to the server
		Added new messages for mesh and bone animation, as well as attachments
		GENERIC_CMD_SET_ANIMATION
		GENERIC_CMD_SET_BONE_POSITION
		GENERIC_CMD_SET_ATTACHMENT
	PROTOCOL_VERSION 15:
		Serialization format changes
	PROTOCOL_VERSION 16:
		TOCLIENT_SHOW_FORMSPEC
	PROTOCOL_VERSION 17:
		Serialization format change: include backface_culling flag in TileDef
		Added rightclickable field in nodedef
		TOCLIENT_SPAWN_PARTICLE
		TOCLIENT_ADD_PARTICLESPAWNER
		TOCLIENT_DELETE_PARTICLESPAWNER
	PROTOCOL_VERSION 18:
		damageGroups added to ToolCapabilities
		sound_place added to ItemDefinition
	PROTOCOL_VERSION 19:
		GENERIC_CMD_SET_PHYSICS_OVERRIDE
	PROTOCOL_VERSION 20:
		TOCLIENT_HUDADD
		TOCLIENT_HUDRM
		TOCLIENT_HUDCHANGE
		TOCLIENT_HUD_SET_FLAGS
	PROTOCOL_VERSION 21:
		TOCLIENT_BREATH
		TOSERVER_BREATH
		range added to ItemDefinition
		drowning, leveled added to ContentFeatures
		stepheight and collideWithObjects added to object properties
		version, heat and humidity transfer in MapBock
		automatic_face_movement_dir and automatic_face_movement_dir_offset
			added to object properties
<<<<<<< HEAD
	PROTOCOL_VERSION 23:
		TOCLIENT_ANIMATIONS
=======
	PROTOCOL_VERSION 22:
		add swap_node
	PROTOCOL_VERSION 23:
		TOSERVER_CLIENT_READY
>>>>>>> 142e2d3b
*/

#define LATEST_PROTOCOL_VERSION 23

// Server's supported network protocol range
#define SERVER_PROTOCOL_VERSION_MIN 13
#define SERVER_PROTOCOL_VERSION_MAX LATEST_PROTOCOL_VERSION

// Client's supported network protocol range
#define CLIENT_PROTOCOL_VERSION_MIN 13
#define CLIENT_PROTOCOL_VERSION_MAX LATEST_PROTOCOL_VERSION

// Constant that differentiates the protocol from random data and other protocols
#define PROTOCOL_ID 0x4f457403

#define PASSWORD_SIZE 28       // Maximum password length. Allows for
                               // base64-encoded SHA-1 (27+\0).

#define TEXTURENAME_ALLOWED_CHARS "abcdefghijklmnopqrstuvwxyzABCDEFGHIJKLMNOPQRSTUVWXYZ0123456789_.-"

#define MAX_PACKET_SIZE 512

enum ToClientCommand
{
	TOCLIENT_INIT = 0x10,
	/*
		Server's reply to TOSERVER_INIT.
		Sent second after connected.

		[0] u16 TOSERVER_INIT
		[2] u8 deployed version
		[3] v3s16 player's position + v3f(0,BS/2,0) floatToInt'd
		[12] u64 map seed (new as of 2011-02-27)
		[20] f1000 recommended send interval (in seconds) (new as of 14)

		NOTE: The position in here is deprecated; position is
		      explicitly sent afterwards
	*/

	TOCLIENT_BLOCKDATA = 0x20, //TODO: Multiple blocks
	TOCLIENT_ADDNODE = 0x21,
	/*
		u16 command
		v3s16 position
		serialized mapnode
		u8 keep_metadata // Added in protocol version 22
	*/
	TOCLIENT_REMOVENODE = 0x22,
	
	TOCLIENT_PLAYERPOS = 0x23, // Obsolete
	/*
		[0] u16 command
		// Followed by an arbitary number of these:
		// Number is determined from packet length.
		[N] u16 peer_id
		[N+2] v3s32 position*100
		[N+2+12] v3s32 speed*100
		[N+2+12+12] s32 pitch*100
		[N+2+12+12+4] s32 yaw*100
	*/

	TOCLIENT_PLAYERINFO = 0x24, // Obsolete
	/*
		[0] u16 command
		// Followed by an arbitary number of these:
		// Number is determined from packet length.
		[N] u16 peer_id
		[N] char[20] name
	*/
	
	TOCLIENT_OPT_BLOCK_NOT_FOUND = 0x25, // Obsolete

	TOCLIENT_SECTORMETA = 0x26, // Obsolete
	/*
		[0] u16 command
		[2] u8 sector count
		[3...] v2s16 pos + sector metadata
	*/

	TOCLIENT_INVENTORY = 0x27,
	/*
		[0] u16 command
		[2] serialized inventory
	*/
	
	TOCLIENT_OBJECTDATA = 0x28, // Obsolete
	/*
		Sent as unreliable.

		u16 command
		u16 number of player positions
		for each player:
			u16 peer_id
			v3s32 position*100
			v3s32 speed*100
			s32 pitch*100
			s32 yaw*100
		u16 count of blocks
		for each block:
			v3s16 blockpos
			block objects
	*/

	TOCLIENT_TIME_OF_DAY = 0x29,
	/*
		u16 command
		u16 time (0-23999)
		Added in a later version:
		f1000 time_speed
	*/

	// (oops, there is some gap here)

	TOCLIENT_CHAT_MESSAGE = 0x30,
	/*
		u16 command
		u16 length
		wstring message
	*/

	TOCLIENT_ACTIVE_OBJECT_REMOVE_ADD = 0x31,
	/*
		u16 command
		u16 count of removed objects
		for all removed objects {
			u16 id
		}
		u16 count of added objects
		for all added objects {
			u16 id
			u8 type
			u32 initialization data length
			string initialization data
		}
	*/
	
	TOCLIENT_ACTIVE_OBJECT_MESSAGES = 0x32,
	/*
		u16 command
		for all objects
		{
			u16 id
			u16 message length
			string message
		}
	*/

	TOCLIENT_HP = 0x33,
	/*
		u16 command
		u8 hp
	*/

	TOCLIENT_MOVE_PLAYER = 0x34,
	/*
		u16 command
		v3f1000 player position
		f1000 player pitch
		f1000 player yaw
	*/

	TOCLIENT_ACCESS_DENIED = 0x35,
	/*
		u16 command
		u16 reason_length
		wstring reason
	*/

	TOCLIENT_PLAYERITEM = 0x36, // Obsolete
	/*
		u16 command
		u16 count of player items
		for all player items {
			u16 peer id
			u16 length of serialized item
			string serialized item
		}
	*/

	TOCLIENT_DEATHSCREEN = 0x37,
	/*
		u16 command
		u8 bool set camera point target
		v3f1000 camera point target (to point the death cause or whatever)
	*/

	TOCLIENT_MEDIA = 0x38,
	/*
		u16 command
		u16 total number of texture bunches
		u16 index of this bunch
		u32 number of files in this bunch
		for each file {
			u16 length of name
			string name
			u32 length of data
			data
		}
		u16 length of remote media server url (if applicable)
		string url
	*/
	
	TOCLIENT_TOOLDEF = 0x39,
	/*
		u16 command
		u32 length of the next item
		serialized ToolDefManager
	*/
	
	TOCLIENT_NODEDEF = 0x3a,
	/*
		u16 command
		u32 length of the next item
		serialized NodeDefManager
	*/
	
	TOCLIENT_CRAFTITEMDEF = 0x3b,
	/*
		u16 command
		u32 length of the next item
		serialized CraftiItemDefManager
	*/

	TOCLIENT_ANNOUNCE_MEDIA = 0x3c,

	/*
		u16 command
		u32 number of files
		for each texture {
			u16 length of name
			string name
			u16 length of sha1_digest
			string sha1_digest
		}
	*/

	TOCLIENT_ITEMDEF = 0x3d,
	/*
		u16 command
		u32 length of next item
		serialized ItemDefManager
	*/
	
	TOCLIENT_PLAY_SOUND = 0x3f,
	/*
		u16 command
		s32 sound_id
		u16 len
		u8[len] sound name
		s32 gain*1000
		u8 type (0=local, 1=positional, 2=object)
		s32[3] pos_nodes*10000
		u16 object_id
		u8 loop (bool)
	*/

	TOCLIENT_STOP_SOUND = 0x40,
	/*
		u16 command
		s32 sound_id
	*/

	TOCLIENT_PRIVILEGES = 0x41,
	/*
		u16 command
		u16 number of privileges
		for each privilege
			u16 len
			u8[len] privilege
	*/

	TOCLIENT_INVENTORY_FORMSPEC = 0x42,
	/*
		u16 command
		u32 len
		u8[len] formspec
	*/

	TOCLIENT_DETACHED_INVENTORY = 0x43,
	/*
		[0] u16 command
		u16 len
		u8[len] name
		[2] serialized inventory
	*/

	TOCLIENT_SHOW_FORMSPEC = 0x44,
	/*
		[0] u16 command
		u32 len
		u8[len] formspec
		u16 len
		u8[len] formname
	*/

	TOCLIENT_MOVEMENT = 0x45,
	/*
		u16 command
		f1000 movement_acceleration_default
		f1000 movement_acceleration_air
		f1000 movement_acceleration_fast
		f1000 movement_speed_walk
		f1000 movement_speed_crouch
		f1000 movement_speed_fast
		f1000 movement_speed_climb
		f1000 movement_speed_jump
		f1000 movement_liquid_fluidity
		f1000 movement_liquid_fluidity_smooth
		f1000 movement_liquid_sink
		f1000 movement_gravity
	*/

	TOCLIENT_SPAWN_PARTICLE = 0x46,
	/*
		u16 command
		v3f1000 pos
		v3f1000 velocity
		v3f1000 acceleration
		f1000 expirationtime
		f1000 size
		u8 bool collisiondetection
		u8 bool vertical
		u32 len
		u8[len] texture
	*/

	TOCLIENT_ADD_PARTICLESPAWNER = 0x47,
	/*
		u16 command
		u16 amount
		f1000 spawntime
		v3f1000 minpos
		v3f1000 maxpos
		v3f1000 minvel
		v3f1000 maxvel
		v3f1000 minacc
		v3f1000 maxacc
		f1000 minexptime
		f1000 maxexptime
		f1000 minsize
		f1000 maxsize
		u8 bool collisiondetection
		u8 bool vertical
		u32 len
		u8[len] texture
		u32 id
	*/

	TOCLIENT_DELETE_PARTICLESPAWNER = 0x48,
	/*
		u16 command
		u32 id
	*/

	TOCLIENT_HUDADD = 0x49,
	/*
		u16 command
		u32 id
		u8 type
		v2f1000 pos
		u32 len
		u8[len] name
		v2f1000 scale
		u32 len2
		u8[len2] text
		u32 number
		u32 item
		u32 dir
		v2f1000 align
		v2f1000 offset
	*/

	TOCLIENT_HUDRM = 0x4a,
	/*
		u16 command
		u32 id
	*/

	TOCLIENT_HUDCHANGE = 0x4b,
	/*
		u16 command
		u32 id
		u8 stat
		[v2f1000 data |
		 u32 len
		 u8[len] data |
		 u32 data]
	*/

	TOCLIENT_HUD_SET_FLAGS = 0x4c,
	/*
		u16 command
		u32 flags
		u32 mask
	*/

	TOCLIENT_HUD_SET_PARAM = 0x4d,
	/*
		u16 command
		u16 param
		u16 len
		u8[len] value
	*/

	TOCLIENT_BREATH = 0x4e,
	/*
		u16 command
		u16 breath
	*/

	TOCLIENT_ANIMATIONS = 0xaf, // TODO: change number if mt merge it
	/*
		u16 command
		f1000 animation_default_start
		f1000 animation_default_stop
		f1000 animation_walk_start
		f1000 animation_walk_stop
		f1000 animation_dig_start
		f1000 animation_dig_stop
		f1000 animation_wd_start
		f1000 animation_wd_stop
	*/

	TOCLIENT_SET_SKY = 0xae, // MUST BE 0x4f (as in MT )BUT IT BROKE OLD FM SERVERS
	/*
		u16 command
		u8[4] color (ARGB)
		u8 len
		u8[len] type
		u16 count
		foreach count:
			u8 len
			u8[len] param
	*/

	TOCLIENT_OVERRIDE_DAY_NIGHT_RATIO = 0x50,
	/*
		u16 command
		u8 do_override (boolean)
		u16 day-night ratio 0...65535
	*/
};

enum ToServerCommand
{
	TOSERVER_INIT=0x10,
	/*
		Sent first after connected.

		[0] u16 TOSERVER_INIT
		[2] u8 SER_FMT_VER_HIGHEST_READ
		[3] u8[20] player_name
		[23] u8[28] password (new in some version)
		[51] u16 minimum supported network protocol version (added sometime)
		[53] u16 maximum supported network protocol version (added later than the previous one)
	*/

	TOSERVER_INIT2 = 0x11,
	/*
		Sent as an ACK for TOCLIENT_INIT.
		After this, the server can send data.

		[0] u16 TOSERVER_INIT2
	*/

	TOSERVER_GETBLOCK=0x20, // Obsolete
	TOSERVER_ADDNODE = 0x21, // Obsolete
	TOSERVER_REMOVENODE = 0x22, // Obsolete

	TOSERVER_PLAYERPOS = 0x23,
	/*
		[0] u16 command
		[2] v3s32 position*100
		[2+12] v3s32 speed*100
		[2+12+12] s32 pitch*100
		[2+12+12+4] s32 yaw*100
		[2+12+12+4+4] u32 keyPressed
	*/

	TOSERVER_GOTBLOCKS = 0x24,
	/*
		[0] u16 command
		[2] u8 count
		[3] v3s16 pos_0
		[3+6] v3s16 pos_1
		[9] u16 wanted range
		...
	*/

	TOSERVER_DELETEDBLOCKS = 0x25,
	/*
		[0] u16 command
		[2] u8 count
		[3] v3s16 pos_0
		[3+6] v3s16 pos_1
		...
	*/

	TOSERVER_ADDNODE_FROM_INVENTORY = 0x26, // Obsolete
	/*
		[0] u16 command
		[2] v3s16 pos
		[8] u16 i
	*/

	TOSERVER_CLICK_OBJECT = 0x27, // Obsolete
	/*
		length: 13
		[0] u16 command
		[2] u8 button (0=left, 1=right)
		[3] v3s16 blockpos
		[9] s16 id
		[11] u16 item
	*/

	TOSERVER_GROUND_ACTION = 0x28, // Obsolete
	/*
		length: 17
		[0] u16 command
		[2] u8 action
		[3] v3s16 nodepos_undersurface
		[9] v3s16 nodepos_abovesurface
		[15] u16 item
		actions:
		0: start digging (from undersurface)
		1: place block (to abovesurface)
		2: stop digging (all parameters ignored)
		3: digging completed
	*/
	
	TOSERVER_RELEASE = 0x29, // Obsolete

	// (oops, there is some gap here)

	TOSERVER_SIGNTEXT = 0x30, // Old signs, obsolete
	/*
		u16 command
		v3s16 blockpos
		s16 id
		u16 textlen
		textdata
	*/

	TOSERVER_INVENTORY_ACTION = 0x31,
	/*
		See InventoryAction in inventory.h
	*/

	TOSERVER_CHAT_MESSAGE = 0x32,
	/*
		u16 command
		u16 length
		wstring message
	*/

	TOSERVER_SIGNNODETEXT = 0x33, // obsolete
	/*
		u16 command
		v3s16 p
		u16 textlen
		textdata
	*/

	TOSERVER_CLICK_ACTIVEOBJECT = 0x34, // Obsolete
	/*
		length: 7
		[0] u16 command
		[2] u8 button (0=left, 1=right)
		[3] u16 id
		[5] u16 item
	*/
	
	TOSERVER_DAMAGE = 0x35,
	/*
		u16 command
		u8 amount
	*/

	TOSERVER_PASSWORD=0x36,
	/*
		Sent to change password.

		[0] u16 TOSERVER_PASSWORD
		[2] u8[28] old password
		[30] u8[28] new password
	*/

	TOSERVER_PLAYERITEM=0x37,
	/*
		Sent to change selected item.

		[0] u16 TOSERVER_PLAYERITEM
		[2] u16 item
	*/
	
	TOSERVER_RESPAWN=0x38,
	/*
		u16 TOSERVER_RESPAWN
	*/

	TOSERVER_INTERACT = 0x39,
	/*
		[0] u16 command
		[2] u8 action
		[3] u16 item
		[5] u32 length of the next item
		[9] serialized PointedThing
		actions:
		0: start digging (from undersurface) or use
		1: stop digging (all parameters ignored)
		2: digging completed
		3: place block or item (to abovesurface)
		4: use item

		(Obsoletes TOSERVER_GROUND_ACTION and TOSERVER_CLICK_ACTIVEOBJECT.)
	*/
	
	TOSERVER_REMOVED_SOUNDS = 0x3a,
	/*
		u16 command
		u16 len
		s32[len] sound_id
	*/

	TOSERVER_NODEMETA_FIELDS = 0x3b,
	/*
		u16 command
		v3s16 p
		u16 len
		u8[len] form name (reserved for future use)
		u16 number of fields
		for each field:
			u16 len
			u8[len] field name
			u32 len
			u8[len] field value
	*/

	TOSERVER_INVENTORY_FIELDS = 0x3c,
	/*
		u16 command
		u16 len
		u8[len] form name (reserved for future use)
		u16 number of fields
		for each field:
			u16 len
			u8[len] field name
			u32 len
			u8[len] field value
	*/

	TOSERVER_REQUEST_MEDIA = 0x40,
	/*
		u16 command
		u16 number of files requested
		for each file {
			u16 length of name
			string name
		}
	 */

	TOSERVER_RECEIVED_MEDIA = 0x41,
	/*
		u16 command
	*/

	TOSERVER_BREATH = 0x42,
	/*
		u16 command
		u16 breath
	*/

	TOSERVER_CLIENT_READY = 0x43,
	/*
		u8 major
		u8 minor
		u8 patch
		u8 reserved
		u16 len
		u8[len] full_version_string
	*/
};

#endif
<|MERGE_RESOLUTION|>--- conflicted
+++ resolved
@@ -103,15 +103,11 @@
 		version, heat and humidity transfer in MapBock
 		automatic_face_movement_dir and automatic_face_movement_dir_offset
 			added to object properties
-<<<<<<< HEAD
-	PROTOCOL_VERSION 23:
-		TOCLIENT_ANIMATIONS
-=======
 	PROTOCOL_VERSION 22:
 		add swap_node
 	PROTOCOL_VERSION 23:
 		TOSERVER_CLIENT_READY
->>>>>>> 142e2d3b
+		TOCLIENT_ANIMATIONS
 */
 
 #define LATEST_PROTOCOL_VERSION 23
