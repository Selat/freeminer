--- conflicted
+++ resolved
@@ -609,15 +609,11 @@
 		[2+12+12+4+4] u32 keyPressed
 	*/
 
-<<<<<<< HEAD
-#define TOSERVER_GOTBLOCKS 0x24
-enum {
-	TOSERVER_GOTBLOCKS_BLOCKS,
+#define TOSERVER_GOTBLOCKS 0x24 // TODO: REMOVE IN NEXT, MOVE RANGE TO NEW DRAWCONTROL PACKET
+enum {
+	TOSERVER_GOTBLOCKS_BLOCKS, // NOT USED
 	TOSERVER_GOTBLOCKS_RANGE
 };
-=======
-	TOSERVER_GOTBLOCKS = 0x24, // TODO: REMOVE IN NEXT
->>>>>>> a310b3f2
 	/*
 		[0] u16 command
 		[2] u8 count
