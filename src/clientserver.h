--- conflicted
+++ resolved
@@ -25,6 +25,8 @@
 #include <string>
 #include "irrlichttypes.h"
 #include <msgpack.hpp>
+
+#define MAX_PACKET_SIZE 512
 
 /*
 	changes by PROTOCOL_VERSION:
@@ -128,18 +130,6 @@
 
 #define TEXTURENAME_ALLOWED_CHARS "abcdefghijklmnopqrstuvwxyzABCDEFGHIJKLMNOPQRSTUVWXYZ0123456789_.-"
 
-<<<<<<< HEAD
-=======
-#define MAX_PACKET_SIZE 512
-
-enum ToClientCommand
-{
-	TOCLIENT_INIT = 0x10,
-	/*
-		Server's reply to TOSERVER_INIT.
-		Sent second after connected.
->>>>>>> 96a3ad63
-
 // TOCLIENT_* commands
 
 #define TOCLIENT_INIT 0x10
@@ -438,9 +428,21 @@
 	TOCLIENT_BLOCKDATA_HUMIDITY
 };
 
+#define TOCLIENT_SET_SKY 0xae
+enum {
+	TOCLIENT_SET_SKY_COLOR,
+	TOCLIENT_SET_SKY_TYPE,
+	TOCLIENT_SET_SKY_PARAMS
+};
+
+#define TOCLIENT_OVERRIDE_DAY_NIGHT_RATIO 0x50
+enum {
+	TOCLIENT_OVERRIDE_DAY_NIGHT_RATIO_DO,
+	TOCLIENT_OVERRIDE_DAY_NIGHT_RATIO_VALUE
+};
+
 // TOSERVER_* commands
 
-<<<<<<< HEAD
 #define TOSERVER_INIT 0x10
 enum {
 	// u8 SER_FMT_VER_HIGHEST_READ
@@ -449,39 +451,6 @@
 	TOSERVER_INIT_PASSWORD,
 	TOSERVER_INIT_PROTOCOL_VERSION_MIN,
 	TOSERVER_INIT_PROTOCOL_VERSION_MAX
-=======
-	TOCLIENT_ANIMATIONS = 0xaf, // TODO: change number if mt merge it
-	/*
-		u16 command
-		f1000 animation_default_start
-		f1000 animation_default_stop
-		f1000 animation_walk_start
-		f1000 animation_walk_stop
-		f1000 animation_dig_start
-		f1000 animation_dig_stop
-		f1000 animation_wd_start
-		f1000 animation_wd_stop
-	*/
-
-	TOCLIENT_SET_SKY = 0xae, // MUST BE 0x4f (as in MT )BUT IT BROKE OLD FM SERVERS
-	/*
-		u16 command
-		u8[4] color (ARGB)
-		u8 len
-		u8[len] type
-		u16 count
-		foreach count:
-			u8 len
-			u8[len] param
-	*/
-
-	TOCLIENT_OVERRIDE_DAY_NIGHT_RATIO = 0x50,
-	/*
-		u16 command
-		u8 do_override (boolean)
-		u16 day-night ratio 0...65535
-	*/
->>>>>>> 96a3ad63
 };
 
 #define TOSERVER_INIT2 0x11
