/*
Minetest
Copyright (C) 2010-2014 celeron55, Perttu Ahola <celeron55@gmail.com>

This program is free software; you can redistribute it and/or modify
it under the terms of the GNU Lesser General Public License as published by
the Free Software Foundation; either version 2.1 of the License, or
(at your option) any later version.

This program is distributed in the hope that it will be useful,
but WITHOUT ANY WARRANTY; without even the implied warranty of
MERCHANTABILITY or FITNESS FOR A PARTICULAR PURPOSE.  See the
GNU Lesser General Public License for more details.

You should have received a copy of the GNU Lesser General Public License along
with this program; if not, write to the Free Software Foundation, Inc.,
51 Franklin Street, Fifth Floor, Boston, MA 02110-1301 USA.
*/

#include "main.h"
#include "settings.h"
#include "wieldmesh.h"
#include "inventory.h"
#include "gamedef.h"
#include "itemdef.h"
#include "nodedef.h"
#include "mesh.h"
#include "mapblock_mesh.h"
#include "tile.h"
#include "log.h"
#include "util/numeric.h"
#include <map>
#include <IMeshManipulator.h>

#include "map.h"
#include "clientmap.h"

#define WIELD_SCALE_FACTOR 30.0
#define WIELD_SCALE_FACTOR_EXTRUDED 40.0

#define MIN_EXTRUSION_MESH_RESOLUTION 32   // not 16: causes too many "holes"
#define MAX_EXTRUSION_MESH_RESOLUTION 512

static scene::IMesh* createExtrusionMesh(int resolution_x, int resolution_y)
{
	const f32 r = 0.5;

	scene::IMeshBuffer *buf = new scene::SMeshBuffer();
	video::SColor c(255,255,255,255);
	v3f scale(1.0, 1.0, 0.1);

	// Front and back
	{
		video::S3DVertex vertices[8] = {
			// z-
			video::S3DVertex(-r,+r,-r, 0,0,-1, c, 0,0),
			video::S3DVertex(+r,+r,-r, 0,0,-1, c, 1,0),
			video::S3DVertex(+r,-r,-r, 0,0,-1, c, 1,1),
			video::S3DVertex(-r,-r,-r, 0,0,-1, c, 0,1),
			// z+
			video::S3DVertex(-r,+r,+r, 0,0,+1, c, 0,0),
			video::S3DVertex(-r,-r,+r, 0,0,+1, c, 0,1),
			video::S3DVertex(+r,-r,+r, 0,0,+1, c, 1,1),
			video::S3DVertex(+r,+r,+r, 0,0,+1, c, 1,0),
		};
		u16 indices[12] = {0,1,2,2,3,0,4,5,6,6,7,4};
		buf->append(vertices, 8, indices, 12);
	}

	f32 pixelsize_x = 1 / (f32) resolution_x;
	f32 pixelsize_y = 1 / (f32) resolution_y;

	for (int i = 0; i < resolution_x; ++i) {
		f32 pixelpos_x = i * pixelsize_x - 0.5;
		f32 x0 = pixelpos_x;
		f32 x1 = pixelpos_x + pixelsize_x;
		f32 tex0 = (i + 0.1) * pixelsize_x;
		f32 tex1 = (i + 0.9) * pixelsize_x;
		video::S3DVertex vertices[8] = {
			// x-
			video::S3DVertex(x0,-r,-r, -1,0,0, c, tex0,1),
			video::S3DVertex(x0,-r,+r, -1,0,0, c, tex1,1),
			video::S3DVertex(x0,+r,+r, -1,0,0, c, tex1,0),
			video::S3DVertex(x0,+r,-r, -1,0,0, c, tex0,0),
			// x+
			video::S3DVertex(x1,-r,-r, +1,0,0, c, tex0,1),
			video::S3DVertex(x1,+r,-r, +1,0,0, c, tex0,0),
			video::S3DVertex(x1,+r,+r, +1,0,0, c, tex1,0),
			video::S3DVertex(x1,-r,+r, +1,0,0, c, tex1,1),
		};
		u16 indices[12] = {0,1,2,2,3,0,4,5,6,6,7,4};
		buf->append(vertices, 8, indices, 12);
	}
	for (int i = 0; i < resolution_y; ++i) {
		f32 pixelpos_y = i * pixelsize_y - 0.5;
		f32 y0 = -pixelpos_y - pixelsize_y;
		f32 y1 = -pixelpos_y;
		f32 tex0 = (i + 0.1) * pixelsize_y;
		f32 tex1 = (i + 0.9) * pixelsize_y;
		video::S3DVertex vertices[8] = {
			// y-
			video::S3DVertex(-r,y0,-r, 0,-1,0, c, 0,tex0),
			video::S3DVertex(+r,y0,-r, 0,-1,0, c, 1,tex0),
			video::S3DVertex(+r,y0,+r, 0,-1,0, c, 1,tex1),
			video::S3DVertex(-r,y0,+r, 0,-1,0, c, 0,tex1),
			// y+
			video::S3DVertex(-r,y1,-r, 0,+1,0, c, 0,tex0),
			video::S3DVertex(-r,y1,+r, 0,+1,0, c, 0,tex1),
			video::S3DVertex(+r,y1,+r, 0,+1,0, c, 1,tex1),
			video::S3DVertex(+r,y1,-r, 0,+1,0, c, 1,tex0),
		};
		u16 indices[12] = {0,1,2,2,3,0,4,5,6,6,7,4};
		buf->append(vertices, 8, indices, 12);
	}

	// Create mesh object
	scene::SMesh *mesh = new scene::SMesh();
	mesh->addMeshBuffer(buf);
	buf->drop();
	scaleMesh(mesh, scale);  // also recalculates bounding box
	return mesh;
}

/*
	Caches extrusion meshes so that only one of them per resolution
	is needed. Also caches one cube (for convenience).

	E.g. there is a single extrusion mesh that is used for all
	16x16 px images, another for all 256x256 px images, and so on.

	WARNING: Not thread safe. This should not be a problem since
	rendering related classes (such as WieldMeshSceneNode) will be
	used from the rendering thread only.
*/
class ExtrusionMeshCache: public IReferenceCounted
{
public:
	// Constructor
	ExtrusionMeshCache()
	{
		for (int resolution = MIN_EXTRUSION_MESH_RESOLUTION;
				resolution <= MAX_EXTRUSION_MESH_RESOLUTION;
				resolution *= 2) {
			m_extrusion_meshes[resolution] =
				createExtrusionMesh(resolution, resolution);
		}
		m_cube = createCubeMesh(v3f(1.0, 1.0, 1.0));
	}
	// Destructor
	virtual ~ExtrusionMeshCache()
	{
		for (std::map<int, scene::IMesh*>::iterator
				it = m_extrusion_meshes.begin();
				it != m_extrusion_meshes.end(); ++it) {
			it->second->drop();
		}
		m_cube->drop();
	}
	// Get closest extrusion mesh for given image dimensions
	// Caller must drop the returned pointer
	scene::IMesh* create(core::dimension2d<u32> dim)
	{
		// handle non-power of two textures inefficiently without cache
		if (!is_power_of_two(dim.Width) || !is_power_of_two(dim.Height)) {
			return createExtrusionMesh(dim.Width, dim.Height);
		}

		int maxdim = MYMAX(dim.Width, dim.Height);

		std::map<int, scene::IMesh*>::iterator
			it = m_extrusion_meshes.lower_bound(maxdim);

		if (it == m_extrusion_meshes.end()) {
			// no viable resolution found; use largest one
			it = m_extrusion_meshes.find(MAX_EXTRUSION_MESH_RESOLUTION);
			assert(it != m_extrusion_meshes.end());
		}

		scene::IMesh *mesh = it->second;
		mesh->grab();
		return mesh;
	}
	// Returns a 1x1x1 cube mesh with one meshbuffer (material) per face
	// Caller must drop the returned pointer
	scene::IMesh* createCube()
	{
		m_cube->grab();
		return m_cube;
	}

private:
	std::map<int, scene::IMesh*> m_extrusion_meshes;
	scene::IMesh *m_cube;
};

ExtrusionMeshCache *g_extrusion_mesh_cache = NULL;


WieldMeshSceneNode::WieldMeshSceneNode(
		scene::ISceneNode *parent,
		scene::ISceneManager *mgr,
		s32 id,
		bool lighting
):
	scene::ISceneNode(parent, mgr, id),
	m_meshnode(NULL),
	m_material_type(video::EMT_TRANSPARENT_ALPHA_CHANNEL_REF),
	m_lighting(lighting),
	m_bounding_box(0.0, 0.0, 0.0, 0.0, 0.0, 0.0)
{
	m_enable_shaders = g_settings->getBool("enable_shaders");
	m_anisotropic_filter = g_settings->getBool("anisotropic_filter");
	m_bilinear_filter = g_settings->getBool("bilinear_filter");
	m_trilinear_filter = g_settings->getBool("trilinear_filter");

	// If this is the first wield mesh scene node, create a cache
	// for extrusion meshes (and a cube mesh), otherwise reuse it
	if (g_extrusion_mesh_cache == NULL)
		g_extrusion_mesh_cache = new ExtrusionMeshCache();
	else
		g_extrusion_mesh_cache->grab();

	// Disable bounding box culling for this scene node
	// since we won't calculate the bounding box.
	setAutomaticCulling(scene::EAC_OFF);

	// Create the child scene node
	scene::IMesh *dummymesh = g_extrusion_mesh_cache->createCube();
	m_meshnode = SceneManager->addMeshSceneNode(dummymesh, this, -1);
	m_meshnode->setReadOnlyMaterials(false);
	m_meshnode->setVisible(false);
	dummymesh->drop(); // m_meshnode grabbed it
}

WieldMeshSceneNode::~WieldMeshSceneNode()
{
	assert(g_extrusion_mesh_cache);
	if (g_extrusion_mesh_cache->drop())
		g_extrusion_mesh_cache = NULL;
}

void WieldMeshSceneNode::setCube(const TileSpec tiles[6],
			v3f wield_scale, ITextureSource *tsrc)
{
	scene::IMesh *cubemesh = g_extrusion_mesh_cache->createCube();
	changeToMesh(cubemesh);
	cubemesh->drop();

	m_meshnode->setScale(wield_scale * WIELD_SCALE_FACTOR);

	// Customize materials
	for (u32 i = 0; i < m_meshnode->getMaterialCount(); ++i) {
		assert(i < 6);
		video::SMaterial &material = m_meshnode->getMaterial(i);
		if (tiles[i].animation_frame_count == 1) {
			material.setTexture(0, tiles[i].texture);
		} else {
			FrameSpec animation_frame = tiles[i].frames[0];
			material.setTexture(0, animation_frame.texture);
		}
		tiles[i].applyMaterialOptions(material);
	}
}

void WieldMeshSceneNode::setExtruded(const std::string &imagename,
		v3f wield_scale, ITextureSource *tsrc)
{
	video::ITexture *texture = tsrc->getTexture(imagename);
	if (!texture) {
		changeToMesh(NULL);
		return;
	}
	core::dimension2d<u32> dim = texture->getSize();
	scene::IMesh *mesh = g_extrusion_mesh_cache->create(dim);
	changeToMesh(mesh);
	mesh->drop();

	m_meshnode->setScale(wield_scale * WIELD_SCALE_FACTOR_EXTRUDED);

	// Customize material
	video::SMaterial &material = m_meshnode->getMaterial(0);
	material.setTexture(0, texture);
	material.MaterialType = m_material_type;
	material.setFlag(video::EMF_BACK_FACE_CULLING, true);
	// Enable bi/trilinear filtering only for high resolution textures
	if (dim.Width > 32) {
		material.setFlag(video::EMF_BILINEAR_FILTER, m_bilinear_filter);
		material.setFlag(video::EMF_TRILINEAR_FILTER, m_trilinear_filter);
	} else {
		material.setFlag(video::EMF_BILINEAR_FILTER, false);
		material.setFlag(video::EMF_TRILINEAR_FILTER, false);
	}
	material.setFlag(video::EMF_ANISOTROPIC_FILTER, m_anisotropic_filter);
	// mipmaps cause "thin black line" artifacts
#if (IRRLICHT_VERSION_MAJOR >= 1 && IRRLICHT_VERSION_MINOR >= 8) || IRRLICHT_VERSION_MAJOR >= 2
	material.setFlag(video::EMF_USE_MIP_MAPS, false);
#endif

#if 0
//// TODO(RealBadAngel): Reactivate when shader is added for wield items
	if (m_enable_shaders)
		material.setTexture(2, tsrc->getTexture("disable_img.png"));
#endif
}

void WieldMeshSceneNode::setItem(const ItemStack &item, IGameDef *gamedef)
{
	ITextureSource *tsrc = gamedef->getTextureSource();
	IItemDefManager *idef = gamedef->getItemDefManager();
	//IShaderSource *shdrsrc = gamedef->getShaderSource();
	INodeDefManager *ndef = gamedef->getNodeDefManager();
	const ItemDefinition &def = item.getDefinition(idef);
	const ContentFeatures &f = ndef->get(def.name);
	content_t id = ndef->getId(def.name);

#if 0
//// TODO(RealBadAngel): Reactivate when shader is added for wield items
	if (m_enable_shaders) {
		u32 shader_id = shdrsrc->getShader("nodes_shader", TILE_MATERIAL_BASIC, NDT_NORMAL);
		m_material_type = shdrsrc->getShaderInfo(shader_id).material;
	}
#endif

	// If wield_image is defined, it overrides everything else
	if (def.wield_image != "") {
		setExtruded(def.wield_image, def.wield_scale, tsrc);
		return;
	}
	// Handle nodes
	// See also CItemDefManager::createClientCached()
	else if (def.type == ITEM_NODE) {
		if (f.mesh_ptr[0]) {
			// e.g. mesh nodes and nodeboxes
			changeToMesh(f.mesh_ptr[0]);
			// mesh_ptr[0] is pre-scaled by BS * f->visual_scale
			m_meshnode->setScale(
					def.wield_scale * WIELD_SCALE_FACTOR
					/ (BS * f.visual_scale));
		} else if (f.drawtype == NDT_AIRLIKE) {
			changeToMesh(NULL);
		} else if (f.drawtype == NDT_PLANTLIKE) {
			setExtruded(tsrc->getTextureName(f.tiles[0].texture_id), def.wield_scale, tsrc);
		} else if (f.drawtype == NDT_NORMAL || f.drawtype == NDT_ALLFACES) {
			setCube(f.tiles, def.wield_scale, tsrc);
		} else {
			Map map(gamedef);
			MapDrawControl map_draw_control;
			MeshMakeData mesh_make_data(gamedef, map, map_draw_control);
			MapNode mesh_make_node(id, 255, 0);
			mesh_make_data.fillSingleNode(&mesh_make_node);
			MapBlockMesh mapblock_mesh(&mesh_make_data, v3s16(0, 0, 0));
			changeToMesh(mapblock_mesh.getMesh());
			translateMesh(m_meshnode->getMesh(), v3f(-BS, -BS, -BS));
			m_meshnode->setScale(
					def.wield_scale * WIELD_SCALE_FACTOR
					/ (BS * f.visual_scale));
		}
		for (u32 i = 0; i < m_meshnode->getMaterialCount(); ++i) {
			assert(i < 6);
			video::SMaterial &material = m_meshnode->getMaterial(i);
			material.setFlag(video::EMF_BACK_FACE_CULLING, true);
			material.setFlag(video::EMF_BILINEAR_FILTER, m_bilinear_filter);
			material.setFlag(video::EMF_TRILINEAR_FILTER, m_trilinear_filter);
			bool animated = (f.tiles[i].animation_frame_count > 1);
			if (animated) {
				FrameSpec animation_frame = f.tiles[i].frames[0];
				material.setTexture(0, animation_frame.texture);
			} else {
				material.setTexture(0, f.tiles[i].texture);
			}
			material.MaterialType = m_material_type;
#if 0
//// TODO(RealBadAngel): Reactivate when shader is added for wield items
			if (m_enable_shaders) {
				if (f.tiles[i].normal_texture) {
					if (animated) {
						FrameSpec animation_frame = f.tiles[i].frames[0];
						material.setTexture(1, animation_frame.normal_texture);
					} else {
						material.setTexture(1, f.tiles[i].normal_texture);
					}
					material.setTexture(2, tsrc->getTexture("enable_img.png"));
				} else {
					material.setTexture(2, tsrc->getTexture("disable_img.png"));
				}
			}
#endif
		}
		return;
	}
	else if (def.inventory_image != "") {
		setExtruded(def.inventory_image, def.wield_scale, tsrc);
		return;
	}

	// no wield mesh found
	changeToMesh(NULL);
}

void WieldMeshSceneNode::setColor(video::SColor color)
{
	assert(!m_lighting);
	setMeshColor(m_meshnode->getMesh(), color);
}

void WieldMeshSceneNode::render()
{
	// note: if this method is changed to actually do something,
	// you probably should implement OnRegisterSceneNode as well
}

void WieldMeshSceneNode::changeToMesh(scene::IMesh *mesh)
{
	if (mesh == NULL) {
		scene::IMesh *dummymesh = g_extrusion_mesh_cache->createCube();
		m_meshnode->setVisible(false);
		m_meshnode->setMesh(dummymesh);
		dummymesh->drop();  // m_meshnode grabbed it
<<<<<<< HEAD
	}

	if (mesh) {
	if (m_lighting) {
		m_meshnode->setMesh(mesh);
=======
>>>>>>> beb6b3e5
	} else {
		if (m_lighting) {
			m_meshnode->setMesh(mesh);
		} else {
			/*
				Lighting is disabled, this means the caller can (and probably will)
				call setColor later. We therefore need to clone the mesh so that
				setColor will only modify this scene node's mesh, not others'.
			*/
			scene::IMeshManipulator *meshmanip = SceneManager->getMeshManipulator();
			scene::IMesh *new_mesh = meshmanip->createMeshCopy(mesh);
			m_meshnode->setMesh(new_mesh);
			new_mesh->drop();  // m_meshnode grabbed it
		}
	}
	}

	m_meshnode->setMaterialFlag(video::EMF_LIGHTING, m_lighting);
	// need to normalize normals when lighting is enabled (because of setScale())
	m_meshnode->setMaterialFlag(video::EMF_NORMALIZE_NORMALS, m_lighting);
	m_meshnode->setVisible(true);
}<|MERGE_RESOLUTION|>--- conflicted
+++ resolved
@@ -416,14 +416,6 @@
 		m_meshnode->setVisible(false);
 		m_meshnode->setMesh(dummymesh);
 		dummymesh->drop();  // m_meshnode grabbed it
-<<<<<<< HEAD
-	}
-
-	if (mesh) {
-	if (m_lighting) {
-		m_meshnode->setMesh(mesh);
-=======
->>>>>>> beb6b3e5
 	} else {
 		if (m_lighting) {
 			m_meshnode->setMesh(mesh);
@@ -439,7 +431,6 @@
 			new_mesh->drop();  // m_meshnode grabbed it
 		}
 	}
-	}
 
 	m_meshnode->setMaterialFlag(video::EMF_LIGHTING, m_lighting);
 	// need to normalize normals when lighting is enabled (because of setScale())
