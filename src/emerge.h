/*
emerge.h
Copyright (C) 2010-2013 kwolekr, Ryan Kwolek <kwolekr@minetest.net>
*/

/*
This file is part of Freeminer.

Freeminer is free software: you can redistribute it and/or modify
it under the terms of the GNU General Public License as published by
the Free Software Foundation, either version 3 of the License, or
(at your option) any later version.

Freeminer  is distributed in the hope that it will be useful,
but WITHOUT ANY WARRANTY; without even the implied warranty of
MERCHANTABILITY or FITNESS FOR A PARTICULAR PURPOSE.  See the
GNU General Public License for more details.

You should have received a copy of the GNU General Public License
along with Freeminer.  If not, see <http://www.gnu.org/licenses/>.
*/

#ifndef EMERGE_HEADER
#define EMERGE_HEADER

#include <map>
#include "irr_v3d.h"
#include "util/container.h"
#include "mapgen.h" // for MapgenParams
#include "map.h"

#define BLOCK_EMERGE_ALLOWGEN (1<<0)

#define EMERGE_DBG_OUT(x) \
	do {                                                   \
		if (enable_mapgen_debug_info)                      \
			infostream << "EmergeThread: " x << std::endl; \
	} while (0)

class EmergeThread;
class INodeDefManager;
class Settings;
//class ServerEnvironment;

class BiomeManager;
class OreManager;
class DecorationManager;
class SchematicManager;

struct BlockMakeData {
	ManualMapVoxelManipulator *vmanip;
	u64 seed;
	v3s16 blockpos_min;
	v3s16 blockpos_max;
	v3s16 blockpos_requested;
	INodeDefManager *nodedef;

	BlockMakeData():
		vmanip(NULL),
		seed(0),
		nodedef(NULL)
	{}

	~BlockMakeData() { delete vmanip; }
};

struct BlockEmergeData {
	u16 peer_requested;
	u8 flags;
};

class EmergeManager {
public:
	ServerEnvironment *env;

<<<<<<< HEAD
	INodeDefManager *ndef;
	std::map<std::string, MapgenFactory *> mglist;

=======
>>>>>>> 09743378
	std::vector<Mapgen *> mapgen;
	std::vector<EmergeThread *> emergethread;

	bool threads_active;

	//settings
	MapgenParams params;
	bool mapgen_debug_info;
	u16 qlimit_total;
	u16 qlimit_diskonly;
	u16 qlimit_generate;

	u32 gen_notify_on;
	std::set<u32> gen_notify_on_deco_ids;

	//// Block emerge queue data structures
	JMutex queuemutex;
	std::map<v3s16, BlockEmergeData *> blocks_enqueued;
	std::map<u16, u16> peer_queue_count;

	//// Managers of map generation-related components
	BiomeManager *biomemgr;
	OreManager *oremgr;
	DecorationManager *decomgr;
	SchematicManager *schemmgr;

	//// Methods
	EmergeManager(IGameDef *gamedef);
	~EmergeManager();

	void loadMapgenParams();
	void initMapgens();
	Mapgen *getCurrentMapgen();
	Mapgen *createMapgen(const std::string &mgname, int mgid,
		MapgenParams *mgparams);
	MapgenSpecificParams *createMapgenParams(const std::string &mgname);
	static void getMapgenNames(std::list<const char *> &mgnames);
	void startThreads();
	void stopThreads();
	bool enqueueBlockEmerge(u16 peer_id, v3s16 p, bool allow_generate);

	void loadParamsFromSettings(Settings *settings);
	void saveParamsToSettings(Settings *settings);

	//mapgen helper methods
	Biome *getBiomeAtPoint(v3s16 p);
	int getGroundLevelAtPoint(v2s16 p);
	bool isBlockUnderground(v3s16 blockpos);
};

#endif<|MERGE_RESOLUTION|>--- conflicted
+++ resolved
@@ -73,12 +73,8 @@
 public:
 	ServerEnvironment *env;
 
-<<<<<<< HEAD
 	INodeDefManager *ndef;
-	std::map<std::string, MapgenFactory *> mglist;
 
-=======
->>>>>>> 09743378
 	std::vector<Mapgen *> mapgen;
 	std::vector<EmergeThread *> emergethread;
 
