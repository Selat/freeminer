/*
Minetest
Copyright (C) 2010-2013 kwolekr, Ryan Kwolek <kwolekr@minetest.net>

This program is free software; you can redistribute it and/or modify
it under the terms of the GNU Lesser General Public License as published by
the Free Software Foundation; either version 2.1 of the License, or
(at your option) any later version.

This program is distributed in the hope that it will be useful,
but WITHOUT ANY WARRANTY; without even the implied warranty of
MERCHANTABILITY or FITNESS FOR A PARTICULAR PURPOSE.  See the
GNU Lesser General Public License for more details.

You should have received a copy of the GNU Lesser General Public License along
with this program; if not, write to the Free Software Foundation, Inc.,
51 Franklin Street, Fifth Floor, Boston, MA 02110-1301 USA.
*/

#ifndef EMERGE_HEADER
#define EMERGE_HEADER

#include <map>
#include "irr_v3d.h"
#include "util/container.h"
#include "map.h" // for ManualMapVoxelManipulator
#include "mapgen.h" // for MapgenParams

#define MGPARAMS_SET_MGNAME      1
#define MGPARAMS_SET_SEED        2
#define MGPARAMS_SET_WATER_LEVEL 4
#define MGPARAMS_SET_FLAGS       8

#define BLOCK_EMERGE_ALLOWGEN (1<<0)

#define EMERGE_DBG_OUT(x) \
	{ if (enable_mapgen_debug_info) \
	infostream << "EmergeThread: " x << std::endl; }

class EmergeThread;
//class Mapgen;
//struct MapgenFactory;
class Biome;
class BiomeDefManager;
class Decoration;
class Ore;
class INodeDefManager;
class Settings;
class ServerEnvironment;

struct BlockMakeData {
	ManualMapVoxelManipulator *vmanip;
	u64 seed;
	v3s16 blockpos_min;
	v3s16 blockpos_max;
	v3s16 blockpos_requested;
	UniqueQueue<v3s16> transforming_liquid;
	INodeDefManager *nodedef;

	BlockMakeData():
		vmanip(NULL),
		seed(0),
		nodedef(NULL)
	{}

	~BlockMakeData() { delete vmanip; }
};

struct BlockEmergeData {
	u16 peer_requested;
	u8 flags;
};

<<<<<<< HEAD
class IBackgroundBlockEmerger
{
public:
	ServerEnvironment *env;

	virtual bool enqueueBlockEmerge(u16 peer_id, v3s16 p,
			bool allow_generate) = 0;
	virtual ~IBackgroundBlockEmerger() {}
};

class EmergeManager : public IBackgroundBlockEmerger {
=======
class EmergeManager {
>>>>>>> 89f7dc1e
public:
	INodeDefManager *ndef;
	std::map<std::string, MapgenFactory *> mglist;

	std::vector<Mapgen *> mapgen;
	std::vector<EmergeThread *> emergethread;

	bool threads_active;

	//settings
	MapgenParams params;
	bool mapgen_debug_info;
	u16 qlimit_total;
	u16 qlimit_diskonly;
	u16 qlimit_generate;

	u32 gennotify;

	//block emerge queue data structures
	JMutex queuemutex;
	std::map<v3s16, BlockEmergeData *> blocks_enqueued;
	std::map<u16, u16> peer_queue_count;

	//Mapgen-related structures
	BiomeDefManager *biomedef;
	std::vector<Ore *> ores;
	std::vector<Decoration *> decorations;

	EmergeManager(IGameDef *gamedef);
	~EmergeManager();

	void initMapgens();
	Mapgen *getCurrentMapgen();
	Mapgen *createMapgen(std::string mgname, int mgid,
						MapgenParams *mgparams);
	MapgenSpecificParams *createMapgenParams(std::string mgname);
	void startThreads();
	void stopThreads();
	bool enqueueBlockEmerge(u16 peer_id, v3s16 p, bool allow_generate);

	void registerMapgen(std::string name, MapgenFactory *mgfactory);
	void loadParamsFromSettings(Settings *settings);
	void saveParamsToSettings(Settings *settings);

	//mapgen helper methods
	Biome *getBiomeAtPoint(v3s16 p);
	int getGroundLevelAtPoint(v2s16 p);
	bool isBlockUnderground(v3s16 blockpos);
	u32 getBlockSeed(v3s16 p);
};

#endif<|MERGE_RESOLUTION|>--- conflicted
+++ resolved
@@ -71,22 +71,10 @@
 	u8 flags;
 };
 
-<<<<<<< HEAD
-class IBackgroundBlockEmerger
-{
+class EmergeManager {
 public:
 	ServerEnvironment *env;
 
-	virtual bool enqueueBlockEmerge(u16 peer_id, v3s16 p,
-			bool allow_generate) = 0;
-	virtual ~IBackgroundBlockEmerger() {}
-};
-
-class EmergeManager : public IBackgroundBlockEmerger {
-=======
-class EmergeManager {
->>>>>>> 89f7dc1e
-public:
 	INodeDefManager *ndef;
 	std::map<std::string, MapgenFactory *> mglist;
 
