/*
client.cpp
Copyright (C) 2013 celeron55, Perttu Ahola <celeron55@gmail.com>
*/

/*
This file is part of Freeminer.

Freeminer is free software: you can redistribute it and/or modify
it under the terms of the GNU General Public License as published by
the Free Software Foundation, either version 3 of the License, or
(at your option) any later version.

Freeminer  is distributed in the hope that it will be useful,
but WITHOUT ANY WARRANTY; without even the implied warranty of
MERCHANTABILITY or FITNESS FOR A PARTICULAR PURPOSE.  See the
GNU General Public License for more details.

You should have received a copy of the GNU General Public License
along with Freeminer.  If not, see <http://www.gnu.org/licenses/>.
*/

#include <iostream>
#include <algorithm>
#include <sstream>
#include <IFileSystem.h>
#include "jthread/jmutexautolock.h"
#include "util/directiontables.h"
#include "util/pointedthing.h"
#include "util/serialize.h"
#include "util/string.h"
#include "strfnd.h"
#include "client.h"
#include "clientserver.h"
#include "main.h"
#include "filesys.h"
#include "porting.h"
#include "mapblock_mesh.h"
#include "mapblock.h"
#include "settings.h"
#include "profiler.h"
#include "gettext.h"
#include "log_types.h"
#include "nodemetadata.h"
#include "nodedef.h"
#include "itemdef.h"
#include "shader.h"
#include "base64.h"
#include "clientmap.h"
#include "clientmedia.h"
#include "sound.h"
#include "IMeshCache.h"
#include "serialization.h"
#include "config.h"
#include "version.h"
#include "drawscene.h"

extern gui::IGUIEnvironment* guienv;

/*
	MeshUpdateQueue
*/
	
MeshUpdateQueue::MeshUpdateQueue()
{
}

MeshUpdateQueue::~MeshUpdateQueue()
{
}

void MeshUpdateQueue::addBlock(v3s16 p, std::shared_ptr<MeshMakeData> data, bool urgent)
{
	DSTACK(__FUNCTION_NAME);

	auto lock = m_queue.lock_unique_rec();
	unsigned int range = urgent ? 0 : 1 + data->range + data->step * 10;
	if (m_process.count(p))
		range += 3;
	else if (m_ranges.count(p)) {
		auto range_old = m_ranges[p];
		if (range_old > 0 && range != range_old)  {
			auto & rmap = m_queue.get(range_old);
			m_ranges.erase(p);
			rmap.erase(p);
			if (rmap.empty())
				m_queue.erase(range_old);
		} else {
			return; //already queued
		}
	}
	auto & rmap = m_queue.get(range);
	if (rmap.count(p))
		return;
	rmap[p] = data;
	m_ranges[p] = range;
	g_profiler->avg("Client: mesh make queue", m_ranges.size());
}

std::shared_ptr<MeshMakeData> MeshUpdateQueue::pop()
{
	auto lock = m_queue.lock_unique_rec();
	for (auto & it : m_queue) {
		auto & rmap = it.second;
		auto begin = rmap.begin();
		auto data = begin->second;
		m_ranges.erase(begin->first);
		rmap.erase(begin->first);
		if (rmap.empty())
			m_queue.erase(it.first);
		return data;
	}
	return nullptr;
}

/*
	MeshUpdateThread
*/

void * MeshUpdateThread::Thread()
{
	ThreadStarted();

	log_register_thread("MeshUpdateThread" + itos(id));

	DSTACK(__FUNCTION_NAME);
	
	BEGIN_DEBUG_EXCEPTION_HANDLER

	porting::setThreadName(("MeshUpdateThread" + itos(id)).c_str());
	porting::setThreadPriority(30);

	while(!StopRequested())
	{
		auto q = m_queue_in.pop();
		if(!q)
		{
			sleep_ms(3);
			continue;
		}
		m_queue_in.m_process.set(q->m_blockpos, 1);

		ScopeProfiler sp(g_profiler, "Client: Mesh making");

		m_queue_out.push_back(MeshUpdateResult(q->m_blockpos, std::shared_ptr<MapBlockMesh>(new MapBlockMesh(q.get(), m_camera_offset))));

		m_queue_in.m_process.erase(q->m_blockpos);
	}

	END_DEBUG_EXCEPTION_HANDLER(errorstream)

	return NULL;
}

/*
	Client
*/

Client::Client(
		IrrlichtDevice *device,
		const char *playername,
		std::string password,
		MapDrawControl &control,
		IWritableTextureSource *tsrc,
		IWritableShaderSource *shsrc,
		IWritableItemDefManager *itemdef,
		IWritableNodeDefManager *nodedef,
		ISoundManager *sound,
		MtEventManager *event,
		bool ipv6
		, bool simple_singleplayer_mode
):
	m_packetcounter_timer(0.0),
	m_connection_reinit_timer(0.1),
	m_avg_rtt_timer(0.0),
	m_playerpos_send_timer(0.0),
	m_ignore_damage_timer(0.0),
	m_tsrc(tsrc),
	m_shsrc(shsrc),
	m_itemdef(itemdef),
	m_nodedef(nodedef),
	m_sound(sound),
	m_event(event),
	m_mesh_update_thread(this),
	m_env(
		new ClientMap(this, this, control,
			device->getSceneManager()->getRootSceneNode(),
			device->getSceneManager(), 666),
		device->getSceneManager(),
		tsrc, this, device
	),
	m_con(PROTOCOL_ID, simple_singleplayer_mode ? MAX_PACKET_SIZE_SINGLEPLAYER : MAX_PACKET_SIZE, CONNECTION_TIMEOUT, ipv6, this),
	m_device(device),
	m_server_ser_ver(SER_FMT_VER_INVALID),
	m_playeritem(0),
	m_inventory_updated(false),
	m_inventory_from_server(NULL),
	m_inventory_from_server_age(0.0),
	m_show_hud(true),
	m_animation_time(0),
	m_crack_level(-1),
	m_crack_pos(0,0,0),
	m_map_seed(0),
	m_password(password),
	m_access_denied(false),
	m_itemdef_received(false),
	m_nodedef_received(false),
	m_media_downloader(new ClientMediaDownloader()),
	m_time_of_day_set(false),
	m_last_time_of_day_f(-1),
	m_time_of_day_update_timer(0),
	m_recommended_send_interval(0.1),
	m_removed_sounds_check_timer(0),
	m_simple_singleplayer_mode(simple_singleplayer_mode),
	m_state(LC_Created)
{
	/*
		Add local player
	*/
	{
		Player *player = new LocalPlayer(this, playername);

		m_env.addPlayer(player);
	}
}

void Client::Stop()
{
	//request all client managed threads to stop
	m_mesh_update_thread.Stop();
	m_mesh_update_thread.Wait();
}

Client::~Client()
{
	m_con.Disconnect();

	m_mesh_update_thread.Stop();
	m_mesh_update_thread.Wait();
/*
	while(!m_mesh_update_thread.m_queue_out.empty()) {
		MeshUpdateResult r = m_mesh_update_thread.m_queue_out.pop_frontNoEx();
		delete r.mesh;
	}
*/

	delete m_inventory_from_server;

	// Delete detached inventories
	for(std::map<std::string, Inventory*>::iterator
			i = m_detached_inventories.begin();
			i != m_detached_inventories.end(); i++){
		delete i->second;
	}

	// cleanup 3d model meshes on client shutdown
	while (m_device->getSceneManager()->getMeshCache()->getMeshCount() != 0) {
		scene::IAnimatedMesh * mesh =
			m_device->getSceneManager()->getMeshCache()->getMeshByIndex(0);

		if (mesh != NULL)
			m_device->getSceneManager()->getMeshCache()->removeMesh(mesh);
	}
}

void Client::connect(Address address)
{
	DSTACK(__FUNCTION_NAME);
	m_con.SetTimeoutMs(0);
	m_con.Connect(address);
}

void Client::step(float dtime)
{
	DSTACK(__FUNCTION_NAME);

	m_uptime += dtime;

	// Limit a bit
	if(dtime > 2.0)
		dtime = 2.0;

	if(m_ignore_damage_timer > dtime)
		m_ignore_damage_timer -= dtime;
	else
		m_ignore_damage_timer = 0.0;
	
	m_animation_time += dtime;
	if(m_animation_time > 60.0)
		m_animation_time -= 60.0;

	m_time_of_day_update_timer += dtime;

	ReceiveAll();

	/*
		Packet counter
	*/
	{
		float &counter = m_packetcounter_timer;
		counter -= dtime;
		if(counter <= 0.0)
		{
			counter = 20.0;
			
			infostream << "Client packetcounter (" << m_packetcounter_timer
					<< "):"<<std::endl;
			m_packetcounter.print(infostream);
			m_packetcounter.clear();
		}
	}

	// UGLY hack to fix 2 second startup delay caused by non existent
	// server client startup synchronization in local server or singleplayer mode
	static bool initial_step = true;
	if (initial_step) {
		initial_step = false;
	}
	else if(m_state == LC_Created)
	{
		float &counter = m_connection_reinit_timer;
		counter -= dtime;
		if(counter <= 0.0)
		{
			counter = 2.0;

			//JMutexAutoLock envlock(m_env_mutex); //bulk comment-out
			
			Player *myplayer = m_env.getLocalPlayer();
			assert(myplayer != NULL);
			// Send TOSERVER_INIT
			// [0] u16 TOSERVER_INIT
			// [2] u8 SER_FMT_VER_HIGHEST_READ
			// [3] u8[20] player_name
			// [23] u8[28] password (new in some version)
			// [51] u16 minimum supported network protocol version (added sometime)
			// [53] u16 maximum supported network protocol version (added later than the previous one)
			SharedBuffer<u8> data(2+1+PLAYERNAME_SIZE+PASSWORD_SIZE+2+2);
			writeU16(&data[0], TOSERVER_INIT);
			writeU8(&data[2], SER_FMT_VER_HIGHEST_READ);

			memset((char*)&data[3], 0, PLAYERNAME_SIZE);
			snprintf((char*)&data[3], PLAYERNAME_SIZE, "%s", myplayer->getName().c_str());

			/*infostream<<"Client: sending initial password hash: \""<<m_password<<"\""
					<<std::endl;*/

			memset((char*)&data[23], 0, PASSWORD_SIZE);
			snprintf((char*)&data[23], PASSWORD_SIZE, "%s", m_password.c_str());
			
			writeU16(&data[51], CLIENT_PROTOCOL_VERSION_MIN);
			writeU16(&data[53], CLIENT_PROTOCOL_VERSION_MAX);

			// Send as unreliable
			Send(1, data, false);
		}

		// Not connected, return
		return;
	}

	/*
		Do stuff if connected
	*/
	
	int max_cycle_ms = 500/g_settings->getFloat("wanted_fps");
	/*
		Run Map's timers and unload unused data
	*/
	const float map_timer_and_unload_dtime = 10.25;
	if(m_map_timer_and_unload_interval.step(dtime, map_timer_and_unload_dtime))
	{
		ScopeProfiler sp(g_profiler, "Client: map timer and unload");
		std::list<v3s16> deleted_blocks;
		
		if(m_env.getMap().timerUpdate(m_uptime,
				g_settings->getFloat("client_unload_unused_data_timeout"),
				max_cycle_ms,
				&deleted_blocks))
				m_map_timer_and_unload_interval.run_next(map_timer_and_unload_dtime);
				
		/*if(deleted_blocks.size() > 0)
			infostream<<"Client: Unloaded "<<deleted_blocks.size()
					<<" unused blocks"<<std::endl;*/
			
		/*
			Send info to server
			NOTE: This loop is intentionally iterated the way it is.
		*/

		std::list<v3s16>::iterator i = deleted_blocks.begin();
		std::list<v3s16> sendlist;
		for(;;)
		{
			if(sendlist.size() == 255 || i == deleted_blocks.end())
			{
				if(sendlist.size() == 0)
					break;
				/*
					[0] u16 command
					[2] u8 count
					[3] v3s16 pos_0
					[3+6] v3s16 pos_1
					...
				*/
				u32 replysize = 2+1+6*sendlist.size();
				SharedBuffer<u8> reply(replysize);
				writeU16(&reply[0], TOSERVER_DELETEDBLOCKS);
				reply[2] = sendlist.size();
				u32 k = 0;
				for(std::list<v3s16>::iterator
						j = sendlist.begin();
						j != sendlist.end(); ++j)
				{
					writeV3S16(&reply[2+1+6*k], *j);
					k++;
				}
				m_con.Send(PEER_ID_SERVER, 2, reply, true);

				if(i == deleted_blocks.end())
					break;

				sendlist.clear();
			}

			sendlist.push_back(*i);
			++i;
		}
	}

	/*
		Handle environment
	*/
	{
		// Control local player (0ms)
		LocalPlayer *player = m_env.getLocalPlayer();
		assert(player != NULL);
		player->applyControl(dtime, &m_env);

		// Step environment
		m_env.step(dtime, m_uptime, max_cycle_ms);
		
		/*
			Get events
		*/
		for(;;)
		{
			ClientEnvEvent event = m_env.getClientEvent();
			if(event.type == CEE_NONE)
			{
				break;
			}
			else if(event.type == CEE_PLAYER_DAMAGE)
			{
				if(m_ignore_damage_timer <= 0)
				{
					u8 damage = event.player_damage.amount;
					
					if(event.player_damage.send_to_server)
						sendDamage(damage);

					// Add to ClientEvent queue
					ClientEvent event;
					event.type = CE_PLAYER_DAMAGE;
					event.player_damage.amount = damage;
					m_client_event_queue.push_back(event);
				}
			}
			else if(event.type == CEE_PLAYER_BREATH)
			{
					u16 breath = event.player_breath.amount;
					sendBreath(breath);
			}
		}
	}

	/*
		Print some info
	*/
	{
		float &counter = m_avg_rtt_timer;
		counter += dtime;
		if(counter >= 10)
		{
			counter = 0.0;
			// connectedAndInitialized() is true, peer exists.
			float avg_rtt = getRTT();
			infostream<<"Client: avg_rtt="<<avg_rtt<<std::endl;
		}
	}

	/*
		Send player position to server
	*/
	{
		float &counter = m_playerpos_send_timer;
		counter += dtime;
		if((m_state == LC_Ready) && (counter >= m_recommended_send_interval))
		{
			counter = 0.0;
			sendPlayerPos();
		}
	}

	/*
		Replace updated meshes
	*/
	{
		TimeTaker timer_step("Client: Replace updated meshes");

		int num_processed_meshes = 0;
		u32 end_ms = porting::getTimeMs() + 10;

		/*
		auto lock = m_env.getMap().m_blocks.try_lock_shared_rec();
		if (!lock->owns_lock()) {
			infostream<<"skip updating meshes"<<std::endl;
		} else 
		*/
		{

		while(!m_mesh_update_thread.m_queue_out.empty_try())
		{
			if (getEnv().getClientMap().m_drawlist_work)
				break;
			num_processed_meshes++;
			MeshUpdateResult r = m_mesh_update_thread.m_queue_out.pop_frontNoEx();
			MapBlock *block = m_env.getMap().getBlockNoCreateNoEx(r.p);
			if(block)
			{
				if (r.mesh)
					block->setMesh(r.mesh);
			} else {
				//delete r.mesh;
			}
			if (porting::getTimeMs() > end_ms)
				break;
		}
		if(num_processed_meshes > 0)
			g_profiler->graphAdd("num_processed_meshes", num_processed_meshes);

		}
	}

	/*
		Load fetched media
	*/
	if (m_media_downloader && m_media_downloader->isStarted()) {
		m_media_downloader->step(this);
		if (m_media_downloader->isDone()) {
			received_media();
			delete m_media_downloader;
			m_media_downloader = NULL;
		}
	}

	/*
		If the server didn't update the inventory in a while, revert
		the local inventory (so the player notices the lag problem
		and knows something is wrong).
	*/
	if(m_inventory_from_server)
	{
		float interval = 10.0;
		float count_before = floor(m_inventory_from_server_age / interval);

		m_inventory_from_server_age += dtime;

		float count_after = floor(m_inventory_from_server_age / interval);

		if(count_after != count_before)
		{
			// Do this every <interval> seconds after TOCLIENT_INVENTORY
			// Reset the locally changed inventory to the authoritative inventory
			Player *player = m_env.getLocalPlayer();
			player->inventory = *m_inventory_from_server;
			m_inventory_updated = true;
		}
	}

	/*
		Update positions of sounds attached to objects
	*/
	{
		for(std::map<int, u16>::iterator
				i = m_sounds_to_objects.begin();
				i != m_sounds_to_objects.end(); i++)
		{
			int client_id = i->first;
			u16 object_id = i->second;
			ClientActiveObject *cao = m_env.getActiveObject(object_id);
			if(!cao)
				continue;
			v3f pos = cao->getPosition();
			m_sound->updateSoundPosition(client_id, pos);
		}
	}
	
	/*
		Handle removed remotely initiated sounds
	*/
	m_removed_sounds_check_timer += dtime;
	if(m_removed_sounds_check_timer >= 2.32)
	{
		m_removed_sounds_check_timer = 0;
		// Find removed sounds and clear references to them
		std::set<s32> removed_server_ids;
		for(std::map<s32, int>::iterator
				i = m_sounds_server_to_client.begin();
				i != m_sounds_server_to_client.end();)
		{
			s32 server_id = i->first;
			int client_id = i->second;
			i++;
			if(!m_sound->soundExists(client_id)){
				m_sounds_server_to_client.erase(server_id);
				m_sounds_client_to_server.erase(client_id);
				m_sounds_to_objects.erase(client_id);
				removed_server_ids.insert(server_id);
			}
		}
		// Sync to server
		if(removed_server_ids.size() != 0)
		{
			std::ostringstream os(std::ios_base::binary);
			writeU16(os, TOSERVER_REMOVED_SOUNDS);
			size_t server_ids = removed_server_ids.size();
			assert(server_ids <= 0xFFFF);
			writeU16(os, (u16) (server_ids & 0xFFFF));
			for(std::set<s32>::iterator i = removed_server_ids.begin();
					i != removed_server_ids.end(); i++)
				writeS32(os, *i);
			std::string s = os.str();
			SharedBuffer<u8> data((u8*)s.c_str(), s.size());
			// Send as reliable
			Send(1, data, true);
		}
	}
}

bool Client::loadMedia(const std::string &data, const std::string &filename)
{
	// Silly irrlicht's const-incorrectness
	Buffer<char> data_rw(data.c_str(), data.size());
	
	std::string name;

	const char *image_ext[] = {
		".png", ".jpg", ".bmp", ".tga",
		".pcx", ".ppm", ".psd", ".wal", ".rgb",
		NULL
	};
	name = removeStringEnd(filename, image_ext);
	if(name != "")
	{
		verbosestream<<"Client: Attempting to load image "
		<<"file \""<<filename<<"\""<<std::endl;

		io::IFileSystem *irrfs = m_device->getFileSystem();
		video::IVideoDriver *vdrv = m_device->getVideoDriver();

		// Create an irrlicht memory file
		io::IReadFile *rfile = irrfs->createMemoryReadFile(
				*data_rw, data_rw.getSize(), "_tempreadfile");
		assert(rfile);
		// Read image
		video::IImage *img = vdrv->createImageFromFile(rfile);
		if(!img){
			errorstream<<"Client: Cannot create image from data of "
					<<"file \""<<filename<<"\""<<std::endl;
			rfile->drop();
			return false;
		}
		else {
			m_tsrc->insertSourceImage(filename, img);
			img->drop();
			rfile->drop();
			return true;
		}
	}

	const char *sound_ext[] = {
		".0.ogg", ".1.ogg", ".2.ogg", ".3.ogg", ".4.ogg",
		".5.ogg", ".6.ogg", ".7.ogg", ".8.ogg", ".9.ogg",
		".ogg", NULL
	};
	name = removeStringEnd(filename, sound_ext);
	if(name != "")
	{
		verbosestream<<"Client: Attempting to load sound "
		<<"file \""<<filename<<"\""<<std::endl;
		m_sound->loadSoundData(name, data);
		return true;
	}

	const char *model_ext[] = {
		".x", ".b3d", ".md2", ".obj",
		NULL
	};
	name = removeStringEnd(filename, model_ext);
	if(name != "")
	{
		verbosestream<<"Client: Storing model into memory: "
				<<"\""<<filename<<"\""<<std::endl;
		if(m_mesh_data.count(filename))
			errorstream<<"Multiple models with name \""<<filename.c_str()
					<<"\" found; replacing previous model"<<std::endl;
		m_mesh_data[filename] = data;
		return true;
	}

	errorstream<<"Client: Don't know how to load file \""
			<<filename<<"\""<<std::endl;
	return false;
}

// Virtual methods from con::PeerHandler
void Client::peerAdded(con::Peer *peer)
{
	infostream<<"Client::peerAdded(): peer->id="
			<<peer->id<<std::endl;
}
void Client::deletingPeer(con::Peer *peer, bool timeout)
{
	infostream<<"Client::deletingPeer(): "
			"Server Peer is getting deleted "
			<<"(timeout="<<timeout<<")"<<std::endl;
}

/*
	u16 command
	u16 number of files requested
	for each file {
		u16 length of name
		string name
	}
*/
void Client::request_media(const std::list<std::string> &file_requests)
{
	std::ostringstream os(std::ios_base::binary);
	writeU16(os, TOSERVER_REQUEST_MEDIA);
	size_t file_requests_size = file_requests.size();
	assert(file_requests_size <= 0xFFFF);
	writeU16(os, (u16) (file_requests_size & 0xFFFF));

	for(std::list<std::string>::const_iterator i = file_requests.begin();
			i != file_requests.end(); ++i) {
		os<<serializeString(*i);
	}

	// Make data buffer
	std::string s = os.str();
	SharedBuffer<u8> data((u8*)s.c_str(), s.size());
	// Send as reliable
	Send(1, data, true);
	infostream<<"Client: Sending media request list to server ("
			<<file_requests.size()<<" files)"<<std::endl;
}

void Client::received_media()
{
	// notify server we received everything
	std::ostringstream os(std::ios_base::binary);
	writeU16(os, TOSERVER_RECEIVED_MEDIA);
	std::string s = os.str();
	SharedBuffer<u8> data((u8*)s.c_str(), s.size());
	// Send as reliable
	Send(1, data, true);
	infostream<<"Client: Notifying server that we received all media"
			<<std::endl;
}

void Client::ReceiveAll()
{
	DSTACK(__FUNCTION_NAME);
	auto end_ms = porting::getTimeMs() + 10;
	for(;;)
	{
		try{
			Receive();
			g_profiler->graphAdd("client_received_packets", 1);
		}
		catch(con::NoIncomingDataException &e)
		{
			break;
		}
		catch(con::InvalidIncomingDataException &e)
		{
			infostream<<"Client::ReceiveAll(): "
					"InvalidIncomingDataException: what()="
					<<e.what()<<std::endl;
		}
		// Limit time even if there would be huge amounts of data to
		// process
		if(porting::getTimeMs() > end_ms)
			break;
	}
}

void Client::Receive()
{
	DSTACK(__FUNCTION_NAME);
	SharedBuffer<u8> data;
	u16 sender_peer_id;
	u32 datasize = m_con.Receive(sender_peer_id, data);
	ProcessData(*data, datasize, sender_peer_id);
}

/*
	sender_peer_id given to this shall be quaranteed to be a valid peer
*/
void Client::ProcessData(u8 *data, u32 datasize, u16 sender_peer_id)
{
	DSTACK(__FUNCTION_NAME);

	// Ignore packets that don't even fit a command
	if(datasize < 2)
	{
		m_packetcounter.add(60000);
		return;
	}

	ToClientCommand command = (ToClientCommand)readU16(&data[0]);

	//infostream<<"Client: received command="<<command<<std::endl;
	m_packetcounter.add((u16)command);
	
	/*
		If this check is removed, be sure to change the queue
		system to know the ids
	*/
	if(sender_peer_id != PEER_ID_SERVER)
	{
		infostream<<"Client::ProcessData(): Discarding data not "
				"coming from server: peer_id="<<sender_peer_id
				<<std::endl;
		return;
	}

	u8 ser_version = m_server_ser_ver;

	if(command == TOCLIENT_INIT)
	{
		if(datasize < 3)
			return;

		u8 deployed = data[2];

		infostream<<"Client: TOCLIENT_INIT received with "
				"deployed="<<((int)deployed&0xff)<<std::endl;

		if(!ser_ver_supported(deployed))
		{
			infostream<<"Client: TOCLIENT_INIT: Server sent "
					<<"unsupported ser_fmt_ver"<<std::endl;
			return;
		}
		
		m_server_ser_ver = deployed;

		// Get player position
		v3s16 playerpos_s16(0, BS*2+BS*20, 0);
		if(datasize >= 2+1+6)
			playerpos_s16 = readV3S16(&data[2+1]);
		v3f playerpos_f = intToFloat(playerpos_s16, BS) - v3f(0, BS/2, 0);

			
		// Set player position
		Player *player = m_env.getLocalPlayer();
		assert(player != NULL);
		player->setPosition(playerpos_f);
		
		if(datasize >= 2+1+6+8)
		{
			// Get map seed
			m_map_seed = readU64(&data[2+1+6]);
			infostream<<"Client: received map seed: "<<m_map_seed<<std::endl;
		}

		if(datasize >= 2+1+6+8+4)
		{
			// Get map seed
			m_recommended_send_interval = readF1000(&data[2+1+6+8]);
			infostream<<"Client: received recommended send interval "
					<<m_recommended_send_interval<<std::endl;
		}
		
		// Reply to server
		u32 replysize = 2;
		SharedBuffer<u8> reply(replysize);
		writeU16(&reply[0], TOSERVER_INIT2);
		// Send as reliable
		m_con.Send(PEER_ID_SERVER, 1, reply, true);

		m_state = LC_Init;

		return;
	}

	if(command == TOCLIENT_ACCESS_DENIED)
	{
		// The server didn't like our password. Note, this needs
		// to be processed even if the serialisation format has
		// not been agreed yet, the same as TOCLIENT_INIT.
		m_access_denied = true;
		m_access_denied_reason = L"Unknown";
		if(datasize >= 4)
		{
			std::string datastring((char*)&data[2], datasize-2);
			std::istringstream is(datastring, std::ios_base::binary);
			m_access_denied_reason = deSerializeWideString(is);
		}
		return;
	}

	if(ser_version == SER_FMT_VER_INVALID)
	{
		infostream<<"Client: Server serialization"
				" format invalid or not initialized."
				" Skipping incoming command="<<command<<std::endl;
		return;
	}
	
	/*
	  Handle runtime commands
	*/
	// there's no sane reason why we shouldn't have a player and
	// almost everyone needs a player reference
	Player *player = m_env.getLocalPlayer();
	assert(player != NULL);

	if(command == TOCLIENT_REMOVENODE)
	{
		if(datasize < 8)
			return;
		v3s16 p;
		p.X = readS16(&data[2]);
		p.Y = readS16(&data[4]);
		p.Z = readS16(&data[6]);
		removeNode(p);
	}
	else if(command == TOCLIENT_ADDNODE)
	{
		if(datasize < 8 + MapNode::serializedLength(ser_version))
			return;

		v3s16 p;
		p.X = readS16(&data[2]);
		p.Y = readS16(&data[4]);
		p.Z = readS16(&data[6]);

		MapNode n;
		n.deSerialize(&data[8], ser_version);
		
		bool remove_metadata = true;
		u32 index = 8 + MapNode::serializedLength(ser_version);
		if ((datasize >= index+1) && data[index]){
			remove_metadata = false;
		}
		
		addNode(p, n, remove_metadata);
	}
	else if(command == TOCLIENT_BLOCKDATA)
	{
		// Ignore too small packet
		if(datasize < 8)
			return;
			
		v3s16 p;
		p.X = readS16(&data[2]);
		p.Y = readS16(&data[4]);
		p.Z = readS16(&data[6]);
		
		std::string datastring((char*)&data[8], datasize-8);
		std::istringstream istr(datastring, std::ios_base::binary);
		
		MapBlock *block = m_env.getMap().getBlockNoCreateNoEx(p);
		if(block)
		{
			/*
				Update an existing block
			*/
			block->deSerialize(istr, ser_version, false);
			block->deSerializeNetworkSpecific(istr);
		}
		else
		{
			/*
				Create a new block
			*/
			block = new MapBlock(&m_env.getMap(), p, this);
			block->deSerialize(istr, ser_version, false);
			block->deSerializeNetworkSpecific(istr);
			m_env.getMap().insertBlock(block);
		}

		/*
			Add it to mesh update queue and set it to be acknowledged after update.
		*/
		updateMeshTimestampWithEdge(p);

		UniqueQueue<v3s16> got_blocks;
		got_blocks.push_back(p);
		u32 got_blocks_size = got_blocks.size();
		if (got_blocks_size) { // TODO: REMOVE IN NEXT
				/*
					Acknowledge block
				*/
				/*
					[0] u16 command
					[2] u8 count
					[3] v3s16 pos_0
					[3+6] v3s16 pos_1
					[3+6*i] u16 vrange
					...
				*/
				u32 replysize = 2+1+(6*got_blocks_size)+2;
				SharedBuffer<u8> reply(replysize);
				writeU16(&reply[0], TOSERVER_GOTBLOCKS);
				reply[2] = got_blocks_size;
				u32 i=0;
				while (got_blocks.size())
					writeV3S16(&reply[3+(6*i++)], got_blocks.pop_front());

				writeU16(&reply[2+1+(6*got_blocks_size)], (int)m_env.getClientMap().getControl().wanted_range);
				// Send as reliable
				m_con.Send(PEER_ID_SERVER, 2, reply, true);
		}

	}
	else if(command == TOCLIENT_INVENTORY)
	{
		if(datasize < 3)
			return;

		std::string datastring((char*)&data[2], datasize-2);
		std::istringstream is(datastring, std::ios_base::binary);

		player->inventory.deSerialize(is);

		m_inventory_updated = true;

		delete m_inventory_from_server;
		m_inventory_from_server = new Inventory(player->inventory);
		m_inventory_from_server_age = 0.0;

	}
	else if(command == TOCLIENT_TIME_OF_DAY)
	{
		if(datasize < 4)
			return;
		
		u16 time_of_day  = readU16(&data[2]);
		time_of_day      = time_of_day % 24000;
		float time_speed = 0;

		if(datasize >= 2 + 2 + 4)
		{
			time_speed = readF1000(&data[4]);
		}
		else {
			// Old message; try to approximate speed of time by ourselves
			float time_of_day_f = (float)time_of_day / 24000.0;
			float tod_diff_f = 0;

			if(time_of_day_f < 0.2 && m_last_time_of_day_f > 0.8)
				tod_diff_f = time_of_day_f - m_last_time_of_day_f + 1.0;
			else
				tod_diff_f = time_of_day_f - m_last_time_of_day_f;

			m_last_time_of_day_f         = time_of_day_f;
			float time_diff            = m_time_of_day_update_timer;
			m_time_of_day_update_timer = 0;

			if(m_time_of_day_set){
				time_speed = (3600.0*24.0) * tod_diff_f / time_diff;
				infostream<<"Client: Measured time_of_day speed (old format): "
						<<time_speed<<" tod_diff_f="<<tod_diff_f
						<<" time_diff="<<time_diff<<std::endl;
			}
		}
		
		// Update environment
		m_env.setTimeOfDay(time_of_day);
		m_env.setTimeOfDaySpeed(time_speed);
		m_time_of_day_set = true;

		u32 dr = m_env.getDayNightRatio();
		infostream<<"Client: time_of_day="<<time_of_day
				<<" time_speed="<<time_speed
				<<" dr="<<dr<<std::endl;
	}
	else if(command == TOCLIENT_CHAT_MESSAGE)
	{
		/*
			u16 command
			u16 length
			wstring message
		*/
		u8 buf[6];
		std::string datastring((char*)&data[2], datasize-2);
		std::istringstream is(datastring, std::ios_base::binary);
		
		// Read stuff
		is.read((char*) buf, 2);
		u16 len = readU16(buf);
		
		std::wstring message;
		for(unsigned int i=0; i<len; i++)
		{
			is.read((char*)buf, 2);
			message += (wchar_t)readU16(buf);
		}
		
		m_chat_queue.push_back(message);
	}
	else if(command == TOCLIENT_ACTIVE_OBJECT_REMOVE_ADD)
	{
		/*
			u16 command
			u16 count of removed objects
			for all removed objects {
				u16 id
			}
			u16 count of added objects
			for all added objects {
				u16 id
				u8 type
				u32 initialization data length
				string initialization data
			}
		*/

		char buf[6];
		// Get all data except the command number
		std::string datastring((char*)&data[2], datasize-2);
		// Throw them in an istringstream
		std::istringstream is(datastring, std::ios_base::binary);

		// Read removed objects
		is.read(buf, 2);
		u16 removed_count = readU16((u8*)buf);
		for(unsigned int i=0; i<removed_count; i++)
		{
			is.read(buf, 2);
			u16 id = readU16((u8*)buf);
			m_env.removeActiveObject(id);
		}

		// Read added objects
		is.read(buf, 2);
		u16 added_count = readU16((u8*)buf);
		for(unsigned int i=0; i<added_count; i++)
		{
			is.read(buf, 2);
			u16 id = readU16((u8*)buf);
			is.read(buf, 1);
			u8 type = readU8((u8*)buf);
			std::string data = deSerializeLongString(is);
			// Add it
			m_env.addActiveObject(id, type, data);
		}
	}
	else if(command == TOCLIENT_ACTIVE_OBJECT_MESSAGES)
	{
		/*
			u16 command
			for all objects
			{
				u16 id
				u16 message length
				string message
			}
		*/
		char buf[6];
		// Get all data except the command number
		std::string datastring((char*)&data[2], datasize-2);
		// Throw them in an istringstream
		std::istringstream is(datastring, std::ios_base::binary);

		while(is.eof() == false)
		{
			is.read(buf, 2);
			u16 id = readU16((u8*)buf);
			if(is.eof())
				break;
			is.read(buf, 2);
			size_t message_size = readU16((u8*)buf);
			std::string message;
			message.reserve(message_size);
			for(unsigned int i=0; i<message_size; i++)
			{
				is.read(buf, 1);
				message.append(buf, 1);
			}
			// Pass on to the environment
			m_env.processActiveObjectMessage(id, message);
		}
	}
	else if(command == TOCLIENT_MOVEMENT)
	{
		std::string datastring((char*)&data[2], datasize-2);
		std::istringstream is(datastring, std::ios_base::binary);

		player->movement_acceleration_default   = readF1000(is) * BS;
		player->movement_acceleration_air       = readF1000(is) * BS;
		player->movement_acceleration_fast      = readF1000(is) * BS;
		player->movement_speed_walk             = readF1000(is) * BS;
		player->movement_speed_crouch           = readF1000(is) * BS;
		player->movement_speed_fast             = readF1000(is) * BS;
		player->movement_speed_climb            = readF1000(is) * BS;
		player->movement_speed_jump             = readF1000(is) * BS;
		player->movement_liquid_fluidity        = readF1000(is) * BS;
		player->movement_liquid_fluidity_smooth = readF1000(is) * BS;
		player->movement_liquid_sink            = readF1000(is) * BS;
		player->movement_gravity                = readF1000(is) * BS;
	}
	else if(command == TOCLIENT_HP)
	{
		std::string datastring((char*)&data[2], datasize-2);
		std::istringstream is(datastring, std::ios_base::binary);

		u8 oldhp   = player->hp;
		u8 hp      = readU8(is);
		player->hp = hp;

		if(hp < oldhp)
		{
			// Add to ClientEvent queue
			ClientEvent event;
			event.type = CE_PLAYER_DAMAGE;
			event.player_damage.amount = oldhp - hp;
			m_client_event_queue.push_back(event);
		}
	}
	else if(command == TOCLIENT_BREATH)
	{
		std::string datastring((char*)&data[2], datasize-2);
		std::istringstream is(datastring, std::ios_base::binary);

		player->setBreath(readU16(is));
	}
	else if(command == TOCLIENT_MOVE_PLAYER)
	{
		std::string datastring((char*)&data[2], datasize-2);
		std::istringstream is(datastring, std::ios_base::binary);

		v3f pos = readV3F1000(is);
		f32 pitch = readF1000(is);
		f32 yaw = readF1000(is);
		player->setPosition(pos);

		infostream<<"Client got TOCLIENT_MOVE_PLAYER"
				<<" pos=("<<pos.X<<","<<pos.Y<<","<<pos.Z<<")"
				<<" pitch="<<pitch
				<<" yaw="<<yaw
				<<std::endl;

		/*
			Add to ClientEvent queue.
			This has to be sent to the main program because otherwise
			it would just force the pitch and yaw values to whatever
			the camera points to.
		*/
		ClientEvent event;
		event.type = CE_PLAYER_FORCE_MOVE;
		event.player_force_move.pitch = pitch;
		event.player_force_move.yaw = yaw;
		m_client_event_queue.push_back(event);

		// Ignore damage for a few seconds, so that the player doesn't
		// get damage from falling on ground
		m_ignore_damage_timer = 3.0;
	}
	else if(command == TOCLIENT_PLAYERITEM)
	{
		infostream<<"Client: WARNING: Ignoring TOCLIENT_PLAYERITEM"<<std::endl;
	}
	else if(command == TOCLIENT_DEATHSCREEN)
	{
		std::string datastring((char*)&data[2], datasize-2);
		std::istringstream is(datastring, std::ios_base::binary);
		
		bool set_camera_point_target = readU8(is);
		v3f camera_point_target = readV3F1000(is);
		
		ClientEvent event;
		event.type                                = CE_DEATHSCREEN;
		event.deathscreen.set_camera_point_target = set_camera_point_target;
		event.deathscreen.camera_point_target_x   = camera_point_target.X;
		event.deathscreen.camera_point_target_y   = camera_point_target.Y;
		event.deathscreen.camera_point_target_z   = camera_point_target.Z;
		m_client_event_queue.push_back(event);
	}
	else if(command == TOCLIENT_ANNOUNCE_MEDIA)
	{
		std::string datastring((char*)&data[2], datasize-2);
		std::istringstream is(datastring, std::ios_base::binary);

		int num_files = readU16(is);
		
		infostream<<"Client: Received media announcement: packet size: "
				<<datasize<<std::endl;

		if (m_media_downloader == NULL ||
				m_media_downloader->isStarted()) {
			const char *problem = m_media_downloader ?
				"we already saw another announcement" :
				"all media has been received already";
			errorstream<<"Client: Received media announcement but "
				<<problem<<"! "
				<<" files="<<num_files
				<<" size="<<datasize<<std::endl;
			return;
		}

		// Mesh update thread must be stopped while
		// updating content definitions
		//assert(!m_mesh_update_thread.IsRunning());

		for(int i=0; i<num_files; i++)
		{
			std::string name = deSerializeString(is);
			std::string sha1_base64 = deSerializeString(is);
			std::string sha1_raw = base64_decode(sha1_base64);
			m_media_downloader->addFile(name, sha1_raw);
		}

		std::vector<std::string> remote_media;
		try {
			Strfnd sf(deSerializeString(is));
			while(!sf.atend()) {
				std::string baseurl = trim(sf.next(","));
				if(baseurl != "")
					m_media_downloader->addRemoteServer(baseurl);
			}
		}
		catch(SerializationError& e) {
			// not supported by server or turned off
		}

		m_media_downloader->step(this);
	}
	else if(command == TOCLIENT_MEDIA)
	{
		std::string datastring((char*)&data[2], datasize-2);
		std::istringstream is(datastring, std::ios_base::binary);

		/*
			u16 command
			u16 total number of file bunches
			u16 index of this bunch
			u32 number of files in this bunch
			for each file {
				u16 length of name
				string name
				u32 length of data
				data
			}
		*/
		int num_bunches = readU16(is);
		int bunch_i = readU16(is);
		u32 num_files = readU32(is);
		infostream<<"Client: Received files: bunch "<<bunch_i<<"/"
				<<num_bunches<<" files="<<num_files
				<<" size="<<datasize<<std::endl;

		if (num_files == 0)
			return;

		if (m_media_downloader == NULL ||
				!m_media_downloader->isStarted()) {
			const char *problem = m_media_downloader ?
				"media has not been requested" :
				"all media has been received already";
			errorstream<<"Client: Received media but "
				<<problem<<"! "
				<<" bunch "<<bunch_i<<"/"<<num_bunches
				<<" files="<<num_files
				<<" size="<<datasize<<std::endl;
			return;
		}

		// Mesh update thread must be stopped while
		// updating content definitions
		//assert(!m_mesh_update_thread.IsRunning());

		for(unsigned int i=0; i<num_files; i++){
			std::string name = deSerializeString(is);
			std::string data = deSerializeLongString(is);
			m_media_downloader->conventionalTransferDone(
					name, data, this);
		}
	}
	else if(command == TOCLIENT_TOOLDEF)
	{
		infostream<<"Client: WARNING: Ignoring TOCLIENT_TOOLDEF"<<std::endl;
	}
	else if(command == TOCLIENT_NODEDEF)
	{
		infostream<<"Client: Received node definitions: packet size: "
				<<datasize<<std::endl;

		// Mesh update thread must be stopped while
		// updating content definitions
		//assert(!m_mesh_update_thread.IsRunning());

		// Decompress node definitions
		std::string datastring((char*)&data[2], datasize-2);
		std::istringstream is(datastring, std::ios_base::binary);
		std::istringstream tmp_is(deSerializeLongString(is), std::ios::binary);
		std::ostringstream tmp_os;
		decompressZlib(tmp_is, tmp_os);

		// Deserialize node definitions
		std::istringstream tmp_is2(tmp_os.str());
		m_nodedef->deSerialize(tmp_is2);
		m_nodedef_received = true;
	}
	else if(command == TOCLIENT_CRAFTITEMDEF)
	{
		infostream<<"Client: WARNING: Ignoring TOCLIENT_CRAFTITEMDEF"<<std::endl;
	}
	else if(command == TOCLIENT_ITEMDEF)
	{
		infostream<<"Client: Received item definitions: packet size: "
				<<datasize<<std::endl;

		// Mesh update thread must be stopped while
		// updating content definitions
		//assert(!m_mesh_update_thread.IsRunning());

		// Decompress item definitions
		std::string datastring((char*)&data[2], datasize-2);
		std::istringstream is(datastring, std::ios_base::binary);
		std::istringstream tmp_is(deSerializeLongString(is), std::ios::binary);
		std::ostringstream tmp_os;
		decompressZlib(tmp_is, tmp_os);

		// Deserialize node definitions
		std::istringstream tmp_is2(tmp_os.str());
		m_itemdef->deSerialize(tmp_is2);
		m_itemdef_received = true;
	}
	else if(command == TOCLIENT_PLAY_SOUND)
	{
		std::string datastring((char*)&data[2], datasize-2);
		std::istringstream is(datastring, std::ios_base::binary);

		s32 server_id = readS32(is);
		std::string name = deSerializeString(is);
		float gain = readF1000(is);
		int type = readU8(is); // 0=local, 1=positional, 2=object
		v3f pos = readV3F1000(is);
		u16 object_id = readU16(is);
		bool loop = readU8(is);
		// Start playing
		int client_id = -1;
		switch(type){
		case 0: // local
			client_id = m_sound->playSound(name, loop, gain);
			break;
		case 1: // positional
			client_id = m_sound->playSoundAt(name, loop, gain, pos);
			break;
		case 2: { // object
			ClientActiveObject *cao = m_env.getActiveObject(object_id);
			if(cao)
				pos = cao->getPosition();
			client_id = m_sound->playSoundAt(name, loop, gain, pos);
			// TODO: Set up sound to move with object
			break; }
		default:
			break;
		}
		if(client_id != -1){
			m_sounds_server_to_client[server_id] = client_id;
			m_sounds_client_to_server[client_id] = server_id;
			if(object_id != 0)
				m_sounds_to_objects[client_id] = object_id;
		}
	}
	else if(command == TOCLIENT_STOP_SOUND)
	{
		std::string datastring((char*)&data[2], datasize-2);
		std::istringstream is(datastring, std::ios_base::binary);

		s32 server_id = readS32(is);
		std::map<s32, int>::iterator i =
				m_sounds_server_to_client.find(server_id);
		if(i != m_sounds_server_to_client.end()){
			int client_id = i->second;
			m_sound->stopSound(client_id);
		}
	}
	else if(command == TOCLIENT_PRIVILEGES)
	{
		std::string datastring((char*)&data[2], datasize-2);
		std::istringstream is(datastring, std::ios_base::binary);
		
		m_privileges.clear();
		infostream<<"Client: Privileges updated: ";
		u16 num_privileges = readU16(is);
		for(unsigned int i=0; i<num_privileges; i++){
			std::string priv = deSerializeString(is);
			m_privileges.insert(priv);
			infostream<<priv<<" ";
		}
		infostream<<std::endl;
	}
	else if(command == TOCLIENT_INVENTORY_FORMSPEC)
	{
		std::string datastring((char*)&data[2], datasize-2);
		std::istringstream is(datastring, std::ios_base::binary);

		// Store formspec in LocalPlayer
		player->inventory_formspec = deSerializeLongString(is);
	}
	else if(command == TOCLIENT_DETACHED_INVENTORY)
	{
		std::string datastring((char*)&data[2], datasize-2);
		std::istringstream is(datastring, std::ios_base::binary);

		std::string name = deSerializeString(is);
		
		infostream<<"Client: Detached inventory update: \""<<name<<"\""<<std::endl;

		Inventory *inv = NULL;
		if(m_detached_inventories.count(name) > 0)
			inv = m_detached_inventories[name];
		else{
			inv = new Inventory(m_itemdef);
			m_detached_inventories[name] = inv;
		}
		inv->deSerialize(is);
	}
	else if(command == TOCLIENT_SHOW_FORMSPEC)
	{
		std::string datastring((char*)&data[2], datasize-2);
		std::istringstream is(datastring, std::ios_base::binary);

		std::string formspec = deSerializeLongString(is);
		std::string formname = deSerializeString(is);

		ClientEvent event;
		event.type = CE_SHOW_FORMSPEC;
		// pointer is required as event is a struct only!
		// adding a std:string to a struct isn't possible
		event.show_formspec.formspec = new std::string(formspec);
		event.show_formspec.formname = new std::string(formname);
		m_client_event_queue.push_back(event);
	}
	else if(command == TOCLIENT_SPAWN_PARTICLE)
	{
		std::string datastring((char*)&data[2], datasize-2);
		std::istringstream is(datastring, std::ios_base::binary);

		v3f pos                 = readV3F1000(is);
		v3f vel                 = readV3F1000(is);
		v3f acc                 = readV3F1000(is);
		float expirationtime    = readF1000(is);
		float size              = readF1000(is);
		bool collisiondetection = readU8(is);
		std::string texture     = deSerializeLongString(is);
		bool vertical           = false;
		try {
			vertical = readU8(is);
		} catch (...) {}

		ClientEvent event;
		event.type                              = CE_SPAWN_PARTICLE;
		event.spawn_particle.pos                = new v3f (pos);
		event.spawn_particle.vel                = new v3f (vel);
		event.spawn_particle.acc                = new v3f (acc);
		event.spawn_particle.expirationtime     = expirationtime;
		event.spawn_particle.size               = size;
		event.spawn_particle.collisiondetection = collisiondetection;
		event.spawn_particle.vertical           = vertical;
		event.spawn_particle.texture            = new std::string(texture);

		m_client_event_queue.push_back(event);
	}
	else if(command == TOCLIENT_ADD_PARTICLESPAWNER)
	{
		std::string datastring((char*)&data[2], datasize-2);
		std::istringstream is(datastring, std::ios_base::binary);

		u16 amount              = readU16(is);
		float spawntime         = readF1000(is);
		v3f minpos              = readV3F1000(is);
		v3f maxpos              = readV3F1000(is);
		v3f minvel              = readV3F1000(is);
		v3f maxvel              = readV3F1000(is);
		v3f minacc              = readV3F1000(is);
		v3f maxacc              = readV3F1000(is);
		float minexptime        = readF1000(is);
		float maxexptime        = readF1000(is);
		float minsize           = readF1000(is);
		float maxsize           = readF1000(is);
		bool collisiondetection = readU8(is);
		std::string texture     = deSerializeLongString(is);
		u32 id                  = readU32(is);
		bool vertical = false;
		try {
			vertical = readU8(is);
		} catch (...) {}

		ClientEvent event;
		event.type                                   = CE_ADD_PARTICLESPAWNER;
		event.add_particlespawner.amount             = amount;
		event.add_particlespawner.spawntime          = spawntime;
		event.add_particlespawner.minpos             = new v3f (minpos);
		event.add_particlespawner.maxpos             = new v3f (maxpos);
		event.add_particlespawner.minvel             = new v3f (minvel);
		event.add_particlespawner.maxvel             = new v3f (maxvel);
		event.add_particlespawner.minacc             = new v3f (minacc);
		event.add_particlespawner.maxacc             = new v3f (maxacc);
		event.add_particlespawner.minexptime         = minexptime;
		event.add_particlespawner.maxexptime         = maxexptime;
		event.add_particlespawner.minsize            = minsize;
		event.add_particlespawner.maxsize            = maxsize;
		event.add_particlespawner.collisiondetection = collisiondetection;
		event.add_particlespawner.vertical           = vertical;
		event.add_particlespawner.texture            = new std::string(texture);
		event.add_particlespawner.id                 = id;

		m_client_event_queue.push_back(event);
	}
	else if(command == TOCLIENT_DELETE_PARTICLESPAWNER)
	{
		std::string datastring((char*)&data[2], datasize-2);
		std::istringstream is(datastring, std::ios_base::binary);

		u32 id = readU16(is);

		ClientEvent event;
		event.type                      = CE_DELETE_PARTICLESPAWNER;
		event.delete_particlespawner.id = id;

		m_client_event_queue.push_back(event);
	}
	else if(command == TOCLIENT_HUDADD)
	{
		std::string datastring((char *)&data[2], datasize - 2);
		std::istringstream is(datastring, std::ios_base::binary);

		u32 id           = readU32(is);
		u8 type          = readU8(is);
		v2f pos          = readV2F1000(is);
		std::string name = deSerializeString(is);
		v2f scale        = readV2F1000(is);
		std::string text = deSerializeString(is);
		u32 number       = readU32(is);
		u32 item         = readU32(is);
		u32 dir          = readU32(is);
		v2f align        = readV2F1000(is);
		v2f offset       = readV2F1000(is);
		v3f world_pos;
		v2s32 size;
		try{
			world_pos    = readV3F1000(is);
		}catch(SerializationError &e) {};
		try{
			size = readV2S32(is);
		} catch(SerializationError &e) {};

		ClientEvent event;
		event.type             = CE_HUDADD;
		event.hudadd.id        = id;
		event.hudadd.type      = type;
		event.hudadd.pos       = new v2f(pos);
		event.hudadd.name      = new std::string(name);
		event.hudadd.scale     = new v2f(scale);
		event.hudadd.text      = new std::string(text);
		event.hudadd.number    = number;
		event.hudadd.item      = item;
		event.hudadd.dir       = dir;
		event.hudadd.align     = new v2f(align);
		event.hudadd.offset    = new v2f(offset);
		event.hudadd.world_pos = new v3f(world_pos);
		event.hudadd.size      = new v2s32(size);
		m_client_event_queue.push_back(event);
	}
	else if(command == TOCLIENT_HUDRM)
	{
		std::string datastring((char *)&data[2], datasize - 2);
		std::istringstream is(datastring, std::ios_base::binary);

		u32 id = readU32(is);

		ClientEvent event;
		event.type     = CE_HUDRM;
		event.hudrm.id = id;
		m_client_event_queue.push_back(event);
	}
	else if(command == TOCLIENT_HUDCHANGE)
	{
		std::string sdata;
		v2f v2fdata;
		v3f v3fdata;
		u32 intdata = 0;
		v2s32 v2s32data;
		
		std::string datastring((char *)&data[2], datasize - 2);
		std::istringstream is(datastring, std::ios_base::binary);

		u32 id  = readU32(is);
		u8 stat = (HudElementStat)readU8(is);
		
		if (stat == HUD_STAT_POS || stat == HUD_STAT_SCALE ||
			stat == HUD_STAT_ALIGN || stat == HUD_STAT_OFFSET)
			v2fdata = readV2F1000(is);
		else if (stat == HUD_STAT_NAME || stat == HUD_STAT_TEXT)
			sdata = deSerializeString(is);
		else if (stat == HUD_STAT_WORLD_POS)
			v3fdata = readV3F1000(is);
		else if (stat == HUD_STAT_SIZE )
			v2s32data = readV2S32(is);
		else
			intdata = readU32(is);
		
		ClientEvent event;
		event.type              = CE_HUDCHANGE;
		event.hudchange.id      = id;
		event.hudchange.stat    = (HudElementStat)stat;
		event.hudchange.v2fdata = new v2f(v2fdata);
		event.hudchange.v3fdata = new v3f(v3fdata);
		event.hudchange.sdata   = new std::string(sdata);
		event.hudchange.data    = intdata;
		event.hudchange.v2s32data = new v2s32(v2s32data);
		m_client_event_queue.push_back(event);
	}
	else if(command == TOCLIENT_HUD_SET_FLAGS)
	{
		std::string datastring((char *)&data[2], datasize - 2);
		std::istringstream is(datastring, std::ios_base::binary);

		u32 flags = readU32(is);
		u32 mask  = readU32(is);
		
		player->hud_flags &= ~mask;
		player->hud_flags |= flags;
	}
	else if(command == TOCLIENT_HUD_SET_PARAM)
	{
		std::string datastring((char *)&data[2], datasize - 2);
		std::istringstream is(datastring, std::ios_base::binary);

		u16 param         = readU16(is);
		std::string value = deSerializeString(is);

		if(param == HUD_PARAM_HOTBAR_ITEMCOUNT && value.size() == 4) {
			s32 hotbar_itemcount = readS32((u8*) value.c_str());
			if(hotbar_itemcount > 0 && hotbar_itemcount <= HUD_HOTBAR_ITEMCOUNT_MAX)
				player->hud_hotbar_itemcount = hotbar_itemcount;
		}
		else if (param == HUD_PARAM_HOTBAR_IMAGE) {
			((LocalPlayer *) player)->hotbar_image = value;
		}
		else if (param == HUD_PARAM_HOTBAR_SELECTED_IMAGE) {
			((LocalPlayer *) player)->hotbar_selected_image = value;
		}
	}
	else if(command == TOCLIENT_SET_SKY)
	{
		std::string datastring((char *)&data[2], datasize - 2);
		std::istringstream is(datastring, std::ios_base::binary);

		video::SColor *bgcolor           = new video::SColor(readARGB8(is));
		std::string *type                = new std::string(deSerializeString(is));
		u16 count                        = readU16(is);
		std::vector<std::string> *params = new std::vector<std::string>;

		for(size_t i=0; i<count; i++)
			params->push_back(deSerializeString(is));

		ClientEvent event;
		event.type            = CE_SET_SKY;
		event.set_sky.bgcolor = bgcolor;
		event.set_sky.type    = type;
		event.set_sky.params  = params;
		m_client_event_queue.push_back(event);
	}
	else if(command == TOCLIENT_OVERRIDE_DAY_NIGHT_RATIO)
	{
		std::string datastring((char *)&data[2], datasize - 2);
		std::istringstream is(datastring, std::ios_base::binary);

		bool do_override        = readU8(is);
		float day_night_ratio_f = (float)readU16(is) / 65536;

		ClientEvent event;
		event.type                                 = CE_OVERRIDE_DAY_NIGHT_RATIO;
		event.override_day_night_ratio.do_override = do_override;
		event.override_day_night_ratio.ratio_f     = day_night_ratio_f;
		m_client_event_queue.push_back(event);
	}
	else if(command == TOCLIENT_LOCAL_PLAYER_ANIMATIONS)
	{
		std::string datastring((char *)&data[2], datasize - 2);
		std::istringstream is(datastring, std::ios_base::binary);

		LocalPlayer *player = m_env.getLocalPlayer();
		assert(player != NULL);

		player->local_animations[0] = readV2S32(is);
		player->local_animations[1] = readV2S32(is);
		player->local_animations[2] = readV2S32(is);
		player->local_animations[3] = readV2S32(is);
		player->local_animation_speed = readF1000(is);
	}
	else if(command == TOCLIENT_EYE_OFFSET)
	{
		std::string datastring((char *)&data[2], datasize - 2);
		std::istringstream is(datastring, std::ios_base::binary);

		LocalPlayer *player = m_env.getLocalPlayer();
		assert(player != NULL);

		player->eye_offset_first = readV3F1000(is);
		player->eye_offset_third = readV3F1000(is);
	}
	else
	{
		infostream<<"Client: Ignoring unknown command "
				<<command<<std::endl;
	}
}

void Client::Send(u16 channelnum, SharedBuffer<u8> data, bool reliable)
{
	//JMutexAutoLock lock(m_con_mutex); //bulk comment-out
	m_con.Send(PEER_ID_SERVER, channelnum, data, reliable);
}

void Client::interact(u8 action, const PointedThing& pointed)
{
	if(m_state != LC_Ready){
		infostream<<"Client::interact() "
				"cancelled (not connected)"
				<<std::endl;
		return;
	}

	std::ostringstream os(std::ios_base::binary);

	/*
		[0] u16 command
		[2] u8 action
		[3] u16 item
		[5] u32 length of the next item
		[9] serialized PointedThing
		actions:
		0: start digging (from undersurface) or use
		1: stop digging (all parameters ignored)
		2: digging completed
		3: place block or item (to abovesurface)
		4: use item
	*/
	writeU16(os, TOSERVER_INTERACT);
	writeU8(os, action);
	writeU16(os, getPlayerItem());
	std::ostringstream tmp_os(std::ios::binary);
	pointed.serialize(tmp_os);
	os<<serializeLongString(tmp_os.str());

	std::string s = os.str();
	SharedBuffer<u8> data((u8*)s.c_str(), s.size());

	// Send as reliable
	Send(0, data, true);
}

void Client::sendNodemetaFields(v3s16 p, const std::string &formname,
		const std::map<std::string, std::string> &fields)
{
	std::ostringstream os(std::ios_base::binary);

	writeU16(os, TOSERVER_NODEMETA_FIELDS);
	writeV3S16(os, p);
	os<<serializeString(formname);
	size_t fields_size = fields.size();
	assert(fields_size <= 0xFFFF);
	writeU16(os, (u16) (fields_size & 0xFFFF));
	for(std::map<std::string, std::string>::const_iterator
			i = fields.begin(); i != fields.end(); i++){
		const std::string &name = i->first;
		const std::string &value = i->second;
		os<<serializeString(name);
		os<<serializeLongString(value);
	}

	// Make data buffer
	std::string s = os.str();
	SharedBuffer<u8> data((u8*)s.c_str(), s.size());
	// Send as reliable
	Send(0, data, true);
}
	
void Client::sendInventoryFields(const std::string &formname,
		const std::map<std::string, std::string> &fields)
{
	std::ostringstream os(std::ios_base::binary);

	writeU16(os, TOSERVER_INVENTORY_FIELDS);
	os<<serializeString(formname);
	size_t fields_size = fields.size();
	assert(fields_size <= 0xFFFF);
	writeU16(os, (u16) (fields_size & 0xFFFF));
	for(std::map<std::string, std::string>::const_iterator
			i = fields.begin(); i != fields.end(); i++){
		const std::string &name  = i->first;
		const std::string &value = i->second;
		os<<serializeString(name);
		os<<serializeLongString(value);
	}

	// Make data buffer
	std::string s = os.str();
	SharedBuffer<u8> data((u8*)s.c_str(), s.size());
	// Send as reliable
	Send(0, data, true);
}

void Client::sendInventoryAction(InventoryAction *a)
{
	std::ostringstream os(std::ios_base::binary);
	u8 buf[12];
	
	// Write command
	writeU16(buf, TOSERVER_INVENTORY_ACTION);
	os.write((char*)buf, 2);

	a->serialize(os);
	
	// Make data buffer
	std::string s = os.str();
	SharedBuffer<u8> data((u8*)s.c_str(), s.size());
	// Send as reliable
	Send(0, data, true);
}

void Client::sendChatMessage(const std::wstring &message)
{
	std::ostringstream os(std::ios_base::binary);
	u8 buf[12];
	
	// Write command
	writeU16(buf, TOSERVER_CHAT_MESSAGE);
	os.write((char*)buf, 2);
	
	// Write length
	size_t messagesize = message.size();
	if (messagesize > 0xFFFF) {
		messagesize = 0xFFFF;
	}
	writeU16(buf, (u16) messagesize);
	os.write((char*)buf, 2);
	
	// Write string
	for(unsigned int i=0; i<message.size(); i++)
	{
		u16 w = message[i];
		writeU16(buf, w);
		os.write((char*)buf, 2);
	}
	
	// Make data buffer
	std::string s = os.str();
	SharedBuffer<u8> data((u8*)s.c_str(), s.size());
	// Send as reliable
	Send(0, data, true);
}

void Client::sendChangePassword(const std::wstring &oldpassword,
                                const std::wstring &newpassword)
{
	Player *player = m_env.getLocalPlayer();
	if(player == NULL)
		return;

	std::string playername = player->getName();
	std::string oldpwd = translatePassword(playername, oldpassword);
	std::string newpwd = translatePassword(playername, newpassword);

	std::ostringstream os(std::ios_base::binary);
	u8 buf[2+PASSWORD_SIZE*2];
	/*
		[0] u16 TOSERVER_PASSWORD
		[2] u8[28] old password
		[30] u8[28] new password
	*/

	writeU16(buf, TOSERVER_PASSWORD);
	for(unsigned int i=0;i<PASSWORD_SIZE-1;i++)
	{
		buf[2+i] = i<oldpwd.length()?oldpwd[i]:0;
		buf[30+i] = i<newpwd.length()?newpwd[i]:0;
	}
	buf[2+PASSWORD_SIZE-1] = 0;
	buf[30+PASSWORD_SIZE-1] = 0;
	os.write((char*)buf, 2+PASSWORD_SIZE*2);

	// Make data buffer
	std::string s = os.str();
	SharedBuffer<u8> data((u8*)s.c_str(), s.size());
	// Send as reliable
	Send(0, data, true);
}


void Client::sendDamage(u8 damage)
{
	DSTACK(__FUNCTION_NAME);
	std::ostringstream os(std::ios_base::binary);

	writeU16(os, TOSERVER_DAMAGE);
	writeU8(os, damage);

	// Make data buffer
	std::string s = os.str();
	SharedBuffer<u8> data((u8*)s.c_str(), s.size());
	// Send as reliable
	Send(0, data, true);
}

void Client::sendBreath(u16 breath)
{
	DSTACK(__FUNCTION_NAME);
	std::ostringstream os(std::ios_base::binary);

	writeU16(os, TOSERVER_BREATH);
	writeU16(os, breath);
	// Make data buffer
	std::string s = os.str();
	SharedBuffer<u8> data((u8*)s.c_str(), s.size());
	// Send as reliable
	Send(0, data, true);
}

void Client::sendRespawn()
{
	DSTACK(__FUNCTION_NAME);
	std::ostringstream os(std::ios_base::binary);

	writeU16(os, TOSERVER_RESPAWN);

	// Make data buffer
	std::string s = os.str();
	SharedBuffer<u8> data((u8*)s.c_str(), s.size());
	// Send as reliable
	Send(0, data, true);
}

void Client::sendReady()
{
	DSTACK(__FUNCTION_NAME);
	std::ostringstream os(std::ios_base::binary);

	writeU16(os, TOSERVER_CLIENT_READY);
	writeU8(os,VERSION_MAJOR);
	writeU8(os,VERSION_MINOR);
	writeU8(os,(int)VERSION_PATCH_ORIG);
	writeU8(os,0);

	writeU16(os,strlen(minetest_version_hash));
	os.write(minetest_version_hash,strlen(minetest_version_hash));

	// Make data buffer
	std::string s = os.str();
	SharedBuffer<u8> data((u8*)s.c_str(), s.size());
	// Send as reliable
	Send(0, data, true);
}

void Client::sendPlayerPos()
{
	LocalPlayer *myplayer = m_env.getLocalPlayer();
	if(myplayer == NULL)
		return;

	// Save bandwidth by only updating position when something changed
	if(myplayer->last_position        == myplayer->getPosition() &&
			myplayer->last_speed      == myplayer->getSpeed()    &&
			myplayer->last_pitch      == myplayer->getPitch()    &&
			myplayer->last_yaw        == myplayer->getYaw()      &&
			myplayer->last_keyPressed == myplayer->keyPressed)
		return;

	myplayer->last_position   = myplayer->getPosition();
	myplayer->last_speed      = myplayer->getSpeed();
	myplayer->last_pitch      = myplayer->getPitch();
	myplayer->last_yaw        = myplayer->getYaw();
	myplayer->last_keyPressed = myplayer->keyPressed;

	u16 our_peer_id;
	{
		//JMutexAutoLock lock(m_con_mutex); //bulk comment-out
		our_peer_id = m_con.GetPeerID();
	}
	
	// Set peer id if not set already
	if(myplayer->peer_id == PEER_ID_INEXISTENT)
		myplayer->peer_id = our_peer_id;
	// Check that an existing peer_id is the same as the connection's
	assert(myplayer->peer_id == our_peer_id);
	
	v3f pf         = myplayer->getPosition();
	v3f sf         = myplayer->getSpeed();
	s32 pitch      = myplayer->getPitch() * 100;
	s32 yaw        = myplayer->getYaw() * 100;
	u32 keyPressed = myplayer->keyPressed;

	v3s32 position(pf.X*100, pf.Y*100, pf.Z*100);
	v3s32 speed(sf.X*100, sf.Y*100, sf.Z*100);
	/*
		Format:
		[0] u16 command
		[2] v3s32 position*100
		[2+12] v3s32 speed*100
		[2+12+12] s32 pitch*100
		[2+12+12+4] s32 yaw*100
		[2+12+12+4+4] u32 keyPressed
	*/
	SharedBuffer<u8> data(2+12+12+4+4+4);
	writeU16(&data[0], TOSERVER_PLAYERPOS);
	writeV3S32(&data[2], position);
	writeV3S32(&data[2+12], speed);
	writeS32(&data[2+12+12], pitch);
	writeS32(&data[2+12+12+4], yaw);
	writeU32(&data[2+12+12+4+4], keyPressed);
	// Send as unreliable
	Send(0, data, false);
}

void Client::sendPlayerItem(u16 item)
{
	Player *myplayer = m_env.getLocalPlayer();
	if(myplayer == NULL)
		return;

	u16 our_peer_id = m_con.GetPeerID();

	// Set peer id if not set already
	if(myplayer->peer_id == PEER_ID_INEXISTENT)
		myplayer->peer_id = our_peer_id;
	// Check that an existing peer_id is the same as the connection's
	assert(myplayer->peer_id == our_peer_id);

	SharedBuffer<u8> data(2+2);
	writeU16(&data[0], TOSERVER_PLAYERITEM);
	writeU16(&data[2], item);

	// Send as reliable
	Send(0, data, true);
}

void Client::removeNode(v3s16 p)
{
	std::map<v3s16, MapBlock*> modified_blocks;

	try
	{
		m_env.getMap().removeNodeAndUpdate(p, modified_blocks);
	}
	catch(InvalidPositionException &e)
	{
	}
	
	// add urgent task to update the modified node
	addUpdateMeshTaskForNode(p, true);

	for(std::map<v3s16, MapBlock * >::iterator
			i = modified_blocks.begin();
			i != modified_blocks.end(); ++i)
	{
		addUpdateMeshTaskWithEdge(i->first);
	}
}

void Client::addNode(v3s16 p, MapNode n, bool remove_metadata)
{
	TimeTaker timer1("Client::addNode()");

	std::map<v3s16, MapBlock*> modified_blocks;

	try
	{
		//TimeTaker timer3("Client::addNode(): addNodeAndUpdate");
		m_env.getMap().addNodeAndUpdate(p, n, modified_blocks, remove_metadata);
	}
	catch(InvalidPositionException &e)
	{}
	
	addUpdateMeshTaskForNode(p, true);

	for(std::map<v3s16, MapBlock * >::iterator
			i = modified_blocks.begin();
			i != modified_blocks.end(); ++i)
	{
		addUpdateMeshTaskWithEdge(i->first);
	}
}
	
void Client::setPlayerControl(PlayerControl &control)
{
	LocalPlayer *player = m_env.getLocalPlayer();
	assert(player != NULL);
	player->control = control;
}

void Client::selectPlayerItem(u16 item)
{
	m_playeritem = item;
	m_inventory_updated = true;
	sendPlayerItem(item);
}

// Returns true if the inventory of the local player has been
// updated from the server. If it is true, it is set to false.
bool Client::getLocalInventoryUpdated()
{
	bool updated = m_inventory_updated;
	m_inventory_updated = false;
	return updated;
}

// Copies the inventory of the local player to parameter
void Client::getLocalInventory(Inventory &dst)
{
	Player *player = m_env.getLocalPlayer();
	assert(player != NULL);
	dst = player->inventory;
}

Inventory* Client::getInventory(const InventoryLocation &loc)
{
	switch(loc.type){
	case InventoryLocation::UNDEFINED:
	{}
	break;
	case InventoryLocation::CURRENT_PLAYER:
	{
		Player *player = m_env.getLocalPlayer();
		assert(player != NULL);
		return &player->inventory;
	}
	break;
	case InventoryLocation::PLAYER:
	{
		Player *player = m_env.getPlayer(loc.name.c_str());
		if(!player)
			return NULL;
		return &player->inventory;
	}
	break;
	case InventoryLocation::NODEMETA:
	{
		NodeMetadata *meta = m_env.getMap().getNodeMetadata(loc.p);
		if(!meta)
			return NULL;
		return meta->getInventory();
	}
	break;
	case InventoryLocation::DETACHED:
	{
		if(m_detached_inventories.count(loc.name) == 0)
			return NULL;
		return m_detached_inventories[loc.name];
	}
	break;
	default:
		assert(0);
	}
	return NULL;
}

void Client::inventoryAction(InventoryAction *a)
{
	/*
		Send it to the server
	*/
	sendInventoryAction(a);

	/*
		Predict some local inventory changes
	*/
	a->clientApply(this, this);

	// Remove it
	delete a;
}

ClientActiveObject * Client::getSelectedActiveObject(
		f32 max_d,
		v3f from_pos_f_on_map,
		core::line3d<f32> shootline_on_map
	)
{
	std::vector<DistanceSortedActiveObject> objects;

	m_env.getActiveObjects(from_pos_f_on_map, max_d, objects);
	
	// Sort them.
	// After this, the closest object is the first in the array.
	std::sort(objects.begin(), objects.end());

	for(unsigned int i=0; i<objects.size(); i++)
	{
		ClientActiveObject *obj = objects[i].obj;
		
		core::aabbox3d<f32> *selection_box = obj->getSelectionBox();
		if(selection_box == NULL)
			continue;

		v3f pos = obj->getPosition();

		core::aabbox3d<f32> offsetted_box(
				selection_box->MinEdge + pos,
				selection_box->MaxEdge + pos
		);

		if(offsetted_box.intersectsWithLine(shootline_on_map))
		{
			return obj;
		}
	}

	return NULL;
}

std::list<std::string> Client::getConnectedPlayerNames()
{
	return m_env.getPlayerNames();
}

float Client::getAnimationTime()
{
	return m_animation_time;
}

int Client::getCrackLevel()
{
	return m_crack_level;
}

void Client::setHighlighted(v3s16 pos, bool show_hud)
{
	m_show_hud = show_hud;
	v3s16 old_highlighted_pos = m_highlighted_pos;
	m_highlighted_pos = pos;
	addUpdateMeshTaskForNode(old_highlighted_pos, true);
	addUpdateMeshTaskForNode(m_highlighted_pos, true);
}

void Client::setCrack(int level, v3s16 pos)
{
	int old_crack_level = m_crack_level;
	v3s16 old_crack_pos = m_crack_pos;

	m_crack_level = level;
	m_crack_pos = pos;

	if(old_crack_level >= 0 && (level < 0 || pos != old_crack_pos))
	{
		// remove old crack
		addUpdateMeshTaskForNode(old_crack_pos, true);
	}
	if(level >= 0 && (old_crack_level < 0 || pos != old_crack_pos))
	{
		// add new crack
		addUpdateMeshTaskForNode(pos, true);
	}
}

u16 Client::getHP()
{
	Player *player = m_env.getLocalPlayer();
	assert(player != NULL);
	return player->hp;
}

u16 Client::getBreath()
{
	Player *player = m_env.getLocalPlayer();
	assert(player != NULL);
	return player->getBreath();
}

bool Client::getChatMessage(std::wstring &message)
{
	if(m_chat_queue.size() == 0)
		return false;
	message = m_chat_queue.pop_front();
	return true;
}

void Client::typeChatMessage(const std::wstring &message)
{
	// Discard empty line
	if(message == L"")
		return;

	// Send to others
	sendChatMessage(message);

	// Show locally
	if (message[0] == L'/')
	{
		m_chat_queue.push_back((std::wstring)L"issued command: " + message);
	}
	else
	{
		LocalPlayer *player = m_env.getLocalPlayer();
		assert(player != NULL);
		std::wstring name = narrow_to_wide(player->getName());
		m_chat_queue.push_back((std::wstring)L"<" + name + L"> " + message);
	}
}

void Client::addUpdateMeshTask(v3s16 p, bool urgent)
{
	//ScopeProfiler sp(g_profiler, "Client: Mesh prepare");
	MapBlock *b = m_env.getMap().getBlockNoCreateNoEx(p);
	if(b == NULL)
		return;

	/*
		Create a task to update the mesh of the block
	*/

	std::shared_ptr<MeshMakeData> data(new MeshMakeData(this, m_env.getMap(), m_env.getClientMap().getControl()));

	{
		//TimeTaker timer("data fill");
		// Release: ~0ms
		// Debug: 1-6ms, avg=2ms
		data->fill(b);

#if ! CMAKE_THREADS
		data->fill_data();
#endif

		data->setCrack(m_crack_level, m_crack_pos);
		data->setHighlighted(m_highlighted_pos, m_show_hud);
		data->setSmoothLighting(g_settings->getBool("smooth_lighting"));
		data->step = getFarmeshStep(data->draw_control, getNodeBlockPos(floatToInt(m_env.getLocalPlayer()->getPosition(), BS)), p);
		data->range = getNodeBlockPos(floatToInt(m_env.getLocalPlayer()->getPosition(), BS)).getDistanceFrom(p);
	}

	// Add task to queue
	m_mesh_update_thread.m_queue_in.addBlock(p, data, urgent);
}

void Client::addUpdateMeshTaskWithEdge(v3s16 blockpos, bool urgent)
{
	for (int i=0;i<7;i++)
	{
		try{
			v3s16 p = blockpos + g_6dirs[i];
			addUpdateMeshTask(p, urgent);
		}
		catch(InvalidPositionException &e){}
	}
}

void Client::addUpdateMeshTaskForNode(v3s16 nodepos, bool urgent)
{
	{
		v3s16 p = nodepos;
		infostream<<"Client::addUpdateMeshTaskForNode(): "
				<<"("<<p.X<<","<<p.Y<<","<<p.Z<<")"
				<<std::endl;
	}

	v3s16 blockpos          = getNodeBlockPos(nodepos);
	v3s16 blockpos_relative = blockpos * MAP_BLOCKSIZE;

	try{
		v3s16 p = blockpos + v3s16(0,0,0);
		addUpdateMeshTask(p, urgent);
	}
	catch(InvalidPositionException &e){}

	// Leading edge
	if(nodepos.X == blockpos_relative.X){
		try{
			v3s16 p = blockpos + v3s16(-1,0,0);
			addUpdateMeshTask(p, urgent);
		}
		catch(InvalidPositionException &e){}
	}

	if(nodepos.Y == blockpos_relative.Y){
		try{
			v3s16 p = blockpos + v3s16(0,-1,0);
			addUpdateMeshTask(p, urgent);
		}
		catch(InvalidPositionException &e){}
	}

	if(nodepos.Z == blockpos_relative.Z){
		try{
			v3s16 p = blockpos + v3s16(0,0,-1);
			addUpdateMeshTask(p, urgent);
		}
		catch(InvalidPositionException &e){}
	}
}

void Client::updateMeshTimestampWithEdge(v3s16 blockpos) {
	for (int i = 0; i < 7; ++i) {
		auto *block = m_env.getMap().getBlockNoCreateNoEx(blockpos + g_6dirs[i]);
		if(!block)
			continue;
		block->setTimestampNoChangedFlag(m_uptime);
	}
}

ClientEvent Client::getClientEvent()
{
	if(m_client_event_queue.size() == 0)
	{
		ClientEvent event;
		event.type = CE_NONE;
		return event;
	}
	return m_client_event_queue.pop_front();
}

float Client::mediaReceiveProgress()
{
	if (m_media_downloader)
		return m_media_downloader->getProgress();
	else
		return 1.0; // downloader only exists when not yet done
}

void Client::afterContentReceived(IrrlichtDevice *device, gui::IGUIFont* font)
{
	infostream<<"Client::afterContentReceived() started"<<std::endl;
	//assert(m_itemdef_received);
	//assert(m_nodedef_received);
	//assert(mediaReceived());
	

	bool no_output = device->getVideoDriver()->getDriverType() == video::EDT_NULL;

	// Rebuild inherited images and recreate textures
	infostream<<"- Rebuilding images and textures"<<std::endl;
	if (!no_output)
		m_tsrc->rebuildImagesAndTextures();

	// Rebuild shaders
	infostream<<"- Rebuilding shaders"<<std::endl;
	if (!no_output)
		m_shsrc->rebuildShaders();

	// Update node aliases
	infostream<<"- Updating node aliases"<<std::endl;
	m_nodedef->updateAliases(m_itemdef);

	// Update node textures and assign shaders to each tile
	infostream<<"- Updating node textures"<<std::endl;
<<<<<<< HEAD
	if (!no_output)
	m_nodedef->updateTextures(m_tsrc, m_shsrc);
=======
	m_nodedef->updateTextures(this);
>>>>>>> b11e1db8

	// Preload item textures and meshes if configured to
	if(!no_output && g_settings->getBool("preload_item_visuals"))
	{
		verbosestream<<"Updating item textures and meshes"<<std::endl;
		wchar_t* text = wgettext("Item textures...");
		draw_load_screen(text, device, guienv, font, 0, 0);
		std::set<std::string> names = m_itemdef->getAll();
		size_t size = names.size();
		size_t count = 0;
		int percent = 0;
		for(std::set<std::string>::const_iterator
				i = names.begin(); i != names.end(); ++i){
			// Asking for these caches the result
			m_itemdef->getInventoryTexture(*i, this);
			m_itemdef->getWieldMesh(*i, this);
			count++;
			percent = count*100/size;
			if (count%50 == 0) // only update every 50 item
				draw_load_screen(text, device, guienv, font, 0, percent);
		}
		delete[] text;
	}

	// Start mesh update thread after setting up content definitions
	infostream<<"- Starting mesh update thread"<<std::endl;
	if (!no_output) {
		auto threads = !g_settings->getBool("more_threads") ? 1 : (porting::getNumberOfProcessors() - (m_simple_singleplayer_mode ? 2 : 1));
		m_mesh_update_thread.Start(threads < 1 ? 1 : threads);
	}

	m_state = LC_Ready;
	sendReady();
	infostream<<"Client::afterContentReceived() done"<<std::endl;
}

float Client::getRTT(void)
{
	return m_con.getPeerStat(PEER_ID_SERVER,con::AVG_RTT);
}

float Client::getCurRate(void)
{
	return ( m_con.getLocalStat(con::CUR_INC_RATE) +
			m_con.getLocalStat(con::CUR_DL_RATE));
}

float Client::getAvgRate(void)
{
	return ( m_con.getLocalStat(con::AVG_INC_RATE) +
			m_con.getLocalStat(con::AVG_DL_RATE));
}

void Client::makeScreenshot(IrrlichtDevice *device)
{
	irr::video::IVideoDriver *driver = device->getVideoDriver();
	irr::video::IImage* const raw_image = driver->createScreenShot();
	if (raw_image) {
		irr::video::IImage* const image = driver->createImage(video::ECF_R8G8B8, 
			raw_image->getDimension());

		if (image) {
			raw_image->copyTo(image);
			irr::c8 filename[256];
			snprintf(filename, sizeof(filename), "%s" DIR_DELIM "screenshot_%u.png",
				 g_settings->get("screenshot_path").c_str(),
				 device->getTimer()->getRealTime());
			std::stringstream sstr;
			if (driver->writeImageToFile(image, filename)) {
				sstr << "Saved screenshot to '" << filename << "'";
			} else {
				sstr << "Failed to save screenshot '" << filename << "'";
			}
			m_chat_queue.push_back(narrow_to_wide(sstr.str()));
			infostream << sstr.str() << std::endl;
			image->drop();
		}
		raw_image->drop();
	}
}

// IGameDef interface
// Under envlock
IItemDefManager* Client::getItemDefManager()
{
	return m_itemdef;
}
INodeDefManager* Client::getNodeDefManager()
{
	return m_nodedef;
}
ICraftDefManager* Client::getCraftDefManager()
{
	return NULL;
	//return m_craftdef;
}
ITextureSource* Client::getTextureSource()
{
	return m_tsrc;
}
IShaderSource* Client::getShaderSource()
{
	return m_shsrc;
}
u16 Client::allocateUnknownNodeId(const std::string &name)
{
	errorstream<<"Client::allocateUnknownNodeId(): "
			<<"Client cannot allocate node IDs"<<std::endl;
	assert(0);
	return CONTENT_IGNORE;
}
ISoundManager* Client::getSoundManager()
{
	return m_sound;
}
MtEventManager* Client::getEventManager()
{
	return m_event;
}

scene::IAnimatedMesh* Client::getMesh(const std::string &filename)
{
	std::map<std::string, std::string>::const_iterator i =
			m_mesh_data.find(filename);
	if(i == m_mesh_data.end()){
		errorstream<<"Client::getMesh(): Mesh not found: \""<<filename<<"\""
				<<std::endl;
		return NULL;
	}
	const std::string &data    = i->second;
	scene::ISceneManager *smgr = m_device->getSceneManager();

	// Create the mesh, remove it from cache and return it
	// This allows unique vertex colors and other properties for each instance
	Buffer<char> data_rw(data.c_str(), data.size()); // Const-incorrect Irrlicht
	io::IFileSystem *irrfs = m_device->getFileSystem();
	io::IReadFile *rfile   = irrfs->createMemoryReadFile(
			*data_rw, data_rw.getSize(), filename.c_str());
	assert(rfile);

	scene::IAnimatedMesh *mesh = smgr->getMesh(rfile);
	rfile->drop();
	// NOTE: By playing with Irrlicht refcounts, maybe we could cache a bunch
	// of uniquely named instances and re-use them
	mesh->grab();
	smgr->getMeshCache()->removeMesh(mesh);
	return mesh;
}
<|MERGE_RESOLUTION|>--- conflicted
+++ resolved
@@ -2562,12 +2562,8 @@
 
 	// Update node textures and assign shaders to each tile
 	infostream<<"- Updating node textures"<<std::endl;
-<<<<<<< HEAD
 	if (!no_output)
-	m_nodedef->updateTextures(m_tsrc, m_shsrc);
-=======
 	m_nodedef->updateTextures(this);
->>>>>>> b11e1db8
 
 	// Preload item textures and meshes if configured to
 	if(!no_output && g_settings->getBool("preload_item_visuals"))
