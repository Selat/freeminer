/*
Minetest
Copyright (C) 2013 celeron55, Perttu Ahola <celeron55@gmail.com>

This program is free software; you can redistribute it and/or modify
it under the terms of the GNU Lesser General Public License as published by
the Free Software Foundation; either version 2.1 of the License, or
(at your option) any later version.

This program is distributed in the hope that it will be useful,
but WITHOUT ANY WARRANTY; without even the implied warranty of
MERCHANTABILITY or FITNESS FOR A PARTICULAR PURPOSE.  See the
GNU Lesser General Public License for more details.

You should have received a copy of the GNU Lesser General Public License along
with this program; if not, write to the Free Software Foundation, Inc.,
51 Franklin Street, Fifth Floor, Boston, MA 02110-1301 USA.
*/

#include "client.h"
#include <iostream>
#include <algorithm>
#include "clientserver.h"
#include "jthread/jmutexautolock.h"
#include "main.h"
#include <sstream>
#include "filesys.h"
#include "porting.h"
#include "mapsector.h"
#include "mapblock_mesh.h"
#include "mapblock.h"
#include "settings.h"
#include "profiler.h"
#include "gettext.h"
#include "log.h"
#include "nodemetadata.h"
#include "nodedef.h"
#include "itemdef.h"
#include "shader.h"
#include <IFileSystem.h>
#include "base64.h"
#include "clientmap.h"
#include "clientmedia.h"
#include "sound.h"
#include "util/string.h"
#include "IMeshCache.h"
#include "serialization.h"
#include "util/serialize.h"
#include "config.h"
#include "util/directiontables.h"
#include "util/pointedthing.h"
#include "version.h"

#if USE_CURL
#include <curl/curl.h>
#endif

static std::string getMediaCacheDir()
{
	return porting::path_user + DIR_DELIM + "cache" + DIR_DELIM + "media";
}

/*
	QueuedMeshUpdate
*/

QueuedMeshUpdate::QueuedMeshUpdate():
	p(-1337,-1337,-1337),
	data(NULL),
	ack_block_to_server(false)
{
}

QueuedMeshUpdate::~QueuedMeshUpdate()
{
	if(data)
		delete data;
}

/*
	MeshUpdateQueue
*/
	
MeshUpdateQueue::MeshUpdateQueue()
{
}

MeshUpdateQueue::~MeshUpdateQueue()
{
	JMutexAutoLock lock(m_mutex);

	for(std::vector<QueuedMeshUpdate*>::iterator
			i = m_queue.begin();
			i != m_queue.end(); i++)
	{
		QueuedMeshUpdate *q = *i;
		delete q;
	}
}

/*
	peer_id=0 adds with nobody to send to
*/
void MeshUpdateQueue::addBlock(v3s16 p, MeshMakeData *data, bool ack_block_to_server, bool urgent)
{
	DSTACK(__FUNCTION_NAME);

	assert(data);

	JMutexAutoLock lock(m_mutex);

	if(urgent)
		m_urgents.insert(p);

	/*
		Find if block is already in queue.
		If it is, update the data and quit.
	*/
	for(std::vector<QueuedMeshUpdate*>::iterator
			i = m_queue.begin();
			i != m_queue.end(); i++)
	{
		QueuedMeshUpdate *q = *i;
		if(q->p == p)
		{
			if(q->data)
				delete q->data;
			q->data = data;
			if(ack_block_to_server)
				q->ack_block_to_server = true;
			return;
		}
	}
	
	/*
		Add the block
	*/
	QueuedMeshUpdate *q = new QueuedMeshUpdate;
	q->p = p;
	q->data = data;
	q->ack_block_to_server = ack_block_to_server;
	m_queue.push_back(q);
}

// Returned pointer must be deleted
// Returns NULL if queue is empty
QueuedMeshUpdate * MeshUpdateQueue::pop()
{
	JMutexAutoLock lock(m_mutex);

	bool must_be_urgent = !m_urgents.empty();
	for(std::vector<QueuedMeshUpdate*>::iterator
			i = m_queue.begin();
			i != m_queue.end(); i++)
	{
		QueuedMeshUpdate *q = *i;
		if(must_be_urgent && m_urgents.count(q->p) == 0)
			continue;
		m_queue.erase(i);
		m_urgents.erase(q->p);
		return q;
	}
	return NULL;
}

/*
	MeshUpdateThread
*/

void * MeshUpdateThread::Thread()
{
	ThreadStarted();

	log_register_thread("MeshUpdateThread");

	DSTACK(__FUNCTION_NAME);
	
	BEGIN_DEBUG_EXCEPTION_HANDLER

	while(getRun())
	{
		/*// Wait for output queue to flush.
		// Allow 2 in queue, this makes less frametime jitter.
		// Umm actually, there is no much difference
		if(m_queue_out.size() >= 2)
		{
			sleep_ms(3);
			continue;
		}*/

		QueuedMeshUpdate *q = m_queue_in.pop();
		if(q == NULL)
		{
			sleep_ms(3);
			continue;
		}

		ScopeProfiler sp(g_profiler, "Client: Mesh making");

		MapBlockMesh *mesh_new = new MapBlockMesh(q->data);
		if(mesh_new->getMesh()->getMeshBufferCount() == 0)
		{
			delete mesh_new;
			mesh_new = NULL;
		}

		MeshUpdateResult r;
		r.p = q->p;
		r.mesh = mesh_new;
		r.ack_block_to_server = q->ack_block_to_server;

		/*infostream<<"MeshUpdateThread: Processed "
				<<"("<<q->p.X<<","<<q->p.Y<<","<<q->p.Z<<")"
				<<std::endl;*/

		m_queue_out.push_back(r);

		delete q;
	}

	END_DEBUG_EXCEPTION_HANDLER(errorstream)

	return NULL;
}

/*
	Client
*/

Client::Client(
		IrrlichtDevice *device,
		const char *playername,
		std::string password,
		MapDrawControl &control,
		IWritableTextureSource *tsrc,
		IWritableShaderSource *shsrc,
		IWritableItemDefManager *itemdef,
		IWritableNodeDefManager *nodedef,
		ISoundManager *sound,
		MtEventManager *event,
		bool ipv6
):
	m_tsrc(tsrc),
	m_shsrc(shsrc),
	m_itemdef(itemdef),
	m_nodedef(nodedef),
	m_sound(sound),
	m_event(event),
	m_mesh_update_thread(this),
	m_env(
		new ClientMap(this, this, control,
			device->getSceneManager()->getRootSceneNode(),
			device->getSceneManager(), 666),
		device->getSceneManager(),
		tsrc, this, device
	),
	m_con(PROTOCOL_ID, 512, CONNECTION_TIMEOUT, ipv6, this),
	m_device(device),
	m_server_ser_ver(SER_FMT_VER_INVALID),
	m_playeritem(0),
	m_inventory_updated(false),
	m_inventory_from_server(NULL),
	m_inventory_from_server_age(0.0),
	m_animation_time(0),
	m_crack_level(-1),
	m_crack_pos(0,0,0),
	m_map_seed(0),
	m_password(password),
	m_access_denied(false),
	m_itemdef_received(false),
	m_nodedef_received(false),
	m_media_downloader(new ClientMediaDownloader()),
	m_time_of_day_set(false),
	m_last_time_of_day_f(-1),
	m_time_of_day_update_timer(0),
	m_recommended_send_interval(0.1),
	m_removed_sounds_check_timer(0)
{
	m_packetcounter_timer = 0.0;
	//m_delete_unused_sectors_timer = 0.0;
	m_connection_reinit_timer = 0.0;
	m_avg_rtt_timer = 0.0;
	m_playerpos_send_timer = 0.0;
	m_ignore_damage_timer = 0.0;

	/*
		Add local player
	*/
	{
		Player *player = new LocalPlayer(this);

		player->updateName(playername);

		m_env.addPlayer(player);
	}
}

Client::~Client()
{
	{
		//JMutexAutoLock conlock(m_con_mutex); //bulk comment-out
		m_con.Disconnect();
	}

	m_mesh_update_thread.setRun(false);
	while(m_mesh_update_thread.IsRunning())
		sleep_ms(100);
	while(!m_mesh_update_thread.m_queue_out.empty()) {
		MeshUpdateResult r = m_mesh_update_thread.m_queue_out.pop_front();
		delete r.mesh;
	}


	delete m_inventory_from_server;

	// Delete detached inventories
	{
		for(std::map<std::string, Inventory*>::iterator
				i = m_detached_inventories.begin();
				i != m_detached_inventories.end(); i++){
			delete i->second;
		}
	}

	// cleanup 3d model meshes on client shutdown
	while (m_device->getSceneManager()->getMeshCache()->getMeshCount() != 0) {
		scene::IAnimatedMesh * mesh =
			m_device->getSceneManager()->getMeshCache()->getMeshByIndex(0);

		if (mesh != NULL)
			m_device->getSceneManager()->getMeshCache()->removeMesh(mesh);
	}
}

void Client::connect(Address address)
{
	DSTACK(__FUNCTION_NAME);
	//JMutexAutoLock lock(m_con_mutex); //bulk comment-out
	m_con.SetTimeoutMs(0);
	m_con.Connect(address);
}

bool Client::connectedAndInitialized()
{
	//JMutexAutoLock lock(m_con_mutex); //bulk comment-out

	if(m_con.Connected() == false)
		return false;
	
	if(m_server_ser_ver == SER_FMT_VER_INVALID)
		return false;
	
	return true;
}

void Client::step(float dtime)
{
	DSTACK(__FUNCTION_NAME);
	
	// Limit a bit
	if(dtime > 2.0)
		dtime = 2.0;
	
	if(m_ignore_damage_timer > dtime)
		m_ignore_damage_timer -= dtime;
	else
		m_ignore_damage_timer = 0.0;
	
	m_animation_time += dtime;
	if(m_animation_time > 60.0)
		m_animation_time -= 60.0;

	m_time_of_day_update_timer += dtime;
	
	//infostream<<"Client steps "<<dtime<<std::endl;

	{
		//TimeTaker timer("ReceiveAll()", m_device);
		// 0ms
		ReceiveAll();
	}
	
	{
		//TimeTaker timer("m_con_mutex + m_con.RunTimeouts()", m_device);
		// 0ms
		//JMutexAutoLock lock(m_con_mutex); //bulk comment-out
		m_con.RunTimeouts(dtime);
	}

	/*
		Packet counter
	*/
	{
		float &counter = m_packetcounter_timer;
		counter -= dtime;
		if(counter <= 0.0)
		{
			counter = 20.0;
			
			infostream<<"Client packetcounter (20s):"<<std::endl;
			m_packetcounter.print(infostream);
			m_packetcounter.clear();
		}
	}
	
	// Get connection status
	bool connected = connectedAndInitialized();

#if 0
	{
		/*
			Delete unused sectors

			NOTE: This jams the game for a while because deleting sectors
			      clear caches
		*/
		
		float &counter = m_delete_unused_sectors_timer;
		counter -= dtime;
		if(counter <= 0.0)
		{
			// 3 minute interval
			//counter = 180.0;
			counter = 60.0;

			//JMutexAutoLock lock(m_env_mutex); //bulk comment-out

			core::list<v3s16> deleted_blocks;

			float delete_unused_sectors_timeout =
				g_settings->getFloat("client_delete_unused_sectors_timeout");
	
			// Delete sector blocks
			/*u32 num = m_env.getMap().unloadUnusedData
					(delete_unused_sectors_timeout,
					true, &deleted_blocks);*/
			
			// Delete whole sectors
			m_env.getMap().unloadUnusedData
					(delete_unused_sectors_timeout,
					&deleted_blocks);

			if(deleted_blocks.size() > 0)
			{
				/*infostream<<"Client: Deleted blocks of "<<num
						<<" unused sectors"<<std::endl;*/
				/*infostream<<"Client: Deleted "<<num
						<<" unused sectors"<<std::endl;*/
				
				/*
					Send info to server
				*/

				// Env is locked so con can be locked.
				//JMutexAutoLock lock(m_con_mutex); //bulk comment-out
				
				core::list<v3s16>::Iterator i = deleted_blocks.begin();
				core::list<v3s16> sendlist;
				for(;;)
				{
					if(sendlist.size() == 255 || i == deleted_blocks.end())
					{
						if(sendlist.size() == 0)
							break;
						/*
							[0] u16 command
							[2] u8 count
							[3] v3s16 pos_0
							[3+6] v3s16 pos_1
							...
						*/
						u32 replysize = 2+1+6*sendlist.size();
						SharedBuffer<u8> reply(replysize);
						writeU16(&reply[0], TOSERVER_DELETEDBLOCKS);
						reply[2] = sendlist.size();
						u32 k = 0;
						for(core::list<v3s16>::Iterator
								j = sendlist.begin();
								j != sendlist.end(); j++)
						{
							writeV3S16(&reply[2+1+6*k], *j);
							k++;
						}
						m_con.Send(PEER_ID_SERVER, 1, reply, true);

						if(i == deleted_blocks.end())
							break;

						sendlist.clear();
					}

					sendlist.push_back(*i);
					i++;
				}
			}
		}
	}
#endif

	if(connected == false)
	{
		float &counter = m_connection_reinit_timer;
		counter -= dtime;
		if(counter <= 0.0)
		{
			counter = 2.0;

			//JMutexAutoLock envlock(m_env_mutex); //bulk comment-out
			
			Player *myplayer = m_env.getLocalPlayer();
			assert(myplayer != NULL);
	
			// Send TOSERVER_INIT
			// [0] u16 TOSERVER_INIT
			// [2] u8 SER_FMT_VER_HIGHEST_READ
			// [3] u8[20] player_name
			// [23] u8[28] password (new in some version)
			// [51] u16 minimum supported network protocol version (added sometime)
			// [53] u16 maximum supported network protocol version (added later than the previous one)
			SharedBuffer<u8> data(2+1+PLAYERNAME_SIZE+PASSWORD_SIZE+2+2);
			writeU16(&data[0], TOSERVER_INIT);
			writeU8(&data[2], SER_FMT_VER_HIGHEST_READ);

			memset((char*)&data[3], 0, PLAYERNAME_SIZE);
			snprintf((char*)&data[3], PLAYERNAME_SIZE, "%s", myplayer->getName());

			/*infostream<<"Client: sending initial password hash: \""<<m_password<<"\""
					<<std::endl;*/

			memset((char*)&data[23], 0, PASSWORD_SIZE);
			snprintf((char*)&data[23], PASSWORD_SIZE, "%s", m_password.c_str());
			
			writeU16(&data[51], CLIENT_PROTOCOL_VERSION_MIN);
			writeU16(&data[53], CLIENT_PROTOCOL_VERSION_MAX);

			// Send as unreliable
			Send(0, data, false);
		}

		// Not connected, return
		return;
	}

	/*
		Do stuff if connected
	*/
	
	/*
		Run Map's timers and unload unused data
	*/
	const float map_timer_and_unload_dtime = 5.25;
	if(m_map_timer_and_unload_interval.step(dtime, map_timer_and_unload_dtime))
	{
		ScopeProfiler sp(g_profiler, "Client: map timer and unload");
		std::list<v3s16> deleted_blocks;
		m_env.getMap().timerUpdate(map_timer_and_unload_dtime,
				g_settings->getFloat("client_unload_unused_data_timeout"),
				&deleted_blocks);
				
		/*if(deleted_blocks.size() > 0)
			infostream<<"Client: Unloaded "<<deleted_blocks.size()
					<<" unused blocks"<<std::endl;*/
			
		/*
			Send info to server
			NOTE: This loop is intentionally iterated the way it is.
		*/

		std::list<v3s16>::iterator i = deleted_blocks.begin();
		std::list<v3s16> sendlist;
		for(;;)
		{
			if(sendlist.size() == 255 || i == deleted_blocks.end())
			{
				if(sendlist.size() == 0)
					break;
				/*
					[0] u16 command
					[2] u8 count
					[3] v3s16 pos_0
					[3+6] v3s16 pos_1
					...
				*/
				u32 replysize = 2+1+6*sendlist.size();
				SharedBuffer<u8> reply(replysize);
				writeU16(&reply[0], TOSERVER_DELETEDBLOCKS);
				reply[2] = sendlist.size();
				u32 k = 0;
				for(std::list<v3s16>::iterator
						j = sendlist.begin();
						j != sendlist.end(); ++j)
				{
					writeV3S16(&reply[2+1+6*k], *j);
					k++;
				}
				m_con.Send(PEER_ID_SERVER, 1, reply, true);

				if(i == deleted_blocks.end())
					break;

				sendlist.clear();
			}

			sendlist.push_back(*i);
			++i;
		}
	}

	/*
		Handle environment
	*/
	{
		// 0ms
		//JMutexAutoLock lock(m_env_mutex); //bulk comment-out

		// Control local player (0ms)
		LocalPlayer *player = m_env.getLocalPlayer();
		assert(player != NULL);
		player->applyControl(dtime, &m_env);

		//TimeTaker envtimer("env step", m_device);
		// Step environment
		m_env.step(dtime, 0);
		
		/*
			Get events
		*/
		for(;;)
		{
			ClientEnvEvent event = m_env.getClientEvent();
			if(event.type == CEE_NONE)
			{
				break;
			}
			else if(event.type == CEE_PLAYER_DAMAGE)
			{
				if(m_ignore_damage_timer <= 0)
				{
					u8 damage = event.player_damage.amount;
					
					if(event.player_damage.send_to_server)
						sendDamage(damage);

					// Add to ClientEvent queue
					ClientEvent event;
					event.type = CE_PLAYER_DAMAGE;
					event.player_damage.amount = damage;
					m_client_event_queue.push_back(event);
				}
			}
			else if(event.type == CEE_PLAYER_BREATH)
			{
					u16 breath = event.player_breath.amount;
					sendBreath(breath);
			}
		}
	}

	/*
		Print some info
	*/
	{
		float &counter = m_avg_rtt_timer;
		counter += dtime;
		if(counter >= 10)
		{
			counter = 0.0;
			//JMutexAutoLock lock(m_con_mutex); //bulk comment-out
			// connectedAndInitialized() is true, peer exists.
			float avg_rtt = m_con.GetPeerAvgRTT(PEER_ID_SERVER);
			infostream<<"Client: avg_rtt="<<avg_rtt<<std::endl;
		}
	}

	/*
		Send player position to server
	*/
	{
		float &counter = m_playerpos_send_timer;
		counter += dtime;
		if(counter >= m_recommended_send_interval)
		{
			counter = 0.0;
			sendPlayerPos();
		}
	}

	/*
		Replace updated meshes
	*/
	{
		//JMutexAutoLock lock(m_env_mutex); //bulk comment-out

		//TimeTaker timer("** Processing mesh update result queue");
		// 0ms
		
		/*infostream<<"Mesh update result queue size is "
				<<m_mesh_update_thread.m_queue_out.size()
				<<std::endl;*/
		
		int num_processed_meshes = 0;
		while(!m_mesh_update_thread.m_queue_out.empty())
		{
			num_processed_meshes++;
			MeshUpdateResult r = m_mesh_update_thread.m_queue_out.pop_front();
			MapBlock *block = m_env.getMap().getBlockNoCreateNoEx(r.p);
			if(block)
			{
				//JMutexAutoLock lock(block->mesh_mutex);

				// Delete the old mesh
				if(block->mesh != NULL)
				{
					delete block->mesh;
					block->mesh = NULL;
				}

				// Replace with the new mesh
				block->mesh = r.mesh;
			} else {
				delete r.mesh;
			}
			if(r.ack_block_to_server)
			{
				/*infostream<<"Client: ACK block ("<<r.p.X<<","<<r.p.Y
						<<","<<r.p.Z<<")"<<std::endl;*/
				/*
					Acknowledge block
				*/
				/*
					[0] u16 command
					[2] u8 count
					[3] v3s16 pos_0
					[3+6] v3s16 pos_1
					...
				*/
				u32 replysize = 2+1+6;
				SharedBuffer<u8> reply(replysize);
				writeU16(&reply[0], TOSERVER_GOTBLOCKS);
				reply[2] = 1;
				writeV3S16(&reply[3], r.p);
				// Send as reliable
				m_con.Send(PEER_ID_SERVER, 1, reply, true);
			}
		}
		if(num_processed_meshes > 0)
			g_profiler->graphAdd("num_processed_meshes", num_processed_meshes);
	}

	/*
		Load fetched media
	*/
	if (m_media_downloader && m_media_downloader->isStarted()) {
		m_media_downloader->step(this);
		if (m_media_downloader->isDone()) {
			delete m_media_downloader;
			m_media_downloader = NULL;
		}
	}

	/*
		If the server didn't update the inventory in a while, revert
		the local inventory (so the player notices the lag problem
		and knows something is wrong).
	*/
	if(m_inventory_from_server)
	{
		float interval = 10.0;
		float count_before = floor(m_inventory_from_server_age / interval);

		m_inventory_from_server_age += dtime;

		float count_after = floor(m_inventory_from_server_age / interval);

		if(count_after != count_before)
		{
			// Do this every <interval> seconds after TOCLIENT_INVENTORY
			// Reset the locally changed inventory to the authoritative inventory
			Player *player = m_env.getLocalPlayer();
			player->inventory = *m_inventory_from_server;
			m_inventory_updated = true;
		}
	}

	/*
		Update positions of sounds attached to objects
	*/
	{
		for(std::map<int, u16>::iterator
				i = m_sounds_to_objects.begin();
				i != m_sounds_to_objects.end(); i++)
		{
			int client_id = i->first;
			u16 object_id = i->second;
			ClientActiveObject *cao = m_env.getActiveObject(object_id);
			if(!cao)
				continue;
			v3f pos = cao->getPosition();
			m_sound->updateSoundPosition(client_id, pos);
		}
	}
	
	/*
		Handle removed remotely initiated sounds
	*/
	m_removed_sounds_check_timer += dtime;
	if(m_removed_sounds_check_timer >= 2.32)
	{
		m_removed_sounds_check_timer = 0;
		// Find removed sounds and clear references to them
		std::set<s32> removed_server_ids;
		for(std::map<s32, int>::iterator
				i = m_sounds_server_to_client.begin();
				i != m_sounds_server_to_client.end();)
		{
			s32 server_id = i->first;
			int client_id = i->second;
			i++;
			if(!m_sound->soundExists(client_id)){
				m_sounds_server_to_client.erase(server_id);
				m_sounds_client_to_server.erase(client_id);
				m_sounds_to_objects.erase(client_id);
				removed_server_ids.insert(server_id);
			}
		}
		// Sync to server
		if(removed_server_ids.size() != 0)
		{
			std::ostringstream os(std::ios_base::binary);
			writeU16(os, TOSERVER_REMOVED_SOUNDS);
			writeU16(os, removed_server_ids.size());
			for(std::set<s32>::iterator i = removed_server_ids.begin();
					i != removed_server_ids.end(); i++)
				writeS32(os, *i);
			std::string s = os.str();
			SharedBuffer<u8> data((u8*)s.c_str(), s.size());
			// Send as reliable
			Send(0, data, true);
		}
	}
}

bool Client::loadMedia(const std::string &data, const std::string &filename)
{
	// Silly irrlicht's const-incorrectness
	Buffer<char> data_rw(data.c_str(), data.size());
	
	std::string name;

	const char *image_ext[] = {
		".png", ".jpg", ".bmp", ".tga",
		".pcx", ".ppm", ".psd", ".wal", ".rgb",
		NULL
	};
	name = removeStringEnd(filename, image_ext);
	if(name != "")
	{
		verbosestream<<"Client: Attempting to load image "
		<<"file \""<<filename<<"\""<<std::endl;

		io::IFileSystem *irrfs = m_device->getFileSystem();
		video::IVideoDriver *vdrv = m_device->getVideoDriver();

		// Create an irrlicht memory file
		io::IReadFile *rfile = irrfs->createMemoryReadFile(
				*data_rw, data_rw.getSize(), "_tempreadfile");
		assert(rfile);
		// Read image
		video::IImage *img = vdrv->createImageFromFile(rfile);
		if(!img){
			errorstream<<"Client: Cannot create image from data of "
					<<"file \""<<filename<<"\""<<std::endl;
			rfile->drop();
			return false;
		}
		else {
			m_tsrc->insertSourceImage(filename, img);
			img->drop();
			rfile->drop();
			return true;
		}
	}

	const char *sound_ext[] = {
		".0.ogg", ".1.ogg", ".2.ogg", ".3.ogg", ".4.ogg",
		".5.ogg", ".6.ogg", ".7.ogg", ".8.ogg", ".9.ogg",
		".ogg", NULL
	};
	name = removeStringEnd(filename, sound_ext);
	if(name != "")
	{
		verbosestream<<"Client: Attempting to load sound "
		<<"file \""<<filename<<"\""<<std::endl;
		m_sound->loadSoundData(name, data);
		return true;
	}

	const char *model_ext[] = {
		".x", ".b3d", ".md2", ".obj",
		NULL
	};
	name = removeStringEnd(filename, model_ext);
	if(name != "")
	{
		verbosestream<<"Client: Storing model into Irrlicht: "
				<<"\""<<filename<<"\""<<std::endl;
		scene::ISceneManager *smgr = m_device->getSceneManager();

		//check if mesh was already cached
		scene::IAnimatedMesh *mesh =
			smgr->getMeshCache()->getMeshByName(filename.c_str());

		if (mesh != NULL) {
			errorstream << "Multiple models with name: " << filename.c_str() <<
					" found replacing previous model!" << std::endl;

			smgr->getMeshCache()->removeMesh(mesh);
			mesh = 0;
		}

		io::IFileSystem *irrfs = m_device->getFileSystem();
		io::IReadFile *rfile = irrfs->createMemoryReadFile(
				*data_rw, data_rw.getSize(), filename.c_str());
		assert(rfile);
		
		mesh = smgr->getMesh(rfile);
		smgr->getMeshCache()->addMesh(filename.c_str(), mesh);
		rfile->drop();
		return true;
	}

	errorstream<<"Client: Don't know how to load file \""
			<<filename<<"\""<<std::endl;
	return false;
}

// Virtual methods from con::PeerHandler
void Client::peerAdded(con::Peer *peer)
{
	infostream<<"Client::peerAdded(): peer->id="
			<<peer->id<<std::endl;
}
void Client::deletingPeer(con::Peer *peer, bool timeout)
{
	infostream<<"Client::deletingPeer(): "
			"Server Peer is getting deleted "
			<<"(timeout="<<timeout<<")"<<std::endl;
}

/*
	u16 command
	u16 number of files requested
	for each file {
		u16 length of name
		string name
	}
*/
void Client::request_media(const std::list<std::string> &file_requests)
{
	std::ostringstream os(std::ios_base::binary);
	writeU16(os, TOSERVER_REQUEST_MEDIA);
	writeU16(os, file_requests.size());

	for(std::list<std::string>::const_iterator i = file_requests.begin();
			i != file_requests.end(); ++i) {
		os<<serializeString(*i);
	}

	// Make data buffer
	std::string s = os.str();
	SharedBuffer<u8> data((u8*)s.c_str(), s.size());
	// Send as reliable
	Send(0, data, true);
	infostream<<"Client: Sending media request list to server ("
			<<file_requests.size()<<" files)"<<std::endl;
}

void Client::received_media()
{
	// notify server we received everything
	std::ostringstream os(std::ios_base::binary);
	writeU16(os, TOSERVER_RECEIVED_MEDIA);
	std::string s = os.str();
	SharedBuffer<u8> data((u8*)s.c_str(), s.size());
	// Send as reliable
	Send(0, data, true);
	infostream<<"Client: Notifying server that we received all media"
			<<std::endl;
}

void Client::ReceiveAll()
{
	DSTACK(__FUNCTION_NAME);
	u32 start_ms = porting::getTimeMs();
	for(;;)
	{
		// Limit time even if there would be huge amounts of data to
		// process
		if(porting::getTimeMs() > start_ms + 100)
			break;
		
		try{
			Receive();
			g_profiler->graphAdd("client_received_packets", 1);
		}
		catch(con::NoIncomingDataException &e)
		{
			break;
		}
		catch(con::InvalidIncomingDataException &e)
		{
			infostream<<"Client::ReceiveAll(): "
					"InvalidIncomingDataException: what()="
					<<e.what()<<std::endl;
		}
	}
}

void Client::Receive()
{
	DSTACK(__FUNCTION_NAME);
	SharedBuffer<u8> data;
	u16 sender_peer_id;
	u32 datasize;
	{
		//TimeTaker t1("con mutex and receive", m_device);
		//JMutexAutoLock lock(m_con_mutex); //bulk comment-out
		datasize = m_con.Receive(sender_peer_id, data);
	}
	//TimeTaker t1("ProcessData", m_device);
	ProcessData(*data, datasize, sender_peer_id);
}

/*
	sender_peer_id given to this shall be quaranteed to be a valid peer
*/
void Client::ProcessData(u8 *data, u32 datasize, u16 sender_peer_id)
{
	DSTACK(__FUNCTION_NAME);

	// Ignore packets that don't even fit a command
	if(datasize < 2)
	{
		m_packetcounter.add(60000);
		return;
	}

	ToClientCommand command = (ToClientCommand)readU16(&data[0]);

	//infostream<<"Client: received command="<<command<<std::endl;
	m_packetcounter.add((u16)command);
	
	/*
		If this check is removed, be sure to change the queue
		system to know the ids
	*/
	if(sender_peer_id != PEER_ID_SERVER)
	{
		infostream<<"Client::ProcessData(): Discarding data not "
				"coming from server: peer_id="<<sender_peer_id
				<<std::endl;
		return;
	}

	u8 ser_version = m_server_ser_ver;

	//infostream<<"Client received command="<<(int)command<<std::endl;

	if(command == TOCLIENT_INIT)
	{
		if(datasize < 3)
			return;

		u8 deployed = data[2];

		infostream<<"Client: TOCLIENT_INIT received with "
				"deployed="<<((int)deployed&0xff)<<std::endl;

		if(!ser_ver_supported(deployed))
		{
			infostream<<"Client: TOCLIENT_INIT: Server sent "
					<<"unsupported ser_fmt_ver"<<std::endl;
			return;
		}
		
		m_server_ser_ver = deployed;

		// Get player position
		v3s16 playerpos_s16(0, BS*2+BS*20, 0);
		if(datasize >= 2+1+6)
			playerpos_s16 = readV3S16(&data[2+1]);
		v3f playerpos_f = intToFloat(playerpos_s16, BS) - v3f(0, BS/2, 0);

		{ //envlock
			//JMutexAutoLock envlock(m_env_mutex); //bulk comment-out
			
			// Set player position
			Player *player = m_env.getLocalPlayer();
			assert(player != NULL);
			player->setPosition(playerpos_f);
		}
		
		if(datasize >= 2+1+6+8)
		{
			// Get map seed
			m_map_seed = readU64(&data[2+1+6]);
			infostream<<"Client: received map seed: "<<m_map_seed<<std::endl;
		}

		if(datasize >= 2+1+6+8+4)
		{
			// Get map seed
			m_recommended_send_interval = readF1000(&data[2+1+6+8]);
			infostream<<"Client: received recommended send interval "
					<<m_recommended_send_interval<<std::endl;
		}
		
		// Reply to server
		u32 replysize = 2;
		SharedBuffer<u8> reply(replysize);
		writeU16(&reply[0], TOSERVER_INIT2);
		// Send as reliable
		m_con.Send(PEER_ID_SERVER, 1, reply, true);

		return;
	}

	if(command == TOCLIENT_ACCESS_DENIED)
	{
		// The server didn't like our password. Note, this needs
		// to be processed even if the serialisation format has
		// not been agreed yet, the same as TOCLIENT_INIT.
		m_access_denied = true;
		m_access_denied_reason = L"Unknown";
		if(datasize >= 4)
		{
			std::string datastring((char*)&data[2], datasize-2);
			std::istringstream is(datastring, std::ios_base::binary);
			m_access_denied_reason = deSerializeWideString(is);
		}
		return;
	}

	if(ser_version == SER_FMT_VER_INVALID)
	{
		infostream<<"Client: Server serialization"
				" format invalid or not initialized."
				" Skipping incoming command="<<command<<std::endl;
		return;
	}
	
	// Just here to avoid putting the two if's together when
	// making some copypasta
	{}

	if(command == TOCLIENT_REMOVENODE)
	{
		if(datasize < 8)
			return;
		v3s16 p;
		p.X = readS16(&data[2]);
		p.Y = readS16(&data[4]);
		p.Z = readS16(&data[6]);
		
		//TimeTaker t1("TOCLIENT_REMOVENODE");
		
		removeNode(p);
	}
	else if(command == TOCLIENT_ADDNODE)
	{
		if(datasize < 8 + MapNode::serializedLength(ser_version))
			return;

		v3s16 p;
		p.X = readS16(&data[2]);
		p.Y = readS16(&data[4]);
		p.Z = readS16(&data[6]);
		
		//TimeTaker t1("TOCLIENT_ADDNODE");

		MapNode n;
		n.deSerialize(&data[8], ser_version);
		
		bool remove_metadata = true;
		u32 index = 8 + MapNode::serializedLength(ser_version);
		if ((datasize >= index+1) && data[index]){
			remove_metadata = false;
		}
		
		addNode(p, n, remove_metadata);
	}
	else if(command == TOCLIENT_BLOCKDATA)
	{
		// Ignore too small packet
		if(datasize < 8)
			return;
			
		v3s16 p;
		p.X = readS16(&data[2]);
		p.Y = readS16(&data[4]);
		p.Z = readS16(&data[6]);
		
		/*infostream<<"Client: Thread: BLOCKDATA for ("
				<<p.X<<","<<p.Y<<","<<p.Z<<")"<<std::endl;*/
		/*infostream<<"Client: Thread: BLOCKDATA for ("
				<<p.X<<","<<p.Y<<","<<p.Z<<")"<<std::endl;*/
		
		std::string datastring((char*)&data[8], datasize-8);
		std::istringstream istr(datastring, std::ios_base::binary);
		
		MapSector *sector;
		MapBlock *block;
		
		v2s16 p2d(p.X, p.Z);
		sector = m_env.getMap().emergeSector(p2d);
		
		assert(sector->getPos() == p2d);

		//TimeTaker timer("MapBlock deSerialize");
		// 0ms
		
		block = sector->getBlockNoCreateNoEx(p.Y);
		if(block)
		{
			/*
				Update an existing block
			*/
			//infostream<<"Updating"<<std::endl;
			block->deSerialize(istr, ser_version, false);
			block->deSerializeNetworkSpecific(istr);
		}
		else
		{
			/*
				Create a new block
			*/
			//infostream<<"Creating new"<<std::endl;
			block = new MapBlock(&m_env.getMap(), p, this);
			block->deSerialize(istr, ser_version, false);
			block->deSerializeNetworkSpecific(istr);
			sector->insertBlock(block);
		}

#if 0
		/*
			Acknowledge block
		*/
		/*
			[0] u16 command
			[2] u8 count
			[3] v3s16 pos_0
			[3+6] v3s16 pos_1
			...
		*/
		u32 replysize = 2+1+6;
		SharedBuffer<u8> reply(replysize);
		writeU16(&reply[0], TOSERVER_GOTBLOCKS);
		reply[2] = 1;
		writeV3S16(&reply[3], p);
		// Send as reliable
		m_con.Send(PEER_ID_SERVER, 1, reply, true);
#endif

		/*
			Add it to mesh update queue and set it to be acknowledged after update.
		*/
		//infostream<<"Adding mesh update task for received block"<<std::endl;
		addUpdateMeshTaskWithEdge(p, true);
	}
	else if(command == TOCLIENT_INVENTORY)
	{
		if(datasize < 3)
			return;

		//TimeTaker t1("Parsing TOCLIENT_INVENTORY", m_device);

		{ //envlock
			//TimeTaker t2("mutex locking", m_device);
			//JMutexAutoLock envlock(m_env_mutex); //bulk comment-out
			//t2.stop();
			
			//TimeTaker t3("istringstream init", m_device);
			std::string datastring((char*)&data[2], datasize-2);
			std::istringstream is(datastring, std::ios_base::binary);
			//t3.stop();
			
			//TimeTaker t4("player get", m_device);
			Player *player = m_env.getLocalPlayer();
			assert(player != NULL);
			//t4.stop();

			//TimeTaker t1("inventory.deSerialize()", m_device);
			player->inventory.deSerialize(is);
			//t1.stop();

			m_inventory_updated = true;

			delete m_inventory_from_server;
			m_inventory_from_server = new Inventory(player->inventory);
			m_inventory_from_server_age = 0.0;

			//infostream<<"Client got player inventory:"<<std::endl;
			//player->inventory.print(infostream);
		}
	}
	else if(command == TOCLIENT_TIME_OF_DAY)
	{
		if(datasize < 4)
			return;
		
		u16 time_of_day = readU16(&data[2]);
		time_of_day = time_of_day % 24000;
		//infostream<<"Client: time_of_day="<<time_of_day<<std::endl;
		float time_speed = 0;
		if(datasize >= 2 + 2 + 4){
			time_speed = readF1000(&data[4]);
		} else {
			// Old message; try to approximate speed of time by ourselves
			float time_of_day_f = (float)time_of_day / 24000.0;
			float tod_diff_f = 0;
			if(time_of_day_f < 0.2 && m_last_time_of_day_f > 0.8)
				tod_diff_f = time_of_day_f - m_last_time_of_day_f + 1.0;
			else
				tod_diff_f = time_of_day_f - m_last_time_of_day_f;
			m_last_time_of_day_f = time_of_day_f;
			float time_diff = m_time_of_day_update_timer;
			m_time_of_day_update_timer = 0;
			if(m_time_of_day_set){
				time_speed = 3600.0*24.0 * tod_diff_f / time_diff;
				infostream<<"Client: Measured time_of_day speed (old format): "
						<<time_speed<<" tod_diff_f="<<tod_diff_f
						<<" time_diff="<<time_diff<<std::endl;
			}
		}
		
		// Update environment
		m_env.setTimeOfDay(time_of_day);
		m_env.setTimeOfDaySpeed(time_speed);
		m_time_of_day_set = true;

		u32 dr = m_env.getDayNightRatio();
		verbosestream<<"Client: time_of_day="<<time_of_day
				<<" time_speed="<<time_speed
				<<" dr="<<dr<<std::endl;
	}
	else if(command == TOCLIENT_CHAT_MESSAGE)
	{
		/*
			u16 command
			u16 length
			wstring message
		*/
		u8 buf[6];
		std::string datastring((char*)&data[2], datasize-2);
		std::istringstream is(datastring, std::ios_base::binary);
		
		// Read stuff
		is.read((char*)buf, 2);
		u16 len = readU16(buf);
		
		std::wstring message;
		for(u16 i=0; i<len; i++)
		{
			is.read((char*)buf, 2);
			message += (wchar_t)readU16(buf);
		}

		/*infostream<<"Client received chat message: "
				<<wide_to_narrow(message)<<std::endl;*/
		
		m_chat_queue.push_back(message);
	}
	else if(command == TOCLIENT_ACTIVE_OBJECT_REMOVE_ADD)
	{
		//if(g_settings->getBool("enable_experimental"))
		{
			/*
				u16 command
				u16 count of removed objects
				for all removed objects {
					u16 id
				}
				u16 count of added objects
				for all added objects {
					u16 id
					u8 type
					u32 initialization data length
					string initialization data
				}
			*/

			char buf[6];
			// Get all data except the command number
			std::string datastring((char*)&data[2], datasize-2);
			// Throw them in an istringstream
			std::istringstream is(datastring, std::ios_base::binary);

			// Read stuff
			
			// Read removed objects
			is.read(buf, 2);
			u16 removed_count = readU16((u8*)buf);
			for(u16 i=0; i<removed_count; i++)
			{
				is.read(buf, 2);
				u16 id = readU16((u8*)buf);
				// Remove it
				{
					//JMutexAutoLock envlock(m_env_mutex); //bulk comment-out
					m_env.removeActiveObject(id);
				}
			}
			
			// Read added objects
			is.read(buf, 2);
			u16 added_count = readU16((u8*)buf);
			for(u16 i=0; i<added_count; i++)
			{
				is.read(buf, 2);
				u16 id = readU16((u8*)buf);
				is.read(buf, 1);
				u8 type = readU8((u8*)buf);
				std::string data = deSerializeLongString(is);
				// Add it
				{
					//JMutexAutoLock envlock(m_env_mutex); //bulk comment-out
					m_env.addActiveObject(id, type, data);
				}
			}
		}
	}
	else if(command == TOCLIENT_ACTIVE_OBJECT_MESSAGES)
	{
		//if(g_settings->getBool("enable_experimental"))
		{
			/*
				u16 command
				for all objects
				{
					u16 id
					u16 message length
					string message
				}
			*/
			char buf[6];
			// Get all data except the command number
			std::string datastring((char*)&data[2], datasize-2);
			// Throw them in an istringstream
			std::istringstream is(datastring, std::ios_base::binary);
			
			while(is.eof() == false)
			{
				// Read stuff
				is.read(buf, 2);
				u16 id = readU16((u8*)buf);
				if(is.eof())
					break;
				is.read(buf, 2);
				u16 message_size = readU16((u8*)buf);
				std::string message;
				message.reserve(message_size);
				for(u16 i=0; i<message_size; i++)
				{
					is.read(buf, 1);
					message.append(buf, 1);
				}
				// Pass on to the environment
				{
					//JMutexAutoLock envlock(m_env_mutex); //bulk comment-out
					m_env.processActiveObjectMessage(id, message);
				}
			}
		}
	}
	else if(command == TOCLIENT_MOVEMENT)
	{
		std::string datastring((char*)&data[2], datasize-2);
		std::istringstream is(datastring, std::ios_base::binary);
		Player *player = m_env.getLocalPlayer();
		assert(player != NULL);

		player->movement_acceleration_default = readF1000(is) * BS;
		player->movement_acceleration_air = readF1000(is) * BS;
		player->movement_acceleration_fast = readF1000(is) * BS;
		player->movement_speed_walk = readF1000(is) * BS;
		player->movement_speed_crouch = readF1000(is) * BS;
		player->movement_speed_fast = readF1000(is) * BS;
		player->movement_speed_climb = readF1000(is) * BS;
		player->movement_speed_jump = readF1000(is) * BS;
		player->movement_liquid_fluidity = readF1000(is) * BS;
		player->movement_liquid_fluidity_smooth = readF1000(is) * BS;
		player->movement_liquid_sink = readF1000(is) * BS;
		player->movement_gravity = readF1000(is) * BS;
	}
	else if(command == TOCLIENT_HP)
	{
		std::string datastring((char*)&data[2], datasize-2);
		std::istringstream is(datastring, std::ios_base::binary);
		Player *player = m_env.getLocalPlayer();
		assert(player != NULL);
		u8 oldhp = player->hp;
		u8 hp = readU8(is);
		player->hp = hp;

		if(hp < oldhp)
		{
			// Add to ClientEvent queue
			ClientEvent event;
			event.type = CE_PLAYER_DAMAGE;
			event.player_damage.amount = oldhp - hp;
			m_client_event_queue.push_back(event);
		}
	}
	else if(command == TOCLIENT_BREATH)
	{
		std::string datastring((char*)&data[2], datasize-2);
		std::istringstream is(datastring, std::ios_base::binary);
		Player *player = m_env.getLocalPlayer();
		assert(player != NULL);
		u16 breath = readU16(is);
		player->setBreath(breath) ;
	}
	else if(command == TOCLIENT_MOVE_PLAYER)
	{
		std::string datastring((char*)&data[2], datasize-2);
		std::istringstream is(datastring, std::ios_base::binary);
		Player *player = m_env.getLocalPlayer();
		assert(player != NULL);
		v3f pos = readV3F1000(is);
		f32 pitch = readF1000(is);
		f32 yaw = readF1000(is);
		player->setPosition(pos);
		/*player->setPitch(pitch);
		player->setYaw(yaw);*/

		infostream<<"Client got TOCLIENT_MOVE_PLAYER"
				<<" pos=("<<pos.X<<","<<pos.Y<<","<<pos.Z<<")"
				<<" pitch="<<pitch
				<<" yaw="<<yaw
				<<std::endl;

		/*
			Add to ClientEvent queue.
			This has to be sent to the main program because otherwise
			it would just force the pitch and yaw values to whatever
			the camera points to.
		*/
		ClientEvent event;
		event.type = CE_PLAYER_FORCE_MOVE;
		event.player_force_move.pitch = pitch;
		event.player_force_move.yaw = yaw;
		m_client_event_queue.push_back(event);

		// Ignore damage for a few seconds, so that the player doesn't
		// get damage from falling on ground
		m_ignore_damage_timer = 3.0;
	}
	else if(command == TOCLIENT_PLAYERITEM)
	{
		infostream<<"Client: WARNING: Ignoring TOCLIENT_PLAYERITEM"<<std::endl;
	}
	else if(command == TOCLIENT_DEATHSCREEN)
	{
		std::string datastring((char*)&data[2], datasize-2);
		std::istringstream is(datastring, std::ios_base::binary);
		
		bool set_camera_point_target = readU8(is);
		v3f camera_point_target = readV3F1000(is);
		
		ClientEvent event;
		event.type = CE_DEATHSCREEN;
		event.deathscreen.set_camera_point_target = set_camera_point_target;
		event.deathscreen.camera_point_target_x = camera_point_target.X;
		event.deathscreen.camera_point_target_y = camera_point_target.Y;
		event.deathscreen.camera_point_target_z = camera_point_target.Z;
		m_client_event_queue.push_back(event);
	}
	else if(command == TOCLIENT_ANNOUNCE_MEDIA)
	{
		std::string datastring((char*)&data[2], datasize-2);
		std::istringstream is(datastring, std::ios_base::binary);

		int num_files = readU16(is);
		
		infostream<<"Client: Received media announcement: packet size: "
				<<datasize<<std::endl;

		if (m_media_downloader == NULL ||
				m_media_downloader->isStarted()) {
			const char *problem = m_media_downloader ?
				"we already saw another announcement" :
				"all media has been received already";
			errorstream<<"Client: Received media announcement but "
				<<problem<<"! "
				<<" files="<<num_files
				<<" size="<<datasize<<std::endl;
			return;
		}

		// Mesh update thread must be stopped while
		// updating content definitions
		assert(!m_mesh_update_thread.IsRunning());

		for(int i=0; i<num_files; i++)
		{
			std::string name = deSerializeString(is);
			std::string sha1_base64 = deSerializeString(is);
			std::string sha1_raw = base64_decode(sha1_base64);
			m_media_downloader->addFile(name, sha1_raw);
		}

		std::vector<std::string> remote_media;
		try {
			Strfnd sf(deSerializeString(is));
			while(!sf.atend()) {
				std::string baseurl = trim(sf.next(","));
				if(baseurl != "")
					m_media_downloader->addRemoteServer(baseurl);
			}
		}
		catch(SerializationError) {
			// not supported by server or turned off
		}

		m_media_downloader->step(this);
		if (m_media_downloader->isDone()) {
			// might be done already if all media is in the cache
			delete m_media_downloader;
			m_media_downloader = NULL;
		}
	}
	else if(command == TOCLIENT_MEDIA)
	{
		std::string datastring((char*)&data[2], datasize-2);
		std::istringstream is(datastring, std::ios_base::binary);

		/*
			u16 command
			u16 total number of file bunches
			u16 index of this bunch
			u32 number of files in this bunch
			for each file {
				u16 length of name
				string name
				u32 length of data
				data
			}
		*/
		int num_bunches = readU16(is);
		int bunch_i = readU16(is);
		u32 num_files = readU32(is);
		infostream<<"Client: Received files: bunch "<<bunch_i<<"/"
				<<num_bunches<<" files="<<num_files
				<<" size="<<datasize<<std::endl;

		if (num_files == 0)
			return;

		if (m_media_downloader == NULL ||
				!m_media_downloader->isStarted()) {
			const char *problem = m_media_downloader ?
				"media has not been requested" :
				"all media has been received already";
			errorstream<<"Client: Received media but "
				<<problem<<"! "
				<<" bunch "<<bunch_i<<"/"<<num_bunches
				<<" files="<<num_files
				<<" size="<<datasize<<std::endl;
			return;
		}

		// Mesh update thread must be stopped while
		// updating content definitions
		assert(!m_mesh_update_thread.IsRunning());

		for(u32 i=0; i<num_files; i++){
			std::string name = deSerializeString(is);
			std::string data = deSerializeLongString(is);
			m_media_downloader->conventionalTransferDone(
					name, data, this);
		}

		if (m_media_downloader->isDone()) {
			delete m_media_downloader;
			m_media_downloader = NULL;
		}
	}
	else if(command == TOCLIENT_TOOLDEF)
	{
		infostream<<"Client: WARNING: Ignoring TOCLIENT_TOOLDEF"<<std::endl;
	}
	else if(command == TOCLIENT_NODEDEF)
	{
		infostream<<"Client: Received node definitions: packet size: "
				<<datasize<<std::endl;

		// Mesh update thread must be stopped while
		// updating content definitions
		assert(!m_mesh_update_thread.IsRunning());

		// Decompress node definitions
		std::string datastring((char*)&data[2], datasize-2);
		std::istringstream is(datastring, std::ios_base::binary);
		std::istringstream tmp_is(deSerializeLongString(is), std::ios::binary);
		std::ostringstream tmp_os;
		decompressZlib(tmp_is, tmp_os);

		// Deserialize node definitions
		std::istringstream tmp_is2(tmp_os.str());
		m_nodedef->deSerialize(tmp_is2);
		m_nodedef_received = true;
	}
	else if(command == TOCLIENT_CRAFTITEMDEF)
	{
		infostream<<"Client: WARNING: Ignoring TOCLIENT_CRAFTITEMDEF"<<std::endl;
	}
	else if(command == TOCLIENT_ITEMDEF)
	{
		infostream<<"Client: Received item definitions: packet size: "
				<<datasize<<std::endl;

		// Mesh update thread must be stopped while
		// updating content definitions
		assert(!m_mesh_update_thread.IsRunning());

		// Decompress item definitions
		std::string datastring((char*)&data[2], datasize-2);
		std::istringstream is(datastring, std::ios_base::binary);
		std::istringstream tmp_is(deSerializeLongString(is), std::ios::binary);
		std::ostringstream tmp_os;
		decompressZlib(tmp_is, tmp_os);

		// Deserialize node definitions
		std::istringstream tmp_is2(tmp_os.str());
		m_itemdef->deSerialize(tmp_is2);
		m_itemdef_received = true;
	}
	else if(command == TOCLIENT_PLAY_SOUND)
	{
		std::string datastring((char*)&data[2], datasize-2);
		std::istringstream is(datastring, std::ios_base::binary);

		s32 server_id = readS32(is);
		std::string name = deSerializeString(is);
		float gain = readF1000(is);
		int type = readU8(is); // 0=local, 1=positional, 2=object
		v3f pos = readV3F1000(is);
		u16 object_id = readU16(is);
		bool loop = readU8(is);
		// Start playing
		int client_id = -1;
		switch(type){
		case 0: // local
			client_id = m_sound->playSound(name, loop, gain);
			break;
		case 1: // positional
			client_id = m_sound->playSoundAt(name, loop, gain, pos);
			break;
		case 2: { // object
			ClientActiveObject *cao = m_env.getActiveObject(object_id);
			if(cao)
				pos = cao->getPosition();
			client_id = m_sound->playSoundAt(name, loop, gain, pos);
			// TODO: Set up sound to move with object
			break; }
		default:
			break;
		}
		if(client_id != -1){
			m_sounds_server_to_client[server_id] = client_id;
			m_sounds_client_to_server[client_id] = server_id;
			if(object_id != 0)
				m_sounds_to_objects[client_id] = object_id;
		}
	}
	else if(command == TOCLIENT_STOP_SOUND)
	{
		std::string datastring((char*)&data[2], datasize-2);
		std::istringstream is(datastring, std::ios_base::binary);

		s32 server_id = readS32(is);
		std::map<s32, int>::iterator i =
				m_sounds_server_to_client.find(server_id);
		if(i != m_sounds_server_to_client.end()){
			int client_id = i->second;
			m_sound->stopSound(client_id);
		}
	}
	else if(command == TOCLIENT_PRIVILEGES)
	{
		std::string datastring((char*)&data[2], datasize-2);
		std::istringstream is(datastring, std::ios_base::binary);
		
		m_privileges.clear();
		infostream<<"Client: Privileges updated: ";
		u16 num_privileges = readU16(is);
		for(u16 i=0; i<num_privileges; i++){
			std::string priv = deSerializeString(is);
			m_privileges.insert(priv);
			infostream<<priv<<" ";
		}
		infostream<<std::endl;
	}
	else if(command == TOCLIENT_INVENTORY_FORMSPEC)
	{
		std::string datastring((char*)&data[2], datasize-2);
		std::istringstream is(datastring, std::ios_base::binary);

		// Store formspec in LocalPlayer
		Player *player = m_env.getLocalPlayer();
		assert(player != NULL);
		player->inventory_formspec = deSerializeLongString(is);
	}
	else if(command == TOCLIENT_DETACHED_INVENTORY)
	{
		std::string datastring((char*)&data[2], datasize-2);
		std::istringstream is(datastring, std::ios_base::binary);

		std::string name = deSerializeString(is);
		
		infostream<<"Client: Detached inventory update: \""<<name<<"\""<<std::endl;

		Inventory *inv = NULL;
		if(m_detached_inventories.count(name) > 0)
			inv = m_detached_inventories[name];
		else{
			inv = new Inventory(m_itemdef);
			m_detached_inventories[name] = inv;
		}
		inv->deSerialize(is);
	}
	else if(command == TOCLIENT_SHOW_FORMSPEC)
	{
		std::string datastring((char*)&data[2], datasize-2);
		std::istringstream is(datastring, std::ios_base::binary);

		std::string formspec = deSerializeLongString(is);
		std::string formname = deSerializeString(is);

		ClientEvent event;
		event.type = CE_SHOW_FORMSPEC;
		// pointer is required as event is a struct only!
		// adding a std:string to a struct isn't possible
		event.show_formspec.formspec = new std::string(formspec);
		event.show_formspec.formname = new std::string(formname);
		m_client_event_queue.push_back(event);
	}
	else if(command == TOCLIENT_SPAWN_PARTICLE)
	{
		std::string datastring((char*)&data[2], datasize-2);
		std::istringstream is(datastring, std::ios_base::binary);

		v3f pos = readV3F1000(is);
		v3f vel = readV3F1000(is);
		v3f acc = readV3F1000(is);
		float expirationtime = readF1000(is);
		float size = readF1000(is);
		bool collisiondetection = readU8(is);
		std::string texture = deSerializeLongString(is);
		bool vertical = 0;
		try{ //maybe only if version > 26
			vertical = readU8(is);
		} catch (...) {}
		ClientEvent event;
		event.type = CE_SPAWN_PARTICLE;
		event.spawn_particle.pos = new v3f (pos);
		event.spawn_particle.vel = new v3f (vel);
		event.spawn_particle.acc = new v3f (acc);

		event.spawn_particle.expirationtime = expirationtime;
		event.spawn_particle.size = size;
		event.spawn_particle.collisiondetection =
				collisiondetection;
		event.spawn_particle.vertical = vertical;
		event.spawn_particle.texture = new std::string(texture);

		m_client_event_queue.push_back(event);
	}
	else if(command == TOCLIENT_ADD_PARTICLESPAWNER)
	{
		std::string datastring((char*)&data[2], datasize-2);
		std::istringstream is(datastring, std::ios_base::binary);

		u16 amount = readU16(is);
		float spawntime = readF1000(is);
		v3f minpos = readV3F1000(is);
		v3f maxpos = readV3F1000(is);
		v3f minvel = readV3F1000(is);
		v3f maxvel = readV3F1000(is);
		v3f minacc = readV3F1000(is);
		v3f maxacc = readV3F1000(is);
		float minexptime = readF1000(is);
		float maxexptime = readF1000(is);
		float minsize = readF1000(is);
		float maxsize = readF1000(is);
		bool collisiondetection = readU8(is);
		std::string texture = deSerializeLongString(is);
		u32 id = readU32(is);
		bool vertical = 0;
		try { //maybe only if version > 26
			vertical = readU8(is);
		} catch (...) {}

		ClientEvent event;
		event.type = CE_ADD_PARTICLESPAWNER;
		event.add_particlespawner.amount = amount;
		event.add_particlespawner.spawntime = spawntime;

		event.add_particlespawner.minpos = new v3f (minpos);
		event.add_particlespawner.maxpos = new v3f (maxpos);
		event.add_particlespawner.minvel = new v3f (minvel);
		event.add_particlespawner.maxvel = new v3f (maxvel);
		event.add_particlespawner.minacc = new v3f (minacc);
		event.add_particlespawner.maxacc = new v3f (maxacc);

		event.add_particlespawner.minexptime = minexptime;
		event.add_particlespawner.maxexptime = maxexptime;
		event.add_particlespawner.minsize = minsize;
		event.add_particlespawner.maxsize = maxsize;
		event.add_particlespawner.collisiondetection = collisiondetection;
		event.add_particlespawner.vertical = vertical;
		event.add_particlespawner.texture = new std::string(texture);
		event.add_particlespawner.id = id;

		m_client_event_queue.push_back(event);
	}
	else if(command == TOCLIENT_DELETE_PARTICLESPAWNER)
	{
		std::string datastring((char*)&data[2], datasize-2);
		std::istringstream is(datastring, std::ios_base::binary);

		u32 id = readU16(is);

		ClientEvent event;
		event.type = CE_DELETE_PARTICLESPAWNER;
		event.delete_particlespawner.id = id;

		m_client_event_queue.push_back(event);
	}
	else if(command == TOCLIENT_HUDADD)
	{
		std::string datastring((char *)&data[2], datasize - 2);
		std::istringstream is(datastring, std::ios_base::binary);

		u32 id           = readU32(is);
		u8 type          = readU8(is);
		v2f pos          = readV2F1000(is);
		std::string name = deSerializeString(is);
		v2f scale        = readV2F1000(is);
		std::string text = deSerializeString(is);
		u32 number       = readU32(is);
		u32 item         = readU32(is);
		u32 dir          = readU32(is);
		v2f align        = readV2F1000(is);
		v2f offset       = readV2F1000(is);

		ClientEvent event;
		event.type = CE_HUDADD;
		event.hudadd.id     = id;
		event.hudadd.type   = type;
		event.hudadd.pos    = new v2f(pos);
		event.hudadd.name   = new std::string(name);
		event.hudadd.scale  = new v2f(scale);
		event.hudadd.text   = new std::string(text);
		event.hudadd.number = number;
		event.hudadd.item   = item;
		event.hudadd.dir    = dir;
		event.hudadd.align  = new v2f(align);
		event.hudadd.offset = new v2f(offset);
		m_client_event_queue.push_back(event);
	}
	else if(command == TOCLIENT_HUDRM)
	{
		std::string datastring((char *)&data[2], datasize - 2);
		std::istringstream is(datastring, std::ios_base::binary);

		u32 id = readU32(is);

		ClientEvent event;
		event.type = CE_HUDRM;
		event.hudrm.id = id;
		m_client_event_queue.push_back(event);
	}
	else if(command == TOCLIENT_HUDCHANGE)
	{
		std::string sdata;
		v2f v2fdata;
		u32 intdata = 0;
		
		std::string datastring((char *)&data[2], datasize - 2);
		std::istringstream is(datastring, std::ios_base::binary);

		u32 id  = readU32(is);
		u8 stat = (HudElementStat)readU8(is);
		
		if (stat == HUD_STAT_POS || stat == HUD_STAT_SCALE ||
			stat == HUD_STAT_ALIGN || stat == HUD_STAT_OFFSET)
			v2fdata = readV2F1000(is);
		else if (stat == HUD_STAT_NAME || stat == HUD_STAT_TEXT)
			sdata = deSerializeString(is);
		else
			intdata = readU32(is);
		
		ClientEvent event;
		event.type = CE_HUDCHANGE;
		event.hudchange.id      = id;
		event.hudchange.stat    = (HudElementStat)stat;
		event.hudchange.v2fdata = new v2f(v2fdata);
		event.hudchange.sdata   = new std::string(sdata);
		event.hudchange.data    = intdata;
		m_client_event_queue.push_back(event);
	}
	else if(command == TOCLIENT_HUD_SET_FLAGS)
	{
		std::string datastring((char *)&data[2], datasize - 2);
		std::istringstream is(datastring, std::ios_base::binary);

		Player *player = m_env.getLocalPlayer();
		assert(player != NULL);

		u32 flags = readU32(is);
		u32 mask  = readU32(is);
		
		player->hud_flags &= ~mask;
		player->hud_flags |= flags;
	}
	else if(command == TOCLIENT_HUD_SET_PARAM)
	{
		std::string datastring((char *)&data[2], datasize - 2);
		std::istringstream is(datastring, std::ios_base::binary);

		Player *player = m_env.getLocalPlayer();
		assert(player != NULL);

		u16 param         = readU16(is);
		std::string value = deSerializeString(is);

		if(param == HUD_PARAM_HOTBAR_ITEMCOUNT && value.size() == 4){
			s32 hotbar_itemcount = readS32((u8*) value.c_str());
			if(hotbar_itemcount > 0 && hotbar_itemcount <= HUD_HOTBAR_ITEMCOUNT_MAX)
				player->hud_hotbar_itemcount = hotbar_itemcount;
		} else if (param == HUD_PARAM_HOTBAR_IMAGE) {
			((LocalPlayer *) player)->hotbar_image = value;
		} else if (param == HUD_PARAM_HOTBAR_SELECTED_IMAGE) {
			((LocalPlayer *) player)->hotbar_selected_image = value;
		}
	}
	else
	{
		infostream<<"Client: Ignoring unknown command "
				<<command<<std::endl;
	}
}

void Client::Send(u16 channelnum, SharedBuffer<u8> data, bool reliable)
{
	//JMutexAutoLock lock(m_con_mutex); //bulk comment-out
	m_con.Send(PEER_ID_SERVER, channelnum, data, reliable);
}

void Client::interact(u8 action, const PointedThing& pointed)
{
	if(connectedAndInitialized() == false){
		infostream<<"Client::interact() "
				"cancelled (not connected)"
				<<std::endl;
		return;
	}

	std::ostringstream os(std::ios_base::binary);

	/*
		[0] u16 command
		[2] u8 action
		[3] u16 item
		[5] u32 length of the next item
		[9] serialized PointedThing
		actions:
		0: start digging (from undersurface) or use
		1: stop digging (all parameters ignored)
		2: digging completed
		3: place block or item (to abovesurface)
		4: use item
	*/
	writeU16(os, TOSERVER_INTERACT);
	writeU8(os, action);
	writeU16(os, getPlayerItem());
	std::ostringstream tmp_os(std::ios::binary);
	pointed.serialize(tmp_os);
	os<<serializeLongString(tmp_os.str());

	std::string s = os.str();
	SharedBuffer<u8> data((u8*)s.c_str(), s.size());

	// Send as reliable
	Send(0, data, true);
}

void Client::sendNodemetaFields(v3s16 p, const std::string &formname,
		const std::map<std::string, std::string> &fields)
{
	std::ostringstream os(std::ios_base::binary);

	writeU16(os, TOSERVER_NODEMETA_FIELDS);
	writeV3S16(os, p);
	os<<serializeString(formname);
	writeU16(os, fields.size());
	for(std::map<std::string, std::string>::const_iterator
			i = fields.begin(); i != fields.end(); i++){
		const std::string &name = i->first;
		const std::string &value = i->second;
		os<<serializeString(name);
		os<<serializeLongString(value);
	}

	// Make data buffer
	std::string s = os.str();
	SharedBuffer<u8> data((u8*)s.c_str(), s.size());
	// Send as reliable
	Send(0, data, true);
}
	
void Client::sendInventoryFields(const std::string &formname,
		const std::map<std::string, std::string> &fields)
{
	std::ostringstream os(std::ios_base::binary);

	writeU16(os, TOSERVER_INVENTORY_FIELDS);
	os<<serializeString(formname);
	writeU16(os, fields.size());
	for(std::map<std::string, std::string>::const_iterator
			i = fields.begin(); i != fields.end(); i++){
		const std::string &name = i->first;
		const std::string &value = i->second;
		os<<serializeString(name);
		os<<serializeLongString(value);
	}

	// Make data buffer
	std::string s = os.str();
	SharedBuffer<u8> data((u8*)s.c_str(), s.size());
	// Send as reliable
	Send(0, data, true);
}

void Client::sendInventoryAction(InventoryAction *a)
{
	std::ostringstream os(std::ios_base::binary);
	u8 buf[12];
	
	// Write command
	writeU16(buf, TOSERVER_INVENTORY_ACTION);
	os.write((char*)buf, 2);

	a->serialize(os);
	
	// Make data buffer
	std::string s = os.str();
	SharedBuffer<u8> data((u8*)s.c_str(), s.size());
	// Send as reliable
	Send(0, data, true);
}

void Client::sendChatMessage(const std::wstring &message)
{
	std::ostringstream os(std::ios_base::binary);
	u8 buf[12];
	
	// Write command
	writeU16(buf, TOSERVER_CHAT_MESSAGE);
	os.write((char*)buf, 2);
	
	// Write length
	writeU16(buf, message.size());
	os.write((char*)buf, 2);
	
	// Write string
	for(u32 i=0; i<message.size(); i++)
	{
		u16 w = message[i];
		writeU16(buf, w);
		os.write((char*)buf, 2);
	}
	
	// Make data buffer
	std::string s = os.str();
	SharedBuffer<u8> data((u8*)s.c_str(), s.size());
	// Send as reliable
	Send(0, data, true);
}

void Client::sendChangePassword(const std::wstring oldpassword,
		const std::wstring newpassword)
{
	Player *player = m_env.getLocalPlayer();
	if(player == NULL)
		return;

	std::string playername = player->getName();
	std::string oldpwd = translatePassword(playername, oldpassword);
	std::string newpwd = translatePassword(playername, newpassword);

	std::ostringstream os(std::ios_base::binary);
	u8 buf[2+PASSWORD_SIZE*2];
	/*
		[0] u16 TOSERVER_PASSWORD
		[2] u8[28] old password
		[30] u8[28] new password
	*/

	writeU16(buf, TOSERVER_PASSWORD);
	for(u32 i=0;i<PASSWORD_SIZE-1;i++)
	{
		buf[2+i] = i<oldpwd.length()?oldpwd[i]:0;
		buf[30+i] = i<newpwd.length()?newpwd[i]:0;
	}
	buf[2+PASSWORD_SIZE-1] = 0;
	buf[30+PASSWORD_SIZE-1] = 0;
	os.write((char*)buf, 2+PASSWORD_SIZE*2);

	// Make data buffer
	std::string s = os.str();
	SharedBuffer<u8> data((u8*)s.c_str(), s.size());
	// Send as reliable
	Send(0, data, true);
}


void Client::sendDamage(u8 damage)
{
	DSTACK(__FUNCTION_NAME);
	std::ostringstream os(std::ios_base::binary);

	writeU16(os, TOSERVER_DAMAGE);
	writeU8(os, damage);

	// Make data buffer
	std::string s = os.str();
	SharedBuffer<u8> data((u8*)s.c_str(), s.size());
	// Send as reliable
	Send(0, data, true);
}

void Client::sendBreath(u16 breath)
{
	DSTACK(__FUNCTION_NAME);
	std::ostringstream os(std::ios_base::binary);

	writeU16(os, TOSERVER_BREATH);
	writeU16(os, breath);
	// Make data buffer
	std::string s = os.str();
	SharedBuffer<u8> data((u8*)s.c_str(), s.size());
	// Send as reliable
	Send(0, data, true);
}

void Client::sendRespawn()
{
	DSTACK(__FUNCTION_NAME);
	std::ostringstream os(std::ios_base::binary);

	writeU16(os, TOSERVER_RESPAWN);

	// Make data buffer
	std::string s = os.str();
	SharedBuffer<u8> data((u8*)s.c_str(), s.size());
	// Send as reliable
	Send(0, data, true);
}

void Client::sendPlayerPos()
{
	//JMutexAutoLock envlock(m_env_mutex); //bulk comment-out
	
	LocalPlayer *myplayer = m_env.getLocalPlayer();
	if(myplayer == NULL)
		return;

	// Save bandwidth by only updating position when something changed
	if(myplayer->last_position == myplayer->getPosition() &&
			myplayer->last_speed == myplayer->getSpeed() &&
			myplayer->last_pitch == myplayer->getPitch() &&
			myplayer->last_yaw == myplayer->getYaw() &&
			myplayer->last_keyPressed == myplayer->keyPressed)
		return;

	myplayer->last_position = myplayer->getPosition();
	myplayer->last_speed = myplayer->getSpeed();
	myplayer->last_pitch = myplayer->getPitch();
	myplayer->last_yaw = myplayer->getYaw();
	myplayer->last_keyPressed = myplayer->keyPressed;

	u16 our_peer_id;
	{
		//JMutexAutoLock lock(m_con_mutex); //bulk comment-out
		our_peer_id = m_con.GetPeerID();
	}
	
	// Set peer id if not set already
	if(myplayer->peer_id == PEER_ID_INEXISTENT)
		myplayer->peer_id = our_peer_id;
	// Check that an existing peer_id is the same as the connection's
	assert(myplayer->peer_id == our_peer_id);
	
	v3f pf = myplayer->getPosition();
	v3s32 position(pf.X*100, pf.Y*100, pf.Z*100);
	v3f sf = myplayer->getSpeed();
	v3s32 speed(sf.X*100, sf.Y*100, sf.Z*100);
	s32 pitch = myplayer->getPitch() * 100;
	s32 yaw = myplayer->getYaw() * 100;
	u32 keyPressed=myplayer->keyPressed;
	/*
		Format:
		[0] u16 command
		[2] v3s32 position*100
		[2+12] v3s32 speed*100
		[2+12+12] s32 pitch*100
		[2+12+12+4] s32 yaw*100
		[2+12+12+4+4] u32 keyPressed
	*/
	SharedBuffer<u8> data(2+12+12+4+4+4);
	writeU16(&data[0], TOSERVER_PLAYERPOS);
	writeV3S32(&data[2], position);
	writeV3S32(&data[2+12], speed);
	writeS32(&data[2+12+12], pitch);
	writeS32(&data[2+12+12+4], yaw);
	writeU32(&data[2+12+12+4+4], keyPressed);
	// Send as unreliable
	Send(0, data, false);
}

void Client::sendPlayerItem(u16 item)
{
	Player *myplayer = m_env.getLocalPlayer();
	if(myplayer == NULL)
		return;

	u16 our_peer_id = m_con.GetPeerID();

	// Set peer id if not set already
	if(myplayer->peer_id == PEER_ID_INEXISTENT)
		myplayer->peer_id = our_peer_id;
	// Check that an existing peer_id is the same as the connection's
	assert(myplayer->peer_id == our_peer_id);

	SharedBuffer<u8> data(2+2);
	writeU16(&data[0], TOSERVER_PLAYERITEM);
	writeU16(&data[2], item);

	// Send as reliable
	Send(0, data, true);
}

void Client::removeNode(v3s16 p)
{
	std::map<v3s16, MapBlock*> modified_blocks;

	try
	{
		//TimeTaker t("removeNodeAndUpdate", m_device);
		m_env.getMap().removeNodeAndUpdate(p, modified_blocks);
	}
	catch(InvalidPositionException &e)
	{
	}
	
	// add urgent task to update the modified node
	addUpdateMeshTaskForNode(p, false, true);

	for(std::map<v3s16, MapBlock * >::iterator
			i = modified_blocks.begin();
			i != modified_blocks.end(); ++i)
	{
		addUpdateMeshTaskWithEdge(i->first);
	}
}

void Client::addNode(v3s16 p, MapNode n, bool remove_metadata)
{
	TimeTaker timer1("Client::addNode()");

	std::map<v3s16, MapBlock*> modified_blocks;

	try
	{
		//TimeTaker timer3("Client::addNode(): addNodeAndUpdate");
		m_env.getMap().addNodeAndUpdate(p, n, modified_blocks, remove_metadata);
	}
	catch(InvalidPositionException &e)
	{}
	
	for(std::map<v3s16, MapBlock * >::iterator
			i = modified_blocks.begin();
			i != modified_blocks.end(); ++i)
	{
		addUpdateMeshTaskWithEdge(i->first);
	}
}
	
void Client::setPlayerControl(PlayerControl &control)
{
	//JMutexAutoLock envlock(m_env_mutex); //bulk comment-out
	LocalPlayer *player = m_env.getLocalPlayer();
	assert(player != NULL);
	player->control = control;
}

void Client::selectPlayerItem(u16 item)
{
	//JMutexAutoLock envlock(m_env_mutex); //bulk comment-out
	m_playeritem = item;
	m_inventory_updated = true;
	sendPlayerItem(item);
}

// Returns true if the inventory of the local player has been
// updated from the server. If it is true, it is set to false.
bool Client::getLocalInventoryUpdated()
{
	// m_inventory_updated is behind envlock
	//JMutexAutoLock envlock(m_env_mutex); //bulk comment-out
	bool updated = m_inventory_updated;
	m_inventory_updated = false;
	return updated;
}

// Copies the inventory of the local player to parameter
void Client::getLocalInventory(Inventory &dst)
{
	//JMutexAutoLock envlock(m_env_mutex); //bulk comment-out
	Player *player = m_env.getLocalPlayer();
	assert(player != NULL);
	dst = player->inventory;
}

Inventory* Client::getInventory(const InventoryLocation &loc)
{
	switch(loc.type){
	case InventoryLocation::UNDEFINED:
	{}
	break;
	case InventoryLocation::CURRENT_PLAYER:
	{
		Player *player = m_env.getLocalPlayer();
		assert(player != NULL);
		return &player->inventory;
	}
	break;
	case InventoryLocation::PLAYER:
	{
		Player *player = m_env.getPlayer(loc.name.c_str());
		if(!player)
			return NULL;
		return &player->inventory;
	}
	break;
	case InventoryLocation::NODEMETA:
	{
		NodeMetadata *meta = m_env.getMap().getNodeMetadata(loc.p);
		if(!meta)
			return NULL;
		return meta->getInventory();
	}
	break;
	case InventoryLocation::DETACHED:
	{
		if(m_detached_inventories.count(loc.name) == 0)
			return NULL;
		return m_detached_inventories[loc.name];
	}
	break;
	default:
		assert(0);
	}
	return NULL;
}
void Client::inventoryAction(InventoryAction *a)
{
	/*
		Send it to the server
	*/
	sendInventoryAction(a);

	/*
		Predict some local inventory changes
	*/
	a->clientApply(this, this);

	// Remove it
	delete a;
}

ClientActiveObject * Client::getSelectedActiveObject(
		f32 max_d,
		v3f from_pos_f_on_map,
		core::line3d<f32> shootline_on_map
	)
{
	std::vector<DistanceSortedActiveObject> objects;

	m_env.getActiveObjects(from_pos_f_on_map, max_d, objects);

	//infostream<<"Collected "<<objects.size()<<" nearby objects"<<std::endl;
	
	// Sort them.
	// After this, the closest object is the first in the array.
	std::sort(objects.begin(), objects.end());

	for(u32 i=0; i<objects.size(); i++)
	{
		ClientActiveObject *obj = objects[i].obj;
		
		core::aabbox3d<f32> *selection_box = obj->getSelectionBox();
		if(selection_box == NULL)
			continue;

		v3f pos = obj->getPosition();

		core::aabbox3d<f32> offsetted_box(
				selection_box->MinEdge + pos,
				selection_box->MaxEdge + pos
		);

		if(offsetted_box.intersectsWithLine(shootline_on_map))
		{
			//infostream<<"Returning selected object"<<std::endl;
			return obj;
		}
	}

	//infostream<<"No object selected; returning NULL."<<std::endl;
	return NULL;
}

void Client::printDebugInfo(std::ostream &os)
{
	//JMutexAutoLock lock1(m_fetchblock_mutex);
	/*JMutexAutoLock lock2(m_incoming_queue_mutex);

	os<<"m_incoming_queue.getSize()="<<m_incoming_queue.getSize()
		//<<", m_fetchblock_history.size()="<<m_fetchblock_history.size()
		//<<", m_opt_not_found_history.size()="<<m_opt_not_found_history.size()
		<<std::endl;*/
}

std::list<std::string> Client::getConnectedPlayerNames()
{
	return m_env.getPlayerNames();
}

float Client::getAnimationTime()
{
	return m_animation_time;
}

int Client::getCrackLevel()
{
	return m_crack_level;
}

void Client::setCrack(int level, v3s16 pos)
{
	int old_crack_level = m_crack_level;
	v3s16 old_crack_pos = m_crack_pos;

	m_crack_level = level;
	m_crack_pos = pos;

	if(old_crack_level >= 0 && (level < 0 || pos != old_crack_pos))
	{
		// remove old crack
		addUpdateMeshTaskForNode(old_crack_pos, false, true);
	}
	if(level >= 0 && (old_crack_level < 0 || pos != old_crack_pos))
	{
		// add new crack
		addUpdateMeshTaskForNode(pos, false, true);
	}
}

u16 Client::getHP()
{
	Player *player = m_env.getLocalPlayer();
	assert(player != NULL);
	return player->hp;
}

u16 Client::getBreath()
{
	Player *player = m_env.getLocalPlayer();
	assert(player != NULL);
	return player->getBreath();
}

bool Client::getChatMessage(std::wstring &message)
{
	if(m_chat_queue.size() == 0)
		return false;
	message = m_chat_queue.pop_front();
	return true;
}

void Client::typeChatMessage(const std::wstring &message)
{
	// Discard empty line
	if(message == L"")
		return;

	// Send to others
	sendChatMessage(message);

	// Show locally
	if (message[0] == L'/')
	{
		m_chat_queue.push_back(
				(std::wstring)L"issued command: "+message);
	}
	else
	{
		LocalPlayer *player = m_env.getLocalPlayer();
		assert(player != NULL);
		std::wstring name = narrow_to_wide(player->getName());
		m_chat_queue.push_back(
				(std::wstring)L"<"+name+L"> "+message);
	}
}

void Client::addUpdateMeshTask(v3s16 p, bool ack_to_server, bool urgent)
{
	/*infostream<<"Client::addUpdateMeshTask(): "
			<<"("<<p.X<<","<<p.Y<<","<<p.Z<<")"
			<<" ack_to_server="<<ack_to_server
			<<" urgent="<<urgent
			<<std::endl;*/

	MapBlock *b = m_env.getMap().getBlockNoCreateNoEx(p);
	if(b == NULL)
		return;
	
	/*
		Create a task to update the mesh of the block
	*/
	
	MeshMakeData *data = new MeshMakeData(this);
	
	{
		//TimeTaker timer("data fill");
		// Release: ~0ms
		// Debug: 1-6ms, avg=2ms
		data->fill(b);
		data->setCrack(m_crack_level, m_crack_pos);
		data->setSmoothLighting(g_settings->getBool("smooth_lighting"));
	}

	// Debug wait
	//while(m_mesh_update_thread.m_queue_in.size() > 0) sleep_ms(10);
	
	// Add task to queue
	m_mesh_update_thread.m_queue_in.addBlock(p, data, ack_to_server, urgent);

	/*infostream<<"Mesh update input queue size is "
			<<m_mesh_update_thread.m_queue_in.size()
			<<std::endl;*/
}

void Client::addUpdateMeshTaskWithEdge(v3s16 blockpos, bool ack_to_server, bool urgent)
{
	/*{
		v3s16 p = blockpos;
		infostream<<"Client::addUpdateMeshTaskWithEdge(): "
				<<"("<<p.X<<","<<p.Y<<","<<p.Z<<")"
				<<std::endl;
	}*/

	try{
		v3s16 p = blockpos + v3s16(0,0,0);
		//MapBlock *b = m_env.getMap().getBlockNoCreate(p);
		addUpdateMeshTask(p, ack_to_server, urgent);
	}
	catch(InvalidPositionException &e){}
	// Leading edge
	for (int i=0;i<6;i++)
	{
		try{
			v3s16 p = blockpos + g_6dirs[i];
			addUpdateMeshTask(p, false, urgent);
		}
		catch(InvalidPositionException &e){}
	}
}

void Client::addUpdateMeshTaskForNode(v3s16 nodepos, bool ack_to_server, bool urgent)
{
	{
		v3s16 p = nodepos;
		infostream<<"Client::addUpdateMeshTaskForNode(): "
				<<"("<<p.X<<","<<p.Y<<","<<p.Z<<")"
				<<std::endl;
	}

	v3s16 blockpos = getNodeBlockPos(nodepos);
	v3s16 blockpos_relative = blockpos * MAP_BLOCKSIZE;

	try{
		v3s16 p = blockpos + v3s16(0,0,0);
		addUpdateMeshTask(p, ack_to_server, urgent);
	}
	catch(InvalidPositionException &e){}
	// Leading edge
	if(nodepos.X == blockpos_relative.X){
		try{
			v3s16 p = blockpos + v3s16(-1,0,0);
			addUpdateMeshTask(p, false, urgent);
		}
		catch(InvalidPositionException &e){}
	}
	if(nodepos.Y == blockpos_relative.Y){
		try{
			v3s16 p = blockpos + v3s16(0,-1,0);
			addUpdateMeshTask(p, false, urgent);
		}
		catch(InvalidPositionException &e){}
	}
	if(nodepos.Z == blockpos_relative.Z){
		try{
			v3s16 p = blockpos + v3s16(0,0,-1);
			addUpdateMeshTask(p, false, urgent);
		}
		catch(InvalidPositionException &e){}
	}
}

ClientEvent Client::getClientEvent()
{
	if(m_client_event_queue.size() == 0)
	{
		ClientEvent event;
		event.type = CE_NONE;
		return event;
	}
	return m_client_event_queue.pop_front();
}

float Client::mediaReceiveProgress()
{
	if (m_media_downloader)
		return m_media_downloader->getProgress();
	else
		return 1.0; // downloader only exists when not yet done
}

void draw_load_screen(const std::wstring &text,
		IrrlichtDevice* device, gui::IGUIFont* font,
		float dtime=0 ,int percent=0, bool clouds=true);
void Client::afterContentReceived(IrrlichtDevice *device, gui::IGUIFont* font)
{
	infostream<<"Client::afterContentReceived() started"<<std::endl;
	assert(m_itemdef_received);
	assert(m_nodedef_received);
	assert(mediaReceived());
	
<<<<<<< HEAD
	// remove the information about which checksum each texture
	// ought to have
	m_media_name_sha1_map.clear();

	bool no_output = device->getVideoDriver()->getDriverType() == video::EDT_NULL;
=======
>>>>>>> e275b709
	// Rebuild inherited images and recreate textures
	infostream<<"- Rebuilding images and textures"<<std::endl;
	if (!no_output)
		m_tsrc->rebuildImagesAndTextures();

	// Rebuild shaders
	infostream<<"- Rebuilding shaders"<<std::endl;
	if (!no_output)
		m_shsrc->rebuildShaders();

	// Update node aliases
	infostream<<"- Updating node aliases"<<std::endl;
	m_nodedef->updateAliases(m_itemdef);

	// Update node textures
	infostream<<"- Updating node textures"<<std::endl;
	if (!no_output)
		m_nodedef->updateTextures(m_tsrc);

	// Preload item textures and meshes if configured to
	if(!no_output && g_settings->getBool("preload_item_visuals"))
	{
		verbosestream<<"Updating item textures and meshes"<<std::endl;
		wchar_t* text = wgettext("Item textures...");
		draw_load_screen(text,device,font,0,0);
		std::set<std::string> names = m_itemdef->getAll();
		size_t size = names.size();
		size_t count = 0;
		int percent = 0;
		for(std::set<std::string>::const_iterator
				i = names.begin(); i != names.end(); ++i){
			// Asking for these caches the result
			m_itemdef->getInventoryTexture(*i, this);
			m_itemdef->getWieldMesh(*i, this);
			count++;
			percent = count*100/size;
			if (count%50 == 0) // only update every 50 item
				draw_load_screen(text,device,font,0,percent);
		}
		delete[] text;
	}

	// Start mesh update thread after setting up content definitions
	infostream<<"- Starting mesh update thread"<<std::endl;
	if (!no_output)
		m_mesh_update_thread.Start();
	
	infostream<<"Client::afterContentReceived() done"<<std::endl;
}

float Client::getRTT(void)
{
	try{
		return m_con.GetPeerAvgRTT(PEER_ID_SERVER);
	} catch(con::PeerNotFoundException &e){
		return 1337;
	}
}

// IGameDef interface
// Under envlock
IItemDefManager* Client::getItemDefManager()
{
	return m_itemdef;
}
INodeDefManager* Client::getNodeDefManager()
{
	return m_nodedef;
}
ICraftDefManager* Client::getCraftDefManager()
{
	return NULL;
	//return m_craftdef;
}
ITextureSource* Client::getTextureSource()
{
	return m_tsrc;
}
IShaderSource* Client::getShaderSource()
{
	return m_shsrc;
}
u16 Client::allocateUnknownNodeId(const std::string &name)
{
	errorstream<<"Client::allocateUnknownNodeId(): "
			<<"Client cannot allocate node IDs"<<std::endl;
	assert(0);
	return CONTENT_IGNORE;
}
ISoundManager* Client::getSoundManager()
{
	return m_sound;
}
MtEventManager* Client::getEventManager()
{
	return m_event;
}
<|MERGE_RESOLUTION|>--- conflicted
+++ resolved
@@ -2760,14 +2760,9 @@
 	assert(m_nodedef_received);
 	assert(mediaReceived());
 	
-<<<<<<< HEAD
-	// remove the information about which checksum each texture
-	// ought to have
-	m_media_name_sha1_map.clear();
 
 	bool no_output = device->getVideoDriver()->getDriverType() == video::EDT_NULL;
-=======
->>>>>>> e275b709
+
 	// Rebuild inherited images and recreate textures
 	infostream<<"- Rebuilding images and textures"<<std::endl;
 	if (!no_output)
