/*
client.cpp
Copyright (C) 2013 celeron55, Perttu Ahola <celeron55@gmail.com>
*/

/*
This file is part of Freeminer.

Freeminer is free software: you can redistribute it and/or modify
it under the terms of the GNU General Public License as published by
the Free Software Foundation, either version 3 of the License, or
(at your option) any later version.

Freeminer  is distributed in the hope that it will be useful,
but WITHOUT ANY WARRANTY; without even the implied warranty of
MERCHANTABILITY or FITNESS FOR A PARTICULAR PURPOSE.  See the
GNU General Public License for more details.

You should have received a copy of the GNU General Public License
along with Freeminer.  If not, see <http://www.gnu.org/licenses/>.
*/

#include "client.h"
#include <iostream>
#include <algorithm>
#include "clientserver.h"
#include "jthread/jmutexautolock.h"
#include "main.h"
#include <sstream>
#include "filesys.h"
#include "porting.h"
#include "mapblock_mesh.h"
#include "mapblock.h"
#include "settings.h"
#include "profiler.h"
#include "gettext.h"
#include "log.h"
#include "nodemetadata.h"
#include "nodedef.h"
#include "itemdef.h"
#include "shader.h"
#include <IFileSystem.h>
#include "base64.h"
#include "clientmap.h"
#include "clientmedia.h"
#include "sound.h"
#include "util/string.h"
#include "IMeshCache.h"
#include "serialization.h"
#include "util/serialize.h"
#include "config.h"
#include "cmake_config_githash.h"
#include "util/directiontables.h"
#include "util/pointedthing.h"
#include "version.h"
#include "drawscene.h"

extern gui::IGUIEnvironment* guienv;

/*
	QueuedMeshUpdate
*/

QueuedMeshUpdate::QueuedMeshUpdate():
	p(-1337,-1337,-1337),
	data(NULL),
	ack_block_to_server(false)
	,lazy(false)
{
}

QueuedMeshUpdate::~QueuedMeshUpdate()
{
	if(data)
		delete data;
}

/*
	MeshUpdateQueue
*/
	
MeshUpdateQueue::MeshUpdateQueue()
{
}

MeshUpdateQueue::~MeshUpdateQueue()
{
	JMutexAutoLock lock(m_mutex);

	for(std::vector<QueuedMeshUpdate*>::iterator
			i = m_queue.begin();
			i != m_queue.end(); i++)
	{
		QueuedMeshUpdate *q = *i;
		delete q;
	}
}

/*
	peer_id=0 adds with nobody to send to
*/
void MeshUpdateQueue::addBlock(v3s16 p, MeshMakeData *data, bool ack_block_to_server, bool urgent, bool lazy)
{
	DSTACK(__FUNCTION_NAME);

	assert(data);

	JMutexAutoLock lock(m_mutex);

	if(urgent)
		m_urgents.insert(p);

	/*
		Find if block is already in queue.
		If it is, update the data and quit.
	*/
	for(std::vector<QueuedMeshUpdate*>::iterator
			i = m_queue.begin();
			i != m_queue.end(); i++)
	{
		QueuedMeshUpdate *q = *i;
		if(q->p == p)
		{
			if(q->data)
				delete q->data;
			q->data = data;
			if(ack_block_to_server)
				q->ack_block_to_server = true;
			if(!lazy)
				q->lazy = false;
			return;
		}
	}
	
	/*
		Add the block
	*/
	QueuedMeshUpdate *q = new QueuedMeshUpdate;
	q->p = p;
	q->data = data;
	q->ack_block_to_server = ack_block_to_server;
	q->lazy = lazy;
	m_queue.push_back(q);
}

// Returned pointer must be deleted
// Returns NULL if queue is empty
QueuedMeshUpdate * MeshUpdateQueue::pop()
{
	JMutexAutoLock lock(m_mutex);

	bool must_be_urgent = !m_urgents.empty();
	for(std::vector<QueuedMeshUpdate*>::iterator
			i = m_queue.begin();
			i != m_queue.end(); i++)
	{
		QueuedMeshUpdate *q = *i;
		if(must_be_urgent && m_urgents.count(q->p) == 0)
			continue;
		m_queue.erase(i);
		m_urgents.erase(q->p);
		return q;
	}
	return NULL;
}

/*
	MeshUpdateThread
*/

void * MeshUpdateThread::Thread()
{
	ThreadStarted();

	log_register_thread("MeshUpdateThread");

	DSTACK(__FUNCTION_NAME);
	
	BEGIN_DEBUG_EXCEPTION_HANDLER

	porting::setThreadName("MeshUpdateThread");
	porting::setThreadPriority(50);

	while(!StopRequested())
	{
		QueuedMeshUpdate *q = m_queue_in.pop();
		if(q == NULL)
		{
			sleep_ms(3);
			continue;
		}

		ScopeProfiler sp(g_profiler, "Client: Mesh making");

		MapBlockMesh *mesh_new = new MapBlockMesh(q->data, m_camera_offset);
		if(mesh_new->getMesh()->getMeshBufferCount() == 0)
		{
			delete mesh_new;
			mesh_new = NULL;
		}

		MeshUpdateResult r;
		r.p = q->p;
		r.mesh = mesh_new;
		r.ack_block_to_server = q->ack_block_to_server;
		r.lazy = q->lazy;

		m_queue_out.push_back(r);

		delete q;
	}

	END_DEBUG_EXCEPTION_HANDLER(errorstream)

	return NULL;
}

/*
	Client
*/

Client::Client(
		IrrlichtDevice *device,
		const char *playername,
		std::string password,
		MapDrawControl &control,
		IWritableTextureSource *tsrc,
		IWritableShaderSource *shsrc,
		IWritableItemDefManager *itemdef,
		IWritableNodeDefManager *nodedef,
		ISoundManager *sound,
		MtEventManager *event,
		bool ipv6
		, bool simple_singleplayer_mode
):
	m_packetcounter_timer(0.0),
	m_connection_reinit_timer(0.1),
	m_avg_rtt_timer(0.0),
	m_playerpos_send_timer(0.0),
	m_ignore_damage_timer(0.0),
	m_tsrc(tsrc),
	m_shsrc(shsrc),
	m_itemdef(itemdef),
	m_nodedef(nodedef),
	m_sound(sound),
	m_event(event),
	m_mesh_update_thread(this),
	m_env(
		new ClientMap(this, this, control,
			device->getSceneManager()->getRootSceneNode(),
			device->getSceneManager(), 666),
		device->getSceneManager(),
		tsrc, this, device
	),
	m_con(PROTOCOL_ID, simple_singleplayer_mode ? MAX_PACKET_SIZE_SINGLEPLAYER : MAX_PACKET_SIZE, CONNECTION_TIMEOUT, ipv6, this),
	m_device(device),
	m_server_ser_ver(SER_FMT_VER_INVALID),
	m_playeritem(0),
	m_inventory_updated(false),
	m_inventory_from_server(NULL),
	m_inventory_from_server_age(0.0),
	m_animation_time(0),
	m_crack_level(-1),
	m_crack_pos(0,0,0),
	m_map_seed(0),
	m_password(password),
	m_access_denied(false),
	m_itemdef_received(false),
	m_nodedef_received(false),
	m_media_downloader(new ClientMediaDownloader()),
	m_time_of_day_set(false),
	m_last_time_of_day_f(-1),
	m_time_of_day_update_timer(0),
	m_recommended_send_interval(0.1),
	m_removed_sounds_check_timer(0),
	m_state(LC_Created)
{
	/*
		Add local player
	*/
	{
		Player *player = new LocalPlayer(this);

		player->updateName(playername);

		m_env.addPlayer(player);
	}
}

void Client::Stop()
{
	//request all client managed threads to stop
	m_mesh_update_thread.Stop();
}

bool Client::isShutdown()
{

	if (!m_mesh_update_thread.IsRunning()) return true;

	return false;
}

Client::~Client()
{
	m_con.Disconnect();

	m_mesh_update_thread.Stop();
	m_mesh_update_thread.Wait();
	while(!m_mesh_update_thread.m_queue_out.empty()) {
		MeshUpdateResult r = m_mesh_update_thread.m_queue_out.pop_frontNoEx();
		delete r.mesh;
	}


	delete m_inventory_from_server;

	// Delete detached inventories
	for(std::map<std::string, Inventory*>::iterator
			i = m_detached_inventories.begin();
			i != m_detached_inventories.end(); i++){
		delete i->second;
	}

	// cleanup 3d model meshes on client shutdown
	while (m_device->getSceneManager()->getMeshCache()->getMeshCount() != 0) {
		scene::IAnimatedMesh * mesh =
			m_device->getSceneManager()->getMeshCache()->getMeshByIndex(0);

		if (mesh != NULL)
			m_device->getSceneManager()->getMeshCache()->removeMesh(mesh);
	}
}

void Client::connect(Address address)
{
	DSTACK(__FUNCTION_NAME);
	m_con.SetTimeoutMs(0);
	m_con.Connect(address);
}

void Client::step(float dtime)
{
	DSTACK(__FUNCTION_NAME);

	m_uptime += dtime;

	// Limit a bit
	if(dtime > 2.0)
		dtime = 2.0;

	if(m_ignore_damage_timer > dtime)
		m_ignore_damage_timer -= dtime;
	else
		m_ignore_damage_timer = 0.0;
	
	m_animation_time += dtime;
	if(m_animation_time > 60.0)
		m_animation_time -= 60.0;

	m_time_of_day_update_timer += dtime;

	ReceiveAll();

	/*
		Packet counter
	*/
	{
		float &counter = m_packetcounter_timer;
		counter -= dtime;
		if(counter <= 0.0)
		{
			counter = 20.0;
			
			infostream << "Client packetcounter (" << m_packetcounter_timer
					<< "):"<<std::endl;
			m_packetcounter.print(infostream);
			m_packetcounter.clear();
		}
	}

	// UGLY hack to fix 2 second startup delay caused by non existent
	// server client startup synchronization in local server or singleplayer mode
	static bool initial_step = true;
	if (initial_step) {
		initial_step = false;
	}
	else if(m_state == LC_Created)
	{
		float &counter = m_connection_reinit_timer;
		counter -= dtime;
		if(counter <= 0.0)
		{
			counter = 2.0;

			//JMutexAutoLock envlock(m_env_mutex); //bulk comment-out
			
			Player *myplayer = m_env.getLocalPlayer();
			assert(myplayer != NULL);
			// Send TOSERVER_INIT
			// [0] u16 TOSERVER_INIT
			// [2] u8 SER_FMT_VER_HIGHEST_READ
			// [3] u8[20] player_name
			// [23] u8[28] password (new in some version)
			// [51] u16 minimum supported network protocol version (added sometime)
			// [53] u16 maximum supported network protocol version (added later than the previous one)
			SharedBuffer<u8> data(2+1+PLAYERNAME_SIZE+PASSWORD_SIZE+2+2);
			writeU16(&data[0], TOSERVER_INIT);
			writeU8(&data[2], SER_FMT_VER_HIGHEST_READ);

			memset((char*)&data[3], 0, PLAYERNAME_SIZE);
			snprintf((char*)&data[3], PLAYERNAME_SIZE, "%s", myplayer->getName().c_str());

			/*infostream<<"Client: sending initial password hash: \""<<m_password<<"\""
					<<std::endl;*/

			memset((char*)&data[23], 0, PASSWORD_SIZE);
			snprintf((char*)&data[23], PASSWORD_SIZE, "%s", m_password.c_str());
			
			writeU16(&data[51], CLIENT_PROTOCOL_VERSION_MIN);
			writeU16(&data[53], CLIENT_PROTOCOL_VERSION_MAX);

			// Send as unreliable
			Send(1, data, false);
		}

		// Not connected, return
		return;
	}

	/*
		Do stuff if connected
	*/
	
	int max_cycle_ms = 500/g_settings->getFloat("wanted_fps");
	/*
		Run Map's timers and unload unused data
	*/
	const float map_timer_and_unload_dtime = 10.25;
	if(m_map_timer_and_unload_interval.step(dtime, map_timer_and_unload_dtime))
	{
		ScopeProfiler sp(g_profiler, "Client: map timer and unload");
		std::list<v3s16> deleted_blocks;
		
		if(m_env.getMap().timerUpdate(m_uptime,
				g_settings->getFloat("client_unload_unused_data_timeout"),
				max_cycle_ms,
				&deleted_blocks))
				m_map_timer_and_unload_interval.run_next(map_timer_and_unload_dtime);
				
		/*if(deleted_blocks.size() > 0)
			infostream<<"Client: Unloaded "<<deleted_blocks.size()
					<<" unused blocks"<<std::endl;*/
			
		/*
			Send info to server
			NOTE: This loop is intentionally iterated the way it is.
		*/

		std::list<v3s16>::iterator i = deleted_blocks.begin();
		std::list<v3s16> sendlist;
		for(;;)
		{
			if(sendlist.size() == 255 || i == deleted_blocks.end())
			{
				if(sendlist.size() == 0)
					break;
				/*
					[0] u16 command
					[2] u8 count
					[3] v3s16 pos_0
					[3+6] v3s16 pos_1
					...
				*/
				u32 replysize = 2+1+6*sendlist.size();
				SharedBuffer<u8> reply(replysize);
				writeU16(&reply[0], TOSERVER_DELETEDBLOCKS);
				reply[2] = sendlist.size();
				u32 k = 0;
				for(std::list<v3s16>::iterator
						j = sendlist.begin();
						j != sendlist.end(); ++j)
				{
					writeV3S16(&reply[2+1+6*k], *j);
					k++;
				}
				m_con.Send(PEER_ID_SERVER, 2, reply, true);

				if(i == deleted_blocks.end())
					break;

				sendlist.clear();
			}

			sendlist.push_back(*i);
			++i;
		}
	}

	/*
		Handle environment
	*/
	{
		// Control local player (0ms)
		LocalPlayer *player = m_env.getLocalPlayer();
		assert(player != NULL);
		player->applyControl(dtime, &m_env);

		// Step environment
		m_env.step(dtime, 0, max_cycle_ms);
		
		/*
			Get events
		*/
		for(;;)
		{
			ClientEnvEvent event = m_env.getClientEvent();
			if(event.type == CEE_NONE)
			{
				break;
			}
			else if(event.type == CEE_PLAYER_DAMAGE)
			{
				if(m_ignore_damage_timer <= 0)
				{
					u8 damage = event.player_damage.amount;
					
					if(event.player_damage.send_to_server)
						sendDamage(damage);

					// Add to ClientEvent queue
					ClientEvent event;
					event.type = CE_PLAYER_DAMAGE;
					event.player_damage.amount = damage;
					m_client_event_queue.push_back(event);
				}
			}
			else if(event.type == CEE_PLAYER_BREATH)
			{
					u16 breath = event.player_breath.amount;
					sendBreath(breath);
			}
		}
	}

	/*
		Print some info
	*/
	{
		float &counter = m_avg_rtt_timer;
		counter += dtime;
		if(counter >= 10)
		{
			counter = 0.0;
			// connectedAndInitialized() is true, peer exists.
			float avg_rtt = getRTT();
			infostream<<"Client: avg_rtt="<<avg_rtt<<std::endl;
		}
	}

	/*
		Send player position to server
	*/
	{
		float &counter = m_playerpos_send_timer;
		counter += dtime;
		if((m_state == LC_Ready) && (counter >= m_recommended_send_interval))
		{
			counter = 0.0;
			sendPlayerPos();
		}
	}

	/*
		Replace updated meshes
	*/
	{
		int num_processed_meshes = 0;
		UniqueQueue<v3s16> got_blocks;
		while(!m_mesh_update_thread.m_queue_out.empty())
		{
			num_processed_meshes++;
			MeshUpdateResult r = m_mesh_update_thread.m_queue_out.pop_frontNoEx();
			MapBlock *block = m_env.getMap().getBlockNoCreateNoEx(r.p);
			if(block)
			{
				if (!r.lazy)
					block->delMesh();
				if (r.mesh)
					block->setMesh(r.mesh);
			} else {
				delete r.mesh;
			}
			if(r.ack_block_to_server)
			{
				got_blocks.push_back(r.p);
				if (got_blocks.size() >= 255)
					break;
			}
		}
		u32 got_blocks_size = got_blocks.size();
		if (got_blocks_size) { // TODO: REMOVE IN NEXT
				/*
					Acknowledge block
				*/
				/*
					[0] u16 command
					[2] u8 count
					[3] v3s16 pos_0
					[3+6] v3s16 pos_1
					[3+6*i] u16 vrange
					...
				*/
				u32 replysize = 2+1+(6*got_blocks_size)+2;
				SharedBuffer<u8> reply(replysize);
				writeU16(&reply[0], TOSERVER_GOTBLOCKS);
				reply[2] = got_blocks_size;
				u32 i=0;
				while (got_blocks.size())
					writeV3S16(&reply[3+(6*i++)], got_blocks.pop_front());

				writeU16(&reply[2+1+(6*got_blocks_size)], (int)m_env.getClientMap().getControl().wanted_range);
				// Send as reliable
				m_con.Send(PEER_ID_SERVER, 2, reply, true);
		}
		if(num_processed_meshes > 0)
			g_profiler->graphAdd("num_processed_meshes", num_processed_meshes);
	}

	/*
		Load fetched media
	*/
	if (m_media_downloader && m_media_downloader->isStarted()) {
		m_media_downloader->step(this);
		if (m_media_downloader->isDone()) {
			received_media();
			delete m_media_downloader;
			m_media_downloader = NULL;
		}
	}

	/*
		If the server didn't update the inventory in a while, revert
		the local inventory (so the player notices the lag problem
		and knows something is wrong).
	*/
	if(m_inventory_from_server)
	{
		float interval = 10.0;
		float count_before = floor(m_inventory_from_server_age / interval);

		m_inventory_from_server_age += dtime;

		float count_after = floor(m_inventory_from_server_age / interval);

		if(count_after != count_before)
		{
			// Do this every <interval> seconds after TOCLIENT_INVENTORY
			// Reset the locally changed inventory to the authoritative inventory
			Player *player = m_env.getLocalPlayer();
			player->inventory = *m_inventory_from_server;
			m_inventory_updated = true;
		}
	}

	/*
		Update positions of sounds attached to objects
	*/
	{
		for(std::map<int, u16>::iterator
				i = m_sounds_to_objects.begin();
				i != m_sounds_to_objects.end(); i++)
		{
			int client_id = i->first;
			u16 object_id = i->second;
			ClientActiveObject *cao = m_env.getActiveObject(object_id);
			if(!cao)
				continue;
			v3f pos = cao->getPosition();
			m_sound->updateSoundPosition(client_id, pos);
		}
	}
	
	/*
		Handle removed remotely initiated sounds
	*/
	m_removed_sounds_check_timer += dtime;
	if(m_removed_sounds_check_timer >= 2.32)
	{
		m_removed_sounds_check_timer = 0;
		// Find removed sounds and clear references to them
		std::set<s32> removed_server_ids;
		for(std::map<s32, int>::iterator
				i = m_sounds_server_to_client.begin();
				i != m_sounds_server_to_client.end();)
		{
			s32 server_id = i->first;
			int client_id = i->second;
			i++;
			if(!m_sound->soundExists(client_id)){
				m_sounds_server_to_client.erase(server_id);
				m_sounds_client_to_server.erase(client_id);
				m_sounds_to_objects.erase(client_id);
				removed_server_ids.insert(server_id);
			}
		}
		// Sync to server
		if(removed_server_ids.size() != 0)
		{
			std::ostringstream os(std::ios_base::binary);
			writeU16(os, TOSERVER_REMOVED_SOUNDS);
			size_t server_ids = removed_server_ids.size();
			assert(server_ids <= 0xFFFF);
			writeU16(os, (u16) (server_ids & 0xFFFF));
			for(std::set<s32>::iterator i = removed_server_ids.begin();
					i != removed_server_ids.end(); i++)
				writeS32(os, *i);
			std::string s = os.str();
			SharedBuffer<u8> data((u8*)s.c_str(), s.size());
			// Send as reliable
			Send(1, data, true);
		}
	}
}

bool Client::loadMedia(const std::string &data, const std::string &filename)
{
	// Silly irrlicht's const-incorrectness
	Buffer<char> data_rw(data.c_str(), data.size());
	
	std::string name;

	const char *image_ext[] = {
		".png", ".jpg", ".bmp", ".tga",
		".pcx", ".ppm", ".psd", ".wal", ".rgb",
		NULL
	};
	name = removeStringEnd(filename, image_ext);
	if(name != "")
	{
		verbosestream<<"Client: Attempting to load image "
		<<"file \""<<filename<<"\""<<std::endl;

		io::IFileSystem *irrfs = m_device->getFileSystem();
		video::IVideoDriver *vdrv = m_device->getVideoDriver();

		// Create an irrlicht memory file
		io::IReadFile *rfile = irrfs->createMemoryReadFile(
				*data_rw, data_rw.getSize(), "_tempreadfile");
		assert(rfile);
		// Read image
		video::IImage *img = vdrv->createImageFromFile(rfile);
		if(!img){
			errorstream<<"Client: Cannot create image from data of "
					<<"file \""<<filename<<"\""<<std::endl;
			rfile->drop();
			return false;
		}
		else {
			m_tsrc->insertSourceImage(filename, img);
			img->drop();
			rfile->drop();
			return true;
		}
	}

	const char *sound_ext[] = {
		".0.ogg", ".1.ogg", ".2.ogg", ".3.ogg", ".4.ogg",
		".5.ogg", ".6.ogg", ".7.ogg", ".8.ogg", ".9.ogg",
		".ogg", NULL
	};
	name = removeStringEnd(filename, sound_ext);
	if(name != "")
	{
		verbosestream<<"Client: Attempting to load sound "
		<<"file \""<<filename<<"\""<<std::endl;
		m_sound->loadSoundData(name, data);
		return true;
	}

	const char *model_ext[] = {
		".x", ".b3d", ".md2", ".obj",
		NULL
	};
	name = removeStringEnd(filename, model_ext);
	if(name != "")
	{
		verbosestream<<"Client: Storing model into memory: "
				<<"\""<<filename<<"\""<<std::endl;
		if(m_mesh_data.count(filename))
			errorstream<<"Multiple models with name \""<<filename.c_str()
					<<"\" found; replacing previous model"<<std::endl;
		m_mesh_data[filename] = data;
		return true;
	}

	errorstream<<"Client: Don't know how to load file \""
			<<filename<<"\""<<std::endl;
	return false;
}

// Virtual methods from con::PeerHandler
void Client::peerAdded(con::Peer *peer)
{
	infostream<<"Client::peerAdded(): peer->id="
			<<peer->id<<std::endl;
}
void Client::deletingPeer(con::Peer *peer, bool timeout)
{
	infostream<<"Client::deletingPeer(): "
			"Server Peer is getting deleted "
			<<"(timeout="<<timeout<<")"<<std::endl;
}

/*
	u16 command
	u16 number of files requested
	for each file {
		u16 length of name
		string name
	}
*/
void Client::request_media(const std::list<std::string> &file_requests)
{
	std::ostringstream os(std::ios_base::binary);
	writeU16(os, TOSERVER_REQUEST_MEDIA);
	size_t file_requests_size = file_requests.size();
	assert(file_requests_size <= 0xFFFF);
	writeU16(os, (u16) (file_requests_size & 0xFFFF));

	for(std::list<std::string>::const_iterator i = file_requests.begin();
			i != file_requests.end(); ++i) {
		os<<serializeString(*i);
	}

	// Make data buffer
	std::string s = os.str();
	SharedBuffer<u8> data((u8*)s.c_str(), s.size());
	// Send as reliable
	Send(1, data, true);
	infostream<<"Client: Sending media request list to server ("
			<<file_requests.size()<<" files)"<<std::endl;
}

void Client::received_media()
{
	// notify server we received everything
	std::ostringstream os(std::ios_base::binary);
	writeU16(os, TOSERVER_RECEIVED_MEDIA);
	std::string s = os.str();
	SharedBuffer<u8> data((u8*)s.c_str(), s.size());
	// Send as reliable
	Send(1, data, true);
	infostream<<"Client: Notifying server that we received all media"
			<<std::endl;
}

void Client::ReceiveAll()
{
	DSTACK(__FUNCTION_NAME);
	u32 start_ms = porting::getTimeMs();
	for(;;)
	{
		// Limit time even if there would be huge amounts of data to
		// process
		if(porting::getTimeMs() > start_ms + 100)
			break;
		
		try{
			Receive();
			g_profiler->graphAdd("client_received_packets", 1);
		}
		catch(con::NoIncomingDataException &e)
		{
			break;
		}
		catch(con::InvalidIncomingDataException &e)
		{
			infostream<<"Client::ReceiveAll(): "
					"InvalidIncomingDataException: what()="
					<<e.what()<<std::endl;
		}
	}
}

void Client::Receive()
{
	DSTACK(__FUNCTION_NAME);
	SharedBuffer<u8> data;
	u16 sender_peer_id;
	u32 datasize = m_con.Receive(sender_peer_id, data);
	ProcessData(*data, datasize, sender_peer_id);
}

/*
	sender_peer_id given to this shall be quaranteed to be a valid peer
*/
void Client::ProcessData(u8 *data, u32 datasize, u16 sender_peer_id)
{
	DSTACK(__FUNCTION_NAME);

	// Ignore packets that don't even fit a command
	if(datasize < 2)
	{
		m_packetcounter.add(60000);
		return;
	}

	ToClientCommand command = (ToClientCommand)readU16(&data[0]);

	//infostream<<"Client: received command="<<command<<std::endl;
	m_packetcounter.add((u16)command);
	
	/*
		If this check is removed, be sure to change the queue
		system to know the ids
	*/
	if(sender_peer_id != PEER_ID_SERVER)
	{
		infostream<<"Client::ProcessData(): Discarding data not "
				"coming from server: peer_id="<<sender_peer_id
				<<std::endl;
		return;
	}

	u8 ser_version = m_server_ser_ver;

	if(command == TOCLIENT_INIT)
	{
		if(datasize < 3)
			return;

		u8 deployed = data[2];

		infostream<<"Client: TOCLIENT_INIT received with "
				"deployed="<<((int)deployed&0xff)<<std::endl;

		if(!ser_ver_supported(deployed))
		{
			infostream<<"Client: TOCLIENT_INIT: Server sent "
					<<"unsupported ser_fmt_ver"<<std::endl;
			return;
		}
		
		m_server_ser_ver = deployed;

		// Get player position
		v3s16 playerpos_s16(0, BS*2+BS*20, 0);
		if(datasize >= 2+1+6)
			playerpos_s16 = readV3S16(&data[2+1]);
		v3f playerpos_f = intToFloat(playerpos_s16, BS) - v3f(0, BS/2, 0);

			
		// Set player position
		Player *player = m_env.getLocalPlayer();
		assert(player != NULL);
		player->setPosition(playerpos_f);
		
		if(datasize >= 2+1+6+8)
		{
			// Get map seed
			m_map_seed = readU64(&data[2+1+6]);
			infostream<<"Client: received map seed: "<<m_map_seed<<std::endl;
		}

		if(datasize >= 2+1+6+8+4)
		{
			// Get map seed
			m_recommended_send_interval = readF1000(&data[2+1+6+8]);
			infostream<<"Client: received recommended send interval "
					<<m_recommended_send_interval<<std::endl;
		}
		
		// Reply to server
		u32 replysize = 2;
		SharedBuffer<u8> reply(replysize);
		writeU16(&reply[0], TOSERVER_INIT2);
		// Send as reliable
		m_con.Send(PEER_ID_SERVER, 1, reply, true);

		m_state = LC_Init;

		return;
	}

	if(command == TOCLIENT_ACCESS_DENIED)
	{
		// The server didn't like our password. Note, this needs
		// to be processed even if the serialisation format has
		// not been agreed yet, the same as TOCLIENT_INIT.
		m_access_denied = true;
		m_access_denied_reason = L"Unknown";
		if(datasize >= 4)
		{
			std::string datastring((char*)&data[2], datasize-2);
			std::istringstream is(datastring, std::ios_base::binary);
			m_access_denied_reason = deSerializeWideString(is);
		}
		return;
	}

	if(ser_version == SER_FMT_VER_INVALID)
	{
		infostream<<"Client: Server serialization"
				" format invalid or not initialized."
				" Skipping incoming command="<<command<<std::endl;
		return;
	}
	
	/*
	  Handle runtime commands
	*/
	// there's no sane reason why we shouldn't have a player and
	// almost everyone needs a player reference
	Player *player = m_env.getLocalPlayer();
	assert(player != NULL);

	if(command == TOCLIENT_REMOVENODE)
	{
		if(datasize < 8)
			return;
		v3s16 p;
		p.X = readS16(&data[2]);
		p.Y = readS16(&data[4]);
		p.Z = readS16(&data[6]);
		removeNode(p);
	}
	else if(command == TOCLIENT_ADDNODE)
	{
		if(datasize < 8 + MapNode::serializedLength(ser_version))
			return;

		v3s16 p;
		p.X = readS16(&data[2]);
		p.Y = readS16(&data[4]);
		p.Z = readS16(&data[6]);

		MapNode n;
		n.deSerialize(&data[8], ser_version);
		
		bool remove_metadata = true;
		u32 index = 8 + MapNode::serializedLength(ser_version);
		if ((datasize >= index+1) && data[index]){
			remove_metadata = false;
		}
		
		addNode(p, n, remove_metadata);
	}
	else if(command == TOCLIENT_BLOCKDATA)
	{
		// Ignore too small packet
		if(datasize < 8)
			return;
			
		v3s16 p;
		p.X = readS16(&data[2]);
		p.Y = readS16(&data[4]);
		p.Z = readS16(&data[6]);
		
		std::string datastring((char*)&data[8], datasize-8);
		std::istringstream istr(datastring, std::ios_base::binary);
		
		MapBlock *block = m_env.getMap().getBlockNoCreateNoEx(p);
		if(block)
		{
			/*
				Update an existing block
			*/
			block->deSerialize(istr, ser_version, false);
			block->deSerializeNetworkSpecific(istr);
		}
		else
		{
			/*
				Create a new block
			*/
			block = new MapBlock(&m_env.getMap(), p, this);
			block->deSerialize(istr, ser_version, false);
			block->deSerializeNetworkSpecific(istr);
			m_env.getMap().insertBlock(block);
		}

		/*
			Add it to mesh update queue and set it to be acknowledged after update.
		*/
		addUpdateMeshTaskWithEdge(p, true);
	}
	else if(command == TOCLIENT_INVENTORY)
	{
		if(datasize < 3)
			return;

		std::string datastring((char*)&data[2], datasize-2);
		std::istringstream is(datastring, std::ios_base::binary);

		player->inventory.deSerialize(is);

		m_inventory_updated = true;

		delete m_inventory_from_server;
		m_inventory_from_server = new Inventory(player->inventory);
		m_inventory_from_server_age = 0.0;

	}
	else if(command == TOCLIENT_TIME_OF_DAY)
	{
		if(datasize < 4)
			return;
		
		u16 time_of_day  = readU16(&data[2]);
		time_of_day      = time_of_day % 24000;
		float time_speed = 0;

		if(datasize >= 2 + 2 + 4)
		{
			time_speed = readF1000(&data[4]);
		}
		else {
			// Old message; try to approximate speed of time by ourselves
			float time_of_day_f = (float)time_of_day / 24000.0;
			float tod_diff_f = 0;

			if(time_of_day_f < 0.2 && m_last_time_of_day_f > 0.8)
				tod_diff_f = time_of_day_f - m_last_time_of_day_f + 1.0;
			else
				tod_diff_f = time_of_day_f - m_last_time_of_day_f;

			m_last_time_of_day_f         = time_of_day_f;
			float time_diff            = m_time_of_day_update_timer;
			m_time_of_day_update_timer = 0;

			if(m_time_of_day_set){
				time_speed = (3600.0*24.0) * tod_diff_f / time_diff;
				infostream<<"Client: Measured time_of_day speed (old format): "
						<<time_speed<<" tod_diff_f="<<tod_diff_f
						<<" time_diff="<<time_diff<<std::endl;
			}
		}
		
		// Update environment
		m_env.setTimeOfDay(time_of_day);
		m_env.setTimeOfDaySpeed(time_speed);
		m_time_of_day_set = true;

		u32 dr = m_env.getDayNightRatio();
		infostream<<"Client: time_of_day="<<time_of_day
				<<" time_speed="<<time_speed
				<<" dr="<<dr<<std::endl;
	}
	else if(command == TOCLIENT_CHAT_MESSAGE)
	{
		/*
			u16 command
			u16 length
			wstring message
		*/
		u8 buf[6];
		std::string datastring((char*)&data[2], datasize-2);
		std::istringstream is(datastring, std::ios_base::binary);
		
		// Read stuff
		is.read((char*) buf, 2);
		u16 len = readU16(buf);
		
		std::wstring message;
		for(unsigned int i=0; i<len; i++)
		{
			is.read((char*)buf, 2);
			message += (wchar_t)readU16(buf);
		}
		
		m_chat_queue.push_back(message);
	}
	else if(command == TOCLIENT_ACTIVE_OBJECT_REMOVE_ADD)
	{
		/*
			u16 command
			u16 count of removed objects
			for all removed objects {
				u16 id
			}
			u16 count of added objects
			for all added objects {
				u16 id
				u8 type
				u32 initialization data length
				string initialization data
			}
		*/

		char buf[6];
		// Get all data except the command number
		std::string datastring((char*)&data[2], datasize-2);
		// Throw them in an istringstream
		std::istringstream is(datastring, std::ios_base::binary);

		// Read removed objects
		is.read(buf, 2);
		u16 removed_count = readU16((u8*)buf);
		for(unsigned int i=0; i<removed_count; i++)
		{
			is.read(buf, 2);
			u16 id = readU16((u8*)buf);
			m_env.removeActiveObject(id);
		}

		// Read added objects
		is.read(buf, 2);
		u16 added_count = readU16((u8*)buf);
		for(unsigned int i=0; i<added_count; i++)
		{
			is.read(buf, 2);
			u16 id = readU16((u8*)buf);
			is.read(buf, 1);
			u8 type = readU8((u8*)buf);
			std::string data = deSerializeLongString(is);
			// Add it
			m_env.addActiveObject(id, type, data);
		}
	}
	else if(command == TOCLIENT_ACTIVE_OBJECT_MESSAGES)
	{
		/*
			u16 command
			for all objects
			{
				u16 id
				u16 message length
				string message
			}
		*/
		char buf[6];
		// Get all data except the command number
		std::string datastring((char*)&data[2], datasize-2);
		// Throw them in an istringstream
		std::istringstream is(datastring, std::ios_base::binary);

		while(is.eof() == false)
		{
			is.read(buf, 2);
			u16 id = readU16((u8*)buf);
			if(is.eof())
				break;
			is.read(buf, 2);
			size_t message_size = readU16((u8*)buf);
			std::string message;
			message.reserve(message_size);
			for(unsigned int i=0; i<message_size; i++)
			{
				is.read(buf, 1);
				message.append(buf, 1);
			}
			// Pass on to the environment
			m_env.processActiveObjectMessage(id, message);
		}
	}
	else if(command == TOCLIENT_MOVEMENT)
	{
		std::string datastring((char*)&data[2], datasize-2);
		std::istringstream is(datastring, std::ios_base::binary);

		player->movement_acceleration_default   = readF1000(is) * BS;
		player->movement_acceleration_air       = readF1000(is) * BS;
		player->movement_acceleration_fast      = readF1000(is) * BS;
		player->movement_speed_walk             = readF1000(is) * BS;
		player->movement_speed_crouch           = readF1000(is) * BS;
		player->movement_speed_fast             = readF1000(is) * BS;
		player->movement_speed_climb            = readF1000(is) * BS;
		player->movement_speed_jump             = readF1000(is) * BS;
		player->movement_liquid_fluidity        = readF1000(is) * BS;
		player->movement_liquid_fluidity_smooth = readF1000(is) * BS;
		player->movement_liquid_sink            = readF1000(is) * BS;
		player->movement_gravity                = readF1000(is) * BS;
	}
	else if(command == TOCLIENT_HP)
	{
		std::string datastring((char*)&data[2], datasize-2);
		std::istringstream is(datastring, std::ios_base::binary);

		u8 oldhp   = player->hp;
		u8 hp      = readU8(is);
		player->hp = hp;

		if(hp < oldhp)
		{
			// Add to ClientEvent queue
			ClientEvent event;
			event.type = CE_PLAYER_DAMAGE;
			event.player_damage.amount = oldhp - hp;
			m_client_event_queue.push_back(event);
		}
	}
	else if(command == TOCLIENT_BREATH)
	{
		std::string datastring((char*)&data[2], datasize-2);
		std::istringstream is(datastring, std::ios_base::binary);

		player->setBreath(readU16(is));
	}
	else if(command == TOCLIENT_MOVE_PLAYER)
	{
		std::string datastring((char*)&data[2], datasize-2);
		std::istringstream is(datastring, std::ios_base::binary);

		v3f pos = readV3F1000(is);
		f32 pitch = readF1000(is);
		f32 yaw = readF1000(is);
		player->setPosition(pos);

		infostream<<"Client got TOCLIENT_MOVE_PLAYER"
				<<" pos=("<<pos.X<<","<<pos.Y<<","<<pos.Z<<")"
				<<" pitch="<<pitch
				<<" yaw="<<yaw
				<<std::endl;

		/*
			Add to ClientEvent queue.
			This has to be sent to the main program because otherwise
			it would just force the pitch and yaw values to whatever
			the camera points to.
		*/
		ClientEvent event;
		event.type = CE_PLAYER_FORCE_MOVE;
		event.player_force_move.pitch = pitch;
		event.player_force_move.yaw = yaw;
		m_client_event_queue.push_back(event);

		// Ignore damage for a few seconds, so that the player doesn't
		// get damage from falling on ground
		m_ignore_damage_timer = 3.0;
	}
	else if(command == TOCLIENT_PLAYERITEM)
	{
		infostream<<"Client: WARNING: Ignoring TOCLIENT_PLAYERITEM"<<std::endl;
	}
	else if(command == TOCLIENT_DEATHSCREEN)
	{
		std::string datastring((char*)&data[2], datasize-2);
		std::istringstream is(datastring, std::ios_base::binary);
		
		bool set_camera_point_target = readU8(is);
		v3f camera_point_target = readV3F1000(is);
		
		ClientEvent event;
		event.type                                = CE_DEATHSCREEN;
		event.deathscreen.set_camera_point_target = set_camera_point_target;
		event.deathscreen.camera_point_target_x   = camera_point_target.X;
		event.deathscreen.camera_point_target_y   = camera_point_target.Y;
		event.deathscreen.camera_point_target_z   = camera_point_target.Z;
		m_client_event_queue.push_back(event);
	}
	else if(command == TOCLIENT_ANNOUNCE_MEDIA)
	{
		std::string datastring((char*)&data[2], datasize-2);
		std::istringstream is(datastring, std::ios_base::binary);

		int num_files = readU16(is);
		
		infostream<<"Client: Received media announcement: packet size: "
				<<datasize<<std::endl;

		if (m_media_downloader == NULL ||
				m_media_downloader->isStarted()) {
			const char *problem = m_media_downloader ?
				"we already saw another announcement" :
				"all media has been received already";
			errorstream<<"Client: Received media announcement but "
				<<problem<<"! "
				<<" files="<<num_files
				<<" size="<<datasize<<std::endl;
			return;
		}

		// Mesh update thread must be stopped while
		// updating content definitions
		assert(!m_mesh_update_thread.IsRunning());

		for(int i=0; i<num_files; i++)
		{
			std::string name = deSerializeString(is);
			std::string sha1_base64 = deSerializeString(is);
			std::string sha1_raw = base64_decode(sha1_base64);
			m_media_downloader->addFile(name, sha1_raw);
		}

		std::vector<std::string> remote_media;
		try {
			Strfnd sf(deSerializeString(is));
			while(!sf.atend()) {
				std::string baseurl = trim(sf.next(","));
				if(baseurl != "")
					m_media_downloader->addRemoteServer(baseurl);
			}
		}
		catch(SerializationError& e) {
			// not supported by server or turned off
		}

		m_media_downloader->step(this);
	}
	else if(command == TOCLIENT_MEDIA)
	{
		std::string datastring((char*)&data[2], datasize-2);
		std::istringstream is(datastring, std::ios_base::binary);

		/*
			u16 command
			u16 total number of file bunches
			u16 index of this bunch
			u32 number of files in this bunch
			for each file {
				u16 length of name
				string name
				u32 length of data
				data
			}
		*/
		int num_bunches = readU16(is);
		int bunch_i = readU16(is);
		u32 num_files = readU32(is);
		infostream<<"Client: Received files: bunch "<<bunch_i<<"/"
				<<num_bunches<<" files="<<num_files
				<<" size="<<datasize<<std::endl;

		if (num_files == 0)
			return;

		if (m_media_downloader == NULL ||
				!m_media_downloader->isStarted()) {
			const char *problem = m_media_downloader ?
				"media has not been requested" :
				"all media has been received already";
			errorstream<<"Client: Received media but "
				<<problem<<"! "
				<<" bunch "<<bunch_i<<"/"<<num_bunches
				<<" files="<<num_files
				<<" size="<<datasize<<std::endl;
			return;
		}

		// Mesh update thread must be stopped while
		// updating content definitions
		assert(!m_mesh_update_thread.IsRunning());

		for(unsigned int i=0; i<num_files; i++){
			std::string name = deSerializeString(is);
			std::string data = deSerializeLongString(is);
			m_media_downloader->conventionalTransferDone(
					name, data, this);
		}
	}
	else if(command == TOCLIENT_TOOLDEF)
	{
		infostream<<"Client: WARNING: Ignoring TOCLIENT_TOOLDEF"<<std::endl;
	}
	else if(command == TOCLIENT_NODEDEF)
	{
		infostream<<"Client: Received node definitions: packet size: "
				<<datasize<<std::endl;

		// Mesh update thread must be stopped while
		// updating content definitions
		assert(!m_mesh_update_thread.IsRunning());

		// Decompress node definitions
		std::string datastring((char*)&data[2], datasize-2);
		std::istringstream is(datastring, std::ios_base::binary);
		std::istringstream tmp_is(deSerializeLongString(is), std::ios::binary);
		std::ostringstream tmp_os;
		decompressZlib(tmp_is, tmp_os);

		// Deserialize node definitions
		std::istringstream tmp_is2(tmp_os.str());
		m_nodedef->deSerialize(tmp_is2);
		m_nodedef_received = true;
	}
	else if(command == TOCLIENT_CRAFTITEMDEF)
	{
		infostream<<"Client: WARNING: Ignoring TOCLIENT_CRAFTITEMDEF"<<std::endl;
	}
	else if(command == TOCLIENT_ITEMDEF)
	{
		infostream<<"Client: Received item definitions: packet size: "
				<<datasize<<std::endl;

		// Mesh update thread must be stopped while
		// updating content definitions
		assert(!m_mesh_update_thread.IsRunning());

		// Decompress item definitions
		std::string datastring((char*)&data[2], datasize-2);
		std::istringstream is(datastring, std::ios_base::binary);
		std::istringstream tmp_is(deSerializeLongString(is), std::ios::binary);
		std::ostringstream tmp_os;
		decompressZlib(tmp_is, tmp_os);

		// Deserialize node definitions
		std::istringstream tmp_is2(tmp_os.str());
		m_itemdef->deSerialize(tmp_is2);
		m_itemdef_received = true;
	}
	else if(command == TOCLIENT_PLAY_SOUND)
	{
		std::string datastring((char*)&data[2], datasize-2);
		std::istringstream is(datastring, std::ios_base::binary);

		s32 server_id = readS32(is);
		std::string name = deSerializeString(is);
		float gain = readF1000(is);
		int type = readU8(is); // 0=local, 1=positional, 2=object
		v3f pos = readV3F1000(is);
		u16 object_id = readU16(is);
		bool loop = readU8(is);
		// Start playing
		int client_id = -1;
		switch(type){
		case 0: // local
			client_id = m_sound->playSound(name, loop, gain);
			break;
		case 1: // positional
			client_id = m_sound->playSoundAt(name, loop, gain, pos);
			break;
		case 2: { // object
			ClientActiveObject *cao = m_env.getActiveObject(object_id);
			if(cao)
				pos = cao->getPosition();
			client_id = m_sound->playSoundAt(name, loop, gain, pos);
			// TODO: Set up sound to move with object
			break; }
		default:
			break;
		}
		if(client_id != -1){
			m_sounds_server_to_client[server_id] = client_id;
			m_sounds_client_to_server[client_id] = server_id;
			if(object_id != 0)
				m_sounds_to_objects[client_id] = object_id;
		}
	}
	else if(command == TOCLIENT_STOP_SOUND)
	{
		std::string datastring((char*)&data[2], datasize-2);
		std::istringstream is(datastring, std::ios_base::binary);

		s32 server_id = readS32(is);
		std::map<s32, int>::iterator i =
				m_sounds_server_to_client.find(server_id);
		if(i != m_sounds_server_to_client.end()){
			int client_id = i->second;
			m_sound->stopSound(client_id);
		}
	}
	else if(command == TOCLIENT_PRIVILEGES)
	{
		std::string datastring((char*)&data[2], datasize-2);
		std::istringstream is(datastring, std::ios_base::binary);
		
		m_privileges.clear();
		infostream<<"Client: Privileges updated: ";
		u16 num_privileges = readU16(is);
		for(unsigned int i=0; i<num_privileges; i++){
			std::string priv = deSerializeString(is);
			m_privileges.insert(priv);
			infostream<<priv<<" ";
		}
		infostream<<std::endl;
	}
	else if(command == TOCLIENT_INVENTORY_FORMSPEC)
	{
		std::string datastring((char*)&data[2], datasize-2);
		std::istringstream is(datastring, std::ios_base::binary);

		// Store formspec in LocalPlayer
		player->inventory_formspec = deSerializeLongString(is);
	}
	else if(command == TOCLIENT_DETACHED_INVENTORY)
	{
		std::string datastring((char*)&data[2], datasize-2);
		std::istringstream is(datastring, std::ios_base::binary);

		std::string name = deSerializeString(is);
		
		infostream<<"Client: Detached inventory update: \""<<name<<"\""<<std::endl;

		Inventory *inv = NULL;
		if(m_detached_inventories.count(name) > 0)
			inv = m_detached_inventories[name];
		else{
			inv = new Inventory(m_itemdef);
			m_detached_inventories[name] = inv;
		}
		inv->deSerialize(is);
	}
	else if(command == TOCLIENT_SHOW_FORMSPEC)
	{
		std::string datastring((char*)&data[2], datasize-2);
		std::istringstream is(datastring, std::ios_base::binary);

		std::string formspec = deSerializeLongString(is);
		std::string formname = deSerializeString(is);

		ClientEvent event;
		event.type = CE_SHOW_FORMSPEC;
		// pointer is required as event is a struct only!
		// adding a std:string to a struct isn't possible
		event.show_formspec.formspec = new std::string(formspec);
		event.show_formspec.formname = new std::string(formname);
		m_client_event_queue.push_back(event);
	}
	else if(command == TOCLIENT_SPAWN_PARTICLE)
	{
		std::string datastring((char*)&data[2], datasize-2);
		std::istringstream is(datastring, std::ios_base::binary);

		v3f pos                 = readV3F1000(is);
		v3f vel                 = readV3F1000(is);
		v3f acc                 = readV3F1000(is);
		float expirationtime    = readF1000(is);
		float size              = readF1000(is);
		bool collisiondetection = readU8(is);
		std::string texture     = deSerializeLongString(is);
		bool vertical           = false;
		try {
			vertical = readU8(is);
		} catch (...) {}

		ClientEvent event;
		event.type                              = CE_SPAWN_PARTICLE;
		event.spawn_particle.pos                = new v3f (pos);
		event.spawn_particle.vel                = new v3f (vel);
		event.spawn_particle.acc                = new v3f (acc);
		event.spawn_particle.expirationtime     = expirationtime;
		event.spawn_particle.size               = size;
		event.spawn_particle.collisiondetection = collisiondetection;
		event.spawn_particle.vertical           = vertical;
		event.spawn_particle.texture            = new std::string(texture);

		m_client_event_queue.push_back(event);
	}
	else if(command == TOCLIENT_ADD_PARTICLESPAWNER)
	{
		std::string datastring((char*)&data[2], datasize-2);
		std::istringstream is(datastring, std::ios_base::binary);

		u16 amount              = readU16(is);
		float spawntime         = readF1000(is);
		v3f minpos              = readV3F1000(is);
		v3f maxpos              = readV3F1000(is);
		v3f minvel              = readV3F1000(is);
		v3f maxvel              = readV3F1000(is);
		v3f minacc              = readV3F1000(is);
		v3f maxacc              = readV3F1000(is);
		float minexptime        = readF1000(is);
		float maxexptime        = readF1000(is);
		float minsize           = readF1000(is);
		float maxsize           = readF1000(is);
		bool collisiondetection = readU8(is);
		std::string texture     = deSerializeLongString(is);
		u32 id                  = readU32(is);
		bool vertical = false;
		try {
			vertical = readU8(is);
		} catch (...) {}

		ClientEvent event;
		event.type                                   = CE_ADD_PARTICLESPAWNER;
		event.add_particlespawner.amount             = amount;
		event.add_particlespawner.spawntime          = spawntime;
		event.add_particlespawner.minpos             = new v3f (minpos);
		event.add_particlespawner.maxpos             = new v3f (maxpos);
		event.add_particlespawner.minvel             = new v3f (minvel);
		event.add_particlespawner.maxvel             = new v3f (maxvel);
		event.add_particlespawner.minacc             = new v3f (minacc);
		event.add_particlespawner.maxacc             = new v3f (maxacc);
		event.add_particlespawner.minexptime         = minexptime;
		event.add_particlespawner.maxexptime         = maxexptime;
		event.add_particlespawner.minsize            = minsize;
		event.add_particlespawner.maxsize            = maxsize;
		event.add_particlespawner.collisiondetection = collisiondetection;
		event.add_particlespawner.vertical           = vertical;
		event.add_particlespawner.texture            = new std::string(texture);
		event.add_particlespawner.id                 = id;

		m_client_event_queue.push_back(event);
	}
	else if(command == TOCLIENT_DELETE_PARTICLESPAWNER)
	{
		std::string datastring((char*)&data[2], datasize-2);
		std::istringstream is(datastring, std::ios_base::binary);

		u32 id = readU16(is);

		ClientEvent event;
		event.type                      = CE_DELETE_PARTICLESPAWNER;
		event.delete_particlespawner.id = id;

		m_client_event_queue.push_back(event);
	}
	else if(command == TOCLIENT_HUDADD)
	{
		std::string datastring((char *)&data[2], datasize - 2);
		std::istringstream is(datastring, std::ios_base::binary);

		u32 id           = readU32(is);
		u8 type          = readU8(is);
		v2f pos          = readV2F1000(is);
		std::string name = deSerializeString(is);
		v2f scale        = readV2F1000(is);
		std::string text = deSerializeString(is);
		u32 number       = readU32(is);
		u32 item         = readU32(is);
		u32 dir          = readU32(is);
		v2f align        = readV2F1000(is);
		v2f offset       = readV2F1000(is);
		v3f world_pos;
		v2s32 size;
		try{
			world_pos    = readV3F1000(is);
		}catch(SerializationError &e) {};
		try{
			size = readV2S32(is);
		} catch(SerializationError &e) {};

		ClientEvent event;
		event.type             = CE_HUDADD;
		event.hudadd.id        = id;
		event.hudadd.type      = type;
		event.hudadd.pos       = new v2f(pos);
		event.hudadd.name      = new std::string(name);
		event.hudadd.scale     = new v2f(scale);
		event.hudadd.text      = new std::string(text);
		event.hudadd.number    = number;
		event.hudadd.item      = item;
		event.hudadd.dir       = dir;
		event.hudadd.align     = new v2f(align);
		event.hudadd.offset    = new v2f(offset);
		event.hudadd.world_pos = new v3f(world_pos);
		event.hudadd.size      = new v2s32(size);
		m_client_event_queue.push_back(event);
	}
	else if(command == TOCLIENT_HUDRM)
	{
		std::string datastring((char *)&data[2], datasize - 2);
		std::istringstream is(datastring, std::ios_base::binary);

		u32 id = readU32(is);

		ClientEvent event;
		event.type     = CE_HUDRM;
		event.hudrm.id = id;
		m_client_event_queue.push_back(event);
	}
	else if(command == TOCLIENT_HUDCHANGE)
	{
		std::string sdata;
		v2f v2fdata;
		v3f v3fdata;
		u32 intdata = 0;
		v2s32 v2s32data;
		
		std::string datastring((char *)&data[2], datasize - 2);
		std::istringstream is(datastring, std::ios_base::binary);

		u32 id  = readU32(is);
		u8 stat = (HudElementStat)readU8(is);
		
		if (stat == HUD_STAT_POS || stat == HUD_STAT_SCALE ||
			stat == HUD_STAT_ALIGN || stat == HUD_STAT_OFFSET)
			v2fdata = readV2F1000(is);
		else if (stat == HUD_STAT_NAME || stat == HUD_STAT_TEXT)
			sdata = deSerializeString(is);
		else if (stat == HUD_STAT_WORLD_POS)
			v3fdata = readV3F1000(is);
		else if (stat == HUD_STAT_SIZE )
			v2s32data = readV2S32(is);
		else
			intdata = readU32(is);
		
		ClientEvent event;
		event.type              = CE_HUDCHANGE;
		event.hudchange.id      = id;
		event.hudchange.stat    = (HudElementStat)stat;
		event.hudchange.v2fdata = new v2f(v2fdata);
		event.hudchange.v3fdata = new v3f(v3fdata);
		event.hudchange.sdata   = new std::string(sdata);
		event.hudchange.data    = intdata;
		event.hudchange.v2s32data = new v2s32(v2s32data);
		m_client_event_queue.push_back(event);
	}
	else if(command == TOCLIENT_HUD_SET_FLAGS)
	{
		std::string datastring((char *)&data[2], datasize - 2);
		std::istringstream is(datastring, std::ios_base::binary);

		u32 flags = readU32(is);
		u32 mask  = readU32(is);
		
		player->hud_flags &= ~mask;
		player->hud_flags |= flags;
	}
	else if(command == TOCLIENT_HUD_SET_PARAM)
	{
		std::string datastring((char *)&data[2], datasize - 2);
		std::istringstream is(datastring, std::ios_base::binary);

		u16 param         = readU16(is);
		std::string value = deSerializeString(is);

		if(param == HUD_PARAM_HOTBAR_ITEMCOUNT && value.size() == 4) {
			s32 hotbar_itemcount = readS32((u8*) value.c_str());
			if(hotbar_itemcount > 0 && hotbar_itemcount <= HUD_HOTBAR_ITEMCOUNT_MAX)
				player->hud_hotbar_itemcount = hotbar_itemcount;
		}
		else if (param == HUD_PARAM_HOTBAR_IMAGE) {
			((LocalPlayer *) player)->hotbar_image = value;
		}
		else if (param == HUD_PARAM_HOTBAR_SELECTED_IMAGE) {
			((LocalPlayer *) player)->hotbar_selected_image = value;
		}
	}
	else if(command == TOCLIENT_SET_SKY)
	{
		std::string datastring((char *)&data[2], datasize - 2);
		std::istringstream is(datastring, std::ios_base::binary);

		video::SColor *bgcolor           = new video::SColor(readARGB8(is));
		std::string *type                = new std::string(deSerializeString(is));
		u16 count                        = readU16(is);
		std::vector<std::string> *params = new std::vector<std::string>;

		for(size_t i=0; i<count; i++)
			params->push_back(deSerializeString(is));

		ClientEvent event;
		event.type            = CE_SET_SKY;
		event.set_sky.bgcolor = bgcolor;
		event.set_sky.type    = type;
		event.set_sky.params  = params;
		m_client_event_queue.push_back(event);
	}
	else if(command == TOCLIENT_OVERRIDE_DAY_NIGHT_RATIO)
	{
		std::string datastring((char *)&data[2], datasize - 2);
		std::istringstream is(datastring, std::ios_base::binary);

		bool do_override        = readU8(is);
		float day_night_ratio_f = (float)readU16(is) / 65536;

		ClientEvent event;
		event.type                                 = CE_OVERRIDE_DAY_NIGHT_RATIO;
		event.override_day_night_ratio.do_override = do_override;
		event.override_day_night_ratio.ratio_f     = day_night_ratio_f;
		m_client_event_queue.push_back(event);
	}
	else if(command == TOCLIENT_LOCAL_PLAYER_ANIMATIONS)
	{
		std::string datastring((char *)&data[2], datasize - 2);
		std::istringstream is(datastring, std::ios_base::binary);

		LocalPlayer *player = m_env.getLocalPlayer();
		assert(player != NULL);

		player->local_animations[0] = readV2S32(is);
		player->local_animations[1] = readV2S32(is);
		player->local_animations[2] = readV2S32(is);
		player->local_animations[3] = readV2S32(is);
		player->local_animation_speed = readF1000(is);
	}
	else if(command == TOCLIENT_EYE_OFFSET)
	{
		std::string datastring((char *)&data[2], datasize - 2);
		std::istringstream is(datastring, std::ios_base::binary);

		LocalPlayer *player = m_env.getLocalPlayer();
		assert(player != NULL);

		player->eye_offset_first = readV3F1000(is);
		player->eye_offset_third = readV3F1000(is);
	}
	else
	{
		infostream<<"Client: Ignoring unknown command "
				<<command<<std::endl;
	}
}

void Client::Send(u16 channelnum, SharedBuffer<u8> data, bool reliable)
{
	//JMutexAutoLock lock(m_con_mutex); //bulk comment-out
	m_con.Send(PEER_ID_SERVER, channelnum, data, reliable);
}

void Client::interact(u8 action, const PointedThing& pointed)
{
	if(m_state != LC_Ready){
		infostream<<"Client::interact() "
				"cancelled (not connected)"
				<<std::endl;
		return;
	}

	std::ostringstream os(std::ios_base::binary);

	/*
		[0] u16 command
		[2] u8 action
		[3] u16 item
		[5] u32 length of the next item
		[9] serialized PointedThing
		actions:
		0: start digging (from undersurface) or use
		1: stop digging (all parameters ignored)
		2: digging completed
		3: place block or item (to abovesurface)
		4: use item
	*/
	writeU16(os, TOSERVER_INTERACT);
	writeU8(os, action);
	writeU16(os, getPlayerItem());
	std::ostringstream tmp_os(std::ios::binary);
	pointed.serialize(tmp_os);
	os<<serializeLongString(tmp_os.str());

	std::string s = os.str();
	SharedBuffer<u8> data((u8*)s.c_str(), s.size());

	// Send as reliable
	Send(0, data, true);
}

void Client::sendNodemetaFields(v3s16 p, const std::string &formname,
		const std::map<std::string, std::string> &fields)
{
	std::ostringstream os(std::ios_base::binary);

	writeU16(os, TOSERVER_NODEMETA_FIELDS);
	writeV3S16(os, p);
	os<<serializeString(formname);
	size_t fields_size = fields.size();
	assert(fields_size <= 0xFFFF);
	writeU16(os, (u16) (fields_size & 0xFFFF));
	for(std::map<std::string, std::string>::const_iterator
			i = fields.begin(); i != fields.end(); i++){
		const std::string &name = i->first;
		const std::string &value = i->second;
		os<<serializeString(name);
		os<<serializeLongString(value);
	}

	// Make data buffer
	std::string s = os.str();
	SharedBuffer<u8> data((u8*)s.c_str(), s.size());
	// Send as reliable
	Send(0, data, true);
}
	
void Client::sendInventoryFields(const std::string &formname,
		const std::map<std::string, std::string> &fields)
{
	std::ostringstream os(std::ios_base::binary);

	writeU16(os, TOSERVER_INVENTORY_FIELDS);
	os<<serializeString(formname);
	size_t fields_size = fields.size();
	assert(fields_size <= 0xFFFF);
	writeU16(os, (u16) (fields_size & 0xFFFF));
	for(std::map<std::string, std::string>::const_iterator
			i = fields.begin(); i != fields.end(); i++){
		const std::string &name  = i->first;
		const std::string &value = i->second;
		os<<serializeString(name);
		os<<serializeLongString(value);
	}

	// Make data buffer
	std::string s = os.str();
	SharedBuffer<u8> data((u8*)s.c_str(), s.size());
	// Send as reliable
	Send(0, data, true);
}

void Client::sendInventoryAction(InventoryAction *a)
{
	std::ostringstream os(std::ios_base::binary);
	u8 buf[12];
	
	// Write command
	writeU16(buf, TOSERVER_INVENTORY_ACTION);
	os.write((char*)buf, 2);

	a->serialize(os);
	
	// Make data buffer
	std::string s = os.str();
	SharedBuffer<u8> data((u8*)s.c_str(), s.size());
	// Send as reliable
	Send(0, data, true);
}

void Client::sendChatMessage(const std::wstring &message)
{
	std::ostringstream os(std::ios_base::binary);
	u8 buf[12];
	
	// Write command
	writeU16(buf, TOSERVER_CHAT_MESSAGE);
	os.write((char*)buf, 2);
	
	// Write length
	size_t messagesize = message.size();
	if (messagesize > 0xFFFF) {
		messagesize = 0xFFFF;
	}
	writeU16(buf, (u16) messagesize);
	os.write((char*)buf, 2);
	
	// Write string
	for(unsigned int i=0; i<message.size(); i++)
	{
		u16 w = message[i];
		writeU16(buf, w);
		os.write((char*)buf, 2);
	}
	
	// Make data buffer
	std::string s = os.str();
	SharedBuffer<u8> data((u8*)s.c_str(), s.size());
	// Send as reliable
	Send(0, data, true);
}

void Client::sendChangePassword(const std::wstring &oldpassword,
                                const std::wstring &newpassword)
{
	Player *player = m_env.getLocalPlayer();
	if(player == NULL)
		return;

	std::string playername = player->getName();
	std::string oldpwd = translatePassword(playername, oldpassword);
	std::string newpwd = translatePassword(playername, newpassword);

	std::ostringstream os(std::ios_base::binary);
	u8 buf[2+PASSWORD_SIZE*2];
	/*
		[0] u16 TOSERVER_PASSWORD
		[2] u8[28] old password
		[30] u8[28] new password
	*/

	writeU16(buf, TOSERVER_PASSWORD);
	for(unsigned int i=0;i<PASSWORD_SIZE-1;i++)
	{
		buf[2+i] = i<oldpwd.length()?oldpwd[i]:0;
		buf[30+i] = i<newpwd.length()?newpwd[i]:0;
	}
	buf[2+PASSWORD_SIZE-1] = 0;
	buf[30+PASSWORD_SIZE-1] = 0;
	os.write((char*)buf, 2+PASSWORD_SIZE*2);

	// Make data buffer
	std::string s = os.str();
	SharedBuffer<u8> data((u8*)s.c_str(), s.size());
	// Send as reliable
	Send(0, data, true);
}


void Client::sendDamage(u8 damage)
{
	DSTACK(__FUNCTION_NAME);
	std::ostringstream os(std::ios_base::binary);

	writeU16(os, TOSERVER_DAMAGE);
	writeU8(os, damage);

	// Make data buffer
	std::string s = os.str();
	SharedBuffer<u8> data((u8*)s.c_str(), s.size());
	// Send as reliable
	Send(0, data, true);
}

void Client::sendBreath(u16 breath)
{
	DSTACK(__FUNCTION_NAME);
	std::ostringstream os(std::ios_base::binary);

	writeU16(os, TOSERVER_BREATH);
	writeU16(os, breath);
	// Make data buffer
	std::string s = os.str();
	SharedBuffer<u8> data((u8*)s.c_str(), s.size());
	// Send as reliable
	Send(0, data, true);
}

void Client::sendRespawn()
{
	DSTACK(__FUNCTION_NAME);
	std::ostringstream os(std::ios_base::binary);

	writeU16(os, TOSERVER_RESPAWN);

	// Make data buffer
	std::string s = os.str();
	SharedBuffer<u8> data((u8*)s.c_str(), s.size());
	// Send as reliable
	Send(0, data, true);
}

void Client::sendReady()
{
	DSTACK(__FUNCTION_NAME);
	std::ostringstream os(std::ios_base::binary);

	writeU16(os, TOSERVER_CLIENT_READY);
	writeU8(os,VERSION_MAJOR);
	writeU8(os,VERSION_MINOR);
	writeU8(os,(int)VERSION_PATCH_ORIG);
	writeU8(os,0);

	writeU16(os,strlen(CMAKE_VERSION_GITHASH));
	os.write(CMAKE_VERSION_GITHASH,strlen(CMAKE_VERSION_GITHASH));

	// Make data buffer
	std::string s = os.str();
	SharedBuffer<u8> data((u8*)s.c_str(), s.size());
	// Send as reliable
	Send(0, data, true);
}

void Client::sendPlayerPos()
{
	LocalPlayer *myplayer = m_env.getLocalPlayer();
	if(myplayer == NULL)
		return;

	// Save bandwidth by only updating position when something changed
	if(myplayer->last_position        == myplayer->getPosition() &&
			myplayer->last_speed      == myplayer->getSpeed()    &&
			myplayer->last_pitch      == myplayer->getPitch()    &&
			myplayer->last_yaw        == myplayer->getYaw()      &&
			myplayer->last_keyPressed == myplayer->keyPressed)
		return;

	myplayer->last_position   = myplayer->getPosition();
	myplayer->last_speed      = myplayer->getSpeed();
	myplayer->last_pitch      = myplayer->getPitch();
	myplayer->last_yaw        = myplayer->getYaw();
	myplayer->last_keyPressed = myplayer->keyPressed;

	u16 our_peer_id;
	{
		//JMutexAutoLock lock(m_con_mutex); //bulk comment-out
		our_peer_id = m_con.GetPeerID();
	}
	
	// Set peer id if not set already
	if(myplayer->peer_id == PEER_ID_INEXISTENT)
		myplayer->peer_id = our_peer_id;
	// Check that an existing peer_id is the same as the connection's
	assert(myplayer->peer_id == our_peer_id);
	
	v3f pf         = myplayer->getPosition();
	v3f sf         = myplayer->getSpeed();
	s32 pitch      = myplayer->getPitch() * 100;
	s32 yaw        = myplayer->getYaw() * 100;
	u32 keyPressed = myplayer->keyPressed;

	v3s32 position(pf.X*100, pf.Y*100, pf.Z*100);
	v3s32 speed(sf.X*100, sf.Y*100, sf.Z*100);
	/*
		Format:
		[0] u16 command
		[2] v3s32 position*100
		[2+12] v3s32 speed*100
		[2+12+12] s32 pitch*100
		[2+12+12+4] s32 yaw*100
		[2+12+12+4+4] u32 keyPressed
	*/
	SharedBuffer<u8> data(2+12+12+4+4+4);
	writeU16(&data[0], TOSERVER_PLAYERPOS);
	writeV3S32(&data[2], position);
	writeV3S32(&data[2+12], speed);
	writeS32(&data[2+12+12], pitch);
	writeS32(&data[2+12+12+4], yaw);
	writeU32(&data[2+12+12+4+4], keyPressed);
	// Send as unreliable
	Send(0, data, false);
}

void Client::sendPlayerItem(u16 item)
{
	Player *myplayer = m_env.getLocalPlayer();
	if(myplayer == NULL)
		return;

	u16 our_peer_id = m_con.GetPeerID();

	// Set peer id if not set already
	if(myplayer->peer_id == PEER_ID_INEXISTENT)
		myplayer->peer_id = our_peer_id;
	// Check that an existing peer_id is the same as the connection's
	assert(myplayer->peer_id == our_peer_id);

	SharedBuffer<u8> data(2+2);
	writeU16(&data[0], TOSERVER_PLAYERITEM);
	writeU16(&data[2], item);

	// Send as reliable
	Send(0, data, true);
}

void Client::removeNode(v3s16 p)
{
	std::map<v3s16, MapBlock*> modified_blocks;

	try
	{
		m_env.getMap().removeNodeAndUpdate(p, modified_blocks);
	}
	catch(InvalidPositionException &e)
	{
	}
	
	// add urgent task to update the modified node
	addUpdateMeshTaskForNode(p, false, true);

	for(std::map<v3s16, MapBlock * >::iterator
			i = modified_blocks.begin();
			i != modified_blocks.end(); ++i)
	{
		addUpdateMeshTaskWithEdge(i->first);
	}
}

void Client::addNode(v3s16 p, MapNode n, bool remove_metadata)
{
	TimeTaker timer1("Client::addNode()");

	std::map<v3s16, MapBlock*> modified_blocks;

	try
	{
		//TimeTaker timer3("Client::addNode(): addNodeAndUpdate");
		m_env.getMap().addNodeAndUpdate(p, n, modified_blocks, remove_metadata);
	}
	catch(InvalidPositionException &e)
	{}
	
	for(std::map<v3s16, MapBlock * >::iterator
			i = modified_blocks.begin();
			i != modified_blocks.end(); ++i)
	{
		addUpdateMeshTaskWithEdge(i->first);
	}
}
	
void Client::setPlayerControl(PlayerControl &control)
{
	LocalPlayer *player = m_env.getLocalPlayer();
	assert(player != NULL);
	player->control = control;
}

void Client::selectPlayerItem(u16 item)
{
	m_playeritem = item;
	m_inventory_updated = true;
	sendPlayerItem(item);
}

// Returns true if the inventory of the local player has been
// updated from the server. If it is true, it is set to false.
bool Client::getLocalInventoryUpdated()
{
	bool updated = m_inventory_updated;
	m_inventory_updated = false;
	return updated;
}

// Copies the inventory of the local player to parameter
void Client::getLocalInventory(Inventory &dst)
{
	Player *player = m_env.getLocalPlayer();
	assert(player != NULL);
	dst = player->inventory;
}

Inventory* Client::getInventory(const InventoryLocation &loc)
{
	switch(loc.type){
	case InventoryLocation::UNDEFINED:
	{}
	break;
	case InventoryLocation::CURRENT_PLAYER:
	{
		Player *player = m_env.getLocalPlayer();
		assert(player != NULL);
		return &player->inventory;
	}
	break;
	case InventoryLocation::PLAYER:
	{
		Player *player = m_env.getPlayer(loc.name.c_str());
		if(!player)
			return NULL;
		return &player->inventory;
	}
	break;
	case InventoryLocation::NODEMETA:
	{
		NodeMetadata *meta = m_env.getMap().getNodeMetadata(loc.p);
		if(!meta)
			return NULL;
		return meta->getInventory();
	}
	break;
	case InventoryLocation::DETACHED:
	{
		if(m_detached_inventories.count(loc.name) == 0)
			return NULL;
		return m_detached_inventories[loc.name];
	}
	break;
	default:
		assert(0);
	}
	return NULL;
}

void Client::inventoryAction(InventoryAction *a)
{
	/*
		Send it to the server
	*/
	sendInventoryAction(a);

	/*
		Predict some local inventory changes
	*/
	a->clientApply(this, this);

	// Remove it
	delete a;
}

ClientActiveObject * Client::getSelectedActiveObject(
		f32 max_d,
		v3f from_pos_f_on_map,
		core::line3d<f32> shootline_on_map
	)
{
	std::vector<DistanceSortedActiveObject> objects;

	m_env.getActiveObjects(from_pos_f_on_map, max_d, objects);
	
	// Sort them.
	// After this, the closest object is the first in the array.
	std::sort(objects.begin(), objects.end());

	for(unsigned int i=0; i<objects.size(); i++)
	{
		ClientActiveObject *obj = objects[i].obj;
		
		core::aabbox3d<f32> *selection_box = obj->getSelectionBox();
		if(selection_box == NULL)
			continue;

		v3f pos = obj->getPosition();

		core::aabbox3d<f32> offsetted_box(
				selection_box->MinEdge + pos,
				selection_box->MaxEdge + pos
		);

		if(offsetted_box.intersectsWithLine(shootline_on_map))
		{
			return obj;
		}
	}

	return NULL;
}

std::list<std::string> Client::getConnectedPlayerNames()
{
	return m_env.getPlayerNames();
}

float Client::getAnimationTime()
{
	return m_animation_time;
}

int Client::getCrackLevel()
{
	return m_crack_level;
}

void Client::setCrack(int level, v3s16 pos)
{
	int old_crack_level = m_crack_level;
	v3s16 old_crack_pos = m_crack_pos;

	m_crack_level = level;
	m_crack_pos = pos;

	if(old_crack_level >= 0 && (level < 0 || pos != old_crack_pos))
	{
		// remove old crack
		addUpdateMeshTaskForNode(old_crack_pos, false, true);
	}
	if(level >= 0 && (old_crack_level < 0 || pos != old_crack_pos))
	{
		// add new crack
		addUpdateMeshTaskForNode(pos, false, true);
	}
}

u16 Client::getHP()
{
	Player *player = m_env.getLocalPlayer();
	assert(player != NULL);
	return player->hp;
}

u16 Client::getBreath()
{
	Player *player = m_env.getLocalPlayer();
	assert(player != NULL);
	return player->getBreath();
}

bool Client::getChatMessage(std::wstring &message)
{
	if(m_chat_queue.size() == 0)
		return false;
	message = m_chat_queue.pop_front();
	return true;
}

void Client::typeChatMessage(const std::wstring &message)
{
	// Discard empty line
	if(message == L"")
		return;

	// Send to others
	sendChatMessage(message);

	// Show locally
	if (message[0] == L'/')
	{
		m_chat_queue.push_back(
				(std::wstring)L"issued command: "+message);
	}
	else
	{
		LocalPlayer *player = m_env.getLocalPlayer();
		assert(player != NULL);
		std::wstring name = narrow_to_wide(player->getName());
		m_chat_queue.push_back(
				(std::wstring)L"<"+name+L"> "+message);
	}
}

void Client::addUpdateMeshTask(v3s16 p, bool ack_to_server, bool urgent, bool lazy)
{
	//ScopeProfiler sp(g_profiler, "Client: Mesh prepare");
	MapBlock *b = m_env.getMap().getBlockNoCreateNoEx(p);
	if(b == NULL)
		return;
	
	/*
		Create a task to update the mesh of the block
	*/
	
	MeshMakeData *data = new MeshMakeData(this, m_env.getMap(), m_env.getClientMap().getControl());
	
	{
		//TimeTaker timer("data fill");
		// Release: ~0ms
		// Debug: 1-6ms, avg=2ms
		data->fill(b);
		data->setCrack(m_crack_level, m_crack_pos);
		data->setSmoothLighting(g_settings->getBool("smooth_lighting"));
		data->step = getFarmeshStep(data->draw_control, getNodeBlockPos(floatToInt(m_env.getLocalPlayer()->getPosition(), BS)).getDistanceFrom(p));
	}
	
	// Add task to queue
	m_mesh_update_thread.m_queue_in.addBlock(p, data, ack_to_server, urgent, lazy);
}

void Client::addUpdateMeshTaskWithEdge(v3s16 blockpos, bool ack_to_server, bool urgent)
{
	try{
		v3s16 p = blockpos + v3s16(0,0,0);
		//MapBlock *b = m_env.getMap().getBlockNoCreate(p);
		addUpdateMeshTask(p, ack_to_server, urgent);
	}
	catch(InvalidPositionException &e){}

	// Leading edge
	for (int i=0;i<6;i++)
	{
		try{
			v3s16 p = blockpos + g_6dirs[i];
			addUpdateMeshTask(p, false, urgent);
		}
		catch(InvalidPositionException &e){}
	}
}

void Client::addUpdateMeshTaskForNode(v3s16 nodepos, bool ack_to_server, bool urgent)
{
	{
		v3s16 p = nodepos;
		infostream<<"Client::addUpdateMeshTaskForNode(): "
				<<"("<<p.X<<","<<p.Y<<","<<p.Z<<")"
				<<std::endl;
	}

	v3s16 blockpos          = getNodeBlockPos(nodepos);
	v3s16 blockpos_relative = blockpos * MAP_BLOCKSIZE;

	try{
		v3s16 p = blockpos + v3s16(0,0,0);
		addUpdateMeshTask(p, ack_to_server, urgent);
	}
	catch(InvalidPositionException &e){}

	// Leading edge
	if(nodepos.X == blockpos_relative.X){
		try{
			v3s16 p = blockpos + v3s16(-1,0,0);
			addUpdateMeshTask(p, false, urgent);
		}
		catch(InvalidPositionException &e){}
	}

	if(nodepos.Y == blockpos_relative.Y){
		try{
			v3s16 p = blockpos + v3s16(0,-1,0);
			addUpdateMeshTask(p, false, urgent);
		}
		catch(InvalidPositionException &e){}
	}

	if(nodepos.Z == blockpos_relative.Z){
		try{
			v3s16 p = blockpos + v3s16(0,0,-1);
			addUpdateMeshTask(p, false, urgent);
		}
		catch(InvalidPositionException &e){}
	}
}

ClientEvent Client::getClientEvent()
{
	if(m_client_event_queue.size() == 0)
	{
		ClientEvent event;
		event.type = CE_NONE;
		return event;
	}
	return m_client_event_queue.pop_front();
}

float Client::mediaReceiveProgress()
{
	if (m_media_downloader)
		return m_media_downloader->getProgress();
	else
		return 1.0; // downloader only exists when not yet done
}

void Client::afterContentReceived(IrrlichtDevice *device, gui::IGUIFont* font)
{
	infostream<<"Client::afterContentReceived() started"<<std::endl;
	assert(m_itemdef_received);
	assert(m_nodedef_received);
	assert(mediaReceived());
	

	bool no_output = device->getVideoDriver()->getDriverType() == video::EDT_NULL;

	// Rebuild inherited images and recreate textures
	infostream<<"- Rebuilding images and textures"<<std::endl;
	if (!no_output)
		m_tsrc->rebuildImagesAndTextures();

	// Rebuild shaders
	infostream<<"- Rebuilding shaders"<<std::endl;
	if (!no_output)
		m_shsrc->rebuildShaders();

	// Update node aliases
	infostream<<"- Updating node aliases"<<std::endl;
	m_nodedef->updateAliases(m_itemdef);

	// Update node textures and assign shaders to each tile
	infostream<<"- Updating node textures"<<std::endl;
<<<<<<< HEAD
	if (!no_output)
		m_nodedef->updateTextures(m_tsrc);
=======
	m_nodedef->updateTextures(m_tsrc, m_shsrc);
>>>>>>> 6c98fd66

	// Preload item textures and meshes if configured to
	if(!no_output && g_settings->getBool("preload_item_visuals"))
	{
		verbosestream<<"Updating item textures and meshes"<<std::endl;
		wchar_t* text = wgettext("Item textures...");
		draw_load_screen(text, device, guienv, font, 0, 0);
		std::set<std::string> names = m_itemdef->getAll();
		size_t size = names.size();
		size_t count = 0;
		int percent = 0;
		for(std::set<std::string>::const_iterator
				i = names.begin(); i != names.end(); ++i){
			// Asking for these caches the result
			m_itemdef->getInventoryTexture(*i, this);
			m_itemdef->getWieldMesh(*i, this);
			count++;
			percent = count*100/size;
			if (count%50 == 0) // only update every 50 item
				draw_load_screen(text, device, guienv, font, 0, percent);
		}
		delete[] text;
	}

	// Start mesh update thread after setting up content definitions
	infostream<<"- Starting mesh update thread"<<std::endl;
	if (!no_output)
		m_mesh_update_thread.Start();
	
	m_state = LC_Ready;
	sendReady();
	infostream<<"Client::afterContentReceived() done"<<std::endl;
}

float Client::getRTT(void)
{
	return m_con.getPeerStat(PEER_ID_SERVER,con::AVG_RTT);
}

float Client::getCurRate(void)
{
	return ( m_con.getLocalStat(con::CUR_INC_RATE) +
			m_con.getLocalStat(con::CUR_DL_RATE));
}

float Client::getAvgRate(void)
{
	return ( m_con.getLocalStat(con::AVG_INC_RATE) +
			m_con.getLocalStat(con::AVG_DL_RATE));
}

// IGameDef interface
// Under envlock
IItemDefManager* Client::getItemDefManager()
{
	return m_itemdef;
}
INodeDefManager* Client::getNodeDefManager()
{
	return m_nodedef;
}
ICraftDefManager* Client::getCraftDefManager()
{
	return NULL;
	//return m_craftdef;
}
ITextureSource* Client::getTextureSource()
{
	return m_tsrc;
}
IShaderSource* Client::getShaderSource()
{
	return m_shsrc;
}
u16 Client::allocateUnknownNodeId(const std::string &name)
{
	errorstream<<"Client::allocateUnknownNodeId(): "
			<<"Client cannot allocate node IDs"<<std::endl;
	assert(0);
	return CONTENT_IGNORE;
}
ISoundManager* Client::getSoundManager()
{
	return m_sound;
}
MtEventManager* Client::getEventManager()
{
	return m_event;
}

scene::IAnimatedMesh* Client::getMesh(const std::string &filename)
{
	std::map<std::string, std::string>::const_iterator i =
			m_mesh_data.find(filename);
	if(i == m_mesh_data.end()){
		errorstream<<"Client::getMesh(): Mesh not found: \""<<filename<<"\""
				<<std::endl;
		return NULL;
	}
	const std::string &data    = i->second;
	scene::ISceneManager *smgr = m_device->getSceneManager();

	// Create the mesh, remove it from cache and return it
	// This allows unique vertex colors and other properties for each instance
	Buffer<char> data_rw(data.c_str(), data.size()); // Const-incorrect Irrlicht
	io::IFileSystem *irrfs = m_device->getFileSystem();
	io::IReadFile *rfile   = irrfs->createMemoryReadFile(
			*data_rw, data_rw.getSize(), filename.c_str());
	assert(rfile);

	scene::IAnimatedMesh *mesh = smgr->getMesh(rfile);
	rfile->drop();
	// NOTE: By playing with Irrlicht refcounts, maybe we could cache a bunch
	// of uniquely named instances and re-use them
	mesh->grab();
	smgr->getMeshCache()->removeMesh(mesh);
	return mesh;
}
<|MERGE_RESOLUTION|>--- conflicted
+++ resolved
@@ -2602,12 +2602,8 @@
 
 	// Update node textures and assign shaders to each tile
 	infostream<<"- Updating node textures"<<std::endl;
-<<<<<<< HEAD
 	if (!no_output)
-		m_nodedef->updateTextures(m_tsrc);
-=======
 	m_nodedef->updateTextures(m_tsrc, m_shsrc);
->>>>>>> 6c98fd66
 
 	// Preload item textures and meshes if configured to
 	if(!no_output && g_settings->getBool("preload_item_visuals"))
