/*
Minetest
Copyright (C) 2013 celeron55, Perttu Ahola <celeron55@gmail.com>

This program is free software; you can redistribute it and/or modify
it under the terms of the GNU Lesser General Public License as published by
the Free Software Foundation; either version 2.1 of the License, or
(at your option) any later version.

This program is distributed in the hope that it will be useful,
but WITHOUT ANY WARRANTY; without even the implied warranty of
MERCHANTABILITY or FITNESS FOR A PARTICULAR PURPOSE.  See the
GNU Lesser General Public License for more details.

You should have received a copy of the GNU Lesser General Public License along
with this program; if not, write to the Free Software Foundation, Inc.,
51 Franklin Street, Fifth Floor, Boston, MA 02110-1301 USA.
*/

#include "client.h"
#include <iostream>
#include <algorithm>
#include "clientserver.h"
#include "jthread/jmutexautolock.h"
#include "main.h"
#include <sstream>
#include "filesys.h"
#include "porting.h"
#include "mapsector.h"
#include "mapblock_mesh.h"
#include "mapblock.h"
#include "settings.h"
#include "profiler.h"
#include "gettext.h"
#include "log.h"
#include "nodemetadata.h"
#include "nodedef.h"
#include "itemdef.h"
#include "shader.h"
#include <IFileSystem.h>
#include "base64.h"
#include "clientmap.h"
#include "clientmedia.h"
#include "sound.h"
#include "util/string.h"
#include "IMeshCache.h"
#include "serialization.h"
#include "util/serialize.h"
#include "config.h"
#include "util/directiontables.h"
#include "util/pointedthing.h"
#include "version.h"

/*
	QueuedMeshUpdate
*/

QueuedMeshUpdate::QueuedMeshUpdate():
	p(-1337,-1337,-1337),
	data(NULL),
	ack_block_to_server(false)
{
}

QueuedMeshUpdate::~QueuedMeshUpdate()
{
	if(data)
		delete data;
}

/*
	MeshUpdateQueue
*/
	
MeshUpdateQueue::MeshUpdateQueue()
{
}

MeshUpdateQueue::~MeshUpdateQueue()
{
	JMutexAutoLock lock(m_mutex);

	for(std::vector<QueuedMeshUpdate*>::iterator
			i = m_queue.begin();
			i != m_queue.end(); i++)
	{
		QueuedMeshUpdate *q = *i;
		delete q;
	}
}

/*
	peer_id=0 adds with nobody to send to
*/
void MeshUpdateQueue::addBlock(v3s16 p, MeshMakeData *data, bool ack_block_to_server, bool urgent)
{
	DSTACK(__FUNCTION_NAME);

	assert(data);

	JMutexAutoLock lock(m_mutex);

	if(urgent)
		m_urgents.insert(p);

	/*
		Find if block is already in queue.
		If it is, update the data and quit.
	*/
	for(std::vector<QueuedMeshUpdate*>::iterator
			i = m_queue.begin();
			i != m_queue.end(); i++)
	{
		QueuedMeshUpdate *q = *i;
		if(q->p == p)
		{
			if(q->data)
				delete q->data;
			q->data = data;
			if(ack_block_to_server)
				q->ack_block_to_server = true;
			return;
		}
	}
	
	/*
		Add the block
	*/
	QueuedMeshUpdate *q = new QueuedMeshUpdate;
	q->p = p;
	q->data = data;
	q->ack_block_to_server = ack_block_to_server;
	m_queue.push_back(q);
}

// Returned pointer must be deleted
// Returns NULL if queue is empty
QueuedMeshUpdate * MeshUpdateQueue::pop()
{
	JMutexAutoLock lock(m_mutex);

	bool must_be_urgent = !m_urgents.empty();
	for(std::vector<QueuedMeshUpdate*>::iterator
			i = m_queue.begin();
			i != m_queue.end(); i++)
	{
		QueuedMeshUpdate *q = *i;
		if(must_be_urgent && m_urgents.count(q->p) == 0)
			continue;
		m_queue.erase(i);
		m_urgents.erase(q->p);
		return q;
	}
	return NULL;
}

/*
	MeshUpdateThread
*/

void * MeshUpdateThread::Thread()
{
	ThreadStarted();

	log_register_thread("MeshUpdateThread");

	DSTACK(__FUNCTION_NAME);
	
	BEGIN_DEBUG_EXCEPTION_HANDLER

	while(!StopRequested())
	{
		/*// Wait for output queue to flush.
		// Allow 2 in queue, this makes less frametime jitter.
		// Umm actually, there is no much difference
		if(m_queue_out.size() >= 2)
		{
			sleep_ms(3);
			continue;
		}*/

		QueuedMeshUpdate *q = m_queue_in.pop();
		if(q == NULL)
		{
			sleep_ms(3);
			continue;
		}

		ScopeProfiler sp(g_profiler, "Client: Mesh making");

		MapBlockMesh *mesh_new = new MapBlockMesh(q->data);
		if(mesh_new->getMesh()->getMeshBufferCount() == 0)
		{
			delete mesh_new;
			mesh_new = NULL;
		}

		MeshUpdateResult r;
		r.p = q->p;
		r.mesh = mesh_new;
		r.ack_block_to_server = q->ack_block_to_server;

		/*infostream<<"MeshUpdateThread: Processed "
				<<"("<<q->p.X<<","<<q->p.Y<<","<<q->p.Z<<")"
				<<std::endl;*/

		m_queue_out.push_back(r);

		delete q;
	}

	END_DEBUG_EXCEPTION_HANDLER(errorstream)

	return NULL;
}

/*
	Client
*/

Client::Client(
		IrrlichtDevice *device,
		const char *playername,
		std::string password,
		MapDrawControl &control,
		IWritableTextureSource *tsrc,
		IWritableShaderSource *shsrc,
		IWritableItemDefManager *itemdef,
		IWritableNodeDefManager *nodedef,
		ISoundManager *sound,
		MtEventManager *event,
		bool ipv6
):
	m_tsrc(tsrc),
	m_shsrc(shsrc),
	m_itemdef(itemdef),
	m_nodedef(nodedef),
	m_sound(sound),
	m_event(event),
	m_mesh_update_thread(this),
	m_env(
		new ClientMap(this, this, control,
			device->getSceneManager()->getRootSceneNode(),
			device->getSceneManager(), 666),
		device->getSceneManager(),
		tsrc, this, device
	),
	m_con(PROTOCOL_ID, 512, CONNECTION_TIMEOUT, ipv6, this),
	m_device(device),
	m_server_ser_ver(SER_FMT_VER_INVALID),
	m_playeritem(0),
	m_inventory_updated(false),
	m_inventory_from_server(NULL),
	m_inventory_from_server_age(0.0),
	m_animation_time(0),
	m_crack_level(-1),
	m_crack_pos(0,0,0),
	m_map_seed(0),
	m_password(password),
	m_access_denied(false),
	m_itemdef_received(false),
	m_nodedef_received(false),
	m_media_downloader(new ClientMediaDownloader()),
	m_time_of_day_set(false),
	m_last_time_of_day_f(-1),
	m_time_of_day_update_timer(0),
	m_recommended_send_interval(0.1),
	m_removed_sounds_check_timer(0)
{
	m_packetcounter_timer = 0.0;
	//m_delete_unused_sectors_timer = 0.0;
	m_connection_reinit_timer = 0.0;
	m_avg_rtt_timer = 0.0;
	m_playerpos_send_timer = 0.0;
	m_ignore_damage_timer = 0.0;

	/*
		Add local player
	*/
	{
		Player *player = new LocalPlayer(this);

		player->updateName(playername);

		m_env.addPlayer(player);
	}
}

void Client::Stop()
{
	//request all client managed threads to stop
	m_mesh_update_thread.Stop();
}

bool Client::isShutdown()
{

	if (!m_mesh_update_thread.IsRunning()) return true;

	return false;
}

Client::~Client()
{
	{
		//JMutexAutoLock conlock(m_con_mutex); //bulk comment-out
		m_con.Disconnect();
	}

	m_mesh_update_thread.Stop();
	m_mesh_update_thread.Wait();
	while(!m_mesh_update_thread.m_queue_out.empty()) {
		MeshUpdateResult r = m_mesh_update_thread.m_queue_out.pop_frontNoEx();
		delete r.mesh;
	}


	delete m_inventory_from_server;

	// Delete detached inventories
	{
		for(std::map<std::string, Inventory*>::iterator
				i = m_detached_inventories.begin();
				i != m_detached_inventories.end(); i++){
			delete i->second;
		}
	}

	// cleanup 3d model meshes on client shutdown
	while (m_device->getSceneManager()->getMeshCache()->getMeshCount() != 0) {
		scene::IAnimatedMesh * mesh =
			m_device->getSceneManager()->getMeshCache()->getMeshByIndex(0);

		if (mesh != NULL)
			m_device->getSceneManager()->getMeshCache()->removeMesh(mesh);
	}
}

void Client::connect(Address address)
{
	DSTACK(__FUNCTION_NAME);
	//JMutexAutoLock lock(m_con_mutex); //bulk comment-out
	m_con.SetTimeoutMs(0);
	m_con.Connect(address);
}

bool Client::connectedAndInitialized()
{
	//JMutexAutoLock lock(m_con_mutex); //bulk comment-out

	if(m_con.Connected() == false)
		return false;
	
	if(m_server_ser_ver == SER_FMT_VER_INVALID)
		return false;
	
	return true;
}

void Client::step(float dtime)
{
	DSTACK(__FUNCTION_NAME);
	
	m_uptime += dtime;
	// Limit a bit
	if(dtime > 2.0)
		dtime = 2.0;
	
	if(m_ignore_damage_timer > dtime)
		m_ignore_damage_timer -= dtime;
	else
		m_ignore_damage_timer = 0.0;
	
	m_animation_time += dtime;
	if(m_animation_time > 60.0)
		m_animation_time -= 60.0;

	m_time_of_day_update_timer += dtime;
	
	//infostream<<"Client steps "<<dtime<<std::endl;

	{
		//TimeTaker timer("ReceiveAll()", m_device);
		// 0ms
		ReceiveAll();
	}
	
	{
		//TimeTaker timer("m_con_mutex + m_con.RunTimeouts()", m_device);
		// 0ms
		//JMutexAutoLock lock(m_con_mutex); //bulk comment-out
		m_con.RunTimeouts(dtime);
	}

	/*
		Packet counter
	*/
	{
		float &counter = m_packetcounter_timer;
		counter -= dtime;
		if(counter <= 0.0)
		{
			counter = 20.0;
			
			infostream<<"Client packetcounter (20s):"<<std::endl;
			m_packetcounter.print(infostream);
			m_packetcounter.clear();
		}
	}
	
	// Get connection status
	bool connected = connectedAndInitialized();

#if 0
	{
		/*
			Delete unused sectors

			NOTE: This jams the game for a while because deleting sectors
			      clear caches
		*/
		
		float &counter = m_delete_unused_sectors_timer;
		counter -= dtime;
		if(counter <= 0.0)
		{
			// 3 minute interval
			//counter = 180.0;
			counter = 60.0;

			//JMutexAutoLock lock(m_env_mutex); //bulk comment-out

			core::list<v3s16> deleted_blocks;

			float delete_unused_sectors_timeout =
				g_settings->getFloat("client_delete_unused_sectors_timeout");
	
			// Delete sector blocks
			/*u32 num = m_env.getMap().unloadUnusedData
					(delete_unused_sectors_timeout,
					true, &deleted_blocks);*/
			
			// Delete whole sectors
			m_env.getMap().unloadUnusedData
					(delete_unused_sectors_timeout,
					&deleted_blocks);

			if(deleted_blocks.size() > 0)
			{
				/*infostream<<"Client: Deleted blocks of "<<num
						<<" unused sectors"<<std::endl;*/
				/*infostream<<"Client: Deleted "<<num
						<<" unused sectors"<<std::endl;*/
				
				/*
					Send info to server
				*/

				// Env is locked so con can be locked.
				//JMutexAutoLock lock(m_con_mutex); //bulk comment-out
				
				core::list<v3s16>::Iterator i = deleted_blocks.begin();
				core::list<v3s16> sendlist;
				for(;;)
				{
					if(sendlist.size() == 255 || i == deleted_blocks.end())
					{
						if(sendlist.size() == 0)
							break;
						/*
							[0] u16 command
							[2] u8 count
							[3] v3s16 pos_0
							[3+6] v3s16 pos_1
							...
						*/
						u32 replysize = 2+1+6*sendlist.size();
						SharedBuffer<u8> reply(replysize);
						writeU16(&reply[0], TOSERVER_DELETEDBLOCKS);
						reply[2] = sendlist.size();
						u32 k = 0;
						for(core::list<v3s16>::Iterator
								j = sendlist.begin();
								j != sendlist.end(); j++)
						{
							writeV3S16(&reply[2+1+6*k], *j);
							k++;
						}
						m_con.Send(PEER_ID_SERVER, 1, reply, true);

						if(i == deleted_blocks.end())
							break;

						sendlist.clear();
					}

					sendlist.push_back(*i);
					i++;
				}
			}
		}
	}
#endif

	if(connected == false)
	{
		float &counter = m_connection_reinit_timer;
		counter -= dtime;
		if(counter <= 0.0)
		{
			counter = 2.0;

			//JMutexAutoLock envlock(m_env_mutex); //bulk comment-out
			
			Player *myplayer = m_env.getLocalPlayer();
			assert(myplayer != NULL);
	
			// Send TOSERVER_INIT
			// [0] u16 TOSERVER_INIT
			// [2] u8 SER_FMT_VER_HIGHEST_READ
			// [3] u8[20] player_name
			// [23] u8[28] password (new in some version)
			// [51] u16 minimum supported network protocol version (added sometime)
			// [53] u16 maximum supported network protocol version (added later than the previous one)
			SharedBuffer<u8> data(2+1+PLAYERNAME_SIZE+PASSWORD_SIZE+2+2);
			writeU16(&data[0], TOSERVER_INIT);
			writeU8(&data[2], SER_FMT_VER_HIGHEST_READ);

			memset((char*)&data[3], 0, PLAYERNAME_SIZE);
			snprintf((char*)&data[3], PLAYERNAME_SIZE, "%s", myplayer->getName());

			/*infostream<<"Client: sending initial password hash: \""<<m_password<<"\""
					<<std::endl;*/

			memset((char*)&data[23], 0, PASSWORD_SIZE);
			snprintf((char*)&data[23], PASSWORD_SIZE, "%s", m_password.c_str());
			
			writeU16(&data[51], CLIENT_PROTOCOL_VERSION_MIN);
			writeU16(&data[53], CLIENT_PROTOCOL_VERSION_MAX);

			// Send as unreliable
			Send(1, data, false);
		}

		// Not connected, return
		return;
	}

	/*
		Do stuff if connected
	*/
	
	/*
		Run Map's timers and unload unused data
	*/
	const float map_timer_and_unload_dtime = 10.25;
	if(m_map_timer_and_unload_interval.step(dtime, map_timer_and_unload_dtime))
	{
		ScopeProfiler sp(g_profiler, "Client: map timer and unload");
		std::list<v3s16> deleted_blocks;
		
		if(m_env.getMap().timerUpdate(m_uptime,
				g_settings->getFloat("client_unload_unused_data_timeout"),
				&deleted_blocks))
				m_map_timer_and_unload_interval.run_next(map_timer_and_unload_dtime);
				
		/*if(deleted_blocks.size() > 0)
			infostream<<"Client: Unloaded "<<deleted_blocks.size()
					<<" unused blocks"<<std::endl;*/
			
		/*
			Send info to server
			NOTE: This loop is intentionally iterated the way it is.
		*/

		std::list<v3s16>::iterator i = deleted_blocks.begin();
		std::list<v3s16> sendlist;
		for(;;)
		{
			if(sendlist.size() == 255 || i == deleted_blocks.end())
			{
				if(sendlist.size() == 0)
					break;
				/*
					[0] u16 command
					[2] u8 count
					[3] v3s16 pos_0
					[3+6] v3s16 pos_1
					...
				*/
				u32 replysize = 2+1+6*sendlist.size();
				SharedBuffer<u8> reply(replysize);
				writeU16(&reply[0], TOSERVER_DELETEDBLOCKS);
				reply[2] = sendlist.size();
				u32 k = 0;
				for(std::list<v3s16>::iterator
						j = sendlist.begin();
						j != sendlist.end(); ++j)
				{
					writeV3S16(&reply[2+1+6*k], *j);
					k++;
				}
				m_con.Send(PEER_ID_SERVER, 2, reply, true);

				if(i == deleted_blocks.end())
					break;

				sendlist.clear();
			}

			sendlist.push_back(*i);
			++i;
		}
	}

	/*
		Handle environment
	*/
	{
		// 0ms
		//JMutexAutoLock lock(m_env_mutex); //bulk comment-out

		// Control local player (0ms)
		LocalPlayer *player = m_env.getLocalPlayer();
		assert(player != NULL);
		player->applyControl(dtime, &m_env);

		//TimeTaker envtimer("env step", m_device);
		// Step environment
		m_env.step(dtime, 0);
		
		/*
			Get events
		*/
		for(;;)
		{
			ClientEnvEvent event = m_env.getClientEvent();
			if(event.type == CEE_NONE)
			{
				break;
			}
			else if(event.type == CEE_PLAYER_DAMAGE)
			{
				if(m_ignore_damage_timer <= 0)
				{
					u8 damage = event.player_damage.amount;
					
					if(event.player_damage.send_to_server)
						sendDamage(damage);

					// Add to ClientEvent queue
					ClientEvent event;
					event.type = CE_PLAYER_DAMAGE;
					event.player_damage.amount = damage;
					m_client_event_queue.push_back(event);
				}
			}
			else if(event.type == CEE_PLAYER_BREATH)
			{
					u16 breath = event.player_breath.amount;
					sendBreath(breath);
			}
		}
	}

	/*
		Print some info
	*/
	{
		float &counter = m_avg_rtt_timer;
		counter += dtime;
		if(counter >= 10)
		{
			counter = 0.0;
			//JMutexAutoLock lock(m_con_mutex); //bulk comment-out
			// connectedAndInitialized() is true, peer exists.
			float avg_rtt = m_con.GetPeerAvgRTT(PEER_ID_SERVER);
			infostream<<"Client: avg_rtt="<<avg_rtt<<std::endl;
		}
	}

	/*
		Send player position to server
	*/
	{
		float &counter = m_playerpos_send_timer;
		counter += dtime;
		if(counter >= m_recommended_send_interval)
		{
			counter = 0.0;
			sendPlayerPos();
		}
	}

	/*
		Replace updated meshes
	*/
	{
		//JMutexAutoLock lock(m_env_mutex); //bulk comment-out

		//TimeTaker timer("** Processing mesh update result queue");
		// 0ms
		
		/*infostream<<"Mesh update result queue size is "
				<<m_mesh_update_thread.m_queue_out.size()
				<<std::endl;*/
		
		int num_processed_meshes = 0;
		UniqueQueue<v3s16> got_blocks;
		while(!m_mesh_update_thread.m_queue_out.empty())
		{
			num_processed_meshes++;
			MeshUpdateResult r = m_mesh_update_thread.m_queue_out.pop_frontNoEx();
			MapBlock *block = m_env.getMap().getBlockNoCreateNoEx(r.p);
			if(block)
			{
				//JMutexAutoLock lock(block->mesh_mutex);

				// Delete the old mesh
				if(block->mesh != NULL)
				{
					delete block->mesh;
					block->mesh = NULL;
				}

				// Replace with the new mesh
				block->mesh = r.mesh;
			} else {
				delete r.mesh;
			}
			if(r.ack_block_to_server)
			{
				//u32 got_blocks_size = 1; //remove for bulk
 //add for bulk
				got_blocks.push_back(r.p);
				if (got_blocks.size() >= 255)
					break;
			}
		}
		u32 got_blocks_size = got_blocks.size();
		if (got_blocks_size) {

				/*infostream<<"Client: ACK block ("<<r.p.X<<","<<r.p.Y
						<<","<<r.p.Z<<")"<<std::endl;*/
				/*
					Acknowledge block
				*/
				/*
					[0] u16 command
					[2] u8 count
					[3] v3s16 pos_0
					[3+6] v3s16 pos_1
					[3+6*i] u16 vrange
					...
				*/
				u32 replysize = 2+1+(6*got_blocks_size)+2;
				SharedBuffer<u8> reply(replysize);
				writeU16(&reply[0], TOSERVER_GOTBLOCKS);
				reply[2] = got_blocks_size;
				//writeV3S16(&reply[3], r.p); //remove for bulk
//add for bulk
				u32 i=0;
				while (got_blocks.size())
					writeV3S16(&reply[3+(6*i++)], got_blocks.pop_front());

				writeU16(&reply[2+1+(6*got_blocks_size)], (int)m_env.getClientMap().getControl().wanted_range);
				// Send as reliable
<<<<<<< HEAD
				m_con.Send(PEER_ID_SERVER, 1, reply, true);
			
//			}  //remove for bulk
=======
				m_con.Send(PEER_ID_SERVER, 2, reply, true);
			}
>>>>>>> 9edb91da
		}
		if(num_processed_meshes > 0)
			g_profiler->graphAdd("num_processed_meshes", num_processed_meshes);
	}

	/*
		Load fetched media
	*/
	if (m_media_downloader && m_media_downloader->isStarted()) {
		m_media_downloader->step(this);
		if (m_media_downloader->isDone()) {
			delete m_media_downloader;
			m_media_downloader = NULL;
		}
	}

	/*
		If the server didn't update the inventory in a while, revert
		the local inventory (so the player notices the lag problem
		and knows something is wrong).
	*/
	if(m_inventory_from_server)
	{
		float interval = 10.0;
		float count_before = floor(m_inventory_from_server_age / interval);

		m_inventory_from_server_age += dtime;

		float count_after = floor(m_inventory_from_server_age / interval);

		if(count_after != count_before)
		{
			// Do this every <interval> seconds after TOCLIENT_INVENTORY
			// Reset the locally changed inventory to the authoritative inventory
			Player *player = m_env.getLocalPlayer();
			player->inventory = *m_inventory_from_server;
			m_inventory_updated = true;
		}
	}

	/*
		Update positions of sounds attached to objects
	*/
	{
		for(std::map<int, u16>::iterator
				i = m_sounds_to_objects.begin();
				i != m_sounds_to_objects.end(); i++)
		{
			int client_id = i->first;
			u16 object_id = i->second;
			ClientActiveObject *cao = m_env.getActiveObject(object_id);
			if(!cao)
				continue;
			v3f pos = cao->getPosition();
			m_sound->updateSoundPosition(client_id, pos);
		}
	}
	
	/*
		Handle removed remotely initiated sounds
	*/
	m_removed_sounds_check_timer += dtime;
	if(m_removed_sounds_check_timer >= 2.32)
	{
		m_removed_sounds_check_timer = 0;
		// Find removed sounds and clear references to them
		std::set<s32> removed_server_ids;
		for(std::map<s32, int>::iterator
				i = m_sounds_server_to_client.begin();
				i != m_sounds_server_to_client.end();)
		{
			s32 server_id = i->first;
			int client_id = i->second;
			i++;
			if(!m_sound->soundExists(client_id)){
				m_sounds_server_to_client.erase(server_id);
				m_sounds_client_to_server.erase(client_id);
				m_sounds_to_objects.erase(client_id);
				removed_server_ids.insert(server_id);
			}
		}
		// Sync to server
		if(removed_server_ids.size() != 0)
		{
			std::ostringstream os(std::ios_base::binary);
			writeU16(os, TOSERVER_REMOVED_SOUNDS);
			writeU16(os, removed_server_ids.size());
			for(std::set<s32>::iterator i = removed_server_ids.begin();
					i != removed_server_ids.end(); i++)
				writeS32(os, *i);
			std::string s = os.str();
			SharedBuffer<u8> data((u8*)s.c_str(), s.size());
			// Send as reliable
			Send(1, data, true);
		}
	}
}

bool Client::loadMedia(const std::string &data, const std::string &filename)
{
	// Silly irrlicht's const-incorrectness
	Buffer<char> data_rw(data.c_str(), data.size());
	
	std::string name;

	const char *image_ext[] = {
		".png", ".jpg", ".bmp", ".tga",
		".pcx", ".ppm", ".psd", ".wal", ".rgb",
		NULL
	};
	name = removeStringEnd(filename, image_ext);
	if(name != "")
	{
		verbosestream<<"Client: Attempting to load image "
		<<"file \""<<filename<<"\""<<std::endl;

		io::IFileSystem *irrfs = m_device->getFileSystem();
		video::IVideoDriver *vdrv = m_device->getVideoDriver();

		// Create an irrlicht memory file
		io::IReadFile *rfile = irrfs->createMemoryReadFile(
				*data_rw, data_rw.getSize(), "_tempreadfile");
		assert(rfile);
		// Read image
		video::IImage *img = vdrv->createImageFromFile(rfile);
		if(!img){
			errorstream<<"Client: Cannot create image from data of "
					<<"file \""<<filename<<"\""<<std::endl;
			rfile->drop();
			return false;
		}
		else {
			m_tsrc->insertSourceImage(filename, img);
			img->drop();
			rfile->drop();
			return true;
		}
	}

	const char *sound_ext[] = {
		".0.ogg", ".1.ogg", ".2.ogg", ".3.ogg", ".4.ogg",
		".5.ogg", ".6.ogg", ".7.ogg", ".8.ogg", ".9.ogg",
		".ogg", NULL
	};
	name = removeStringEnd(filename, sound_ext);
	if(name != "")
	{
		verbosestream<<"Client: Attempting to load sound "
		<<"file \""<<filename<<"\""<<std::endl;
		m_sound->loadSoundData(name, data);
		return true;
	}

	const char *model_ext[] = {
		".x", ".b3d", ".md2", ".obj",
		NULL
	};
	name = removeStringEnd(filename, model_ext);
	if(name != "")
	{
		verbosestream<<"Client: Storing model into memory: "
				<<"\""<<filename<<"\""<<std::endl;
		if(m_mesh_data.count(filename))
			errorstream<<"Multiple models with name \""<<filename.c_str()
					<<"\" found; replacing previous model"<<std::endl;
		m_mesh_data[filename] = data;
		return true;
	}

	errorstream<<"Client: Don't know how to load file \""
			<<filename<<"\""<<std::endl;
	return false;
}

// Virtual methods from con::PeerHandler
void Client::peerAdded(con::Peer *peer)
{
	infostream<<"Client::peerAdded(): peer->id="
			<<peer->id<<std::endl;
}
void Client::deletingPeer(con::Peer *peer, bool timeout)
{
	infostream<<"Client::deletingPeer(): "
			"Server Peer is getting deleted "
			<<"(timeout="<<timeout<<")"<<std::endl;
}

/*
	u16 command
	u16 number of files requested
	for each file {
		u16 length of name
		string name
	}
*/
void Client::request_media(const std::list<std::string> &file_requests)
{
	std::ostringstream os(std::ios_base::binary);
	writeU16(os, TOSERVER_REQUEST_MEDIA);
	writeU16(os, file_requests.size());

	for(std::list<std::string>::const_iterator i = file_requests.begin();
			i != file_requests.end(); ++i) {
		os<<serializeString(*i);
	}

	// Make data buffer
	std::string s = os.str();
	SharedBuffer<u8> data((u8*)s.c_str(), s.size());
	// Send as reliable
	Send(1, data, true);
	infostream<<"Client: Sending media request list to server ("
			<<file_requests.size()<<" files)"<<std::endl;
}

void Client::received_media()
{
	// notify server we received everything
	std::ostringstream os(std::ios_base::binary);
	writeU16(os, TOSERVER_RECEIVED_MEDIA);
	std::string s = os.str();
	SharedBuffer<u8> data((u8*)s.c_str(), s.size());
	// Send as reliable
	Send(1, data, true);
	infostream<<"Client: Notifying server that we received all media"
			<<std::endl;
}

void Client::ReceiveAll()
{
	DSTACK(__FUNCTION_NAME);
	u32 start_ms = porting::getTimeMs();
	for(;;)
	{
		// Limit time even if there would be huge amounts of data to
		// process
		if(porting::getTimeMs() > start_ms + 100)
			break;
		
		try{
			Receive();
			g_profiler->graphAdd("client_received_packets", 1);
		}
		catch(con::NoIncomingDataException &e)
		{
			break;
		}
		catch(con::InvalidIncomingDataException &e)
		{
			infostream<<"Client::ReceiveAll(): "
					"InvalidIncomingDataException: what()="
					<<e.what()<<std::endl;
		}
	}
}

void Client::Receive()
{
	DSTACK(__FUNCTION_NAME);
	SharedBuffer<u8> data;
	u16 sender_peer_id;
	u32 datasize;
	{
		//TimeTaker t1("con mutex and receive", m_device);
		//JMutexAutoLock lock(m_con_mutex); //bulk comment-out
		datasize = m_con.Receive(sender_peer_id, data);
	}
	//TimeTaker t1("ProcessData", m_device);
	ProcessData(*data, datasize, sender_peer_id);
}

/*
	sender_peer_id given to this shall be quaranteed to be a valid peer
*/
void Client::ProcessData(u8 *data, u32 datasize, u16 sender_peer_id)
{
	DSTACK(__FUNCTION_NAME);

	// Ignore packets that don't even fit a command
	if(datasize < 2)
	{
		m_packetcounter.add(60000);
		return;
	}

	ToClientCommand command = (ToClientCommand)readU16(&data[0]);

	//infostream<<"Client: received command="<<command<<std::endl;
	m_packetcounter.add((u16)command);
	
	/*
		If this check is removed, be sure to change the queue
		system to know the ids
	*/
	if(sender_peer_id != PEER_ID_SERVER)
	{
		infostream<<"Client::ProcessData(): Discarding data not "
				"coming from server: peer_id="<<sender_peer_id
				<<std::endl;
		return;
	}

	u8 ser_version = m_server_ser_ver;

	//infostream<<"Client received command="<<(int)command<<std::endl;

	if(command == TOCLIENT_INIT)
	{
		if(datasize < 3)
			return;

		u8 deployed = data[2];

		infostream<<"Client: TOCLIENT_INIT received with "
				"deployed="<<((int)deployed&0xff)<<std::endl;

		if(!ser_ver_supported(deployed))
		{
			infostream<<"Client: TOCLIENT_INIT: Server sent "
					<<"unsupported ser_fmt_ver"<<std::endl;
			return;
		}
		
		m_server_ser_ver = deployed;

		// Get player position
		v3s16 playerpos_s16(0, BS*2+BS*20, 0);
		if(datasize >= 2+1+6)
			playerpos_s16 = readV3S16(&data[2+1]);
		v3f playerpos_f = intToFloat(playerpos_s16, BS) - v3f(0, BS/2, 0);

		{ //envlock
			//JMutexAutoLock envlock(m_env_mutex); //bulk comment-out
			
			// Set player position
			Player *player = m_env.getLocalPlayer();
			assert(player != NULL);
			player->setPosition(playerpos_f);
		}
		
		if(datasize >= 2+1+6+8)
		{
			// Get map seed
			m_map_seed = readU64(&data[2+1+6]);
			infostream<<"Client: received map seed: "<<m_map_seed<<std::endl;
		}

		if(datasize >= 2+1+6+8+4)
		{
			// Get map seed
			m_recommended_send_interval = readF1000(&data[2+1+6+8]);
			infostream<<"Client: received recommended send interval "
					<<m_recommended_send_interval<<std::endl;
		}
		
		// Reply to server
		u32 replysize = 2;
		SharedBuffer<u8> reply(replysize);
		writeU16(&reply[0], TOSERVER_INIT2);
		// Send as reliable
		m_con.Send(PEER_ID_SERVER, 1, reply, true);

		return;
	}

	if(command == TOCLIENT_ACCESS_DENIED)
	{
		// The server didn't like our password. Note, this needs
		// to be processed even if the serialisation format has
		// not been agreed yet, the same as TOCLIENT_INIT.
		m_access_denied = true;
		m_access_denied_reason = L"Unknown";
		if(datasize >= 4)
		{
			std::string datastring((char*)&data[2], datasize-2);
			std::istringstream is(datastring, std::ios_base::binary);
			m_access_denied_reason = deSerializeWideString(is);
		}
		return;
	}

	if(ser_version == SER_FMT_VER_INVALID)
	{
		infostream<<"Client: Server serialization"
				" format invalid or not initialized."
				" Skipping incoming command="<<command<<std::endl;
		return;
	}
	
	// Just here to avoid putting the two if's together when
	// making some copypasta
	{}

	if(command == TOCLIENT_REMOVENODE)
	{
		if(datasize < 8)
			return;
		v3s16 p;
		p.X = readS16(&data[2]);
		p.Y = readS16(&data[4]);
		p.Z = readS16(&data[6]);
		
		//TimeTaker t1("TOCLIENT_REMOVENODE");
		
		removeNode(p);
	}
	else if(command == TOCLIENT_ADDNODE)
	{
		if(datasize < 8 + MapNode::serializedLength(ser_version))
			return;

		v3s16 p;
		p.X = readS16(&data[2]);
		p.Y = readS16(&data[4]);
		p.Z = readS16(&data[6]);
		
		//TimeTaker t1("TOCLIENT_ADDNODE");

		MapNode n;
		n.deSerialize(&data[8], ser_version);
		
		bool remove_metadata = true;
		u32 index = 8 + MapNode::serializedLength(ser_version);
		if ((datasize >= index+1) && data[index]){
			remove_metadata = false;
		}
		
		addNode(p, n, remove_metadata);
	}
	else if(command == TOCLIENT_BLOCKDATA)
	{
		// Ignore too small packet
		if(datasize < 8)
			return;
			
		v3s16 p;
		p.X = readS16(&data[2]);
		p.Y = readS16(&data[4]);
		p.Z = readS16(&data[6]);
		
		/*infostream<<"Client: Thread: BLOCKDATA for ("
				<<p.X<<","<<p.Y<<","<<p.Z<<")"<<std::endl;*/
		/*infostream<<"Client: Thread: BLOCKDATA for ("
				<<p.X<<","<<p.Y<<","<<p.Z<<")"<<std::endl;*/
		
		std::string datastring((char*)&data[8], datasize-8);
		std::istringstream istr(datastring, std::ios_base::binary);
		
		MapSector *sector;
		MapBlock *block;
		
		v2s16 p2d(p.X, p.Z);
		sector = m_env.getMap().emergeSector(p2d);
		
		assert(sector->getPos() == p2d);

		//TimeTaker timer("MapBlock deSerialize");
		// 0ms
		
		block = sector->getBlockNoCreateNoEx(p.Y);
		if(block)
		{
			/*
				Update an existing block
			*/
			//infostream<<"Updating"<<std::endl;
			block->deSerialize(istr, ser_version, false);
			block->deSerializeNetworkSpecific(istr);
		}
		else
		{
			/*
				Create a new block
			*/
			//infostream<<"Creating new"<<std::endl;
			block = new MapBlock(&m_env.getMap(), p, this);
			block->deSerialize(istr, ser_version, false);
			block->deSerializeNetworkSpecific(istr);
			sector->insertBlock(block);
		}

#if 0
		/*
			Acknowledge block
		*/
		/*
			[0] u16 command
			[2] u8 count
			[3] v3s16 pos_0
			[3+6] v3s16 pos_1
			...
		*/
		u32 replysize = 2+1+6;
		SharedBuffer<u8> reply(replysize);
		writeU16(&reply[0], TOSERVER_GOTBLOCKS);
		reply[2] = 1;
		writeV3S16(&reply[3], p);
		// Send as reliable
		m_con.Send(PEER_ID_SERVER, 1, reply, true);
#endif

		/*
			Add it to mesh update queue and set it to be acknowledged after update.
		*/
		//infostream<<"Adding mesh update task for received block"<<std::endl;
		addUpdateMeshTaskWithEdge(p, true);
	}
	else if(command == TOCLIENT_INVENTORY)
	{
		if(datasize < 3)
			return;

		//TimeTaker t1("Parsing TOCLIENT_INVENTORY", m_device);

		{ //envlock
			//TimeTaker t2("mutex locking", m_device);
			//JMutexAutoLock envlock(m_env_mutex); //bulk comment-out
			//t2.stop();
			
			//TimeTaker t3("istringstream init", m_device);
			std::string datastring((char*)&data[2], datasize-2);
			std::istringstream is(datastring, std::ios_base::binary);
			//t3.stop();
			
			//TimeTaker t4("player get", m_device);
			Player *player = m_env.getLocalPlayer();
			assert(player != NULL);
			//t4.stop();

			//TimeTaker t1("inventory.deSerialize()", m_device);
			player->inventory.deSerialize(is);
			//t1.stop();

			m_inventory_updated = true;

			delete m_inventory_from_server;
			m_inventory_from_server = new Inventory(player->inventory);
			m_inventory_from_server_age = 0.0;

			//infostream<<"Client got player inventory:"<<std::endl;
			//player->inventory.print(infostream);
		}
	}
	else if(command == TOCLIENT_TIME_OF_DAY)
	{
		if(datasize < 4)
			return;
		
		u16 time_of_day = readU16(&data[2]);
		time_of_day = time_of_day % 24000;
		//infostream<<"Client: time_of_day="<<time_of_day<<std::endl;
		float time_speed = 0;
		if(datasize >= 2 + 2 + 4){
			time_speed = readF1000(&data[4]);
		} else {
			// Old message; try to approximate speed of time by ourselves
			float time_of_day_f = (float)time_of_day / 24000.0;
			float tod_diff_f = 0;
			if(time_of_day_f < 0.2 && m_last_time_of_day_f > 0.8)
				tod_diff_f = time_of_day_f - m_last_time_of_day_f + 1.0;
			else
				tod_diff_f = time_of_day_f - m_last_time_of_day_f;
			m_last_time_of_day_f = time_of_day_f;
			float time_diff = m_time_of_day_update_timer;
			m_time_of_day_update_timer = 0;
			if(m_time_of_day_set){
				time_speed = 3600.0*24.0 * tod_diff_f / time_diff;
				infostream<<"Client: Measured time_of_day speed (old format): "
						<<time_speed<<" tod_diff_f="<<tod_diff_f
						<<" time_diff="<<time_diff<<std::endl;
			}
		}
		
		// Update environment
		m_env.setTimeOfDay(time_of_day);
		m_env.setTimeOfDaySpeed(time_speed);
		m_time_of_day_set = true;

		u32 dr = m_env.getDayNightRatio();
		verbosestream<<"Client: time_of_day="<<time_of_day
				<<" time_speed="<<time_speed
				<<" dr="<<dr<<std::endl;
	}
	else if(command == TOCLIENT_CHAT_MESSAGE)
	{
		/*
			u16 command
			u16 length
			wstring message
		*/
		u8 buf[6];
		std::string datastring((char*)&data[2], datasize-2);
		std::istringstream is(datastring, std::ios_base::binary);
		
		// Read stuff
		is.read((char*)buf, 2);
		u16 len = readU16(buf);
		
		std::wstring message;
		for(u16 i=0; i<len; i++)
		{
			is.read((char*)buf, 2);
			message += (wchar_t)readU16(buf);
		}

		/*infostream<<"Client received chat message: "
				<<wide_to_narrow(message)<<std::endl;*/
		
		m_chat_queue.push_back(message);
	}
	else if(command == TOCLIENT_ACTIVE_OBJECT_REMOVE_ADD)
	{
		//if(g_settings->getBool("enable_experimental"))
		{
			/*
				u16 command
				u16 count of removed objects
				for all removed objects {
					u16 id
				}
				u16 count of added objects
				for all added objects {
					u16 id
					u8 type
					u32 initialization data length
					string initialization data
				}
			*/

			char buf[6];
			// Get all data except the command number
			std::string datastring((char*)&data[2], datasize-2);
			// Throw them in an istringstream
			std::istringstream is(datastring, std::ios_base::binary);

			// Read stuff
			
			// Read removed objects
			is.read(buf, 2);
			u16 removed_count = readU16((u8*)buf);
			for(u16 i=0; i<removed_count; i++)
			{
				is.read(buf, 2);
				u16 id = readU16((u8*)buf);
				// Remove it
				{
					//JMutexAutoLock envlock(m_env_mutex); //bulk comment-out
					m_env.removeActiveObject(id);
				}
			}
			
			// Read added objects
			is.read(buf, 2);
			u16 added_count = readU16((u8*)buf);
			for(u16 i=0; i<added_count; i++)
			{
				is.read(buf, 2);
				u16 id = readU16((u8*)buf);
				is.read(buf, 1);
				u8 type = readU8((u8*)buf);
				std::string data = deSerializeLongString(is);
				// Add it
				{
					//JMutexAutoLock envlock(m_env_mutex); //bulk comment-out
					m_env.addActiveObject(id, type, data);
				}
			}
		}
	}
	else if(command == TOCLIENT_ACTIVE_OBJECT_MESSAGES)
	{
		//if(g_settings->getBool("enable_experimental"))
		{
			/*
				u16 command
				for all objects
				{
					u16 id
					u16 message length
					string message
				}
			*/
			char buf[6];
			// Get all data except the command number
			std::string datastring((char*)&data[2], datasize-2);
			// Throw them in an istringstream
			std::istringstream is(datastring, std::ios_base::binary);
			
			while(is.eof() == false)
			{
				// Read stuff
				is.read(buf, 2);
				u16 id = readU16((u8*)buf);
				if(is.eof())
					break;
				is.read(buf, 2);
				u16 message_size = readU16((u8*)buf);
				std::string message;
				message.reserve(message_size);
				for(u16 i=0; i<message_size; i++)
				{
					is.read(buf, 1);
					message.append(buf, 1);
				}
				// Pass on to the environment
				{
					//JMutexAutoLock envlock(m_env_mutex); //bulk comment-out
					m_env.processActiveObjectMessage(id, message);
				}
			}
		}
	}
	else if(command == TOCLIENT_MOVEMENT)
	{
		std::string datastring((char*)&data[2], datasize-2);
		std::istringstream is(datastring, std::ios_base::binary);
		Player *player = m_env.getLocalPlayer();
		assert(player != NULL);

		player->movement_acceleration_default = readF1000(is) * BS;
		player->movement_acceleration_air = readF1000(is) * BS;
		player->movement_acceleration_fast = readF1000(is) * BS;
		player->movement_speed_walk = readF1000(is) * BS;
		player->movement_speed_crouch = readF1000(is) * BS;
		player->movement_speed_fast = readF1000(is) * BS;
		player->movement_speed_climb = readF1000(is) * BS;
		player->movement_speed_jump = readF1000(is) * BS;
		player->movement_liquid_fluidity = readF1000(is) * BS;
		player->movement_liquid_fluidity_smooth = readF1000(is) * BS;
		player->movement_liquid_sink = readF1000(is) * BS;
		player->movement_gravity = readF1000(is) * BS;
	}
	else if(command == TOCLIENT_HP)
	{
		std::string datastring((char*)&data[2], datasize-2);
		std::istringstream is(datastring, std::ios_base::binary);
		Player *player = m_env.getLocalPlayer();
		assert(player != NULL);
		u8 oldhp = player->hp;
		u8 hp = readU8(is);
		player->hp = hp;

		if(hp < oldhp)
		{
			// Add to ClientEvent queue
			ClientEvent event;
			event.type = CE_PLAYER_DAMAGE;
			event.player_damage.amount = oldhp - hp;
			m_client_event_queue.push_back(event);
		}
	}
	else if(command == TOCLIENT_BREATH)
	{
		std::string datastring((char*)&data[2], datasize-2);
		std::istringstream is(datastring, std::ios_base::binary);
		Player *player = m_env.getLocalPlayer();
		assert(player != NULL);
		u16 breath = readU16(is);
		player->setBreath(breath) ;
	}
	else if(command == TOCLIENT_MOVE_PLAYER)
	{
		std::string datastring((char*)&data[2], datasize-2);
		std::istringstream is(datastring, std::ios_base::binary);
		Player *player = m_env.getLocalPlayer();
		assert(player != NULL);
		v3f pos = readV3F1000(is);
		f32 pitch = readF1000(is);
		f32 yaw = readF1000(is);
		player->setPosition(pos);
		/*player->setPitch(pitch);
		player->setYaw(yaw);*/

		infostream<<"Client got TOCLIENT_MOVE_PLAYER"
				<<" pos=("<<pos.X<<","<<pos.Y<<","<<pos.Z<<")"
				<<" pitch="<<pitch
				<<" yaw="<<yaw
				<<std::endl;

		/*
			Add to ClientEvent queue.
			This has to be sent to the main program because otherwise
			it would just force the pitch and yaw values to whatever
			the camera points to.
		*/
		ClientEvent event;
		event.type = CE_PLAYER_FORCE_MOVE;
		event.player_force_move.pitch = pitch;
		event.player_force_move.yaw = yaw;
		m_client_event_queue.push_back(event);

		// Ignore damage for a few seconds, so that the player doesn't
		// get damage from falling on ground
		m_ignore_damage_timer = 3.0;
	}
	else if(command == TOCLIENT_PLAYERITEM)
	{
		infostream<<"Client: WARNING: Ignoring TOCLIENT_PLAYERITEM"<<std::endl;
	}
	else if(command == TOCLIENT_DEATHSCREEN)
	{
		std::string datastring((char*)&data[2], datasize-2);
		std::istringstream is(datastring, std::ios_base::binary);
		
		bool set_camera_point_target = readU8(is);
		v3f camera_point_target = readV3F1000(is);
		
		ClientEvent event;
		event.type = CE_DEATHSCREEN;
		event.deathscreen.set_camera_point_target = set_camera_point_target;
		event.deathscreen.camera_point_target_x = camera_point_target.X;
		event.deathscreen.camera_point_target_y = camera_point_target.Y;
		event.deathscreen.camera_point_target_z = camera_point_target.Z;
		m_client_event_queue.push_back(event);
	}
	else if(command == TOCLIENT_ANNOUNCE_MEDIA)
	{
		std::string datastring((char*)&data[2], datasize-2);
		std::istringstream is(datastring, std::ios_base::binary);

		int num_files = readU16(is);
		
		infostream<<"Client: Received media announcement: packet size: "
				<<datasize<<std::endl;

		if (m_media_downloader == NULL ||
				m_media_downloader->isStarted()) {
			const char *problem = m_media_downloader ?
				"we already saw another announcement" :
				"all media has been received already";
			errorstream<<"Client: Received media announcement but "
				<<problem<<"! "
				<<" files="<<num_files
				<<" size="<<datasize<<std::endl;
			return;
		}

		// Mesh update thread must be stopped while
		// updating content definitions
		assert(!m_mesh_update_thread.IsRunning());

		for(int i=0; i<num_files; i++)
		{
			std::string name = deSerializeString(is);
			std::string sha1_base64 = deSerializeString(is);
			std::string sha1_raw = base64_decode(sha1_base64);
			m_media_downloader->addFile(name, sha1_raw);
		}

		std::vector<std::string> remote_media;
		try {
			Strfnd sf(deSerializeString(is));
			while(!sf.atend()) {
				std::string baseurl = trim(sf.next(","));
				if(baseurl != "")
					m_media_downloader->addRemoteServer(baseurl);
			}
		}
		catch(SerializationError) {
			// not supported by server or turned off
		}

		m_media_downloader->step(this);
		if (m_media_downloader->isDone()) {
			// might be done already if all media is in the cache
			delete m_media_downloader;
			m_media_downloader = NULL;
		}
	}
	else if(command == TOCLIENT_MEDIA)
	{
		std::string datastring((char*)&data[2], datasize-2);
		std::istringstream is(datastring, std::ios_base::binary);

		/*
			u16 command
			u16 total number of file bunches
			u16 index of this bunch
			u32 number of files in this bunch
			for each file {
				u16 length of name
				string name
				u32 length of data
				data
			}
		*/
		int num_bunches = readU16(is);
		int bunch_i = readU16(is);
		u32 num_files = readU32(is);
		infostream<<"Client: Received files: bunch "<<bunch_i<<"/"
				<<num_bunches<<" files="<<num_files
				<<" size="<<datasize<<std::endl;

		if (num_files == 0)
			return;

		if (m_media_downloader == NULL ||
				!m_media_downloader->isStarted()) {
			const char *problem = m_media_downloader ?
				"media has not been requested" :
				"all media has been received already";
			errorstream<<"Client: Received media but "
				<<problem<<"! "
				<<" bunch "<<bunch_i<<"/"<<num_bunches
				<<" files="<<num_files
				<<" size="<<datasize<<std::endl;
			return;
		}

		// Mesh update thread must be stopped while
		// updating content definitions
		assert(!m_mesh_update_thread.IsRunning());

		for(u32 i=0; i<num_files; i++){
			std::string name = deSerializeString(is);
			std::string data = deSerializeLongString(is);
			m_media_downloader->conventionalTransferDone(
					name, data, this);
		}

		if (m_media_downloader->isDone()) {
			delete m_media_downloader;
			m_media_downloader = NULL;
		}
	}
	else if(command == TOCLIENT_TOOLDEF)
	{
		infostream<<"Client: WARNING: Ignoring TOCLIENT_TOOLDEF"<<std::endl;
	}
	else if(command == TOCLIENT_NODEDEF)
	{
		infostream<<"Client: Received node definitions: packet size: "
				<<datasize<<std::endl;

		// Mesh update thread must be stopped while
		// updating content definitions
		assert(!m_mesh_update_thread.IsRunning());

		// Decompress node definitions
		std::string datastring((char*)&data[2], datasize-2);
		std::istringstream is(datastring, std::ios_base::binary);
		std::istringstream tmp_is(deSerializeLongString(is), std::ios::binary);
		std::ostringstream tmp_os;
		decompressZlib(tmp_is, tmp_os);

		// Deserialize node definitions
		std::istringstream tmp_is2(tmp_os.str());
		m_nodedef->deSerialize(tmp_is2);
		m_nodedef_received = true;
	}
	else if(command == TOCLIENT_CRAFTITEMDEF)
	{
		infostream<<"Client: WARNING: Ignoring TOCLIENT_CRAFTITEMDEF"<<std::endl;
	}
	else if(command == TOCLIENT_ITEMDEF)
	{
		infostream<<"Client: Received item definitions: packet size: "
				<<datasize<<std::endl;

		// Mesh update thread must be stopped while
		// updating content definitions
		assert(!m_mesh_update_thread.IsRunning());

		// Decompress item definitions
		std::string datastring((char*)&data[2], datasize-2);
		std::istringstream is(datastring, std::ios_base::binary);
		std::istringstream tmp_is(deSerializeLongString(is), std::ios::binary);
		std::ostringstream tmp_os;
		decompressZlib(tmp_is, tmp_os);

		// Deserialize node definitions
		std::istringstream tmp_is2(tmp_os.str());
		m_itemdef->deSerialize(tmp_is2);
		m_itemdef_received = true;
	}
	else if(command == TOCLIENT_PLAY_SOUND)
	{
		std::string datastring((char*)&data[2], datasize-2);
		std::istringstream is(datastring, std::ios_base::binary);

		s32 server_id = readS32(is);
		std::string name = deSerializeString(is);
		float gain = readF1000(is);
		int type = readU8(is); // 0=local, 1=positional, 2=object
		v3f pos = readV3F1000(is);
		u16 object_id = readU16(is);
		bool loop = readU8(is);
		// Start playing
		int client_id = -1;
		switch(type){
		case 0: // local
			client_id = m_sound->playSound(name, loop, gain);
			break;
		case 1: // positional
			client_id = m_sound->playSoundAt(name, loop, gain, pos);
			break;
		case 2: { // object
			ClientActiveObject *cao = m_env.getActiveObject(object_id);
			if(cao)
				pos = cao->getPosition();
			client_id = m_sound->playSoundAt(name, loop, gain, pos);
			// TODO: Set up sound to move with object
			break; }
		default:
			break;
		}
		if(client_id != -1){
			m_sounds_server_to_client[server_id] = client_id;
			m_sounds_client_to_server[client_id] = server_id;
			if(object_id != 0)
				m_sounds_to_objects[client_id] = object_id;
		}
	}
	else if(command == TOCLIENT_STOP_SOUND)
	{
		std::string datastring((char*)&data[2], datasize-2);
		std::istringstream is(datastring, std::ios_base::binary);

		s32 server_id = readS32(is);
		std::map<s32, int>::iterator i =
				m_sounds_server_to_client.find(server_id);
		if(i != m_sounds_server_to_client.end()){
			int client_id = i->second;
			m_sound->stopSound(client_id);
		}
	}
	else if(command == TOCLIENT_PRIVILEGES)
	{
		std::string datastring((char*)&data[2], datasize-2);
		std::istringstream is(datastring, std::ios_base::binary);
		
		m_privileges.clear();
		infostream<<"Client: Privileges updated: ";
		u16 num_privileges = readU16(is);
		for(u16 i=0; i<num_privileges; i++){
			std::string priv = deSerializeString(is);
			m_privileges.insert(priv);
			infostream<<priv<<" ";
		}
		infostream<<std::endl;
	}
	else if(command == TOCLIENT_INVENTORY_FORMSPEC)
	{
		std::string datastring((char*)&data[2], datasize-2);
		std::istringstream is(datastring, std::ios_base::binary);

		// Store formspec in LocalPlayer
		Player *player = m_env.getLocalPlayer();
		assert(player != NULL);
		player->inventory_formspec = deSerializeLongString(is);
	}
	else if(command == TOCLIENT_DETACHED_INVENTORY)
	{
		std::string datastring((char*)&data[2], datasize-2);
		std::istringstream is(datastring, std::ios_base::binary);

		std::string name = deSerializeString(is);
		
		infostream<<"Client: Detached inventory update: \""<<name<<"\""<<std::endl;

		Inventory *inv = NULL;
		if(m_detached_inventories.count(name) > 0)
			inv = m_detached_inventories[name];
		else{
			inv = new Inventory(m_itemdef);
			m_detached_inventories[name] = inv;
		}
		inv->deSerialize(is);
	}
	else if(command == TOCLIENT_SHOW_FORMSPEC)
	{
		std::string datastring((char*)&data[2], datasize-2);
		std::istringstream is(datastring, std::ios_base::binary);

		std::string formspec = deSerializeLongString(is);
		std::string formname = deSerializeString(is);

		ClientEvent event;
		event.type = CE_SHOW_FORMSPEC;
		// pointer is required as event is a struct only!
		// adding a std:string to a struct isn't possible
		event.show_formspec.formspec = new std::string(formspec);
		event.show_formspec.formname = new std::string(formname);
		m_client_event_queue.push_back(event);
	}
	else if(command == TOCLIENT_SPAWN_PARTICLE)
	{
		std::string datastring((char*)&data[2], datasize-2);
		std::istringstream is(datastring, std::ios_base::binary);

		v3f pos = readV3F1000(is);
		v3f vel = readV3F1000(is);
		v3f acc = readV3F1000(is);
		float expirationtime = readF1000(is);
		float size = readF1000(is);
		bool collisiondetection = readU8(is);
		std::string texture = deSerializeLongString(is);
		bool vertical = 0;
		try{ //maybe only if version > 26
			vertical = readU8(is);
		} catch (...) {}
		ClientEvent event;
		event.type = CE_SPAWN_PARTICLE;
		event.spawn_particle.pos = new v3f (pos);
		event.spawn_particle.vel = new v3f (vel);
		event.spawn_particle.acc = new v3f (acc);

		event.spawn_particle.expirationtime = expirationtime;
		event.spawn_particle.size = size;
		event.spawn_particle.collisiondetection =
				collisiondetection;
		event.spawn_particle.vertical = vertical;
		event.spawn_particle.texture = new std::string(texture);

		m_client_event_queue.push_back(event);
	}
	else if(command == TOCLIENT_ADD_PARTICLESPAWNER)
	{
		std::string datastring((char*)&data[2], datasize-2);
		std::istringstream is(datastring, std::ios_base::binary);

		u16 amount = readU16(is);
		float spawntime = readF1000(is);
		v3f minpos = readV3F1000(is);
		v3f maxpos = readV3F1000(is);
		v3f minvel = readV3F1000(is);
		v3f maxvel = readV3F1000(is);
		v3f minacc = readV3F1000(is);
		v3f maxacc = readV3F1000(is);
		float minexptime = readF1000(is);
		float maxexptime = readF1000(is);
		float minsize = readF1000(is);
		float maxsize = readF1000(is);
		bool collisiondetection = readU8(is);
		std::string texture = deSerializeLongString(is);
		u32 id = readU32(is);
		bool vertical = 0;
		try { //maybe only if version > 26
			vertical = readU8(is);
		} catch (...) {}

		ClientEvent event;
		event.type = CE_ADD_PARTICLESPAWNER;
		event.add_particlespawner.amount = amount;
		event.add_particlespawner.spawntime = spawntime;

		event.add_particlespawner.minpos = new v3f (minpos);
		event.add_particlespawner.maxpos = new v3f (maxpos);
		event.add_particlespawner.minvel = new v3f (minvel);
		event.add_particlespawner.maxvel = new v3f (maxvel);
		event.add_particlespawner.minacc = new v3f (minacc);
		event.add_particlespawner.maxacc = new v3f (maxacc);

		event.add_particlespawner.minexptime = minexptime;
		event.add_particlespawner.maxexptime = maxexptime;
		event.add_particlespawner.minsize = minsize;
		event.add_particlespawner.maxsize = maxsize;
		event.add_particlespawner.collisiondetection = collisiondetection;
		event.add_particlespawner.vertical = vertical;
		event.add_particlespawner.texture = new std::string(texture);
		event.add_particlespawner.id = id;

		m_client_event_queue.push_back(event);
	}
	else if(command == TOCLIENT_DELETE_PARTICLESPAWNER)
	{
		std::string datastring((char*)&data[2], datasize-2);
		std::istringstream is(datastring, std::ios_base::binary);

		u32 id = readU16(is);

		ClientEvent event;
		event.type = CE_DELETE_PARTICLESPAWNER;
		event.delete_particlespawner.id = id;

		m_client_event_queue.push_back(event);
	}
	else if(command == TOCLIENT_HUDADD)
	{
		std::string datastring((char *)&data[2], datasize - 2);
		std::istringstream is(datastring, std::ios_base::binary);

		u32 id           = readU32(is);
		u8 type          = readU8(is);
		v2f pos          = readV2F1000(is);
		std::string name = deSerializeString(is);
		v2f scale        = readV2F1000(is);
		std::string text = deSerializeString(is);
		u32 number       = readU32(is);
		u32 item         = readU32(is);
		u32 dir          = readU32(is);
		v2f align        = readV2F1000(is);
		v2f offset       = readV2F1000(is);

		ClientEvent event;
		event.type = CE_HUDADD;
		event.hudadd.id     = id;
		event.hudadd.type   = type;
		event.hudadd.pos    = new v2f(pos);
		event.hudadd.name   = new std::string(name);
		event.hudadd.scale  = new v2f(scale);
		event.hudadd.text   = new std::string(text);
		event.hudadd.number = number;
		event.hudadd.item   = item;
		event.hudadd.dir    = dir;
		event.hudadd.align  = new v2f(align);
		event.hudadd.offset = new v2f(offset);
		m_client_event_queue.push_back(event);
	}
	else if(command == TOCLIENT_HUDRM)
	{
		std::string datastring((char *)&data[2], datasize - 2);
		std::istringstream is(datastring, std::ios_base::binary);

		u32 id = readU32(is);

		ClientEvent event;
		event.type = CE_HUDRM;
		event.hudrm.id = id;
		m_client_event_queue.push_back(event);
	}
	else if(command == TOCLIENT_HUDCHANGE)
	{
		std::string sdata;
		v2f v2fdata;
		u32 intdata = 0;
		
		std::string datastring((char *)&data[2], datasize - 2);
		std::istringstream is(datastring, std::ios_base::binary);

		u32 id  = readU32(is);
		u8 stat = (HudElementStat)readU8(is);
		
		if (stat == HUD_STAT_POS || stat == HUD_STAT_SCALE ||
			stat == HUD_STAT_ALIGN || stat == HUD_STAT_OFFSET)
			v2fdata = readV2F1000(is);
		else if (stat == HUD_STAT_NAME || stat == HUD_STAT_TEXT)
			sdata = deSerializeString(is);
		else
			intdata = readU32(is);
		
		ClientEvent event;
		event.type = CE_HUDCHANGE;
		event.hudchange.id      = id;
		event.hudchange.stat    = (HudElementStat)stat;
		event.hudchange.v2fdata = new v2f(v2fdata);
		event.hudchange.sdata   = new std::string(sdata);
		event.hudchange.data    = intdata;
		m_client_event_queue.push_back(event);
	}
	else if(command == TOCLIENT_HUD_SET_FLAGS)
	{
		std::string datastring((char *)&data[2], datasize - 2);
		std::istringstream is(datastring, std::ios_base::binary);

		Player *player = m_env.getLocalPlayer();
		assert(player != NULL);

		u32 flags = readU32(is);
		u32 mask  = readU32(is);
		
		player->hud_flags &= ~mask;
		player->hud_flags |= flags;
	}
	else if(command == TOCLIENT_HUD_SET_PARAM)
	{
		std::string datastring((char *)&data[2], datasize - 2);
		std::istringstream is(datastring, std::ios_base::binary);

		Player *player = m_env.getLocalPlayer();
		assert(player != NULL);

		u16 param         = readU16(is);
		std::string value = deSerializeString(is);

		if(param == HUD_PARAM_HOTBAR_ITEMCOUNT && value.size() == 4){
			s32 hotbar_itemcount = readS32((u8*) value.c_str());
			if(hotbar_itemcount > 0 && hotbar_itemcount <= HUD_HOTBAR_ITEMCOUNT_MAX)
				player->hud_hotbar_itemcount = hotbar_itemcount;
		} else if (param == HUD_PARAM_HOTBAR_IMAGE) {
			((LocalPlayer *) player)->hotbar_image = value;
		} else if (param == HUD_PARAM_HOTBAR_SELECTED_IMAGE) {
			((LocalPlayer *) player)->hotbar_selected_image = value;
		}
	}
	else
	{
		infostream<<"Client: Ignoring unknown command "
				<<command<<std::endl;
	}
}

void Client::Send(u16 channelnum, SharedBuffer<u8> data, bool reliable)
{
	//JMutexAutoLock lock(m_con_mutex); //bulk comment-out
	m_con.Send(PEER_ID_SERVER, channelnum, data, reliable);
}

void Client::interact(u8 action, const PointedThing& pointed)
{
	if(connectedAndInitialized() == false){
		infostream<<"Client::interact() "
				"cancelled (not connected)"
				<<std::endl;
		return;
	}

	std::ostringstream os(std::ios_base::binary);

	/*
		[0] u16 command
		[2] u8 action
		[3] u16 item
		[5] u32 length of the next item
		[9] serialized PointedThing
		actions:
		0: start digging (from undersurface) or use
		1: stop digging (all parameters ignored)
		2: digging completed
		3: place block or item (to abovesurface)
		4: use item
	*/
	writeU16(os, TOSERVER_INTERACT);
	writeU8(os, action);
	writeU16(os, getPlayerItem());
	std::ostringstream tmp_os(std::ios::binary);
	pointed.serialize(tmp_os);
	os<<serializeLongString(tmp_os.str());

	std::string s = os.str();
	SharedBuffer<u8> data((u8*)s.c_str(), s.size());

	// Send as reliable
	Send(0, data, true);
}

void Client::sendNodemetaFields(v3s16 p, const std::string &formname,
		const std::map<std::string, std::string> &fields)
{
	std::ostringstream os(std::ios_base::binary);

	writeU16(os, TOSERVER_NODEMETA_FIELDS);
	writeV3S16(os, p);
	os<<serializeString(formname);
	writeU16(os, fields.size());
	for(std::map<std::string, std::string>::const_iterator
			i = fields.begin(); i != fields.end(); i++){
		const std::string &name = i->first;
		const std::string &value = i->second;
		os<<serializeString(name);
		os<<serializeLongString(value);
	}

	// Make data buffer
	std::string s = os.str();
	SharedBuffer<u8> data((u8*)s.c_str(), s.size());
	// Send as reliable
	Send(0, data, true);
}
	
void Client::sendInventoryFields(const std::string &formname,
		const std::map<std::string, std::string> &fields)
{
	std::ostringstream os(std::ios_base::binary);

	writeU16(os, TOSERVER_INVENTORY_FIELDS);
	os<<serializeString(formname);
	writeU16(os, fields.size());
	for(std::map<std::string, std::string>::const_iterator
			i = fields.begin(); i != fields.end(); i++){
		const std::string &name = i->first;
		const std::string &value = i->second;
		os<<serializeString(name);
		os<<serializeLongString(value);
	}

	// Make data buffer
	std::string s = os.str();
	SharedBuffer<u8> data((u8*)s.c_str(), s.size());
	// Send as reliable
	Send(0, data, true);
}

void Client::sendInventoryAction(InventoryAction *a)
{
	std::ostringstream os(std::ios_base::binary);
	u8 buf[12];
	
	// Write command
	writeU16(buf, TOSERVER_INVENTORY_ACTION);
	os.write((char*)buf, 2);

	a->serialize(os);
	
	// Make data buffer
	std::string s = os.str();
	SharedBuffer<u8> data((u8*)s.c_str(), s.size());
	// Send as reliable
	Send(0, data, true);
}

void Client::sendChatMessage(const std::wstring &message)
{
	std::ostringstream os(std::ios_base::binary);
	u8 buf[12];
	
	// Write command
	writeU16(buf, TOSERVER_CHAT_MESSAGE);
	os.write((char*)buf, 2);
	
	// Write length
	writeU16(buf, message.size());
	os.write((char*)buf, 2);
	
	// Write string
	for(u32 i=0; i<message.size(); i++)
	{
		u16 w = message[i];
		writeU16(buf, w);
		os.write((char*)buf, 2);
	}
	
	// Make data buffer
	std::string s = os.str();
	SharedBuffer<u8> data((u8*)s.c_str(), s.size());
	// Send as reliable
	Send(0, data, true);
}

void Client::sendChangePassword(const std::wstring oldpassword,
		const std::wstring newpassword)
{
	Player *player = m_env.getLocalPlayer();
	if(player == NULL)
		return;

	std::string playername = player->getName();
	std::string oldpwd = translatePassword(playername, oldpassword);
	std::string newpwd = translatePassword(playername, newpassword);

	std::ostringstream os(std::ios_base::binary);
	u8 buf[2+PASSWORD_SIZE*2];
	/*
		[0] u16 TOSERVER_PASSWORD
		[2] u8[28] old password
		[30] u8[28] new password
	*/

	writeU16(buf, TOSERVER_PASSWORD);
	for(u32 i=0;i<PASSWORD_SIZE-1;i++)
	{
		buf[2+i] = i<oldpwd.length()?oldpwd[i]:0;
		buf[30+i] = i<newpwd.length()?newpwd[i]:0;
	}
	buf[2+PASSWORD_SIZE-1] = 0;
	buf[30+PASSWORD_SIZE-1] = 0;
	os.write((char*)buf, 2+PASSWORD_SIZE*2);

	// Make data buffer
	std::string s = os.str();
	SharedBuffer<u8> data((u8*)s.c_str(), s.size());
	// Send as reliable
	Send(0, data, true);
}


void Client::sendDamage(u8 damage)
{
	DSTACK(__FUNCTION_NAME);
	std::ostringstream os(std::ios_base::binary);

	writeU16(os, TOSERVER_DAMAGE);
	writeU8(os, damage);

	// Make data buffer
	std::string s = os.str();
	SharedBuffer<u8> data((u8*)s.c_str(), s.size());
	// Send as reliable
	Send(0, data, true);
}

void Client::sendBreath(u16 breath)
{
	DSTACK(__FUNCTION_NAME);
	std::ostringstream os(std::ios_base::binary);

	writeU16(os, TOSERVER_BREATH);
	writeU16(os, breath);
	// Make data buffer
	std::string s = os.str();
	SharedBuffer<u8> data((u8*)s.c_str(), s.size());
	// Send as reliable
	Send(0, data, true);
}

void Client::sendRespawn()
{
	DSTACK(__FUNCTION_NAME);
	std::ostringstream os(std::ios_base::binary);

	writeU16(os, TOSERVER_RESPAWN);

	// Make data buffer
	std::string s = os.str();
	SharedBuffer<u8> data((u8*)s.c_str(), s.size());
	// Send as reliable
	Send(0, data, true);
}

void Client::sendPlayerPos()
{
	//JMutexAutoLock envlock(m_env_mutex); //bulk comment-out
	
	LocalPlayer *myplayer = m_env.getLocalPlayer();
	if(myplayer == NULL)
		return;

	// Save bandwidth by only updating position when something changed
	if(myplayer->last_position == myplayer->getPosition() &&
			myplayer->last_speed == myplayer->getSpeed() &&
			myplayer->last_pitch == myplayer->getPitch() &&
			myplayer->last_yaw == myplayer->getYaw() &&
			myplayer->last_keyPressed == myplayer->keyPressed)
		return;

	myplayer->last_position = myplayer->getPosition();
	myplayer->last_speed = myplayer->getSpeed();
	myplayer->last_pitch = myplayer->getPitch();
	myplayer->last_yaw = myplayer->getYaw();
	myplayer->last_keyPressed = myplayer->keyPressed;

	u16 our_peer_id;
	{
		//JMutexAutoLock lock(m_con_mutex); //bulk comment-out
		our_peer_id = m_con.GetPeerID();
	}
	
	// Set peer id if not set already
	if(myplayer->peer_id == PEER_ID_INEXISTENT)
		myplayer->peer_id = our_peer_id;
	// Check that an existing peer_id is the same as the connection's
	assert(myplayer->peer_id == our_peer_id);
	
	v3f pf = myplayer->getPosition();
	v3s32 position(pf.X*100, pf.Y*100, pf.Z*100);
	v3f sf = myplayer->getSpeed();
	v3s32 speed(sf.X*100, sf.Y*100, sf.Z*100);
	s32 pitch = myplayer->getPitch() * 100;
	s32 yaw = myplayer->getYaw() * 100;
	u32 keyPressed=myplayer->keyPressed;
	/*
		Format:
		[0] u16 command
		[2] v3s32 position*100
		[2+12] v3s32 speed*100
		[2+12+12] s32 pitch*100
		[2+12+12+4] s32 yaw*100
		[2+12+12+4+4] u32 keyPressed
	*/
	SharedBuffer<u8> data(2+12+12+4+4+4);
	writeU16(&data[0], TOSERVER_PLAYERPOS);
	writeV3S32(&data[2], position);
	writeV3S32(&data[2+12], speed);
	writeS32(&data[2+12+12], pitch);
	writeS32(&data[2+12+12+4], yaw);
	writeU32(&data[2+12+12+4+4], keyPressed);
	// Send as unreliable
	Send(0, data, false);
}

void Client::sendPlayerItem(u16 item)
{
	Player *myplayer = m_env.getLocalPlayer();
	if(myplayer == NULL)
		return;

	u16 our_peer_id = m_con.GetPeerID();

	// Set peer id if not set already
	if(myplayer->peer_id == PEER_ID_INEXISTENT)
		myplayer->peer_id = our_peer_id;
	// Check that an existing peer_id is the same as the connection's
	assert(myplayer->peer_id == our_peer_id);

	SharedBuffer<u8> data(2+2);
	writeU16(&data[0], TOSERVER_PLAYERITEM);
	writeU16(&data[2], item);

	// Send as reliable
	Send(0, data, true);
}

void Client::removeNode(v3s16 p)
{
	std::map<v3s16, MapBlock*> modified_blocks;

	try
	{
		//TimeTaker t("removeNodeAndUpdate", m_device);
		m_env.getMap().removeNodeAndUpdate(p, modified_blocks);
	}
	catch(InvalidPositionException &e)
	{
	}
	
	// add urgent task to update the modified node
	addUpdateMeshTaskForNode(p, false, true);

	for(std::map<v3s16, MapBlock * >::iterator
			i = modified_blocks.begin();
			i != modified_blocks.end(); ++i)
	{
		addUpdateMeshTaskWithEdge(i->first);
	}
}

void Client::addNode(v3s16 p, MapNode n, bool remove_metadata)
{
	TimeTaker timer1("Client::addNode()");

	std::map<v3s16, MapBlock*> modified_blocks;

	try
	{
		//TimeTaker timer3("Client::addNode(): addNodeAndUpdate");
		m_env.getMap().addNodeAndUpdate(p, n, modified_blocks, remove_metadata);
	}
	catch(InvalidPositionException &e)
	{}
	
	for(std::map<v3s16, MapBlock * >::iterator
			i = modified_blocks.begin();
			i != modified_blocks.end(); ++i)
	{
		addUpdateMeshTaskWithEdge(i->first);
	}
}
	
void Client::setPlayerControl(PlayerControl &control)
{
	//JMutexAutoLock envlock(m_env_mutex); //bulk comment-out
	LocalPlayer *player = m_env.getLocalPlayer();
	assert(player != NULL);
	player->control = control;
}

void Client::selectPlayerItem(u16 item)
{
	//JMutexAutoLock envlock(m_env_mutex); //bulk comment-out
	m_playeritem = item;
	m_inventory_updated = true;
	sendPlayerItem(item);
}

// Returns true if the inventory of the local player has been
// updated from the server. If it is true, it is set to false.
bool Client::getLocalInventoryUpdated()
{
	// m_inventory_updated is behind envlock
	//JMutexAutoLock envlock(m_env_mutex); //bulk comment-out
	bool updated = m_inventory_updated;
	m_inventory_updated = false;
	return updated;
}

// Copies the inventory of the local player to parameter
void Client::getLocalInventory(Inventory &dst)
{
	//JMutexAutoLock envlock(m_env_mutex); //bulk comment-out
	Player *player = m_env.getLocalPlayer();
	assert(player != NULL);
	dst = player->inventory;
}

Inventory* Client::getInventory(const InventoryLocation &loc)
{
	switch(loc.type){
	case InventoryLocation::UNDEFINED:
	{}
	break;
	case InventoryLocation::CURRENT_PLAYER:
	{
		Player *player = m_env.getLocalPlayer();
		assert(player != NULL);
		return &player->inventory;
	}
	break;
	case InventoryLocation::PLAYER:
	{
		Player *player = m_env.getPlayer(loc.name.c_str());
		if(!player)
			return NULL;
		return &player->inventory;
	}
	break;
	case InventoryLocation::NODEMETA:
	{
		NodeMetadata *meta = m_env.getMap().getNodeMetadata(loc.p);
		if(!meta)
			return NULL;
		return meta->getInventory();
	}
	break;
	case InventoryLocation::DETACHED:
	{
		if(m_detached_inventories.count(loc.name) == 0)
			return NULL;
		return m_detached_inventories[loc.name];
	}
	break;
	default:
		assert(0);
	}
	return NULL;
}
void Client::inventoryAction(InventoryAction *a)
{
	/*
		Send it to the server
	*/
	sendInventoryAction(a);

	/*
		Predict some local inventory changes
	*/
	a->clientApply(this, this);

	// Remove it
	delete a;
}

ClientActiveObject * Client::getSelectedActiveObject(
		f32 max_d,
		v3f from_pos_f_on_map,
		core::line3d<f32> shootline_on_map
	)
{
	std::vector<DistanceSortedActiveObject> objects;

	m_env.getActiveObjects(from_pos_f_on_map, max_d, objects);

	//infostream<<"Collected "<<objects.size()<<" nearby objects"<<std::endl;
	
	// Sort them.
	// After this, the closest object is the first in the array.
	std::sort(objects.begin(), objects.end());

	for(u32 i=0; i<objects.size(); i++)
	{
		ClientActiveObject *obj = objects[i].obj;
		
		core::aabbox3d<f32> *selection_box = obj->getSelectionBox();
		if(selection_box == NULL)
			continue;

		v3f pos = obj->getPosition();

		core::aabbox3d<f32> offsetted_box(
				selection_box->MinEdge + pos,
				selection_box->MaxEdge + pos
		);

		if(offsetted_box.intersectsWithLine(shootline_on_map))
		{
			//infostream<<"Returning selected object"<<std::endl;
			return obj;
		}
	}

	//infostream<<"No object selected; returning NULL."<<std::endl;
	return NULL;
}

void Client::printDebugInfo(std::ostream &os)
{
	//JMutexAutoLock lock1(m_fetchblock_mutex);
	/*JMutexAutoLock lock2(m_incoming_queue_mutex);

	os<<"m_incoming_queue.getSize()="<<m_incoming_queue.getSize()
		//<<", m_fetchblock_history.size()="<<m_fetchblock_history.size()
		//<<", m_opt_not_found_history.size()="<<m_opt_not_found_history.size()
		<<std::endl;*/
}

std::list<std::string> Client::getConnectedPlayerNames()
{
	return m_env.getPlayerNames();
}

float Client::getAnimationTime()
{
	return m_animation_time;
}

int Client::getCrackLevel()
{
	return m_crack_level;
}

void Client::setCrack(int level, v3s16 pos)
{
	int old_crack_level = m_crack_level;
	v3s16 old_crack_pos = m_crack_pos;

	m_crack_level = level;
	m_crack_pos = pos;

	if(old_crack_level >= 0 && (level < 0 || pos != old_crack_pos))
	{
		// remove old crack
		addUpdateMeshTaskForNode(old_crack_pos, false, true);
	}
	if(level >= 0 && (old_crack_level < 0 || pos != old_crack_pos))
	{
		// add new crack
		addUpdateMeshTaskForNode(pos, false, true);
	}
}

u16 Client::getHP()
{
	Player *player = m_env.getLocalPlayer();
	assert(player != NULL);
	return player->hp;
}

u16 Client::getBreath()
{
	Player *player = m_env.getLocalPlayer();
	assert(player != NULL);
	return player->getBreath();
}

bool Client::getChatMessage(std::wstring &message)
{
	if(m_chat_queue.size() == 0)
		return false;
	message = m_chat_queue.pop_front();
	return true;
}

void Client::typeChatMessage(const std::wstring &message)
{
	// Discard empty line
	if(message == L"")
		return;

	// Send to others
	sendChatMessage(message);

	// Show locally
	if (message[0] == L'/')
	{
		m_chat_queue.push_back(
				(std::wstring)L"issued command: "+message);
	}
	else
	{
		LocalPlayer *player = m_env.getLocalPlayer();
		assert(player != NULL);
		std::wstring name = narrow_to_wide(player->getName());
		m_chat_queue.push_back(
				(std::wstring)L"<"+name+L"> "+message);
	}
}

void Client::addUpdateMeshTask(v3s16 p, bool ack_to_server, bool urgent)
{
	/*infostream<<"Client::addUpdateMeshTask(): "
			<<"("<<p.X<<","<<p.Y<<","<<p.Z<<")"
			<<" ack_to_server="<<ack_to_server
			<<" urgent="<<urgent
			<<std::endl;*/

	MapBlock *b = m_env.getMap().getBlockNoCreateNoEx(p);
	if(b == NULL)
		return;
	
	/*
		Create a task to update the mesh of the block
	*/
	
	MeshMakeData *data = new MeshMakeData(this);
	
	{
		//TimeTaker timer("data fill");
		// Release: ~0ms
		// Debug: 1-6ms, avg=2ms
		data->fill(b);
		data->setCrack(m_crack_level, m_crack_pos);
		data->setSmoothLighting(g_settings->getBool("smooth_lighting"));
	}

	// Debug wait
	//while(m_mesh_update_thread.m_queue_in.size() > 0) sleep_ms(10);
	
	// Add task to queue
	m_mesh_update_thread.m_queue_in.addBlock(p, data, ack_to_server, urgent);

	/*infostream<<"Mesh update input queue size is "
			<<m_mesh_update_thread.m_queue_in.size()
			<<std::endl;*/
}

void Client::addUpdateMeshTaskWithEdge(v3s16 blockpos, bool ack_to_server, bool urgent)
{
	/*{
		v3s16 p = blockpos;
		infostream<<"Client::addUpdateMeshTaskWithEdge(): "
				<<"("<<p.X<<","<<p.Y<<","<<p.Z<<")"
				<<std::endl;
	}*/

	try{
		v3s16 p = blockpos + v3s16(0,0,0);
		//MapBlock *b = m_env.getMap().getBlockNoCreate(p);
		addUpdateMeshTask(p, ack_to_server, urgent);
	}
	catch(InvalidPositionException &e){}
	// Leading edge
	for (int i=0;i<6;i++)
	{
		try{
			v3s16 p = blockpos + g_6dirs[i];
			addUpdateMeshTask(p, false, urgent);
		}
		catch(InvalidPositionException &e){}
	}
}

void Client::addUpdateMeshTaskForNode(v3s16 nodepos, bool ack_to_server, bool urgent)
{
	{
		v3s16 p = nodepos;
		infostream<<"Client::addUpdateMeshTaskForNode(): "
				<<"("<<p.X<<","<<p.Y<<","<<p.Z<<")"
				<<std::endl;
	}

	v3s16 blockpos = getNodeBlockPos(nodepos);
	v3s16 blockpos_relative = blockpos * MAP_BLOCKSIZE;

	try{
		v3s16 p = blockpos + v3s16(0,0,0);
		addUpdateMeshTask(p, ack_to_server, urgent);
	}
	catch(InvalidPositionException &e){}
	// Leading edge
	if(nodepos.X == blockpos_relative.X){
		try{
			v3s16 p = blockpos + v3s16(-1,0,0);
			addUpdateMeshTask(p, false, urgent);
		}
		catch(InvalidPositionException &e){}
	}
	if(nodepos.Y == blockpos_relative.Y){
		try{
			v3s16 p = blockpos + v3s16(0,-1,0);
			addUpdateMeshTask(p, false, urgent);
		}
		catch(InvalidPositionException &e){}
	}
	if(nodepos.Z == blockpos_relative.Z){
		try{
			v3s16 p = blockpos + v3s16(0,0,-1);
			addUpdateMeshTask(p, false, urgent);
		}
		catch(InvalidPositionException &e){}
	}
}

ClientEvent Client::getClientEvent()
{
	if(m_client_event_queue.size() == 0)
	{
		ClientEvent event;
		event.type = CE_NONE;
		return event;
	}
	return m_client_event_queue.pop_front();
}

float Client::mediaReceiveProgress()
{
	if (m_media_downloader)
		return m_media_downloader->getProgress();
	else
		return 1.0; // downloader only exists when not yet done
}

void draw_load_screen(const std::wstring &text,
		IrrlichtDevice* device, gui::IGUIFont* font,
		float dtime=0 ,int percent=0, bool clouds=true);
void Client::afterContentReceived(IrrlichtDevice *device, gui::IGUIFont* font)
{
	infostream<<"Client::afterContentReceived() started"<<std::endl;
	assert(m_itemdef_received);
	assert(m_nodedef_received);
	assert(mediaReceived());
	

	bool no_output = device->getVideoDriver()->getDriverType() == video::EDT_NULL;

	// Rebuild inherited images and recreate textures
	infostream<<"- Rebuilding images and textures"<<std::endl;
	if (!no_output)
		m_tsrc->rebuildImagesAndTextures();

	// Rebuild shaders
	infostream<<"- Rebuilding shaders"<<std::endl;
	if (!no_output)
		m_shsrc->rebuildShaders();

	// Update node aliases
	infostream<<"- Updating node aliases"<<std::endl;
	m_nodedef->updateAliases(m_itemdef);

	// Update node textures
	infostream<<"- Updating node textures"<<std::endl;
	if (!no_output)
		m_nodedef->updateTextures(m_tsrc);

	// Preload item textures and meshes if configured to
	if(!no_output && g_settings->getBool("preload_item_visuals"))
	{
		verbosestream<<"Updating item textures and meshes"<<std::endl;
		wchar_t* text = wgettext("Item textures...");
		draw_load_screen(text,device,font,0,0);
		std::set<std::string> names = m_itemdef->getAll();
		size_t size = names.size();
		size_t count = 0;
		int percent = 0;
		for(std::set<std::string>::const_iterator
				i = names.begin(); i != names.end(); ++i){
			// Asking for these caches the result
			m_itemdef->getInventoryTexture(*i, this);
			m_itemdef->getWieldMesh(*i, this);
			count++;
			percent = count*100/size;
			if (count%50 == 0) // only update every 50 item
				draw_load_screen(text,device,font,0,percent);
		}
		delete[] text;
	}

	// Start mesh update thread after setting up content definitions
	infostream<<"- Starting mesh update thread"<<std::endl;
	if (!no_output)
		m_mesh_update_thread.Start();
	
	infostream<<"Client::afterContentReceived() done"<<std::endl;
}

float Client::getRTT(void)
{
	try{
		return m_con.GetPeerAvgRTT(PEER_ID_SERVER);
	} catch(con::PeerNotFoundException &e){
		return 1337;
	}
}

// IGameDef interface
// Under envlock
IItemDefManager* Client::getItemDefManager()
{
	return m_itemdef;
}
INodeDefManager* Client::getNodeDefManager()
{
	return m_nodedef;
}
ICraftDefManager* Client::getCraftDefManager()
{
	return NULL;
	//return m_craftdef;
}
ITextureSource* Client::getTextureSource()
{
	return m_tsrc;
}
IShaderSource* Client::getShaderSource()
{
	return m_shsrc;
}
u16 Client::allocateUnknownNodeId(const std::string &name)
{
	errorstream<<"Client::allocateUnknownNodeId(): "
			<<"Client cannot allocate node IDs"<<std::endl;
	assert(0);
	return CONTENT_IGNORE;
}
ISoundManager* Client::getSoundManager()
{
	return m_sound;
}
MtEventManager* Client::getEventManager()
{
	return m_event;
}

scene::IAnimatedMesh* Client::getMesh(const std::string &filename)
{
	std::map<std::string, std::string>::const_iterator i =
			m_mesh_data.find(filename);
	if(i == m_mesh_data.end()){
		errorstream<<"Client::getMesh(): Mesh not found: \""<<filename<<"\""
				<<std::endl;
		return NULL;
	}
	const std::string &data = i->second;
	scene::ISceneManager *smgr = m_device->getSceneManager();

	// Create the mesh, remove it from cache and return it
	// This allows unique vertex colors and other properties for each instance
	Buffer<char> data_rw(data.c_str(), data.size()); // Const-incorrect Irrlicht
	io::IFileSystem *irrfs = m_device->getFileSystem();
	io::IReadFile *rfile = irrfs->createMemoryReadFile(
			*data_rw, data_rw.getSize(), filename.c_str());
	assert(rfile);
	scene::IAnimatedMesh *mesh = smgr->getMesh(rfile);
	rfile->drop();
	// NOTE: By playing with Irrlicht refcounts, maybe we could cache a bunch
	// of uniquely named instances and re-use them
	mesh->grab();
	smgr->getMeshCache()->removeMesh(mesh);
	return mesh;
}
<|MERGE_RESOLUTION|>--- conflicted
+++ resolved
@@ -730,8 +730,6 @@
 			}
 			if(r.ack_block_to_server)
 			{
-				//u32 got_blocks_size = 1; //remove for bulk
- //add for bulk
 				got_blocks.push_back(r.p);
 				if (got_blocks.size() >= 255)
 					break;
@@ -757,22 +755,13 @@
 				SharedBuffer<u8> reply(replysize);
 				writeU16(&reply[0], TOSERVER_GOTBLOCKS);
 				reply[2] = got_blocks_size;
-				//writeV3S16(&reply[3], r.p); //remove for bulk
-//add for bulk
 				u32 i=0;
 				while (got_blocks.size())
 					writeV3S16(&reply[3+(6*i++)], got_blocks.pop_front());
 
 				writeU16(&reply[2+1+(6*got_blocks_size)], (int)m_env.getClientMap().getControl().wanted_range);
 				// Send as reliable
-<<<<<<< HEAD
-				m_con.Send(PEER_ID_SERVER, 1, reply, true);
-			
-//			}  //remove for bulk
-=======
 				m_con.Send(PEER_ID_SERVER, 2, reply, true);
-			}
->>>>>>> 9edb91da
 		}
 		if(num_processed_meshes > 0)
 			g_profiler->graphAdd("num_processed_meshes", num_processed_meshes);
