/*
client.cpp
Copyright (C) 2013 celeron55, Perttu Ahola <celeron55@gmail.com>
*/

/*
This file is part of Freeminer.

Freeminer is free software: you can redistribute it and/or modify
it under the terms of the GNU General Public License as published by
the Free Software Foundation, either version 3 of the License, or
(at your option) any later version.

Freeminer  is distributed in the hope that it will be useful,
but WITHOUT ANY WARRANTY; without even the implied warranty of
MERCHANTABILITY or FITNESS FOR A PARTICULAR PURPOSE.  See the
GNU General Public License for more details.

You should have received a copy of the GNU General Public License
along with Freeminer.  If not, see <http://www.gnu.org/licenses/>.
*/

#include <iostream>
#include <algorithm>
#include <sstream>
#include <IFileSystem.h>
#include "jthread/jmutexautolock.h"
#include "util/directiontables.h"
#include "util/pointedthing.h"
#include "util/serialize.h"
#include "util/string.h"
#include "strfnd.h"
#include "client.h"
#include "clientserver.h"
#include "main.h"
#include "filesys.h"
#include "porting.h"
#include "mapblock_mesh.h"
#include "mapblock.h"
#include "settings.h"
#include "profiler.h"
#include "gettext.h"
#include "log_types.h"
#include "nodemetadata.h"
#include "nodedef.h"
#include "itemdef.h"
#include "shader.h"
#include "base64.h"
#include "clientmap.h"
#include "clientmedia.h"
#include "sound.h"
#include "IMeshCache.h"
#include "serialization.h"
#include "config.h"
#include "version.h"
#include "drawscene.h"
#include "subgame.h"
#include "server.h"
#include "database.h" //remove with g sunsed shit localdb

#include "emerge.h"


extern gui::IGUIEnvironment* guienv;

#include "msgpack.h"

/*
	MeshUpdateQueue
*/
	
MeshUpdateQueue::MeshUpdateQueue()
{
}

MeshUpdateQueue::~MeshUpdateQueue()
{
}

unsigned int MeshUpdateQueue::addBlock(v3POS p, std::shared_ptr<MeshMakeData> data, bool urgent)
{
	DSTACK(__FUNCTION_NAME);

	auto lock = m_queue.lock_unique_rec();
	unsigned int range = urgent ? 0 : 1 + data->range + data->step * 10;
	if (m_process.count(p))
		range += 3;
	else if (m_ranges.count(p)) {
		auto range_old = m_ranges[p];
		if (range_old > 0 && range != range_old)  {
			auto & rmap = m_queue.get(range_old);
			m_ranges.erase(p);
			rmap.erase(p);
			if (rmap.empty())
				m_queue.erase(range_old);
		} else {
			return m_ranges.size(); //already queued
		}
	}
	auto & rmap = m_queue.get(range);
	if (rmap.count(p))
		return m_ranges.size();
	rmap[p] = data;
	m_ranges[p] = range;
	g_profiler->avg("Client: mesh make queue", m_ranges.size());
	return m_ranges.size();
}

std::shared_ptr<MeshMakeData> MeshUpdateQueue::pop()
{
	auto lock = m_queue.lock_unique_rec();
	for (auto & it : m_queue) {
		auto & rmap = it.second;
		auto begin = rmap.begin();
		auto data = begin->second;
		m_ranges.erase(begin->first);
		rmap.erase(begin->first);
		if (rmap.empty())
			m_queue.erase(it.first);
		return data;
	}
	return nullptr;
}

/*
	MeshUpdateThread
*/

void * MeshUpdateThread::Thread()
{
	ThreadStarted();

	log_register_thread("MeshUpdateThread" + itos(id));

	DSTACK(__FUNCTION_NAME);
	
	BEGIN_DEBUG_EXCEPTION_HANDLER

	porting::setThreadName(("MeshUpdateThread" + itos(id)).c_str());
	porting::setThreadPriority(30);

	while(!StopRequested())
	{

		try {
		auto q = m_queue_in.pop();
		if(!q)
		{
			sleep_ms(3);
			continue;
		}
		m_queue_in.m_process.set(q->m_blockpos, 1);

		ScopeProfiler sp(g_profiler, "Client: Mesh making " + itos(q->step));

		m_queue_out.push_back(MeshUpdateResult(q->m_blockpos, MapBlock::mesh_type(new MapBlockMesh(q.get(), m_camera_offset))));

		m_queue_in.m_process.erase(q->m_blockpos);

#if _MSC_VER
		sleep_ms(1); // dont overflow gpu, fix lag and spikes on drawtime
#endif

#ifdef NDEBUG
		} catch (BaseException &e) {
			errorstream<<"MeshUpdateThread: exception: "<<e.what()<<std::endl;
		} catch(std::exception &e) {
			errorstream<<"MeshUpdateThread: exception: "<<e.what()<<std::endl;
		} catch (...) {
			errorstream<<"MeshUpdateThread: Ooops..."<<std::endl;
#else
		} catch (int) { //nothing
#endif
		}

	}

	END_DEBUG_EXCEPTION_HANDLER(errorstream)

	return NULL;
}

/*
	Client
*/

Client::Client(
		IrrlichtDevice *device,
		const char *playername,
		std::string password,
		bool is_simple_singleplayer_game,
		MapDrawControl &control,
		IWritableTextureSource *tsrc,
		IWritableShaderSource *shsrc,
		IWritableItemDefManager *itemdef,
		IWritableNodeDefManager *nodedef,
		ISoundManager *sound,
		MtEventManager *event,
		bool ipv6
):
	m_packetcounter_timer(0.0),
	m_connection_reinit_timer(0.1),
	m_avg_rtt_timer(0.0),
	m_playerpos_send_timer(0.0),
	m_ignore_damage_timer(0.0),
	m_tsrc(tsrc),
	m_shsrc(shsrc),
	m_itemdef(itemdef),
	m_nodedef(nodedef),
	m_sound(sound),
	m_event(event),
	m_mesh_update_thread(this),
	m_env(
		new ClientMap(this, this, control,
			device->getSceneManager()->getRootSceneNode(),
			device->getSceneManager(), 666),
		device->getSceneManager(),
		tsrc, this, device
	),
	m_con(PROTOCOL_ID, is_simple_singleplayer_game ? MAX_PACKET_SIZE_SINGLEPLAYER : MAX_PACKET_SIZE, CONNECTION_TIMEOUT, ipv6, this),
	m_device(device),
	m_server_ser_ver(SER_FMT_VER_INVALID),
	m_playeritem(0),
	m_previous_playeritem(0),
	m_inventory_updated(false),
	m_inventory_from_server(NULL),
	m_inventory_from_server_age(0.0),
	m_show_highlighted(false),
	m_animation_time(0),
	m_crack_level(-1),
	m_crack_pos(0,0,0),
	m_highlighted_pos(0,0,0),
	m_map_seed(0),
	m_password(password),
	m_access_denied(false),
	m_itemdef_received(false),
	m_nodedef_received(false),
	m_media_downloader(new ClientMediaDownloader()),
	m_time_of_day_set(false),
	m_last_time_of_day_f(-1),
	m_time_of_day_update_timer(0),
	m_recommended_send_interval(0.1),
	m_removed_sounds_check_timer(0),
	m_simple_singleplayer_mode(is_simple_singleplayer_game),
	m_state(LC_Created)
{
	/*
		Add local player
	*/
	{
		Player *player = new LocalPlayer(this, playername);

		m_env.addPlayer(player);
	}

	if (g_settings->getBool("enable_local_map_saving")
			&& !is_simple_singleplayer_game) {
		const std::string world_path = porting::path_user + DIR_DELIM + "worlds"
				+ DIR_DELIM + "server_" + g_settings->get("address")
				+ "_" + g_settings->get("remote_port");

		SubgameSpec gamespec;
		if (!getWorldExists(world_path)) {
			gamespec = findSubgame(g_settings->get("default_game"));
			if (!gamespec.isValid())
				gamespec = findSubgame("minimal");
		} else {
			std::string world_gameid = getWorldGameId(world_path, false);
			gamespec = findWorldSubgame(world_path);
		}
		if (!gamespec.isValid()) {
			errorstream << "Couldn't find subgame for local map saving." << std::endl;
			return;
		}

		localserver = new Server(world_path, gamespec, false, false);
		localdb = nullptr;
		actionstream << "Local map saving started, map will be saved at '" << world_path << "'" << std::endl;
	} else {
		localdb = NULL;
		localserver = nullptr;
	}

	m_cache_smooth_lighting = g_settings->getBool("smooth_lighting");
}

void Client::Stop()
{
	//request all client managed threads to stop
	m_mesh_update_thread.Stop();
	m_mesh_update_thread.Wait();
	if (localdb != NULL) {
		actionstream << "Local map saving ended" << std::endl;
		localdb->endSave();
	}
}

Client::~Client()
{
	m_con.Disconnect();

	m_mesh_update_thread.Stop();
	m_mesh_update_thread.Wait();
/*
	while(!m_mesh_update_thread.m_queue_out.empty()) {
		MeshUpdateResult r = m_mesh_update_thread.m_queue_out.pop_frontNoEx();
		delete r.mesh;
	}
*/

	delete m_inventory_from_server;

	// Delete detached inventories
	for(std::map<std::string, Inventory*>::iterator
			i = m_detached_inventories.begin();
			i != m_detached_inventories.end(); i++){
		delete i->second;
	}

	// cleanup 3d model meshes on client shutdown
	while (m_device->getSceneManager()->getMeshCache()->getMeshCount() != 0) {
		scene::IAnimatedMesh * mesh =
			m_device->getSceneManager()->getMeshCache()->getMeshByIndex(0);

		if (mesh != NULL)
			m_device->getSceneManager()->getMeshCache()->removeMesh(mesh);
	}

	if (localserver)
		delete localserver;
	if (localdb)
		delete localdb;
}

void Client::connect(Address address)
{
	DSTACK(__FUNCTION_NAME);
	m_con.Connect(address);
}

void Client::step(float dtime)
{
	DSTACK(__FUNCTION_NAME);

	m_uptime += dtime;

	// Limit a bit
	if(dtime > 2.0)
		dtime = 2.0;

	if(m_ignore_damage_timer > dtime)
		m_ignore_damage_timer -= dtime;
	else
		m_ignore_damage_timer = 0.0;
	
	m_animation_time += dtime;
	if(m_animation_time > 60.0)
		m_animation_time -= 60.0;

	m_time_of_day_update_timer += dtime;

	ReceiveAll();

	/*
		Packet counter
	*/
	{
		float &counter = m_packetcounter_timer;
		counter -= dtime;
		if(counter <= 0.0)
		{
			counter = 20.0;
			
			infostream << "Client packetcounter (" << m_packetcounter_timer
					<< "):"<<std::endl;
			m_packetcounter.print(infostream);
			m_packetcounter.clear();
		}
	}

	// UGLY hack to fix 2 second startup delay caused by non existent
	// server client startup synchronization in local server or singleplayer mode
	static bool initial_step = true;
	if (initial_step) {
		initial_step = false;
	}
	else if(m_state == LC_Created)
	{
		float &counter = m_connection_reinit_timer;
		counter -= dtime;
		if(counter <= 0.0)
		{
			counter = 2.0;

			//JMutexAutoLock envlock(m_env_mutex); //bulk comment-out
			
			Player *myplayer = m_env.getLocalPlayer();
			assert(myplayer != NULL);
			// Send TOSERVER_INIT
			// [0] u16 TOSERVER_INIT
			// [2] u8 SER_FMT_VER_HIGHEST_READ
			// [3] u8[20] player_name
			// [23] u8[28] password (new in some version)
			// [51] u16 minimum supported network protocol version (added sometime)
			// [53] u16 maximum supported network protocol version (added later than the previous one)
			MSGPACK_PACKET_INIT(TOSERVER_INIT, 5);
			PACK(TOSERVER_INIT_FMT, SER_FMT_VER_HIGHEST_READ);
			PACK(TOSERVER_INIT_NAME, myplayer->getName());
			PACK(TOSERVER_INIT_PASSWORD, m_password);
			PACK(TOSERVER_INIT_PROTOCOL_VERSION_MIN, CLIENT_PROTOCOL_VERSION_MIN);
			PACK(TOSERVER_INIT_PROTOCOL_VERSION_MAX, CLIENT_PROTOCOL_VERSION_MAX);

			// Send as unreliable
			Send(1, buffer, false);
		}

		// Not connected, return
		return;
	}

	/*
		Do stuff if connected
	*/
	
	unsigned int max_cycle_ms = 200/g_settings->getFloat("wanted_fps");
	/*
		Run Map's timers and unload unused data
	*/
	const float map_timer_and_unload_dtime = 10.25;
	if(m_map_timer_and_unload_interval.step(dtime, map_timer_and_unload_dtime))
	{
		ScopeProfiler sp(g_profiler, "Client: map timer and unload");
		std::list<v3s16> deleted_blocks;
		
		if(m_env.getMap().timerUpdate(m_uptime,
				g_settings->getFloat("client_unload_unused_data_timeout"),
				max_cycle_ms,
				&deleted_blocks))
				m_map_timer_and_unload_interval.run_next(map_timer_and_unload_dtime);
				
		/*if(deleted_blocks.size() > 0)
			infostream<<"Client: Unloaded "<<deleted_blocks.size()
					<<" unused blocks"<<std::endl;*/
			
		/*
			Send info to server
			NOTE: This loop is intentionally iterated the way it is.
		*/

		std::list<v3s16>::iterator i = deleted_blocks.begin();
		std::list<v3s16> sendlist;
		for(;;)
		{
			if(sendlist.size() == 255 || i == deleted_blocks.end())
			{
				if(sendlist.empty())
					break;

				MSGPACK_PACKET_INIT(TOSERVER_DELETEDBLOCKS, 1);
				PACK(TOSERVER_DELETEDBLOCKS_DATA, sendlist);

				m_con.Send(PEER_ID_SERVER, 2, buffer, true);

				if(i == deleted_blocks.end())
					break;

				sendlist.clear();
			}

			sendlist.push_back(*i);
			++i;
		}
	}

	/*
		Handle environment
	*/
	{
		// Control local player (0ms)
		LocalPlayer *player = m_env.getLocalPlayer();
		assert(player != NULL);
		player->applyControl(dtime, &m_env);

		// Step environment
		m_env.step(dtime, m_uptime, max_cycle_ms);
		
		/*
			Get events
		*/
		for(;;)
		{
			ClientEnvEvent event = m_env.getClientEvent();
			if(event.type == CEE_NONE)
			{
				break;
			}
			else if(event.type == CEE_PLAYER_DAMAGE)
			{
				if(m_ignore_damage_timer <= 0)
				{
					u8 damage = event.player_damage.amount;
					
					if(event.player_damage.send_to_server)
						sendDamage(damage);

					// Add to ClientEvent queue
					ClientEvent event;
					event.type = CE_PLAYER_DAMAGE;
					event.player_damage.amount = damage;
					m_client_event_queue.push_back(event);
				}
			}
			else if(event.type == CEE_PLAYER_BREATH)
			{
					u16 breath = event.player_breath.amount;
					sendBreath(breath);
			}
		}
	}

	/*
		Print some info
	*/
	{
		float &counter = m_avg_rtt_timer;
		counter += dtime;
		if(counter >= 10)
		{
			counter = 0.0;
			// connectedAndInitialized() is true, peer exists.
			float avg_rtt = getRTT();
			infostream<<"Client: avg_rtt="<<avg_rtt<<std::endl;

			sendDrawControl(); //not very good place. maybe 5s timer better
		}
	}

	/*
		Send player position to server
	*/
	{
		float &counter = m_playerpos_send_timer;
		counter += dtime;
		if((m_state == LC_Ready) && (counter >= m_recommended_send_interval))
		{
			counter = 0.0;
			sendPlayerPos();
		}
	}

	/*
		Replace updated meshes
	*/
	{
		TimeTaker timer_step("Client: Replace updated meshes");

		int num_processed_meshes = 0;
		u32 end_ms = porting::getTimeMs() + 10;

		/*
		auto lock = m_env.getMap().m_blocks.try_lock_shared_rec();
		if (!lock->owns_lock()) {
			infostream<<"skip updating meshes"<<std::endl;
		} else 
		*/
		{

		while(!m_mesh_update_thread.m_queue_out.empty_try())
		{
			num_processed_meshes++;
			MeshUpdateResult r = m_mesh_update_thread.m_queue_out.pop_frontNoEx();
			if (!r.mesh)
				continue;
			auto block = m_env.getMap().getBlock(r.p);
			if(block)
			{
				block->setMesh(r.mesh);
			}
			if (porting::getTimeMs() > end_ms) {
				break;
			}
		}
		if(num_processed_meshes > 0)
			g_profiler->graphAdd("num_processed_meshes", num_processed_meshes);
		}
	}

	/*
		Load fetched media
	*/
	if (m_media_downloader && m_media_downloader->isStarted()) {
		m_media_downloader->step(this);
		if (m_media_downloader->isDone()) {
			received_media();
			delete m_media_downloader;
			m_media_downloader = NULL;
		}
	}

	/*
		If the server didn't update the inventory in a while, revert
		the local inventory (so the player notices the lag problem
		and knows something is wrong).
	*/
	if(m_inventory_from_server)
	{
		float interval = 10.0;
		float count_before = floor(m_inventory_from_server_age / interval);

		m_inventory_from_server_age += dtime;

		float count_after = floor(m_inventory_from_server_age / interval);

		if(count_after != count_before)
		{
			// Do this every <interval> seconds after TOCLIENT_INVENTORY
			// Reset the locally changed inventory to the authoritative inventory
			Player *player = m_env.getLocalPlayer();
			player->inventory = *m_inventory_from_server;
			m_inventory_updated = true;
		}
	}

	/*
		Update positions of sounds attached to objects
	*/
	{
		for(std::map<int, u16>::iterator
				i = m_sounds_to_objects.begin();
				i != m_sounds_to_objects.end(); i++)
		{
			int client_id = i->first;
			u16 object_id = i->second;
			ClientActiveObject *cao = m_env.getActiveObject(object_id);
			if(!cao)
				continue;
			v3f pos = cao->getPosition();
			m_sound->updateSoundPosition(client_id, pos);
		}
	}
	
	/*
		Handle removed remotely initiated sounds
	*/
	m_removed_sounds_check_timer += dtime;
	if(m_removed_sounds_check_timer >= 2.32)
	{
		m_removed_sounds_check_timer = 0;
		// Find removed sounds and clear references to them
		std::set<s32> removed_server_ids;
		for(std::map<s32, int>::iterator
				i = m_sounds_server_to_client.begin();
				i != m_sounds_server_to_client.end();)
		{
			s32 server_id = i->first;
			int client_id = i->second;
			i++;
			if(!m_sound->soundExists(client_id)){
				m_sounds_server_to_client.erase(server_id);
				m_sounds_client_to_server.erase(client_id);
				m_sounds_to_objects.erase(client_id);
				removed_server_ids.insert(server_id);
			}
		}
		// Sync to server
		if(!removed_server_ids.empty())
		{
			MSGPACK_PACKET_INIT(TOSERVER_REMOVED_SOUNDS, 1);
			PACK(TOSERVER_REMOVED_SOUNDS_IDS, removed_server_ids);
			// Send as reliable
			Send(1, buffer, true);
		}
	}
}

bool Client::loadMedia(const std::string &data, const std::string &filename)
{
	// Silly irrlicht's const-incorrectness
	Buffer<char> data_rw(data.c_str(), data.size());
	
	std::string name;

	const char *image_ext[] = {
		".png", ".jpg", ".bmp", ".tga",
		".pcx", ".ppm", ".psd", ".wal", ".rgb",
		NULL
	};
	name = removeStringEnd(filename, image_ext);
	if(name != "")
	{
		verbosestream<<"Client: Attempting to load image "
		<<"file \""<<filename<<"\""<<std::endl;

		io::IFileSystem *irrfs = m_device->getFileSystem();
		video::IVideoDriver *vdrv = m_device->getVideoDriver();

		// Create an irrlicht memory file
		io::IReadFile *rfile = irrfs->createMemoryReadFile(
				*data_rw, data_rw.getSize(), "_tempreadfile");
		assert(rfile);
		// Read image
		video::IImage *img = vdrv->createImageFromFile(rfile);
		if(!img){
			errorstream<<"Client: Cannot create image from data of "
					<<"file \""<<filename<<"\""<<std::endl;
			rfile->drop();
			return false;
		}
		else {
			m_tsrc->insertSourceImage(filename, img);
			img->drop();
			rfile->drop();
			return true;
		}
	}

	const char *sound_ext[] = {
		".0.ogg", ".1.ogg", ".2.ogg", ".3.ogg", ".4.ogg",
		".5.ogg", ".6.ogg", ".7.ogg", ".8.ogg", ".9.ogg",
		".ogg", NULL
	};
	name = removeStringEnd(filename, sound_ext);
	if(name != "")
	{
		verbosestream<<"Client: Attempting to load sound "
		<<"file \""<<filename<<"\""<<std::endl;
		m_sound->loadSoundData(name, data);
		return true;
	}

	const char *model_ext[] = {
		".x", ".b3d", ".md2", ".obj",
		NULL
	};
	name = removeStringEnd(filename, model_ext);
	if(name != "")
	{
		verbosestream<<"Client: Storing model into memory: "
				<<"\""<<filename<<"\""<<std::endl;
		if(m_mesh_data.count(filename))
			errorstream<<"Multiple models with name \""<<filename.c_str()
					<<"\" found; replacing previous model"<<std::endl;
		m_mesh_data[filename] = data;
		return true;
	}

	errorstream<<"Client: Don't know how to load file \""
			<<filename<<"\""<<std::endl;
	return false;
}

// Virtual methods from con::PeerHandler
void Client::peerAdded(u16 peer_id)
{
	infostream<<"Client::peerAdded(): peer->id="
			<<peer_id<<std::endl;
}
void Client::deletingPeer(u16 peer_id, bool timeout)
{
	infostream<<"Client::deletingPeer(): "
			"Server Peer is getting deleted "
			<<"(timeout="<<timeout<<")"<<std::endl;
}

/*
	u16 command
	u16 number of files requested
	for each file {
		u16 length of name
		string name
	}
*/
void Client::request_media(const std::list<std::string> &file_requests)
{
	MSGPACK_PACKET_INIT(TOSERVER_REQUEST_MEDIA, 1);
	PACK(TOSERVER_REQUEST_MEDIA_FILES, file_requests);

	// Send as reliable
	Send(1, buffer, true);
	infostream<<"Client: Sending media request list to server ("
			<<file_requests.size()<<" files)"<<std::endl;
}

void Client::received_media()
{
	// notify server we received everything
	MSGPACK_PACKET_INIT(TOSERVER_RECEIVED_MEDIA, 0);
	// Send as reliable
	Send(1, buffer, true);
	infostream<<"Client: Notifying server that we received all media"
			<<std::endl;
}

void Client::ReceiveAll()
{
	DSTACK(__FUNCTION_NAME);
	auto end_ms = porting::getTimeMs() + 10;
	for(;;)
	{
		try{
			Receive();
			g_profiler->graphAdd("client_received_packets", 1);
		}
		catch(con::NoIncomingDataException &e)
		{
			break;
		}
		catch(con::InvalidIncomingDataException &e)
		{
			infostream<<"Client::ReceiveAll(): "
					"InvalidIncomingDataException: what()="
					<<e.what()<<std::endl;
		}
		// Limit time even if there would be huge amounts of data to
		// process
		if(porting::getTimeMs() > end_ms)
			break;
	}
}

void Client::Receive()
{
	DSTACK(__FUNCTION_NAME);
	SharedBuffer<u8> data;
	u16 sender_peer_id;
	u32 datasize = m_con.Receive(sender_peer_id, data);
	ProcessData(*data, datasize, sender_peer_id);
}

/*
	sender_peer_id given to this shall be quaranteed to be a valid peer
*/
void Client::ProcessData(u8 *data, u32 datasize, u16 sender_peer_id) {
	DSTACK(__FUNCTION_NAME);

	// Ignore packets that don't even fit a command
	if (datasize < 2) {
		m_packetcounter.add(60000);
		return;
	}

	int command;
	MsgpackPacket packet;
	msgpack::unpacked msg;

	if (!con::parse_msgpack_packet(data, datasize, &packet, &command, &msg)) {
		// invalid packet
		return;
	}

	//infostream<<"Client: received command="<<command<<std::endl;
	m_packetcounter.add((u16)command);

	/*
		If this check is removed, be sure to change the queue
		system to know the ids
	*/
	if(sender_peer_id != PEER_ID_SERVER)
	{
		infostream<<"Client::ProcessData(): Discarding data not "
				"coming from server: peer_id="<<sender_peer_id
				<<std::endl;
		return;
	}

	u8 ser_version = m_server_ser_ver;

	//infostream<<"Client received command="<<(int)command<<std::endl;

	if(command == TOCLIENT_INIT)
	{
		u8 deployed;
		packet[TOCLIENT_INIT_DEPLOYED].convert(&deployed);

		infostream<<"Client: TOCLIENT_INIT received with "
				"deployed="<<((int)deployed&0xff)<<std::endl;

		if(!ser_ver_supported(deployed))
		{
			infostream<<"Client: TOCLIENT_INIT: Server sent "
					<<"unsupported ser_fmt_ver"<<std::endl;
			return;
		}

		m_server_ser_ver = deployed;

		// Set player position
		Player *player = m_env.getLocalPlayer();
		if(!player)
			return;

		packet[TOCLIENT_INIT_SEED].convert(&m_map_seed);
		infostream<<"Client: received map seed: "<<m_map_seed<<std::endl;

		packet[TOCLIENT_INIT_STEP].convert(&m_recommended_send_interval);
		infostream<<"Client: received recommended send interval "
				<<m_recommended_send_interval<<std::endl;

		// TOCLIENT_INIT_POS

		if (localserver) {
			Settings settings;
			packet[TOCLIENT_INIT_MAP_PARAMS].convert(&settings);
			localserver->getEmergeManager()->loadParamsFromSettings(&settings);
		}

		// Reply to server
		MSGPACK_PACKET_INIT(TOSERVER_INIT2, 0);
		m_con.Send(PEER_ID_SERVER, 1, buffer, true);

		m_state = LC_Init;

		return;
	}

	if(command == TOCLIENT_ACCESS_DENIED)
	{
		// The server didn't like our password. Note, this needs
		// to be processed even if the serialisation format has
		// not been agreed yet, the same as TOCLIENT_INIT.
		m_access_denied = true;
		packet[TOCLIENT_ACCESS_DENIED_REASON].convert(&m_access_denied_reason);
		return;
	}

	if(ser_version == SER_FMT_VER_INVALID)
	{
		infostream<<"Client: Server serialization"
				" format invalid or not initialized."
				" Skipping incoming command="<<command<<std::endl;
		return;
	}
	
	/*
	  Handle runtime commands
	*/
	// there's no sane reason why we shouldn't have a player and
	// almost everyone needs a player reference
	Player *player = m_env.getLocalPlayer();
	assert(player != NULL);

	if(command == TOCLIENT_REMOVENODE)
	{
		v3s16 p = packet[TOCLIENT_REMOVENODE_POS].as<v3s16>();
		removeNode(p, 2); //use light from top node
	}
	else if(command == TOCLIENT_ADDNODE)
	{
		v3s16 p = packet[TOCLIENT_ADDNODE_POS].as<v3s16>();
		MapNode n = packet[TOCLIENT_ADDNODE_NODE].as<MapNode>();
		bool remove_metadata = packet[TOCLIENT_ADDNODE_REMOVE_METADATA].as<bool>();

		addNode(p, n, remove_metadata, 1); //fast add
	}
	else if(command == TOCLIENT_BLOCKDATA)
	{
		v3s16 p = packet[TOCLIENT_BLOCKDATA_POS].as<v3s16>();
		s8 step = 1;
		packet[TOCLIENT_BLOCKDATA_STEP].convert(&step);
		if (step == 1) {

		std::istringstream istr(packet[TOCLIENT_BLOCKDATA_DATA].as<std::string>(), std::ios_base::binary);

		MapBlock *block;

		block = m_env.getMap().getBlockNoCreateNoEx(p);
		bool new_block = !block;
		if (new_block)
			block = new MapBlock(&m_env.getMap(), p, this);

		block->deSerialize(istr, ser_version, false);
		s32 h; // for convert to atomic
		packet[TOCLIENT_BLOCKDATA_HEAT].convert(&h);
		block->heat = h;
		packet[TOCLIENT_BLOCKDATA_HUMIDITY].convert(&h);
		block->humidity = h;

		if (new_block)
			m_env.getMap().insertBlock(block);

		if (localserver != NULL) {
			localserver->getMap().saveBlock(block);
		}

		/*
			//Add it to mesh update queue and set it to be acknowledged after update.
		*/
		//infostream<<"Adding mesh update task for received block "<<p<<std::endl;
		updateMeshTimestampWithEdge(p);

/*
#if !defined(NDEBUG)
		if (m_env.getClientMap().m_block_boundary.size() > 150)
			m_env.getClientMap().m_block_boundary.clear();
		m_env.getClientMap().m_block_boundary[p] = block;
#endif
*/

		}//step

	}
	else if(command == TOCLIENT_INVENTORY)
	{
		std::string datastring = packet[TOCLIENT_INVENTORY_DATA].as<std::string>();
		std::istringstream is(datastring, std::ios_base::binary);
		Player *player = m_env.getLocalPlayer();
		assert(player != NULL);

		player->inventory.deSerialize(is);

		m_inventory_updated = true;

		delete m_inventory_from_server;
		m_inventory_from_server = new Inventory(player->inventory);
		m_inventory_from_server_age = 0.0;
	}
	else if(command == TOCLIENT_TIME_OF_DAY)
	{
		u16 time_of_day = packet[TOCLIENT_TIME_OF_DAY_TIME].as<u16>();
		time_of_day = time_of_day % 24000;
		f32 time_speed = packet[TOCLIENT_TIME_OF_DAY_TIME_SPEED].as<f32>();

		// Update environment
		m_env.setTimeOfDay(time_of_day);
		m_env.setTimeOfDaySpeed(time_speed);
		m_time_of_day_set = true;

		u32 dr = m_env.getDayNightRatio();
		verbosestream<<"Client: time_of_day="<<time_of_day
				<<" time_speed="<<time_speed
				<<" dr="<<dr<<std::endl;
	}
	else if(command == TOCLIENT_CHAT_MESSAGE)
	{
		std::string message = packet[TOCLIENT_CHAT_MESSAGE_DATA].as<std::string>();
		m_chat_queue.push_back(message);
	}
	else if(command == TOCLIENT_ACTIVE_OBJECT_REMOVE_ADD)
	{
		std::vector<u16> removed_objects;
		packet[TOCLIENT_ACTIVE_OBJECT_REMOVE_ADD_REMOVE].convert(&removed_objects);
		for (size_t i = 0; i < removed_objects.size(); ++i)
			m_env.removeActiveObject(removed_objects[i]);

		std::vector<ActiveObjectAddData> added_objects;
		packet[TOCLIENT_ACTIVE_OBJECT_REMOVE_ADD_ADD].convert(&added_objects);
		for (size_t i = 0; i < added_objects.size(); ++i)
			m_env.addActiveObject(added_objects[i].id, added_objects[i].type, added_objects[i].data);
	}
	else if(command == TOCLIENT_ACTIVE_OBJECT_MESSAGES)
	{
		ActiveObjectMessages messages;
		packet[TOCLIENT_ACTIVE_OBJECT_MESSAGES_MESSAGES].convert(&messages);
		for (size_t i = 0; i < messages.size(); ++i)
			m_env.processActiveObjectMessage(messages[i].first, messages[i].second);
	}
	else if(command == TOCLIENT_MOVEMENT)
	{
		Player *player = m_env.getLocalPlayer();
		packet[TOCLIENT_MOVEMENT_ACCELERATION_DEFAULT].convert(&player->movement_acceleration_default);
		packet[TOCLIENT_MOVEMENT_ACCELERATION_AIR].convert(&player->movement_acceleration_air);
		packet[TOCLIENT_MOVEMENT_ACCELERATION_FAST].convert(&player->movement_acceleration_fast);
		packet[TOCLIENT_MOVEMENT_SPEED_WALK].convert(&player->movement_speed_walk);
		packet[TOCLIENT_MOVEMENT_SPEED_CROUCH].convert(&player->movement_speed_crouch);
		packet[TOCLIENT_MOVEMENT_SPEED_FAST].convert(&player->movement_speed_fast);
		packet[TOCLIENT_MOVEMENT_SPEED_CLIMB].convert(&player->movement_speed_climb);
		packet[TOCLIENT_MOVEMENT_SPEED_JUMP].convert(&player->movement_speed_jump);
		packet[TOCLIENT_MOVEMENT_LIQUID_FLUIDITY].convert(&player->movement_liquid_fluidity);
		packet[TOCLIENT_MOVEMENT_LIQUID_FLUIDITY_SMOOTH].convert(&player->movement_liquid_fluidity_smooth);
		packet[TOCLIENT_MOVEMENT_LIQUID_SINK].convert(&player->movement_liquid_sink);
		packet[TOCLIENT_MOVEMENT_GRAVITY].convert(&player->movement_gravity);
	}
	else if(command == TOCLIENT_HP)
	{
		Player *player = m_env.getLocalPlayer();
		assert(player != NULL);
		u8 oldhp = player->hp;
		u8 hp = packet[TOCLIENT_HP_HP].as<u8>();
		player->hp = hp;

		if(hp < oldhp)
		{
			// Add to ClientEvent queue
			ClientEvent event;
			event.type = CE_PLAYER_DAMAGE;
			event.player_damage.amount = oldhp - hp;
			m_client_event_queue.push_back(event);
		}
	}
	else if(command == TOCLIENT_BREATH)
	{
		Player *player = m_env.getLocalPlayer();
		player->setBreath(packet[TOCLIENT_BREATH_BREATH].as<u16>()) ;
	}
	else if(command == TOCLIENT_MOVE_PLAYER)
	{
		Player *player = m_env.getLocalPlayer();
		assert(player != NULL);
		v3f pos = packet[TOCLIENT_MOVE_PLAYER_POS].as<v3f>();
		f32 pitch = packet[TOCLIENT_MOVE_PLAYER_PITCH].as<f32>();
		f32 yaw = packet[TOCLIENT_MOVE_PLAYER_YAW].as<f32>();
		player->setPosition(pos);

		infostream<<"Client got TOCLIENT_MOVE_PLAYER"
				<<" pos=("<<pos.X<<","<<pos.Y<<","<<pos.Z<<")"
				<<" pitch="<<pitch
				<<" yaw="<<yaw
				<<std::endl;

		/*
			Add to ClientEvent queue.
			This has to be sent to the main program because otherwise
			it would just force the pitch and yaw values to whatever
			the camera points to.
		*/
		ClientEvent event;
		event.type = CE_PLAYER_FORCE_MOVE;
		event.player_force_move.pitch = pitch;
		event.player_force_move.yaw = yaw;
		m_client_event_queue.push_back(event);

		// Ignore damage for a few seconds, so that the player doesn't
		// get damage from falling on ground
		m_ignore_damage_timer = 3.0;
	}
	else if(command == TOCLIENT_DEATHSCREEN)
	{
		bool set_camera_point_target = packet[TOCLIENT_DEATHSCREEN_SET_CAMERA].as<bool>();
		v3f camera_point_target = packet[TOCLIENT_DEATHSCREEN_CAMERA_POINT].as<v3f>();

		ClientEvent event;
		event.type = CE_DEATHSCREEN;
		event.deathscreen.set_camera_point_target = set_camera_point_target;
		event.deathscreen.camera_point_target_x = camera_point_target.X;
		event.deathscreen.camera_point_target_y = camera_point_target.Y;
		event.deathscreen.camera_point_target_z = camera_point_target.Z;
		m_client_event_queue.push_back(event);
	}
	else if(command == TOCLIENT_ANNOUNCE_MEDIA)
	{
		if (m_media_downloader == NULL ||
				m_media_downloader->isStarted()) {
			const char *problem = m_media_downloader ?
				"we already saw another announcement" :
				"all media has been received already";
			errorstream<<"Client: Received media announcement but "
				<<problem<<"!"
				<<std::endl;
			return;
		}

		// Mesh update thread must be stopped while
		// updating content definitions
		//assert(!m_mesh_update_thread.IsRunning());

		MediaAnnounceList announce_list;
		packet[TOCLIENT_ANNOUNCE_MEDIA_LIST].convert(&announce_list);
		for (size_t i = 0; i < announce_list.size(); ++i)
			m_media_downloader->addFile(announce_list[i].first, base64_decode(announce_list[i].second));

		std::vector<std::string> remote_media;
		std::string remote_media_string = packet[TOCLIENT_ANNOUNCE_MEDIA_REMOTE_SERVER].as<std::string>();
		Strfnd sf(remote_media_string);
		while(!sf.atend()) {
			std::string baseurl = trim(sf.next(","));
			if(baseurl != "")
				m_media_downloader->addRemoteServer(baseurl);
		}

		m_media_downloader->step(this);
	}
	else if(command == TOCLIENT_MEDIA)
	{
		MediaData media_data;
		packet[TOCLIENT_MEDIA_MEDIA].convert(&media_data);

		// Mesh update thread must be stopped while
		// updating content definitions
		//assert(!m_mesh_update_thread.IsRunning());

		for(size_t i = 0; i < media_data.size(); ++i)
			m_media_downloader->conventionalTransferDone(
					media_data[i].first, media_data[i].second, this);
	}
	else if(command == TOCLIENT_NODEDEF)
	{
		infostream<<"Client: Received node definitions: packet size: "
				<<datasize<<std::endl;

		// Mesh update thread must be stopped while
		// updating content definitions
		//assert(!m_mesh_update_thread.IsRunning());

		packet[TOCLIENT_NODEDEF_DEFINITIONS].convert(m_nodedef);
		m_nodedef_received = true;
	}
	else if(command == TOCLIENT_ITEMDEF)
	{
		infostream<<"Client: Received item definitions: packet size: "
				<<datasize<<std::endl;

		// Mesh update thread must be stopped while
		// updating content definitions
		//assert(!m_mesh_update_thread.IsRunning());

		packet[TOCLIENT_ITEMDEF_DEFINITIONS].convert(m_itemdef);
		m_itemdef_received = true;
	}
	else if(command == TOCLIENT_PLAY_SOUND)
	{
		s32 server_id = packet[TOCLIENT_PLAY_SOUND_ID].as<s32>();
		std::string name = packet[TOCLIENT_PLAY_SOUND_NAME].as<std::string>();
		float gain = packet[TOCLIENT_PLAY_SOUND_GAIN].as<f32>();
		int type = packet[TOCLIENT_PLAY_SOUND_TYPE].as<u8>(); // 0=local, 1=positional, 2=object
		v3f pos = packet[TOCLIENT_PLAY_SOUND_POS].as<v3f>();
		u16 object_id = packet[TOCLIENT_PLAY_SOUND_OBJECT_ID].as<u16>();
		bool loop = packet[TOCLIENT_PLAY_SOUND_LOOP].as<bool>();
		// Start playing
		int client_id = -1;
		switch(type){
		case 0: // local
			client_id = m_sound->playSound(name, loop, gain);
			break;
		case 1: // positional
			client_id = m_sound->playSoundAt(name, loop, gain, pos);
			break;
		case 2: { // object
			ClientActiveObject *cao = m_env.getActiveObject(object_id);
			if(cao)
				pos = cao->getPosition();
			client_id = m_sound->playSoundAt(name, loop, gain, pos);
			// TODO: Set up sound to move with object
			break; }
		default:
			break;
		}
		if(client_id != -1){
			m_sounds_server_to_client[server_id] = client_id;
			m_sounds_client_to_server[client_id] = server_id;
			if(object_id != 0)
				m_sounds_to_objects[client_id] = object_id;
		}
	}
	else if(command == TOCLIENT_STOP_SOUND)
	{
		s32 server_id = packet[TOCLIENT_STOP_SOUND_ID].as<s32>();
		std::map<s32, int>::iterator i =
				m_sounds_server_to_client.find(server_id);
		if(i != m_sounds_server_to_client.end()){
			int client_id = i->second;
			m_sound->stopSound(client_id);
		}
	}
	else if(command == TOCLIENT_PRIVILEGES)
	{
		packet[TOCLIENT_PRIVILEGES_PRIVILEGES].convert(&m_privileges);
	}
	else if(command == TOCLIENT_INVENTORY_FORMSPEC)
	{
		// Store formspec in LocalPlayer
		player->inventory_formspec = packet[TOCLIENT_INVENTORY_FORMSPEC_DATA].as<std::string>();
	}
	else if(command == TOCLIENT_DETACHED_INVENTORY)
	{
		std::string name = packet[TOCLIENT_DETACHED_INVENTORY_NAME].as<std::string>();
		std::string datastring = packet[TOCLIENT_DETACHED_INVENTORY_DATA].as<std::string>();
		std::istringstream is(datastring, std::ios_base::binary);

		infostream<<"Client: Detached inventory update: \""<<name<<"\""<<std::endl;

		Inventory *inv = NULL;
		if(m_detached_inventories.count(name) > 0)
			inv = m_detached_inventories[name];
		else{
			inv = new Inventory(m_itemdef);
			m_detached_inventories[name] = inv;
		}
		inv->deSerialize(is);
	}
	else if(command == TOCLIENT_SHOW_FORMSPEC)
	{
		std::string formspec = packet[TOCLIENT_SHOW_FORMSPEC_DATA].as<std::string>();
		std::string formname = packet[TOCLIENT_SHOW_FORMSPEC_NAME].as<std::string>();

		ClientEvent event;
		event.type = CE_SHOW_FORMSPEC;
		// pointer is required as event is a struct only!
		// adding a std:string to a struct isn't possible
		event.show_formspec.formspec = new std::string(formspec);
		event.show_formspec.formname = new std::string(formname);
		m_client_event_queue.push_back(event);
	}
	else if(command == TOCLIENT_SPAWN_PARTICLE)
	{
		v3f pos = packet[TOCLIENT_SPAWN_PARTICLE_POS].as<v3f>();
		v3f vel = packet[TOCLIENT_SPAWN_PARTICLE_VELOCITY].as<v3f>();
		v3f acc = packet[TOCLIENT_SPAWN_PARTICLE_ACCELERATION].as<v3f>();
		float expirationtime = packet[TOCLIENT_SPAWN_PARTICLE_EXPIRATIONTIME].as<float>();
		float size = packet[TOCLIENT_SPAWN_PARTICLE_SIZE].as<float>();
		bool collisiondetection = packet[TOCLIENT_SPAWN_PARTICLE_COLLISIONDETECTION].as<bool>();
		std::string texture = packet[TOCLIENT_SPAWN_PARTICLE_TEXTURE].as<std::string>();
		bool vertical = packet[TOCLIENT_SPAWN_PARTICLE_VERTICAL].as<bool>();

		ClientEvent event;
		event.type = CE_SPAWN_PARTICLE;
		event.spawn_particle.pos = new v3f (pos);
		event.spawn_particle.vel = new v3f (vel);
		event.spawn_particle.acc = new v3f (acc);

		event.spawn_particle.expirationtime = expirationtime;
		event.spawn_particle.size = size;
		event.spawn_particle.collisiondetection =
				collisiondetection;
		event.spawn_particle.vertical = vertical;
		event.spawn_particle.texture = new std::string(texture);

		m_client_event_queue.push_back(event);
	}
	else if(command == TOCLIENT_ADD_PARTICLESPAWNER)
	{
		u16 amount;
		float spawntime, minexptime, maxexptime, minsize, maxsize;
		v3f minpos, maxpos, minvel, maxvel, minacc, maxacc;
		bool collisiondetection, vertical;
		u32 id;
		std::string texture;

		packet[TOCLIENT_ADD_PARTICLESPAWNER_AMOUNT].convert(&amount);
		packet[TOCLIENT_ADD_PARTICLESPAWNER_SPAWNTIME].convert(&spawntime);
		packet[TOCLIENT_ADD_PARTICLESPAWNER_MINPOS].convert(&minpos);
		packet[TOCLIENT_ADD_PARTICLESPAWNER_MAXPOS].convert(&maxpos);
		packet[TOCLIENT_ADD_PARTICLESPAWNER_MINVEL].convert(&minvel);
		packet[TOCLIENT_ADD_PARTICLESPAWNER_MAXVEL].convert(&maxvel);
		packet[TOCLIENT_ADD_PARTICLESPAWNER_MINACC].convert(&minacc);
		packet[TOCLIENT_ADD_PARTICLESPAWNER_MAXACC].convert(&maxacc);
		packet[TOCLIENT_ADD_PARTICLESPAWNER_MINEXPTIME].convert(&minexptime);
		packet[TOCLIENT_ADD_PARTICLESPAWNER_MAXEXPTIME].convert(&maxexptime);
		packet[TOCLIENT_ADD_PARTICLESPAWNER_MINSIZE].convert(&minsize);
		packet[TOCLIENT_ADD_PARTICLESPAWNER_MAXSIZE].convert(&maxsize);
		packet[TOCLIENT_ADD_PARTICLESPAWNER_COLLISIONDETECTION].convert(&collisiondetection);
		packet[TOCLIENT_ADD_PARTICLESPAWNER_TEXTURE].convert(&texture);
		packet[TOCLIENT_ADD_PARTICLESPAWNER_VERTICAL].convert(&vertical);
		packet[TOCLIENT_ADD_PARTICLESPAWNER_ID].convert(&id);

		ClientEvent event;
		event.type = CE_ADD_PARTICLESPAWNER;
		event.add_particlespawner.amount = amount;
		event.add_particlespawner.spawntime = spawntime;

		event.add_particlespawner.minpos = new v3f (minpos);
		event.add_particlespawner.maxpos = new v3f (maxpos);
		event.add_particlespawner.minvel = new v3f (minvel);
		event.add_particlespawner.maxvel = new v3f (maxvel);
		event.add_particlespawner.minacc = new v3f (minacc);
		event.add_particlespawner.maxacc = new v3f (maxacc);

		event.add_particlespawner.minexptime = minexptime;
		event.add_particlespawner.maxexptime = maxexptime;
		event.add_particlespawner.minsize = minsize;
		event.add_particlespawner.maxsize = maxsize;
		event.add_particlespawner.collisiondetection = collisiondetection;
		event.add_particlespawner.vertical = vertical;
		event.add_particlespawner.texture = new std::string(texture);
		event.add_particlespawner.id = id;

		m_client_event_queue.push_back(event);
	}
	else if(command == TOCLIENT_DELETE_PARTICLESPAWNER)
	{
		u32 id = packet[TOCLIENT_DELETE_PARTICLESPAWNER_ID].as<u32>();

		ClientEvent event;
		event.type = CE_DELETE_PARTICLESPAWNER;
		event.delete_particlespawner.id = id;

		m_client_event_queue.push_back(event);
	}
	else if(command == TOCLIENT_HUDADD)
	{
		std::string datastring((char *)&data[2], datasize - 2);
		std::istringstream is(datastring, std::ios_base::binary);

		u32 id, number, item, dir;
		u8 type;
		v2f pos, scale, align, offset;
		std::string name, text;
		v3f world_pos;
		v2s32 size;

		packet[TOCLIENT_HUDADD_ID].convert(&id);
		packet[TOCLIENT_HUDADD_TYPE].convert(&type);
		packet[TOCLIENT_HUDADD_POS].convert(&pos);
		packet[TOCLIENT_HUDADD_NAME].convert(&name);
		packet[TOCLIENT_HUDADD_SCALE].convert(&scale);
		packet[TOCLIENT_HUDADD_TEXT].convert(&text);
		packet[TOCLIENT_HUDADD_NUMBER].convert(&number);
		packet[TOCLIENT_HUDADD_ITEM].convert(&item);
		packet[TOCLIENT_HUDADD_DIR].convert(&dir);
		packet[TOCLIENT_HUDADD_ALIGN].convert(&align);
		packet[TOCLIENT_HUDADD_OFFSET].convert(&offset);
		packet[TOCLIENT_HUDADD_WORLD_POS].convert(&world_pos);
		packet[TOCLIENT_HUDADD_SIZE].convert(&size);

		ClientEvent event;
		event.type = CE_HUDADD;
		event.hudadd.id     = id;
		event.hudadd.type   = type;
		event.hudadd.pos    = new v2f(pos);
		event.hudadd.name   = new std::string(name);
		event.hudadd.scale  = new v2f(scale);
		event.hudadd.text   = new std::string(text);
		event.hudadd.number = number;
		event.hudadd.item   = item;
		event.hudadd.dir    = dir;
		event.hudadd.align  = new v2f(align);
		event.hudadd.offset = new v2f(offset);
		event.hudadd.world_pos = new v3f(world_pos);
		event.hudadd.size      = new v2s32(size);
		m_client_event_queue.push_back(event);
	}
	else if(command == TOCLIENT_HUDRM)
	{
		u32 id = packet[TOCLIENT_HUDRM_ID].as<u32>();

		ClientEvent event;
		event.type = CE_HUDRM;
		event.hudrm.id = id;
		m_client_event_queue.push_back(event);
	}
	else if(command == TOCLIENT_HUDCHANGE)
	{
		std::string sdata;
		v2f v2fdata;
		v3f v3fdata;
		v2s32 v2s32data;
		u32 intdata = 0;

		u32 id = packet[TOCLIENT_HUDCHANGE_ID].as<u32>();
		u8 stat = packet[TOCLIENT_HUDCHANGE_STAT].as<int>();

		if (stat == HUD_STAT_POS || stat == HUD_STAT_SCALE ||
				stat == HUD_STAT_ALIGN || stat == HUD_STAT_OFFSET)
			packet[TOCLIENT_HUDCHANGE_V2F].convert(&v2fdata);
		else if (stat == HUD_STAT_NAME || stat == HUD_STAT_TEXT)
			packet[TOCLIENT_HUDCHANGE_STRING].convert(&sdata);
		else if (stat == HUD_STAT_WORLD_POS)
			packet[TOCLIENT_HUDCHANGE_V3F].convert(&v3fdata);
		else if (stat == HUD_STAT_SIZE)
			packet[TOCLIENT_HUDCHANGE_V2S32].convert(&v2s32data);
		else
			packet[TOCLIENT_HUDCHANGE_U32].convert(&intdata);

		ClientEvent event;
		event.type = CE_HUDCHANGE;
		event.hudchange.id      = id;
		event.hudchange.stat    = (HudElementStat)stat;
		event.hudchange.v2fdata = new v2f(v2fdata);
		event.hudchange.v3fdata = new v3f(v3fdata);
		event.hudchange.sdata   = new std::string(sdata);
		event.hudchange.data    = intdata;
		event.hudchange.v2s32data = new v2s32(v2s32data);
		m_client_event_queue.push_back(event);
	}
	else if(command == TOCLIENT_HUD_SET_FLAGS)
	{
		Player *player = m_env.getLocalPlayer();
		assert(player != NULL);

		u32 flags = packet[TOCLIENT_HUD_SET_FLAGS_FLAGS].as<u32>();
		u32 mask = packet[TOCLIENT_HUD_SET_FLAGS_MASK].as<u32>();

		player->hud_flags &= ~mask;
		player->hud_flags |= flags;
	}
	else if(command == TOCLIENT_HUD_SET_PARAM)
	{
		u16 param = packet[TOCLIENT_HUD_SET_PARAM_ID].as<u16>();
		std::string value = packet[TOCLIENT_HUD_SET_PARAM_VALUE].as<std::string>();

		if(param == HUD_PARAM_HOTBAR_ITEMCOUNT && value.size() == 4){
			s32 hotbar_itemcount = readS32((u8*) value.c_str());
			if(hotbar_itemcount > 0 && hotbar_itemcount <= HUD_HOTBAR_ITEMCOUNT_MAX)
				player->hud_hotbar_itemcount = hotbar_itemcount;
		} else if (param == HUD_PARAM_HOTBAR_IMAGE) {
			((LocalPlayer *) player)->hotbar_image = value;
		} else if (param == HUD_PARAM_HOTBAR_SELECTED_IMAGE) {
			((LocalPlayer *) player)->hotbar_selected_image = value;
		}
	}
/*
	else if(command == TOCLIENT_ANIMATIONS)
	{
		LocalPlayer *player = m_env.getLocalPlayer();
		packet[TOCLIENT_ANIMATIONS_DEFAULT_START].convert(&player->animation_default_start);
		packet[TOCLIENT_ANIMATIONS_DEFAULT_STOP].convert(&player->animation_default_stop);
		packet[TOCLIENT_ANIMATIONS_WALK_START].convert(&player->animation_walk_start);
		packet[TOCLIENT_ANIMATIONS_WALK_STOP].convert(&player->animation_walk_stop);
		packet[TOCLIENT_ANIMATIONS_DIG_START].convert(&player->animation_dig_start);
		packet[TOCLIENT_ANIMATIONS_DIG_STOP].convert(&player->animation_dig_stop);
		packet[TOCLIENT_ANIMATIONS_WD_START].convert(&player->animation_wd_start);
		packet[TOCLIENT_ANIMATIONS_WD_STOP].convert(&player->animation_wd_stop);
	}
*/
	else if(command == TOCLIENT_SET_SKY)
	{
		video::SColor *bgcolor = new video::SColor(packet[TOCLIENT_SET_SKY_COLOR].as<video::SColor>());
		std::string *type = new std::string(packet[TOCLIENT_SET_SKY_TYPE].as<std::string>());
		std::vector<std::string> *params = new std::vector<std::string>;
		packet[TOCLIENT_SET_SKY_PARAMS].convert(params);

		ClientEvent event;
		event.type            = CE_SET_SKY;
		event.set_sky.bgcolor = bgcolor;
		event.set_sky.type    = type;
		event.set_sky.params  = params;
		m_client_event_queue.push_back(event);
	}
	else if(command == TOCLIENT_OVERRIDE_DAY_NIGHT_RATIO)
	{
		bool do_override;
		float day_night_ratio_f;
		packet[TOCLIENT_OVERRIDE_DAY_NIGHT_RATIO_DO].convert(&do_override);
		packet[TOCLIENT_OVERRIDE_DAY_NIGHT_RATIO_VALUE].convert(&day_night_ratio_f);

		ClientEvent event;
		event.type                                 = CE_OVERRIDE_DAY_NIGHT_RATIO;
		event.override_day_night_ratio.do_override = do_override;
		event.override_day_night_ratio.ratio_f     = day_night_ratio_f;
		m_client_event_queue.push_back(event);
	}
	else if(command == TOCLIENT_LOCAL_PLAYER_ANIMATIONS)
	{
		LocalPlayer *player = m_env.getLocalPlayer();
		assert(player != NULL);

		packet[TOCLIENT_LOCAL_PLAYER_ANIMATIONS_IDLE].convert(&player->local_animations[0]);
		packet[TOCLIENT_LOCAL_PLAYER_ANIMATIONS_WALK].convert(&player->local_animations[1]);
		packet[TOCLIENT_LOCAL_PLAYER_ANIMATIONS_DIG].convert(&player->local_animations[2]);
		packet[TOCLIENT_LOCAL_PLAYER_ANIMATIONS_WALKDIG].convert(&player->local_animations[3]);
		packet[TOCLIENT_LOCAL_PLAYER_ANIMATIONS_FRAME_SPEED].convert(&player->local_animation_speed);
	}
	else if(command == TOCLIENT_EYE_OFFSET)
	{
		LocalPlayer *player = m_env.getLocalPlayer();
		assert(player != NULL);

		packet[TOCLIENT_EYE_OFFSET_FIRST].convert(&player->eye_offset_first);
		packet[TOCLIENT_EYE_OFFSET_THIRD].convert(&player->eye_offset_third);
	}
	else
	{
		infostream<<"Client: Ignoring unknown command "
				<<command<<std::endl;
	}
}

void Client::Send(u16 channelnum, SharedBuffer<u8> data, bool reliable)
{
	//JMutexAutoLock lock(m_con_mutex); //bulk comment-out
	m_con.Send(PEER_ID_SERVER, channelnum, data, reliable);
}

void Client::Send(u16 channelnum, const msgpack::sbuffer &data, bool reliable) {
	m_con.Send(PEER_ID_SERVER, channelnum, data, reliable);
}

void Client::interact(u8 action, const PointedThing& pointed)
{
	if(m_state != LC_Ready){
		infostream<<"Client::interact() "
				"cancelled (not connected)"
				<<std::endl;
		return;
	}

	/*
		[0] u16 command
		[2] u8 action
		[3] u16 item
		[5] u32 length of the next item
		[9] serialized PointedThing
		actions:
		0: start digging (from undersurface) or use
		1: stop digging (all parameters ignored)
		2: digging completed
		3: place block or item (to abovesurface)
		4: use item
	*/
	MSGPACK_PACKET_INIT(TOSERVER_INTERACT, 3);
	PACK(TOSERVER_INTERACT_ACTION, action);
	PACK(TOSERVER_INTERACT_ITEM, getPlayerItem());
	PACK(TOSERVER_INTERACT_POINTED_THING, pointed);

	// Send as reliable
	Send(0, buffer, true);
}

void Client::sendNodemetaFields(v3s16 p, const std::string &formname,
		const std::map<std::string, std::string> &fields)
{
	MSGPACK_PACKET_INIT(TOSERVER_NODEMETA_FIELDS, 3);
	PACK(TOSERVER_NODEMETA_FIELDS_POS, p);
	PACK(TOSERVER_NODEMETA_FIELDS_FORMNAME, formname);
	PACK(TOSERVER_NODEMETA_FIELDS_DATA, fields);
	// Send as reliable
	Send(0, buffer, true);
}
	
void Client::sendInventoryFields(const std::string &formname,
		const std::map<std::string, std::string> &fields)
{
	MSGPACK_PACKET_INIT(TOSERVER_INVENTORY_FIELDS, 2);
	PACK(TOSERVER_INVENTORY_FIELDS_FORMNAME, formname);
	PACK(TOSERVER_INVENTORY_FIELDS_DATA, fields);
	Send(0, buffer, true);
}

void Client::sendInventoryAction(InventoryAction *a)
{
	MSGPACK_PACKET_INIT(TOSERVER_INVENTORY_ACTION, 1);

	std::ostringstream os(std::ios_base::binary);
	a->serialize(os);
	std::string s = os.str();

	PACK(TOSERVER_INVENTORY_ACTION_DATA, s);

	// Send as reliable
	Send(0, buffer, true);
}

void Client::sendChatMessage(const std::string &message)
{
	MSGPACK_PACKET_INIT(TOSERVER_CHAT_MESSAGE, 1);
	PACK(TOSERVER_CHAT_MESSAGE_DATA, message);
	// Send as reliable
	Send(0, buffer, true);
}

void Client::sendChangePassword(const std::string &oldpassword,
								const std::string &newpassword)
{
	Player *player = m_env.getLocalPlayer();
	if(player == NULL)
		return;

	std::string playername = player->getName();
	std::string oldpwd = translatePassword(playername, oldpassword);
	std::string newpwd = translatePassword(playername, newpassword);

	MSGPACK_PACKET_INIT(TOSERVER_CHANGE_PASSWORD, 2);
	PACK(TOSERVER_CHANGE_PASSWORD_OLD, oldpwd);
	PACK(TOSERVER_CHANGE_PASSWORD_NEW, newpwd);

	// Send as reliable
	Send(0, buffer, true);
}


void Client::sendDamage(u8 damage)
{
	DSTACK(__FUNCTION_NAME);
	MSGPACK_PACKET_INIT(TOSERVER_DAMAGE, 1);
	PACK(TOSERVER_DAMAGE_VALUE, damage);

	// Send as reliable
	Send(0, buffer, true);
}

void Client::sendBreath(u16 breath)
{
	DSTACK(__FUNCTION_NAME);

	MSGPACK_PACKET_INIT(TOSERVER_BREATH, 1);
	PACK(TOSERVER_BREATH_VALUE, breath);
	// Send as reliable
	Send(0, buffer, true);
}

void Client::sendRespawn()
{
	DSTACK(__FUNCTION_NAME);

	MSGPACK_PACKET_INIT(TOSERVER_RESPAWN, 0);
	// Send as reliable
	Send(0, buffer, true);
}

void Client::sendReady()
{
	DSTACK(__FUNCTION_NAME);

	MSGPACK_PACKET_INIT(TOSERVER_CLIENT_READY, 3);
	PACK(TOSERVER_CLIENT_READY_VERSION_MAJOR, VERSION_MAJOR);
	PACK(TOSERVER_CLIENT_READY_VERSION_MINOR, VERSION_MINOR);
	// PACK(TOSERVER_CLIENT_READY_VERSION_PATCH, VERSION_PATCH_ORIG); TODO
	PACK(TOSERVER_CLIENT_READY_VERSION_STRING, std::string(minetest_version_hash));

	// Send as reliable
	Send(0, buffer, true);
}

void Client::sendPlayerPos()
{
	LocalPlayer *myplayer = m_env.getLocalPlayer();
	if(myplayer == NULL)
		return;

	// Save bandwidth by only updating position when something changed
	if(myplayer->last_position == myplayer->getPosition() &&
			myplayer->last_speed == myplayer->getSpeed() &&
			myplayer->last_pitch == myplayer->getPitch() &&
			myplayer->last_yaw == myplayer->getYaw() &&
			myplayer->last_keyPressed == myplayer->keyPressed)
		return;

	myplayer->last_position = myplayer->getPosition();
	myplayer->last_speed = myplayer->getSpeed();
	myplayer->last_pitch = myplayer->getPitch();
	myplayer->last_yaw = myplayer->getYaw();
	myplayer->last_keyPressed = myplayer->keyPressed;

	u16 our_peer_id;
	{
		//JMutexAutoLock lock(m_con_mutex); //bulk comment-out
		our_peer_id = m_con.GetPeerID();
	}

	// Set peer id if not set already
	if(myplayer->peer_id == PEER_ID_INEXISTENT)
		myplayer->peer_id = our_peer_id;
	// Check that an existing peer_id is the same as the connection's
	assert(myplayer->peer_id == our_peer_id);

	MSGPACK_PACKET_INIT(TOSERVER_PLAYERPOS, 5);
	PACK(TOSERVER_PLAYERPOS_POSITION, myplayer->getPosition());
	PACK(TOSERVER_PLAYERPOS_SPEED, myplayer->getSpeed());
	PACK(TOSERVER_PLAYERPOS_PITCH, myplayer->getPitch());
	PACK(TOSERVER_PLAYERPOS_YAW, myplayer->getYaw());
	PACK(TOSERVER_PLAYERPOS_KEY_PRESSED, myplayer->keyPressed);
	// Send as unreliable
	Send(0, buffer, false);
}

void Client::sendPlayerItem(u16 item)
{
	Player *myplayer = m_env.getLocalPlayer();
	if(myplayer == NULL)
		return;

	u16 our_peer_id = m_con.GetPeerID();

	// Set peer id if not set already
	if(myplayer->peer_id == PEER_ID_INEXISTENT)
		myplayer->peer_id = our_peer_id;
	// Check that an existing peer_id is the same as the connection's
	assert(myplayer->peer_id == our_peer_id);

	MSGPACK_PACKET_INIT(TOSERVER_PLAYERITEM, 1);
	PACK(TOSERVER_PLAYERITEM_VALUE, item);

	// Send as reliable
	Send(0, buffer, true);
}

void Client::removeNode(v3s16 p, int fast)
{
	std::map<v3s16, MapBlock*> modified_blocks;

	try
	{
		m_env.getMap().removeNodeAndUpdate(p, modified_blocks, fast ? fast : 2);
	}
	catch(InvalidPositionException &e)
	{
	}
	
	for(std::map<v3s16, MapBlock * >::iterator
			i = modified_blocks.begin();
			i != modified_blocks.end(); ++i)
	{
		addUpdateMeshTaskWithEdge(i->first, true);
	}
}

void Client::addNode(v3s16 p, MapNode n, bool remove_metadata, int fast)
{
	//TimeTaker timer1("Client::addNode()");

	std::map<v3s16, MapBlock*> modified_blocks;

	try
	{
		//TimeTaker timer3("Client::addNode(): addNodeAndUpdate");
		m_env.getMap().addNodeAndUpdate(p, n, modified_blocks, remove_metadata, fast ? fast : 2);
	}
	catch(InvalidPositionException &e)
	{}
	
	addUpdateMeshTaskForNode(p, true);

	for(std::map<v3s16, MapBlock * >::iterator
			i = modified_blocks.begin();
			i != modified_blocks.end(); ++i)
	{
		addUpdateMeshTaskWithEdge(i->first, true);
	}
}
	
void Client::setPlayerControl(PlayerControl &control)
{
	LocalPlayer *player = m_env.getLocalPlayer();
	assert(player != NULL);
	player->control = control;
}

void Client::selectPlayerItem(u16 item)
{
	m_previous_playeritem = m_playeritem;
	m_playeritem = item;
	m_inventory_updated = true;
	sendPlayerItem(item);
}

// Returns true if the inventory of the local player has been
// updated from the server. If it is true, it is set to false.
bool Client::getLocalInventoryUpdated()
{
	bool updated = m_inventory_updated;
	m_inventory_updated = false;
	return updated;
}

// Copies the inventory of the local player to parameter
void Client::getLocalInventory(Inventory &dst)
{
	Player *player = m_env.getLocalPlayer();
	assert(player != NULL);
	dst = player->inventory;
}

Inventory* Client::getInventory(const InventoryLocation &loc)
{
	switch(loc.type){
	case InventoryLocation::UNDEFINED:
	{}
	break;
	case InventoryLocation::CURRENT_PLAYER:
	{
		Player *player = m_env.getLocalPlayer();
		assert(player != NULL);
		return &player->inventory;
	}
	break;
	case InventoryLocation::PLAYER:
	{
		Player *player = m_env.getPlayer(loc.name.c_str());
		if(!player)
			return NULL;
		return &player->inventory;
	}
	break;
	case InventoryLocation::NODEMETA:
	{
		NodeMetadata *meta = m_env.getMap().getNodeMetadata(loc.p);
		if(!meta)
			return NULL;
		return meta->getInventory();
	}
	break;
	case InventoryLocation::DETACHED:
	{
		if(m_detached_inventories.count(loc.name) == 0)
			return NULL;
		return m_detached_inventories[loc.name];
	}
	break;
	default:
		assert(0);
	}
	return NULL;
}

void Client::inventoryAction(InventoryAction *a)
{
	/*
		Send it to the server
	*/
	sendInventoryAction(a);

	/*
		Predict some local inventory changes
	*/
	a->clientApply(this, this);

	// Remove it
	delete a;
}

ClientActiveObject * Client::getSelectedActiveObject(
		f32 max_d,
		v3f from_pos_f_on_map,
		core::line3d<f32> shootline_on_map
	)
{
	std::vector<DistanceSortedActiveObject> objects;

	m_env.getActiveObjects(from_pos_f_on_map, max_d, objects);
	
	// Sort them.
	// After this, the closest object is the first in the array.
	std::sort(objects.begin(), objects.end());

	for(u32 i=0; i<objects.size(); i++)
	{
		ClientActiveObject *obj = objects[i].obj;
		
		core::aabbox3d<f32> *selection_box = obj->getSelectionBox();
		if(selection_box == NULL)
			continue;

		v3f pos = obj->getPosition();

		core::aabbox3d<f32> offsetted_box(
				selection_box->MinEdge + pos,
				selection_box->MaxEdge + pos
		);

		if(offsetted_box.intersectsWithLine(shootline_on_map))
		{
			return obj;
		}
	}

	return NULL;
}

std::list<std::string> Client::getConnectedPlayerNames()
{
	return m_env.getPlayerNames();
}

float Client::getAnimationTime()
{
	return m_animation_time;
}

int Client::getCrackLevel()
{
	return m_crack_level;
}

void Client::setHighlighted(v3s16 pos, bool show_highlighted)
{
	m_show_highlighted = show_highlighted;
	v3s16 old_highlighted_pos = m_highlighted_pos;
	m_highlighted_pos = pos;
	addUpdateMeshTaskForNode(old_highlighted_pos, true);
	addUpdateMeshTaskForNode(m_highlighted_pos, true);
}

void Client::setCrack(int level, v3s16 pos)
{
	int old_crack_level = m_crack_level;
	v3s16 old_crack_pos = m_crack_pos;

	m_crack_level = level;
	m_crack_pos = pos;

	if(old_crack_level >= 0 && (level < 0 || pos != old_crack_pos))
	{
		// remove old crack
		addUpdateMeshTaskForNode(old_crack_pos, true);
	}
	if(level >= 0 && (old_crack_level < 0 || pos != old_crack_pos))
	{
		// add new crack
		addUpdateMeshTaskForNode(pos, true);
	}
}

u16 Client::getHP()
{
	Player *player = m_env.getLocalPlayer();
	assert(player != NULL);
	return player->hp;
}

u16 Client::getBreath()
{
	Player *player = m_env.getLocalPlayer();
	assert(player != NULL);
	return player->getBreath();
}

bool Client::getChatMessage(std::string &message)
{
	if(m_chat_queue.size() == 0)
		return false;
	message = m_chat_queue.pop_front();
	return true;
}

void Client::typeChatMessage(const std::wstring &message)
{
	// Discard empty line
	if(message.empty())
		return;

	// Send to others
	sendChatMessage(wide_to_utf8(message));

	// Show locally
	if (message[0] == '/')
	{
		m_chat_queue.push_back("issued command: " + wide_to_utf8(message));
	}
}

void Client::addUpdateMeshTask(v3s16 p, bool urgent)
{
	//ScopeProfiler sp(g_profiler, "Client: Mesh prepare");
	MapBlock *b = m_env.getMap().getBlockNoCreateNoEx(p);
	if(b == NULL)
		return;

	/*
		Create a task to update the mesh of the block
	*/
	auto & draw_control = m_env.getClientMap().getControl();
	std::shared_ptr<MeshMakeData> data(new MeshMakeData(this, m_env.getMap(), draw_control));

	{
		//TimeTaker timer("data fill");
		// Release: ~0ms
		// Debug: 1-6ms, avg=2ms
		data->fill(b);

#if ! CMAKE_THREADS
		data->fill_data();
#endif

		data->setCrack(m_crack_level, m_crack_pos);
		data->setHighlighted(m_highlighted_pos, m_show_highlighted);
		data->setSmoothLighting(m_cache_smooth_lighting);
		data->step = getFarmeshStep(data->draw_control, getNodeBlockPos(floatToInt(m_env.getLocalPlayer()->getPosition(), BS)), p);
		data->range = getNodeBlockPos(floatToInt(m_env.getLocalPlayer()->getPosition(), BS)).getDistanceFrom(p);
	}

	// Add task to queue
	unsigned int qsize = m_mesh_update_thread.m_queue_in.addBlock(p, data, urgent);
	draw_control.block_overflow = qsize > 1000; // todo: depend on mesh make speed

}

void Client::addUpdateMeshTaskWithEdge(v3POS blockpos, bool urgent)
{
	for (int i=0;i<7;i++)
	{
		try{
			v3s16 p = blockpos + g_6dirs[i];
			addUpdateMeshTask(p, urgent);
		}
		catch(InvalidPositionException &e){}
	}
}

void Client::addUpdateMeshTaskForNode(v3s16 nodepos, bool urgent)
{
/*
	{
		v3s16 p = nodepos;
		infostream<<"Client::addUpdateMeshTaskForNode(): "
				<<"("<<p.X<<","<<p.Y<<","<<p.Z<<")"
				<<std::endl;
	}
*/

	v3s16 blockpos = getNodeBlockPos(nodepos);
	v3s16 blockpos_relative = blockpos * MAP_BLOCKSIZE;

	try{
		addUpdateMeshTask(blockpos, urgent);
	}
	catch(InvalidPositionException &e){}

	// Leading edge
	if(nodepos.X == blockpos_relative.X){
		try{
			v3s16 p = blockpos + v3s16(-1,0,0);
			addUpdateMeshTask(p, urgent);
		}
		catch(InvalidPositionException &e){}
	}

	if(nodepos.Y == blockpos_relative.Y){
		try{
			v3s16 p = blockpos + v3s16(0,-1,0);
			addUpdateMeshTask(p, urgent);
		}
		catch(InvalidPositionException &e){}
	}

	if(nodepos.Z == blockpos_relative.Z){
		try{
			v3s16 p = blockpos + v3s16(0,0,-1);
			addUpdateMeshTask(p, urgent);
		}
		catch(InvalidPositionException &e){}
	}
}

void Client::updateMeshTimestampWithEdge(v3s16 blockpos) {
	for (int i = 0; i < 7; ++i) {
		auto *block = m_env.getMap().getBlockNoCreateNoEx(blockpos + g_6dirs[i]);
		if(!block)
			continue;
		block->setTimestampNoChangedFlag(m_uptime);
	}
}

ClientEvent Client::getClientEvent()
{
	if(m_client_event_queue.size() == 0)
	{
		ClientEvent event;
		event.type = CE_NONE;
		return event;
	}
	return m_client_event_queue.pop_front();
}

float Client::mediaReceiveProgress()
{
	if (m_media_downloader)
		return m_media_downloader->getProgress();
	else
		return 1.0; // downloader only exists when not yet done
}

void Client::afterContentReceived(IrrlichtDevice *device, gui::IGUIFont* font)
{
	infostream<<"Client::afterContentReceived() started"<<std::endl;
	//assert(m_itemdef_received);
	//assert(m_nodedef_received);
	//assert(mediaReceived());
	
<<<<<<< HEAD

	bool no_output = device->getVideoDriver()->getDriverType() == video::EDT_NULL;

	// Rebuild inherited images and recreate textures
	infostream<<"- Rebuilding images and textures"<<std::endl;
	if (!no_output)
		m_tsrc->rebuildImagesAndTextures();

	// Rebuild shaders
	infostream<<"- Rebuilding shaders"<<std::endl;
	if (!no_output)
		m_shsrc->rebuildShaders();
=======
	wchar_t* text = wgettext("Loading textures...");

	// Rebuild inherited images and recreate textures
	infostream<<"- Rebuilding images and textures"<<std::endl;
	draw_load_screen(text,device, guienv, 0, 70);
	m_tsrc->rebuildImagesAndTextures();
	delete[] text;

	// Rebuild shaders
	infostream<<"- Rebuilding shaders"<<std::endl;
	text = wgettext("Rebuilding shaders...");
	draw_load_screen(text, device, guienv, 0, 75);
	m_shsrc->rebuildShaders();
	delete[] text;
>>>>>>> 0db73bd8

	// Update node aliases
	infostream<<"- Updating node aliases"<<std::endl;
	text = wgettext("Initializing nodes...");
	draw_load_screen(text, device, guienv, 0, 80);
	m_nodedef->updateAliases(m_itemdef);
	delete[] text;

	// Update node textures and assign shaders to each tile
	infostream<<"- Updating node textures"<<std::endl;
	if (!no_output)
	m_nodedef->updateTextures(this);

	// Preload item textures and meshes if configured to
	if(!no_output && g_settings->getBool("preload_item_visuals"))
	{
		verbosestream<<"Updating item textures and meshes"<<std::endl;
		text = wgettext("Item textures...");
		draw_load_screen(text, device, guienv, 0, 0);
		std::set<std::string> names = m_itemdef->getAll();
		size_t size = names.size();
		size_t count = 0;
		int percent = 0;
		for(std::set<std::string>::const_iterator
				i = names.begin(); i != names.end(); ++i)
		{
			// Asking for these caches the result
			m_itemdef->getInventoryTexture(*i, this);
			m_itemdef->getWieldMesh(*i, this);
			count++;
			percent = (count * 100 / size * 0.2) + 80;
			draw_load_screen(text, device, guienv, 0, percent);
		}
		delete[] text;
	}

	// Start mesh update thread after setting up content definitions
	infostream<<"- Starting mesh update thread"<<std::endl;
	if (!no_output) {
		auto threads = !g_settings->getBool("more_threads") ? 1 : (porting::getNumberOfProcessors() - (m_simple_singleplayer_mode ? 3 : 1));
		m_mesh_update_thread.Start(threads < 1 ? 1 : threads);
	}

	m_state = LC_Ready;
	sendReady();
	text = wgettext("Done!");
	draw_load_screen(text, device, guienv, 0, 100);
	infostream<<"Client::afterContentReceived() done"<<std::endl;
	delete[] text;
}

float Client::getRTT(void)
{
	return 0;
	//return m_con.getPeerStat(PEER_ID_SERVER,con::AVG_RTT);
}

float Client::getCurRate(void)
{
	return 0;
//	return ( m_con.getLocalStat(con::CUR_INC_RATE) +
//			m_con.getLocalStat(con::CUR_DL_RATE));
}

float Client::getAvgRate(void)
{
	return 0;
//	return ( m_con.getLocalStat(con::AVG_INC_RATE) +
//			m_con.getLocalStat(con::AVG_DL_RATE));
}

void Client::makeScreenshot(IrrlichtDevice *device)
{
	irr::video::IVideoDriver *driver = device->getVideoDriver();
	irr::video::IImage* const raw_image = driver->createScreenShot();
	if (raw_image) {
		irr::video::IImage* const image = driver->createImage(video::ECF_R8G8B8,
			raw_image->getDimension());

		if (image) {
			raw_image->copyTo(image);
			irr::c8 filename[256];
			snprintf(filename, sizeof(filename), "%s" DIR_DELIM "screenshot_%u.png",
				 g_settings->get("screenshot_path").c_str(),
				 device->getTimer()->getRealTime());
			std::ostringstream sstr;
			if (driver->writeImageToFile(image, filename)) {
				sstr << "Saved screenshot to '" << filename << "'";
			} else {
				sstr << "Failed to save screenshot '" << filename << "'";
			}
			m_chat_queue.push_back(sstr.str());
			infostream << sstr.str() << std::endl;
			image->drop();
		}
		raw_image->drop();
	}
}

// IGameDef interface
// Under envlock
IItemDefManager* Client::getItemDefManager()
{
	return m_itemdef;
}
INodeDefManager* Client::getNodeDefManager()
{
	return m_nodedef;
}
ICraftDefManager* Client::getCraftDefManager()
{
	return NULL;
	//return m_craftdef;
}
ITextureSource* Client::getTextureSource()
{
	return m_tsrc;
}
IShaderSource* Client::getShaderSource()
{
	return m_shsrc;
}
scene::ISceneManager* Client::getSceneManager()
{
	return m_device->getSceneManager();
}
u16 Client::allocateUnknownNodeId(const std::string &name)
{
	errorstream<<"Client::allocateUnknownNodeId(): "
			<<"Client cannot allocate node IDs"<<std::endl;
	assert(0);
	return CONTENT_IGNORE;
}
ISoundManager* Client::getSoundManager()
{
	return m_sound;
}
MtEventManager* Client::getEventManager()
{
	return m_event;
}

scene::IAnimatedMesh* Client::getMesh(const std::string &filename)
{
	std::map<std::string, std::string>::const_iterator i =
			m_mesh_data.find(filename);
	if(i == m_mesh_data.end()){
		errorstream<<"Client::getMesh(): Mesh not found: \""<<filename<<"\""
				<<std::endl;
		return NULL;
	}
	const std::string &data = i->second;
	scene::ISceneManager *smgr = m_device->getSceneManager();

	// Create the mesh, remove it from cache and return it
	// This allows unique vertex colors and other properties for each instance
	Buffer<char> data_rw(data.c_str(), data.size()); // Const-incorrect Irrlicht
	io::IFileSystem *irrfs = m_device->getFileSystem();
	io::IReadFile *rfile = irrfs->createMemoryReadFile(
			*data_rw, data_rw.getSize(), filename.c_str());
	assert(rfile);

	scene::IAnimatedMesh *mesh = smgr->getMesh(rfile);
	rfile->drop();
	// NOTE: By playing with Irrlicht refcounts, maybe we could cache a bunch
	// of uniquely named instances and re-use them
	mesh->grab();
	smgr->getMeshCache()->removeMesh(mesh);
	return mesh;
}



//freeminer:
void Client::sendDrawControl() {
	MSGPACK_PACKET_INIT(TOSERVER_DRAWCONTROL, 5);
	const auto & draw_control = m_env.getClientMap().getControl();
	PACK(TOSERVER_DRAWCONTROL_WANTED_RANGE, (u32)draw_control.wanted_range);
	PACK(TOSERVER_DRAWCONTROL_RANGE_ALL, (u32)draw_control.range_all);
	PACK(TOSERVER_DRAWCONTROL_FARMESH, (u8)draw_control.farmesh);
	PACK(TOSERVER_DRAWCONTROL_FOV, draw_control.fov);
	PACK(TOSERVER_DRAWCONTROL_BLOCK_OVERFLOW, draw_control.block_overflow);

	Send(0, buffer, false);
}
<|MERGE_RESOLUTION|>--- conflicted
+++ resolved
@@ -2144,26 +2144,14 @@
 	//assert(m_itemdef_received);
 	//assert(m_nodedef_received);
 	//assert(mediaReceived());
-	
-<<<<<<< HEAD
 
 	bool no_output = device->getVideoDriver()->getDriverType() == video::EDT_NULL;
-
-	// Rebuild inherited images and recreate textures
-	infostream<<"- Rebuilding images and textures"<<std::endl;
-	if (!no_output)
-		m_tsrc->rebuildImagesAndTextures();
-
-	// Rebuild shaders
-	infostream<<"- Rebuilding shaders"<<std::endl;
-	if (!no_output)
-		m_shsrc->rebuildShaders();
-=======
 	wchar_t* text = wgettext("Loading textures...");
 
 	// Rebuild inherited images and recreate textures
 	infostream<<"- Rebuilding images and textures"<<std::endl;
 	draw_load_screen(text,device, guienv, 0, 70);
+	if (!no_output)
 	m_tsrc->rebuildImagesAndTextures();
 	delete[] text;
 
@@ -2171,9 +2159,9 @@
 	infostream<<"- Rebuilding shaders"<<std::endl;
 	text = wgettext("Rebuilding shaders...");
 	draw_load_screen(text, device, guienv, 0, 75);
+	if (!no_output)
 	m_shsrc->rebuildShaders();
 	delete[] text;
->>>>>>> 0db73bd8
 
 	// Update node aliases
 	infostream<<"- Updating node aliases"<<std::endl;
