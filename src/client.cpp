/*
client.cpp
Copyright (C) 2013 celeron55, Perttu Ahola <celeron55@gmail.com>
*/

/*
This file is part of Freeminer.

Freeminer is free software: you can redistribute it and/or modify
it under the terms of the GNU General Public License as published by
the Free Software Foundation, either version 3 of the License, or
(at your option) any later version.

Freeminer  is distributed in the hope that it will be useful,
but WITHOUT ANY WARRANTY; without even the implied warranty of
MERCHANTABILITY or FITNESS FOR A PARTICULAR PURPOSE.  See the
GNU General Public License for more details.

You should have received a copy of the GNU General Public License
along with Freeminer.  If not, see <http://www.gnu.org/licenses/>.
*/

#include <iostream>
#include <algorithm>
#include <sstream>
#include <IFileSystem.h>
#include "jthread/jmutexautolock.h"
#include "util/directiontables.h"
#include "util/pointedthing.h"
#include "util/serialize.h"
#include "util/string.h"
#include "strfnd.h"
#include "client.h"
#include "clientserver.h"
#include "main.h"
#include "filesys.h"
#include "porting.h"
#include "mapblock_mesh.h"
#include "mapblock.h"
#include "settings.h"
#include "profiler.h"
#include "gettext.h"
#include "log_types.h"
#include "nodemetadata.h"
#include "nodedef.h"
#include "itemdef.h"
#include "shader.h"
#include "base64.h"
#include "clientmap.h"
#include "clientmedia.h"
#include "sound.h"
#include "IMeshCache.h"
#include "serialization.h"
#include "config.h"
#include "version.h"
#include "drawscene.h"
#include "subgame.h"
#include "server.h"
#include "database.h" //remove with g sunsed shit localdb

extern gui::IGUIEnvironment* guienv;

/*
	MeshUpdateQueue
*/
	
MeshUpdateQueue::MeshUpdateQueue()
{
}

MeshUpdateQueue::~MeshUpdateQueue()
{
}

void MeshUpdateQueue::addBlock(v3POS p, std::shared_ptr<MeshMakeData> data, bool urgent)
{
	DSTACK(__FUNCTION_NAME);

	auto lock = m_queue.lock_unique_rec();
	unsigned int range = urgent ? 0 : 1 + data->range + data->step * 10;
	if (m_process.count(p))
		range += 3;
	else if (m_ranges.count(p)) {
		auto range_old = m_ranges[p];
		if (range_old > 0 && range != range_old)  {
			auto & rmap = m_queue.get(range_old);
			m_ranges.erase(p);
			rmap.erase(p);
			if (rmap.empty())
				m_queue.erase(range_old);
		} else {
			return; //already queued
		}
	}
	auto & rmap = m_queue.get(range);
	if (rmap.count(p))
		return;
	rmap[p] = data;
	m_ranges[p] = range;
	g_profiler->avg("Client: mesh make queue", m_ranges.size());
}

std::shared_ptr<MeshMakeData> MeshUpdateQueue::pop()
{
	auto lock = m_queue.lock_unique_rec();
	for (auto & it : m_queue) {
		auto & rmap = it.second;
		auto begin = rmap.begin();
		auto data = begin->second;
		m_ranges.erase(begin->first);
		rmap.erase(begin->first);
		if (rmap.empty())
			m_queue.erase(it.first);
		return data;
	}
	return nullptr;
}

/*
	MeshUpdateThread
*/

void * MeshUpdateThread::Thread()
{
	ThreadStarted();

	log_register_thread("MeshUpdateThread" + itos(id));

	DSTACK(__FUNCTION_NAME);
	
	BEGIN_DEBUG_EXCEPTION_HANDLER

	porting::setThreadName(("MeshUpdateThread" + itos(id)).c_str());
	porting::setThreadPriority(30);

	while(!StopRequested())
	{

		try {
		auto q = m_queue_in.pop();
		if(!q)
		{
			sleep_ms(3);
			continue;
		}
		m_queue_in.m_process.set(q->m_blockpos, 1);

		ScopeProfiler sp(g_profiler, "Client: Mesh making " + itos(q->step));

		m_queue_out.push_back(MeshUpdateResult(q->m_blockpos, std::shared_ptr<MapBlockMesh>(new MapBlockMesh(q.get(), m_camera_offset))));

		m_queue_in.m_process.erase(q->m_blockpos);

#ifdef NDEBUG
		} catch (BaseException &e) {
			errorstream<<"MeshUpdateThread: exception: "<<e.what()<<std::endl;
		} catch(std::exception &e) {
			errorstream<<"MeshUpdateThread: exception: "<<e.what()<<std::endl;
		} catch (...) {
			errorstream<<"MeshUpdateThread: Ooops..."<<std::endl;
#else
		} catch (int) { //nothing
#endif
		}

	}

	END_DEBUG_EXCEPTION_HANDLER(errorstream)

	return NULL;
}

/*
	Client
*/

Client::Client(
		IrrlichtDevice *device,
		const char *playername,
		std::string password,
		bool is_simple_singleplayer_game,
		MapDrawControl &control,
		IWritableTextureSource *tsrc,
		IWritableShaderSource *shsrc,
		IWritableItemDefManager *itemdef,
		IWritableNodeDefManager *nodedef,
		ISoundManager *sound,
		MtEventManager *event,
		bool ipv6
		, bool simple_singleplayer_mode
):
	m_packetcounter_timer(0.0),
	m_connection_reinit_timer(0.1),
	m_avg_rtt_timer(0.0),
	m_playerpos_send_timer(0.0),
	m_ignore_damage_timer(0.0),
	m_tsrc(tsrc),
	m_shsrc(shsrc),
	m_itemdef(itemdef),
	m_nodedef(nodedef),
	m_sound(sound),
	m_event(event),
	m_mesh_update_thread(this),
	m_env(
		new ClientMap(this, this, control,
			device->getSceneManager()->getRootSceneNode(),
			device->getSceneManager(), 666),
		device->getSceneManager(),
		tsrc, this, device
	),
	m_con(PROTOCOL_ID, simple_singleplayer_mode ? MAX_PACKET_SIZE_SINGLEPLAYER : MAX_PACKET_SIZE, CONNECTION_TIMEOUT, ipv6, this),
	m_device(device),
	m_server_ser_ver(SER_FMT_VER_INVALID),
	m_playeritem(0),
	m_inventory_updated(false),
	m_inventory_from_server(NULL),
	m_inventory_from_server_age(0.0),
	m_show_hud(true),
	m_animation_time(0),
	m_crack_level(-1),
	m_crack_pos(0,0,0),
	m_map_seed(0),
	m_password(password),
	m_access_denied(false),
	m_itemdef_received(false),
	m_nodedef_received(false),
	m_media_downloader(new ClientMediaDownloader()),
	m_time_of_day_set(false),
	m_last_time_of_day_f(-1),
	m_time_of_day_update_timer(0),
	m_recommended_send_interval(0.1),
	m_removed_sounds_check_timer(0),
	m_simple_singleplayer_mode(simple_singleplayer_mode),
	m_state(LC_Created)
{
	/*
		Add local player
	*/
	{
		Player *player = new LocalPlayer(this, playername);

		m_env.addPlayer(player);
	}

<<<<<<< HEAD
	if (!simple_singleplayer_mode && g_settings->getBool("enable_local_map_saving")) {
=======
	if (g_settings->getBool("enable_local_map_saving")
			&& !is_simple_singleplayer_game) {
>>>>>>> a3e019c4
		const std::string world_path = porting::path_user + DIR_DELIM + "worlds"
				+ DIR_DELIM + "server_" + g_settings->get("address")
				+ "_" + g_settings->get("remote_port");

		SubgameSpec gamespec;
		if (!getWorldExists(world_path)) {
			gamespec = findSubgame(g_settings->get("default_game"));
			if (!gamespec.isValid())
				gamespec = findSubgame("minimal");
		} else {
			std::string world_gameid = getWorldGameId(world_path, false);
			gamespec = findWorldSubgame(world_path);
		}
		if (!gamespec.isValid()) {
			errorstream << "Couldn't find subgame for local map saving." << std::endl;
			return;
		}

		localserver = new Server(world_path, gamespec, false, false);
		localdb = nullptr;
		actionstream << "Local map saving started, map will be saved at '" << world_path << "'" << std::endl;
	} else {
		localdb = NULL;
		localserver = nullptr;
	}
}

void Client::Stop()
{
	//request all client managed threads to stop
	m_mesh_update_thread.Stop();
	m_mesh_update_thread.Wait();
	if (localdb != NULL) {
		actionstream << "Local map saving ended" << std::endl;
		localdb->endSave();
	}
}

Client::~Client()
{
	m_con.Disconnect();

	m_mesh_update_thread.Stop();
	m_mesh_update_thread.Wait();
/*
	while(!m_mesh_update_thread.m_queue_out.empty()) {
		MeshUpdateResult r = m_mesh_update_thread.m_queue_out.pop_frontNoEx();
		delete r.mesh;
	}
*/

	delete m_inventory_from_server;

	// Delete detached inventories
	for(std::map<std::string, Inventory*>::iterator
			i = m_detached_inventories.begin();
			i != m_detached_inventories.end(); i++){
		delete i->second;
	}

	// cleanup 3d model meshes on client shutdown
	while (m_device->getSceneManager()->getMeshCache()->getMeshCount() != 0) {
		scene::IAnimatedMesh * mesh =
			m_device->getSceneManager()->getMeshCache()->getMeshByIndex(0);

		if (mesh != NULL)
			m_device->getSceneManager()->getMeshCache()->removeMesh(mesh);
	}

	if (localserver)
		delete localserver;
	if (localdb)
		delete localdb;
}

void Client::connect(Address address)
{
	DSTACK(__FUNCTION_NAME);
	m_con.SetTimeoutMs(0);
	m_con.Connect(address);
}

void Client::step(float dtime)
{
	DSTACK(__FUNCTION_NAME);

	m_uptime += dtime;

	// Limit a bit
	if(dtime > 2.0)
		dtime = 2.0;

	if(m_ignore_damage_timer > dtime)
		m_ignore_damage_timer -= dtime;
	else
		m_ignore_damage_timer = 0.0;
	
	m_animation_time += dtime;
	if(m_animation_time > 60.0)
		m_animation_time -= 60.0;

	m_time_of_day_update_timer += dtime;

	ReceiveAll();

	/*
		Packet counter
	*/
	{
		float &counter = m_packetcounter_timer;
		counter -= dtime;
		if(counter <= 0.0)
		{
			counter = 20.0;
			
			infostream << "Client packetcounter (" << m_packetcounter_timer
					<< "):"<<std::endl;
			m_packetcounter.print(infostream);
			m_packetcounter.clear();
		}
	}

	// UGLY hack to fix 2 second startup delay caused by non existent
	// server client startup synchronization in local server or singleplayer mode
	static bool initial_step = true;
	if (initial_step) {
		initial_step = false;
	}
	else if(m_state == LC_Created)
	{
		float &counter = m_connection_reinit_timer;
		counter -= dtime;
		if(counter <= 0.0)
		{
			counter = 2.0;

			//JMutexAutoLock envlock(m_env_mutex); //bulk comment-out
			
			Player *myplayer = m_env.getLocalPlayer();
			assert(myplayer != NULL);
			// Send TOSERVER_INIT
			// [0] u16 TOSERVER_INIT
			// [2] u8 SER_FMT_VER_HIGHEST_READ
			// [3] u8[20] player_name
			// [23] u8[28] password (new in some version)
			// [51] u16 minimum supported network protocol version (added sometime)
			// [53] u16 maximum supported network protocol version (added later than the previous one)
			SharedBuffer<u8> data(2+1+PLAYERNAME_SIZE+PASSWORD_SIZE+2+2);
			writeU16(&data[0], TOSERVER_INIT);
			writeU8(&data[2], SER_FMT_VER_HIGHEST_READ);

			memset((char*)&data[3], 0, PLAYERNAME_SIZE);
			snprintf((char*)&data[3], PLAYERNAME_SIZE, "%s", myplayer->getName().c_str());

			/*infostream<<"Client: sending initial password hash: \""<<m_password<<"\""
					<<std::endl;*/

			memset((char*)&data[23], 0, PASSWORD_SIZE);
			snprintf((char*)&data[23], PASSWORD_SIZE, "%s", m_password.c_str());
			
			writeU16(&data[51], CLIENT_PROTOCOL_VERSION_MIN);
			writeU16(&data[53], CLIENT_PROTOCOL_VERSION_MAX);

			// Send as unreliable
			Send(1, data, false);
		}

		// Not connected, return
		return;
	}

	/*
		Do stuff if connected
	*/
	
	int max_cycle_ms = 500/g_settings->getFloat("wanted_fps");
	/*
		Run Map's timers and unload unused data
	*/
	const float map_timer_and_unload_dtime = 10.25;
	if(m_map_timer_and_unload_interval.step(dtime, map_timer_and_unload_dtime))
	{
		ScopeProfiler sp(g_profiler, "Client: map timer and unload");
		std::list<v3s16> deleted_blocks;
		
		if(m_env.getMap().timerUpdate(m_uptime,
				g_settings->getFloat("client_unload_unused_data_timeout"),
				max_cycle_ms,
				&deleted_blocks))
				m_map_timer_and_unload_interval.run_next(map_timer_and_unload_dtime);
				
		/*if(deleted_blocks.size() > 0)
			infostream<<"Client: Unloaded "<<deleted_blocks.size()
					<<" unused blocks"<<std::endl;*/
			
		/*
			Send info to server
			NOTE: This loop is intentionally iterated the way it is.
		*/

		std::list<v3s16>::iterator i = deleted_blocks.begin();
		std::list<v3s16> sendlist;
		for(;;)
		{
			if(sendlist.size() == 255 || i == deleted_blocks.end())
			{
				if(sendlist.size() == 0)
					break;
				/*
					[0] u16 command
					[2] u8 count
					[3] v3s16 pos_0
					[3+6] v3s16 pos_1
					...
				*/
				u32 replysize = 2+1+6*sendlist.size();
				SharedBuffer<u8> reply(replysize);
				writeU16(&reply[0], TOSERVER_DELETEDBLOCKS);
				reply[2] = sendlist.size();
				u32 k = 0;
				for(std::list<v3s16>::iterator
						j = sendlist.begin();
						j != sendlist.end(); ++j)
				{
					writeV3S16(&reply[2+1+6*k], *j);
					k++;
				}
				m_con.Send(PEER_ID_SERVER, 2, reply, true);

				if(i == deleted_blocks.end())
					break;

				sendlist.clear();
			}

			sendlist.push_back(*i);
			++i;
		}
	}

	/*
		Handle environment
	*/
	{
		// Control local player (0ms)
		LocalPlayer *player = m_env.getLocalPlayer();
		assert(player != NULL);
		player->applyControl(dtime, &m_env);

		// Step environment
		m_env.step(dtime, m_uptime, max_cycle_ms);
		
		/*
			Get events
		*/
		for(;;)
		{
			ClientEnvEvent event = m_env.getClientEvent();
			if(event.type == CEE_NONE)
			{
				break;
			}
			else if(event.type == CEE_PLAYER_DAMAGE)
			{
				if(m_ignore_damage_timer <= 0)
				{
					u8 damage = event.player_damage.amount;
					
					if(event.player_damage.send_to_server)
						sendDamage(damage);

					// Add to ClientEvent queue
					ClientEvent event;
					event.type = CE_PLAYER_DAMAGE;
					event.player_damage.amount = damage;
					m_client_event_queue.push_back(event);
				}
			}
			else if(event.type == CEE_PLAYER_BREATH)
			{
					u16 breath = event.player_breath.amount;
					sendBreath(breath);
			}
		}
	}

	/*
		Print some info
	*/
	{
		float &counter = m_avg_rtt_timer;
		counter += dtime;
		if(counter >= 10)
		{
			counter = 0.0;
			// connectedAndInitialized() is true, peer exists.
			float avg_rtt = getRTT();
			infostream<<"Client: avg_rtt="<<avg_rtt<<std::endl;
		}
	}

	/*
		Send player position to server
	*/
	{
		float &counter = m_playerpos_send_timer;
		counter += dtime;
		if((m_state == LC_Ready) && (counter >= m_recommended_send_interval))
		{
			counter = 0.0;
			sendPlayerPos();
		}
	}

	/*
		Replace updated meshes
	*/
	{
		TimeTaker timer_step("Client: Replace updated meshes");

		int num_processed_meshes = 0;
		u32 end_ms = porting::getTimeMs() + 10;

		/*
		auto lock = m_env.getMap().m_blocks.try_lock_shared_rec();
		if (!lock->owns_lock()) {
			infostream<<"skip updating meshes"<<std::endl;
		} else 
		*/
		{

		while(!m_mesh_update_thread.m_queue_out.empty_try())
		{
			if (getEnv().getClientMap().m_drawlist_work)
				break;
			num_processed_meshes++;
			MeshUpdateResult r = m_mesh_update_thread.m_queue_out.pop_frontNoEx();
			MapBlock *block = m_env.getMap().getBlockNoCreateNoEx(r.p);
			if(block)
			{
				if (r.mesh)
					block->setMesh(r.mesh);
			} else {
				//delete r.mesh;
			}
			if (porting::getTimeMs() > end_ms)
				break;
		}
		if(num_processed_meshes > 0)
			g_profiler->graphAdd("num_processed_meshes", num_processed_meshes);

		}
	}

	/*
		Load fetched media
	*/
	if (m_media_downloader && m_media_downloader->isStarted()) {
		m_media_downloader->step(this);
		if (m_media_downloader->isDone()) {
			received_media();
			delete m_media_downloader;
			m_media_downloader = NULL;
		}
	}

	/*
		If the server didn't update the inventory in a while, revert
		the local inventory (so the player notices the lag problem
		and knows something is wrong).
	*/
	if(m_inventory_from_server)
	{
		float interval = 10.0;
		float count_before = floor(m_inventory_from_server_age / interval);

		m_inventory_from_server_age += dtime;

		float count_after = floor(m_inventory_from_server_age / interval);

		if(count_after != count_before)
		{
			// Do this every <interval> seconds after TOCLIENT_INVENTORY
			// Reset the locally changed inventory to the authoritative inventory
			Player *player = m_env.getLocalPlayer();
			player->inventory = *m_inventory_from_server;
			m_inventory_updated = true;
		}
	}

	/*
		Update positions of sounds attached to objects
	*/
	{
		for(std::map<int, u16>::iterator
				i = m_sounds_to_objects.begin();
				i != m_sounds_to_objects.end(); i++)
		{
			int client_id = i->first;
			u16 object_id = i->second;
			ClientActiveObject *cao = m_env.getActiveObject(object_id);
			if(!cao)
				continue;
			v3f pos = cao->getPosition();
			m_sound->updateSoundPosition(client_id, pos);
		}
	}
	
	/*
		Handle removed remotely initiated sounds
	*/
	m_removed_sounds_check_timer += dtime;
	if(m_removed_sounds_check_timer >= 2.32)
	{
		m_removed_sounds_check_timer = 0;
		// Find removed sounds and clear references to them
		std::set<s32> removed_server_ids;
		for(std::map<s32, int>::iterator
				i = m_sounds_server_to_client.begin();
				i != m_sounds_server_to_client.end();)
		{
			s32 server_id = i->first;
			int client_id = i->second;
			i++;
			if(!m_sound->soundExists(client_id)){
				m_sounds_server_to_client.erase(server_id);
				m_sounds_client_to_server.erase(client_id);
				m_sounds_to_objects.erase(client_id);
				removed_server_ids.insert(server_id);
			}
		}
		// Sync to server
		if(removed_server_ids.size() != 0)
		{
			std::ostringstream os(std::ios_base::binary);
			writeU16(os, TOSERVER_REMOVED_SOUNDS);
			size_t server_ids = removed_server_ids.size();
			assert(server_ids <= 0xFFFF);
			writeU16(os, (u16) (server_ids & 0xFFFF));
			for(std::set<s32>::iterator i = removed_server_ids.begin();
					i != removed_server_ids.end(); i++)
				writeS32(os, *i);
			std::string s = os.str();
			SharedBuffer<u8> data((u8*)s.c_str(), s.size());
			// Send as reliable
			Send(1, data, true);
		}
	}
}

bool Client::loadMedia(const std::string &data, const std::string &filename)
{
	// Silly irrlicht's const-incorrectness
	Buffer<char> data_rw(data.c_str(), data.size());
	
	std::string name;

	const char *image_ext[] = {
		".png", ".jpg", ".bmp", ".tga",
		".pcx", ".ppm", ".psd", ".wal", ".rgb",
		NULL
	};
	name = removeStringEnd(filename, image_ext);
	if(name != "")
	{
		verbosestream<<"Client: Attempting to load image "
		<<"file \""<<filename<<"\""<<std::endl;

		io::IFileSystem *irrfs = m_device->getFileSystem();
		video::IVideoDriver *vdrv = m_device->getVideoDriver();

		// Create an irrlicht memory file
		io::IReadFile *rfile = irrfs->createMemoryReadFile(
				*data_rw, data_rw.getSize(), "_tempreadfile");
		assert(rfile);
		// Read image
		video::IImage *img = vdrv->createImageFromFile(rfile);
		if(!img){
			errorstream<<"Client: Cannot create image from data of "
					<<"file \""<<filename<<"\""<<std::endl;
			rfile->drop();
			return false;
		}
		else {
			m_tsrc->insertSourceImage(filename, img);
			img->drop();
			rfile->drop();
			return true;
		}
	}

	const char *sound_ext[] = {
		".0.ogg", ".1.ogg", ".2.ogg", ".3.ogg", ".4.ogg",
		".5.ogg", ".6.ogg", ".7.ogg", ".8.ogg", ".9.ogg",
		".ogg", NULL
	};
	name = removeStringEnd(filename, sound_ext);
	if(name != "")
	{
		verbosestream<<"Client: Attempting to load sound "
		<<"file \""<<filename<<"\""<<std::endl;
		m_sound->loadSoundData(name, data);
		return true;
	}

	const char *model_ext[] = {
		".x", ".b3d", ".md2", ".obj",
		NULL
	};
	name = removeStringEnd(filename, model_ext);
	if(name != "")
	{
		verbosestream<<"Client: Storing model into memory: "
				<<"\""<<filename<<"\""<<std::endl;
		if(m_mesh_data.count(filename))
			errorstream<<"Multiple models with name \""<<filename.c_str()
					<<"\" found; replacing previous model"<<std::endl;
		m_mesh_data[filename] = data;
		return true;
	}

	errorstream<<"Client: Don't know how to load file \""
			<<filename<<"\""<<std::endl;
	return false;
}

// Virtual methods from con::PeerHandler
void Client::peerAdded(con::Peer *peer)
{
	infostream<<"Client::peerAdded(): peer->id="
			<<peer->id<<std::endl;
}
void Client::deletingPeer(con::Peer *peer, bool timeout)
{
	infostream<<"Client::deletingPeer(): "
			"Server Peer is getting deleted "
			<<"(timeout="<<timeout<<")"<<std::endl;
}

/*
	u16 command
	u16 number of files requested
	for each file {
		u16 length of name
		string name
	}
*/
void Client::request_media(const std::list<std::string> &file_requests)
{
	std::ostringstream os(std::ios_base::binary);
	writeU16(os, TOSERVER_REQUEST_MEDIA);
	size_t file_requests_size = file_requests.size();
	assert(file_requests_size <= 0xFFFF);
	writeU16(os, (u16) (file_requests_size & 0xFFFF));

	for(std::list<std::string>::const_iterator i = file_requests.begin();
			i != file_requests.end(); ++i) {
		os<<serializeString(*i);
	}

	// Make data buffer
	std::string s = os.str();
	SharedBuffer<u8> data((u8*)s.c_str(), s.size());
	// Send as reliable
	Send(1, data, true);
	infostream<<"Client: Sending media request list to server ("
			<<file_requests.size()<<" files)"<<std::endl;
}

void Client::received_media()
{
	// notify server we received everything
	std::ostringstream os(std::ios_base::binary);
	writeU16(os, TOSERVER_RECEIVED_MEDIA);
	std::string s = os.str();
	SharedBuffer<u8> data((u8*)s.c_str(), s.size());
	// Send as reliable
	Send(1, data, true);
	infostream<<"Client: Notifying server that we received all media"
			<<std::endl;
}

void Client::ReceiveAll()
{
	DSTACK(__FUNCTION_NAME);
	auto end_ms = porting::getTimeMs() + 10;
	for(;;)
	{
		try{
			Receive();
			g_profiler->graphAdd("client_received_packets", 1);
		}
		catch(con::NoIncomingDataException &e)
		{
			break;
		}
		catch(con::InvalidIncomingDataException &e)
		{
			infostream<<"Client::ReceiveAll(): "
					"InvalidIncomingDataException: what()="
					<<e.what()<<std::endl;
		}
		// Limit time even if there would be huge amounts of data to
		// process
		if(porting::getTimeMs() > end_ms)
			break;
	}
}

void Client::Receive()
{
	DSTACK(__FUNCTION_NAME);
	SharedBuffer<u8> data;
	u16 sender_peer_id;
	u32 datasize = m_con.Receive(sender_peer_id, data);
	ProcessData(*data, datasize, sender_peer_id);
}

/*
	sender_peer_id given to this shall be quaranteed to be a valid peer
*/
void Client::ProcessData(u8 *data, u32 datasize, u16 sender_peer_id)
{
	DSTACK(__FUNCTION_NAME);

	// Ignore packets that don't even fit a command
	if(datasize < 2)
	{
		m_packetcounter.add(60000);
		return;
	}

	ToClientCommand command = (ToClientCommand)readU16(&data[0]);

	//infostream<<"Client: received command="<<command<<std::endl;
	m_packetcounter.add((u16)command);
	
	/*
		If this check is removed, be sure to change the queue
		system to know the ids
	*/
	if(sender_peer_id != PEER_ID_SERVER)
	{
		infostream<<"Client::ProcessData(): Discarding data not "
				"coming from server: peer_id="<<sender_peer_id
				<<std::endl;
		return;
	}

	u8 ser_version = m_server_ser_ver;

	if(command == TOCLIENT_INIT)
	{
		if(datasize < 3)
			return;

		u8 deployed = data[2];

		infostream<<"Client: TOCLIENT_INIT received with "
				"deployed="<<((int)deployed&0xff)<<std::endl;

		if(!ser_ver_supported(deployed))
		{
			infostream<<"Client: TOCLIENT_INIT: Server sent "
					<<"unsupported ser_fmt_ver"<<std::endl;
			return;
		}
		
		m_server_ser_ver = deployed;

		// Get player position
		v3s16 playerpos_s16(0, BS*2+BS*20, 0);
		if(datasize >= 2+1+6)
			playerpos_s16 = readV3S16(&data[2+1]);
		v3f playerpos_f = intToFloat(playerpos_s16, BS) - v3f(0, BS/2, 0);

			
		// Set player position
		Player *player = m_env.getLocalPlayer();
		assert(player != NULL);
		player->setPosition(playerpos_f);
		
		if(datasize >= 2+1+6+8)
		{
			// Get map seed
			m_map_seed = readU64(&data[2+1+6]);
			infostream<<"Client: received map seed: "<<m_map_seed<<std::endl;
		}

		if(datasize >= 2+1+6+8+4)
		{
			// Get map seed
			m_recommended_send_interval = readF1000(&data[2+1+6+8]);
			infostream<<"Client: received recommended send interval "
					<<m_recommended_send_interval<<std::endl;
		}
		
		// Reply to server
		u32 replysize = 2;
		SharedBuffer<u8> reply(replysize);
		writeU16(&reply[0], TOSERVER_INIT2);
		// Send as reliable
		m_con.Send(PEER_ID_SERVER, 1, reply, true);

		m_state = LC_Init;

		return;
	}

	if(command == TOCLIENT_ACCESS_DENIED)
	{
		// The server didn't like our password. Note, this needs
		// to be processed even if the serialisation format has
		// not been agreed yet, the same as TOCLIENT_INIT.
		m_access_denied = true;
		m_access_denied_reason = L"Unknown";
		if(datasize >= 4)
		{
			std::string datastring((char*)&data[2], datasize-2);
			std::istringstream is(datastring, std::ios_base::binary);
			m_access_denied_reason = deSerializeWideString(is);
		}
		return;
	}

	if(ser_version == SER_FMT_VER_INVALID)
	{
		infostream<<"Client: Server serialization"
				" format invalid or not initialized."
				" Skipping incoming command="<<command<<std::endl;
		return;
	}
	
	/*
	  Handle runtime commands
	*/
	// there's no sane reason why we shouldn't have a player and
	// almost everyone needs a player reference
	Player *player = m_env.getLocalPlayer();
	assert(player != NULL);

	if(command == TOCLIENT_REMOVENODE)
	{
		if(datasize < 8)
			return;
		v3s16 p;
		p.X = readS16(&data[2]);
		p.Y = readS16(&data[4]);
		p.Z = readS16(&data[6]);
		removeNode(p);
	}
	else if(command == TOCLIENT_ADDNODE)
	{
		if(datasize < 8 + MapNode::serializedLength(ser_version))
			return;

		v3s16 p;
		p.X = readS16(&data[2]);
		p.Y = readS16(&data[4]);
		p.Z = readS16(&data[6]);

		MapNode n;
		n.deSerialize(&data[8], ser_version);
		
		bool remove_metadata = true;
		u32 index = 8 + MapNode::serializedLength(ser_version);
		if ((datasize >= index+1) && data[index]){
			remove_metadata = false;
		}
		
		addNode(p, n, remove_metadata);
	}
	else if(command == TOCLIENT_BLOCKDATA)
	{
		// Ignore too small packet
		if(datasize < 8)
			return;
			
		v3s16 p;
		p.X = readS16(&data[2]);
		p.Y = readS16(&data[4]);
		p.Z = readS16(&data[6]);
		
		std::string datastring((char*)&data[8], datasize-8);
		std::istringstream istr(datastring, std::ios_base::binary);
		
		MapBlock *block = m_env.getMap().getBlockNoCreateNoEx(p);
		if(block)
		{
			/*
				Update an existing block
			*/
			block->deSerialize(istr, ser_version, false);
			block->deSerializeNetworkSpecific(istr);
		}
		else
		{
			/*
				Create a new block
			*/
			block = new MapBlock(&m_env.getMap(), p, this);
			block->deSerialize(istr, ser_version, false);
			block->deSerializeNetworkSpecific(istr);
			m_env.getMap().insertBlock(block);
		}

		if (localserver != NULL) {
			localserver->getMap().saveBlock(block);
		}

		/*
			Add it to mesh update queue and set it to be acknowledged after update.
		*/
		updateMeshTimestampWithEdge(p);

		UniqueQueue<v3s16> got_blocks;
		got_blocks.push_back(p);
		u32 got_blocks_size = got_blocks.size();
		if (got_blocks_size) { // TODO: REMOVE IN NEXT
				/*
					Acknowledge block
				*/
				/*
					[0] u16 command
					[2] u8 count
					[3] v3s16 pos_0
					[3+6] v3s16 pos_1
					[3+6*i] u16 vrange
					...
				*/
				u32 replysize = 2+1+(6*got_blocks_size)+2;
				SharedBuffer<u8> reply(replysize);
				writeU16(&reply[0], TOSERVER_GOTBLOCKS);
				reply[2] = got_blocks_size;
				u32 i=0;
				while (got_blocks.size())
					writeV3S16(&reply[3+(6*i++)], got_blocks.pop_front());

				writeU16(&reply[2+1+(6*got_blocks_size)], (int)m_env.getClientMap().getControl().wanted_range);
				// Send as reliable
				m_con.Send(PEER_ID_SERVER, 2, reply, true);
		}

	}
	else if(command == TOCLIENT_INVENTORY)
	{
		if(datasize < 3)
			return;

		std::string datastring((char*)&data[2], datasize-2);
		std::istringstream is(datastring, std::ios_base::binary);

		player->inventory.deSerialize(is);

		m_inventory_updated = true;

		delete m_inventory_from_server;
		m_inventory_from_server = new Inventory(player->inventory);
		m_inventory_from_server_age = 0.0;

	}
	else if(command == TOCLIENT_TIME_OF_DAY)
	{
		if(datasize < 4)
			return;
		
		u16 time_of_day  = readU16(&data[2]);
		time_of_day      = time_of_day % 24000;
		float time_speed = 0;

		if(datasize >= 2 + 2 + 4)
		{
			time_speed = readF1000(&data[4]);
		}
		else {
			// Old message; try to approximate speed of time by ourselves
			float time_of_day_f = (float)time_of_day / 24000.0;
			float tod_diff_f = 0;

			if(time_of_day_f < 0.2 && m_last_time_of_day_f > 0.8)
				tod_diff_f = time_of_day_f - m_last_time_of_day_f + 1.0;
			else
				tod_diff_f = time_of_day_f - m_last_time_of_day_f;

			m_last_time_of_day_f         = time_of_day_f;
			float time_diff            = m_time_of_day_update_timer;
			m_time_of_day_update_timer = 0;

			if(m_time_of_day_set){
				time_speed = (3600.0*24.0) * tod_diff_f / time_diff;
				infostream<<"Client: Measured time_of_day speed (old format): "
						<<time_speed<<" tod_diff_f="<<tod_diff_f
						<<" time_diff="<<time_diff<<std::endl;
			}
		}
		
		// Update environment
		m_env.setTimeOfDay(time_of_day);
		m_env.setTimeOfDaySpeed(time_speed);
		m_time_of_day_set = true;

		u32 dr = m_env.getDayNightRatio();
		infostream<<"Client: time_of_day="<<time_of_day
				<<" time_speed="<<time_speed
				<<" dr="<<dr<<std::endl;
	}
	else if(command == TOCLIENT_CHAT_MESSAGE)
	{
		/*
			u16 command
			u16 length
			wstring message
		*/
		u8 buf[6];
		std::string datastring((char*)&data[2], datasize-2);
		std::istringstream is(datastring, std::ios_base::binary);
		
		// Read stuff
		is.read((char*) buf, 2);
		u16 len = readU16(buf);
		
		std::wstring message;
		for(unsigned int i=0; i<len; i++)
		{
			is.read((char*)buf, 2);
			message += (wchar_t)readU16(buf);
		}
		
		m_chat_queue.push_back(message);
	}
	else if(command == TOCLIENT_ACTIVE_OBJECT_REMOVE_ADD)
	{
		/*
			u16 command
			u16 count of removed objects
			for all removed objects {
				u16 id
			}
			u16 count of added objects
			for all added objects {
				u16 id
				u8 type
				u32 initialization data length
				string initialization data
			}
		*/

		char buf[6];
		// Get all data except the command number
		std::string datastring((char*)&data[2], datasize-2);
		// Throw them in an istringstream
		std::istringstream is(datastring, std::ios_base::binary);

		// Read removed objects
		is.read(buf, 2);
		u16 removed_count = readU16((u8*)buf);
		for(unsigned int i=0; i<removed_count; i++)
		{
			is.read(buf, 2);
			u16 id = readU16((u8*)buf);
			m_env.removeActiveObject(id);
		}

		// Read added objects
		is.read(buf, 2);
		u16 added_count = readU16((u8*)buf);
		for(unsigned int i=0; i<added_count; i++)
		{
			is.read(buf, 2);
			u16 id = readU16((u8*)buf);
			is.read(buf, 1);
			u8 type = readU8((u8*)buf);
			std::string data = deSerializeLongString(is);
			// Add it
			m_env.addActiveObject(id, type, data);
		}
	}
	else if(command == TOCLIENT_ACTIVE_OBJECT_MESSAGES)
	{
		/*
			u16 command
			for all objects
			{
				u16 id
				u16 message length
				string message
			}
		*/
		char buf[6];
		// Get all data except the command number
		std::string datastring((char*)&data[2], datasize-2);
		// Throw them in an istringstream
		std::istringstream is(datastring, std::ios_base::binary);

		while(is.eof() == false)
		{
			is.read(buf, 2);
			u16 id = readU16((u8*)buf);
			if(is.eof())
				break;
			is.read(buf, 2);
			size_t message_size = readU16((u8*)buf);
			std::string message;
			message.reserve(message_size);
			for(unsigned int i=0; i<message_size; i++)
			{
				is.read(buf, 1);
				message.append(buf, 1);
			}
			// Pass on to the environment
			m_env.processActiveObjectMessage(id, message);
		}
	}
	else if(command == TOCLIENT_MOVEMENT)
	{
		std::string datastring((char*)&data[2], datasize-2);
		std::istringstream is(datastring, std::ios_base::binary);

		player->movement_acceleration_default   = readF1000(is) * BS;
		player->movement_acceleration_air       = readF1000(is) * BS;
		player->movement_acceleration_fast      = readF1000(is) * BS;
		player->movement_speed_walk             = readF1000(is) * BS;
		player->movement_speed_crouch           = readF1000(is) * BS;
		player->movement_speed_fast             = readF1000(is) * BS;
		player->movement_speed_climb            = readF1000(is) * BS;
		player->movement_speed_jump             = readF1000(is) * BS;
		player->movement_liquid_fluidity        = readF1000(is) * BS;
		player->movement_liquid_fluidity_smooth = readF1000(is) * BS;
		player->movement_liquid_sink            = readF1000(is) * BS;
		player->movement_gravity                = readF1000(is) * BS;
	}
	else if(command == TOCLIENT_HP)
	{
		std::string datastring((char*)&data[2], datasize-2);
		std::istringstream is(datastring, std::ios_base::binary);

		u8 oldhp   = player->hp;
		u8 hp      = readU8(is);
		player->hp = hp;

		if(hp < oldhp)
		{
			// Add to ClientEvent queue
			ClientEvent event;
			event.type = CE_PLAYER_DAMAGE;
			event.player_damage.amount = oldhp - hp;
			m_client_event_queue.push_back(event);
		}
	}
	else if(command == TOCLIENT_BREATH)
	{
		std::string datastring((char*)&data[2], datasize-2);
		std::istringstream is(datastring, std::ios_base::binary);

		player->setBreath(readU16(is));
	}
	else if(command == TOCLIENT_MOVE_PLAYER)
	{
		std::string datastring((char*)&data[2], datasize-2);
		std::istringstream is(datastring, std::ios_base::binary);

		v3f pos = readV3F1000(is);
		f32 pitch = readF1000(is);
		f32 yaw = readF1000(is);
		player->setPosition(pos);

		infostream<<"Client got TOCLIENT_MOVE_PLAYER"
				<<" pos=("<<pos.X<<","<<pos.Y<<","<<pos.Z<<")"
				<<" pitch="<<pitch
				<<" yaw="<<yaw
				<<std::endl;

		/*
			Add to ClientEvent queue.
			This has to be sent to the main program because otherwise
			it would just force the pitch and yaw values to whatever
			the camera points to.
		*/
		ClientEvent event;
		event.type = CE_PLAYER_FORCE_MOVE;
		event.player_force_move.pitch = pitch;
		event.player_force_move.yaw = yaw;
		m_client_event_queue.push_back(event);

		// Ignore damage for a few seconds, so that the player doesn't
		// get damage from falling on ground
		m_ignore_damage_timer = 3.0;
	}
	else if(command == TOCLIENT_PLAYERITEM)
	{
		infostream<<"Client: WARNING: Ignoring TOCLIENT_PLAYERITEM"<<std::endl;
	}
	else if(command == TOCLIENT_DEATHSCREEN)
	{
		std::string datastring((char*)&data[2], datasize-2);
		std::istringstream is(datastring, std::ios_base::binary);
		
		bool set_camera_point_target = readU8(is);
		v3f camera_point_target = readV3F1000(is);
		
		ClientEvent event;
		event.type                                = CE_DEATHSCREEN;
		event.deathscreen.set_camera_point_target = set_camera_point_target;
		event.deathscreen.camera_point_target_x   = camera_point_target.X;
		event.deathscreen.camera_point_target_y   = camera_point_target.Y;
		event.deathscreen.camera_point_target_z   = camera_point_target.Z;
		m_client_event_queue.push_back(event);
	}
	else if(command == TOCLIENT_ANNOUNCE_MEDIA)
	{
		std::string datastring((char*)&data[2], datasize-2);
		std::istringstream is(datastring, std::ios_base::binary);

		int num_files = readU16(is);
		
		infostream<<"Client: Received media announcement: packet size: "
				<<datasize<<std::endl;

		if (m_media_downloader == NULL ||
				m_media_downloader->isStarted()) {
			const char *problem = m_media_downloader ?
				"we already saw another announcement" :
				"all media has been received already";
			errorstream<<"Client: Received media announcement but "
				<<problem<<"! "
				<<" files="<<num_files
				<<" size="<<datasize<<std::endl;
			return;
		}

		// Mesh update thread must be stopped while
		// updating content definitions
		//assert(!m_mesh_update_thread.IsRunning());

		for(int i=0; i<num_files; i++)
		{
			std::string name = deSerializeString(is);
			std::string sha1_base64 = deSerializeString(is);
			std::string sha1_raw = base64_decode(sha1_base64);
			m_media_downloader->addFile(name, sha1_raw);
		}

		std::vector<std::string> remote_media;
		try {
			Strfnd sf(deSerializeString(is));
			while(!sf.atend()) {
				std::string baseurl = trim(sf.next(","));
				if(baseurl != "")
					m_media_downloader->addRemoteServer(baseurl);
			}
		}
		catch(SerializationError& e) {
			// not supported by server or turned off
		}

		m_media_downloader->step(this);
	}
	else if(command == TOCLIENT_MEDIA)
	{
		std::string datastring((char*)&data[2], datasize-2);
		std::istringstream is(datastring, std::ios_base::binary);

		/*
			u16 command
			u16 total number of file bunches
			u16 index of this bunch
			u32 number of files in this bunch
			for each file {
				u16 length of name
				string name
				u32 length of data
				data
			}
		*/
		int num_bunches = readU16(is);
		int bunch_i = readU16(is);
		u32 num_files = readU32(is);
		infostream<<"Client: Received files: bunch "<<bunch_i<<"/"
				<<num_bunches<<" files="<<num_files
				<<" size="<<datasize<<std::endl;

		if (num_files == 0)
			return;

		if (m_media_downloader == NULL ||
				!m_media_downloader->isStarted()) {
			const char *problem = m_media_downloader ?
				"media has not been requested" :
				"all media has been received already";
			errorstream<<"Client: Received media but "
				<<problem<<"! "
				<<" bunch "<<bunch_i<<"/"<<num_bunches
				<<" files="<<num_files
				<<" size="<<datasize<<std::endl;
			return;
		}

		// Mesh update thread must be stopped while
		// updating content definitions
		//assert(!m_mesh_update_thread.IsRunning());

		for(unsigned int i=0; i<num_files; i++){
			std::string name = deSerializeString(is);
			std::string data = deSerializeLongString(is);
			m_media_downloader->conventionalTransferDone(
					name, data, this);
		}
	}
	else if(command == TOCLIENT_TOOLDEF)
	{
		infostream<<"Client: WARNING: Ignoring TOCLIENT_TOOLDEF"<<std::endl;
	}
	else if(command == TOCLIENT_NODEDEF)
	{
		infostream<<"Client: Received node definitions: packet size: "
				<<datasize<<std::endl;

		// Mesh update thread must be stopped while
		// updating content definitions
		//assert(!m_mesh_update_thread.IsRunning());

		// Decompress node definitions
		std::string datastring((char*)&data[2], datasize-2);
		std::istringstream is(datastring, std::ios_base::binary);
		std::istringstream tmp_is(deSerializeLongString(is), std::ios::binary);
		std::ostringstream tmp_os;
		decompressZlib(tmp_is, tmp_os);

		// Deserialize node definitions
		std::istringstream tmp_is2(tmp_os.str());
		m_nodedef->deSerialize(tmp_is2);
		m_nodedef_received = true;
	}
	else if(command == TOCLIENT_CRAFTITEMDEF)
	{
		infostream<<"Client: WARNING: Ignoring TOCLIENT_CRAFTITEMDEF"<<std::endl;
	}
	else if(command == TOCLIENT_ITEMDEF)
	{
		infostream<<"Client: Received item definitions: packet size: "
				<<datasize<<std::endl;

		// Mesh update thread must be stopped while
		// updating content definitions
		//assert(!m_mesh_update_thread.IsRunning());

		// Decompress item definitions
		std::string datastring((char*)&data[2], datasize-2);
		std::istringstream is(datastring, std::ios_base::binary);
		std::istringstream tmp_is(deSerializeLongString(is), std::ios::binary);
		std::ostringstream tmp_os;
		decompressZlib(tmp_is, tmp_os);

		// Deserialize node definitions
		std::istringstream tmp_is2(tmp_os.str());
		m_itemdef->deSerialize(tmp_is2);
		m_itemdef_received = true;
	}
	else if(command == TOCLIENT_PLAY_SOUND)
	{
		std::string datastring((char*)&data[2], datasize-2);
		std::istringstream is(datastring, std::ios_base::binary);

		s32 server_id = readS32(is);
		std::string name = deSerializeString(is);
		float gain = readF1000(is);
		int type = readU8(is); // 0=local, 1=positional, 2=object
		v3f pos = readV3F1000(is);
		u16 object_id = readU16(is);
		bool loop = readU8(is);
		// Start playing
		int client_id = -1;
		switch(type){
		case 0: // local
			client_id = m_sound->playSound(name, loop, gain);
			break;
		case 1: // positional
			client_id = m_sound->playSoundAt(name, loop, gain, pos);
			break;
		case 2: { // object
			ClientActiveObject *cao = m_env.getActiveObject(object_id);
			if(cao)
				pos = cao->getPosition();
			client_id = m_sound->playSoundAt(name, loop, gain, pos);
			// TODO: Set up sound to move with object
			break; }
		default:
			break;
		}
		if(client_id != -1){
			m_sounds_server_to_client[server_id] = client_id;
			m_sounds_client_to_server[client_id] = server_id;
			if(object_id != 0)
				m_sounds_to_objects[client_id] = object_id;
		}
	}
	else if(command == TOCLIENT_STOP_SOUND)
	{
		std::string datastring((char*)&data[2], datasize-2);
		std::istringstream is(datastring, std::ios_base::binary);

		s32 server_id = readS32(is);
		std::map<s32, int>::iterator i =
				m_sounds_server_to_client.find(server_id);
		if(i != m_sounds_server_to_client.end()){
			int client_id = i->second;
			m_sound->stopSound(client_id);
		}
	}
	else if(command == TOCLIENT_PRIVILEGES)
	{
		std::string datastring((char*)&data[2], datasize-2);
		std::istringstream is(datastring, std::ios_base::binary);
		
		m_privileges.clear();
		infostream<<"Client: Privileges updated: ";
		u16 num_privileges = readU16(is);
		for(unsigned int i=0; i<num_privileges; i++){
			std::string priv = deSerializeString(is);
			m_privileges.insert(priv);
			infostream<<priv<<" ";
		}
		infostream<<std::endl;
	}
	else if(command == TOCLIENT_INVENTORY_FORMSPEC)
	{
		std::string datastring((char*)&data[2], datasize-2);
		std::istringstream is(datastring, std::ios_base::binary);

		// Store formspec in LocalPlayer
		player->inventory_formspec = deSerializeLongString(is);
	}
	else if(command == TOCLIENT_DETACHED_INVENTORY)
	{
		std::string datastring((char*)&data[2], datasize-2);
		std::istringstream is(datastring, std::ios_base::binary);

		std::string name = deSerializeString(is);
		
		infostream<<"Client: Detached inventory update: \""<<name<<"\""<<std::endl;

		Inventory *inv = NULL;
		if(m_detached_inventories.count(name) > 0)
			inv = m_detached_inventories[name];
		else{
			inv = new Inventory(m_itemdef);
			m_detached_inventories[name] = inv;
		}
		inv->deSerialize(is);
	}
	else if(command == TOCLIENT_SHOW_FORMSPEC)
	{
		std::string datastring((char*)&data[2], datasize-2);
		std::istringstream is(datastring, std::ios_base::binary);

		std::string formspec = deSerializeLongString(is);
		std::string formname = deSerializeString(is);

		ClientEvent event;
		event.type = CE_SHOW_FORMSPEC;
		// pointer is required as event is a struct only!
		// adding a std:string to a struct isn't possible
		event.show_formspec.formspec = new std::string(formspec);
		event.show_formspec.formname = new std::string(formname);
		m_client_event_queue.push_back(event);
	}
	else if(command == TOCLIENT_SPAWN_PARTICLE)
	{
		std::string datastring((char*)&data[2], datasize-2);
		std::istringstream is(datastring, std::ios_base::binary);

		v3f pos                 = readV3F1000(is);
		v3f vel                 = readV3F1000(is);
		v3f acc                 = readV3F1000(is);
		float expirationtime    = readF1000(is);
		float size              = readF1000(is);
		bool collisiondetection = readU8(is);
		std::string texture     = deSerializeLongString(is);
		bool vertical           = false;
		try {
			vertical = readU8(is);
		} catch (...) {}

		ClientEvent event;
		event.type                              = CE_SPAWN_PARTICLE;
		event.spawn_particle.pos                = new v3f (pos);
		event.spawn_particle.vel                = new v3f (vel);
		event.spawn_particle.acc                = new v3f (acc);
		event.spawn_particle.expirationtime     = expirationtime;
		event.spawn_particle.size               = size;
		event.spawn_particle.collisiondetection = collisiondetection;
		event.spawn_particle.vertical           = vertical;
		event.spawn_particle.texture            = new std::string(texture);

		m_client_event_queue.push_back(event);
	}
	else if(command == TOCLIENT_ADD_PARTICLESPAWNER)
	{
		std::string datastring((char*)&data[2], datasize-2);
		std::istringstream is(datastring, std::ios_base::binary);

		u16 amount              = readU16(is);
		float spawntime         = readF1000(is);
		v3f minpos              = readV3F1000(is);
		v3f maxpos              = readV3F1000(is);
		v3f minvel              = readV3F1000(is);
		v3f maxvel              = readV3F1000(is);
		v3f minacc              = readV3F1000(is);
		v3f maxacc              = readV3F1000(is);
		float minexptime        = readF1000(is);
		float maxexptime        = readF1000(is);
		float minsize           = readF1000(is);
		float maxsize           = readF1000(is);
		bool collisiondetection = readU8(is);
		std::string texture     = deSerializeLongString(is);
		u32 id                  = readU32(is);
		bool vertical = false;
		try {
			vertical = readU8(is);
		} catch (...) {}

		ClientEvent event;
		event.type                                   = CE_ADD_PARTICLESPAWNER;
		event.add_particlespawner.amount             = amount;
		event.add_particlespawner.spawntime          = spawntime;
		event.add_particlespawner.minpos             = new v3f (minpos);
		event.add_particlespawner.maxpos             = new v3f (maxpos);
		event.add_particlespawner.minvel             = new v3f (minvel);
		event.add_particlespawner.maxvel             = new v3f (maxvel);
		event.add_particlespawner.minacc             = new v3f (minacc);
		event.add_particlespawner.maxacc             = new v3f (maxacc);
		event.add_particlespawner.minexptime         = minexptime;
		event.add_particlespawner.maxexptime         = maxexptime;
		event.add_particlespawner.minsize            = minsize;
		event.add_particlespawner.maxsize            = maxsize;
		event.add_particlespawner.collisiondetection = collisiondetection;
		event.add_particlespawner.vertical           = vertical;
		event.add_particlespawner.texture            = new std::string(texture);
		event.add_particlespawner.id                 = id;

		m_client_event_queue.push_back(event);
	}
	else if(command == TOCLIENT_DELETE_PARTICLESPAWNER)
	{
		std::string datastring((char*)&data[2], datasize-2);
		std::istringstream is(datastring, std::ios_base::binary);

		u32 id = readU16(is);

		ClientEvent event;
		event.type                      = CE_DELETE_PARTICLESPAWNER;
		event.delete_particlespawner.id = id;

		m_client_event_queue.push_back(event);
	}
	else if(command == TOCLIENT_HUDADD)
	{
		std::string datastring((char *)&data[2], datasize - 2);
		std::istringstream is(datastring, std::ios_base::binary);

		u32 id           = readU32(is);
		u8 type          = readU8(is);
		v2f pos          = readV2F1000(is);
		std::string name = deSerializeString(is);
		v2f scale        = readV2F1000(is);
		std::string text = deSerializeString(is);
		u32 number       = readU32(is);
		u32 item         = readU32(is);
		u32 dir          = readU32(is);
		v2f align        = readV2F1000(is);
		v2f offset       = readV2F1000(is);
		v3f world_pos;
		v2s32 size;
		try{
			world_pos    = readV3F1000(is);
		}catch(SerializationError &e) {};
		try{
			size = readV2S32(is);
		} catch(SerializationError &e) {};

		ClientEvent event;
		event.type             = CE_HUDADD;
		event.hudadd.id        = id;
		event.hudadd.type      = type;
		event.hudadd.pos       = new v2f(pos);
		event.hudadd.name      = new std::string(name);
		event.hudadd.scale     = new v2f(scale);
		event.hudadd.text      = new std::string(text);
		event.hudadd.number    = number;
		event.hudadd.item      = item;
		event.hudadd.dir       = dir;
		event.hudadd.align     = new v2f(align);
		event.hudadd.offset    = new v2f(offset);
		event.hudadd.world_pos = new v3f(world_pos);
		event.hudadd.size      = new v2s32(size);
		m_client_event_queue.push_back(event);
	}
	else if(command == TOCLIENT_HUDRM)
	{
		std::string datastring((char *)&data[2], datasize - 2);
		std::istringstream is(datastring, std::ios_base::binary);

		u32 id = readU32(is);

		ClientEvent event;
		event.type     = CE_HUDRM;
		event.hudrm.id = id;
		m_client_event_queue.push_back(event);
	}
	else if(command == TOCLIENT_HUDCHANGE)
	{
		std::string sdata;
		v2f v2fdata;
		v3f v3fdata;
		u32 intdata = 0;
		v2s32 v2s32data;
		
		std::string datastring((char *)&data[2], datasize - 2);
		std::istringstream is(datastring, std::ios_base::binary);

		u32 id  = readU32(is);
		u8 stat = (HudElementStat)readU8(is);
		
		if (stat == HUD_STAT_POS || stat == HUD_STAT_SCALE ||
			stat == HUD_STAT_ALIGN || stat == HUD_STAT_OFFSET)
			v2fdata = readV2F1000(is);
		else if (stat == HUD_STAT_NAME || stat == HUD_STAT_TEXT)
			sdata = deSerializeString(is);
		else if (stat == HUD_STAT_WORLD_POS)
			v3fdata = readV3F1000(is);
		else if (stat == HUD_STAT_SIZE )
			v2s32data = readV2S32(is);
		else
			intdata = readU32(is);
		
		ClientEvent event;
		event.type              = CE_HUDCHANGE;
		event.hudchange.id      = id;
		event.hudchange.stat    = (HudElementStat)stat;
		event.hudchange.v2fdata = new v2f(v2fdata);
		event.hudchange.v3fdata = new v3f(v3fdata);
		event.hudchange.sdata   = new std::string(sdata);
		event.hudchange.data    = intdata;
		event.hudchange.v2s32data = new v2s32(v2s32data);
		m_client_event_queue.push_back(event);
	}
	else if(command == TOCLIENT_HUD_SET_FLAGS)
	{
		std::string datastring((char *)&data[2], datasize - 2);
		std::istringstream is(datastring, std::ios_base::binary);

		u32 flags = readU32(is);
		u32 mask  = readU32(is);
		
		player->hud_flags &= ~mask;
		player->hud_flags |= flags;
	}
	else if(command == TOCLIENT_HUD_SET_PARAM)
	{
		std::string datastring((char *)&data[2], datasize - 2);
		std::istringstream is(datastring, std::ios_base::binary);

		u16 param         = readU16(is);
		std::string value = deSerializeString(is);

		if(param == HUD_PARAM_HOTBAR_ITEMCOUNT && value.size() == 4) {
			s32 hotbar_itemcount = readS32((u8*) value.c_str());
			if(hotbar_itemcount > 0 && hotbar_itemcount <= HUD_HOTBAR_ITEMCOUNT_MAX)
				player->hud_hotbar_itemcount = hotbar_itemcount;
		}
		else if (param == HUD_PARAM_HOTBAR_IMAGE) {
			((LocalPlayer *) player)->hotbar_image = value;
		}
		else if (param == HUD_PARAM_HOTBAR_SELECTED_IMAGE) {
			((LocalPlayer *) player)->hotbar_selected_image = value;
		}
	}
	else if(command == TOCLIENT_SET_SKY)
	{
		std::string datastring((char *)&data[2], datasize - 2);
		std::istringstream is(datastring, std::ios_base::binary);

		video::SColor *bgcolor           = new video::SColor(readARGB8(is));
		std::string *type                = new std::string(deSerializeString(is));
		u16 count                        = readU16(is);
		std::vector<std::string> *params = new std::vector<std::string>;

		for(size_t i=0; i<count; i++)
			params->push_back(deSerializeString(is));

		ClientEvent event;
		event.type            = CE_SET_SKY;
		event.set_sky.bgcolor = bgcolor;
		event.set_sky.type    = type;
		event.set_sky.params  = params;
		m_client_event_queue.push_back(event);
	}
	else if(command == TOCLIENT_OVERRIDE_DAY_NIGHT_RATIO)
	{
		std::string datastring((char *)&data[2], datasize - 2);
		std::istringstream is(datastring, std::ios_base::binary);

		bool do_override        = readU8(is);
		float day_night_ratio_f = (float)readU16(is) / 65536;

		ClientEvent event;
		event.type                                 = CE_OVERRIDE_DAY_NIGHT_RATIO;
		event.override_day_night_ratio.do_override = do_override;
		event.override_day_night_ratio.ratio_f     = day_night_ratio_f;
		m_client_event_queue.push_back(event);
	}
	else if(command == TOCLIENT_LOCAL_PLAYER_ANIMATIONS)
	{
		std::string datastring((char *)&data[2], datasize - 2);
		std::istringstream is(datastring, std::ios_base::binary);

		LocalPlayer *player = m_env.getLocalPlayer();
		assert(player != NULL);

		player->local_animations[0] = readV2S32(is);
		player->local_animations[1] = readV2S32(is);
		player->local_animations[2] = readV2S32(is);
		player->local_animations[3] = readV2S32(is);
		player->local_animation_speed = readF1000(is);
	}
	else if(command == TOCLIENT_EYE_OFFSET)
	{
		std::string datastring((char *)&data[2], datasize - 2);
		std::istringstream is(datastring, std::ios_base::binary);

		LocalPlayer *player = m_env.getLocalPlayer();
		assert(player != NULL);

		player->eye_offset_first = readV3F1000(is);
		player->eye_offset_third = readV3F1000(is);
	}
	else
	{
		infostream<<"Client: Ignoring unknown command "
				<<command<<std::endl;
	}
}

void Client::Send(u16 channelnum, SharedBuffer<u8> data, bool reliable)
{
	//JMutexAutoLock lock(m_con_mutex); //bulk comment-out
	m_con.Send(PEER_ID_SERVER, channelnum, data, reliable);
}

void Client::interact(u8 action, const PointedThing& pointed)
{
	if(m_state != LC_Ready){
		infostream<<"Client::interact() "
				"cancelled (not connected)"
				<<std::endl;
		return;
	}

	std::ostringstream os(std::ios_base::binary);

	/*
		[0] u16 command
		[2] u8 action
		[3] u16 item
		[5] u32 length of the next item
		[9] serialized PointedThing
		actions:
		0: start digging (from undersurface) or use
		1: stop digging (all parameters ignored)
		2: digging completed
		3: place block or item (to abovesurface)
		4: use item
	*/
	writeU16(os, TOSERVER_INTERACT);
	writeU8(os, action);
	writeU16(os, getPlayerItem());
	std::ostringstream tmp_os(std::ios::binary);
	pointed.serialize(tmp_os);
	os<<serializeLongString(tmp_os.str());

	std::string s = os.str();
	SharedBuffer<u8> data((u8*)s.c_str(), s.size());

	// Send as reliable
	Send(0, data, true);
}

void Client::sendNodemetaFields(v3s16 p, const std::string &formname,
		const std::map<std::string, std::string> &fields)
{
	std::ostringstream os(std::ios_base::binary);

	writeU16(os, TOSERVER_NODEMETA_FIELDS);
	writeV3S16(os, p);
	os<<serializeString(formname);
	size_t fields_size = fields.size();
	assert(fields_size <= 0xFFFF);
	writeU16(os, (u16) (fields_size & 0xFFFF));
	for(std::map<std::string, std::string>::const_iterator
			i = fields.begin(); i != fields.end(); i++){
		const std::string &name = i->first;
		const std::string &value = i->second;
		os<<serializeString(name);
		os<<serializeLongString(value);
	}

	// Make data buffer
	std::string s = os.str();
	SharedBuffer<u8> data((u8*)s.c_str(), s.size());
	// Send as reliable
	Send(0, data, true);
}
	
void Client::sendInventoryFields(const std::string &formname,
		const std::map<std::string, std::string> &fields)
{
	std::ostringstream os(std::ios_base::binary);

	writeU16(os, TOSERVER_INVENTORY_FIELDS);
	os<<serializeString(formname);
	size_t fields_size = fields.size();
	assert(fields_size <= 0xFFFF);
	writeU16(os, (u16) (fields_size & 0xFFFF));
	for(std::map<std::string, std::string>::const_iterator
			i = fields.begin(); i != fields.end(); i++){
		const std::string &name  = i->first;
		const std::string &value = i->second;
		os<<serializeString(name);
		os<<serializeLongString(value);
	}

	// Make data buffer
	std::string s = os.str();
	SharedBuffer<u8> data((u8*)s.c_str(), s.size());
	// Send as reliable
	Send(0, data, true);
}

void Client::sendInventoryAction(InventoryAction *a)
{
	std::ostringstream os(std::ios_base::binary);
	u8 buf[12];
	
	// Write command
	writeU16(buf, TOSERVER_INVENTORY_ACTION);
	os.write((char*)buf, 2);

	a->serialize(os);
	
	// Make data buffer
	std::string s = os.str();
	SharedBuffer<u8> data((u8*)s.c_str(), s.size());
	// Send as reliable
	Send(0, data, true);
}

void Client::sendChatMessage(const std::wstring &message)
{
	std::ostringstream os(std::ios_base::binary);
	u8 buf[12];
	
	// Write command
	writeU16(buf, TOSERVER_CHAT_MESSAGE);
	os.write((char*)buf, 2);
	
	// Write length
	size_t messagesize = message.size();
	if (messagesize > 0xFFFF) {
		messagesize = 0xFFFF;
	}
	writeU16(buf, (u16) messagesize);
	os.write((char*)buf, 2);
	
	// Write string
	for(unsigned int i=0; i<message.size(); i++)
	{
		u16 w = message[i];
		writeU16(buf, w);
		os.write((char*)buf, 2);
	}
	
	// Make data buffer
	std::string s = os.str();
	SharedBuffer<u8> data((u8*)s.c_str(), s.size());
	// Send as reliable
	Send(0, data, true);
}

void Client::sendChangePassword(const std::wstring &oldpassword,
                                const std::wstring &newpassword)
{
	Player *player = m_env.getLocalPlayer();
	if(player == NULL)
		return;

	std::string playername = player->getName();
	std::string oldpwd = translatePassword(playername, oldpassword);
	std::string newpwd = translatePassword(playername, newpassword);

	std::ostringstream os(std::ios_base::binary);
	u8 buf[2+PASSWORD_SIZE*2];
	/*
		[0] u16 TOSERVER_PASSWORD
		[2] u8[28] old password
		[30] u8[28] new password
	*/

	writeU16(buf, TOSERVER_PASSWORD);
	for(unsigned int i=0;i<PASSWORD_SIZE-1;i++)
	{
		buf[2+i] = i<oldpwd.length()?oldpwd[i]:0;
		buf[30+i] = i<newpwd.length()?newpwd[i]:0;
	}
	buf[2+PASSWORD_SIZE-1] = 0;
	buf[30+PASSWORD_SIZE-1] = 0;
	os.write((char*)buf, 2+PASSWORD_SIZE*2);

	// Make data buffer
	std::string s = os.str();
	SharedBuffer<u8> data((u8*)s.c_str(), s.size());
	// Send as reliable
	Send(0, data, true);
}


void Client::sendDamage(u8 damage)
{
	DSTACK(__FUNCTION_NAME);
	std::ostringstream os(std::ios_base::binary);

	writeU16(os, TOSERVER_DAMAGE);
	writeU8(os, damage);

	// Make data buffer
	std::string s = os.str();
	SharedBuffer<u8> data((u8*)s.c_str(), s.size());
	// Send as reliable
	Send(0, data, true);
}

void Client::sendBreath(u16 breath)
{
	DSTACK(__FUNCTION_NAME);
	std::ostringstream os(std::ios_base::binary);

	writeU16(os, TOSERVER_BREATH);
	writeU16(os, breath);
	// Make data buffer
	std::string s = os.str();
	SharedBuffer<u8> data((u8*)s.c_str(), s.size());
	// Send as reliable
	Send(0, data, true);
}

void Client::sendRespawn()
{
	DSTACK(__FUNCTION_NAME);
	std::ostringstream os(std::ios_base::binary);

	writeU16(os, TOSERVER_RESPAWN);

	// Make data buffer
	std::string s = os.str();
	SharedBuffer<u8> data((u8*)s.c_str(), s.size());
	// Send as reliable
	Send(0, data, true);
}

void Client::sendReady()
{
	DSTACK(__FUNCTION_NAME);
	std::ostringstream os(std::ios_base::binary);

	writeU16(os, TOSERVER_CLIENT_READY);
	writeU8(os,VERSION_MAJOR);
	writeU8(os,VERSION_MINOR);
	writeU8(os,(int)VERSION_PATCH_ORIG);
	writeU8(os,0);

	writeU16(os,strlen(minetest_version_hash));
	os.write(minetest_version_hash,strlen(minetest_version_hash));

	// Make data buffer
	std::string s = os.str();
	SharedBuffer<u8> data((u8*)s.c_str(), s.size());
	// Send as reliable
	Send(0, data, true);
}

void Client::sendPlayerPos()
{
	LocalPlayer *myplayer = m_env.getLocalPlayer();
	if(myplayer == NULL)
		return;

	// Save bandwidth by only updating position when something changed
	if(myplayer->last_position        == myplayer->getPosition() &&
			myplayer->last_speed      == myplayer->getSpeed()    &&
			myplayer->last_pitch      == myplayer->getPitch()    &&
			myplayer->last_yaw        == myplayer->getYaw()      &&
			myplayer->last_keyPressed == myplayer->keyPressed)
		return;

	myplayer->last_position   = myplayer->getPosition();
	myplayer->last_speed      = myplayer->getSpeed();
	myplayer->last_pitch      = myplayer->getPitch();
	myplayer->last_yaw        = myplayer->getYaw();
	myplayer->last_keyPressed = myplayer->keyPressed;

	u16 our_peer_id;
	{
		//JMutexAutoLock lock(m_con_mutex); //bulk comment-out
		our_peer_id = m_con.GetPeerID();
	}
	
	// Set peer id if not set already
	if(myplayer->peer_id == PEER_ID_INEXISTENT)
		myplayer->peer_id = our_peer_id;
	// Check that an existing peer_id is the same as the connection's
	assert(myplayer->peer_id == our_peer_id);
	
	v3f pf         = myplayer->getPosition();
	v3f sf         = myplayer->getSpeed();
	s32 pitch      = myplayer->getPitch() * 100;
	s32 yaw        = myplayer->getYaw() * 100;
	u32 keyPressed = myplayer->keyPressed;

	v3s32 position(pf.X*100, pf.Y*100, pf.Z*100);
	v3s32 speed(sf.X*100, sf.Y*100, sf.Z*100);
	/*
		Format:
		[0] u16 command
		[2] v3s32 position*100
		[2+12] v3s32 speed*100
		[2+12+12] s32 pitch*100
		[2+12+12+4] s32 yaw*100
		[2+12+12+4+4] u32 keyPressed
	*/
	SharedBuffer<u8> data(2+12+12+4+4+4);
	writeU16(&data[0], TOSERVER_PLAYERPOS);
	writeV3S32(&data[2], position);
	writeV3S32(&data[2+12], speed);
	writeS32(&data[2+12+12], pitch);
	writeS32(&data[2+12+12+4], yaw);
	writeU32(&data[2+12+12+4+4], keyPressed);
	// Send as unreliable
	Send(0, data, false);
}

void Client::sendPlayerItem(u16 item)
{
	Player *myplayer = m_env.getLocalPlayer();
	if(myplayer == NULL)
		return;

	u16 our_peer_id = m_con.GetPeerID();

	// Set peer id if not set already
	if(myplayer->peer_id == PEER_ID_INEXISTENT)
		myplayer->peer_id = our_peer_id;
	// Check that an existing peer_id is the same as the connection's
	assert(myplayer->peer_id == our_peer_id);

	SharedBuffer<u8> data(2+2);
	writeU16(&data[0], TOSERVER_PLAYERITEM);
	writeU16(&data[2], item);

	// Send as reliable
	Send(0, data, true);
}

void Client::removeNode(v3s16 p)
{
	std::map<v3s16, MapBlock*> modified_blocks;

	try
	{
		m_env.getMap().removeNodeAndUpdate(p, modified_blocks);
	}
	catch(InvalidPositionException &e)
	{
	}
	
	for(std::map<v3s16, MapBlock * >::iterator
			i = modified_blocks.begin();
			i != modified_blocks.end(); ++i)
	{
		addUpdateMeshTask(i->first, false);
	}
	// add urgent task to update the modified node
	addUpdateMeshTaskForNode(p, true);
}

void Client::addNode(v3s16 p, MapNode n, bool remove_metadata)
{
	//TimeTaker timer1("Client::addNode()");

	std::map<v3s16, MapBlock*> modified_blocks;

	try
	{
		//TimeTaker timer3("Client::addNode(): addNodeAndUpdate");
		m_env.getMap().addNodeAndUpdate(p, n, modified_blocks, remove_metadata);
	}
	catch(InvalidPositionException &e)
	{}
	
	addUpdateMeshTaskForNode(p, true);

	for(std::map<v3s16, MapBlock * >::iterator
			i = modified_blocks.begin();
			i != modified_blocks.end(); ++i)
	{
		addUpdateMeshTask(i->first, false);
	}
}
	
void Client::setPlayerControl(PlayerControl &control)
{
	LocalPlayer *player = m_env.getLocalPlayer();
	assert(player != NULL);
	player->control = control;
}

void Client::selectPlayerItem(u16 item)
{
	m_playeritem = item;
	m_inventory_updated = true;
	sendPlayerItem(item);
}

// Returns true if the inventory of the local player has been
// updated from the server. If it is true, it is set to false.
bool Client::getLocalInventoryUpdated()
{
	bool updated = m_inventory_updated;
	m_inventory_updated = false;
	return updated;
}

// Copies the inventory of the local player to parameter
void Client::getLocalInventory(Inventory &dst)
{
	Player *player = m_env.getLocalPlayer();
	assert(player != NULL);
	dst = player->inventory;
}

Inventory* Client::getInventory(const InventoryLocation &loc)
{
	switch(loc.type){
	case InventoryLocation::UNDEFINED:
	{}
	break;
	case InventoryLocation::CURRENT_PLAYER:
	{
		Player *player = m_env.getLocalPlayer();
		assert(player != NULL);
		return &player->inventory;
	}
	break;
	case InventoryLocation::PLAYER:
	{
		Player *player = m_env.getPlayer(loc.name.c_str());
		if(!player)
			return NULL;
		return &player->inventory;
	}
	break;
	case InventoryLocation::NODEMETA:
	{
		NodeMetadata *meta = m_env.getMap().getNodeMetadata(loc.p);
		if(!meta)
			return NULL;
		return meta->getInventory();
	}
	break;
	case InventoryLocation::DETACHED:
	{
		if(m_detached_inventories.count(loc.name) == 0)
			return NULL;
		return m_detached_inventories[loc.name];
	}
	break;
	default:
		assert(0);
	}
	return NULL;
}

void Client::inventoryAction(InventoryAction *a)
{
	/*
		Send it to the server
	*/
	sendInventoryAction(a);

	/*
		Predict some local inventory changes
	*/
	a->clientApply(this, this);

	// Remove it
	delete a;
}

ClientActiveObject * Client::getSelectedActiveObject(
		f32 max_d,
		v3f from_pos_f_on_map,
		core::line3d<f32> shootline_on_map
	)
{
	std::vector<DistanceSortedActiveObject> objects;

	m_env.getActiveObjects(from_pos_f_on_map, max_d, objects);
	
	// Sort them.
	// After this, the closest object is the first in the array.
	std::sort(objects.begin(), objects.end());

	for(unsigned int i=0; i<objects.size(); i++)
	{
		ClientActiveObject *obj = objects[i].obj;
		
		core::aabbox3d<f32> *selection_box = obj->getSelectionBox();
		if(selection_box == NULL)
			continue;

		v3f pos = obj->getPosition();

		core::aabbox3d<f32> offsetted_box(
				selection_box->MinEdge + pos,
				selection_box->MaxEdge + pos
		);

		if(offsetted_box.intersectsWithLine(shootline_on_map))
		{
			return obj;
		}
	}

	return NULL;
}

std::list<std::string> Client::getConnectedPlayerNames()
{
	return m_env.getPlayerNames();
}

float Client::getAnimationTime()
{
	return m_animation_time;
}

int Client::getCrackLevel()
{
	return m_crack_level;
}

void Client::setHighlighted(v3s16 pos, bool show_hud)
{
	m_show_hud = show_hud;
	v3s16 old_highlighted_pos = m_highlighted_pos;
	m_highlighted_pos = pos;
	addUpdateMeshTaskForNode(old_highlighted_pos, true);
	addUpdateMeshTaskForNode(m_highlighted_pos, true);
}

void Client::setCrack(int level, v3s16 pos)
{
	int old_crack_level = m_crack_level;
	v3s16 old_crack_pos = m_crack_pos;

	m_crack_level = level;
	m_crack_pos = pos;

	if(old_crack_level >= 0 && (level < 0 || pos != old_crack_pos))
	{
		// remove old crack
		addUpdateMeshTaskForNode(old_crack_pos, true);
	}
	if(level >= 0 && (old_crack_level < 0 || pos != old_crack_pos))
	{
		// add new crack
		addUpdateMeshTaskForNode(pos, true);
	}
}

u16 Client::getHP()
{
	Player *player = m_env.getLocalPlayer();
	assert(player != NULL);
	return player->hp;
}

u16 Client::getBreath()
{
	Player *player = m_env.getLocalPlayer();
	assert(player != NULL);
	return player->getBreath();
}

bool Client::getChatMessage(std::wstring &message)
{
	if(m_chat_queue.size() == 0)
		return false;
	message = m_chat_queue.pop_front();
	return true;
}

void Client::typeChatMessage(const std::wstring &message)
{
	// Discard empty line
	if(message == L"")
		return;

	// Send to others
	sendChatMessage(message);

	// Show locally
	if (message[0] == L'/')
	{
		m_chat_queue.push_back((std::wstring)L"issued command: " + message);
	}
	else
	{
		LocalPlayer *player = m_env.getLocalPlayer();
		assert(player != NULL);
		std::wstring name = narrow_to_wide(player->getName());
		m_chat_queue.push_back((std::wstring)L"<" + name + L"> " + message);
	}
}

void Client::addUpdateMeshTask(v3s16 p, bool urgent)
{
	//ScopeProfiler sp(g_profiler, "Client: Mesh prepare");
	MapBlock *b = m_env.getMap().getBlockNoCreateNoEx(p);
	if(b == NULL)
		return;

	/*
		Create a task to update the mesh of the block
	*/

	std::shared_ptr<MeshMakeData> data(new MeshMakeData(this, m_env.getMap(), m_env.getClientMap().getControl()));

	{
		//TimeTaker timer("data fill");
		// Release: ~0ms
		// Debug: 1-6ms, avg=2ms
		data->fill(b);

#if ! CMAKE_THREADS
		data->fill_data();
#endif

		data->setCrack(m_crack_level, m_crack_pos);
		data->setHighlighted(m_highlighted_pos, m_show_hud);
		data->setSmoothLighting(g_settings->getBool("smooth_lighting"));
		data->step = getFarmeshStep(data->draw_control, getNodeBlockPos(floatToInt(m_env.getLocalPlayer()->getPosition(), BS)), p);
		data->range = getNodeBlockPos(floatToInt(m_env.getLocalPlayer()->getPosition(), BS)).getDistanceFrom(p);
	}

	// Add task to queue
	m_mesh_update_thread.m_queue_in.addBlock(p, data, urgent);
}

void Client::addUpdateMeshTaskWithEdge(v3s16 blockpos, bool urgent)
{
	for (int i=0;i<7;i++)
	{
		try{
			v3s16 p = blockpos + g_6dirs[i];
			addUpdateMeshTask(p, urgent);
		}
		catch(InvalidPositionException &e){}
	}
}

void Client::addUpdateMeshTaskForNode(v3s16 nodepos, bool urgent)
{
	{
		v3s16 p = nodepos;
		infostream<<"Client::addUpdateMeshTaskForNode(): "
				<<"("<<p.X<<","<<p.Y<<","<<p.Z<<")"
				<<std::endl;
	}

	v3s16 blockpos          = getNodeBlockPos(nodepos);
	v3s16 blockpos_relative = blockpos * MAP_BLOCKSIZE;

	try{
		v3s16 p = blockpos + v3s16(0,0,0);
		addUpdateMeshTask(p, urgent);
	}
	catch(InvalidPositionException &e){}

	// Leading edge
	if(nodepos.X == blockpos_relative.X){
		try{
			v3s16 p = blockpos + v3s16(-1,0,0);
			addUpdateMeshTask(p, urgent);
		}
		catch(InvalidPositionException &e){}
	}

	if(nodepos.Y == blockpos_relative.Y){
		try{
			v3s16 p = blockpos + v3s16(0,-1,0);
			addUpdateMeshTask(p, urgent);
		}
		catch(InvalidPositionException &e){}
	}

	if(nodepos.Z == blockpos_relative.Z){
		try{
			v3s16 p = blockpos + v3s16(0,0,-1);
			addUpdateMeshTask(p, urgent);
		}
		catch(InvalidPositionException &e){}
	}
}

void Client::updateMeshTimestampWithEdge(v3s16 blockpos) {
	for (int i = 0; i < 7; ++i) {
		auto *block = m_env.getMap().getBlockNoCreateNoEx(blockpos + g_6dirs[i]);
		if(!block)
			continue;
		block->setTimestampNoChangedFlag(m_uptime);
	}
}

ClientEvent Client::getClientEvent()
{
	if(m_client_event_queue.size() == 0)
	{
		ClientEvent event;
		event.type = CE_NONE;
		return event;
	}
	return m_client_event_queue.pop_front();
}

float Client::mediaReceiveProgress()
{
	if (m_media_downloader)
		return m_media_downloader->getProgress();
	else
		return 1.0; // downloader only exists when not yet done
}

void Client::afterContentReceived(IrrlichtDevice *device, gui::IGUIFont* font)
{
	infostream<<"Client::afterContentReceived() started"<<std::endl;
	//assert(m_itemdef_received);
	//assert(m_nodedef_received);
	//assert(mediaReceived());
	

	bool no_output = device->getVideoDriver()->getDriverType() == video::EDT_NULL;

	// Rebuild inherited images and recreate textures
	infostream<<"- Rebuilding images and textures"<<std::endl;
	if (!no_output)
		m_tsrc->rebuildImagesAndTextures();

	// Rebuild shaders
	infostream<<"- Rebuilding shaders"<<std::endl;
	if (!no_output)
		m_shsrc->rebuildShaders();

	// Update node aliases
	infostream<<"- Updating node aliases"<<std::endl;
	m_nodedef->updateAliases(m_itemdef);

	// Update node textures and assign shaders to each tile
	infostream<<"- Updating node textures"<<std::endl;
	if (!no_output)
	m_nodedef->updateTextures(this);

	// Preload item textures and meshes if configured to
	if(!no_output && g_settings->getBool("preload_item_visuals"))
	{
		verbosestream<<"Updating item textures and meshes"<<std::endl;
		wchar_t* text = wgettext("Item textures...");
		draw_load_screen(text, device, guienv, font, 0, 0);
		std::set<std::string> names = m_itemdef->getAll();
		size_t size = names.size();
		size_t count = 0;
		int percent = 0;
		for(std::set<std::string>::const_iterator
				i = names.begin(); i != names.end(); ++i){
			// Asking for these caches the result
			m_itemdef->getInventoryTexture(*i, this);
			m_itemdef->getWieldMesh(*i, this);
			count++;
			percent = count*100/size;
			if (count%50 == 0) // only update every 50 item
				draw_load_screen(text, device, guienv, font, 0, percent);
		}
		delete[] text;
	}

	// Start mesh update thread after setting up content definitions
	infostream<<"- Starting mesh update thread"<<std::endl;
	if (!no_output) {
		auto threads = !g_settings->getBool("more_threads") ? 1 : (porting::getNumberOfProcessors() - (m_simple_singleplayer_mode ? 2 : 1));
		m_mesh_update_thread.Start(threads < 1 ? 1 : threads);
	}

	m_state = LC_Ready;
	sendReady();
	infostream<<"Client::afterContentReceived() done"<<std::endl;
}

float Client::getRTT(void)
{
	return m_con.getPeerStat(PEER_ID_SERVER,con::AVG_RTT);
}

float Client::getCurRate(void)
{
	return ( m_con.getLocalStat(con::CUR_INC_RATE) +
			m_con.getLocalStat(con::CUR_DL_RATE));
}

float Client::getAvgRate(void)
{
	return ( m_con.getLocalStat(con::AVG_INC_RATE) +
			m_con.getLocalStat(con::AVG_DL_RATE));
}

void Client::makeScreenshot(IrrlichtDevice *device)
{
	irr::video::IVideoDriver *driver = device->getVideoDriver();
	irr::video::IImage* const raw_image = driver->createScreenShot();
	if (raw_image) {
		irr::video::IImage* const image = driver->createImage(video::ECF_R8G8B8, 
			raw_image->getDimension());

		if (image) {
			raw_image->copyTo(image);
			irr::c8 filename[256];
			snprintf(filename, sizeof(filename), "%s" DIR_DELIM "screenshot_%u.png",
				 g_settings->get("screenshot_path").c_str(),
				 device->getTimer()->getRealTime());
			std::stringstream sstr;
			if (driver->writeImageToFile(image, filename)) {
				sstr << "Saved screenshot to '" << filename << "'";
			} else {
				sstr << "Failed to save screenshot '" << filename << "'";
			}
			m_chat_queue.push_back(narrow_to_wide(sstr.str()));
			infostream << sstr.str() << std::endl;
			image->drop();
		}
		raw_image->drop();
	}
}

// IGameDef interface
// Under envlock
IItemDefManager* Client::getItemDefManager()
{
	return m_itemdef;
}
INodeDefManager* Client::getNodeDefManager()
{
	return m_nodedef;
}
ICraftDefManager* Client::getCraftDefManager()
{
	return NULL;
	//return m_craftdef;
}
ITextureSource* Client::getTextureSource()
{
	return m_tsrc;
}
IShaderSource* Client::getShaderSource()
{
	return m_shsrc;
}
scene::ISceneManager* Client::getSceneManager()
{
	return m_device->getSceneManager();
}
u16 Client::allocateUnknownNodeId(const std::string &name)
{
	errorstream<<"Client::allocateUnknownNodeId(): "
			<<"Client cannot allocate node IDs"<<std::endl;
	assert(0);
	return CONTENT_IGNORE;
}
ISoundManager* Client::getSoundManager()
{
	return m_sound;
}
MtEventManager* Client::getEventManager()
{
	return m_event;
}

scene::IAnimatedMesh* Client::getMesh(const std::string &filename)
{
	std::map<std::string, std::string>::const_iterator i =
			m_mesh_data.find(filename);
	if(i == m_mesh_data.end()){
		errorstream<<"Client::getMesh(): Mesh not found: \""<<filename<<"\""
				<<std::endl;
		return NULL;
	}
	const std::string &data    = i->second;
	scene::ISceneManager *smgr = m_device->getSceneManager();

	// Create the mesh, remove it from cache and return it
	// This allows unique vertex colors and other properties for each instance
	Buffer<char> data_rw(data.c_str(), data.size()); // Const-incorrect Irrlicht
	io::IFileSystem *irrfs = m_device->getFileSystem();
	io::IReadFile *rfile   = irrfs->createMemoryReadFile(
			*data_rw, data_rw.getSize(), filename.c_str());
	assert(rfile);

	scene::IAnimatedMesh *mesh = smgr->getMesh(rfile);
	rfile->drop();
	// NOTE: By playing with Irrlicht refcounts, maybe we could cache a bunch
	// of uniquely named instances and re-use them
	mesh->grab();
	smgr->getMeshCache()->removeMesh(mesh);
	return mesh;
}
<|MERGE_RESOLUTION|>--- conflicted
+++ resolved
@@ -187,7 +187,6 @@
 		ISoundManager *sound,
 		MtEventManager *event,
 		bool ipv6
-		, bool simple_singleplayer_mode
 ):
 	m_packetcounter_timer(0.0),
 	m_connection_reinit_timer(0.1),
@@ -208,7 +207,7 @@
 		device->getSceneManager(),
 		tsrc, this, device
 	),
-	m_con(PROTOCOL_ID, simple_singleplayer_mode ? MAX_PACKET_SIZE_SINGLEPLAYER : MAX_PACKET_SIZE, CONNECTION_TIMEOUT, ipv6, this),
+	m_con(PROTOCOL_ID, is_simple_singleplayer_game ? MAX_PACKET_SIZE_SINGLEPLAYER : MAX_PACKET_SIZE, CONNECTION_TIMEOUT, ipv6, this),
 	m_device(device),
 	m_server_ser_ver(SER_FMT_VER_INVALID),
 	m_playeritem(0),
@@ -230,7 +229,7 @@
 	m_time_of_day_update_timer(0),
 	m_recommended_send_interval(0.1),
 	m_removed_sounds_check_timer(0),
-	m_simple_singleplayer_mode(simple_singleplayer_mode),
+	m_simple_singleplayer_mode(is_simple_singleplayer_game),
 	m_state(LC_Created)
 {
 	/*
@@ -242,12 +241,8 @@
 		m_env.addPlayer(player);
 	}
 
-<<<<<<< HEAD
-	if (!simple_singleplayer_mode && g_settings->getBool("enable_local_map_saving")) {
-=======
 	if (g_settings->getBool("enable_local_map_saving")
 			&& !is_simple_singleplayer_game) {
->>>>>>> a3e019c4
 		const std::string world_path = porting::path_user + DIR_DELIM + "worlds"
 				+ DIR_DELIM + "server_" + g_settings->get("address")
 				+ "_" + g_settings->get("remote_port");
