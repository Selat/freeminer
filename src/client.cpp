/*
client.cpp
Copyright (C) 2013 celeron55, Perttu Ahola <celeron55@gmail.com>
*/

/*
This file is part of Freeminer.

Freeminer is free software: you can redistribute it and/or modify
it under the terms of the GNU General Public License as published by
the Free Software Foundation, either version 3 of the License, or
(at your option) any later version.

Freeminer  is distributed in the hope that it will be useful,
but WITHOUT ANY WARRANTY; without even the implied warranty of
MERCHANTABILITY or FITNESS FOR A PARTICULAR PURPOSE.  See the
GNU General Public License for more details.

You should have received a copy of the GNU General Public License
along with Freeminer.  If not, see <http://www.gnu.org/licenses/>.
*/

#include <iostream>
#include <algorithm>
#include <sstream>
#include <IFileSystem.h>
#include "jthread/jmutexautolock.h"
#include "util/directiontables.h"
#include "util/pointedthing.h"
#include "util/serialize.h"
#include "util/string.h"
#include "strfnd.h"
#include "client.h"
#include "clientserver.h"
#include "main.h"
#include "filesys.h"
#include "porting.h"
#include "mapblock_mesh.h"
#include "mapblock.h"
#include "settings.h"
#include "profiler.h"
#include "gettext.h"
#include "log_types.h"
#include "nodemetadata.h"
#include "nodedef.h"
#include "itemdef.h"
#include "shader.h"
#include "base64.h"
#include "clientmap.h"
#include "clientmedia.h"
#include "sound.h"
#include "IMeshCache.h"
#include "serialization.h"
#include "config.h"
#include "version.h"
#include "drawscene.h"
#include "subgame.h"
#include "server.h"
#include "database.h" //remove with g sunsed shit localdb

extern gui::IGUIEnvironment* guienv;

#include "msgpack.h"

/*
	MeshUpdateQueue
*/
	
MeshUpdateQueue::MeshUpdateQueue()
{
}

MeshUpdateQueue::~MeshUpdateQueue()
{
}

unsigned int MeshUpdateQueue::addBlock(v3POS p, std::shared_ptr<MeshMakeData> data, bool urgent)
{
	DSTACK(__FUNCTION_NAME);

	auto lock = m_queue.lock_unique_rec();
	unsigned int range = urgent ? 0 : 1 + data->range + data->step * 10;
	if (m_process.count(p))
		range += 3;
	else if (m_ranges.count(p)) {
		auto range_old = m_ranges[p];
		if (range_old > 0 && range != range_old)  {
			auto & rmap = m_queue.get(range_old);
			m_ranges.erase(p);
			rmap.erase(p);
			if (rmap.empty())
				m_queue.erase(range_old);
		} else {
			return m_ranges.size(); //already queued
		}
	}
	auto & rmap = m_queue.get(range);
	if (rmap.count(p))
		return m_ranges.size();
	rmap[p] = data;
	m_ranges[p] = range;
	g_profiler->avg("Client: mesh make queue", m_ranges.size());
	return m_ranges.size();
}

std::shared_ptr<MeshMakeData> MeshUpdateQueue::pop()
{
	auto lock = m_queue.lock_unique_rec();
	for (auto & it : m_queue) {
		auto & rmap = it.second;
		auto begin = rmap.begin();
		auto data = begin->second;
		m_ranges.erase(begin->first);
		rmap.erase(begin->first);
		if (rmap.empty())
			m_queue.erase(it.first);
		return data;
	}
	return nullptr;
}

/*
	MeshUpdateThread
*/

void * MeshUpdateThread::Thread()
{
	ThreadStarted();

	log_register_thread("MeshUpdateThread" + itos(id));

	DSTACK(__FUNCTION_NAME);
	
	BEGIN_DEBUG_EXCEPTION_HANDLER

	porting::setThreadName(("MeshUpdateThread" + itos(id)).c_str());
	porting::setThreadPriority(30);

	while(!StopRequested())
	{

		try {
		auto q = m_queue_in.pop();
		if(!q)
		{
			sleep_ms(3);
			continue;
		}
		m_queue_in.m_process.set(q->m_blockpos, 1);

		ScopeProfiler sp(g_profiler, "Client: Mesh making " + itos(q->step));

		m_queue_out.push_back(MeshUpdateResult(q->m_blockpos, MapBlock::mesh_type(new MapBlockMesh(q.get(), m_camera_offset))));

		m_queue_in.m_process.erase(q->m_blockpos);

#ifdef NDEBUG
		} catch (BaseException &e) {
			errorstream<<"MeshUpdateThread: exception: "<<e.what()<<std::endl;
		} catch(std::exception &e) {
			errorstream<<"MeshUpdateThread: exception: "<<e.what()<<std::endl;
		} catch (...) {
			errorstream<<"MeshUpdateThread: Ooops..."<<std::endl;
#else
		} catch (int) { //nothing
#endif
		}

	}

	END_DEBUG_EXCEPTION_HANDLER(errorstream)

	return NULL;
}

/*
	Client
*/

Client::Client(
		IrrlichtDevice *device,
		const char *playername,
		std::string password,
		bool is_simple_singleplayer_game,
		MapDrawControl &control,
		IWritableTextureSource *tsrc,
		IWritableShaderSource *shsrc,
		IWritableItemDefManager *itemdef,
		IWritableNodeDefManager *nodedef,
		ISoundManager *sound,
		MtEventManager *event,
		bool ipv6
):
	m_packetcounter_timer(0.0),
	m_connection_reinit_timer(0.1),
	m_avg_rtt_timer(0.0),
	m_playerpos_send_timer(0.0),
	m_ignore_damage_timer(0.0),
	m_tsrc(tsrc),
	m_shsrc(shsrc),
	m_itemdef(itemdef),
	m_nodedef(nodedef),
	m_sound(sound),
	m_event(event),
	m_mesh_update_thread(this),
	m_env(
		new ClientMap(this, this, control,
			device->getSceneManager()->getRootSceneNode(),
			device->getSceneManager(), 666),
		device->getSceneManager(),
		tsrc, this, device
	),
	m_con(PROTOCOL_ID, is_simple_singleplayer_game ? MAX_PACKET_SIZE_SINGLEPLAYER : MAX_PACKET_SIZE, CONNECTION_TIMEOUT, ipv6, this),
	m_device(device),
	m_server_ser_ver(SER_FMT_VER_INVALID),
	m_playeritem(0),
	m_inventory_updated(false),
	m_inventory_from_server(NULL),
	m_inventory_from_server_age(0.0),
	m_show_highlighted(false),
	m_animation_time(0),
	m_crack_level(-1),
	m_crack_pos(0,0,0),
	m_highlighted_pos(0,0,0),
	m_map_seed(0),
	m_password(password),
	m_access_denied(false),
	m_itemdef_received(false),
	m_nodedef_received(false),
	m_media_downloader(new ClientMediaDownloader()),
	m_time_of_day_set(false),
	m_last_time_of_day_f(-1),
	m_time_of_day_update_timer(0),
	m_recommended_send_interval(0.1),
	m_removed_sounds_check_timer(0),
	m_simple_singleplayer_mode(is_simple_singleplayer_game),
	m_state(LC_Created)
{
	/*
		Add local player
	*/
	{
		Player *player = new LocalPlayer(this, playername);

		m_env.addPlayer(player);
	}

	if (g_settings->getBool("enable_local_map_saving")
			&& !is_simple_singleplayer_game) {
		const std::string world_path = porting::path_user + DIR_DELIM + "worlds"
				+ DIR_DELIM + "server_" + g_settings->get("address")
				+ "_" + g_settings->get("remote_port");

		SubgameSpec gamespec;
		if (!getWorldExists(world_path)) {
			gamespec = findSubgame(g_settings->get("default_game"));
			if (!gamespec.isValid())
				gamespec = findSubgame("minimal");
		} else {
			std::string world_gameid = getWorldGameId(world_path, false);
			gamespec = findWorldSubgame(world_path);
		}
		if (!gamespec.isValid()) {
			errorstream << "Couldn't find subgame for local map saving." << std::endl;
			return;
		}

		localserver = new Server(world_path, gamespec, false, false);
		localdb = nullptr;
		actionstream << "Local map saving started, map will be saved at '" << world_path << "'" << std::endl;
	} else {
		localdb = NULL;
		localserver = nullptr;
	}

	m_cache_smooth_lighting = g_settings->getBool("smooth_lighting");
}

void Client::Stop()
{
	//request all client managed threads to stop
	m_mesh_update_thread.Stop();
	m_mesh_update_thread.Wait();
	if (localdb != NULL) {
		actionstream << "Local map saving ended" << std::endl;
		localdb->endSave();
	}
}

Client::~Client()
{
	m_con.Disconnect();

	m_mesh_update_thread.Stop();
	m_mesh_update_thread.Wait();
/*
	while(!m_mesh_update_thread.m_queue_out.empty()) {
		MeshUpdateResult r = m_mesh_update_thread.m_queue_out.pop_frontNoEx();
		delete r.mesh;
	}
*/

	delete m_inventory_from_server;

	// Delete detached inventories
	for(std::map<std::string, Inventory*>::iterator
			i = m_detached_inventories.begin();
			i != m_detached_inventories.end(); i++){
		delete i->second;
	}

	// cleanup 3d model meshes on client shutdown
	while (m_device->getSceneManager()->getMeshCache()->getMeshCount() != 0) {
		scene::IAnimatedMesh * mesh =
			m_device->getSceneManager()->getMeshCache()->getMeshByIndex(0);

		if (mesh != NULL)
			m_device->getSceneManager()->getMeshCache()->removeMesh(mesh);
	}

	if (localserver)
		delete localserver;
	if (localdb)
		delete localdb;
}

void Client::connect(Address address)
{
	DSTACK(__FUNCTION_NAME);
	m_con.Connect(address);
}

void Client::step(float dtime)
{
	DSTACK(__FUNCTION_NAME);

	m_uptime += dtime;

	// Limit a bit
	if(dtime > 2.0)
		dtime = 2.0;

	if(m_ignore_damage_timer > dtime)
		m_ignore_damage_timer -= dtime;
	else
		m_ignore_damage_timer = 0.0;
	
	m_animation_time += dtime;
	if(m_animation_time > 60.0)
		m_animation_time -= 60.0;

	m_time_of_day_update_timer += dtime;

	ReceiveAll();

	/*
		Packet counter
	*/
	{
		float &counter = m_packetcounter_timer;
		counter -= dtime;
		if(counter <= 0.0)
		{
			counter = 20.0;
			
			infostream << "Client packetcounter (" << m_packetcounter_timer
					<< "):"<<std::endl;
			m_packetcounter.print(infostream);
			m_packetcounter.clear();
		}
	}

	// UGLY hack to fix 2 second startup delay caused by non existent
	// server client startup synchronization in local server or singleplayer mode
	static bool initial_step = true;
	if (initial_step) {
		initial_step = false;
	}
	else if(m_state == LC_Created)
	{
		float &counter = m_connection_reinit_timer;
		counter -= dtime;
		if(counter <= 0.0)
		{
			counter = 2.0;

			//JMutexAutoLock envlock(m_env_mutex); //bulk comment-out
			
			Player *myplayer = m_env.getLocalPlayer();
			assert(myplayer != NULL);
			// Send TOSERVER_INIT
			// [0] u16 TOSERVER_INIT
			// [2] u8 SER_FMT_VER_HIGHEST_READ
			// [3] u8[20] player_name
			// [23] u8[28] password (new in some version)
			// [51] u16 minimum supported network protocol version (added sometime)
			// [53] u16 maximum supported network protocol version (added later than the previous one)
			MSGPACK_PACKET_INIT(TOSERVER_INIT, 5);
			PACK(TOSERVER_INIT_FMT, SER_FMT_VER_HIGHEST_READ);
			PACK(TOSERVER_INIT_NAME, myplayer->getName());
			PACK(TOSERVER_INIT_PASSWORD, m_password);
			PACK(TOSERVER_INIT_PROTOCOL_VERSION_MIN, CLIENT_PROTOCOL_VERSION_MIN);
			PACK(TOSERVER_INIT_PROTOCOL_VERSION_MAX, CLIENT_PROTOCOL_VERSION_MAX);

			// Send as unreliable
			Send(1, buffer, false);
		}

		// Not connected, return
		return;
	}

	/*
		Do stuff if connected
	*/
	
	int max_cycle_ms = 500/g_settings->getFloat("wanted_fps");
	/*
		Run Map's timers and unload unused data
	*/
	const float map_timer_and_unload_dtime = 10.25;
	if(m_map_timer_and_unload_interval.step(dtime, map_timer_and_unload_dtime))
	{
		ScopeProfiler sp(g_profiler, "Client: map timer and unload");
		std::list<v3s16> deleted_blocks;
		
		if(m_env.getMap().timerUpdate(m_uptime,
				g_settings->getFloat("client_unload_unused_data_timeout"),
				max_cycle_ms,
				&deleted_blocks))
				m_map_timer_and_unload_interval.run_next(map_timer_and_unload_dtime);
				
		/*if(deleted_blocks.size() > 0)
			infostream<<"Client: Unloaded "<<deleted_blocks.size()
					<<" unused blocks"<<std::endl;*/
			
		/*
			Send info to server
			NOTE: This loop is intentionally iterated the way it is.
		*/

		std::list<v3s16>::iterator i = deleted_blocks.begin();
		std::list<v3s16> sendlist;
		for(;;)
		{
			if(sendlist.size() == 255 || i == deleted_blocks.end())
			{
				if(sendlist.size() == 0)
					break;

				MSGPACK_PACKET_INIT(TOSERVER_DELETEDBLOCKS, 1);
				PACK(TOSERVER_DELETEDBLOCKS_DATA, sendlist);

				m_con.Send(PEER_ID_SERVER, 2, buffer, true);

				if(i == deleted_blocks.end())
					break;

				sendlist.clear();
			}

			sendlist.push_back(*i);
			++i;
		}
	}

	/*
		Handle environment
	*/
	{
		// Control local player (0ms)
		LocalPlayer *player = m_env.getLocalPlayer();
		assert(player != NULL);
		player->applyControl(dtime, &m_env);

		// Step environment
		m_env.step(dtime, m_uptime, max_cycle_ms);
		
		/*
			Get events
		*/
		for(;;)
		{
			ClientEnvEvent event = m_env.getClientEvent();
			if(event.type == CEE_NONE)
			{
				break;
			}
			else if(event.type == CEE_PLAYER_DAMAGE)
			{
				if(m_ignore_damage_timer <= 0)
				{
					u8 damage = event.player_damage.amount;
					
					if(event.player_damage.send_to_server)
						sendDamage(damage);

					// Add to ClientEvent queue
					ClientEvent event;
					event.type = CE_PLAYER_DAMAGE;
					event.player_damage.amount = damage;
					m_client_event_queue.push_back(event);
				}
			}
			else if(event.type == CEE_PLAYER_BREATH)
			{
					u16 breath = event.player_breath.amount;
					sendBreath(breath);
			}
		}
	}

	/*
		Print some info
	*/
	{
		float &counter = m_avg_rtt_timer;
		counter += dtime;
		if(counter >= 10)
		{
			counter = 0.0;
			// connectedAndInitialized() is true, peer exists.
			float avg_rtt = getRTT();
			infostream<<"Client: avg_rtt="<<avg_rtt<<std::endl;

			sendDrawControl(); //not very good place. maybe 5s timer better
		}
	}

	/*
		Send player position to server
	*/
	{
		float &counter = m_playerpos_send_timer;
		counter += dtime;
		if((m_state == LC_Ready) && (counter >= m_recommended_send_interval))
		{
			counter = 0.0;
			sendPlayerPos();
		}
	}

	/*
		Replace updated meshes
	*/
	{
		TimeTaker timer_step("Client: Replace updated meshes");

		int num_processed_meshes = 0;
		u32 end_ms = porting::getTimeMs() + 10;

		/*
		auto lock = m_env.getMap().m_blocks.try_lock_shared_rec();
		if (!lock->owns_lock()) {
			infostream<<"skip updating meshes"<<std::endl;
		} else 
		*/
		{

		while(!m_mesh_update_thread.m_queue_out.empty_try())
		{
			num_processed_meshes++;
			MeshUpdateResult r = m_mesh_update_thread.m_queue_out.pop_frontNoEx();
			if (!r.mesh)
				continue;
			auto block = m_env.getMap().getBlock(r.p);
			if(block)
			{
				block->setMesh(r.mesh);
			}
			if (porting::getTimeMs() > end_ms) {
				break;
			}
		}
		if(num_processed_meshes > 0)
			g_profiler->graphAdd("num_processed_meshes", num_processed_meshes);
		}
	}

	/*
		Load fetched media
	*/
	if (m_media_downloader && m_media_downloader->isStarted()) {
		m_media_downloader->step(this);
		if (m_media_downloader->isDone()) {
			received_media();
			delete m_media_downloader;
			m_media_downloader = NULL;
		}
	}

	/*
		If the server didn't update the inventory in a while, revert
		the local inventory (so the player notices the lag problem
		and knows something is wrong).
	*/
	if(m_inventory_from_server)
	{
		float interval = 10.0;
		float count_before = floor(m_inventory_from_server_age / interval);

		m_inventory_from_server_age += dtime;

		float count_after = floor(m_inventory_from_server_age / interval);

		if(count_after != count_before)
		{
			// Do this every <interval> seconds after TOCLIENT_INVENTORY
			// Reset the locally changed inventory to the authoritative inventory
			Player *player = m_env.getLocalPlayer();
			player->inventory = *m_inventory_from_server;
			m_inventory_updated = true;
		}
	}

	/*
		Update positions of sounds attached to objects
	*/
	{
		for(std::map<int, u16>::iterator
				i = m_sounds_to_objects.begin();
				i != m_sounds_to_objects.end(); i++)
		{
			int client_id = i->first;
			u16 object_id = i->second;
			ClientActiveObject *cao = m_env.getActiveObject(object_id);
			if(!cao)
				continue;
			v3f pos = cao->getPosition();
			m_sound->updateSoundPosition(client_id, pos);
		}
	}
	
	/*
		Handle removed remotely initiated sounds
	*/
	m_removed_sounds_check_timer += dtime;
	if(m_removed_sounds_check_timer >= 2.32)
	{
		m_removed_sounds_check_timer = 0;
		// Find removed sounds and clear references to them
		std::set<s32> removed_server_ids;
		for(std::map<s32, int>::iterator
				i = m_sounds_server_to_client.begin();
				i != m_sounds_server_to_client.end();)
		{
			s32 server_id = i->first;
			int client_id = i->second;
			i++;
			if(!m_sound->soundExists(client_id)){
				m_sounds_server_to_client.erase(server_id);
				m_sounds_client_to_server.erase(client_id);
				m_sounds_to_objects.erase(client_id);
				removed_server_ids.insert(server_id);
			}
		}
		// Sync to server
		if(removed_server_ids.size() != 0)
		{
			MSGPACK_PACKET_INIT(TOSERVER_REMOVED_SOUNDS, 1);
			PACK(TOSERVER_REMOVED_SOUNDS_IDS, removed_server_ids);
			// Send as reliable
			Send(1, buffer, true);
		}
	}
}

bool Client::loadMedia(const std::string &data, const std::string &filename)
{
	// Silly irrlicht's const-incorrectness
	Buffer<char> data_rw(data.c_str(), data.size());
	
	std::string name;

	const char *image_ext[] = {
		".png", ".jpg", ".bmp", ".tga",
		".pcx", ".ppm", ".psd", ".wal", ".rgb",
		NULL
	};
	name = removeStringEnd(filename, image_ext);
	if(name != "")
	{
		verbosestream<<"Client: Attempting to load image "
		<<"file \""<<filename<<"\""<<std::endl;

		io::IFileSystem *irrfs = m_device->getFileSystem();
		video::IVideoDriver *vdrv = m_device->getVideoDriver();

		// Create an irrlicht memory file
		io::IReadFile *rfile = irrfs->createMemoryReadFile(
				*data_rw, data_rw.getSize(), "_tempreadfile");
		assert(rfile);
		// Read image
		video::IImage *img = vdrv->createImageFromFile(rfile);
		if(!img){
			errorstream<<"Client: Cannot create image from data of "
					<<"file \""<<filename<<"\""<<std::endl;
			rfile->drop();
			return false;
		}
		else {
			m_tsrc->insertSourceImage(filename, img);
			img->drop();
			rfile->drop();
			return true;
		}
	}

	const char *sound_ext[] = {
		".0.ogg", ".1.ogg", ".2.ogg", ".3.ogg", ".4.ogg",
		".5.ogg", ".6.ogg", ".7.ogg", ".8.ogg", ".9.ogg",
		".ogg", NULL
	};
	name = removeStringEnd(filename, sound_ext);
	if(name != "")
	{
		verbosestream<<"Client: Attempting to load sound "
		<<"file \""<<filename<<"\""<<std::endl;
		m_sound->loadSoundData(name, data);
		return true;
	}

	const char *model_ext[] = {
		".x", ".b3d", ".md2", ".obj",
		NULL
	};
	name = removeStringEnd(filename, model_ext);
	if(name != "")
	{
		verbosestream<<"Client: Storing model into memory: "
				<<"\""<<filename<<"\""<<std::endl;
		if(m_mesh_data.count(filename))
			errorstream<<"Multiple models with name \""<<filename.c_str()
					<<"\" found; replacing previous model"<<std::endl;
		m_mesh_data[filename] = data;
		return true;
	}

	errorstream<<"Client: Don't know how to load file \""
			<<filename<<"\""<<std::endl;
	return false;
}

// Virtual methods from con::PeerHandler
void Client::peerAdded(u16 peer_id)
{
	infostream<<"Client::peerAdded(): peer->id="
			<<peer_id<<std::endl;
}
void Client::deletingPeer(u16 peer_id, bool timeout)
{
	infostream<<"Client::deletingPeer(): "
			"Server Peer is getting deleted "
			<<"(timeout="<<timeout<<")"<<std::endl;
}

/*
	u16 command
	u16 number of files requested
	for each file {
		u16 length of name
		string name
	}
*/
void Client::request_media(const std::list<std::string> &file_requests)
{
	MSGPACK_PACKET_INIT(TOSERVER_REQUEST_MEDIA, 1);
	PACK(TOSERVER_REQUEST_MEDIA_FILES, file_requests);

	// Send as reliable
	Send(1, buffer, true);
	infostream<<"Client: Sending media request list to server ("
			<<file_requests.size()<<" files)"<<std::endl;
}

void Client::received_media()
{
	// notify server we received everything
	MSGPACK_PACKET_INIT(TOSERVER_RECEIVED_MEDIA, 0);
	// Send as reliable
	Send(1, buffer, true);
	infostream<<"Client: Notifying server that we received all media"
			<<std::endl;
}

void Client::ReceiveAll()
{
	DSTACK(__FUNCTION_NAME);
	auto end_ms = porting::getTimeMs() + 10;
	for(;;)
	{
		try{
			Receive();
			g_profiler->graphAdd("client_received_packets", 1);
		}
		catch(con::NoIncomingDataException &e)
		{
			break;
		}
		catch(con::InvalidIncomingDataException &e)
		{
			infostream<<"Client::ReceiveAll(): "
					"InvalidIncomingDataException: what()="
					<<e.what()<<std::endl;
		}
		// Limit time even if there would be huge amounts of data to
		// process
		if(porting::getTimeMs() > end_ms)
			break;
	}
}

void Client::Receive()
{
	DSTACK(__FUNCTION_NAME);
	SharedBuffer<u8> data;
	u16 sender_peer_id;
	u32 datasize = m_con.Receive(sender_peer_id, data);
	ProcessData(*data, datasize, sender_peer_id);
}

/*
	sender_peer_id given to this shall be quaranteed to be a valid peer
*/
void Client::ProcessData(u8 *data, u32 datasize, u16 sender_peer_id) {
	DSTACK(__FUNCTION_NAME);

	// Ignore packets that don't even fit a command
	if (datasize < 2) {
		m_packetcounter.add(60000);
		return;
	}

	int command;
	MsgpackPacket packet;
	msgpack::unpacked msg;

	if (!con::parse_msgpack_packet(data, datasize, &packet, &command, &msg)) {
		// invalid packet
		return;
	}

	//infostream<<"Client: received command="<<command<<std::endl;
	m_packetcounter.add((u16)command);

	/*
		If this check is removed, be sure to change the queue
		system to know the ids
	*/
	if(sender_peer_id != PEER_ID_SERVER)
	{
		infostream<<"Client::ProcessData(): Discarding data not "
				"coming from server: peer_id="<<sender_peer_id
				<<std::endl;
		return;
	}

	u8 ser_version = m_server_ser_ver;

	//infostream<<"Client received command="<<(int)command<<std::endl;

	if(command == TOCLIENT_INIT)
	{
		u8 deployed;
		packet[TOCLIENT_INIT_DEPLOYED].convert(&deployed);

		infostream<<"Client: TOCLIENT_INIT received with "
				"deployed="<<((int)deployed&0xff)<<std::endl;

		if(!ser_ver_supported(deployed))
		{
			infostream<<"Client: TOCLIENT_INIT: Server sent "
					<<"unsupported ser_fmt_ver"<<std::endl;
			return;
		}

		m_server_ser_ver = deployed;

		// Set player position
		Player *player = m_env.getLocalPlayer();
		if(!player)
			return;

		packet[TOCLIENT_INIT_SEED].convert(&m_map_seed);
		infostream<<"Client: received map seed: "<<m_map_seed<<std::endl;

		packet[TOCLIENT_INIT_STEP].convert(&m_recommended_send_interval);
		infostream<<"Client: received recommended send interval "
				<<m_recommended_send_interval<<std::endl;

		// Reply to server
		MSGPACK_PACKET_INIT(TOSERVER_INIT2, 0);
		m_con.Send(PEER_ID_SERVER, 1, buffer, true);

		m_state = LC_Init;

		return;
	}

	if(command == TOCLIENT_ACCESS_DENIED)
	{
		// The server didn't like our password. Note, this needs
		// to be processed even if the serialisation format has
		// not been agreed yet, the same as TOCLIENT_INIT.
		m_access_denied = true;
		packet[TOCLIENT_ACCESS_DENIED_REASON].convert(&m_access_denied_reason);
		return;
	}

	if(ser_version == SER_FMT_VER_INVALID)
	{
		infostream<<"Client: Server serialization"
				" format invalid or not initialized."
				" Skipping incoming command="<<command<<std::endl;
		return;
	}
	
	/*
	  Handle runtime commands
	*/
	// there's no sane reason why we shouldn't have a player and
	// almost everyone needs a player reference
	Player *player = m_env.getLocalPlayer();
	assert(player != NULL);

	if(command == TOCLIENT_REMOVENODE)
	{
		v3s16 p = packet[TOCLIENT_REMOVENODE_POS].as<v3s16>();
		removeNode(p);
	}
	else if(command == TOCLIENT_ADDNODE)
	{
		v3s16 p = packet[TOCLIENT_ADDNODE_POS].as<v3s16>();
		MapNode n = packet[TOCLIENT_ADDNODE_NODE].as<MapNode>();
		bool remove_metadata = packet[TOCLIENT_ADDNODE_REMOVE_METADATA].as<bool>();

		addNode(p, n, remove_metadata);
	}
	else if(command == TOCLIENT_BLOCKDATA)
	{
		v3s16 p = packet[TOCLIENT_BLOCKDATA_POS].as<v3s16>();
		s8 step = 1;
		packet[TOCLIENT_BLOCKDATA_STEP].convert(&step);
		if (step == 1) {

		std::istringstream istr(packet[TOCLIENT_BLOCKDATA_DATA].as<std::string>(), std::ios_base::binary);

		MapBlock *block;

		block = m_env.getMap().getBlockNoCreateNoEx(p);
		bool new_block = !block;
		if (new_block)
			block = new MapBlock(&m_env.getMap(), p, this);

		block->deSerialize(istr, ser_version, false);
		s32 h; // for convert to atomic
		packet[TOCLIENT_BLOCKDATA_HEAT].convert(&h);
		block->heat = h;
		packet[TOCLIENT_BLOCKDATA_HUMIDITY].convert(&h);
		block->humidity = h;

		if (new_block)
			m_env.getMap().insertBlock(block);

		if (localserver != NULL) {
			localserver->getMap().saveBlock(block);
		}

		/*
			//Add it to mesh update queue and set it to be acknowledged after update.
		*/
		//infostream<<"Adding mesh update task for received block "<<p<<std::endl;
		updateMeshTimestampWithEdge(p);

<<<<<<< HEAD
=======
		UniqueQueue<v3s16> got_blocks;
		got_blocks.push_back(p);
		u32 got_blocks_size = got_blocks.size();
		if (got_blocks_size) { // TODO: REMOVE IN NEXT
				/*
					Acknowledge block
				*/
				/*
					[0] u16 command
					[2] u8 count
					[3] v3s16 pos_0
					[3+6] v3s16 pos_1
					[3+6*i] u16 vrange
					...
				*/
				u32 replysize = 2+1+(6*got_blocks_size)+2;
				SharedBuffer<u8> reply(replysize);
				writeU16(&reply[0], TOSERVER_GOTBLOCKS);
				reply[2] = got_blocks_size;
				u32 i=0;
				while (got_blocks.size())
					writeV3S16(&reply[3+(6*i++)], got_blocks.pop_front());

				writeU16(&reply[2+1+(6*got_blocks_size)], (int)m_env.getClientMap().getControl().wanted_range);
				// Send as reliable
				m_con.Send(PEER_ID_SERVER, 2, reply, true);
		}

/*
>>>>>>> 8eade463
#if !defined(NDEBUG)
		if (m_env.getClientMap().m_block_boundary.size() > 150)
			m_env.getClientMap().m_block_boundary.clear();
		m_env.getClientMap().m_block_boundary[p] = block;
#endif
<<<<<<< HEAD

		}//step

=======
*/
>>>>>>> 8eade463
	}
	else if(command == TOCLIENT_INVENTORY)
	{
		std::string datastring = packet[TOCLIENT_INVENTORY_DATA].as<std::string>();
		std::istringstream is(datastring, std::ios_base::binary);
		Player *player = m_env.getLocalPlayer();
		assert(player != NULL);

		player->inventory.deSerialize(is);

		m_inventory_updated = true;

		delete m_inventory_from_server;
		m_inventory_from_server = new Inventory(player->inventory);
		m_inventory_from_server_age = 0.0;
	}
	else if(command == TOCLIENT_TIME_OF_DAY)
	{
		u16 time_of_day = packet[TOCLIENT_TIME_OF_DAY_TIME].as<u16>();
		time_of_day = time_of_day % 24000;
		f32 time_speed = packet[TOCLIENT_TIME_OF_DAY_TIME_SPEED].as<f32>();

		// Update environment
		m_env.setTimeOfDay(time_of_day);
		m_env.setTimeOfDaySpeed(time_speed);
		m_time_of_day_set = true;

		u32 dr = m_env.getDayNightRatio();
		verbosestream<<"Client: time_of_day="<<time_of_day
				<<" time_speed="<<time_speed
				<<" dr="<<dr<<std::endl;
	}
	else if(command == TOCLIENT_CHAT_MESSAGE)
	{
		std::string message = packet[TOCLIENT_CHAT_MESSAGE_DATA].as<std::string>();
		m_chat_queue.push_back(message);
	}
	else if(command == TOCLIENT_ACTIVE_OBJECT_REMOVE_ADD)
	{
		std::vector<u16> removed_objects;
		packet[TOCLIENT_ACTIVE_OBJECT_REMOVE_ADD_REMOVE].convert(&removed_objects);
		for (size_t i = 0; i < removed_objects.size(); ++i)
			m_env.removeActiveObject(removed_objects[i]);

		std::vector<ActiveObjectAddData> added_objects;
		packet[TOCLIENT_ACTIVE_OBJECT_REMOVE_ADD_ADD].convert(&added_objects);
		for (size_t i = 0; i < added_objects.size(); ++i)
			m_env.addActiveObject(added_objects[i].id, added_objects[i].type, added_objects[i].data);
	}
	else if(command == TOCLIENT_ACTIVE_OBJECT_MESSAGES)
	{
		ActiveObjectMessages messages;
		packet[TOCLIENT_ACTIVE_OBJECT_MESSAGES_MESSAGES].convert(&messages);
		for (size_t i = 0; i < messages.size(); ++i)
			m_env.processActiveObjectMessage(messages[i].first, messages[i].second);
	}
	else if(command == TOCLIENT_MOVEMENT)
	{
		Player *player = m_env.getLocalPlayer();
		packet[TOCLIENT_MOVEMENT_ACCELERATION_DEFAULT].convert(&player->movement_acceleration_default);
		packet[TOCLIENT_MOVEMENT_ACCELERATION_AIR].convert(&player->movement_acceleration_air);
		packet[TOCLIENT_MOVEMENT_ACCELERATION_FAST].convert(&player->movement_acceleration_fast);
		packet[TOCLIENT_MOVEMENT_SPEED_WALK].convert(&player->movement_speed_walk);
		packet[TOCLIENT_MOVEMENT_SPEED_CROUCH].convert(&player->movement_speed_crouch);
		packet[TOCLIENT_MOVEMENT_SPEED_FAST].convert(&player->movement_speed_fast);
		packet[TOCLIENT_MOVEMENT_SPEED_CLIMB].convert(&player->movement_speed_climb);
		packet[TOCLIENT_MOVEMENT_SPEED_JUMP].convert(&player->movement_speed_jump);
		packet[TOCLIENT_MOVEMENT_LIQUID_FLUIDITY].convert(&player->movement_liquid_fluidity);
		packet[TOCLIENT_MOVEMENT_LIQUID_FLUIDITY_SMOOTH].convert(&player->movement_liquid_fluidity_smooth);
		packet[TOCLIENT_MOVEMENT_LIQUID_SINK].convert(&player->movement_liquid_sink);
		packet[TOCLIENT_MOVEMENT_GRAVITY].convert(&player->movement_gravity);
	}
	else if(command == TOCLIENT_HP)
	{
		Player *player = m_env.getLocalPlayer();
		assert(player != NULL);
		u8 oldhp = player->hp;
		u8 hp = packet[TOCLIENT_HP_HP].as<u8>();
		player->hp = hp;

		if(hp < oldhp)
		{
			// Add to ClientEvent queue
			ClientEvent event;
			event.type = CE_PLAYER_DAMAGE;
			event.player_damage.amount = oldhp - hp;
			m_client_event_queue.push_back(event);
		}
	}
	else if(command == TOCLIENT_BREATH)
	{
		Player *player = m_env.getLocalPlayer();
		player->setBreath(packet[TOCLIENT_BREATH_BREATH].as<u16>()) ;
	}
	else if(command == TOCLIENT_MOVE_PLAYER)
	{
		Player *player = m_env.getLocalPlayer();
		assert(player != NULL);
		v3f pos = packet[TOCLIENT_MOVE_PLAYER_POS].as<v3f>();
		f32 pitch = packet[TOCLIENT_MOVE_PLAYER_PITCH].as<f32>();
		f32 yaw = packet[TOCLIENT_MOVE_PLAYER_YAW].as<f32>();
		player->setPosition(pos);

		infostream<<"Client got TOCLIENT_MOVE_PLAYER"
				<<" pos=("<<pos.X<<","<<pos.Y<<","<<pos.Z<<")"
				<<" pitch="<<pitch
				<<" yaw="<<yaw
				<<std::endl;

		/*
			Add to ClientEvent queue.
			This has to be sent to the main program because otherwise
			it would just force the pitch and yaw values to whatever
			the camera points to.
		*/
		ClientEvent event;
		event.type = CE_PLAYER_FORCE_MOVE;
		event.player_force_move.pitch = pitch;
		event.player_force_move.yaw = yaw;
		m_client_event_queue.push_back(event);

		// Ignore damage for a few seconds, so that the player doesn't
		// get damage from falling on ground
		m_ignore_damage_timer = 3.0;
	}
	else if(command == TOCLIENT_DEATHSCREEN)
	{
		bool set_camera_point_target = packet[TOCLIENT_DEATHSCREEN_SET_CAMERA].as<bool>();
		v3f camera_point_target = packet[TOCLIENT_DEATHSCREEN_CAMERA_POINT].as<v3f>();

		ClientEvent event;
		event.type = CE_DEATHSCREEN;
		event.deathscreen.set_camera_point_target = set_camera_point_target;
		event.deathscreen.camera_point_target_x = camera_point_target.X;
		event.deathscreen.camera_point_target_y = camera_point_target.Y;
		event.deathscreen.camera_point_target_z = camera_point_target.Z;
		m_client_event_queue.push_back(event);
	}
	else if(command == TOCLIENT_ANNOUNCE_MEDIA)
	{
		if (m_media_downloader == NULL ||
				m_media_downloader->isStarted()) {
			const char *problem = m_media_downloader ?
				"we already saw another announcement" :
				"all media has been received already";
			errorstream<<"Client: Received media announcement but "
				<<problem<<"!"
				<<std::endl;
			return;
		}

		// Mesh update thread must be stopped while
		// updating content definitions
		//assert(!m_mesh_update_thread.IsRunning());

		MediaAnnounceList announce_list;
		packet[TOCLIENT_ANNOUNCE_MEDIA_LIST].convert(&announce_list);
		for (size_t i = 0; i < announce_list.size(); ++i)
			m_media_downloader->addFile(announce_list[i].first, base64_decode(announce_list[i].second));

		std::vector<std::string> remote_media;
		std::string remote_media_string = packet[TOCLIENT_ANNOUNCE_MEDIA_REMOTE_SERVER].as<std::string>();
		Strfnd sf(remote_media_string);
		while(!sf.atend()) {
			std::string baseurl = trim(sf.next(","));
			if(baseurl != "")
				m_media_downloader->addRemoteServer(baseurl);
		}

		m_media_downloader->step(this);
	}
	else if(command == TOCLIENT_MEDIA)
	{
		MediaData media_data;
		packet[TOCLIENT_MEDIA_MEDIA].convert(&media_data);

		// Mesh update thread must be stopped while
		// updating content definitions
		//assert(!m_mesh_update_thread.IsRunning());

		for(size_t i = 0; i < media_data.size(); ++i)
			m_media_downloader->conventionalTransferDone(
					media_data[i].first, media_data[i].second, this);
	}
	else if(command == TOCLIENT_NODEDEF)
	{
		infostream<<"Client: Received node definitions: packet size: "
				<<datasize<<std::endl;

		// Mesh update thread must be stopped while
		// updating content definitions
		//assert(!m_mesh_update_thread.IsRunning());

		packet[TOCLIENT_NODEDEF_DEFINITIONS].convert(m_nodedef);
		m_nodedef_received = true;
	}
	else if(command == TOCLIENT_ITEMDEF)
	{
		infostream<<"Client: Received item definitions: packet size: "
				<<datasize<<std::endl;

		// Mesh update thread must be stopped while
		// updating content definitions
		//assert(!m_mesh_update_thread.IsRunning());

		packet[TOCLIENT_ITEMDEF_DEFINITIONS].convert(m_itemdef);
		m_itemdef_received = true;
	}
	else if(command == TOCLIENT_PLAY_SOUND)
	{
		s32 server_id = packet[TOCLIENT_PLAY_SOUND_ID].as<s32>();
		std::string name = packet[TOCLIENT_PLAY_SOUND_NAME].as<std::string>();
		float gain = packet[TOCLIENT_PLAY_SOUND_GAIN].as<f32>();
		int type = packet[TOCLIENT_PLAY_SOUND_TYPE].as<u8>(); // 0=local, 1=positional, 2=object
		v3f pos = packet[TOCLIENT_PLAY_SOUND_POS].as<v3f>();
		u16 object_id = packet[TOCLIENT_PLAY_SOUND_OBJECT_ID].as<u16>();
		bool loop = packet[TOCLIENT_PLAY_SOUND_LOOP].as<bool>();
		// Start playing
		int client_id = -1;
		switch(type){
		case 0: // local
			client_id = m_sound->playSound(name, loop, gain);
			break;
		case 1: // positional
			client_id = m_sound->playSoundAt(name, loop, gain, pos);
			break;
		case 2: { // object
			ClientActiveObject *cao = m_env.getActiveObject(object_id);
			if(cao)
				pos = cao->getPosition();
			client_id = m_sound->playSoundAt(name, loop, gain, pos);
			// TODO: Set up sound to move with object
			break; }
		default:
			break;
		}
		if(client_id != -1){
			m_sounds_server_to_client[server_id] = client_id;
			m_sounds_client_to_server[client_id] = server_id;
			if(object_id != 0)
				m_sounds_to_objects[client_id] = object_id;
		}
	}
	else if(command == TOCLIENT_STOP_SOUND)
	{
		s32 server_id = packet[TOCLIENT_STOP_SOUND_ID].as<s32>();
		std::map<s32, int>::iterator i =
				m_sounds_server_to_client.find(server_id);
		if(i != m_sounds_server_to_client.end()){
			int client_id = i->second;
			m_sound->stopSound(client_id);
		}
	}
	else if(command == TOCLIENT_PRIVILEGES)
	{
		packet[TOCLIENT_PRIVILEGES_PRIVILEGES].convert(&m_privileges);
	}
	else if(command == TOCLIENT_INVENTORY_FORMSPEC)
	{
		// Store formspec in LocalPlayer
		player->inventory_formspec = packet[TOCLIENT_INVENTORY_FORMSPEC_DATA].as<std::string>();
	}
	else if(command == TOCLIENT_DETACHED_INVENTORY)
	{
		std::string name = packet[TOCLIENT_DETACHED_INVENTORY_NAME].as<std::string>();
		std::string datastring = packet[TOCLIENT_DETACHED_INVENTORY_DATA].as<std::string>();
		std::istringstream is(datastring, std::ios_base::binary);

		infostream<<"Client: Detached inventory update: \""<<name<<"\""<<std::endl;

		Inventory *inv = NULL;
		if(m_detached_inventories.count(name) > 0)
			inv = m_detached_inventories[name];
		else{
			inv = new Inventory(m_itemdef);
			m_detached_inventories[name] = inv;
		}
		inv->deSerialize(is);
	}
	else if(command == TOCLIENT_SHOW_FORMSPEC)
	{
		std::string formspec = packet[TOCLIENT_SHOW_FORMSPEC_DATA].as<std::string>();
		std::string formname = packet[TOCLIENT_SHOW_FORMSPEC_NAME].as<std::string>();

		ClientEvent event;
		event.type = CE_SHOW_FORMSPEC;
		// pointer is required as event is a struct only!
		// adding a std:string to a struct isn't possible
		event.show_formspec.formspec = new std::string(formspec);
		event.show_formspec.formname = new std::string(formname);
		m_client_event_queue.push_back(event);
	}
	else if(command == TOCLIENT_SPAWN_PARTICLE)
	{
		v3f pos = packet[TOCLIENT_SPAWN_PARTICLE_POS].as<v3f>();
		v3f vel = packet[TOCLIENT_SPAWN_PARTICLE_VELOCITY].as<v3f>();
		v3f acc = packet[TOCLIENT_SPAWN_PARTICLE_ACCELERATION].as<v3f>();
		float expirationtime = packet[TOCLIENT_SPAWN_PARTICLE_EXPIRATIONTIME].as<float>();
		float size = packet[TOCLIENT_SPAWN_PARTICLE_SIZE].as<float>();
		bool collisiondetection = packet[TOCLIENT_SPAWN_PARTICLE_COLLISIONDETECTION].as<bool>();
		std::string texture = packet[TOCLIENT_SPAWN_PARTICLE_TEXTURE].as<std::string>();
		bool vertical = packet[TOCLIENT_SPAWN_PARTICLE_VERTICAL].as<bool>();

		ClientEvent event;
		event.type = CE_SPAWN_PARTICLE;
		event.spawn_particle.pos = new v3f (pos);
		event.spawn_particle.vel = new v3f (vel);
		event.spawn_particle.acc = new v3f (acc);

		event.spawn_particle.expirationtime = expirationtime;
		event.spawn_particle.size = size;
		event.spawn_particle.collisiondetection =
				collisiondetection;
		event.spawn_particle.vertical = vertical;
		event.spawn_particle.texture = new std::string(texture);

		m_client_event_queue.push_back(event);
	}
	else if(command == TOCLIENT_ADD_PARTICLESPAWNER)
	{
		u16 amount;
		float spawntime, minexptime, maxexptime, minsize, maxsize;
		v3f minpos, maxpos, minvel, maxvel, minacc, maxacc;
		bool collisiondetection, vertical;
		u32 id;
		std::string texture;

		packet[TOCLIENT_ADD_PARTICLESPAWNER_AMOUNT].convert(&amount);
		packet[TOCLIENT_ADD_PARTICLESPAWNER_SPAWNTIME].convert(&spawntime);
		packet[TOCLIENT_ADD_PARTICLESPAWNER_MINPOS].convert(&minpos);
		packet[TOCLIENT_ADD_PARTICLESPAWNER_MAXPOS].convert(&maxpos);
		packet[TOCLIENT_ADD_PARTICLESPAWNER_MINVEL].convert(&minvel);
		packet[TOCLIENT_ADD_PARTICLESPAWNER_MAXVEL].convert(&maxvel);
		packet[TOCLIENT_ADD_PARTICLESPAWNER_MINACC].convert(&minacc);
		packet[TOCLIENT_ADD_PARTICLESPAWNER_MAXACC].convert(&maxacc);
		packet[TOCLIENT_ADD_PARTICLESPAWNER_MINEXPTIME].convert(&minexptime);
		packet[TOCLIENT_ADD_PARTICLESPAWNER_MAXEXPTIME].convert(&maxexptime);
		packet[TOCLIENT_ADD_PARTICLESPAWNER_MINSIZE].convert(&minsize);
		packet[TOCLIENT_ADD_PARTICLESPAWNER_MAXSIZE].convert(&maxsize);
		packet[TOCLIENT_ADD_PARTICLESPAWNER_COLLISIONDETECTION].convert(&collisiondetection);
		packet[TOCLIENT_ADD_PARTICLESPAWNER_TEXTURE].convert(&texture);
		packet[TOCLIENT_ADD_PARTICLESPAWNER_VERTICAL].convert(&vertical);
		packet[TOCLIENT_ADD_PARTICLESPAWNER_ID].convert(&id);

		ClientEvent event;
		event.type = CE_ADD_PARTICLESPAWNER;
		event.add_particlespawner.amount = amount;
		event.add_particlespawner.spawntime = spawntime;

		event.add_particlespawner.minpos = new v3f (minpos);
		event.add_particlespawner.maxpos = new v3f (maxpos);
		event.add_particlespawner.minvel = new v3f (minvel);
		event.add_particlespawner.maxvel = new v3f (maxvel);
		event.add_particlespawner.minacc = new v3f (minacc);
		event.add_particlespawner.maxacc = new v3f (maxacc);

		event.add_particlespawner.minexptime = minexptime;
		event.add_particlespawner.maxexptime = maxexptime;
		event.add_particlespawner.minsize = minsize;
		event.add_particlespawner.maxsize = maxsize;
		event.add_particlespawner.collisiondetection = collisiondetection;
		event.add_particlespawner.vertical = vertical;
		event.add_particlespawner.texture = new std::string(texture);
		event.add_particlespawner.id = id;

		m_client_event_queue.push_back(event);
	}
	else if(command == TOCLIENT_DELETE_PARTICLESPAWNER)
	{
		u32 id = packet[TOCLIENT_DELETE_PARTICLESPAWNER_ID].as<u32>();

		ClientEvent event;
		event.type = CE_DELETE_PARTICLESPAWNER;
		event.delete_particlespawner.id = id;

		m_client_event_queue.push_back(event);
	}
	else if(command == TOCLIENT_HUDADD)
	{
		std::string datastring((char *)&data[2], datasize - 2);
		std::istringstream is(datastring, std::ios_base::binary);

		u32 id, number, item, dir;
		u8 type;
		v2f pos, scale, align, offset;
		std::string name, text;
		v3f world_pos;
		v2s32 size;

		packet[TOCLIENT_HUDADD_ID].convert(&id);
		packet[TOCLIENT_HUDADD_TYPE].convert(&type);
		packet[TOCLIENT_HUDADD_POS].convert(&pos);
		packet[TOCLIENT_HUDADD_NAME].convert(&name);
		packet[TOCLIENT_HUDADD_SCALE].convert(&scale);
		packet[TOCLIENT_HUDADD_TEXT].convert(&text);
		packet[TOCLIENT_HUDADD_NUMBER].convert(&number);
		packet[TOCLIENT_HUDADD_ITEM].convert(&item);
		packet[TOCLIENT_HUDADD_DIR].convert(&dir);
		packet[TOCLIENT_HUDADD_ALIGN].convert(&align);
		packet[TOCLIENT_HUDADD_OFFSET].convert(&offset);
		packet[TOCLIENT_HUDADD_WORLD_POS].convert(&world_pos);
		packet[TOCLIENT_HUDADD_SIZE].convert(&size);

		ClientEvent event;
		event.type = CE_HUDADD;
		event.hudadd.id     = id;
		event.hudadd.type   = type;
		event.hudadd.pos    = new v2f(pos);
		event.hudadd.name   = new std::string(name);
		event.hudadd.scale  = new v2f(scale);
		event.hudadd.text   = new std::string(text);
		event.hudadd.number = number;
		event.hudadd.item   = item;
		event.hudadd.dir    = dir;
		event.hudadd.align  = new v2f(align);
		event.hudadd.offset = new v2f(offset);
		event.hudadd.world_pos = new v3f(world_pos);
		event.hudadd.size      = new v2s32(size);
		m_client_event_queue.push_back(event);
	}
	else if(command == TOCLIENT_HUDRM)
	{
		u32 id = packet[TOCLIENT_HUDRM_ID].as<u32>();

		ClientEvent event;
		event.type = CE_HUDRM;
		event.hudrm.id = id;
		m_client_event_queue.push_back(event);
	}
	else if(command == TOCLIENT_HUDCHANGE)
	{
		std::string sdata;
		v2f v2fdata;
		v3f v3fdata;
		v2s32 v2s32data;
		u32 intdata = 0;

		u32 id = packet[TOCLIENT_HUDCHANGE_ID].as<u32>();
		u8 stat = packet[TOCLIENT_HUDCHANGE_STAT].as<int>();

		if (stat == HUD_STAT_POS || stat == HUD_STAT_SCALE ||
				stat == HUD_STAT_ALIGN || stat == HUD_STAT_OFFSET)
			packet[TOCLIENT_HUDCHANGE_V2F].convert(&v2fdata);
		else if (stat == HUD_STAT_NAME || stat == HUD_STAT_TEXT)
			packet[TOCLIENT_HUDCHANGE_STRING].convert(&sdata);
		else if (stat == HUD_STAT_WORLD_POS)
			packet[TOCLIENT_HUDCHANGE_V3F].convert(&v3fdata);
		else if (stat == HUD_STAT_SIZE)
			packet[TOCLIENT_HUDCHANGE_V2S32].convert(&v2s32data);
		else
			packet[TOCLIENT_HUDCHANGE_U32].convert(&intdata);

		ClientEvent event;
		event.type = CE_HUDCHANGE;
		event.hudchange.id      = id;
		event.hudchange.stat    = (HudElementStat)stat;
		event.hudchange.v2fdata = new v2f(v2fdata);
		event.hudchange.v3fdata = new v3f(v3fdata);
		event.hudchange.sdata   = new std::string(sdata);
		event.hudchange.data    = intdata;
		event.hudchange.v2s32data = new v2s32(v2s32data);
		m_client_event_queue.push_back(event);
	}
	else if(command == TOCLIENT_HUD_SET_FLAGS)
	{
		Player *player = m_env.getLocalPlayer();
		assert(player != NULL);

		u32 flags = packet[TOCLIENT_HUD_SET_FLAGS_FLAGS].as<u32>();
		u32 mask = packet[TOCLIENT_HUD_SET_FLAGS_MASK].as<u32>();

		player->hud_flags &= ~mask;
		player->hud_flags |= flags;
	}
	else if(command == TOCLIENT_HUD_SET_PARAM)
	{
		u16 param = packet[TOCLIENT_HUD_SET_PARAM_ID].as<u16>();
		std::string value = packet[TOCLIENT_HUD_SET_PARAM_VALUE].as<std::string>();

		if(param == HUD_PARAM_HOTBAR_ITEMCOUNT && value.size() == 4){
			s32 hotbar_itemcount = readS32((u8*) value.c_str());
			if(hotbar_itemcount > 0 && hotbar_itemcount <= HUD_HOTBAR_ITEMCOUNT_MAX)
				player->hud_hotbar_itemcount = hotbar_itemcount;
		} else if (param == HUD_PARAM_HOTBAR_IMAGE) {
			((LocalPlayer *) player)->hotbar_image = value;
		} else if (param == HUD_PARAM_HOTBAR_SELECTED_IMAGE) {
			((LocalPlayer *) player)->hotbar_selected_image = value;
		}
	}
/*
	else if(command == TOCLIENT_ANIMATIONS)
	{
		LocalPlayer *player = m_env.getLocalPlayer();
		packet[TOCLIENT_ANIMATIONS_DEFAULT_START].convert(&player->animation_default_start);
		packet[TOCLIENT_ANIMATIONS_DEFAULT_STOP].convert(&player->animation_default_stop);
		packet[TOCLIENT_ANIMATIONS_WALK_START].convert(&player->animation_walk_start);
		packet[TOCLIENT_ANIMATIONS_WALK_STOP].convert(&player->animation_walk_stop);
		packet[TOCLIENT_ANIMATIONS_DIG_START].convert(&player->animation_dig_start);
		packet[TOCLIENT_ANIMATIONS_DIG_STOP].convert(&player->animation_dig_stop);
		packet[TOCLIENT_ANIMATIONS_WD_START].convert(&player->animation_wd_start);
		packet[TOCLIENT_ANIMATIONS_WD_STOP].convert(&player->animation_wd_stop);
	}
*/
	else if(command == TOCLIENT_SET_SKY)
	{
		video::SColor *bgcolor = new video::SColor(packet[TOCLIENT_SET_SKY_COLOR].as<video::SColor>());
		std::string *type = new std::string(packet[TOCLIENT_SET_SKY_TYPE].as<std::string>());
		std::vector<std::string> *params = new std::vector<std::string>;
		packet[TOCLIENT_SET_SKY_PARAMS].convert(params);

		ClientEvent event;
		event.type            = CE_SET_SKY;
		event.set_sky.bgcolor = bgcolor;
		event.set_sky.type    = type;
		event.set_sky.params  = params;
		m_client_event_queue.push_back(event);
	}
	else if(command == TOCLIENT_OVERRIDE_DAY_NIGHT_RATIO)
	{
		bool do_override;
		float day_night_ratio_f;
		packet[TOCLIENT_OVERRIDE_DAY_NIGHT_RATIO_DO].convert(&do_override);
		packet[TOCLIENT_OVERRIDE_DAY_NIGHT_RATIO_VALUE].convert(&day_night_ratio_f);

		ClientEvent event;
		event.type                                 = CE_OVERRIDE_DAY_NIGHT_RATIO;
		event.override_day_night_ratio.do_override = do_override;
		event.override_day_night_ratio.ratio_f     = day_night_ratio_f;
		m_client_event_queue.push_back(event);
	}
	else if(command == TOCLIENT_LOCAL_PLAYER_ANIMATIONS)
	{
		LocalPlayer *player = m_env.getLocalPlayer();
		assert(player != NULL);

		packet[TOCLIENT_LOCAL_PLAYER_ANIMATIONS_IDLE].convert(&player->local_animations[0]);
		packet[TOCLIENT_LOCAL_PLAYER_ANIMATIONS_WALK].convert(&player->local_animations[1]);
		packet[TOCLIENT_LOCAL_PLAYER_ANIMATIONS_DIG].convert(&player->local_animations[2]);
		packet[TOCLIENT_LOCAL_PLAYER_ANIMATIONS_WALKDIG].convert(&player->local_animations[3]);
		packet[TOCLIENT_LOCAL_PLAYER_ANIMATIONS_FRAME_SPEED].convert(&player->local_animation_speed);
	}
	else if(command == TOCLIENT_EYE_OFFSET)
	{
		LocalPlayer *player = m_env.getLocalPlayer();
		assert(player != NULL);

		packet[TOCLIENT_EYE_OFFSET_FIRST].convert(&player->eye_offset_first);
		packet[TOCLIENT_EYE_OFFSET_THIRD].convert(&player->eye_offset_third);
	}
	else
	{
		infostream<<"Client: Ignoring unknown command "
				<<command<<std::endl;
	}
}

void Client::Send(u16 channelnum, SharedBuffer<u8> data, bool reliable)
{
	//JMutexAutoLock lock(m_con_mutex); //bulk comment-out
	m_con.Send(PEER_ID_SERVER, channelnum, data, reliable);
}

void Client::Send(u16 channelnum, const msgpack::sbuffer &data, bool reliable) {
	m_con.Send(PEER_ID_SERVER, channelnum, data, reliable);
}

void Client::interact(u8 action, const PointedThing& pointed)
{
	if(m_state != LC_Ready){
		infostream<<"Client::interact() "
				"cancelled (not connected)"
				<<std::endl;
		return;
	}

	/*
		[0] u16 command
		[2] u8 action
		[3] u16 item
		[5] u32 length of the next item
		[9] serialized PointedThing
		actions:
		0: start digging (from undersurface) or use
		1: stop digging (all parameters ignored)
		2: digging completed
		3: place block or item (to abovesurface)
		4: use item
	*/
	MSGPACK_PACKET_INIT(TOSERVER_INTERACT, 3);
	PACK(TOSERVER_INTERACT_ACTION, action);
	PACK(TOSERVER_INTERACT_ITEM, getPlayerItem());
	PACK(TOSERVER_INTERACT_POINTED_THING, pointed);

	// Send as reliable
	Send(0, buffer, true);
}

void Client::sendNodemetaFields(v3s16 p, const std::string &formname,
		const std::map<std::string, std::string> &fields)
{
	MSGPACK_PACKET_INIT(TOSERVER_NODEMETA_FIELDS, 3);
	PACK(TOSERVER_NODEMETA_FIELDS_POS, p);
	PACK(TOSERVER_NODEMETA_FIELDS_FORMNAME, formname);
	PACK(TOSERVER_NODEMETA_FIELDS_DATA, fields);
	// Send as reliable
	Send(0, buffer, true);
}
	
void Client::sendInventoryFields(const std::string &formname,
		const std::map<std::string, std::string> &fields)
{
	MSGPACK_PACKET_INIT(TOSERVER_INVENTORY_FIELDS, 2);
	PACK(TOSERVER_INVENTORY_FIELDS_FORMNAME, formname);
	PACK(TOSERVER_INVENTORY_FIELDS_DATA, fields);
	Send(0, buffer, true);
}

void Client::sendInventoryAction(InventoryAction *a)
{
	MSGPACK_PACKET_INIT(TOSERVER_INVENTORY_ACTION, 1);

	std::ostringstream os(std::ios_base::binary);
	a->serialize(os);
	std::string s = os.str();

	PACK(TOSERVER_INVENTORY_ACTION_DATA, s);

	// Send as reliable
	Send(0, buffer, true);
}

void Client::sendChatMessage(const std::string &message)
{
	MSGPACK_PACKET_INIT(TOSERVER_CHAT_MESSAGE, 1);
	PACK(TOSERVER_CHAT_MESSAGE_DATA, message);
	// Send as reliable
	Send(0, buffer, true);
}

void Client::sendChangePassword(const std::string &oldpassword,
								const std::string &newpassword)
{
	Player *player = m_env.getLocalPlayer();
	if(player == NULL)
		return;

	std::string playername = player->getName();
	std::string oldpwd = translatePassword(playername, oldpassword);
	std::string newpwd = translatePassword(playername, newpassword);

	MSGPACK_PACKET_INIT(TOSERVER_CHANGE_PASSWORD, 2);
	PACK(TOSERVER_CHANGE_PASSWORD_OLD, oldpwd);
	PACK(TOSERVER_CHANGE_PASSWORD_NEW, newpwd);

	// Send as reliable
	Send(0, buffer, true);
}


void Client::sendDamage(u8 damage)
{
	DSTACK(__FUNCTION_NAME);
	MSGPACK_PACKET_INIT(TOSERVER_DAMAGE, 1);
	PACK(TOSERVER_DAMAGE_VALUE, damage);

	// Send as reliable
	Send(0, buffer, true);
}

void Client::sendBreath(u16 breath)
{
	DSTACK(__FUNCTION_NAME);

	MSGPACK_PACKET_INIT(TOSERVER_BREATH, 1);
	PACK(TOSERVER_BREATH_VALUE, breath);
	// Send as reliable
	Send(0, buffer, true);
}

void Client::sendRespawn()
{
	DSTACK(__FUNCTION_NAME);

	MSGPACK_PACKET_INIT(TOSERVER_RESPAWN, 0);
	// Send as reliable
	Send(0, buffer, true);
}

void Client::sendReady()
{
	DSTACK(__FUNCTION_NAME);

	MSGPACK_PACKET_INIT(TOSERVER_CLIENT_READY, 3);
	PACK(TOSERVER_CLIENT_READY_VERSION_MAJOR, VERSION_MAJOR);
	PACK(TOSERVER_CLIENT_READY_VERSION_MINOR, VERSION_MINOR);
	// PACK(TOSERVER_CLIENT_READY_VERSION_PATCH, VERSION_PATCH_ORIG); TODO
	PACK(TOSERVER_CLIENT_READY_VERSION_STRING, std::string(minetest_version_hash));

	// Send as reliable
	Send(0, buffer, true);
}

void Client::sendPlayerPos()
{
	LocalPlayer *myplayer = m_env.getLocalPlayer();
	if(myplayer == NULL)
		return;

	// Save bandwidth by only updating position when something changed
	if(myplayer->last_position == myplayer->getPosition() &&
			myplayer->last_speed == myplayer->getSpeed() &&
			myplayer->last_pitch == myplayer->getPitch() &&
			myplayer->last_yaw == myplayer->getYaw() &&
			myplayer->last_keyPressed == myplayer->keyPressed)
		return;

	myplayer->last_position = myplayer->getPosition();
	myplayer->last_speed = myplayer->getSpeed();
	myplayer->last_pitch = myplayer->getPitch();
	myplayer->last_yaw = myplayer->getYaw();
	myplayer->last_keyPressed = myplayer->keyPressed;

	u16 our_peer_id;
	{
		//JMutexAutoLock lock(m_con_mutex); //bulk comment-out
		our_peer_id = m_con.GetPeerID();
	}

	// Set peer id if not set already
	if(myplayer->peer_id == PEER_ID_INEXISTENT)
		myplayer->peer_id = our_peer_id;
	// Check that an existing peer_id is the same as the connection's
	assert(myplayer->peer_id == our_peer_id);

	MSGPACK_PACKET_INIT(TOSERVER_PLAYERPOS, 5);
	PACK(TOSERVER_PLAYERPOS_POSITION, myplayer->getPosition());
	PACK(TOSERVER_PLAYERPOS_SPEED, myplayer->getSpeed());
	PACK(TOSERVER_PLAYERPOS_PITCH, myplayer->getPitch());
	PACK(TOSERVER_PLAYERPOS_YAW, myplayer->getYaw());
	PACK(TOSERVER_PLAYERPOS_KEY_PRESSED, myplayer->keyPressed);
	// Send as unreliable
	Send(0, buffer, false);
}

void Client::sendPlayerItem(u16 item)
{
	Player *myplayer = m_env.getLocalPlayer();
	if(myplayer == NULL)
		return;

	u16 our_peer_id = m_con.GetPeerID();

	// Set peer id if not set already
	if(myplayer->peer_id == PEER_ID_INEXISTENT)
		myplayer->peer_id = our_peer_id;
	// Check that an existing peer_id is the same as the connection's
	assert(myplayer->peer_id == our_peer_id);

	MSGPACK_PACKET_INIT(TOSERVER_PLAYERITEM, 1);
	PACK(TOSERVER_PLAYERITEM_VALUE, item);

	// Send as reliable
	Send(0, buffer, true);
}

void Client::removeNode(v3s16 p)
{
	std::map<v3s16, MapBlock*> modified_blocks;

	try
	{
		m_env.getMap().removeNodeAndUpdate(p, modified_blocks);
	}
	catch(InvalidPositionException &e)
	{
	}
	
	for(std::map<v3s16, MapBlock * >::iterator
			i = modified_blocks.begin();
			i != modified_blocks.end(); ++i)
	{
		addUpdateMeshTaskWithEdge(i->first, true);
	}
}

void Client::addNode(v3s16 p, MapNode n, bool remove_metadata)
{
	//TimeTaker timer1("Client::addNode()");

	std::map<v3s16, MapBlock*> modified_blocks;

	try
	{
		//TimeTaker timer3("Client::addNode(): addNodeAndUpdate");
		m_env.getMap().addNodeAndUpdate(p, n, modified_blocks, remove_metadata);
	}
	catch(InvalidPositionException &e)
	{}
	
	addUpdateMeshTaskForNode(p, true);

	for(std::map<v3s16, MapBlock * >::iterator
			i = modified_blocks.begin();
			i != modified_blocks.end(); ++i)
	{
		addUpdateMeshTaskWithEdge(i->first, true);
	}
}
	
void Client::setPlayerControl(PlayerControl &control)
{
	LocalPlayer *player = m_env.getLocalPlayer();
	assert(player != NULL);
	player->control = control;
}

void Client::selectPlayerItem(u16 item)
{
	m_playeritem = item;
	m_inventory_updated = true;
	sendPlayerItem(item);
}

// Returns true if the inventory of the local player has been
// updated from the server. If it is true, it is set to false.
bool Client::getLocalInventoryUpdated()
{
	bool updated = m_inventory_updated;
	m_inventory_updated = false;
	return updated;
}

// Copies the inventory of the local player to parameter
void Client::getLocalInventory(Inventory &dst)
{
	Player *player = m_env.getLocalPlayer();
	assert(player != NULL);
	dst = player->inventory;
}

Inventory* Client::getInventory(const InventoryLocation &loc)
{
	switch(loc.type){
	case InventoryLocation::UNDEFINED:
	{}
	break;
	case InventoryLocation::CURRENT_PLAYER:
	{
		Player *player = m_env.getLocalPlayer();
		assert(player != NULL);
		return &player->inventory;
	}
	break;
	case InventoryLocation::PLAYER:
	{
		Player *player = m_env.getPlayer(loc.name.c_str());
		if(!player)
			return NULL;
		return &player->inventory;
	}
	break;
	case InventoryLocation::NODEMETA:
	{
		NodeMetadata *meta = m_env.getMap().getNodeMetadata(loc.p);
		if(!meta)
			return NULL;
		return meta->getInventory();
	}
	break;
	case InventoryLocation::DETACHED:
	{
		if(m_detached_inventories.count(loc.name) == 0)
			return NULL;
		return m_detached_inventories[loc.name];
	}
	break;
	default:
		assert(0);
	}
	return NULL;
}

void Client::inventoryAction(InventoryAction *a)
{
	/*
		Send it to the server
	*/
	sendInventoryAction(a);

	/*
		Predict some local inventory changes
	*/
	a->clientApply(this, this);

	// Remove it
	delete a;
}

ClientActiveObject * Client::getSelectedActiveObject(
		f32 max_d,
		v3f from_pos_f_on_map,
		core::line3d<f32> shootline_on_map
	)
{
	std::vector<DistanceSortedActiveObject> objects;

	m_env.getActiveObjects(from_pos_f_on_map, max_d, objects);
	
	// Sort them.
	// After this, the closest object is the first in the array.
	std::sort(objects.begin(), objects.end());

	for(u32 i=0; i<objects.size(); i++)
	{
		ClientActiveObject *obj = objects[i].obj;
		
		core::aabbox3d<f32> *selection_box = obj->getSelectionBox();
		if(selection_box == NULL)
			continue;

		v3f pos = obj->getPosition();

		core::aabbox3d<f32> offsetted_box(
				selection_box->MinEdge + pos,
				selection_box->MaxEdge + pos
		);

		if(offsetted_box.intersectsWithLine(shootline_on_map))
		{
			return obj;
		}
	}

	return NULL;
}

std::list<std::string> Client::getConnectedPlayerNames()
{
	return m_env.getPlayerNames();
}

float Client::getAnimationTime()
{
	return m_animation_time;
}

int Client::getCrackLevel()
{
	return m_crack_level;
}

void Client::setHighlighted(v3s16 pos, bool show_highlighted)
{
	m_show_highlighted = show_highlighted;
	v3s16 old_highlighted_pos = m_highlighted_pos;
	m_highlighted_pos = pos;
	addUpdateMeshTaskForNode(old_highlighted_pos, true);
	addUpdateMeshTaskForNode(m_highlighted_pos, true);
}

void Client::setCrack(int level, v3s16 pos)
{
	int old_crack_level = m_crack_level;
	v3s16 old_crack_pos = m_crack_pos;

	m_crack_level = level;
	m_crack_pos = pos;

	if(old_crack_level >= 0 && (level < 0 || pos != old_crack_pos))
	{
		// remove old crack
		addUpdateMeshTaskForNode(old_crack_pos, true);
	}
	if(level >= 0 && (old_crack_level < 0 || pos != old_crack_pos))
	{
		// add new crack
		addUpdateMeshTaskForNode(pos, true);
	}
}

u16 Client::getHP()
{
	Player *player = m_env.getLocalPlayer();
	assert(player != NULL);
	return player->hp;
}

u16 Client::getBreath()
{
	Player *player = m_env.getLocalPlayer();
	assert(player != NULL);
	return player->getBreath();
}

bool Client::getChatMessage(std::string &message)
{
	if(m_chat_queue.size() == 0)
		return false;
	message = m_chat_queue.pop_front();
	return true;
}

void Client::typeChatMessage(const std::wstring &message)
{
	// Discard empty line
	if(message.empty())
		return;

	// Send to others
	sendChatMessage(wide_to_utf8(message));

	// Show locally
	if (message[0] == '/')
	{
		m_chat_queue.push_back("issued command: " + wide_to_utf8(message));
	}
	else
	{
		LocalPlayer *player = m_env.getLocalPlayer();
		if(!player)
			return;
		std::string name = player->getName();
		m_chat_queue.push_back("<" + name + "> " + wide_to_utf8(message));
	}
}

void Client::addUpdateMeshTask(v3s16 p, bool urgent)
{
	//ScopeProfiler sp(g_profiler, "Client: Mesh prepare");
	MapBlock *b = m_env.getMap().getBlockNoCreateNoEx(p);
	if(b == NULL)
		return;

	/*
		Create a task to update the mesh of the block
	*/
	auto & draw_control = m_env.getClientMap().getControl();
	std::shared_ptr<MeshMakeData> data(new MeshMakeData(this, m_env.getMap(), draw_control));

	{
		//TimeTaker timer("data fill");
		// Release: ~0ms
		// Debug: 1-6ms, avg=2ms
		data->fill(b);

#if ! CMAKE_THREADS
		data->fill_data();
#endif

		data->setCrack(m_crack_level, m_crack_pos);
		data->setHighlighted(m_highlighted_pos, m_show_highlighted);
		data->setSmoothLighting(m_cache_smooth_lighting);
		data->step = getFarmeshStep(data->draw_control, getNodeBlockPos(floatToInt(m_env.getLocalPlayer()->getPosition(), BS)), p);
		data->range = getNodeBlockPos(floatToInt(m_env.getLocalPlayer()->getPosition(), BS)).getDistanceFrom(p);
	}

	// Add task to queue
	unsigned int qsize = m_mesh_update_thread.m_queue_in.addBlock(p, data, urgent);
	draw_control.block_overflow = qsize > 1000; // todo: depend on mesh make speed

}

void Client::addUpdateMeshTaskWithEdge(v3POS blockpos, bool urgent)
{
	for (int i=0;i<7;i++)
	{
		try{
			v3s16 p = blockpos + g_6dirs[i];
			addUpdateMeshTask(p, urgent);
		}
		catch(InvalidPositionException &e){}
	}
}

void Client::addUpdateMeshTaskForNode(v3s16 nodepos, bool urgent)
{
/*
	{
		v3s16 p = nodepos;
		infostream<<"Client::addUpdateMeshTaskForNode(): "
				<<"("<<p.X<<","<<p.Y<<","<<p.Z<<")"
				<<std::endl;
	}
*/

	v3s16 blockpos = getNodeBlockPos(nodepos);
	v3s16 blockpos_relative = blockpos * MAP_BLOCKSIZE;

	try{
		addUpdateMeshTask(blockpos, urgent);
	}
	catch(InvalidPositionException &e){}

	// Leading edge
	if(nodepos.X == blockpos_relative.X){
		try{
			v3s16 p = blockpos + v3s16(-1,0,0);
			addUpdateMeshTask(p, urgent);
		}
		catch(InvalidPositionException &e){}
	}

	if(nodepos.Y == blockpos_relative.Y){
		try{
			v3s16 p = blockpos + v3s16(0,-1,0);
			addUpdateMeshTask(p, urgent);
		}
		catch(InvalidPositionException &e){}
	}

	if(nodepos.Z == blockpos_relative.Z){
		try{
			v3s16 p = blockpos + v3s16(0,0,-1);
			addUpdateMeshTask(p, urgent);
		}
		catch(InvalidPositionException &e){}
	}
}

void Client::updateMeshTimestampWithEdge(v3s16 blockpos) {
	for (int i = 0; i < 7; ++i) {
		auto *block = m_env.getMap().getBlockNoCreateNoEx(blockpos + g_6dirs[i]);
		if(!block)
			continue;
		block->setTimestampNoChangedFlag(m_uptime);
	}
}

ClientEvent Client::getClientEvent()
{
	if(m_client_event_queue.size() == 0)
	{
		ClientEvent event;
		event.type = CE_NONE;
		return event;
	}
	return m_client_event_queue.pop_front();
}

float Client::mediaReceiveProgress()
{
	if (m_media_downloader)
		return m_media_downloader->getProgress();
	else
		return 1.0; // downloader only exists when not yet done
}

void Client::afterContentReceived(IrrlichtDevice *device, gui::IGUIFont* font)
{
	infostream<<"Client::afterContentReceived() started"<<std::endl;
	//assert(m_itemdef_received);
	//assert(m_nodedef_received);
	//assert(mediaReceived());
	

	bool no_output = device->getVideoDriver()->getDriverType() == video::EDT_NULL;

	// Rebuild inherited images and recreate textures
	infostream<<"- Rebuilding images and textures"<<std::endl;
	if (!no_output)
		m_tsrc->rebuildImagesAndTextures();

	// Rebuild shaders
	infostream<<"- Rebuilding shaders"<<std::endl;
	if (!no_output)
		m_shsrc->rebuildShaders();

	// Update node aliases
	infostream<<"- Updating node aliases"<<std::endl;
	m_nodedef->updateAliases(m_itemdef);

	// Update node textures and assign shaders to each tile
	infostream<<"- Updating node textures"<<std::endl;
	if (!no_output)
	m_nodedef->updateTextures(this);

	// Preload item textures and meshes if configured to
	if(!no_output && g_settings->getBool("preload_item_visuals"))
	{
		verbosestream<<"Updating item textures and meshes"<<std::endl;
		wchar_t* text = wgettext("Item textures...");
		draw_load_screen(text, device, guienv, 0, 0);
		std::set<std::string> names = m_itemdef->getAll();
		size_t size = names.size();
		size_t count = 0;
		int percent = 0;
		for(std::set<std::string>::const_iterator
				i = names.begin(); i != names.end(); ++i){
			// Asking for these caches the result
			m_itemdef->getInventoryTexture(*i, this);
			m_itemdef->getWieldMesh(*i, this);
			count++;
			percent = count*100/size;
			if (count%50 == 0) // only update every 50 item
				draw_load_screen(text, device, guienv, 0, percent);
		}
		delete[] text;
	}

	// Start mesh update thread after setting up content definitions
	infostream<<"- Starting mesh update thread"<<std::endl;
	if (!no_output) {
		auto threads = !g_settings->getBool("more_threads") ? 1 : (porting::getNumberOfProcessors() - (m_simple_singleplayer_mode ? 3 : 1));
		m_mesh_update_thread.Start(threads < 1 ? 1 : threads);
	}

	m_state = LC_Ready;
	sendReady();
	infostream<<"Client::afterContentReceived() done"<<std::endl;
}

float Client::getRTT(void)
{
	return 0;
	//return m_con.getPeerStat(PEER_ID_SERVER,con::AVG_RTT);
}

float Client::getCurRate(void)
{
	return 0;
//	return ( m_con.getLocalStat(con::CUR_INC_RATE) +
//			m_con.getLocalStat(con::CUR_DL_RATE));
}

float Client::getAvgRate(void)
{
	return 0;
//	return ( m_con.getLocalStat(con::AVG_INC_RATE) +
//			m_con.getLocalStat(con::AVG_DL_RATE));
}

void Client::makeScreenshot(IrrlichtDevice *device)
{
	irr::video::IVideoDriver *driver = device->getVideoDriver();
	irr::video::IImage* const raw_image = driver->createScreenShot();
	if (raw_image) {
		irr::video::IImage* const image = driver->createImage(video::ECF_R8G8B8,
			raw_image->getDimension());

		if (image) {
			raw_image->copyTo(image);
			irr::c8 filename[256];
			snprintf(filename, sizeof(filename), "%s" DIR_DELIM "screenshot_%u.png",
				 g_settings->get("screenshot_path").c_str(),
				 device->getTimer()->getRealTime());
			std::stringstream sstr;
			if (driver->writeImageToFile(image, filename)) {
				sstr << "Saved screenshot to '" << filename << "'";
			} else {
				sstr << "Failed to save screenshot '" << filename << "'";
			}
			m_chat_queue.push_back(sstr.str());
			infostream << sstr.str() << std::endl;
			image->drop();
		}
		raw_image->drop();
	}
}

// IGameDef interface
// Under envlock
IItemDefManager* Client::getItemDefManager()
{
	return m_itemdef;
}
INodeDefManager* Client::getNodeDefManager()
{
	return m_nodedef;
}
ICraftDefManager* Client::getCraftDefManager()
{
	return NULL;
	//return m_craftdef;
}
ITextureSource* Client::getTextureSource()
{
	return m_tsrc;
}
IShaderSource* Client::getShaderSource()
{
	return m_shsrc;
}
scene::ISceneManager* Client::getSceneManager()
{
	return m_device->getSceneManager();
}
u16 Client::allocateUnknownNodeId(const std::string &name)
{
	errorstream<<"Client::allocateUnknownNodeId(): "
			<<"Client cannot allocate node IDs"<<std::endl;
	assert(0);
	return CONTENT_IGNORE;
}
ISoundManager* Client::getSoundManager()
{
	return m_sound;
}
MtEventManager* Client::getEventManager()
{
	return m_event;
}

scene::IAnimatedMesh* Client::getMesh(const std::string &filename)
{
	std::map<std::string, std::string>::const_iterator i =
			m_mesh_data.find(filename);
	if(i == m_mesh_data.end()){
		errorstream<<"Client::getMesh(): Mesh not found: \""<<filename<<"\""
				<<std::endl;
		return NULL;
	}
	const std::string &data = i->second;
	scene::ISceneManager *smgr = m_device->getSceneManager();

	// Create the mesh, remove it from cache and return it
	// This allows unique vertex colors and other properties for each instance
	Buffer<char> data_rw(data.c_str(), data.size()); // Const-incorrect Irrlicht
	io::IFileSystem *irrfs = m_device->getFileSystem();
	io::IReadFile *rfile = irrfs->createMemoryReadFile(
			*data_rw, data_rw.getSize(), filename.c_str());
	assert(rfile);

	scene::IAnimatedMesh *mesh = smgr->getMesh(rfile);
	rfile->drop();
	// NOTE: By playing with Irrlicht refcounts, maybe we could cache a bunch
	// of uniquely named instances and re-use them
	mesh->grab();
	smgr->getMeshCache()->removeMesh(mesh);
	return mesh;
}



//freeminer:
void Client::sendDrawControl() {
	MSGPACK_PACKET_INIT(TOSERVER_DRAWCONTROL, 5);
	const auto & draw_control = m_env.getClientMap().getControl();
	PACK(TOSERVER_DRAWCONTROL_WANTED_RANGE, (u32)draw_control.wanted_range);
	PACK(TOSERVER_DRAWCONTROL_RANGE_ALL, (u32)draw_control.range_all);
	PACK(TOSERVER_DRAWCONTROL_FARMESH, (u8)draw_control.farmesh);
	PACK(TOSERVER_DRAWCONTROL_FOV, draw_control.fov);
	PACK(TOSERVER_DRAWCONTROL_BLOCK_OVERFLOW, draw_control.block_overflow);

	Send(0, buffer, false);
}
<|MERGE_RESOLUTION|>--- conflicted
+++ resolved
@@ -972,50 +972,16 @@
 		//infostream<<"Adding mesh update task for received block "<<p<<std::endl;
 		updateMeshTimestampWithEdge(p);
 
-<<<<<<< HEAD
-=======
-		UniqueQueue<v3s16> got_blocks;
-		got_blocks.push_back(p);
-		u32 got_blocks_size = got_blocks.size();
-		if (got_blocks_size) { // TODO: REMOVE IN NEXT
-				/*
-					Acknowledge block
-				*/
-				/*
-					[0] u16 command
-					[2] u8 count
-					[3] v3s16 pos_0
-					[3+6] v3s16 pos_1
-					[3+6*i] u16 vrange
-					...
-				*/
-				u32 replysize = 2+1+(6*got_blocks_size)+2;
-				SharedBuffer<u8> reply(replysize);
-				writeU16(&reply[0], TOSERVER_GOTBLOCKS);
-				reply[2] = got_blocks_size;
-				u32 i=0;
-				while (got_blocks.size())
-					writeV3S16(&reply[3+(6*i++)], got_blocks.pop_front());
-
-				writeU16(&reply[2+1+(6*got_blocks_size)], (int)m_env.getClientMap().getControl().wanted_range);
-				// Send as reliable
-				m_con.Send(PEER_ID_SERVER, 2, reply, true);
-		}
-
 /*
->>>>>>> 8eade463
 #if !defined(NDEBUG)
 		if (m_env.getClientMap().m_block_boundary.size() > 150)
 			m_env.getClientMap().m_block_boundary.clear();
 		m_env.getClientMap().m_block_boundary[p] = block;
 #endif
-<<<<<<< HEAD
+*/
 
 		}//step
 
-=======
-*/
->>>>>>> 8eade463
 	}
 	else if(command == TOCLIENT_INVENTORY)
 	{
