/*
client.cpp
Copyright (C) 2013 celeron55, Perttu Ahola <celeron55@gmail.com>
*/

/*
This file is part of Freeminer.

Freeminer is free software: you can redistribute it and/or modify
it under the terms of the GNU General Public License as published by
the Free Software Foundation, either version 3 of the License, or
(at your option) any later version.

Freeminer  is distributed in the hope that it will be useful,
but WITHOUT ANY WARRANTY; without even the implied warranty of
MERCHANTABILITY or FITNESS FOR A PARTICULAR PURPOSE.  See the
GNU General Public License for more details.

You should have received a copy of the GNU General Public License
along with Freeminer.  If not, see <http://www.gnu.org/licenses/>.
*/

#include <iostream>
#include <algorithm>
#include <sstream>
#include <IFileSystem.h>
#include "jthread/jmutexautolock.h"
#include "util/directiontables.h"
#include "util/pointedthing.h"
#include "util/serialize.h"
#include "util/string.h"
#include "strfnd.h"
#include "client.h"
#include "clientserver.h"
#include "main.h"
#include "filesys.h"
#include "porting.h"
#include "mapblock_mesh.h"
#include "mapblock.h"
#include "settings.h"
#include "profiler.h"
#include "gettext.h"
#include "log_types.h"
#include "nodemetadata.h"
#include "nodedef.h"
#include "itemdef.h"
#include "shader.h"
#include "base64.h"
#include "clientmap.h"
#include "clientmedia.h"
#include "sound.h"
#include "IMeshCache.h"
#include "serialization.h"
#include "config.h"
#include "version.h"
#include "drawscene.h"
#include "subgame.h"
#include "server.h"
#include "database.h" //remove with g sunsed shit localdb

#include "emerge.h"


extern gui::IGUIEnvironment* guienv;

#include "msgpack.h"

/*
	MeshUpdateQueue
*/

MeshUpdateQueue::MeshUpdateQueue()
{
}

MeshUpdateQueue::~MeshUpdateQueue()
{
}

unsigned int MeshUpdateQueue::addBlock(v3POS p, std::shared_ptr<MeshMakeData> data, bool urgent)
{
	DSTACK(__FUNCTION_NAME);

	auto lock = m_queue.lock_unique_rec();
	unsigned int range = urgent ? 0 : 1 + data->range + data->step * 10;
	if (m_process.count(p)) {
		if (!urgent)
			range += 3;
	} else if (m_ranges.count(p)) {
		auto range_old = m_ranges[p];
		auto & rmap = m_queue.get(range_old);
		if (range_old > 0 && range != range_old)  {
			m_ranges.erase(p);
			rmap.erase(p);
			if (rmap.empty())
				m_queue.erase(range_old);
		} else {
			rmap[p] = data;
			return m_ranges.size();
		}
	}
	auto & rmap = m_queue.get(range);
	rmap[p] = data;
	m_ranges[p] = range;
	g_profiler->avg("Client: mesh make queue", m_ranges.size());
	return m_ranges.size();
}

std::shared_ptr<MeshMakeData> MeshUpdateQueue::pop()
{
	auto lock = m_queue.lock_unique_rec();
	for (auto & it : m_queue) {
		auto & rmap = it.second;
		auto begin = rmap.begin();
		auto data = begin->second;
		m_ranges.erase(begin->first);
		rmap.erase(begin->first);
		if (rmap.empty())
			m_queue.erase(it.first);
		return data;
	}
	return nullptr;
}

/*
	MeshUpdateThread
*/

void * MeshUpdateThread::Thread()
{
	ThreadStarted();

	log_register_thread("MeshUpdateThread" + itos(id));

	DSTACK(__FUNCTION_NAME);

	BEGIN_DEBUG_EXCEPTION_HANDLER

	porting::setThreadName(("MeshUpdateThread" + itos(id)).c_str());
	porting::setThreadPriority(30);

	while(!StopRequested())
	{

		try {
		auto q = m_queue_in.pop();
		if(!q)
		{
			sleep_ms(3);
			continue;
		}
		m_queue_in.m_process.set(q->m_blockpos, 1);

		ScopeProfiler sp(g_profiler, "Client: Mesh making " + itos(q->step));

		m_queue_out.push_back(MeshUpdateResult(q->m_blockpos, MapBlock::mesh_type(new MapBlockMesh(q.get(), m_camera_offset))));

		m_queue_in.m_process.erase(q->m_blockpos);

#if _MSC_VER
		sleep_ms(1); // dont overflow gpu, fix lag and spikes on drawtime
#endif

#ifdef NDEBUG
		} catch (BaseException &e) {
			errorstream<<"MeshUpdateThread: exception: "<<e.what()<<std::endl;
		} catch(std::exception &e) {
			errorstream<<"MeshUpdateThread: exception: "<<e.what()<<std::endl;
		} catch (...) {
			errorstream<<"MeshUpdateThread: Ooops..."<<std::endl;
#else
		} catch (int) { //nothing
#endif
		}

	}

	END_DEBUG_EXCEPTION_HANDLER(errorstream)

	return NULL;
}

/*
	Client
*/

Client::Client(
		IrrlichtDevice *device,
		const char *playername,
		std::string password,
		MapDrawControl &control,
		IWritableTextureSource *tsrc,
		IWritableShaderSource *shsrc,
		IWritableItemDefManager *itemdef,
		IWritableNodeDefManager *nodedef,
		ISoundManager *sound,
		MtEventManager *event,
		bool ipv6
):
	m_packetcounter_timer(0.0),
	m_connection_reinit_timer(0.1),
	m_avg_rtt_timer(0.0),
	m_playerpos_send_timer(0.0),
	m_ignore_damage_timer(0.0),
	m_tsrc(tsrc),
	m_shsrc(shsrc),
	m_itemdef(itemdef),
	m_nodedef(nodedef),
	m_sound(sound),
	m_event(event),
	m_mesh_update_thread(this),
	m_env(
		new ClientMap(this, this, control,
			device->getSceneManager()->getRootSceneNode(),
			device->getSceneManager(), 666),
		device->getSceneManager(),
		tsrc, this, device
	),
	m_particle_manager(&m_env),
	m_con(PROTOCOL_ID, is_simple_singleplayer_game ? MAX_PACKET_SIZE_SINGLEPLAYER : MAX_PACKET_SIZE, CONNECTION_TIMEOUT, ipv6, this),
	m_device(device),
	m_server_ser_ver(SER_FMT_VER_INVALID),
	m_playeritem(0),
	m_previous_playeritem(0),
	m_inventory_updated(false),
	m_inventory_from_server(NULL),
	m_inventory_from_server_age(0.0),
	m_show_highlighted(false),
	m_animation_time(0),
	m_crack_level(-1),
	m_crack_pos(0,0,0),
	m_highlighted_pos(0,0,0),
	m_map_seed(0),
	m_password(password),
	m_access_denied(false),
	m_itemdef_received(false),
	m_nodedef_received(false),
	m_media_downloader(new ClientMediaDownloader()),
	m_time_of_day_set(false),
	m_last_time_of_day_f(-1),
	m_time_of_day_update_timer(0),
	m_recommended_send_interval(0.1),
	m_removed_sounds_check_timer(0),
	m_simple_singleplayer_mode(is_simple_singleplayer_game),
	m_state(LC_Created)
{
	/*
		Add local player
	*/
	{
		Player *player = new LocalPlayer(this, playername);

		m_env.addPlayer(player);
	}

<<<<<<< HEAD
	if (g_settings->getBool("enable_local_map_saving")
			&& !is_simple_singleplayer_game) {
		std::string address = g_settings->get("address");
		replace( address.begin(), address.end(), ':', '_' );
		const std::string world_path = porting::path_user + DIR_DELIM + "worlds"
				+ DIR_DELIM + "server_" + address
				+ "_" + g_settings->get("remote_port");

		SubgameSpec gamespec;
		if (!getWorldExists(world_path)) {
			gamespec = findSubgame(g_settings->get("default_game"));
			if (!gamespec.isValid())
				gamespec = findSubgame("minimal");
		} else {
			std::string world_gameid = getWorldGameId(world_path, false);
			gamespec = findWorldSubgame(world_path);
		}
		if (!gamespec.isValid()) {
			errorstream << "Couldn't find subgame for local map saving." << std::endl;
			return;
		}

		localserver = new Server(world_path, gamespec, false, false);
		localdb = nullptr;
		actionstream << "Local map saving started, map will be saved at '" << world_path << "'" << std::endl;
	} else {
		localdb = NULL;
		localserver = nullptr;
	}

=======
>>>>>>> 38561023
	m_cache_smooth_lighting = g_settings->getBool("smooth_lighting");
}

void Client::Stop()
{
	//request all client managed threads to stop
	m_mesh_update_thread.Stop();
	m_mesh_update_thread.Wait();
	if (localdb != NULL) {
		actionstream << "Local map saving ended" << std::endl;
		localdb->endSave();
		delete localserver;
	}
}

Client::~Client()
{
	m_con.Disconnect();

	m_mesh_update_thread.Stop();
	m_mesh_update_thread.Wait();
/*
	while(!m_mesh_update_thread.m_queue_out.empty()) {
		MeshUpdateResult r = m_mesh_update_thread.m_queue_out.pop_frontNoEx();
		delete r.mesh;
	}
*/

	delete m_inventory_from_server;

	// Delete detached inventories
	for(std::map<std::string, Inventory*>::iterator
			i = m_detached_inventories.begin();
			i != m_detached_inventories.end(); i++){
		delete i->second;
	}

	// cleanup 3d model meshes on client shutdown
	while (m_device->getSceneManager()->getMeshCache()->getMeshCount() != 0) {
		scene::IAnimatedMesh * mesh =
			m_device->getSceneManager()->getMeshCache()->getMeshByIndex(0);

		if (mesh != NULL)
			m_device->getSceneManager()->getMeshCache()->removeMesh(mesh);
	}

	if (localserver)
		delete localserver;
	if (localdb)
		delete localdb;
}

void Client::connect(Address address,
		const std::string &address_name,
		bool is_local_server)
{
	DSTACK(__FUNCTION_NAME);
<<<<<<< HEAD
=======

	initLocalMapSaving(address, address_name, is_local_server);

	m_con.SetTimeoutMs(0);
>>>>>>> 38561023
	m_con.Connect(address);
}

void Client::step(float dtime)
{
	DSTACK(__FUNCTION_NAME);

	m_uptime += dtime;

	// Limit a bit
	if(dtime > 2.0)
		dtime = 2.0;

	if(m_ignore_damage_timer > dtime)
		m_ignore_damage_timer -= dtime;
	else
		m_ignore_damage_timer = 0.0;

	m_animation_time += dtime;
	if(m_animation_time > 60.0)
		m_animation_time -= 60.0;

	m_time_of_day_update_timer += dtime;

	ReceiveAll();

	/*
		Packet counter
	*/
	{
		float &counter = m_packetcounter_timer;
		counter -= dtime;
		if(counter <= 0.0)
		{
			counter = 20.0;

			verbosestream << "Client packetcounter (" << m_packetcounter_timer
					<< "):"<<std::endl;
			m_packetcounter.print(verbosestream);
			m_packetcounter.clear();
		}
	}

	// UGLY hack to fix 2 second startup delay caused by non existent
	// server client startup synchronization in local server or singleplayer mode
	static bool initial_step = true;
	if (initial_step) {
		initial_step = false;
	}
	else if(m_state == LC_Created)
	{
		float &counter = m_connection_reinit_timer;
		counter -= dtime;
		if(counter <= 0.0)
		{
			counter = 2.0;

			//JMutexAutoLock envlock(m_env_mutex); //bulk comment-out

			Player *myplayer = m_env.getLocalPlayer();
			assert(myplayer != NULL);
			// Send TOSERVER_INIT
			// [0] u16 TOSERVER_INIT
			// [2] u8 SER_FMT_VER_HIGHEST_READ
			// [3] u8[20] player_name
			// [23] u8[28] password (new in some version)
			// [51] u16 minimum supported network protocol version (added sometime)
			// [53] u16 maximum supported network protocol version (added later than the previous one)
			MSGPACK_PACKET_INIT(TOSERVER_INIT, 5);
			PACK(TOSERVER_INIT_FMT, SER_FMT_VER_HIGHEST_READ);
			PACK(TOSERVER_INIT_NAME, myplayer->getName());
			PACK(TOSERVER_INIT_PASSWORD, m_password);
			PACK(TOSERVER_INIT_PROTOCOL_VERSION_MIN, CLIENT_PROTOCOL_VERSION_MIN);
			PACK(TOSERVER_INIT_PROTOCOL_VERSION_MAX, CLIENT_PROTOCOL_VERSION_MAX);

			// Send as unreliable
			Send(1, buffer, false);
		}

		// Not connected, return
		return;
	}

	/*
		Do stuff if connected
	*/
	unsigned int max_cycle_ms = 200/g_settings->getFloat("wanted_fps");

	/*
		Run Map's timers and unload unused data
	*/
	const float map_timer_and_unload_dtime = 10.25;
	if(m_map_timer_and_unload_interval.step(dtime, map_timer_and_unload_dtime))
	{
		ScopeProfiler sp(g_profiler, "Client: map timer and unload");
		std::list<v3s16> deleted_blocks;
		
		if(m_env.getMap().timerUpdate(m_uptime,
				g_settings->getFloat("client_unload_unused_data_timeout"),
				max_cycle_ms,
				&deleted_blocks))
				m_map_timer_and_unload_interval.run_next(map_timer_and_unload_dtime);

		/*if(deleted_blocks.size() > 0)
			infostream<<"Client: Unloaded "<<deleted_blocks.size()
					<<" unused blocks"<<std::endl;*/

		/*
			Send info to server
			NOTE: This loop is intentionally iterated the way it is.
		*/

		std::list<v3s16>::iterator i = deleted_blocks.begin();
		std::list<v3s16> sendlist;
		for(;;)
		{
			if(sendlist.size() == 255 || i == deleted_blocks.end())
			{
				if(sendlist.empty())
					break;

				MSGPACK_PACKET_INIT(TOSERVER_DELETEDBLOCKS, 1);
				PACK(TOSERVER_DELETEDBLOCKS_DATA, sendlist);

				m_con.Send(PEER_ID_SERVER, 2, buffer, true);

				if(i == deleted_blocks.end())
					break;

				sendlist.clear();
			}

			sendlist.push_back(*i);
			++i;
		}
	}

	/*
		Handle environment
	*/
	{
		// Control local player (0ms)
		LocalPlayer *player = m_env.getLocalPlayer();
		assert(player != NULL);
		player->applyControl(dtime, &m_env);

		// Step environment
		m_env.step(dtime, m_uptime, max_cycle_ms);

		/*
			Get events
		*/
		for(;;)
		{
			ClientEnvEvent event = m_env.getClientEvent();
			if(event.type == CEE_NONE)
			{
				break;
			}
			else if(event.type == CEE_PLAYER_DAMAGE)
			{
				if(m_ignore_damage_timer <= 0)
				{
					u8 damage = event.player_damage.amount;

					if(event.player_damage.send_to_server)
						sendDamage(damage);

					// Add to ClientEvent queue
					ClientEvent event;
					event.type = CE_PLAYER_DAMAGE;
					event.player_damage.amount = damage;
					m_client_event_queue.push_back(event);
				}
			}
			else if(event.type == CEE_PLAYER_BREATH)
			{
					u16 breath = event.player_breath.amount;
					sendBreath(breath);
			}
		}
	}

	/*
		Print some info
	*/
	{
		float &counter = m_avg_rtt_timer;
		counter += dtime;
		if(counter >= 10)
		{
			counter = 0.0;
			// connectedAndInitialized() is true, peer exists.
			float avg_rtt = getRTT();
			infostream<<"Client: avg_rtt="<<avg_rtt<<std::endl;

			sendDrawControl(); //not very good place. maybe 5s timer better
		}
	}

	/*
		Send player position to server
	*/
	{
		float &counter = m_playerpos_send_timer;
		counter += dtime;
		if((m_state == LC_Ready) && (counter >= m_recommended_send_interval))
		{
			counter = 0.0;
			sendPlayerPos();
		}
	}

	/*
		Replace updated meshes
	*/
	{
		TimeTaker timer_step("Client: Replace updated meshes");

		int num_processed_meshes = 0;
		u32 end_ms = porting::getTimeMs() + 10;

		/*
		auto lock = m_env.getMap().m_blocks.try_lock_shared_rec();
		if (!lock->owns_lock()) {
			infostream<<"skip updating meshes"<<std::endl;
		} else 
		*/
		{

		while(!m_mesh_update_thread.m_queue_out.empty_try())
		{
			num_processed_meshes++;
			MeshUpdateResult r = m_mesh_update_thread.m_queue_out.pop_frontNoEx();
			if (!r.mesh)
				continue;
			auto block = m_env.getMap().getBlock(r.p);
			if(block)
			{
				block->setMesh(r.mesh);
			}
			if (porting::getTimeMs() > end_ms) {
				break;
			}
		}
		if(num_processed_meshes > 0)
			g_profiler->graphAdd("num_processed_meshes", num_processed_meshes);
		}
	}

	/*
		Load fetched media
	*/
	if (m_media_downloader && m_media_downloader->isStarted()) {
		m_media_downloader->step(this);
		if (m_media_downloader->isDone()) {
			received_media();
			delete m_media_downloader;
			m_media_downloader = NULL;
		}
	}

	/*
		If the server didn't update the inventory in a while, revert
		the local inventory (so the player notices the lag problem
		and knows something is wrong).
	*/
	if(m_inventory_from_server)
	{
		float interval = 10.0;
		float count_before = floor(m_inventory_from_server_age / interval);

		m_inventory_from_server_age += dtime;

		float count_after = floor(m_inventory_from_server_age / interval);

		if(count_after != count_before)
		{
			// Do this every <interval> seconds after TOCLIENT_INVENTORY
			// Reset the locally changed inventory to the authoritative inventory
			Player *player = m_env.getLocalPlayer();
			player->inventory = *m_inventory_from_server;
			m_inventory_updated = true;
		}
	}

	/*
		Update positions of sounds attached to objects
	*/
	{
		for(std::map<int, u16>::iterator
				i = m_sounds_to_objects.begin();
				i != m_sounds_to_objects.end(); i++)
		{
			int client_id = i->first;
			u16 object_id = i->second;
			ClientActiveObject *cao = m_env.getActiveObject(object_id);
			if(!cao)
				continue;
			v3f pos = cao->getPosition();
			m_sound->updateSoundPosition(client_id, pos);
		}
	}

	/*
		Handle removed remotely initiated sounds
	*/
	m_removed_sounds_check_timer += dtime;
	if(m_removed_sounds_check_timer >= 2.32)
	{
		m_removed_sounds_check_timer = 0;
		// Find removed sounds and clear references to them
		std::set<s32> removed_server_ids;
		for(std::map<s32, int>::iterator
				i = m_sounds_server_to_client.begin();
				i != m_sounds_server_to_client.end();)
		{
			s32 server_id = i->first;
			int client_id = i->second;
			i++;
			if(!m_sound->soundExists(client_id)){
				m_sounds_server_to_client.erase(server_id);
				m_sounds_client_to_server.erase(client_id);
				m_sounds_to_objects.erase(client_id);
				removed_server_ids.insert(server_id);
			}
		}
		// Sync to server
		if(!removed_server_ids.empty())
		{
			MSGPACK_PACKET_INIT(TOSERVER_REMOVED_SOUNDS, 1);
			PACK(TOSERVER_REMOVED_SOUNDS_IDS, removed_server_ids);
			// Send as reliable
			Send(1, buffer, true);
		}
	}
}

bool Client::loadMedia(const std::string &data, const std::string &filename)
{
	// Silly irrlicht's const-incorrectness
	Buffer<char> data_rw(data.c_str(), data.size());

	std::string name;

	const char *image_ext[] = {
		".png", ".jpg", ".bmp", ".tga",
		".pcx", ".ppm", ".psd", ".wal", ".rgb",
		NULL
	};
	name = removeStringEnd(filename, image_ext);
	if(name != "")
	{
		verbosestream<<"Client: Attempting to load image "
		<<"file \""<<filename<<"\""<<std::endl;

		io::IFileSystem *irrfs = m_device->getFileSystem();
		video::IVideoDriver *vdrv = m_device->getVideoDriver();

		// Create an irrlicht memory file
		io::IReadFile *rfile = irrfs->createMemoryReadFile(
				*data_rw, data_rw.getSize(), "_tempreadfile");
		assert(rfile);
		// Read image
		video::IImage *img = vdrv->createImageFromFile(rfile);
		if(!img){
			errorstream<<"Client: Cannot create image from data of "
					<<"file \""<<filename<<"\""<<std::endl;
			rfile->drop();
			return false;
		}
		else {
			m_tsrc->insertSourceImage(filename, img);
			img->drop();
			rfile->drop();
			return true;
		}
	}

	const char *sound_ext[] = {
		".0.ogg", ".1.ogg", ".2.ogg", ".3.ogg", ".4.ogg",
		".5.ogg", ".6.ogg", ".7.ogg", ".8.ogg", ".9.ogg",
		".ogg", NULL
	};
	name = removeStringEnd(filename, sound_ext);
	if(name != "")
	{
		verbosestream<<"Client: Attempting to load sound "
		<<"file \""<<filename<<"\""<<std::endl;
		m_sound->loadSoundData(name, data);
		return true;
	}

	const char *model_ext[] = {
		".x", ".b3d", ".md2", ".obj",
		NULL
	};
	name = removeStringEnd(filename, model_ext);
	if(name != "")
	{
		verbosestream<<"Client: Storing model into memory: "
				<<"\""<<filename<<"\""<<std::endl;
		if(m_mesh_data.count(filename))
			errorstream<<"Multiple models with name \""<<filename.c_str()
					<<"\" found; replacing previous model"<<std::endl;
		m_mesh_data[filename] = data;
		return true;
	}

	errorstream<<"Client: Don't know how to load file \""
			<<filename<<"\""<<std::endl;
	return false;
}

// Virtual methods from con::PeerHandler
void Client::peerAdded(u16 peer_id)
{
	infostream<<"Client::peerAdded(): peer->id="
			<<peer_id<<std::endl;
}
void Client::deletingPeer(u16 peer_id, bool timeout)
{
	infostream<<"Client::deletingPeer(): "
			"Server Peer is getting deleted "
			<<"(timeout="<<timeout<<")"<<std::endl;
}

/*
	u16 command
	u16 number of files requested
	for each file {
		u16 length of name
		string name
	}
*/
void Client::request_media(const std::list<std::string> &file_requests)
{
	MSGPACK_PACKET_INIT(TOSERVER_REQUEST_MEDIA, 1);
	PACK(TOSERVER_REQUEST_MEDIA_FILES, file_requests);

	// Send as reliable
	Send(1, buffer, true);
	infostream<<"Client: Sending media request list to server ("
			<<file_requests.size()<<" files)"<<std::endl;
}

void Client::received_media()
{
	// notify server we received everything
	MSGPACK_PACKET_INIT(TOSERVER_RECEIVED_MEDIA, 0);
	// Send as reliable
	Send(1, buffer, true);
	infostream<<"Client: Notifying server that we received all media"
			<<std::endl;
}

void Client::initLocalMapSaving(const Address &address,
		const std::string &hostname,
		bool is_local_server)
{
	localdb = NULL;

	if (!g_settings->getBool("enable_local_map_saving") || is_local_server)
		return;

	const std::string world_path = porting::path_user
		+ DIR_DELIM + "worlds"
		+ DIR_DELIM + "server_"
		+ hostname + "_" + to_string(address.getPort());

	SubgameSpec gamespec;

	if (!getWorldExists(world_path)) {
		gamespec = findSubgame(g_settings->get("default_game"));
		if (!gamespec.isValid())
			gamespec = findSubgame("minimal");
	} else {
		gamespec = findWorldSubgame(world_path);
	}

	if (!gamespec.isValid()) {
		errorstream << "Couldn't find subgame for local map saving." << std::endl;
		return;
	}

	localserver = new Server(world_path, gamespec, false, false);
	localdb = new Database_SQLite3(&(ServerMap&)localserver->getMap(), world_path);
	localdb->beginSave();
	actionstream << "Local map saving started, map will be saved at '" << world_path << "'" << std::endl;
}

void Client::ReceiveAll()
{
	DSTACK(__FUNCTION_NAME);
	auto end_ms = porting::getTimeMs() + 10;
	for(;;)
	{
		try{
			Receive();
			g_profiler->graphAdd("client_received_packets", 1);
		}
		catch(con::NoIncomingDataException &e)
		{
			break;
		}
		catch(con::InvalidIncomingDataException &e)
		{
			infostream<<"Client::ReceiveAll(): "
					"InvalidIncomingDataException: what()="
					<<e.what()<<std::endl;
		}
		// Limit time even if there would be huge amounts of data to
		// process
		if(porting::getTimeMs() > end_ms)
			break;
	}
}

void Client::Receive()
{
	DSTACK(__FUNCTION_NAME);
	SharedBuffer<u8> data;
	u16 sender_peer_id;
	u32 datasize = m_con.Receive(sender_peer_id, data);
	ProcessData(*data, datasize, sender_peer_id);
}

/*
	sender_peer_id given to this shall be quaranteed to be a valid peer
*/
void Client::ProcessData(u8 *data, u32 datasize, u16 sender_peer_id) {
	DSTACK(__FUNCTION_NAME);

	// Ignore packets that don't even fit a command
	if (datasize < 2) {
		m_packetcounter.add(60000);
		return;
	}

	int command;
	MsgpackPacket packet;
	msgpack::unpacked msg;

	if (!con::parse_msgpack_packet(data, datasize, &packet, &command, &msg)) {
		// invalid packet
		return;
	}

	//infostream<<"Client: received command="<<command<<std::endl;
	m_packetcounter.add((u16)command);

	/*
		If this check is removed, be sure to change the queue
		system to know the ids
	*/
	if(sender_peer_id != PEER_ID_SERVER)
	{
		infostream<<"Client::ProcessData(): Discarding data not "
				"coming from server: peer_id="<<sender_peer_id
				<<std::endl;
		return;
	}

	u8 ser_version = m_server_ser_ver;

	//infostream<<"Client received command="<<(int)command<<std::endl;

	if(command == TOCLIENT_INIT)
	{
		u8 deployed;
		packet[TOCLIENT_INIT_DEPLOYED].convert(&deployed);

		infostream<<"Client: TOCLIENT_INIT received with "
				"deployed="<<((int)deployed&0xff)<<std::endl;

		if(!ser_ver_supported(deployed))
		{
			infostream<<"Client: TOCLIENT_INIT: Server sent "
					<<"unsupported ser_fmt_ver"<<std::endl;
			return;
		}

		m_server_ser_ver = deployed;

		// Set player position
		Player *player = m_env.getLocalPlayer();
		if(!player)
			return;

		packet[TOCLIENT_INIT_SEED].convert(&m_map_seed);
		infostream<<"Client: received map seed: "<<m_map_seed<<std::endl;

		packet[TOCLIENT_INIT_STEP].convert(&m_recommended_send_interval);
		infostream<<"Client: received recommended send interval "
				<<m_recommended_send_interval<<std::endl;

		// TOCLIENT_INIT_POS

		if (localserver) {
			Settings settings;
			packet[TOCLIENT_INIT_MAP_PARAMS].convert(&settings);
			localserver->getEmergeManager()->loadParamsFromSettings(&settings);
		}

		// Reply to server
		MSGPACK_PACKET_INIT(TOSERVER_INIT2, 0);
		m_con.Send(PEER_ID_SERVER, 1, buffer, true);

		m_state = LC_Init;

		return;
	}

	if(command == TOCLIENT_ACCESS_DENIED)
	{
		// The server didn't like our password. Note, this needs
		// to be processed even if the serialisation format has
		// not been agreed yet, the same as TOCLIENT_INIT.
		m_access_denied = true;
		packet[TOCLIENT_ACCESS_DENIED_REASON].convert(&m_access_denied_reason);
		return;
	}

	if(ser_version == SER_FMT_VER_INVALID)
	{
		infostream<<"Client: Server serialization"
				" format invalid or not initialized."
				" Skipping incoming command="<<command<<std::endl;
		return;
	}

	/*
	  Handle runtime commands
	*/
	// there's no sane reason why we shouldn't have a player and
	// almost everyone needs a player reference
	Player *player = m_env.getLocalPlayer();
	assert(player != NULL);

	if(command == TOCLIENT_REMOVENODE)
	{
		v3s16 p = packet[TOCLIENT_REMOVENODE_POS].as<v3s16>();
		removeNode(p, 2); //use light from top node
	}
	else if(command == TOCLIENT_ADDNODE)
	{
		v3s16 p = packet[TOCLIENT_ADDNODE_POS].as<v3s16>();
		MapNode n = packet[TOCLIENT_ADDNODE_NODE].as<MapNode>();
		bool remove_metadata = packet[TOCLIENT_ADDNODE_REMOVE_METADATA].as<bool>();

		addNode(p, n, remove_metadata, 2); //fast add
	}
	else if(command == TOCLIENT_BLOCKDATA)
	{
		v3s16 p = packet[TOCLIENT_BLOCKDATA_POS].as<v3s16>();
		s8 step = 1;
		packet[TOCLIENT_BLOCKDATA_STEP].convert(&step);
		if (step == 1) {

		std::istringstream istr(packet[TOCLIENT_BLOCKDATA_DATA].as<std::string>(), std::ios_base::binary);

		MapBlock *block;

		block = m_env.getMap().getBlockNoCreateNoEx(p);
		bool new_block = !block;
		if (new_block)
			block = new MapBlock(&m_env.getMap(), p, this);

		block->deSerialize(istr, ser_version, false);
		s32 h; // for convert to atomic
		packet[TOCLIENT_BLOCKDATA_HEAT].convert(&h);
		block->heat = h;
		packet[TOCLIENT_BLOCKDATA_HUMIDITY].convert(&h);
		block->humidity = h;


		if (packet.count(TOCLIENT_BLOCKDATA_CONTENT_ONLY))
			block->content_only = packet[TOCLIENT_BLOCKDATA_CONTENT_ONLY].as<content_t>();

		if (new_block)
			m_env.getMap().insertBlock(block);

		if (localserver != NULL) {
			localserver->getMap().saveBlock(block);
		}

		/*
			//Add it to mesh update queue and set it to be acknowledged after update.
		*/
		//infostream<<"Adding mesh update task for received block "<<p<<std::endl;
		if (!block->content_only || block->content_only != CONTENT_AIR)
			updateMeshTimestampWithEdge(p);

/*
#if !defined(NDEBUG)
		if (m_env.getClientMap().m_block_boundary.size() > 150)
			m_env.getClientMap().m_block_boundary.clear();
		m_env.getClientMap().m_block_boundary[p] = block;
#endif
*/

		}//step

	}
	else if(command == TOCLIENT_INVENTORY)
	{
		std::string datastring = packet[TOCLIENT_INVENTORY_DATA].as<std::string>();
		std::istringstream is(datastring, std::ios_base::binary);
		Player *player = m_env.getLocalPlayer();
		assert(player != NULL);

		player->inventory.deSerialize(is);

		m_inventory_updated = true;

		delete m_inventory_from_server;
		m_inventory_from_server = new Inventory(player->inventory);
		m_inventory_from_server_age = 0.0;
	}
	else if(command == TOCLIENT_TIME_OF_DAY)
	{
		u16 time_of_day = packet[TOCLIENT_TIME_OF_DAY_TIME].as<u16>();
		time_of_day = time_of_day % 24000;
		f32 time_speed = packet[TOCLIENT_TIME_OF_DAY_TIME_SPEED].as<f32>();

		// Update environment
		m_env.setTimeOfDay(time_of_day);
		m_env.setTimeOfDaySpeed(time_speed);
		m_time_of_day_set = true;

		u32 dr = m_env.getDayNightRatio();
		verbosestream<<"Client: time_of_day="<<time_of_day
				<<" time_speed="<<time_speed
				<<" dr="<<dr<<std::endl;
	}
	else if(command == TOCLIENT_CHAT_MESSAGE)
	{
		std::string message = packet[TOCLIENT_CHAT_MESSAGE_DATA].as<std::string>();
		m_chat_queue.push_back(message);
	}
	else if(command == TOCLIENT_ACTIVE_OBJECT_REMOVE_ADD)
	{
		std::vector<u16> removed_objects;
		packet[TOCLIENT_ACTIVE_OBJECT_REMOVE_ADD_REMOVE].convert(&removed_objects);
		for (size_t i = 0; i < removed_objects.size(); ++i)
			m_env.removeActiveObject(removed_objects[i]);

		std::vector<ActiveObjectAddData> added_objects;
		packet[TOCLIENT_ACTIVE_OBJECT_REMOVE_ADD_ADD].convert(&added_objects);
		for (size_t i = 0; i < added_objects.size(); ++i)
			m_env.addActiveObject(added_objects[i].id, added_objects[i].type, added_objects[i].data);
	}
	else if(command == TOCLIENT_ACTIVE_OBJECT_MESSAGES)
	{
		ActiveObjectMessages messages;
		packet[TOCLIENT_ACTIVE_OBJECT_MESSAGES_MESSAGES].convert(&messages);
		for (size_t i = 0; i < messages.size(); ++i)
			m_env.processActiveObjectMessage(messages[i].first, messages[i].second);
	}
	else if(command == TOCLIENT_MOVEMENT)
	{
		Player *player = m_env.getLocalPlayer();
		packet[TOCLIENT_MOVEMENT_ACCELERATION_DEFAULT].convert(&player->movement_acceleration_default);
		packet[TOCLIENT_MOVEMENT_ACCELERATION_AIR].convert(&player->movement_acceleration_air);
		packet[TOCLIENT_MOVEMENT_ACCELERATION_FAST].convert(&player->movement_acceleration_fast);
		packet[TOCLIENT_MOVEMENT_SPEED_WALK].convert(&player->movement_speed_walk);
		packet[TOCLIENT_MOVEMENT_SPEED_CROUCH].convert(&player->movement_speed_crouch);
		packet[TOCLIENT_MOVEMENT_SPEED_FAST].convert(&player->movement_speed_fast);
		packet[TOCLIENT_MOVEMENT_SPEED_CLIMB].convert(&player->movement_speed_climb);
		packet[TOCLIENT_MOVEMENT_SPEED_JUMP].convert(&player->movement_speed_jump);
		packet[TOCLIENT_MOVEMENT_LIQUID_FLUIDITY].convert(&player->movement_liquid_fluidity);
		packet[TOCLIENT_MOVEMENT_LIQUID_FLUIDITY_SMOOTH].convert(&player->movement_liquid_fluidity_smooth);
		packet[TOCLIENT_MOVEMENT_LIQUID_SINK].convert(&player->movement_liquid_sink);
		packet[TOCLIENT_MOVEMENT_GRAVITY].convert(&player->movement_gravity);
	}
	else if(command == TOCLIENT_HP)
	{
		Player *player = m_env.getLocalPlayer();
		assert(player != NULL);
		u8 oldhp = player->hp;
		u8 hp = packet[TOCLIENT_HP_HP].as<u8>();
		player->hp = hp;

		if(hp < oldhp)
		{
			// Add to ClientEvent queue
			ClientEvent event;
			event.type = CE_PLAYER_DAMAGE;
			event.player_damage.amount = oldhp - hp;
			m_client_event_queue.push_back(event);
		}
	}
	else if(command == TOCLIENT_BREATH)
	{
		Player *player = m_env.getLocalPlayer();
		player->setBreath(packet[TOCLIENT_BREATH_BREATH].as<u16>()) ;
	}
	else if(command == TOCLIENT_MOVE_PLAYER)
	{
		Player *player = m_env.getLocalPlayer();
		assert(player != NULL);
		v3f pos = packet[TOCLIENT_MOVE_PLAYER_POS].as<v3f>();
		f32 pitch = packet[TOCLIENT_MOVE_PLAYER_PITCH].as<f32>();
		f32 yaw = packet[TOCLIENT_MOVE_PLAYER_YAW].as<f32>();
		player->setPosition(pos);

		infostream<<"Client got TOCLIENT_MOVE_PLAYER"
				<<" pos=("<<pos.X<<","<<pos.Y<<","<<pos.Z<<")"
				<<" pitch="<<pitch
				<<" yaw="<<yaw
				<<std::endl;

		/*
			Add to ClientEvent queue.
			This has to be sent to the main program because otherwise
			it would just force the pitch and yaw values to whatever
			the camera points to.
		*/
		ClientEvent event;
		event.type = CE_PLAYER_FORCE_MOVE;
		event.player_force_move.pitch = pitch;
		event.player_force_move.yaw = yaw;
		m_client_event_queue.push_back(event);

		// Ignore damage for a few seconds, so that the player doesn't
		// get damage from falling on ground
		m_ignore_damage_timer = 3.0;
	}
	else if(command == TOCLIENT_DEATHSCREEN)
	{
		bool set_camera_point_target = packet[TOCLIENT_DEATHSCREEN_SET_CAMERA].as<bool>();
		v3f camera_point_target = packet[TOCLIENT_DEATHSCREEN_CAMERA_POINT].as<v3f>();

		ClientEvent event;
		event.type = CE_DEATHSCREEN;
		event.deathscreen.set_camera_point_target = set_camera_point_target;
		event.deathscreen.camera_point_target_x = camera_point_target.X;
		event.deathscreen.camera_point_target_y = camera_point_target.Y;
		event.deathscreen.camera_point_target_z = camera_point_target.Z;
		m_client_event_queue.push_back(event);
	}
	else if(command == TOCLIENT_ANNOUNCE_MEDIA)
	{
		if (m_media_downloader == NULL ||
				m_media_downloader->isStarted()) {
			const char *problem = m_media_downloader ?
				"we already saw another announcement" :
				"all media has been received already";
			errorstream<<"Client: Received media announcement but "
				<<problem<<"!"
				<<std::endl;
			return;
		}

		// Mesh update thread must be stopped while
		// updating content definitions
		//assert(!m_mesh_update_thread.IsRunning());

		MediaAnnounceList announce_list;
		packet[TOCLIENT_ANNOUNCE_MEDIA_LIST].convert(&announce_list);
		for (size_t i = 0; i < announce_list.size(); ++i)
			m_media_downloader->addFile(announce_list[i].first, base64_decode(announce_list[i].second));

		std::vector<std::string> remote_media;
		std::string remote_media_string = packet[TOCLIENT_ANNOUNCE_MEDIA_REMOTE_SERVER].as<std::string>();
		Strfnd sf(remote_media_string);
		while(!sf.atend()) {
			std::string baseurl = trim(sf.next(","));
			if(baseurl != "")
				m_media_downloader->addRemoteServer(baseurl);
		}

		m_media_downloader->step(this);
	}
	else if(command == TOCLIENT_MEDIA)
	{
		MediaData media_data;
		packet[TOCLIENT_MEDIA_MEDIA].convert(&media_data);

		// Mesh update thread must be stopped while
		// updating content definitions
		//assert(!m_mesh_update_thread.IsRunning());

		for(size_t i = 0; i < media_data.size(); ++i)
			m_media_downloader->conventionalTransferDone(
					media_data[i].first, media_data[i].second, this);
	}
	else if(command == TOCLIENT_NODEDEF)
	{
		infostream<<"Client: Received node definitions: packet size: "
				<<datasize<<std::endl;

		// Mesh update thread must be stopped while
		// updating content definitions
		//assert(!m_mesh_update_thread.IsRunning());

		packet[TOCLIENT_NODEDEF_DEFINITIONS].convert(m_nodedef);
		m_nodedef_received = true;
	}
	else if(command == TOCLIENT_ITEMDEF)
	{
		infostream<<"Client: Received item definitions: packet size: "
				<<datasize<<std::endl;

		// Mesh update thread must be stopped while
		// updating content definitions
		//assert(!m_mesh_update_thread.IsRunning());

		packet[TOCLIENT_ITEMDEF_DEFINITIONS].convert(m_itemdef);
		m_itemdef_received = true;
	}
	else if(command == TOCLIENT_PLAY_SOUND)
	{
		s32 server_id = packet[TOCLIENT_PLAY_SOUND_ID].as<s32>();
		std::string name = packet[TOCLIENT_PLAY_SOUND_NAME].as<std::string>();
		float gain = packet[TOCLIENT_PLAY_SOUND_GAIN].as<f32>();
		int type = packet[TOCLIENT_PLAY_SOUND_TYPE].as<u8>(); // 0=local, 1=positional, 2=object
		v3f pos = packet[TOCLIENT_PLAY_SOUND_POS].as<v3f>();
		u16 object_id = packet[TOCLIENT_PLAY_SOUND_OBJECT_ID].as<u16>();
		bool loop = packet[TOCLIENT_PLAY_SOUND_LOOP].as<bool>();
		// Start playing
		int client_id = -1;
		switch(type){
		case 0: // local
			client_id = m_sound->playSound(name, loop, gain);
			break;
		case 1: // positional
			client_id = m_sound->playSoundAt(name, loop, gain, pos);
			break;
		case 2: { // object
			ClientActiveObject *cao = m_env.getActiveObject(object_id);
			if(cao)
				pos = cao->getPosition();
			client_id = m_sound->playSoundAt(name, loop, gain, pos);
			// TODO: Set up sound to move with object
			break; }
		default:
			break;
		}
		if(client_id != -1){
			m_sounds_server_to_client[server_id] = client_id;
			m_sounds_client_to_server[client_id] = server_id;
			if(object_id != 0)
				m_sounds_to_objects[client_id] = object_id;
		}
	}
	else if(command == TOCLIENT_STOP_SOUND)
	{
		s32 server_id = packet[TOCLIENT_STOP_SOUND_ID].as<s32>();
		std::map<s32, int>::iterator i =
				m_sounds_server_to_client.find(server_id);
		if(i != m_sounds_server_to_client.end()){
			int client_id = i->second;
			m_sound->stopSound(client_id);
		}
	}
	else if(command == TOCLIENT_PRIVILEGES)
	{
		packet[TOCLIENT_PRIVILEGES_PRIVILEGES].convert(&m_privileges);
	}
	else if(command == TOCLIENT_INVENTORY_FORMSPEC)
	{
		// Store formspec in LocalPlayer
		player->inventory_formspec = packet[TOCLIENT_INVENTORY_FORMSPEC_DATA].as<std::string>();
	}
	else if(command == TOCLIENT_DETACHED_INVENTORY)
	{
		std::string name = packet[TOCLIENT_DETACHED_INVENTORY_NAME].as<std::string>();
		std::string datastring = packet[TOCLIENT_DETACHED_INVENTORY_DATA].as<std::string>();
		std::istringstream is(datastring, std::ios_base::binary);

		infostream<<"Client: Detached inventory update: \""<<name<<"\""<<std::endl;

		Inventory *inv = NULL;
		if(m_detached_inventories.count(name) > 0)
			inv = m_detached_inventories[name];
		else{
			inv = new Inventory(m_itemdef);
			m_detached_inventories[name] = inv;
		}
		inv->deSerialize(is);
	}
	else if(command == TOCLIENT_SHOW_FORMSPEC)
	{
		std::string formspec = packet[TOCLIENT_SHOW_FORMSPEC_DATA].as<std::string>();
		std::string formname = packet[TOCLIENT_SHOW_FORMSPEC_NAME].as<std::string>();

		ClientEvent event;
		event.type = CE_SHOW_FORMSPEC;
		// pointer is required as event is a struct only!
		// adding a std:string to a struct isn't possible
		event.show_formspec.formspec = new std::string(formspec);
		event.show_formspec.formname = new std::string(formname);
		m_client_event_queue.push_back(event);
	}
	else if(command == TOCLIENT_SPAWN_PARTICLE)
	{
		v3f pos = packet[TOCLIENT_SPAWN_PARTICLE_POS].as<v3f>();
		v3f vel = packet[TOCLIENT_SPAWN_PARTICLE_VELOCITY].as<v3f>();
		v3f acc = packet[TOCLIENT_SPAWN_PARTICLE_ACCELERATION].as<v3f>();
		float expirationtime = packet[TOCLIENT_SPAWN_PARTICLE_EXPIRATIONTIME].as<float>();
		float size = packet[TOCLIENT_SPAWN_PARTICLE_SIZE].as<float>();
		bool collisiondetection = packet[TOCLIENT_SPAWN_PARTICLE_COLLISIONDETECTION].as<bool>();
		std::string texture = packet[TOCLIENT_SPAWN_PARTICLE_TEXTURE].as<std::string>();
		bool vertical = packet[TOCLIENT_SPAWN_PARTICLE_VERTICAL].as<bool>();

		ClientEvent event;
		event.type = CE_SPAWN_PARTICLE;
		event.spawn_particle.pos = new v3f (pos);
		event.spawn_particle.vel = new v3f (vel);
		event.spawn_particle.acc = new v3f (acc);

		event.spawn_particle.expirationtime = expirationtime;
		event.spawn_particle.size = size;
		event.spawn_particle.collisiondetection =
				collisiondetection;
		event.spawn_particle.vertical = vertical;
		event.spawn_particle.texture = new std::string(texture);

		m_client_event_queue.push_back(event);
	}
	else if(command == TOCLIENT_ADD_PARTICLESPAWNER)
	{
		u16 amount;
		float spawntime, minexptime, maxexptime, minsize, maxsize;
		v3f minpos, maxpos, minvel, maxvel, minacc, maxacc;
		bool collisiondetection, vertical;
		u32 id;
		std::string texture;

		packet[TOCLIENT_ADD_PARTICLESPAWNER_AMOUNT].convert(&amount);
		packet[TOCLIENT_ADD_PARTICLESPAWNER_SPAWNTIME].convert(&spawntime);
		packet[TOCLIENT_ADD_PARTICLESPAWNER_MINPOS].convert(&minpos);
		packet[TOCLIENT_ADD_PARTICLESPAWNER_MAXPOS].convert(&maxpos);
		packet[TOCLIENT_ADD_PARTICLESPAWNER_MINVEL].convert(&minvel);
		packet[TOCLIENT_ADD_PARTICLESPAWNER_MAXVEL].convert(&maxvel);
		packet[TOCLIENT_ADD_PARTICLESPAWNER_MINACC].convert(&minacc);
		packet[TOCLIENT_ADD_PARTICLESPAWNER_MAXACC].convert(&maxacc);
		packet[TOCLIENT_ADD_PARTICLESPAWNER_MINEXPTIME].convert(&minexptime);
		packet[TOCLIENT_ADD_PARTICLESPAWNER_MAXEXPTIME].convert(&maxexptime);
		packet[TOCLIENT_ADD_PARTICLESPAWNER_MINSIZE].convert(&minsize);
		packet[TOCLIENT_ADD_PARTICLESPAWNER_MAXSIZE].convert(&maxsize);
		packet[TOCLIENT_ADD_PARTICLESPAWNER_COLLISIONDETECTION].convert(&collisiondetection);
		packet[TOCLIENT_ADD_PARTICLESPAWNER_TEXTURE].convert(&texture);
		packet[TOCLIENT_ADD_PARTICLESPAWNER_VERTICAL].convert(&vertical);
		packet[TOCLIENT_ADD_PARTICLESPAWNER_ID].convert(&id);

		ClientEvent event;
		event.type = CE_ADD_PARTICLESPAWNER;
		event.add_particlespawner.amount = amount;
		event.add_particlespawner.spawntime = spawntime;

		event.add_particlespawner.minpos = new v3f (minpos);
		event.add_particlespawner.maxpos = new v3f (maxpos);
		event.add_particlespawner.minvel = new v3f (minvel);
		event.add_particlespawner.maxvel = new v3f (maxvel);
		event.add_particlespawner.minacc = new v3f (minacc);
		event.add_particlespawner.maxacc = new v3f (maxacc);

		event.add_particlespawner.minexptime = minexptime;
		event.add_particlespawner.maxexptime = maxexptime;
		event.add_particlespawner.minsize = minsize;
		event.add_particlespawner.maxsize = maxsize;
		event.add_particlespawner.collisiondetection = collisiondetection;
		event.add_particlespawner.vertical = vertical;
		event.add_particlespawner.texture = new std::string(texture);
		event.add_particlespawner.id = id;

		m_client_event_queue.push_back(event);
	}
	else if(command == TOCLIENT_DELETE_PARTICLESPAWNER)
	{
		u32 id = packet[TOCLIENT_DELETE_PARTICLESPAWNER_ID].as<u32>();

		ClientEvent event;
		event.type = CE_DELETE_PARTICLESPAWNER;
		event.delete_particlespawner.id = id;

		m_client_event_queue.push_back(event);
	}
	else if(command == TOCLIENT_HUDADD)
	{
		std::string datastring((char *)&data[2], datasize - 2);
		std::istringstream is(datastring, std::ios_base::binary);

		u32 id, number, item, dir;
		u8 type;
		v2f pos, scale, align, offset;
		std::string name, text;
		v3f world_pos;
		v2s32 size;

		packet[TOCLIENT_HUDADD_ID].convert(&id);
		packet[TOCLIENT_HUDADD_TYPE].convert(&type);
		packet[TOCLIENT_HUDADD_POS].convert(&pos);
		packet[TOCLIENT_HUDADD_NAME].convert(&name);
		packet[TOCLIENT_HUDADD_SCALE].convert(&scale);
		packet[TOCLIENT_HUDADD_TEXT].convert(&text);
		packet[TOCLIENT_HUDADD_NUMBER].convert(&number);
		packet[TOCLIENT_HUDADD_ITEM].convert(&item);
		packet[TOCLIENT_HUDADD_DIR].convert(&dir);
		packet[TOCLIENT_HUDADD_ALIGN].convert(&align);
		packet[TOCLIENT_HUDADD_OFFSET].convert(&offset);
		packet[TOCLIENT_HUDADD_WORLD_POS].convert(&world_pos);
		packet[TOCLIENT_HUDADD_SIZE].convert(&size);

		ClientEvent event;
		event.type = CE_HUDADD;
		event.hudadd.id     = id;
		event.hudadd.type   = type;
		event.hudadd.pos    = new v2f(pos);
		event.hudadd.name   = new std::string(name);
		event.hudadd.scale  = new v2f(scale);
		event.hudadd.text   = new std::string(text);
		event.hudadd.number = number;
		event.hudadd.item   = item;
		event.hudadd.dir    = dir;
		event.hudadd.align  = new v2f(align);
		event.hudadd.offset = new v2f(offset);
		event.hudadd.world_pos = new v3f(world_pos);
		event.hudadd.size      = new v2s32(size);
		m_client_event_queue.push_back(event);
	}
	else if(command == TOCLIENT_HUDRM)
	{
		u32 id = packet[TOCLIENT_HUDRM_ID].as<u32>();

		ClientEvent event;
		event.type = CE_HUDRM;
		event.hudrm.id = id;
		m_client_event_queue.push_back(event);
	}
	else if(command == TOCLIENT_HUDCHANGE)
	{
		std::string sdata;
		v2f v2fdata;
		v3f v3fdata;
		v2s32 v2s32data;
		u32 intdata = 0;

		u32 id = packet[TOCLIENT_HUDCHANGE_ID].as<u32>();
		u8 stat = packet[TOCLIENT_HUDCHANGE_STAT].as<int>();

		if (stat == HUD_STAT_POS || stat == HUD_STAT_SCALE ||
				stat == HUD_STAT_ALIGN || stat == HUD_STAT_OFFSET)
			packet[TOCLIENT_HUDCHANGE_V2F].convert(&v2fdata);
		else if (stat == HUD_STAT_NAME || stat == HUD_STAT_TEXT)
			packet[TOCLIENT_HUDCHANGE_STRING].convert(&sdata);
		else if (stat == HUD_STAT_WORLD_POS)
			packet[TOCLIENT_HUDCHANGE_V3F].convert(&v3fdata);
		else if (stat == HUD_STAT_SIZE)
			packet[TOCLIENT_HUDCHANGE_V2S32].convert(&v2s32data);
		else
			packet[TOCLIENT_HUDCHANGE_U32].convert(&intdata);

		ClientEvent event;
		event.type = CE_HUDCHANGE;
		event.hudchange.id      = id;
		event.hudchange.stat    = (HudElementStat)stat;
		event.hudchange.v2fdata = new v2f(v2fdata);
		event.hudchange.v3fdata = new v3f(v3fdata);
		event.hudchange.sdata   = new std::string(sdata);
		event.hudchange.data    = intdata;
		event.hudchange.v2s32data = new v2s32(v2s32data);
		m_client_event_queue.push_back(event);
	}
	else if(command == TOCLIENT_HUD_SET_FLAGS)
	{
		Player *player = m_env.getLocalPlayer();
		assert(player != NULL);

		u32 flags = packet[TOCLIENT_HUD_SET_FLAGS_FLAGS].as<u32>();
		u32 mask = packet[TOCLIENT_HUD_SET_FLAGS_MASK].as<u32>();

		player->hud_flags &= ~mask;
		player->hud_flags |= flags;
	}
	else if(command == TOCLIENT_HUD_SET_PARAM)
	{
		u16 param = packet[TOCLIENT_HUD_SET_PARAM_ID].as<u16>();
		std::string value = packet[TOCLIENT_HUD_SET_PARAM_VALUE].as<std::string>();

		if(param == HUD_PARAM_HOTBAR_ITEMCOUNT && value.size() == 4){
			s32 hotbar_itemcount = readS32((u8*) value.c_str());
			if(hotbar_itemcount > 0 && hotbar_itemcount <= HUD_HOTBAR_ITEMCOUNT_MAX)
				player->hud_hotbar_itemcount = hotbar_itemcount;
		} else if (param == HUD_PARAM_HOTBAR_IMAGE) {
			((LocalPlayer *) player)->hotbar_image = value;
		} else if (param == HUD_PARAM_HOTBAR_SELECTED_IMAGE) {
			((LocalPlayer *) player)->hotbar_selected_image = value;
		}
	}
/*
	else if(command == TOCLIENT_ANIMATIONS)
	{
		LocalPlayer *player = m_env.getLocalPlayer();
		packet[TOCLIENT_ANIMATIONS_DEFAULT_START].convert(&player->animation_default_start);
		packet[TOCLIENT_ANIMATIONS_DEFAULT_STOP].convert(&player->animation_default_stop);
		packet[TOCLIENT_ANIMATIONS_WALK_START].convert(&player->animation_walk_start);
		packet[TOCLIENT_ANIMATIONS_WALK_STOP].convert(&player->animation_walk_stop);
		packet[TOCLIENT_ANIMATIONS_DIG_START].convert(&player->animation_dig_start);
		packet[TOCLIENT_ANIMATIONS_DIG_STOP].convert(&player->animation_dig_stop);
		packet[TOCLIENT_ANIMATIONS_WD_START].convert(&player->animation_wd_start);
		packet[TOCLIENT_ANIMATIONS_WD_STOP].convert(&player->animation_wd_stop);
	}
*/
	else if(command == TOCLIENT_SET_SKY)
	{
		video::SColor *bgcolor = new video::SColor(packet[TOCLIENT_SET_SKY_COLOR].as<video::SColor>());
		std::string *type = new std::string(packet[TOCLIENT_SET_SKY_TYPE].as<std::string>());
		std::vector<std::string> *params = new std::vector<std::string>;
		packet[TOCLIENT_SET_SKY_PARAMS].convert(params);

		ClientEvent event;
		event.type            = CE_SET_SKY;
		event.set_sky.bgcolor = bgcolor;
		event.set_sky.type    = type;
		event.set_sky.params  = params;
		m_client_event_queue.push_back(event);
	}
	else if(command == TOCLIENT_OVERRIDE_DAY_NIGHT_RATIO)
	{
		bool do_override;
		float day_night_ratio_f;
		packet[TOCLIENT_OVERRIDE_DAY_NIGHT_RATIO_DO].convert(&do_override);
		packet[TOCLIENT_OVERRIDE_DAY_NIGHT_RATIO_VALUE].convert(&day_night_ratio_f);

		ClientEvent event;
		event.type                                 = CE_OVERRIDE_DAY_NIGHT_RATIO;
		event.override_day_night_ratio.do_override = do_override;
		event.override_day_night_ratio.ratio_f     = day_night_ratio_f;
		m_client_event_queue.push_back(event);
	}
	else if(command == TOCLIENT_LOCAL_PLAYER_ANIMATIONS)
	{
		LocalPlayer *player = m_env.getLocalPlayer();
		assert(player != NULL);

		packet[TOCLIENT_LOCAL_PLAYER_ANIMATIONS_IDLE].convert(&player->local_animations[0]);
		packet[TOCLIENT_LOCAL_PLAYER_ANIMATIONS_WALK].convert(&player->local_animations[1]);
		packet[TOCLIENT_LOCAL_PLAYER_ANIMATIONS_DIG].convert(&player->local_animations[2]);
		packet[TOCLIENT_LOCAL_PLAYER_ANIMATIONS_WALKDIG].convert(&player->local_animations[3]);
		packet[TOCLIENT_LOCAL_PLAYER_ANIMATIONS_FRAME_SPEED].convert(&player->local_animation_speed);
	}
	else if(command == TOCLIENT_EYE_OFFSET)
	{
		LocalPlayer *player = m_env.getLocalPlayer();
		assert(player != NULL);

		packet[TOCLIENT_EYE_OFFSET_FIRST].convert(&player->eye_offset_first);
		packet[TOCLIENT_EYE_OFFSET_THIRD].convert(&player->eye_offset_third);
	}
	else
	{
		infostream<<"Client: Ignoring unknown command "
				<<command<<std::endl;
	}
}

void Client::Send(u16 channelnum, SharedBuffer<u8> data, bool reliable)
{
	//JMutexAutoLock lock(m_con_mutex); //bulk comment-out
	m_con.Send(PEER_ID_SERVER, channelnum, data, reliable);
}

void Client::Send(u16 channelnum, const msgpack::sbuffer &data, bool reliable) {
	m_con.Send(PEER_ID_SERVER, channelnum, data, reliable);
}

void Client::interact(u8 action, const PointedThing& pointed)
{
	if(m_state != LC_Ready){
		infostream<<"Client::interact() "
				"cancelled (not connected)"
				<<std::endl;
		return;
	}

	/*
		[0] u16 command
		[2] u8 action
		[3] u16 item
		[5] u32 length of the next item
		[9] serialized PointedThing
		actions:
		0: start digging (from undersurface) or use
		1: stop digging (all parameters ignored)
		2: digging completed
		3: place block or item (to abovesurface)
		4: use item
	*/
	MSGPACK_PACKET_INIT(TOSERVER_INTERACT, 3);
	PACK(TOSERVER_INTERACT_ACTION, action);
	PACK(TOSERVER_INTERACT_ITEM, getPlayerItem());
	PACK(TOSERVER_INTERACT_POINTED_THING, pointed);

	// Send as reliable
	Send(0, buffer, true);
}

void Client::sendNodemetaFields(v3s16 p, const std::string &formname,
		const std::map<std::string, std::string> &fields)
{
	MSGPACK_PACKET_INIT(TOSERVER_NODEMETA_FIELDS, 3);
	PACK(TOSERVER_NODEMETA_FIELDS_POS, p);
	PACK(TOSERVER_NODEMETA_FIELDS_FORMNAME, formname);
	PACK(TOSERVER_NODEMETA_FIELDS_DATA, fields);
	// Send as reliable
	Send(0, buffer, true);
}

void Client::sendInventoryFields(const std::string &formname,
		const std::map<std::string, std::string> &fields)
{
	MSGPACK_PACKET_INIT(TOSERVER_INVENTORY_FIELDS, 2);
	PACK(TOSERVER_INVENTORY_FIELDS_FORMNAME, formname);
	PACK(TOSERVER_INVENTORY_FIELDS_DATA, fields);
	Send(0, buffer, true);
}

void Client::sendInventoryAction(InventoryAction *a)
{
	MSGPACK_PACKET_INIT(TOSERVER_INVENTORY_ACTION, 1);

	std::ostringstream os(std::ios_base::binary);
	a->serialize(os);
	std::string s = os.str();

	PACK(TOSERVER_INVENTORY_ACTION_DATA, s);

	// Send as reliable
	Send(0, buffer, true);
}

void Client::sendChatMessage(const std::string &message)
{
	MSGPACK_PACKET_INIT(TOSERVER_CHAT_MESSAGE, 1);
	PACK(TOSERVER_CHAT_MESSAGE_DATA, message);
	// Send as reliable
	Send(0, buffer, true);
}

void Client::sendChangePassword(const std::string &oldpassword,
								const std::string &newpassword)
{
	Player *player = m_env.getLocalPlayer();
	if(player == NULL)
		return;

	std::string playername = player->getName();
	std::string oldpwd = translatePassword(playername, oldpassword);
	std::string newpwd = translatePassword(playername, newpassword);

	MSGPACK_PACKET_INIT(TOSERVER_CHANGE_PASSWORD, 2);
	PACK(TOSERVER_CHANGE_PASSWORD_OLD, oldpwd);
	PACK(TOSERVER_CHANGE_PASSWORD_NEW, newpwd);

	// Send as reliable
	Send(0, buffer, true);
}


void Client::sendDamage(u8 damage)
{
	DSTACK(__FUNCTION_NAME);
	MSGPACK_PACKET_INIT(TOSERVER_DAMAGE, 1);
	PACK(TOSERVER_DAMAGE_VALUE, damage);

	// Send as reliable
	Send(0, buffer, true);
}

void Client::sendBreath(u16 breath)
{
	DSTACK(__FUNCTION_NAME);

	MSGPACK_PACKET_INIT(TOSERVER_BREATH, 1);
	PACK(TOSERVER_BREATH_VALUE, breath);
	// Send as reliable
	Send(0, buffer, true);
}

void Client::sendRespawn()
{
	DSTACK(__FUNCTION_NAME);

	MSGPACK_PACKET_INIT(TOSERVER_RESPAWN, 0);
	// Send as reliable
	Send(0, buffer, true);
}

void Client::sendReady()
{
	DSTACK(__FUNCTION_NAME);

	MSGPACK_PACKET_INIT(TOSERVER_CLIENT_READY, 3);
	PACK(TOSERVER_CLIENT_READY_VERSION_MAJOR, VERSION_MAJOR);
	PACK(TOSERVER_CLIENT_READY_VERSION_MINOR, VERSION_MINOR);
	// PACK(TOSERVER_CLIENT_READY_VERSION_PATCH, VERSION_PATCH_ORIG); TODO
	PACK(TOSERVER_CLIENT_READY_VERSION_STRING, std::string(minetest_version_hash));

	// Send as reliable
	Send(0, buffer, true);
}

void Client::sendPlayerPos()
{
	LocalPlayer *myplayer = m_env.getLocalPlayer();
	if(myplayer == NULL)
		return;

	// Save bandwidth by only updating position when something changed
	if(myplayer->last_position == myplayer->getPosition() &&
			myplayer->last_speed == myplayer->getSpeed() &&
			myplayer->last_pitch == myplayer->getPitch() &&
			myplayer->last_yaw == myplayer->getYaw() &&
			myplayer->last_keyPressed == myplayer->keyPressed)
		return;

	myplayer->last_position = myplayer->getPosition();
	myplayer->last_speed = myplayer->getSpeed();
	myplayer->last_pitch = myplayer->getPitch();
	myplayer->last_yaw = myplayer->getYaw();
	myplayer->last_keyPressed = myplayer->keyPressed;

	u16 our_peer_id;
	{
		//JMutexAutoLock lock(m_con_mutex); //bulk comment-out
		our_peer_id = m_con.GetPeerID();
	}

	// Set peer id if not set already
	if(myplayer->peer_id == PEER_ID_INEXISTENT)
		myplayer->peer_id = our_peer_id;
	// Check that an existing peer_id is the same as the connection's
	if (myplayer->peer_id != our_peer_id)
		return;

	MSGPACK_PACKET_INIT(TOSERVER_PLAYERPOS, 5);
	PACK(TOSERVER_PLAYERPOS_POSITION, myplayer->getPosition());
	PACK(TOSERVER_PLAYERPOS_SPEED, myplayer->getSpeed());
	PACK(TOSERVER_PLAYERPOS_PITCH, myplayer->getPitch());
	PACK(TOSERVER_PLAYERPOS_YAW, myplayer->getYaw());
	PACK(TOSERVER_PLAYERPOS_KEY_PRESSED, myplayer->keyPressed);
	// Send as unreliable
	Send(0, buffer, false);
}

void Client::sendPlayerItem(u16 item)
{
	Player *myplayer = m_env.getLocalPlayer();
	if(myplayer == NULL)
		return;

	u16 our_peer_id = m_con.GetPeerID();

	// Set peer id if not set already
	if(myplayer->peer_id == PEER_ID_INEXISTENT)
		myplayer->peer_id = our_peer_id;
	// Check that an existing peer_id is the same as the connection's
	assert(myplayer->peer_id == our_peer_id);

	MSGPACK_PACKET_INIT(TOSERVER_PLAYERITEM, 1);
	PACK(TOSERVER_PLAYERITEM_VALUE, item);

	// Send as reliable
	Send(0, buffer, true);
}

void Client::removeNode(v3s16 p, int fast)
{
	std::map<v3s16, MapBlock*> modified_blocks;

	try
	{
		m_env.getMap().removeNodeAndUpdate(p, modified_blocks, fast ? fast : 2);
	}
	catch(InvalidPositionException &e)
	{
	}

	for(std::map<v3s16, MapBlock * >::iterator
			i = modified_blocks.begin();
			i != modified_blocks.end(); ++i)
	{
		addUpdateMeshTaskWithEdge(i->first, true);
	}
}

void Client::addNode(v3s16 p, MapNode n, bool remove_metadata, int fast)
{
	//TimeTaker timer1("Client::addNode()");

	std::map<v3s16, MapBlock*> modified_blocks;

	try
	{
		//TimeTaker timer3("Client::addNode(): addNodeAndUpdate");
		m_env.getMap().addNodeAndUpdate(p, n, modified_blocks, remove_metadata, fast ? fast : 2);
	}
	catch(InvalidPositionException &e)
	{}
	addUpdateMeshTaskForNode(p, true);

	for(std::map<v3s16, MapBlock * >::iterator
			i = modified_blocks.begin();
			i != modified_blocks.end(); ++i)
	{
		addUpdateMeshTaskWithEdge(i->first, true);
	}
}

void Client::setPlayerControl(PlayerControl &control)
{
	LocalPlayer *player = m_env.getLocalPlayer();
	assert(player != NULL);
	player->control = control;
}

void Client::selectPlayerItem(u16 item)
{
	m_previous_playeritem = m_playeritem;
	m_playeritem = item;
	m_inventory_updated = true;
	sendPlayerItem(item);
}

// Returns true if the inventory of the local player has been
// updated from the server. If it is true, it is set to false.
bool Client::getLocalInventoryUpdated()
{
	bool updated = m_inventory_updated;
	m_inventory_updated = false;
	return updated;
}

// Copies the inventory of the local player to parameter
void Client::getLocalInventory(Inventory &dst)
{
	Player *player = m_env.getLocalPlayer();
	assert(player != NULL);
	dst = player->inventory;
}

Inventory* Client::getInventory(const InventoryLocation &loc)
{
	switch(loc.type){
	case InventoryLocation::UNDEFINED:
	{}
	break;
	case InventoryLocation::CURRENT_PLAYER:
	{
		Player *player = m_env.getLocalPlayer();
		assert(player != NULL);
		return &player->inventory;
	}
	break;
	case InventoryLocation::PLAYER:
	{
		Player *player = m_env.getPlayer(loc.name.c_str());
		if(!player)
			return NULL;
		return &player->inventory;
	}
	break;
	case InventoryLocation::NODEMETA:
	{
		NodeMetadata *meta = m_env.getMap().getNodeMetadata(loc.p);
		if(!meta)
			return NULL;
		return meta->getInventory();
	}
	break;
	case InventoryLocation::DETACHED:
	{
		if(m_detached_inventories.count(loc.name) == 0)
			return NULL;
		return m_detached_inventories[loc.name];
	}
	break;
	default:
		assert(0);
	}
	return NULL;
}

void Client::inventoryAction(InventoryAction *a)
{
	/*
		Send it to the server
	*/
	sendInventoryAction(a);

	/*
		Predict some local inventory changes
	*/
	a->clientApply(this, this);

	// Remove it
	delete a;
}

ClientActiveObject * Client::getSelectedActiveObject(
		f32 max_d,
		v3f from_pos_f_on_map,
		core::line3d<f32> shootline_on_map
	)
{
	std::vector<DistanceSortedActiveObject> objects;

	m_env.getActiveObjects(from_pos_f_on_map, max_d, objects);

	// Sort them.
	// After this, the closest object is the first in the array.
	std::sort(objects.begin(), objects.end());

	for(u32 i=0; i<objects.size(); i++)
	{
		ClientActiveObject *obj = objects[i].obj;

		core::aabbox3d<f32> *selection_box = obj->getSelectionBox();
		if(selection_box == NULL)
			continue;

		v3f pos = obj->getPosition();

		core::aabbox3d<f32> offsetted_box(
				selection_box->MinEdge + pos,
				selection_box->MaxEdge + pos
		);

		if(offsetted_box.intersectsWithLine(shootline_on_map))
		{
			return obj;
		}
	}

	return NULL;
}

std::list<std::string> Client::getConnectedPlayerNames()
{
	return m_env.getPlayerNames();
}

float Client::getAnimationTime()
{
	return m_animation_time;
}

int Client::getCrackLevel()
{
	return m_crack_level;
}

void Client::setHighlighted(v3s16 pos, bool show_highlighted)
{
	m_show_highlighted = show_highlighted;
	v3s16 old_highlighted_pos = m_highlighted_pos;
	m_highlighted_pos = pos;
	addUpdateMeshTaskForNode(old_highlighted_pos, true);
	addUpdateMeshTaskForNode(m_highlighted_pos, true);
}

void Client::setCrack(int level, v3s16 pos)
{
	int old_crack_level = m_crack_level;
	v3s16 old_crack_pos = m_crack_pos;

	m_crack_level = level;
	m_crack_pos = pos;

	if(old_crack_level >= 0 && (level < 0 || pos != old_crack_pos))
	{
		// remove old crack
		addUpdateMeshTaskForNode(old_crack_pos, true);
	}
	if(level >= 0 && (old_crack_level < 0 || pos != old_crack_pos))
	{
		// add new crack
		addUpdateMeshTaskForNode(pos, true);
	}
}

u16 Client::getHP()
{
	Player *player = m_env.getLocalPlayer();
	assert(player != NULL);
	return player->hp;
}

u16 Client::getBreath()
{
	Player *player = m_env.getLocalPlayer();
	assert(player != NULL);
	return player->getBreath();
}

bool Client::getChatMessage(std::string &message)
{
	if(m_chat_queue.size() == 0)
		return false;
	message = m_chat_queue.pop_front();
	return true;
}

void Client::typeChatMessage(const std::wstring &message)
{
	// Discard empty line
	if(message.empty())
		return;

	// Send to others
	sendChatMessage(wide_to_narrow(message));

	// Show locally
	if (message[0] == '/')
	{
		m_chat_queue.push_back("issued command: " + wide_to_narrow(message));
	}
}

void Client::addUpdateMeshTask(v3s16 p, bool urgent)
{
	//ScopeProfiler sp(g_profiler, "Client: Mesh prepare");
	MapBlock *b = m_env.getMap().getBlockNoCreateNoEx(p);
	if(b == NULL)
		return;

	/*
		Create a task to update the mesh of the block
	*/
	auto & draw_control = m_env.getClientMap().getControl();
	std::shared_ptr<MeshMakeData> data(new MeshMakeData(this, m_env.getMap(), draw_control));

	{
		//TimeTaker timer("data fill");
		// Release: ~0ms
		// Debug: 1-6ms, avg=2ms
		data->fill(b);

#if ! CMAKE_THREADS
		data->fill_data();
#endif

		data->setCrack(m_crack_level, m_crack_pos);
		data->setHighlighted(m_highlighted_pos, m_show_highlighted);
		data->setSmoothLighting(m_cache_smooth_lighting);
		data->step = getFarmeshStep(data->draw_control, getNodeBlockPos(floatToInt(m_env.getLocalPlayer()->getPosition(), BS)), p);
		data->range = getNodeBlockPos(floatToInt(m_env.getLocalPlayer()->getPosition(), BS)).getDistanceFrom(p);
	}

	// Add task to queue
	unsigned int qsize = m_mesh_update_thread.m_queue_in.addBlock(p, data, urgent);
	draw_control.block_overflow = qsize > 1000; // todo: depend on mesh make speed

}

void Client::addUpdateMeshTaskWithEdge(v3POS blockpos, bool urgent)
{
	for (int i=0;i<7;i++)
	{
		try{
			v3s16 p = blockpos + g_6dirs[i];
			addUpdateMeshTask(p, urgent);
		}
		catch(InvalidPositionException &e){}
	}
}

void Client::addUpdateMeshTaskForNode(v3s16 nodepos, bool urgent)
{
/*
	{
		v3s16 p = nodepos;
		infostream<<"Client::addUpdateMeshTaskForNode(): "
				<<"("<<p.X<<","<<p.Y<<","<<p.Z<<")"
				<<std::endl;
	}
*/

	v3s16 blockpos = getNodeBlockPos(nodepos);
	v3s16 blockpos_relative = blockpos * MAP_BLOCKSIZE;

	try{
		addUpdateMeshTask(blockpos, urgent);
	}
	catch(InvalidPositionException &e){}

	// Leading edge
	if(nodepos.X == blockpos_relative.X){
		try{
			v3s16 p = blockpos + v3s16(-1,0,0);
			addUpdateMeshTask(p, urgent);
		}
		catch(InvalidPositionException &e){}
	}

	if(nodepos.Y == blockpos_relative.Y){
		try{
			v3s16 p = blockpos + v3s16(0,-1,0);
			addUpdateMeshTask(p, urgent);
		}
		catch(InvalidPositionException &e){}
	}

	if(nodepos.Z == blockpos_relative.Z){
		try{
			v3s16 p = blockpos + v3s16(0,0,-1);
			addUpdateMeshTask(p, urgent);
		}
		catch(InvalidPositionException &e){}
	}
}

void Client::updateMeshTimestampWithEdge(v3s16 blockpos) {
	for (int i = 0; i < 7; ++i) {
		auto *block = m_env.getMap().getBlockNoCreateNoEx(blockpos + g_6dirs[i]);
		if(!block)
			continue;
		block->setTimestampNoChangedFlag(m_uptime);
	}
}

ClientEvent Client::getClientEvent()
{
	if(m_client_event_queue.size() == 0)
	{
		ClientEvent event;
		event.type = CE_NONE;
		return event;
	}
	return m_client_event_queue.pop_front();
}

float Client::mediaReceiveProgress()
{
	if (m_media_downloader)
		return m_media_downloader->getProgress();
	else
		return 1.0; // downloader only exists when not yet done
}

void Client::afterContentReceived(IrrlichtDevice *device, gui::IGUIFont* font)
{
	//infostream<<"Client::afterContentReceived() started"<<std::endl;

	bool no_output = device->getVideoDriver()->getDriverType() == video::EDT_NULL;

	wchar_t* text = wgettext("Loading textures...");

	// Rebuild inherited images and recreate textures
	infostream<<"- Rebuilding images and textures"<<std::endl;
	draw_load_screen(text,device, guienv, 0, 70);
	if (!no_output)
	m_tsrc->rebuildImagesAndTextures();
	delete[] text;

	// Rebuild shaders
	infostream<<"- Rebuilding shaders"<<std::endl;
	text = wgettext("Rebuilding shaders...");
	draw_load_screen(text, device, guienv, 0, 75);
	if (!no_output)
	m_shsrc->rebuildShaders();
	delete[] text;

	// Update node aliases
	infostream<<"- Updating node aliases"<<std::endl;
	text = wgettext("Initializing nodes...");
	draw_load_screen(text, device, guienv, 0, 80);
	m_nodedef->updateAliases(m_itemdef);
	m_nodedef->setNodeRegistrationStatus(true);
	m_nodedef->runNodeResolverCallbacks();
	delete[] text;

	// Update node textures and assign shaders to each tile
	infostream<<"- Updating node textures"<<std::endl;
	if (!no_output)
	m_nodedef->updateTextures(this);

	// Preload item textures and meshes if configured to
	if(!no_output && g_settings->getBool("preload_item_visuals"))
	{
		verbosestream<<"Updating item textures and meshes"<<std::endl;
		text = wgettext("Item textures...");
		draw_load_screen(text, device, guienv, 0, 0);
		std::set<std::string> names = m_itemdef->getAll();
		size_t size = names.size();
		size_t count = 0;
		int percent = 0;
		for(std::set<std::string>::const_iterator
				i = names.begin(); i != names.end(); ++i)
		{
			// Asking for these caches the result
			m_itemdef->getInventoryTexture(*i, this);
			m_itemdef->getWieldMesh(*i, this);
			count++;
			percent = (count * 100 / size * 0.2) + 80;
			draw_load_screen(text, device, guienv, 0, percent);
		}
		delete[] text;
	}

	if (!no_output) {
	// Start mesh update thread after setting up content definitions
		auto threads = !g_settings->getBool("more_threads") ? 1 : (porting::getNumberOfProcessors() - (m_simple_singleplayer_mode ? 3 : 1));
		infostream<<"- Starting mesh update threads = "<<threads<<std::endl;
		m_mesh_update_thread.Start(threads < 1 ? 1 : threads);
	}

	m_state = LC_Ready;
	sendReady();
	text = wgettext("Done!");
	draw_load_screen(text, device, guienv, 0, 100);
	//infostream<<"Client::afterContentReceived() done"<<std::endl;
	delete[] text;
}

float Client::getRTT(void)
{
	return 0;
	//return m_con.getPeerStat(PEER_ID_SERVER,con::AVG_RTT);
}

float Client::getCurRate(void)
{
	return 0;
//	return ( m_con.getLocalStat(con::CUR_INC_RATE) +
//			m_con.getLocalStat(con::CUR_DL_RATE));
}

float Client::getAvgRate(void)
{
	return 0;
//	return ( m_con.getLocalStat(con::AVG_INC_RATE) +
//			m_con.getLocalStat(con::AVG_DL_RATE));
}

void Client::makeScreenshot(IrrlichtDevice *device)
{
	irr::video::IVideoDriver *driver = device->getVideoDriver();
	irr::video::IImage* const raw_image = driver->createScreenShot();
	if (raw_image) {
		irr::video::IImage* const image = driver->createImage(video::ECF_R8G8B8,
			raw_image->getDimension());

		if (image) {
			raw_image->copyTo(image);
			irr::c8 filename[256];
			snprintf(filename, sizeof(filename), "%s" DIR_DELIM "screenshot_%u.png",
				 g_settings->get("screenshot_path").c_str(),
				 device->getTimer()->getRealTime());
			std::ostringstream sstr;
			if (driver->writeImageToFile(image, filename)) {
				sstr << "Saved screenshot to '" << filename << "'";
			} else {
				sstr << "Failed to save screenshot '" << filename << "'";
			}
			m_chat_queue.push_back(sstr.str());
			infostream << sstr.str() << std::endl;
			image->drop();
		}
		raw_image->drop();
	}
}

// IGameDef interface
// Under envlock
IItemDefManager* Client::getItemDefManager()
{
	return m_itemdef;
}
INodeDefManager* Client::getNodeDefManager()
{
	return m_nodedef;
}
ICraftDefManager* Client::getCraftDefManager()
{
	return NULL;
	//return m_craftdef;
}
ITextureSource* Client::getTextureSource()
{
	return m_tsrc;
}
IShaderSource* Client::getShaderSource()
{
	return m_shsrc;
}
scene::ISceneManager* Client::getSceneManager()
{
	return m_device->getSceneManager();
}
u16 Client::allocateUnknownNodeId(const std::string &name)
{
	errorstream<<"Client::allocateUnknownNodeId(): "
			<<"Client cannot allocate node IDs"<<std::endl;
	assert(0);
	return CONTENT_IGNORE;
}
ISoundManager* Client::getSoundManager()
{
	return m_sound;
}
MtEventManager* Client::getEventManager()
{
	return m_event;
}

ParticleManager* Client::getParticleManager()
{
	return &m_particle_manager;
}

scene::IAnimatedMesh* Client::getMesh(const std::string &filename)
{
	std::map<std::string, std::string>::const_iterator i =
			m_mesh_data.find(filename);
	if(i == m_mesh_data.end()){
		errorstream<<"Client::getMesh(): Mesh not found: \""<<filename<<"\""
				<<std::endl;
		return NULL;
	}
	const std::string &data = i->second;
	scene::ISceneManager *smgr = m_device->getSceneManager();

	// Create the mesh, remove it from cache and return it
	// This allows unique vertex colors and other properties for each instance
	Buffer<char> data_rw(data.c_str(), data.size()); // Const-incorrect Irrlicht
	io::IFileSystem *irrfs = m_device->getFileSystem();
	io::IReadFile *rfile = irrfs->createMemoryReadFile(
			*data_rw, data_rw.getSize(), filename.c_str());
	assert(rfile);

	scene::IAnimatedMesh *mesh = smgr->getMesh(rfile);
	rfile->drop();
	// NOTE: By playing with Irrlicht refcounts, maybe we could cache a bunch
	// of uniquely named instances and re-use them
	mesh->grab();
	smgr->getMeshCache()->removeMesh(mesh);
	return mesh;
}



//freeminer:
void Client::sendDrawControl() {
	MSGPACK_PACKET_INIT(TOSERVER_DRAWCONTROL, 5);
	const auto & draw_control = m_env.getClientMap().getControl();
	PACK(TOSERVER_DRAWCONTROL_WANTED_RANGE, (u32)draw_control.wanted_range);
	PACK(TOSERVER_DRAWCONTROL_RANGE_ALL, (u32)draw_control.range_all);
	PACK(TOSERVER_DRAWCONTROL_FARMESH, (u8)draw_control.farmesh);
	PACK(TOSERVER_DRAWCONTROL_FOV, draw_control.fov);
	PACK(TOSERVER_DRAWCONTROL_BLOCK_OVERFLOW, draw_control.block_overflow);

	Send(0, buffer, false);
}
<|MERGE_RESOLUTION|>--- conflicted
+++ resolved
@@ -188,6 +188,7 @@
 		IrrlichtDevice *device,
 		const char *playername,
 		std::string password,
+		bool is_simple_singleplayer_game,
 		MapDrawControl &control,
 		IWritableTextureSource *tsrc,
 		IWritableShaderSource *shsrc,
@@ -217,7 +218,7 @@
 		tsrc, this, device
 	),
 	m_particle_manager(&m_env),
-	m_con(PROTOCOL_ID, is_simple_singleplayer_game ? MAX_PACKET_SIZE_SINGLEPLAYER : MAX_PACKET_SIZE, CONNECTION_TIMEOUT, ipv6, this),
+	m_con(PROTOCOL_ID, MAX_PACKET_SIZE, CONNECTION_TIMEOUT, ipv6, this),
 	m_device(device),
 	m_server_ser_ver(SER_FMT_VER_INVALID),
 	m_playeritem(0),
@@ -253,39 +254,6 @@
 		m_env.addPlayer(player);
 	}
 
-<<<<<<< HEAD
-	if (g_settings->getBool("enable_local_map_saving")
-			&& !is_simple_singleplayer_game) {
-		std::string address = g_settings->get("address");
-		replace( address.begin(), address.end(), ':', '_' );
-		const std::string world_path = porting::path_user + DIR_DELIM + "worlds"
-				+ DIR_DELIM + "server_" + address
-				+ "_" + g_settings->get("remote_port");
-
-		SubgameSpec gamespec;
-		if (!getWorldExists(world_path)) {
-			gamespec = findSubgame(g_settings->get("default_game"));
-			if (!gamespec.isValid())
-				gamespec = findSubgame("minimal");
-		} else {
-			std::string world_gameid = getWorldGameId(world_path, false);
-			gamespec = findWorldSubgame(world_path);
-		}
-		if (!gamespec.isValid()) {
-			errorstream << "Couldn't find subgame for local map saving." << std::endl;
-			return;
-		}
-
-		localserver = new Server(world_path, gamespec, false, false);
-		localdb = nullptr;
-		actionstream << "Local map saving started, map will be saved at '" << world_path << "'" << std::endl;
-	} else {
-		localdb = NULL;
-		localserver = nullptr;
-	}
-
-=======
->>>>>>> 38561023
 	m_cache_smooth_lighting = g_settings->getBool("smooth_lighting");
 }
 
@@ -297,8 +265,12 @@
 	if (localdb != NULL) {
 		actionstream << "Local map saving ended" << std::endl;
 		localdb->endSave();
+	}
+
+	if (localserver)
 		delete localserver;
-	}
+	if (localdb)
+		delete localdb;
 }
 
 Client::~Client()
@@ -331,11 +303,6 @@
 		if (mesh != NULL)
 			m_device->getSceneManager()->getMeshCache()->removeMesh(mesh);
 	}
-
-	if (localserver)
-		delete localserver;
-	if (localdb)
-		delete localdb;
 }
 
 void Client::connect(Address address,
@@ -343,13 +310,9 @@
 		bool is_local_server)
 {
 	DSTACK(__FUNCTION_NAME);
-<<<<<<< HEAD
-=======
 
 	initLocalMapSaving(address, address_name, is_local_server);
 
-	m_con.SetTimeoutMs(0);
->>>>>>> 38561023
 	m_con.Connect(address);
 }
 
@@ -810,15 +773,49 @@
 		const std::string &hostname,
 		bool is_local_server)
 {
+
+/*
+			&& !is_simple_singleplayer_game) {
+		std::string address = g_settings->get("address");
+		replace( address.begin(), address.end(), ':', '_' );
+		const std::string world_path = porting::path_user + DIR_DELIM + "worlds"
+				+ DIR_DELIM + "server_" + address
+				+ "_" + g_settings->get("remote_port");
+
+		SubgameSpec gamespec;
+		if (!getWorldExists(world_path)) {
+			gamespec = findSubgame(g_settings->get("default_game"));
+			if (!gamespec.isValid())
+				gamespec = findSubgame("minimal");
+		} else {
+			std::string world_gameid = getWorldGameId(world_path, false);
+			gamespec = findWorldSubgame(world_path);
+		}
+		if (!gamespec.isValid()) {
+			errorstream << "Couldn't find subgame for local map saving." << std::endl;
+			return;
+		}
+
+		localserver = new Server(world_path, gamespec, false, false);
+		localdb = nullptr;
+		actionstream << "Local map saving started, map will be saved at '" << world_path << "'" << std::endl;
+*/
+
+
+	localserver = nullptr;
+
 	localdb = NULL;
 
 	if (!g_settings->getBool("enable_local_map_saving") || is_local_server)
 		return;
+
+	std::string address_replaced = hostname + "_" + to_string(address.getPort());
+	replace( address_replaced.begin(), address_replaced.end(), ':', '_' );
 
 	const std::string world_path = porting::path_user
 		+ DIR_DELIM + "worlds"
 		+ DIR_DELIM + "server_"
-		+ hostname + "_" + to_string(address.getPort());
+		+ address_replaced;
 
 	SubgameSpec gamespec;
 
@@ -836,8 +833,10 @@
 	}
 
 	localserver = new Server(world_path, gamespec, false, false);
+	/*
 	localdb = new Database_SQLite3(&(ServerMap&)localserver->getMap(), world_path);
 	localdb->beginSave();
+	*/
 	actionstream << "Local map saving started, map will be saved at '" << world_path << "'" << std::endl;
 }
 
