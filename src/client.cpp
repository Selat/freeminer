/*
client.cpp
Copyright (C) 2013 celeron55, Perttu Ahola <celeron55@gmail.com>
*/

/*
This file is part of Freeminer.

Freeminer is free software: you can redistribute it and/or modify
it under the terms of the GNU General Public License as published by
the Free Software Foundation, either version 3 of the License, or
(at your option) any later version.

Freeminer  is distributed in the hope that it will be useful,
but WITHOUT ANY WARRANTY; without even the implied warranty of
MERCHANTABILITY or FITNESS FOR A PARTICULAR PURPOSE.  See the
GNU General Public License for more details.

You should have received a copy of the GNU General Public License
along with Freeminer.  If not, see <http://www.gnu.org/licenses/>.
*/

#include "client.h"
#include <iostream>
#include <algorithm>
#include "clientserver.h"
#include "jthread/jmutexautolock.h"
#include "main.h"
#include <sstream>
#include "filesys.h"
#include "porting.h"
#include "mapblock_mesh.h"
#include "mapblock.h"
#include "settings.h"
#include "profiler.h"
#include "gettext.h"
#include "log_types.h"
#include "nodemetadata.h"
#include "nodedef.h"
#include "itemdef.h"
#include "shader.h"
#include <IFileSystem.h>
#include "base64.h"
#include "clientmap.h"
#include "clientmedia.h"
#include "sound.h"
#include "util/string.h"
#include "IMeshCache.h"
#include "serialization.h"
#include "util/serialize.h"
#include "config.h"
#include "util/directiontables.h"
#include "util/pointedthing.h"
#include "version.h"
#include "drawscene.h"

extern gui::IGUIEnvironment* guienv;

#include <msgpack.hpp>

/*
	MeshUpdateQueue
*/
	
MeshUpdateQueue::MeshUpdateQueue()
{
}

MeshUpdateQueue::~MeshUpdateQueue()
{
}

void MeshUpdateQueue::addBlock(v3s16 p, std::shared_ptr<MeshMakeData> data, bool urgent)
{
	DSTACK(__FUNCTION_NAME);

	auto lock = m_queue.lock_unique_rec();
	unsigned int range = urgent ? 0 : 1 + data->range + data->step * 10;
	if (m_process.count(p))
		range += 100;
	else if (m_ranges.count(p)) {
		auto range_old = m_ranges[p];
		if (range_old > 0 && range != range_old)  {
			auto & rmap = m_queue.get(range_old);
			m_ranges.erase(p);
			rmap.erase(p);
			if (rmap.empty())
				m_queue.erase(range_old);
		} else {
			return; //already queued
		}
	}
	auto & rmap = m_queue.get(range);
	if (rmap.count(p))
		return;
	rmap[p] = data;
	m_ranges[p] = range;
	g_profiler->avg("Client: mesh make queue", m_ranges.size());
}

std::shared_ptr<MeshMakeData> MeshUpdateQueue::pop()
{
	auto lock = m_queue.lock_unique_rec();
	for (auto & it : m_queue) {
		auto & rmap = it.second;
		auto data = rmap.begin()->second;
		m_ranges.erase(rmap.begin()->first);
		rmap.erase(rmap.begin()->first);
		if (rmap.empty())
			m_queue.erase(it.first);
		return data;
	}
	return nullptr;
}

/*
	MeshUpdateThread
*/

void * MeshUpdateThread::Thread()
{
	ThreadStarted();

	log_register_thread("MeshUpdateThread" + itos(id));

	DSTACK(__FUNCTION_NAME);
	
	BEGIN_DEBUG_EXCEPTION_HANDLER

	porting::setThreadName(("MeshUpdateThread" + itos(id)).c_str());
	porting::setThreadPriority(50);

	while(!StopRequested())
	{
		auto q = m_queue_in.pop();
		if(!q)
		{
			sleep_ms(3);
			continue;
		}
		m_queue_in.m_process.set(q->m_blockpos, 1);

		ScopeProfiler sp(g_profiler, "Client: Mesh making");

		m_queue_out.push_back(MeshUpdateResult(q->m_blockpos, new MapBlockMesh(q.get(), m_camera_offset)));

		m_queue_in.m_process.erase(q->m_blockpos);
	}

	END_DEBUG_EXCEPTION_HANDLER(errorstream)

	return NULL;
}

/*
	Client
*/

Client::Client(
		IrrlichtDevice *device,
		const char *playername,
		std::string password,
		MapDrawControl &control,
		IWritableTextureSource *tsrc,
		IWritableShaderSource *shsrc,
		IWritableItemDefManager *itemdef,
		IWritableNodeDefManager *nodedef,
		ISoundManager *sound,
		MtEventManager *event,
		bool ipv6
		, bool simple_singleplayer_mode_
):
	m_packetcounter_timer(0.0),
	m_connection_reinit_timer(0.1),
	m_avg_rtt_timer(0.0),
	m_playerpos_send_timer(0.0),
	m_ignore_damage_timer(0.0),
	m_tsrc(tsrc),
	m_shsrc(shsrc),
	m_itemdef(itemdef),
	m_nodedef(nodedef),
	m_sound(sound),
	m_event(event),
	m_mesh_update_thread(this),
	m_env(
		new ClientMap(this, this, control,
			device->getSceneManager()->getRootSceneNode(),
			device->getSceneManager(), 666),
		device->getSceneManager(),
		tsrc, this, device
	),
	m_con(PROTOCOL_ID, simple_singleplayer_mode ? MAX_PACKET_SIZE_SINGLEPLAYER : MAX_PACKET_SIZE, CONNECTION_TIMEOUT, ipv6, this),
	m_device(device),
	m_server_ser_ver(SER_FMT_VER_INVALID),
	m_playeritem(0),
	m_inventory_updated(false),
	m_inventory_from_server(NULL),
	m_inventory_from_server_age(0.0),
	m_animation_time(0),
	m_crack_level(-1),
	m_crack_pos(0,0,0),
	m_map_seed(0),
	m_password(password),
	m_access_denied(false),
	m_itemdef_received(false),
	m_nodedef_received(false),
	m_media_downloader(new ClientMediaDownloader()),
	m_time_of_day_set(false),
	m_last_time_of_day_f(-1),
	m_time_of_day_update_timer(0),
	m_recommended_send_interval(0.1),
	m_removed_sounds_check_timer(0),
	simple_singleplayer_mode(simple_singleplayer_mode_),
	m_state(LC_Created)
{
	/*
		Add local player
	*/
	{
		Player *player = new LocalPlayer(this);

		player->updateName(playername);

		m_env.addPlayer(player);
	}
}

void Client::Stop()
{
	//request all client managed threads to stop
	m_mesh_update_thread.Stop();
	m_mesh_update_thread.Wait();
}

Client::~Client()
{
	m_con.Disconnect();

	m_mesh_update_thread.Stop();
	m_mesh_update_thread.Wait();
	while(!m_mesh_update_thread.m_queue_out.empty()) {
		MeshUpdateResult r = m_mesh_update_thread.m_queue_out.pop_frontNoEx();
		delete r.mesh;
	}


	delete m_inventory_from_server;

	// Delete detached inventories
	for(std::map<std::string, Inventory*>::iterator
			i = m_detached_inventories.begin();
			i != m_detached_inventories.end(); i++){
		delete i->second;
	}

	// cleanup 3d model meshes on client shutdown
	while (m_device->getSceneManager()->getMeshCache()->getMeshCount() != 0) {
		scene::IAnimatedMesh * mesh =
			m_device->getSceneManager()->getMeshCache()->getMeshByIndex(0);

		if (mesh != NULL)
			m_device->getSceneManager()->getMeshCache()->removeMesh(mesh);
	}
}

void Client::connect(Address address)
{
	DSTACK(__FUNCTION_NAME);
	m_con.Connect(address);
}

void Client::step(float dtime)
{
	DSTACK(__FUNCTION_NAME);

	m_uptime += dtime;

	// Limit a bit
	if(dtime > 2.0)
		dtime = 2.0;

	if(m_ignore_damage_timer > dtime)
		m_ignore_damage_timer -= dtime;
	else
		m_ignore_damage_timer = 0.0;
	
	m_animation_time += dtime;
	if(m_animation_time > 60.0)
		m_animation_time -= 60.0;

	m_time_of_day_update_timer += dtime;

	ReceiveAll();

	/*
		Packet counter
	*/
	{
		float &counter = m_packetcounter_timer;
		counter -= dtime;
		if(counter <= 0.0)
		{
			counter = 20.0;
			
			infostream << "Client packetcounter (" << m_packetcounter_timer
					<< "):"<<std::endl;
			m_packetcounter.print(infostream);
			m_packetcounter.clear();
		}
	}

	// UGLY hack to fix 2 second startup delay caused by non existent
	// server client startup synchronization in local server or singleplayer mode
	static bool initial_step = true;
	if (initial_step) {
		initial_step = false;
	}
	else if(m_state == LC_Created)
	{
		float &counter = m_connection_reinit_timer;
		counter -= dtime;
		if(counter <= 0.0)
		{
			counter = 2.0;

			//JMutexAutoLock envlock(m_env_mutex); //bulk comment-out
			
			Player *myplayer = m_env.getLocalPlayer();
			assert(myplayer != NULL);
			// Send TOSERVER_INIT
			// [0] u16 TOSERVER_INIT
			// [2] u8 SER_FMT_VER_HIGHEST_READ
			// [3] u8[20] player_name
			// [23] u8[28] password (new in some version)
			// [51] u16 minimum supported network protocol version (added sometime)
			// [53] u16 maximum supported network protocol version (added later than the previous one)
			MSGPACK_PACKET_INIT(TOSERVER_INIT, 5);
			PACK(TOSERVER_INIT_FMT, SER_FMT_VER_HIGHEST_READ);
			PACK(TOSERVER_INIT_NAME, myplayer->getName());
			PACK(TOSERVER_INIT_PASSWORD, m_password);
			PACK(TOSERVER_INIT_PROTOCOL_VERSION_MIN, CLIENT_PROTOCOL_VERSION_MIN);
			PACK(TOSERVER_INIT_PROTOCOL_VERSION_MAX, CLIENT_PROTOCOL_VERSION_MAX);

			// Send as unreliable
			Send(1, buffer, false);
		}

		// Not connected, return
		return;
	}

	/*
		Do stuff if connected
	*/
	
	int max_cycle_ms = 500/g_settings->getFloat("wanted_fps");
	/*
		Run Map's timers and unload unused data
	*/
	const float map_timer_and_unload_dtime = 10.25;
	if(m_map_timer_and_unload_interval.step(dtime, map_timer_and_unload_dtime))
	{
		ScopeProfiler sp(g_profiler, "Client: map timer and unload");
		std::list<v3s16> deleted_blocks;
		
		if(m_env.getMap().timerUpdate(m_uptime,
				g_settings->getFloat("client_unload_unused_data_timeout"),
				max_cycle_ms,
				&deleted_blocks))
				m_map_timer_and_unload_interval.run_next(map_timer_and_unload_dtime);
				
		/*if(deleted_blocks.size() > 0)
			infostream<<"Client: Unloaded "<<deleted_blocks.size()
					<<" unused blocks"<<std::endl;*/
			
		/*
			Send info to server
			NOTE: This loop is intentionally iterated the way it is.
		*/

		std::list<v3s16>::iterator i = deleted_blocks.begin();
		std::list<v3s16> sendlist;
		for(;;)
		{
			if(sendlist.size() == 255 || i == deleted_blocks.end())
			{
				if(sendlist.size() == 0)
					break;

				MSGPACK_PACKET_INIT(TOSERVER_DELETEDBLOCKS, 1);
				PACK(TOSERVER_DELETEDBLOCKS_DATA, sendlist);

				m_con.Send(PEER_ID_SERVER, 2, buffer, true);

				if(i == deleted_blocks.end())
					break;

				sendlist.clear();
			}

			sendlist.push_back(*i);
			++i;
		}
	}

	/*
		Handle environment
	*/
	{
		// Control local player (0ms)
		LocalPlayer *player = m_env.getLocalPlayer();
		assert(player != NULL);
		player->applyControl(dtime, &m_env);

		// Step environment
		m_env.step(dtime, m_uptime, max_cycle_ms);
		
		/*
			Get events
		*/
		for(;;)
		{
			ClientEnvEvent event = m_env.getClientEvent();
			if(event.type == CEE_NONE)
			{
				break;
			}
			else if(event.type == CEE_PLAYER_DAMAGE)
			{
				if(m_ignore_damage_timer <= 0)
				{
					u8 damage = event.player_damage.amount;
					
					if(event.player_damage.send_to_server)
						sendDamage(damage);

					// Add to ClientEvent queue
					ClientEvent event;
					event.type = CE_PLAYER_DAMAGE;
					event.player_damage.amount = damage;
					m_client_event_queue.push_back(event);
				}
			}
			else if(event.type == CEE_PLAYER_BREATH)
			{
					u16 breath = event.player_breath.amount;
					sendBreath(breath);
			}
		}
	}

	/*
		Print some info
	*/
	{
		float &counter = m_avg_rtt_timer;
		counter += dtime;
		if(counter >= 10)
		{
			counter = 0.0;
			// connectedAndInitialized() is true, peer exists.
			float avg_rtt = getRTT();
			infostream<<"Client: avg_rtt="<<avg_rtt<<std::endl;
		}
	}

	/*
		Send player position to server
	*/
	{
		float &counter = m_playerpos_send_timer;
		counter += dtime;
		if((m_state == LC_Ready) && (counter >= m_recommended_send_interval))
		{
			counter = 0.0;
			sendPlayerPos();
		}
	}

	/*
		Replace updated meshes
	*/
	{
		TimeTaker timer_step("Client: Replace updated meshes");

		int num_processed_meshes = 0;
		while(!m_mesh_update_thread.m_queue_out.empty())
		{
			num_processed_meshes++;
			MeshUpdateResult r = m_mesh_update_thread.m_queue_out.pop_frontNoEx();
			MapBlock *block = m_env.getMap().getBlockNoCreateNoEx(r.p);
			if(block)
			{
				if (r.mesh)
					block->setMesh(r.mesh);
			} else {
				delete r.mesh;
			}
		}
		if(num_processed_meshes > 0)
			g_profiler->graphAdd("num_processed_meshes", num_processed_meshes);
	}

	/*
		Load fetched media
	*/
	if (m_media_downloader && m_media_downloader->isStarted()) {
		m_media_downloader->step(this);
		if (m_media_downloader->isDone()) {
			received_media();
			delete m_media_downloader;
			m_media_downloader = NULL;
		}
	}

	/*
		If the server didn't update the inventory in a while, revert
		the local inventory (so the player notices the lag problem
		and knows something is wrong).
	*/
	if(m_inventory_from_server)
	{
		float interval = 10.0;
		float count_before = floor(m_inventory_from_server_age / interval);

		m_inventory_from_server_age += dtime;

		float count_after = floor(m_inventory_from_server_age / interval);

		if(count_after != count_before)
		{
			// Do this every <interval> seconds after TOCLIENT_INVENTORY
			// Reset the locally changed inventory to the authoritative inventory
			Player *player = m_env.getLocalPlayer();
			player->inventory = *m_inventory_from_server;
			m_inventory_updated = true;
		}
	}

	/*
		Update positions of sounds attached to objects
	*/
	{
		for(std::map<int, u16>::iterator
				i = m_sounds_to_objects.begin();
				i != m_sounds_to_objects.end(); i++)
		{
			int client_id = i->first;
			u16 object_id = i->second;
			ClientActiveObject *cao = m_env.getActiveObject(object_id);
			if(!cao)
				continue;
			v3f pos = cao->getPosition();
			m_sound->updateSoundPosition(client_id, pos);
		}
	}
	
	/*
		Handle removed remotely initiated sounds
	*/
	m_removed_sounds_check_timer += dtime;
	if(m_removed_sounds_check_timer >= 2.32)
	{
		m_removed_sounds_check_timer = 0;
		// Find removed sounds and clear references to them
		std::set<s32> removed_server_ids;
		for(std::map<s32, int>::iterator
				i = m_sounds_server_to_client.begin();
				i != m_sounds_server_to_client.end();)
		{
			s32 server_id = i->first;
			int client_id = i->second;
			i++;
			if(!m_sound->soundExists(client_id)){
				m_sounds_server_to_client.erase(server_id);
				m_sounds_client_to_server.erase(client_id);
				m_sounds_to_objects.erase(client_id);
				removed_server_ids.insert(server_id);
			}
		}
		// Sync to server
		if(removed_server_ids.size() != 0)
		{
			MSGPACK_PACKET_INIT(TOSERVER_REMOVED_SOUNDS, 1);
			PACK(TOSERVER_REMOVED_SOUNDS_IDS, removed_server_ids);
			// Send as reliable
			Send(1, buffer, true);
		}
	}
}

bool Client::loadMedia(const std::string &data, const std::string &filename)
{
	// Silly irrlicht's const-incorrectness
	Buffer<char> data_rw(data.c_str(), data.size());
	
	std::string name;

	const char *image_ext[] = {
		".png", ".jpg", ".bmp", ".tga",
		".pcx", ".ppm", ".psd", ".wal", ".rgb",
		NULL
	};
	name = removeStringEnd(filename, image_ext);
	if(name != "")
	{
		verbosestream<<"Client: Attempting to load image "
		<<"file \""<<filename<<"\""<<std::endl;

		io::IFileSystem *irrfs = m_device->getFileSystem();
		video::IVideoDriver *vdrv = m_device->getVideoDriver();

		// Create an irrlicht memory file
		io::IReadFile *rfile = irrfs->createMemoryReadFile(
				*data_rw, data_rw.getSize(), "_tempreadfile");
		assert(rfile);
		// Read image
		video::IImage *img = vdrv->createImageFromFile(rfile);
		if(!img){
			errorstream<<"Client: Cannot create image from data of "
					<<"file \""<<filename<<"\""<<std::endl;
			rfile->drop();
			return false;
		}
		else {
			m_tsrc->insertSourceImage(filename, img);
			img->drop();
			rfile->drop();
			return true;
		}
	}

	const char *sound_ext[] = {
		".0.ogg", ".1.ogg", ".2.ogg", ".3.ogg", ".4.ogg",
		".5.ogg", ".6.ogg", ".7.ogg", ".8.ogg", ".9.ogg",
		".ogg", NULL
	};
	name = removeStringEnd(filename, sound_ext);
	if(name != "")
	{
		verbosestream<<"Client: Attempting to load sound "
		<<"file \""<<filename<<"\""<<std::endl;
		m_sound->loadSoundData(name, data);
		return true;
	}

	const char *model_ext[] = {
		".x", ".b3d", ".md2", ".obj",
		NULL
	};
	name = removeStringEnd(filename, model_ext);
	if(name != "")
	{
		verbosestream<<"Client: Storing model into memory: "
				<<"\""<<filename<<"\""<<std::endl;
		if(m_mesh_data.count(filename))
			errorstream<<"Multiple models with name \""<<filename.c_str()
					<<"\" found; replacing previous model"<<std::endl;
		m_mesh_data[filename] = data;
		return true;
	}

	errorstream<<"Client: Don't know how to load file \""
			<<filename<<"\""<<std::endl;
	return false;
}

// Virtual methods from con::PeerHandler
void Client::peerAdded(u16 peer_id)
{
	infostream<<"Client::peerAdded(): peer->id="
			<<peer_id<<std::endl;
}
void Client::deletingPeer(u16 peer_id, bool timeout)
{
	infostream<<"Client::deletingPeer(): "
			"Server Peer is getting deleted "
			<<"(timeout="<<timeout<<")"<<std::endl;
}

/*
	u16 command
	u16 number of files requested
	for each file {
		u16 length of name
		string name
	}
*/
void Client::request_media(const std::list<std::string> &file_requests)
{
	MSGPACK_PACKET_INIT(TOSERVER_REQUEST_MEDIA, 1);
	PACK(TOSERVER_REQUEST_MEDIA_FILES, file_requests);

	// Send as reliable
	Send(1, buffer, true);
	infostream<<"Client: Sending media request list to server ("
			<<file_requests.size()<<" files)"<<std::endl;
}

void Client::received_media()
{
	// notify server we received everything
	MSGPACK_PACKET_INIT(TOSERVER_RECEIVED_MEDIA, 0);
	// Send as reliable
	Send(1, buffer, true);
	infostream<<"Client: Notifying server that we received all media"
			<<std::endl;
}

void Client::ReceiveAll()
{
	DSTACK(__FUNCTION_NAME);
	u32 start_ms = porting::getTimeMs();
	for(;;)
	{
		// Limit time even if there would be huge amounts of data to
		// process
		if(porting::getTimeMs() > start_ms + 100)
			break;
		
		try{
			Receive();
			g_profiler->graphAdd("client_received_packets", 1);
		}
		catch(con::NoIncomingDataException &e)
		{
			break;
		}
		catch(con::InvalidIncomingDataException &e)
		{
			infostream<<"Client::ReceiveAll(): "
					"InvalidIncomingDataException: what()="
					<<e.what()<<std::endl;
		}
	}
}

void Client::Receive()
{
	DSTACK(__FUNCTION_NAME);
	SharedBuffer<u8> data;
	u16 sender_peer_id;
	u32 datasize = m_con.Receive(sender_peer_id, data);
	ProcessData(*data, datasize, sender_peer_id);
}

/*
	sender_peer_id given to this shall be quaranteed to be a valid peer
*/
void Client::ProcessData(u8 *data, u32 datasize, u16 sender_peer_id) {
	DSTACK(__FUNCTION_NAME);

	// Ignore packets that don't even fit a command
	if (datasize < 2) {
		m_packetcounter.add(60000);
		return;
	}

	int command;
	MsgpackPacket packet;
	msgpack::unpacked msg;

	if (!con::parse_msgpack_packet(data, datasize, &packet, &command, &msg)) {
		// invalid packet
		return;
	}

	//infostream<<"Client: received command="<<command<<std::endl;
	m_packetcounter.add((u16)command);

	/*
		If this check is removed, be sure to change the queue
		system to know the ids
	*/
	if(sender_peer_id != PEER_ID_SERVER)
	{
		infostream<<"Client::ProcessData(): Discarding data not "
				"coming from server: peer_id="<<sender_peer_id
				<<std::endl;
		return;
	}

	u8 ser_version = m_server_ser_ver;

	//infostream<<"Client received command="<<(int)command<<std::endl;

	if(command == TOCLIENT_INIT)
	{
		u8 deployed;
		packet[TOCLIENT_INIT_DEPLOYED].convert(&deployed);

		infostream<<"Client: TOCLIENT_INIT received with "
				"deployed="<<((int)deployed&0xff)<<std::endl;

		if(!ser_ver_supported(deployed))
		{
			infostream<<"Client: TOCLIENT_INIT: Server sent "
					<<"unsupported ser_fmt_ver"<<std::endl;
			return;
		}

		m_server_ser_ver = deployed;

		// Set player position
		Player *player = m_env.getLocalPlayer();
		assert(player != NULL);

		packet[TOCLIENT_INIT_SEED].convert(&m_map_seed);
		infostream<<"Client: received map seed: "<<m_map_seed<<std::endl;

		packet[TOCLIENT_INIT_STEP].convert(&m_recommended_send_interval);
		infostream<<"Client: received recommended send interval "
				<<m_recommended_send_interval<<std::endl;

		// Reply to server
		MSGPACK_PACKET_INIT(TOSERVER_INIT2, 0);
		m_con.Send(PEER_ID_SERVER, 1, buffer, true);

		m_state = LC_Init;

		return;
	}

	if(command == TOCLIENT_ACCESS_DENIED)
	{
		// The server didn't like our password. Note, this needs
		// to be processed even if the serialisation format has
		// not been agreed yet, the same as TOCLIENT_INIT.
		m_access_denied = true;
		packet[TOCLIENT_ACCESS_DENIED_REASON].convert(&m_access_denied_reason);
		return;
	}

	if(ser_version == SER_FMT_VER_INVALID)
	{
		infostream<<"Client: Server serialization"
				" format invalid or not initialized."
				" Skipping incoming command="<<command<<std::endl;
		return;
	}
	
	/*
	  Handle runtime commands
	*/
	// there's no sane reason why we shouldn't have a player and
	// almost everyone needs a player reference
	Player *player = m_env.getLocalPlayer();
	assert(player != NULL);

	if(command == TOCLIENT_REMOVENODE)
	{
		v3s16 p = packet[TOCLIENT_REMOVENODE_POS].as<v3s16>();
		removeNode(p);
	}
	else if(command == TOCLIENT_ADDNODE)
	{
		v3s16 p = packet[TOCLIENT_ADDNODE_POS].as<v3s16>();
		MapNode n = packet[TOCLIENT_ADDNODE_NODE].as<MapNode>();
		bool remove_metadata = packet[TOCLIENT_ADDNODE_REMOVE_METADATA].as<bool>();

		addNode(p, n, remove_metadata);
	}
	else if(command == TOCLIENT_BLOCKDATA)
	{
		v3s16 p = packet[TOCLIENT_BLOCKDATA_POS].as<v3s16>();

		std::istringstream istr(packet[TOCLIENT_BLOCKDATA_DATA].as<std::string>(), std::ios_base::binary);

		MapBlock *block;

		block = m_env.getMap().getBlockNoCreateNoEx(p);
		bool new_block = !block;
		if (new_block)
			block = new MapBlock(&m_env.getMap(), p, this);

		block->deSerialize(istr, ser_version, false);
		s32 h; // for convert to atomic
		packet[TOCLIENT_BLOCKDATA_HEAT].convert(&h);
		block->heat = h;
		packet[TOCLIENT_BLOCKDATA_HUMIDITY].convert(&h);
		block->humidity = h;

		if (new_block)
			m_env.getMap().insertBlock(block);

		/*
			Add it to mesh update queue and set it to be acknowledged after update.
		*/
<<<<<<< HEAD
		//infostream<<"Adding mesh update task for received block"<<std::endl;
		//addUpdateMeshTaskWithEdge(p, true);
		block->setTimestampNoChangedFlag(m_uptime);
=======
		updateMeshTimestampWithEdge(p);
>>>>>>> 2738d95f

		//std::set<v3s16> got_blocks;
		//got_blocks.insert(p);
		MSGPACK_PACKET_INIT(TOSERVER_GOTBLOCKS, 1); // TODO: REMOVE IN NEXT
		//PACK(TOSERVER_GOTBLOCKS_BLOCKS, got_blocks);
		PACK(TOSERVER_GOTBLOCKS_RANGE, (int)m_env.getClientMap().getControl().wanted_range); // TODO: MAKE NEW DRAWCONTROL PACKET
		m_con.Send(PEER_ID_SERVER, 2, buffer, true);
	}
	else if(command == TOCLIENT_INVENTORY)
	{
		std::string datastring = packet[TOCLIENT_INVENTORY_DATA].as<std::string>();
		std::istringstream is(datastring, std::ios_base::binary);
		Player *player = m_env.getLocalPlayer();
		assert(player != NULL);

		player->inventory.deSerialize(is);

		m_inventory_updated = true;

		delete m_inventory_from_server;
		m_inventory_from_server = new Inventory(player->inventory);
		m_inventory_from_server_age = 0.0;
	}
	else if(command == TOCLIENT_TIME_OF_DAY)
	{
		u16 time_of_day = packet[TOCLIENT_TIME_OF_DAY_TIME].as<u16>();
		time_of_day = time_of_day % 24000;
		f32 time_speed = packet[TOCLIENT_TIME_OF_DAY_TIME_SPEED].as<f32>();

		// Update environment
		m_env.setTimeOfDay(time_of_day);
		m_env.setTimeOfDaySpeed(time_speed);
		m_time_of_day_set = true;

		u32 dr = m_env.getDayNightRatio();
		verbosestream<<"Client: time_of_day="<<time_of_day
				<<" time_speed="<<time_speed
				<<" dr="<<dr<<std::endl;
	}
	else if(command == TOCLIENT_CHAT_MESSAGE)
	{
		std::string message = packet[TOCLIENT_CHAT_MESSAGE_DATA].as<std::string>();
		m_chat_queue.push_back(message);
	}
	else if(command == TOCLIENT_ACTIVE_OBJECT_REMOVE_ADD)
	{
		std::vector<u16> removed_objects;
		packet[TOCLIENT_ACTIVE_OBJECT_REMOVE_ADD_REMOVE].convert(&removed_objects);
		for (size_t i = 0; i < removed_objects.size(); ++i)
			m_env.removeActiveObject(removed_objects[i]);

		std::vector<ActiveObjectAddData> added_objects;
		packet[TOCLIENT_ACTIVE_OBJECT_REMOVE_ADD_ADD].convert(&added_objects);
		for (size_t i = 0; i < added_objects.size(); ++i)
			m_env.addActiveObject(added_objects[i].id, added_objects[i].type, added_objects[i].data);
	}
	else if(command == TOCLIENT_ACTIVE_OBJECT_MESSAGES)
	{
		ActiveObjectMessages messages;
		packet[TOCLIENT_ACTIVE_OBJECT_MESSAGES_MESSAGES].convert(&messages);
		for (size_t i = 0; i < messages.size(); ++i)
			m_env.processActiveObjectMessage(messages[i].first, messages[i].second);
	}
	else if(command == TOCLIENT_MOVEMENT)
	{
		Player *player = m_env.getLocalPlayer();
		packet[TOCLIENT_MOVEMENT_ACCELERATION_DEFAULT].convert(&player->movement_acceleration_default);
		packet[TOCLIENT_MOVEMENT_ACCELERATION_AIR].convert(&player->movement_acceleration_air);
		packet[TOCLIENT_MOVEMENT_ACCELERATION_FAST].convert(&player->movement_acceleration_fast);
		packet[TOCLIENT_MOVEMENT_SPEED_WALK].convert(&player->movement_speed_walk);
		packet[TOCLIENT_MOVEMENT_SPEED_CROUCH].convert(&player->movement_speed_crouch);
		packet[TOCLIENT_MOVEMENT_SPEED_FAST].convert(&player->movement_speed_fast);
		packet[TOCLIENT_MOVEMENT_SPEED_CLIMB].convert(&player->movement_speed_climb);
		packet[TOCLIENT_MOVEMENT_SPEED_JUMP].convert(&player->movement_speed_jump);
		packet[TOCLIENT_MOVEMENT_LIQUID_FLUIDITY].convert(&player->movement_liquid_fluidity);
		packet[TOCLIENT_MOVEMENT_LIQUID_FLUIDITY_SMOOTH].convert(&player->movement_liquid_fluidity_smooth);
		packet[TOCLIENT_MOVEMENT_LIQUID_SINK].convert(&player->movement_liquid_sink);
		packet[TOCLIENT_MOVEMENT_GRAVITY].convert(&player->movement_gravity);
	}
	else if(command == TOCLIENT_HP)
	{
		Player *player = m_env.getLocalPlayer();
		assert(player != NULL);
		u8 oldhp = player->hp;
		u8 hp = packet[TOCLIENT_HP_HP].as<u8>();
		player->hp = hp;

		if(hp < oldhp)
		{
			// Add to ClientEvent queue
			ClientEvent event;
			event.type = CE_PLAYER_DAMAGE;
			event.player_damage.amount = oldhp - hp;
			m_client_event_queue.push_back(event);
		}
	}
	else if(command == TOCLIENT_BREATH)
	{
		Player *player = m_env.getLocalPlayer();
		player->setBreath(packet[TOCLIENT_BREATH_BREATH].as<u16>()) ;
	}
	else if(command == TOCLIENT_MOVE_PLAYER)
	{
		Player *player = m_env.getLocalPlayer();
		assert(player != NULL);
		v3f pos = packet[TOCLIENT_MOVE_PLAYER_POS].as<v3f>();
		f32 pitch = packet[TOCLIENT_MOVE_PLAYER_PITCH].as<f32>();
		f32 yaw = packet[TOCLIENT_MOVE_PLAYER_YAW].as<f32>();
		player->setPosition(pos);

		infostream<<"Client got TOCLIENT_MOVE_PLAYER"
				<<" pos=("<<pos.X<<","<<pos.Y<<","<<pos.Z<<")"
				<<" pitch="<<pitch
				<<" yaw="<<yaw
				<<std::endl;

		/*
			Add to ClientEvent queue.
			This has to be sent to the main program because otherwise
			it would just force the pitch and yaw values to whatever
			the camera points to.
		*/
		ClientEvent event;
		event.type = CE_PLAYER_FORCE_MOVE;
		event.player_force_move.pitch = pitch;
		event.player_force_move.yaw = yaw;
		m_client_event_queue.push_back(event);

		// Ignore damage for a few seconds, so that the player doesn't
		// get damage from falling on ground
		m_ignore_damage_timer = 3.0;
	}
	else if(command == TOCLIENT_DEATHSCREEN)
	{
		bool set_camera_point_target = packet[TOCLIENT_DEATHSCREEN_SET_CAMERA].as<bool>();
		v3f camera_point_target = packet[TOCLIENT_DEATHSCREEN_CAMERA_POINT].as<v3f>();

		ClientEvent event;
		event.type = CE_DEATHSCREEN;
		event.deathscreen.set_camera_point_target = set_camera_point_target;
		event.deathscreen.camera_point_target_x = camera_point_target.X;
		event.deathscreen.camera_point_target_y = camera_point_target.Y;
		event.deathscreen.camera_point_target_z = camera_point_target.Z;
		m_client_event_queue.push_back(event);
	}
	else if(command == TOCLIENT_ANNOUNCE_MEDIA)
	{
		if (m_media_downloader == NULL ||
				m_media_downloader->isStarted()) {
			const char *problem = m_media_downloader ?
				"we already saw another announcement" :
				"all media has been received already";
			errorstream<<"Client: Received media announcement but "
				<<problem<<"!"
				<<std::endl;
			return;
		}

		// Mesh update thread must be stopped while
		// updating content definitions
		//assert(!m_mesh_update_thread.IsRunning());

		MediaAnnounceList announce_list;
		packet[TOCLIENT_ANNOUNCE_MEDIA_LIST].convert(&announce_list);
		for (size_t i = 0; i < announce_list.size(); ++i)
			m_media_downloader->addFile(announce_list[i].first, base64_decode(announce_list[i].second));

		std::vector<std::string> remote_media;
		std::string remote_media_string = packet[TOCLIENT_ANNOUNCE_MEDIA_REMOTE_SERVER].as<std::string>();
		Strfnd sf(remote_media_string);
		while(!sf.atend()) {
			std::string baseurl = trim(sf.next(","));
			if(baseurl != "")
				m_media_downloader->addRemoteServer(baseurl);
		}

		m_media_downloader->step(this);
	}
	else if(command == TOCLIENT_MEDIA)
	{
		MediaData media_data;
		packet[TOCLIENT_MEDIA_MEDIA].convert(&media_data);

		// Mesh update thread must be stopped while
		// updating content definitions
		//assert(!m_mesh_update_thread.IsRunning());

		for(size_t i = 0; i < media_data.size(); ++i)
			m_media_downloader->conventionalTransferDone(
					media_data[i].first, media_data[i].second, this);
	}
	else if(command == TOCLIENT_NODEDEF)
	{
		infostream<<"Client: Received node definitions: packet size: "
				<<datasize<<std::endl;

		// Mesh update thread must be stopped while
		// updating content definitions
		//assert(!m_mesh_update_thread.IsRunning());

		packet[TOCLIENT_NODEDEF_DEFINITIONS].convert(m_nodedef);
		m_nodedef_received = true;
	}
	else if(command == TOCLIENT_ITEMDEF)
	{
		infostream<<"Client: Received item definitions: packet size: "
				<<datasize<<std::endl;

		// Mesh update thread must be stopped while
		// updating content definitions
		//assert(!m_mesh_update_thread.IsRunning());

		packet[TOCLIENT_ITEMDEF_DEFINITIONS].convert(m_itemdef);
		m_itemdef_received = true;
	}
	else if(command == TOCLIENT_PLAY_SOUND)
	{
		s32 server_id = packet[TOCLIENT_PLAY_SOUND_ID].as<s32>();
		std::string name = packet[TOCLIENT_PLAY_SOUND_NAME].as<std::string>();
		float gain = packet[TOCLIENT_PLAY_SOUND_GAIN].as<f32>();
		int type = packet[TOCLIENT_PLAY_SOUND_TYPE].as<u8>(); // 0=local, 1=positional, 2=object
		v3f pos = packet[TOCLIENT_PLAY_SOUND_POS].as<v3f>();
		u16 object_id = packet[TOCLIENT_PLAY_SOUND_OBJECT_ID].as<u16>();
		bool loop = packet[TOCLIENT_PLAY_SOUND_LOOP].as<bool>();
		// Start playing
		int client_id = -1;
		switch(type){
		case 0: // local
			client_id = m_sound->playSound(name, loop, gain);
			break;
		case 1: // positional
			client_id = m_sound->playSoundAt(name, loop, gain, pos);
			break;
		case 2: { // object
			ClientActiveObject *cao = m_env.getActiveObject(object_id);
			if(cao)
				pos = cao->getPosition();
			client_id = m_sound->playSoundAt(name, loop, gain, pos);
			// TODO: Set up sound to move with object
			break; }
		default:
			break;
		}
		if(client_id != -1){
			m_sounds_server_to_client[server_id] = client_id;
			m_sounds_client_to_server[client_id] = server_id;
			if(object_id != 0)
				m_sounds_to_objects[client_id] = object_id;
		}
	}
	else if(command == TOCLIENT_STOP_SOUND)
	{
		s32 server_id = packet[TOCLIENT_STOP_SOUND_ID].as<s32>();
		std::map<s32, int>::iterator i =
				m_sounds_server_to_client.find(server_id);
		if(i != m_sounds_server_to_client.end()){
			int client_id = i->second;
			m_sound->stopSound(client_id);
		}
	}
	else if(command == TOCLIENT_PRIVILEGES)
	{
		packet[TOCLIENT_PRIVILEGES_PRIVILEGES].convert(&m_privileges);
	}
	else if(command == TOCLIENT_INVENTORY_FORMSPEC)
	{
		// Store formspec in LocalPlayer
		player->inventory_formspec = packet[TOCLIENT_INVENTORY_FORMSPEC_DATA].as<std::string>();
	}
	else if(command == TOCLIENT_DETACHED_INVENTORY)
	{
		std::string name = packet[TOCLIENT_DETACHED_INVENTORY_NAME].as<std::string>();
		std::string datastring = packet[TOCLIENT_DETACHED_INVENTORY_DATA].as<std::string>();
		std::istringstream is(datastring, std::ios_base::binary);

		infostream<<"Client: Detached inventory update: \""<<name<<"\""<<std::endl;

		Inventory *inv = NULL;
		if(m_detached_inventories.count(name) > 0)
			inv = m_detached_inventories[name];
		else{
			inv = new Inventory(m_itemdef);
			m_detached_inventories[name] = inv;
		}
		inv->deSerialize(is);
	}
	else if(command == TOCLIENT_SHOW_FORMSPEC)
	{
		std::string formspec = packet[TOCLIENT_SHOW_FORMSPEC_DATA].as<std::string>();
		std::string formname = packet[TOCLIENT_SHOW_FORMSPEC_NAME].as<std::string>();

		ClientEvent event;
		event.type = CE_SHOW_FORMSPEC;
		// pointer is required as event is a struct only!
		// adding a std:string to a struct isn't possible
		event.show_formspec.formspec = new std::string(formspec);
		event.show_formspec.formname = new std::string(formname);
		m_client_event_queue.push_back(event);
	}
	else if(command == TOCLIENT_SPAWN_PARTICLE)
	{
		v3f pos = packet[TOCLIENT_SPAWN_PARTICLE_POS].as<v3f>();
		v3f vel = packet[TOCLIENT_SPAWN_PARTICLE_VELOCITY].as<v3f>();
		v3f acc = packet[TOCLIENT_SPAWN_PARTICLE_ACCELERATION].as<v3f>();
		float expirationtime = packet[TOCLIENT_SPAWN_PARTICLE_EXPIRATIONTIME].as<float>();
		float size = packet[TOCLIENT_SPAWN_PARTICLE_SIZE].as<float>();
		bool collisiondetection = packet[TOCLIENT_SPAWN_PARTICLE_COLLISIONDETECTION].as<bool>();
		std::string texture = packet[TOCLIENT_SPAWN_PARTICLE_TEXTURE].as<std::string>();
		bool vertical = packet[TOCLIENT_SPAWN_PARTICLE_VERTICAL].as<bool>();

		ClientEvent event;
		event.type = CE_SPAWN_PARTICLE;
		event.spawn_particle.pos = new v3f (pos);
		event.spawn_particle.vel = new v3f (vel);
		event.spawn_particle.acc = new v3f (acc);

		event.spawn_particle.expirationtime = expirationtime;
		event.spawn_particle.size = size;
		event.spawn_particle.collisiondetection =
				collisiondetection;
		event.spawn_particle.vertical = vertical;
		event.spawn_particle.texture = new std::string(texture);

		m_client_event_queue.push_back(event);
	}
	else if(command == TOCLIENT_ADD_PARTICLESPAWNER)
	{
		u16 amount;
		float spawntime, minexptime, maxexptime, minsize, maxsize;
		v3f minpos, maxpos, minvel, maxvel, minacc, maxacc;
		bool collisiondetection, vertical;
		u32 id;
		std::string texture;

		packet[TOCLIENT_ADD_PARTICLESPAWNER_AMOUNT].convert(&amount);
		packet[TOCLIENT_ADD_PARTICLESPAWNER_SPAWNTIME].convert(&spawntime);
		packet[TOCLIENT_ADD_PARTICLESPAWNER_MINPOS].convert(&minpos);
		packet[TOCLIENT_ADD_PARTICLESPAWNER_MAXPOS].convert(&maxpos);
		packet[TOCLIENT_ADD_PARTICLESPAWNER_MINVEL].convert(&minvel);
		packet[TOCLIENT_ADD_PARTICLESPAWNER_MAXVEL].convert(&maxvel);
		packet[TOCLIENT_ADD_PARTICLESPAWNER_MINACC].convert(&minacc);
		packet[TOCLIENT_ADD_PARTICLESPAWNER_MAXACC].convert(&maxacc);
		packet[TOCLIENT_ADD_PARTICLESPAWNER_MINEXPTIME].convert(&minexptime);
		packet[TOCLIENT_ADD_PARTICLESPAWNER_MAXEXPTIME].convert(&maxexptime);
		packet[TOCLIENT_ADD_PARTICLESPAWNER_MINSIZE].convert(&minsize);
		packet[TOCLIENT_ADD_PARTICLESPAWNER_MAXSIZE].convert(&maxsize);
		packet[TOCLIENT_ADD_PARTICLESPAWNER_COLLISIONDETECTION].convert(&collisiondetection);
		packet[TOCLIENT_ADD_PARTICLESPAWNER_TEXTURE].convert(&texture);
		packet[TOCLIENT_ADD_PARTICLESPAWNER_VERTICAL].convert(&vertical);
		packet[TOCLIENT_ADD_PARTICLESPAWNER_ID].convert(&id);

		ClientEvent event;
		event.type = CE_ADD_PARTICLESPAWNER;
		event.add_particlespawner.amount = amount;
		event.add_particlespawner.spawntime = spawntime;

		event.add_particlespawner.minpos = new v3f (minpos);
		event.add_particlespawner.maxpos = new v3f (maxpos);
		event.add_particlespawner.minvel = new v3f (minvel);
		event.add_particlespawner.maxvel = new v3f (maxvel);
		event.add_particlespawner.minacc = new v3f (minacc);
		event.add_particlespawner.maxacc = new v3f (maxacc);

		event.add_particlespawner.minexptime = minexptime;
		event.add_particlespawner.maxexptime = maxexptime;
		event.add_particlespawner.minsize = minsize;
		event.add_particlespawner.maxsize = maxsize;
		event.add_particlespawner.collisiondetection = collisiondetection;
		event.add_particlespawner.vertical = vertical;
		event.add_particlespawner.texture = new std::string(texture);
		event.add_particlespawner.id = id;

		m_client_event_queue.push_back(event);
	}
	else if(command == TOCLIENT_DELETE_PARTICLESPAWNER)
	{
		u32 id = packet[TOCLIENT_DELETE_PARTICLESPAWNER_ID].as<u32>();

		ClientEvent event;
		event.type = CE_DELETE_PARTICLESPAWNER;
		event.delete_particlespawner.id = id;

		m_client_event_queue.push_back(event);
	}
	else if(command == TOCLIENT_HUDADD)
	{
		std::string datastring((char *)&data[2], datasize - 2);
		std::istringstream is(datastring, std::ios_base::binary);

		u32 id, number, item, dir;
		u8 type;
		v2f pos, scale, align, offset;
		std::string name, text;
		v3f world_pos;
		v2s32 size;

		packet[TOCLIENT_HUDADD_ID].convert(&id);
		packet[TOCLIENT_HUDADD_TYPE].convert(&type);
		packet[TOCLIENT_HUDADD_POS].convert(&pos);
		packet[TOCLIENT_HUDADD_NAME].convert(&name);
		packet[TOCLIENT_HUDADD_SCALE].convert(&scale);
		packet[TOCLIENT_HUDADD_TEXT].convert(&text);
		packet[TOCLIENT_HUDADD_NUMBER].convert(&number);
		packet[TOCLIENT_HUDADD_ITEM].convert(&item);
		packet[TOCLIENT_HUDADD_DIR].convert(&dir);
		packet[TOCLIENT_HUDADD_ALIGN].convert(&align);
		packet[TOCLIENT_HUDADD_OFFSET].convert(&offset);
		packet[TOCLIENT_HUDADD_WORLD_POS].convert(&world_pos);
		packet[TOCLIENT_HUDADD_SIZE].convert(&size);

		ClientEvent event;
		event.type = CE_HUDADD;
		event.hudadd.id     = id;
		event.hudadd.type   = type;
		event.hudadd.pos    = new v2f(pos);
		event.hudadd.name   = new std::string(name);
		event.hudadd.scale  = new v2f(scale);
		event.hudadd.text   = new std::string(text);
		event.hudadd.number = number;
		event.hudadd.item   = item;
		event.hudadd.dir    = dir;
		event.hudadd.align  = new v2f(align);
		event.hudadd.offset = new v2f(offset);
		event.hudadd.world_pos = new v3f(world_pos);
		event.hudadd.size      = new v2s32(size);
		m_client_event_queue.push_back(event);
	}
	else if(command == TOCLIENT_HUDRM)
	{
		u32 id = packet[TOCLIENT_HUDRM_ID].as<u32>();

		ClientEvent event;
		event.type = CE_HUDRM;
		event.hudrm.id = id;
		m_client_event_queue.push_back(event);
	}
	else if(command == TOCLIENT_HUDCHANGE)
	{
		std::string sdata;
		v2f v2fdata;
		v3f v3fdata;
		v2s32 v2s32data;
		u32 intdata = 0;

		u32 id = packet[TOCLIENT_HUDCHANGE_ID].as<u32>();
		u8 stat = packet[TOCLIENT_HUDCHANGE_STAT].as<int>();

		if (stat == HUD_STAT_POS || stat == HUD_STAT_SCALE ||
				stat == HUD_STAT_ALIGN || stat == HUD_STAT_OFFSET)
			packet[TOCLIENT_HUDCHANGE_V2F].convert(&v2fdata);
		else if (stat == HUD_STAT_NAME || stat == HUD_STAT_TEXT)
			packet[TOCLIENT_HUDCHANGE_STRING].convert(&sdata);
		else if (stat == HUD_STAT_WORLD_POS)
			packet[TOCLIENT_HUDCHANGE_V3F].convert(&v3fdata);
		else if (stat == HUD_STAT_SIZE)
			packet[TOCLIENT_HUDCHANGE_V2S32].convert(&v2s32data);
		else
			packet[TOCLIENT_HUDCHANGE_U32].convert(&intdata);

		ClientEvent event;
		event.type = CE_HUDCHANGE;
		event.hudchange.id      = id;
		event.hudchange.stat    = (HudElementStat)stat;
		event.hudchange.v2fdata = new v2f(v2fdata);
		event.hudchange.v3fdata = new v3f(v3fdata);
		event.hudchange.sdata   = new std::string(sdata);
		event.hudchange.data    = intdata;
		event.hudchange.v2s32data = new v2s32(v2s32data);
		m_client_event_queue.push_back(event);
	}
	else if(command == TOCLIENT_HUD_SET_FLAGS)
	{
		Player *player = m_env.getLocalPlayer();
		assert(player != NULL);

		u32 flags = packet[TOCLIENT_HUD_SET_FLAGS_FLAGS].as<u32>();
		u32 mask = packet[TOCLIENT_HUD_SET_FLAGS_MASK].as<u32>();

		player->hud_flags &= ~mask;
		player->hud_flags |= flags;
	}
	else if(command == TOCLIENT_HUD_SET_PARAM)
	{
		u16 param = packet[TOCLIENT_HUD_SET_PARAM_ID].as<u16>();
		std::string value = packet[TOCLIENT_HUD_SET_PARAM_VALUE].as<std::string>();

		if(param == HUD_PARAM_HOTBAR_ITEMCOUNT && value.size() == 4){
			s32 hotbar_itemcount = readS32((u8*) value.c_str());
			if(hotbar_itemcount > 0 && hotbar_itemcount <= HUD_HOTBAR_ITEMCOUNT_MAX)
				player->hud_hotbar_itemcount = hotbar_itemcount;
		} else if (param == HUD_PARAM_HOTBAR_IMAGE) {
			((LocalPlayer *) player)->hotbar_image = value;
		} else if (param == HUD_PARAM_HOTBAR_SELECTED_IMAGE) {
			((LocalPlayer *) player)->hotbar_selected_image = value;
		}
	}
/*
	else if(command == TOCLIENT_ANIMATIONS)
	{
		LocalPlayer *player = m_env.getLocalPlayer();
		packet[TOCLIENT_ANIMATIONS_DEFAULT_START].convert(&player->animation_default_start);
		packet[TOCLIENT_ANIMATIONS_DEFAULT_STOP].convert(&player->animation_default_stop);
		packet[TOCLIENT_ANIMATIONS_WALK_START].convert(&player->animation_walk_start);
		packet[TOCLIENT_ANIMATIONS_WALK_STOP].convert(&player->animation_walk_stop);
		packet[TOCLIENT_ANIMATIONS_DIG_START].convert(&player->animation_dig_start);
		packet[TOCLIENT_ANIMATIONS_DIG_STOP].convert(&player->animation_dig_stop);
		packet[TOCLIENT_ANIMATIONS_WD_START].convert(&player->animation_wd_start);
		packet[TOCLIENT_ANIMATIONS_WD_STOP].convert(&player->animation_wd_stop);
	}
*/
	else if(command == TOCLIENT_SET_SKY)
	{
		video::SColor *bgcolor = new video::SColor(packet[TOCLIENT_SET_SKY_COLOR].as<video::SColor>());
		std::string *type = new std::string(packet[TOCLIENT_SET_SKY_TYPE].as<std::string>());
		std::vector<std::string> *params = new std::vector<std::string>;
		packet[TOCLIENT_SET_SKY_PARAMS].convert(params);

		ClientEvent event;
		event.type            = CE_SET_SKY;
		event.set_sky.bgcolor = bgcolor;
		event.set_sky.type    = type;
		event.set_sky.params  = params;
		m_client_event_queue.push_back(event);
	}
	else if(command == TOCLIENT_OVERRIDE_DAY_NIGHT_RATIO)
	{
		bool do_override;
		float day_night_ratio_f;
		packet[TOCLIENT_OVERRIDE_DAY_NIGHT_RATIO_DO].convert(&do_override);
		packet[TOCLIENT_OVERRIDE_DAY_NIGHT_RATIO_VALUE].convert(&day_night_ratio_f);

		ClientEvent event;
		event.type                                 = CE_OVERRIDE_DAY_NIGHT_RATIO;
		event.override_day_night_ratio.do_override = do_override;
		event.override_day_night_ratio.ratio_f     = day_night_ratio_f;
		m_client_event_queue.push_back(event);
	}
	else if(command == TOCLIENT_LOCAL_PLAYER_ANIMATIONS)
	{
		LocalPlayer *player = m_env.getLocalPlayer();
		assert(player != NULL);

		packet[TOCLIENT_LOCAL_PLAYER_ANIMATIONS_IDLE].convert(&player->local_animations[0]);
		packet[TOCLIENT_LOCAL_PLAYER_ANIMATIONS_WALK].convert(&player->local_animations[1]);
		packet[TOCLIENT_LOCAL_PLAYER_ANIMATIONS_DIG].convert(&player->local_animations[2]);
		packet[TOCLIENT_LOCAL_PLAYER_ANIMATIONS_WALKDIG].convert(&player->local_animations[3]);
		packet[TOCLIENT_LOCAL_PLAYER_ANIMATIONS_FRAME_SPEED].convert(&player->local_animation_speed);
	}
	else if(command == TOCLIENT_EYE_OFFSET)
	{
		LocalPlayer *player = m_env.getLocalPlayer();
		assert(player != NULL);

		packet[TOCLIENT_EYE_OFFSET_FIRST].convert(&player->eye_offset_first);
		packet[TOCLIENT_EYE_OFFSET_THIRD].convert(&player->eye_offset_third);
	}
	else
	{
		infostream<<"Client: Ignoring unknown command "
				<<command<<std::endl;
	}
}

void Client::Send(u16 channelnum, SharedBuffer<u8> data, bool reliable)
{
	//JMutexAutoLock lock(m_con_mutex); //bulk comment-out
	m_con.Send(PEER_ID_SERVER, channelnum, data, reliable);
}

void Client::Send(u16 channelnum, const msgpack::sbuffer &data, bool reliable) {
	m_con.Send(PEER_ID_SERVER, channelnum, data, reliable);
}

void Client::interact(u8 action, const PointedThing& pointed)
{
	if(m_state != LC_Ready){
		infostream<<"Client::interact() "
				"cancelled (not connected)"
				<<std::endl;
		return;
	}

	/*
		[0] u16 command
		[2] u8 action
		[3] u16 item
		[5] u32 length of the next item
		[9] serialized PointedThing
		actions:
		0: start digging (from undersurface) or use
		1: stop digging (all parameters ignored)
		2: digging completed
		3: place block or item (to abovesurface)
		4: use item
	*/
	MSGPACK_PACKET_INIT(TOSERVER_INTERACT, 3);
	PACK(TOSERVER_INTERACT_ACTION, action);
	PACK(TOSERVER_INTERACT_ITEM, getPlayerItem());
	PACK(TOSERVER_INTERACT_POINTED_THING, pointed);

	// Send as reliable
	Send(0, buffer, true);
}

void Client::sendNodemetaFields(v3s16 p, const std::string &formname,
		const std::map<std::string, std::string> &fields)
{
	MSGPACK_PACKET_INIT(TOSERVER_NODEMETA_FIELDS, 3);
	PACK(TOSERVER_NODEMETA_FIELDS_POS, p);
	PACK(TOSERVER_NODEMETA_FIELDS_FORMNAME, formname);
	PACK(TOSERVER_NODEMETA_FIELDS_DATA, fields);
	// Send as reliable
	Send(0, buffer, true);
}
	
void Client::sendInventoryFields(const std::string &formname,
		const std::map<std::string, std::string> &fields)
{
	MSGPACK_PACKET_INIT(TOSERVER_INVENTORY_FIELDS, 2);
	PACK(TOSERVER_INVENTORY_FIELDS_FORMNAME, formname);
	PACK(TOSERVER_INVENTORY_FIELDS_DATA, fields);
	Send(0, buffer, true);
}

void Client::sendInventoryAction(InventoryAction *a)
{
	MSGPACK_PACKET_INIT(TOSERVER_INVENTORY_ACTION, 1);

	std::ostringstream os(std::ios_base::binary);
	a->serialize(os);
	std::string s = os.str();

	PACK(TOSERVER_INVENTORY_ACTION_DATA, s);

	// Send as reliable
	Send(0, buffer, true);
}

void Client::sendChatMessage(const std::string &message)
{
	MSGPACK_PACKET_INIT(TOSERVER_CHAT_MESSAGE, 1);
	PACK(TOSERVER_CHAT_MESSAGE_DATA, message);
	// Send as reliable
	Send(0, buffer, true);
}

void Client::sendChangePassword(const std::string &oldpassword,
								const std::string &newpassword)
{
	Player *player = m_env.getLocalPlayer();
	if(player == NULL)
		return;

	std::string playername = player->getName();
	std::string oldpwd = translatePassword(playername, oldpassword);
	std::string newpwd = translatePassword(playername, newpassword);

	MSGPACK_PACKET_INIT(TOSERVER_CHANGE_PASSWORD, 2);
	PACK(TOSERVER_CHANGE_PASSWORD_OLD, oldpwd);
	PACK(TOSERVER_CHANGE_PASSWORD_NEW, newpwd);

	// Send as reliable
	Send(0, buffer, true);
}


void Client::sendDamage(u8 damage)
{
	DSTACK(__FUNCTION_NAME);
	MSGPACK_PACKET_INIT(TOSERVER_DAMAGE, 1);
	PACK(TOSERVER_DAMAGE_VALUE, damage);

	// Send as reliable
	Send(0, buffer, true);
}

void Client::sendBreath(u16 breath)
{
	DSTACK(__FUNCTION_NAME);

	MSGPACK_PACKET_INIT(TOSERVER_BREATH, 1);
	PACK(TOSERVER_BREATH_VALUE, breath);
	// Send as reliable
	Send(0, buffer, true);
}

void Client::sendRespawn()
{
	DSTACK(__FUNCTION_NAME);

	MSGPACK_PACKET_INIT(TOSERVER_RESPAWN, 0);
	// Send as reliable
	Send(0, buffer, true);
}

void Client::sendReady()
{
	DSTACK(__FUNCTION_NAME);

	MSGPACK_PACKET_INIT(TOSERVER_CLIENT_READY, 3);
	PACK(TOSERVER_CLIENT_READY_VERSION_MAJOR, VERSION_MAJOR);
	PACK(TOSERVER_CLIENT_READY_VERSION_MINOR, VERSION_MINOR);
	// PACK(TOSERVER_CLIENT_READY_VERSION_PATCH, VERSION_PATCH_ORIG); TODO
	PACK(TOSERVER_CLIENT_READY_VERSION_STRING, minetest_version_hash);

	// Send as reliable
	Send(0, buffer, true);
}

void Client::sendPlayerPos()
{
	LocalPlayer *myplayer = m_env.getLocalPlayer();
	if(myplayer == NULL)
		return;

	// Save bandwidth by only updating position when something changed
	if(myplayer->last_position == myplayer->getPosition() &&
			myplayer->last_speed == myplayer->getSpeed() &&
			myplayer->last_pitch == myplayer->getPitch() &&
			myplayer->last_yaw == myplayer->getYaw() &&
			myplayer->last_keyPressed == myplayer->keyPressed)
		return;

	myplayer->last_position = myplayer->getPosition();
	myplayer->last_speed = myplayer->getSpeed();
	myplayer->last_pitch = myplayer->getPitch();
	myplayer->last_yaw = myplayer->getYaw();
	myplayer->last_keyPressed = myplayer->keyPressed;

	u16 our_peer_id;
	{
		//JMutexAutoLock lock(m_con_mutex); //bulk comment-out
		our_peer_id = m_con.GetPeerID();
	}

	// Set peer id if not set already
	if(myplayer->peer_id == PEER_ID_INEXISTENT)
		myplayer->peer_id = our_peer_id;
	// Check that an existing peer_id is the same as the connection's
	assert(myplayer->peer_id == our_peer_id);

	MSGPACK_PACKET_INIT(TOSERVER_PLAYERPOS, 5);
	PACK(TOSERVER_PLAYERPOS_POSITION, myplayer->getPosition());
	PACK(TOSERVER_PLAYERPOS_SPEED, myplayer->getSpeed());
	PACK(TOSERVER_PLAYERPOS_PITCH, myplayer->getPitch());
	PACK(TOSERVER_PLAYERPOS_YAW, myplayer->getYaw());
	PACK(TOSERVER_PLAYERPOS_KEY_PRESSED, myplayer->keyPressed);
	// Send as unreliable
	Send(0, buffer, false);
}

void Client::sendPlayerItem(u16 item)
{
	Player *myplayer = m_env.getLocalPlayer();
	if(myplayer == NULL)
		return;

	u16 our_peer_id = m_con.GetPeerID();

	// Set peer id if not set already
	if(myplayer->peer_id == PEER_ID_INEXISTENT)
		myplayer->peer_id = our_peer_id;
	// Check that an existing peer_id is the same as the connection's
	assert(myplayer->peer_id == our_peer_id);

	MSGPACK_PACKET_INIT(TOSERVER_PLAYERITEM, 1);
	PACK(TOSERVER_PLAYERITEM_VALUE, item);

	// Send as reliable
	Send(0, buffer, true);
}

void Client::removeNode(v3s16 p)
{
	std::map<v3s16, MapBlock*> modified_blocks;

	try
	{
		m_env.getMap().removeNodeAndUpdate(p, modified_blocks);
	}
	catch(InvalidPositionException &e)
	{
	}
	
	// add urgent task to update the modified node
	addUpdateMeshTaskForNode(p, true);

	for(std::map<v3s16, MapBlock * >::iterator
			i = modified_blocks.begin();
			i != modified_blocks.end(); ++i)
	{
		addUpdateMeshTaskWithEdge(i->first);
	}
}

void Client::addNode(v3s16 p, MapNode n, bool remove_metadata)
{
	TimeTaker timer1("Client::addNode()");

	std::map<v3s16, MapBlock*> modified_blocks;

	try
	{
		//TimeTaker timer3("Client::addNode(): addNodeAndUpdate");
		m_env.getMap().addNodeAndUpdate(p, n, modified_blocks, remove_metadata);
	}
	catch(InvalidPositionException &e)
	{}
	
	addUpdateMeshTaskForNode(p, true);

	for(std::map<v3s16, MapBlock * >::iterator
			i = modified_blocks.begin();
			i != modified_blocks.end(); ++i)
	{
		addUpdateMeshTaskWithEdge(i->first);
	}
}
	
void Client::setPlayerControl(PlayerControl &control)
{
	LocalPlayer *player = m_env.getLocalPlayer();
	assert(player != NULL);
	player->control = control;
}

void Client::selectPlayerItem(u16 item)
{
	m_playeritem = item;
	m_inventory_updated = true;
	sendPlayerItem(item);
}

// Returns true if the inventory of the local player has been
// updated from the server. If it is true, it is set to false.
bool Client::getLocalInventoryUpdated()
{
	bool updated = m_inventory_updated;
	m_inventory_updated = false;
	return updated;
}

// Copies the inventory of the local player to parameter
void Client::getLocalInventory(Inventory &dst)
{
	Player *player = m_env.getLocalPlayer();
	assert(player != NULL);
	dst = player->inventory;
}

Inventory* Client::getInventory(const InventoryLocation &loc)
{
	switch(loc.type){
	case InventoryLocation::UNDEFINED:
	{}
	break;
	case InventoryLocation::CURRENT_PLAYER:
	{
		Player *player = m_env.getLocalPlayer();
		assert(player != NULL);
		return &player->inventory;
	}
	break;
	case InventoryLocation::PLAYER:
	{
		Player *player = m_env.getPlayer(loc.name.c_str());
		if(!player)
			return NULL;
		return &player->inventory;
	}
	break;
	case InventoryLocation::NODEMETA:
	{
		NodeMetadata *meta = m_env.getMap().getNodeMetadata(loc.p);
		if(!meta)
			return NULL;
		return meta->getInventory();
	}
	break;
	case InventoryLocation::DETACHED:
	{
		if(m_detached_inventories.count(loc.name) == 0)
			return NULL;
		return m_detached_inventories[loc.name];
	}
	break;
	default:
		assert(0);
	}
	return NULL;
}

void Client::inventoryAction(InventoryAction *a)
{
	/*
		Send it to the server
	*/
	sendInventoryAction(a);

	/*
		Predict some local inventory changes
	*/
	a->clientApply(this, this);

	// Remove it
	delete a;
}

ClientActiveObject * Client::getSelectedActiveObject(
		f32 max_d,
		v3f from_pos_f_on_map,
		core::line3d<f32> shootline_on_map
	)
{
	std::vector<DistanceSortedActiveObject> objects;

	m_env.getActiveObjects(from_pos_f_on_map, max_d, objects);
	
	// Sort them.
	// After this, the closest object is the first in the array.
	std::sort(objects.begin(), objects.end());

	for(u32 i=0; i<objects.size(); i++)
	{
		ClientActiveObject *obj = objects[i].obj;
		
		core::aabbox3d<f32> *selection_box = obj->getSelectionBox();
		if(selection_box == NULL)
			continue;

		v3f pos = obj->getPosition();

		core::aabbox3d<f32> offsetted_box(
				selection_box->MinEdge + pos,
				selection_box->MaxEdge + pos
		);

		if(offsetted_box.intersectsWithLine(shootline_on_map))
		{
			return obj;
		}
	}

	return NULL;
}

std::list<std::string> Client::getConnectedPlayerNames()
{
	return m_env.getPlayerNames();
}

float Client::getAnimationTime()
{
	return m_animation_time;
}

int Client::getCrackLevel()
{
	return m_crack_level;
}

void Client::setCrack(int level, v3s16 pos)
{
	int old_crack_level = m_crack_level;
	v3s16 old_crack_pos = m_crack_pos;

	m_crack_level = level;
	m_crack_pos = pos;

	if(old_crack_level >= 0 && (level < 0 || pos != old_crack_pos))
	{
		// remove old crack
		addUpdateMeshTaskForNode(old_crack_pos, true);
	}
	if(level >= 0 && (old_crack_level < 0 || pos != old_crack_pos))
	{
		// add new crack
		addUpdateMeshTaskForNode(pos, true);
	}
}

u16 Client::getHP()
{
	Player *player = m_env.getLocalPlayer();
	assert(player != NULL);
	return player->hp;
}

u16 Client::getBreath()
{
	Player *player = m_env.getLocalPlayer();
	assert(player != NULL);
	return player->getBreath();
}

bool Client::getChatMessage(std::string &message)
{
	if(m_chat_queue.size() == 0)
		return false;
	message = m_chat_queue.pop_front();
	return true;
}

void Client::typeChatMessage(const std::wstring &message)
{
	// Discard empty line
	if(message.empty())
		return;

	// Send to others
	sendChatMessage(wide_to_utf8(message));

	// Show locally
	if (message[0] == '/')
		m_chat_queue.push_back("issued command: "+wide_to_utf8(message));
}

void Client::addUpdateMeshTask(v3s16 p, bool urgent)
{
	//ScopeProfiler sp(g_profiler, "Client: Mesh prepare");
	MapBlock *b = m_env.getMap().getBlockNoCreateNoEx(p);
	if(b == NULL)
		return;
	
	/*
		Create a task to update the mesh of the block
	*/
	
	std::shared_ptr<MeshMakeData> data(new MeshMakeData(this, m_env.getMap(), m_env.getClientMap().getControl()));
	
	{
		//TimeTaker timer("data fill");
		// Release: ~0ms
		// Debug: 1-6ms, avg=2ms
		data->fill(b);
		data->setCrack(m_crack_level, m_crack_pos);
		data->setSmoothLighting(g_settings->getBool("smooth_lighting"));
		data->step = getFarmeshStep(data->draw_control, getNodeBlockPos(floatToInt(m_env.getLocalPlayer()->getPosition(), BS)), p);
		data->range = getNodeBlockPos(floatToInt(m_env.getLocalPlayer()->getPosition(), BS)).getDistanceFrom(p);
	}

	// Add task to queue
	m_mesh_update_thread.m_queue_in.addBlock(p, data, urgent);
}

void Client::addUpdateMeshTaskWithEdge(v3s16 blockpos, bool urgent)
{
	for (int i=0;i<7;i++)
	{
		try{
			v3s16 p = blockpos + g_6dirs[i];
			addUpdateMeshTask(p, urgent);
		}
		catch(InvalidPositionException &e){}
	}
}

void Client::addUpdateMeshTaskForNode(v3s16 nodepos, bool urgent)
{
	{
		v3s16 p = nodepos;
		infostream<<"Client::addUpdateMeshTaskForNode(): "
				<<"("<<p.X<<","<<p.Y<<","<<p.Z<<")"
				<<std::endl;
	}

	v3s16 blockpos = getNodeBlockPos(nodepos);
	v3s16 blockpos_relative = blockpos * MAP_BLOCKSIZE;

	try{
		v3s16 p = blockpos + v3s16(0,0,0);
		addUpdateMeshTask(p, urgent);
	}
	catch(InvalidPositionException &e){}

	// Leading edge
	if(nodepos.X == blockpos_relative.X){
		try{
			v3s16 p = blockpos + v3s16(-1,0,0);
			addUpdateMeshTask(p, urgent);
		}
		catch(InvalidPositionException &e){}
	}

	if(nodepos.Y == blockpos_relative.Y){
		try{
			v3s16 p = blockpos + v3s16(0,-1,0);
			addUpdateMeshTask(p, urgent);
		}
		catch(InvalidPositionException &e){}
	}

	if(nodepos.Z == blockpos_relative.Z){
		try{
			v3s16 p = blockpos + v3s16(0,0,-1);
			addUpdateMeshTask(p, urgent);
		}
		catch(InvalidPositionException &e){}
	}
}

void Client::updateMeshTimestampWithEdge(v3s16 blockpos) {
	for (int i = 0; i < 7; ++i) {
		auto *block = m_env.getMap().getBlockNoCreateNoEx(blockpos + g_6dirs[i]);
		if(!block)
			continue;
		block->setTimestampNoChangedFlag(m_uptime);
	}
}

ClientEvent Client::getClientEvent()
{
	if(m_client_event_queue.size() == 0)
	{
		ClientEvent event;
		event.type = CE_NONE;
		return event;
	}
	return m_client_event_queue.pop_front();
}

float Client::mediaReceiveProgress()
{
	if (m_media_downloader)
		return m_media_downloader->getProgress();
	else
		return 1.0; // downloader only exists when not yet done
}

void Client::afterContentReceived(IrrlichtDevice *device, gui::IGUIFont* font)
{
	infostream<<"Client::afterContentReceived() started"<<std::endl;
	//assert(m_itemdef_received);
	//assert(m_nodedef_received);
	//assert(mediaReceived());
	

	bool no_output = device->getVideoDriver()->getDriverType() == video::EDT_NULL;

	// Rebuild inherited images and recreate textures
	infostream<<"- Rebuilding images and textures"<<std::endl;
	if (!no_output)
		m_tsrc->rebuildImagesAndTextures();

	// Rebuild shaders
	infostream<<"- Rebuilding shaders"<<std::endl;
	if (!no_output)
		m_shsrc->rebuildShaders();

	// Update node aliases
	infostream<<"- Updating node aliases"<<std::endl;
	m_nodedef->updateAliases(m_itemdef);

	// Update node textures and assign shaders to each tile
	infostream<<"- Updating node textures"<<std::endl;
	if (!no_output)
	m_nodedef->updateTextures(m_tsrc, m_shsrc);

	// Preload item textures and meshes if configured to
	if(!no_output && g_settings->getBool("preload_item_visuals"))
	{
		verbosestream<<"Updating item textures and meshes"<<std::endl;
		wchar_t* text = wgettext("Item textures...");
		draw_load_screen(text, device, guienv, font, 0, 0);
		std::set<std::string> names = m_itemdef->getAll();
		size_t size = names.size();
		size_t count = 0;
		int percent = 0;
		for(std::set<std::string>::const_iterator
				i = names.begin(); i != names.end(); ++i){
			// Asking for these caches the result
			m_itemdef->getInventoryTexture(*i, this);
			m_itemdef->getWieldMesh(*i, this);
			count++;
			percent = count*100/size;
			if (count%50 == 0) // only update every 50 item
				draw_load_screen(text, device, guienv, font, 0, percent);
		}
		delete[] text;
	}

	// Start mesh update thread after setting up content definitions
	infostream<<"- Starting mesh update thread"<<std::endl;
	if (!no_output) {
		auto threads = !g_settings->getBool("more_threads") ? 1 : (porting::getNumberOfProcessors() - (simple_singleplayer_mode ? 2 : 1));
		m_mesh_update_thread.Start(threads < 1 ? 1 : threads);
	}

	m_state = LC_Ready;
	sendReady();
	infostream<<"Client::afterContentReceived() done"<<std::endl;
}

float Client::getRTT(void)
{
	return 0;
	//return m_con.getPeerStat(PEER_ID_SERVER,con::AVG_RTT);
}

float Client::getCurRate(void)
{
	return 0;
//	return ( m_con.getLocalStat(con::CUR_INC_RATE) +
//			m_con.getLocalStat(con::CUR_DL_RATE));
}

float Client::getAvgRate(void)
{
	return 0;
//	return ( m_con.getLocalStat(con::AVG_INC_RATE) +
//			m_con.getLocalStat(con::AVG_DL_RATE));
}

// IGameDef interface
// Under envlock
IItemDefManager* Client::getItemDefManager()
{
	return m_itemdef;
}
INodeDefManager* Client::getNodeDefManager()
{
	return m_nodedef;
}
ICraftDefManager* Client::getCraftDefManager()
{
	return NULL;
	//return m_craftdef;
}
ITextureSource* Client::getTextureSource()
{
	return m_tsrc;
}
IShaderSource* Client::getShaderSource()
{
	return m_shsrc;
}
u16 Client::allocateUnknownNodeId(const std::string &name)
{
	errorstream<<"Client::allocateUnknownNodeId(): "
			<<"Client cannot allocate node IDs"<<std::endl;
	assert(0);
	return CONTENT_IGNORE;
}
ISoundManager* Client::getSoundManager()
{
	return m_sound;
}
MtEventManager* Client::getEventManager()
{
	return m_event;
}

scene::IAnimatedMesh* Client::getMesh(const std::string &filename)
{
	std::map<std::string, std::string>::const_iterator i =
			m_mesh_data.find(filename);
	if(i == m_mesh_data.end()){
		errorstream<<"Client::getMesh(): Mesh not found: \""<<filename<<"\""
				<<std::endl;
		return NULL;
	}
	const std::string &data = i->second;
	scene::ISceneManager *smgr = m_device->getSceneManager();

	// Create the mesh, remove it from cache and return it
	// This allows unique vertex colors and other properties for each instance
	Buffer<char> data_rw(data.c_str(), data.size()); // Const-incorrect Irrlicht
	io::IFileSystem *irrfs = m_device->getFileSystem();
	io::IReadFile *rfile = irrfs->createMemoryReadFile(
			*data_rw, data_rw.getSize(), filename.c_str());
	assert(rfile);

	scene::IAnimatedMesh *mesh = smgr->getMesh(rfile);
	rfile->drop();
	// NOTE: By playing with Irrlicht refcounts, maybe we could cache a bunch
	// of uniquely named instances and re-use them
	mesh->grab();
	smgr->getMeshCache()->removeMesh(mesh);
	return mesh;
}
<|MERGE_RESOLUTION|>--- conflicted
+++ resolved
@@ -884,15 +884,10 @@
 			m_env.getMap().insertBlock(block);
 
 		/*
-			Add it to mesh update queue and set it to be acknowledged after update.
+			//Add it to mesh update queue and set it to be acknowledged after update.
 		*/
-<<<<<<< HEAD
-		//infostream<<"Adding mesh update task for received block"<<std::endl;
-		//addUpdateMeshTaskWithEdge(p, true);
-		block->setTimestampNoChangedFlag(m_uptime);
-=======
+		//infostream<<"Adding mesh update task for received block "<<p<<std::endl;
 		updateMeshTimestampWithEdge(p);
->>>>>>> 2738d95f
 
 		//std::set<v3s16> got_blocks;
 		//got_blocks.insert(p);
