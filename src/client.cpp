/*
Minetest
Copyright (C) 2013 celeron55, Perttu Ahola <celeron55@gmail.com>

This program is free software; you can redistribute it and/or modify
it under the terms of the GNU Lesser General Public License as published by
the Free Software Foundation; either version 2.1 of the License, or
(at your option) any later version.

This program is distributed in the hope that it will be useful,
but WITHOUT ANY WARRANTY; without even the implied warranty of
MERCHANTABILITY or FITNESS FOR A PARTICULAR PURPOSE.  See the
GNU Lesser General Public License for more details.

You should have received a copy of the GNU Lesser General Public License along
with this program; if not, write to the Free Software Foundation, Inc.,
51 Franklin Street, Fifth Floor, Boston, MA 02110-1301 USA.
*/

#include "client.h"
#include <iostream>
#include <algorithm>
#include "clientserver.h"
#include "jthread/jmutexautolock.h"
#include "main.h"
#include <sstream>
#include "filesys.h"
#include "porting.h"
#include "mapsector.h"
#include "mapblock_mesh.h"
#include "mapblock.h"
#include "settings.h"
#include "profiler.h"
#include "gettext.h"
#include "log.h"
#include "nodemetadata.h"
#include "nodedef.h"
#include "itemdef.h"
#include "shader.h"
#include <IFileSystem.h>
#include "base64.h"
#include "clientmap.h"
#include "clientmedia.h"
#include "sound.h"
#include "util/string.h"
#include "IMeshCache.h"
#include "serialization.h"
#include "util/serialize.h"
#include "config.h"
#include "util/directiontables.h"
#include "util/pointedthing.h"
#include "version.h"

#include <msgpack.hpp>

/*
	QueuedMeshUpdate
*/

QueuedMeshUpdate::QueuedMeshUpdate():
	p(-1337,-1337,-1337),
	data(NULL),
	ack_block_to_server(false)
{
}

QueuedMeshUpdate::~QueuedMeshUpdate()
{
	if(data)
		delete data;
}

/*
	MeshUpdateQueue
*/
	
MeshUpdateQueue::MeshUpdateQueue()
{
}

MeshUpdateQueue::~MeshUpdateQueue()
{
	JMutexAutoLock lock(m_mutex);

	for(std::vector<QueuedMeshUpdate*>::iterator
			i = m_queue.begin();
			i != m_queue.end(); i++)
	{
		QueuedMeshUpdate *q = *i;
		delete q;
	}
}

/*
	peer_id=0 adds with nobody to send to
*/
void MeshUpdateQueue::addBlock(v3s16 p, MeshMakeData *data, bool ack_block_to_server, bool urgent)
{
	DSTACK(__FUNCTION_NAME);

	assert(data);

	JMutexAutoLock lock(m_mutex);

	if(urgent)
		m_urgents.insert(p);

	/*
		Find if block is already in queue.
		If it is, update the data and quit.
	*/
	for(std::vector<QueuedMeshUpdate*>::iterator
			i = m_queue.begin();
			i != m_queue.end(); i++)
	{
		QueuedMeshUpdate *q = *i;
		if(q->p == p)
		{
			if(q->data)
				delete q->data;
			q->data = data;
			if(ack_block_to_server)
				q->ack_block_to_server = true;
			return;
		}
	}
	
	/*
		Add the block
	*/
	QueuedMeshUpdate *q = new QueuedMeshUpdate;
	q->p = p;
	q->data = data;
	q->ack_block_to_server = ack_block_to_server;
	m_queue.push_back(q);
}

// Returned pointer must be deleted
// Returns NULL if queue is empty
QueuedMeshUpdate * MeshUpdateQueue::pop()
{
	JMutexAutoLock lock(m_mutex);

	bool must_be_urgent = !m_urgents.empty();
	for(std::vector<QueuedMeshUpdate*>::iterator
			i = m_queue.begin();
			i != m_queue.end(); i++)
	{
		QueuedMeshUpdate *q = *i;
		if(must_be_urgent && m_urgents.count(q->p) == 0)
			continue;
		m_queue.erase(i);
		m_urgents.erase(q->p);
		return q;
	}
	return NULL;
}

/*
	MeshUpdateThread
*/

void * MeshUpdateThread::Thread()
{
	ThreadStarted();

	log_register_thread("MeshUpdateThread");

	DSTACK(__FUNCTION_NAME);
	
	BEGIN_DEBUG_EXCEPTION_HANDLER

	while(!StopRequested())
	{
		/*// Wait for output queue to flush.
		// Allow 2 in queue, this makes less frametime jitter.
		// Umm actually, there is no much difference
		if(m_queue_out.size() >= 2)
		{
			sleep_ms(3);
			continue;
		}*/

		QueuedMeshUpdate *q = m_queue_in.pop();
		if(q == NULL)
		{
			sleep_ms(3);
			continue;
		}

		ScopeProfiler sp(g_profiler, "Client: Mesh making");

		MapBlockMesh *mesh_new = new MapBlockMesh(q->data);
		if(mesh_new->getMesh()->getMeshBufferCount() == 0)
		{
			delete mesh_new;
			mesh_new = NULL;
		}

		MeshUpdateResult r;
		r.p = q->p;
		r.mesh = mesh_new;
		r.ack_block_to_server = q->ack_block_to_server;

		/*infostream<<"MeshUpdateThread: Processed "
				<<"("<<q->p.X<<","<<q->p.Y<<","<<q->p.Z<<")"
				<<std::endl;*/

		m_queue_out.push_back(r);

		delete q;
	}

	END_DEBUG_EXCEPTION_HANDLER(errorstream)

	return NULL;
}

/*
	Client
*/

Client::Client(
		IrrlichtDevice *device,
		const char *playername,
		std::string password,
		MapDrawControl &control,
		IWritableTextureSource *tsrc,
		IWritableShaderSource *shsrc,
		IWritableItemDefManager *itemdef,
		IWritableNodeDefManager *nodedef,
		ISoundManager *sound,
		MtEventManager *event,
		bool ipv6
		, bool simple_singleplayer_mode
):
	m_tsrc(tsrc),
	m_shsrc(shsrc),
	m_itemdef(itemdef),
	m_nodedef(nodedef),
	m_sound(sound),
	m_event(event),
	m_mesh_update_thread(this),
	m_env(
		new ClientMap(this, this, control,
			device->getSceneManager()->getRootSceneNode(),
			device->getSceneManager(), 666),
		device->getSceneManager(),
		tsrc, this, device
	),
	m_con(PROTOCOL_ID, simple_singleplayer_mode ? MAX_PACKET_SIZE_SINGLEPLAYER : MAX_PACKET_SIZE, CONNECTION_TIMEOUT, ipv6, this),
	m_device(device),
	m_server_ser_ver(SER_FMT_VER_INVALID),
	m_playeritem(0),
	m_inventory_updated(false),
	m_inventory_from_server(NULL),
	m_inventory_from_server_age(0.0),
	m_animation_time(0),
	m_crack_level(-1),
	m_crack_pos(0,0,0),
	m_map_seed(0),
	m_password(password),
	m_access_denied(false),
	m_itemdef_received(false),
	m_nodedef_received(false),
	m_media_downloader(new ClientMediaDownloader()),
	m_time_of_day_set(false),
	m_last_time_of_day_f(-1),
	m_time_of_day_update_timer(0),
	m_recommended_send_interval(0.1),
	m_removed_sounds_check_timer(0)
{
	m_packetcounter_timer = 0.0;
	//m_delete_unused_sectors_timer = 0.0;
	m_connection_reinit_timer = 0.0;
	m_avg_rtt_timer = 0.0;
	m_playerpos_send_timer = 0.0;
	m_ignore_damage_timer = 0.0;

	/*
		Add local player
	*/
	{
		Player *player = new LocalPlayer(this);

		player->updateName(playername);

		m_env.addPlayer(player);
	}
}

void Client::Stop()
{
	//request all client managed threads to stop
	m_mesh_update_thread.Stop();
}

bool Client::isShutdown()
{

	if (!m_mesh_update_thread.IsRunning()) return true;

	return false;
}

Client::~Client()
{
	{
		//JMutexAutoLock conlock(m_con_mutex); //bulk comment-out
		m_con.Disconnect();
	}

	m_mesh_update_thread.Stop();
	m_mesh_update_thread.Wait();
	while(!m_mesh_update_thread.m_queue_out.empty()) {
		MeshUpdateResult r = m_mesh_update_thread.m_queue_out.pop_frontNoEx();
		delete r.mesh;
	}


	delete m_inventory_from_server;

	// Delete detached inventories
	{
		for(std::map<std::string, Inventory*>::iterator
				i = m_detached_inventories.begin();
				i != m_detached_inventories.end(); i++){
			delete i->second;
		}
	}

	// cleanup 3d model meshes on client shutdown
	while (m_device->getSceneManager()->getMeshCache()->getMeshCount() != 0) {
		scene::IAnimatedMesh * mesh =
			m_device->getSceneManager()->getMeshCache()->getMeshByIndex(0);

		if (mesh != NULL)
			m_device->getSceneManager()->getMeshCache()->removeMesh(mesh);
	}
}

void Client::connect(Address address)
{
	DSTACK(__FUNCTION_NAME);
	m_con.Connect(address);
}

bool Client::connectedAndInitialized()
{
	if(m_con.Connected() == false)
		return false;

	if(m_server_ser_ver == SER_FMT_VER_INVALID)
		return false;

	return true;
}

void Client::step(float dtime)
{
	DSTACK(__FUNCTION_NAME);
	
	m_uptime += dtime;
	// Limit a bit
	if(dtime > 2.0)
		dtime = 2.0;
	
	if(m_ignore_damage_timer > dtime)
		m_ignore_damage_timer -= dtime;
	else
		m_ignore_damage_timer = 0.0;
	
	m_animation_time += dtime;
	if(m_animation_time > 60.0)
		m_animation_time -= 60.0;

	m_time_of_day_update_timer += dtime;
	
	//infostream<<"Client steps "<<dtime<<std::endl;

	{
		//TimeTaker timer("ReceiveAll()", m_device);
		// 0ms
		ReceiveAll();
	}

	/*
		Packet counter
	*/
	{
		float &counter = m_packetcounter_timer;
		counter -= dtime;
		if(counter <= 0.0)
		{
			counter = 20.0;
			
			infostream<<"Client packetcounter (20s):"<<std::endl;
			m_packetcounter.print(infostream);
			m_packetcounter.clear();
		}
	}
	
	// Get connection status
	bool connected = connectedAndInitialized();

#if 0
	{
		/*
			Delete unused sectors

			NOTE: This jams the game for a while because deleting sectors
			      clear caches
		*/
		
		float &counter = m_delete_unused_sectors_timer;
		counter -= dtime;
		if(counter <= 0.0)
		{
			// 3 minute interval
			//counter = 180.0;
			counter = 60.0;

			//JMutexAutoLock lock(m_env_mutex); //bulk comment-out

			core::list<v3s16> deleted_blocks;

			float delete_unused_sectors_timeout =
				g_settings->getFloat("client_delete_unused_sectors_timeout");
	
			// Delete sector blocks
			/*u32 num = m_env.getMap().unloadUnusedData
					(delete_unused_sectors_timeout,
					true, &deleted_blocks);*/
			
			// Delete whole sectors
			m_env.getMap().unloadUnusedData
					(delete_unused_sectors_timeout,
					&deleted_blocks);

			if(deleted_blocks.size() > 0)
			{
				/*infostream<<"Client: Deleted blocks of "<<num
						<<" unused sectors"<<std::endl;*/
				/*infostream<<"Client: Deleted "<<num
						<<" unused sectors"<<std::endl;*/
				
				/*
					Send info to server
				*/

				// Env is locked so con can be locked.
				//JMutexAutoLock lock(m_con_mutex); //bulk comment-out
				
				core::list<v3s16>::Iterator i = deleted_blocks.begin();
				core::list<v3s16> sendlist;
				for(;;)
				{
					if(sendlist.size() == 255 || i == deleted_blocks.end())
					{
						if(sendlist.size() == 0)
							break;
						/*
							[0] u16 command
							[2] u8 count
							[3] v3s16 pos_0
							[3+6] v3s16 pos_1
							...
						*/
						u32 replysize = 2+1+6*sendlist.size();
						SharedBuffer<u8> reply(replysize);
						writeU16(&reply[0], TOSERVER_DELETEDBLOCKS);
						reply[2] = sendlist.size();
						u32 k = 0;
						for(core::list<v3s16>::Iterator
								j = sendlist.begin();
								j != sendlist.end(); j++)
						{
							writeV3S16(&reply[2+1+6*k], *j);
							k++;
						}
						m_con.Send(PEER_ID_SERVER, 1, reply, true);

						if(i == deleted_blocks.end())
							break;

						sendlist.clear();
					}

					sendlist.push_back(*i);
					i++;
				}
			}
		}
	}
#endif

	if(connected == false)
	{
		float &counter = m_connection_reinit_timer;
		counter -= dtime;
		if(counter <= 0.0)
		{
			counter = 2.0;

			//JMutexAutoLock envlock(m_env_mutex); //bulk comment-out
			
			Player *myplayer = m_env.getLocalPlayer();
			assert(myplayer != NULL);
	
			// Send TOSERVER_INIT
			// [0] u16 TOSERVER_INIT
			// [2] u8 SER_FMT_VER_HIGHEST_READ
			// [3] u8[20] player_name
			// [23] u8[28] password (new in some version)
			// [51] u16 minimum supported network protocol version (added sometime)
			// [53] u16 maximum supported network protocol version (added later than the previous one)
			MSGPACK_PACKET_INIT(TOSERVER_INIT, 5);
			PACK(TOSERVER_INIT_FMT, SER_FMT_VER_HIGHEST_READ);
			PACK(TOSERVER_INIT_NAME, std::string(myplayer->getName()));
			PACK(TOSERVER_INIT_PASSWORD, m_password);
			PACK(TOSERVER_INIT_PROTOCOL_VERSION_MIN, CLIENT_PROTOCOL_VERSION_MIN);
			PACK(TOSERVER_INIT_PROTOCOL_VERSION_MAX, CLIENT_PROTOCOL_VERSION_MAX);

			// Send as unreliable
<<<<<<< HEAD
			Send(0, buffer, false);
=======
			Send(1, data, false);
>>>>>>> 8921f8ac
		}

		// Not connected, return
		return;
	}

	/*
		Do stuff if connected
	*/
	
	/*
		Run Map's timers and unload unused data
	*/
	const float map_timer_and_unload_dtime = 10.25;
	if(m_map_timer_and_unload_interval.step(dtime, map_timer_and_unload_dtime))
	{
		ScopeProfiler sp(g_profiler, "Client: map timer and unload");
		std::list<v3s16> deleted_blocks;
		
		if(m_env.getMap().timerUpdate(m_uptime,
				g_settings->getFloat("client_unload_unused_data_timeout"),
				&deleted_blocks))
				m_map_timer_and_unload_interval.run_next(map_timer_and_unload_dtime);
				
		/*if(deleted_blocks.size() > 0)
			infostream<<"Client: Unloaded "<<deleted_blocks.size()
					<<" unused blocks"<<std::endl;*/
			
		/*
			Send info to server
			NOTE: This loop is intentionally iterated the way it is.
		*/

		std::list<v3s16>::iterator i = deleted_blocks.begin();
		std::list<v3s16> sendlist;
		for(;;)
		{
			if(sendlist.size() == 255 || i == deleted_blocks.end())
			{
				if(sendlist.size() == 0)
					break;
				/*
					[0] u16 command
					[2] u8 count
					[3] v3s16 pos_0
					[3+6] v3s16 pos_1
					...
				*/
				u32 replysize = 2+1+6*sendlist.size();
				SharedBuffer<u8> reply(replysize);
				writeU16(&reply[0], TOSERVER_DELETEDBLOCKS);
				reply[2] = sendlist.size();
				u32 k = 0;
				for(std::list<v3s16>::iterator
						j = sendlist.begin();
						j != sendlist.end(); ++j)
				{
					writeV3S16(&reply[2+1+6*k], *j);
					k++;
				}
				m_con.Send(PEER_ID_SERVER, 2, reply, true);

				if(i == deleted_blocks.end())
					break;

				sendlist.clear();
			}

			sendlist.push_back(*i);
			++i;
		}
	}

	/*
		Handle environment
	*/
	{
		// 0ms
		//JMutexAutoLock lock(m_env_mutex); //bulk comment-out

		// Control local player (0ms)
		LocalPlayer *player = m_env.getLocalPlayer();
		assert(player != NULL);
		player->applyControl(dtime, &m_env);

		//TimeTaker envtimer("env step", m_device);
		// Step environment
		m_env.step(dtime, 0);
		
		/*
			Get events
		*/
		for(;;)
		{
			ClientEnvEvent event = m_env.getClientEvent();
			if(event.type == CEE_NONE)
			{
				break;
			}
			else if(event.type == CEE_PLAYER_DAMAGE)
			{
				if(m_ignore_damage_timer <= 0)
				{
					u8 damage = event.player_damage.amount;
					
					if(event.player_damage.send_to_server)
						sendDamage(damage);

					// Add to ClientEvent queue
					ClientEvent event;
					event.type = CE_PLAYER_DAMAGE;
					event.player_damage.amount = damage;
					m_client_event_queue.push_back(event);
				}
			}
			else if(event.type == CEE_PLAYER_BREATH)
			{
					u16 breath = event.player_breath.amount;
					sendBreath(breath);
			}
		}
	}

	/*
		Send player position to server
	*/
	{
		float &counter = m_playerpos_send_timer;
		counter += dtime;
		if(counter >= m_recommended_send_interval)
		{
			counter = 0.0;
			sendPlayerPos();
		}
	}

	/*
		Replace updated meshes
	*/
	{
		//JMutexAutoLock lock(m_env_mutex); //bulk comment-out

		//TimeTaker timer("** Processing mesh update result queue");
		// 0ms
		
		/*infostream<<"Mesh update result queue size is "
				<<m_mesh_update_thread.m_queue_out.size()
				<<std::endl;*/
		
		int num_processed_meshes = 0;
		UniqueQueue<v3s16> got_blocks;
		while(!m_mesh_update_thread.m_queue_out.empty())
		{
			num_processed_meshes++;
			MeshUpdateResult r = m_mesh_update_thread.m_queue_out.pop_frontNoEx();
			MapBlock *block = m_env.getMap().getBlockNoCreateNoEx(r.p);
			if(block)
			{
				//JMutexAutoLock lock(block->mesh_mutex);

				// Delete the old mesh
				if(block->mesh != NULL)
				{
					delete block->mesh;
					block->mesh = NULL;
				}

				// Replace with the new mesh
				block->mesh = r.mesh;
			} else {
				delete r.mesh;
			}
			if(r.ack_block_to_server)
			{
				got_blocks.push_back(r.p);
				if (got_blocks.size() >= 255)
					break;
			}
		}
		u32 got_blocks_size = got_blocks.size();
		if (got_blocks_size) {

				/*infostream<<"Client: ACK block ("<<r.p.X<<","<<r.p.Y
						<<","<<r.p.Z<<")"<<std::endl;*/
				/*
					Acknowledge block
				*/
				/*
					[0] u16 command
					[2] u8 count
					[3] v3s16 pos_0
					[3+6] v3s16 pos_1
					[3+6*i] u16 vrange
					...
				*/
				u32 replysize = 2+1+(6*got_blocks_size)+2;
				SharedBuffer<u8> reply(replysize);
				writeU16(&reply[0], TOSERVER_GOTBLOCKS);
				reply[2] = got_blocks_size;
				u32 i=0;
				while (got_blocks.size())
					writeV3S16(&reply[3+(6*i++)], got_blocks.pop_front());

				writeU16(&reply[2+1+(6*got_blocks_size)], (int)m_env.getClientMap().getControl().wanted_range);
				// Send as reliable
				m_con.Send(PEER_ID_SERVER, 2, reply, true);
		}
		if(num_processed_meshes > 0)
			g_profiler->graphAdd("num_processed_meshes", num_processed_meshes);
	}

	/*
		Load fetched media
	*/
	if (m_media_downloader && m_media_downloader->isStarted()) {
		m_media_downloader->step(this);
		if (m_media_downloader->isDone()) {
			delete m_media_downloader;
			m_media_downloader = NULL;
		}
	}

	/*
		If the server didn't update the inventory in a while, revert
		the local inventory (so the player notices the lag problem
		and knows something is wrong).
	*/
	if(m_inventory_from_server)
	{
		float interval = 10.0;
		float count_before = floor(m_inventory_from_server_age / interval);

		m_inventory_from_server_age += dtime;

		float count_after = floor(m_inventory_from_server_age / interval);

		if(count_after != count_before)
		{
			// Do this every <interval> seconds after TOCLIENT_INVENTORY
			// Reset the locally changed inventory to the authoritative inventory
			Player *player = m_env.getLocalPlayer();
			player->inventory = *m_inventory_from_server;
			m_inventory_updated = true;
		}
	}

	/*
		Update positions of sounds attached to objects
	*/
	{
		for(std::map<int, u16>::iterator
				i = m_sounds_to_objects.begin();
				i != m_sounds_to_objects.end(); i++)
		{
			int client_id = i->first;
			u16 object_id = i->second;
			ClientActiveObject *cao = m_env.getActiveObject(object_id);
			if(!cao)
				continue;
			v3f pos = cao->getPosition();
			m_sound->updateSoundPosition(client_id, pos);
		}
	}
	
	/*
		Handle removed remotely initiated sounds
	*/
	m_removed_sounds_check_timer += dtime;
	if(m_removed_sounds_check_timer >= 2.32)
	{
		m_removed_sounds_check_timer = 0;
		// Find removed sounds and clear references to them
		std::set<s32> removed_server_ids;
		for(std::map<s32, int>::iterator
				i = m_sounds_server_to_client.begin();
				i != m_sounds_server_to_client.end();)
		{
			s32 server_id = i->first;
			int client_id = i->second;
			i++;
			if(!m_sound->soundExists(client_id)){
				m_sounds_server_to_client.erase(server_id);
				m_sounds_client_to_server.erase(client_id);
				m_sounds_to_objects.erase(client_id);
				removed_server_ids.insert(server_id);
			}
		}
		// Sync to server
		if(removed_server_ids.size() != 0)
		{
			std::ostringstream os(std::ios_base::binary);
			writeU16(os, TOSERVER_REMOVED_SOUNDS);
			writeU16(os, removed_server_ids.size());
			for(std::set<s32>::iterator i = removed_server_ids.begin();
					i != removed_server_ids.end(); i++)
				writeS32(os, *i);
			std::string s = os.str();
			SharedBuffer<u8> data((u8*)s.c_str(), s.size());
			// Send as reliable
			Send(1, data, true);
		}
	}
}

bool Client::loadMedia(const std::string &data, const std::string &filename)
{
	// Silly irrlicht's const-incorrectness
	Buffer<char> data_rw(data.c_str(), data.size());
	
	std::string name;

	const char *image_ext[] = {
		".png", ".jpg", ".bmp", ".tga",
		".pcx", ".ppm", ".psd", ".wal", ".rgb",
		NULL
	};
	name = removeStringEnd(filename, image_ext);
	if(name != "")
	{
		verbosestream<<"Client: Attempting to load image "
		<<"file \""<<filename<<"\""<<std::endl;

		io::IFileSystem *irrfs = m_device->getFileSystem();
		video::IVideoDriver *vdrv = m_device->getVideoDriver();

		// Create an irrlicht memory file
		io::IReadFile *rfile = irrfs->createMemoryReadFile(
				*data_rw, data_rw.getSize(), "_tempreadfile");
		assert(rfile);
		// Read image
		video::IImage *img = vdrv->createImageFromFile(rfile);
		if(!img){
			errorstream<<"Client: Cannot create image from data of "
					<<"file \""<<filename<<"\""<<std::endl;
			rfile->drop();
			return false;
		}
		else {
			m_tsrc->insertSourceImage(filename, img);
			img->drop();
			rfile->drop();
			return true;
		}
	}

	const char *sound_ext[] = {
		".0.ogg", ".1.ogg", ".2.ogg", ".3.ogg", ".4.ogg",
		".5.ogg", ".6.ogg", ".7.ogg", ".8.ogg", ".9.ogg",
		".ogg", NULL
	};
	name = removeStringEnd(filename, sound_ext);
	if(name != "")
	{
		verbosestream<<"Client: Attempting to load sound "
		<<"file \""<<filename<<"\""<<std::endl;
		m_sound->loadSoundData(name, data);
		return true;
	}

	const char *model_ext[] = {
		".x", ".b3d", ".md2", ".obj",
		NULL
	};
	name = removeStringEnd(filename, model_ext);
	if(name != "")
	{
		verbosestream<<"Client: Storing model into memory: "
				<<"\""<<filename<<"\""<<std::endl;
		if(m_mesh_data.count(filename))
			errorstream<<"Multiple models with name \""<<filename.c_str()
					<<"\" found; replacing previous model"<<std::endl;
		m_mesh_data[filename] = data;
		return true;
	}

	errorstream<<"Client: Don't know how to load file \""
			<<filename<<"\""<<std::endl;
	return false;
}

// Virtual methods from con::PeerHandler
void Client::peerAdded(u16 peer_id)
{
	infostream<<"Client::peerAdded(): peer->id="
			<<peer_id<<std::endl;
}
void Client::deletingPeer(u16 peer_id, bool timeout)
{
	infostream<<"Client::deletingPeer(): "
			"Server Peer is getting deleted "
			<<"(timeout="<<timeout<<")"<<std::endl;
}

/*
	u16 command
	u16 number of files requested
	for each file {
		u16 length of name
		string name
	}
*/
void Client::request_media(const std::list<std::string> &file_requests)
{
	std::ostringstream os(std::ios_base::binary);
	writeU16(os, TOSERVER_REQUEST_MEDIA);
	writeU16(os, file_requests.size());

	for(std::list<std::string>::const_iterator i = file_requests.begin();
			i != file_requests.end(); ++i) {
		os<<serializeString(*i);
	}

	// Make data buffer
	std::string s = os.str();
	SharedBuffer<u8> data((u8*)s.c_str(), s.size());
	// Send as reliable
	Send(1, data, true);
	infostream<<"Client: Sending media request list to server ("
			<<file_requests.size()<<" files)"<<std::endl;
}

void Client::received_media()
{
	// notify server we received everything
	std::ostringstream os(std::ios_base::binary);
	writeU16(os, TOSERVER_RECEIVED_MEDIA);
	std::string s = os.str();
	SharedBuffer<u8> data((u8*)s.c_str(), s.size());
	// Send as reliable
	Send(1, data, true);
	infostream<<"Client: Notifying server that we received all media"
			<<std::endl;
}

void Client::ReceiveAll()
{
	DSTACK(__FUNCTION_NAME);
	u32 start_ms = porting::getTimeMs();
	for(;;)
	{
		// Limit time even if there would be huge amounts of data to
		// process
		if(porting::getTimeMs() > start_ms + 100)
			break;
		
		try{
			Receive();
			g_profiler->graphAdd("client_received_packets", 1);
		}
		catch(con::NoIncomingDataException &e)
		{
			break;
		}
		catch(con::InvalidIncomingDataException &e)
		{
			infostream<<"Client::ReceiveAll(): "
					"InvalidIncomingDataException: what()="
					<<e.what()<<std::endl;
		}
	}
}

void Client::Receive()
{
	DSTACK(__FUNCTION_NAME);
	SharedBuffer<u8> data;
	u16 sender_peer_id;
	u32 datasize;
	{
		//TimeTaker t1("con mutex and receive", m_device);
		//JMutexAutoLock lock(m_con_mutex); //bulk comment-out
		datasize = m_con.Receive(sender_peer_id, data);
	}
	//TimeTaker t1("ProcessData", m_device);
	ProcessData(*data, datasize, sender_peer_id);
}

/*
	sender_peer_id given to this shall be quaranteed to be a valid peer
*/
void Client::ProcessData(u8 *data, u32 datasize, u16 sender_peer_id)
{
	DSTACK(__FUNCTION_NAME);

	// Ignore packets that don't even fit a command
	if(datasize < 2)
	{
		m_packetcounter.add(60000);
		return;
	}

	ToClientCommand command;

	std::map<int, msgpack::object> packet;
	int cmd;
	msgpack::unpacked msg;
	if (con::parse_msgpack_packet(data, datasize, &packet, &cmd, &msg))
		command = (ToClientCommand)cmd;
	else
		command = (ToClientCommand)readU16(&data[0]);

	//infostream<<"Client: received command="<<command<<std::endl;
	m_packetcounter.add((u16)command);

	/*
		If this check is removed, be sure to change the queue
		system to know the ids
	*/
	if(sender_peer_id != PEER_ID_SERVER)
	{
		infostream<<"Client::ProcessData(): Discarding data not "
				"coming from server: peer_id="<<sender_peer_id
				<<std::endl;
		return;
	}

	u8 ser_version = m_server_ser_ver;

	//infostream<<"Client received command="<<(int)command<<std::endl;

	if(command == TOCLIENT_INIT)
	{
		u8 deployed;
		packet[TOCLIENT_INIT_DEPLOYED].convert(&deployed);

		infostream<<"Client: TOCLIENT_INIT received with "
				"deployed="<<((int)deployed&0xff)<<std::endl;

		if(!ser_ver_supported(deployed))
		{
			infostream<<"Client: TOCLIENT_INIT: Server sent "
					<<"unsupported ser_fmt_ver"<<std::endl;
			return;
		}

		m_server_ser_ver = deployed;

		v3f playerpos_f;
		packet[TOCLIENT_INIT_POS].convert(&playerpos_f);

		{
			// Set player position
			Player *player = m_env.getLocalPlayer();
			assert(player != NULL);
			player->setPosition(playerpos_f);
		}

		packet[TOCLIENT_INIT_SEED].convert(&m_map_seed);
		infostream<<"Client: received map seed: "<<m_map_seed<<std::endl;

		packet[TOCLIENT_INIT_STEP].convert(&m_recommended_send_interval);
		infostream<<"Client: received recommended send interval "
				<<m_recommended_send_interval<<std::endl;

		{
			// Reply to server
			MSGPACK_PACKET_INIT(TOSERVER_INIT2, 0);
			m_con.Send(PEER_ID_SERVER, 1, buffer, true);
		}

		return;
	}

	if(command == TOCLIENT_ACCESS_DENIED)
	{
		// The server didn't like our password. Note, this needs
		// to be processed even if the serialisation format has
		// not been agreed yet, the same as TOCLIENT_INIT.
		m_access_denied = true;
		m_access_denied_reason = L"Unknown";
		if(datasize >= 4)
		{
			std::string datastring((char*)&data[2], datasize-2);
			std::istringstream is(datastring, std::ios_base::binary);
			m_access_denied_reason = deSerializeWideString(is);
		}
		return;
	}

	if(ser_version == SER_FMT_VER_INVALID)
	{
		infostream<<"Client: Server serialization"
				" format invalid or not initialized."
				" Skipping incoming command="<<command<<std::endl;
		return;
	}
	
	// Just here to avoid putting the two if's together when
	// making some copypasta
	{}

	if(command == TOCLIENT_REMOVENODE)
	{
		if(datasize < 8)
			return;
		v3s16 p;
		p.X = readS16(&data[2]);
		p.Y = readS16(&data[4]);
		p.Z = readS16(&data[6]);
		
		//TimeTaker t1("TOCLIENT_REMOVENODE");
		
		removeNode(p);
	}
	else if(command == TOCLIENT_ADDNODE)
	{
		if(datasize < 8 + MapNode::serializedLength(ser_version))
			return;

		v3s16 p;
		p.X = readS16(&data[2]);
		p.Y = readS16(&data[4]);
		p.Z = readS16(&data[6]);
		
		//TimeTaker t1("TOCLIENT_ADDNODE");

		MapNode n;
		n.deSerialize(&data[8], ser_version);
		
		bool remove_metadata = true;
		u32 index = 8 + MapNode::serializedLength(ser_version);
		if ((datasize >= index+1) && data[index]){
			remove_metadata = false;
		}
		
		addNode(p, n, remove_metadata);
	}
	else if(command == TOCLIENT_BLOCKDATA)
	{
		// Ignore too small packet
		if(datasize < 8)
			return;
			
		v3s16 p;
		p.X = readS16(&data[2]);
		p.Y = readS16(&data[4]);
		p.Z = readS16(&data[6]);
		
		/*infostream<<"Client: Thread: BLOCKDATA for ("
				<<p.X<<","<<p.Y<<","<<p.Z<<")"<<std::endl;*/
		/*infostream<<"Client: Thread: BLOCKDATA for ("
				<<p.X<<","<<p.Y<<","<<p.Z<<")"<<std::endl;*/
		
		std::string datastring((char*)&data[8], datasize-8);
		std::istringstream istr(datastring, std::ios_base::binary);
		
		MapSector *sector;
		MapBlock *block;
		
		v2s16 p2d(p.X, p.Z);
		sector = m_env.getMap().emergeSector(p2d);
		
		assert(sector->getPos() == p2d);

		//TimeTaker timer("MapBlock deSerialize");
		// 0ms
		
		block = sector->getBlockNoCreateNoEx(p.Y);
		if(block)
		{
			/*
				Update an existing block
			*/
			//infostream<<"Updating"<<std::endl;
			block->deSerialize(istr, ser_version, false);
			block->deSerializeNetworkSpecific(istr);
		}
		else
		{
			/*
				Create a new block
			*/
			//infostream<<"Creating new"<<std::endl;
			block = new MapBlock(&m_env.getMap(), p, this);
			block->deSerialize(istr, ser_version, false);
			block->deSerializeNetworkSpecific(istr);
			sector->insertBlock(block);
		}

#if 0
		/*
			Acknowledge block
		*/
		/*
			[0] u16 command
			[2] u8 count
			[3] v3s16 pos_0
			[3+6] v3s16 pos_1
			...
		*/
		u32 replysize = 2+1+6;
		SharedBuffer<u8> reply(replysize);
		writeU16(&reply[0], TOSERVER_GOTBLOCKS);
		reply[2] = 1;
		writeV3S16(&reply[3], p);
		// Send as reliable
		m_con.Send(PEER_ID_SERVER, 1, reply, true);
#endif

		/*
			Add it to mesh update queue and set it to be acknowledged after update.
		*/
		//infostream<<"Adding mesh update task for received block"<<std::endl;
		addUpdateMeshTaskWithEdge(p, true);
	}
	else if(command == TOCLIENT_INVENTORY)
	{
		if(datasize < 3)
			return;

		//TimeTaker t1("Parsing TOCLIENT_INVENTORY", m_device);

		{ //envlock
			//TimeTaker t2("mutex locking", m_device);
			//JMutexAutoLock envlock(m_env_mutex); //bulk comment-out
			//t2.stop();
			
			//TimeTaker t3("istringstream init", m_device);
			std::string datastring((char*)&data[2], datasize-2);
			std::istringstream is(datastring, std::ios_base::binary);
			//t3.stop();
			
			//TimeTaker t4("player get", m_device);
			Player *player = m_env.getLocalPlayer();
			assert(player != NULL);
			//t4.stop();

			//TimeTaker t1("inventory.deSerialize()", m_device);
			player->inventory.deSerialize(is);
			//t1.stop();

			m_inventory_updated = true;

			delete m_inventory_from_server;
			m_inventory_from_server = new Inventory(player->inventory);
			m_inventory_from_server_age = 0.0;

			//infostream<<"Client got player inventory:"<<std::endl;
			//player->inventory.print(infostream);
		}
	}
	else if(command == TOCLIENT_TIME_OF_DAY)
	{
		if(datasize < 4)
			return;
		
		u16 time_of_day = readU16(&data[2]);
		time_of_day = time_of_day % 24000;
		//infostream<<"Client: time_of_day="<<time_of_day<<std::endl;
		float time_speed = 0;
		if(datasize >= 2 + 2 + 4){
			time_speed = readF1000(&data[4]);
		} else {
			// Old message; try to approximate speed of time by ourselves
			float time_of_day_f = (float)time_of_day / 24000.0;
			float tod_diff_f = 0;
			if(time_of_day_f < 0.2 && m_last_time_of_day_f > 0.8)
				tod_diff_f = time_of_day_f - m_last_time_of_day_f + 1.0;
			else
				tod_diff_f = time_of_day_f - m_last_time_of_day_f;
			m_last_time_of_day_f = time_of_day_f;
			float time_diff = m_time_of_day_update_timer;
			m_time_of_day_update_timer = 0;
			if(m_time_of_day_set){
				time_speed = 3600.0*24.0 * tod_diff_f / time_diff;
				infostream<<"Client: Measured time_of_day speed (old format): "
						<<time_speed<<" tod_diff_f="<<tod_diff_f
						<<" time_diff="<<time_diff<<std::endl;
			}
		}
		
		// Update environment
		m_env.setTimeOfDay(time_of_day);
		m_env.setTimeOfDaySpeed(time_speed);
		m_time_of_day_set = true;

		u32 dr = m_env.getDayNightRatio();
		verbosestream<<"Client: time_of_day="<<time_of_day
				<<" time_speed="<<time_speed
				<<" dr="<<dr<<std::endl;
	}
	else if(command == TOCLIENT_CHAT_MESSAGE)
	{
		/*
			u16 command
			u16 length
			wstring message
		*/
		u8 buf[6];
		std::string datastring((char*)&data[2], datasize-2);
		std::istringstream is(datastring, std::ios_base::binary);
		
		// Read stuff
		is.read((char*)buf, 2);
		u16 len = readU16(buf);
		
		std::wstring message;
		for(u16 i=0; i<len; i++)
		{
			is.read((char*)buf, 2);
			message += (wchar_t)readU16(buf);
		}

		/*infostream<<"Client received chat message: "
				<<wide_to_narrow(message)<<std::endl;*/
		
		m_chat_queue.push_back(message);
	}
	else if(command == TOCLIENT_ACTIVE_OBJECT_REMOVE_ADD)
	{
		//if(g_settings->getBool("enable_experimental"))
		{
			/*
				u16 command
				u16 count of removed objects
				for all removed objects {
					u16 id
				}
				u16 count of added objects
				for all added objects {
					u16 id
					u8 type
					u32 initialization data length
					string initialization data
				}
			*/

			char buf[6];
			// Get all data except the command number
			std::string datastring((char*)&data[2], datasize-2);
			// Throw them in an istringstream
			std::istringstream is(datastring, std::ios_base::binary);

			// Read stuff
			
			// Read removed objects
			is.read(buf, 2);
			u16 removed_count = readU16((u8*)buf);
			for(u16 i=0; i<removed_count; i++)
			{
				is.read(buf, 2);
				u16 id = readU16((u8*)buf);
				// Remove it
				{
					//JMutexAutoLock envlock(m_env_mutex); //bulk comment-out
					m_env.removeActiveObject(id);
				}
			}
			
			// Read added objects
			is.read(buf, 2);
			u16 added_count = readU16((u8*)buf);
			for(u16 i=0; i<added_count; i++)
			{
				is.read(buf, 2);
				u16 id = readU16((u8*)buf);
				is.read(buf, 1);
				u8 type = readU8((u8*)buf);
				std::string data = deSerializeLongString(is);
				// Add it
				{
					//JMutexAutoLock envlock(m_env_mutex); //bulk comment-out
					m_env.addActiveObject(id, type, data);
				}
			}
		}
	}
	else if(command == TOCLIENT_ACTIVE_OBJECT_MESSAGES)
	{
		//if(g_settings->getBool("enable_experimental"))
		{
			/*
				u16 command
				for all objects
				{
					u16 id
					u16 message length
					string message
				}
			*/
			char buf[6];
			// Get all data except the command number
			std::string datastring((char*)&data[2], datasize-2);
			// Throw them in an istringstream
			std::istringstream is(datastring, std::ios_base::binary);
			
			while(is.eof() == false)
			{
				// Read stuff
				is.read(buf, 2);
				u16 id = readU16((u8*)buf);
				if(is.eof())
					break;
				is.read(buf, 2);
				u16 message_size = readU16((u8*)buf);
				std::string message;
				message.reserve(message_size);
				for(u16 i=0; i<message_size; i++)
				{
					is.read(buf, 1);
					message.append(buf, 1);
				}
				// Pass on to the environment
				{
					//JMutexAutoLock envlock(m_env_mutex); //bulk comment-out
					m_env.processActiveObjectMessage(id, message);
				}
			}
		}
	}
	else if(command == TOCLIENT_MOVEMENT)
	{
		std::string datastring((char*)&data[2], datasize-2);
		std::istringstream is(datastring, std::ios_base::binary);
		Player *player = m_env.getLocalPlayer();
		assert(player != NULL);

		player->movement_acceleration_default = readF1000(is) * BS;
		player->movement_acceleration_air = readF1000(is) * BS;
		player->movement_acceleration_fast = readF1000(is) * BS;
		player->movement_speed_walk = readF1000(is) * BS;
		player->movement_speed_crouch = readF1000(is) * BS;
		player->movement_speed_fast = readF1000(is) * BS;
		player->movement_speed_climb = readF1000(is) * BS;
		player->movement_speed_jump = readF1000(is) * BS;
		player->movement_liquid_fluidity = readF1000(is) * BS;
		player->movement_liquid_fluidity_smooth = readF1000(is) * BS;
		player->movement_liquid_sink = readF1000(is) * BS;
		player->movement_gravity = readF1000(is) * BS;
	}
	else if(command == TOCLIENT_HP)
	{
		std::string datastring((char*)&data[2], datasize-2);
		std::istringstream is(datastring, std::ios_base::binary);
		Player *player = m_env.getLocalPlayer();
		assert(player != NULL);
		u8 oldhp = player->hp;
		u8 hp = readU8(is);
		player->hp = hp;

		if(hp < oldhp)
		{
			// Add to ClientEvent queue
			ClientEvent event;
			event.type = CE_PLAYER_DAMAGE;
			event.player_damage.amount = oldhp - hp;
			m_client_event_queue.push_back(event);
		}
	}
	else if(command == TOCLIENT_BREATH)
	{
		std::string datastring((char*)&data[2], datasize-2);
		std::istringstream is(datastring, std::ios_base::binary);
		Player *player = m_env.getLocalPlayer();
		assert(player != NULL);
		u16 breath = readU16(is);
		player->setBreath(breath) ;
	}
	else if(command == TOCLIENT_MOVE_PLAYER)
	{
		std::string datastring((char*)&data[2], datasize-2);
		std::istringstream is(datastring, std::ios_base::binary);
		Player *player = m_env.getLocalPlayer();
		assert(player != NULL);
		v3f pos = readV3F1000(is);
		f32 pitch = readF1000(is);
		f32 yaw = readF1000(is);
		player->setPosition(pos);
		/*player->setPitch(pitch);
		player->setYaw(yaw);*/

		infostream<<"Client got TOCLIENT_MOVE_PLAYER"
				<<" pos=("<<pos.X<<","<<pos.Y<<","<<pos.Z<<")"
				<<" pitch="<<pitch
				<<" yaw="<<yaw
				<<std::endl;

		/*
			Add to ClientEvent queue.
			This has to be sent to the main program because otherwise
			it would just force the pitch and yaw values to whatever
			the camera points to.
		*/
		ClientEvent event;
		event.type = CE_PLAYER_FORCE_MOVE;
		event.player_force_move.pitch = pitch;
		event.player_force_move.yaw = yaw;
		m_client_event_queue.push_back(event);

		// Ignore damage for a few seconds, so that the player doesn't
		// get damage from falling on ground
		m_ignore_damage_timer = 3.0;
	}
	else if(command == TOCLIENT_PLAYERITEM)
	{
		infostream<<"Client: WARNING: Ignoring TOCLIENT_PLAYERITEM"<<std::endl;
	}
	else if(command == TOCLIENT_DEATHSCREEN)
	{
		std::string datastring((char*)&data[2], datasize-2);
		std::istringstream is(datastring, std::ios_base::binary);
		
		bool set_camera_point_target = readU8(is);
		v3f camera_point_target = readV3F1000(is);
		
		ClientEvent event;
		event.type = CE_DEATHSCREEN;
		event.deathscreen.set_camera_point_target = set_camera_point_target;
		event.deathscreen.camera_point_target_x = camera_point_target.X;
		event.deathscreen.camera_point_target_y = camera_point_target.Y;
		event.deathscreen.camera_point_target_z = camera_point_target.Z;
		m_client_event_queue.push_back(event);
	}
	else if(command == TOCLIENT_ANNOUNCE_MEDIA)
	{
		std::string datastring((char*)&data[2], datasize-2);
		std::istringstream is(datastring, std::ios_base::binary);

		int num_files = readU16(is);
		
		infostream<<"Client: Received media announcement: packet size: "
				<<datasize<<std::endl;

		if (m_media_downloader == NULL ||
				m_media_downloader->isStarted()) {
			const char *problem = m_media_downloader ?
				"we already saw another announcement" :
				"all media has been received already";
			errorstream<<"Client: Received media announcement but "
				<<problem<<"! "
				<<" files="<<num_files
				<<" size="<<datasize<<std::endl;
			return;
		}

		// Mesh update thread must be stopped while
		// updating content definitions
		assert(!m_mesh_update_thread.IsRunning());

		for(int i=0; i<num_files; i++)
		{
			std::string name = deSerializeString(is);
			std::string sha1_base64 = deSerializeString(is);
			std::string sha1_raw = base64_decode(sha1_base64);
			m_media_downloader->addFile(name, sha1_raw);
		}

		std::vector<std::string> remote_media;
		try {
			Strfnd sf(deSerializeString(is));
			while(!sf.atend()) {
				std::string baseurl = trim(sf.next(","));
				if(baseurl != "")
					m_media_downloader->addRemoteServer(baseurl);
			}
		}
		catch(SerializationError) {
			// not supported by server or turned off
		}

		m_media_downloader->step(this);
		if (m_media_downloader->isDone()) {
			// might be done already if all media is in the cache
			delete m_media_downloader;
			m_media_downloader = NULL;
		}
	}
	else if(command == TOCLIENT_MEDIA)
	{
		std::string datastring((char*)&data[2], datasize-2);
		std::istringstream is(datastring, std::ios_base::binary);

		/*
			u16 command
			u16 total number of file bunches
			u16 index of this bunch
			u32 number of files in this bunch
			for each file {
				u16 length of name
				string name
				u32 length of data
				data
			}
		*/
		int num_bunches = readU16(is);
		int bunch_i = readU16(is);
		u32 num_files = readU32(is);
		infostream<<"Client: Received files: bunch "<<bunch_i<<"/"
				<<num_bunches<<" files="<<num_files
				<<" size="<<datasize<<std::endl;

		if (num_files == 0)
			return;

		if (m_media_downloader == NULL ||
				!m_media_downloader->isStarted()) {
			const char *problem = m_media_downloader ?
				"media has not been requested" :
				"all media has been received already";
			errorstream<<"Client: Received media but "
				<<problem<<"! "
				<<" bunch "<<bunch_i<<"/"<<num_bunches
				<<" files="<<num_files
				<<" size="<<datasize<<std::endl;
			return;
		}

		// Mesh update thread must be stopped while
		// updating content definitions
		assert(!m_mesh_update_thread.IsRunning());

		for(u32 i=0; i<num_files; i++){
			std::string name = deSerializeString(is);
			std::string data = deSerializeLongString(is);
			m_media_downloader->conventionalTransferDone(
					name, data, this);
		}

		if (m_media_downloader->isDone()) {
			delete m_media_downloader;
			m_media_downloader = NULL;
		}
	}
	else if(command == TOCLIENT_TOOLDEF)
	{
		infostream<<"Client: WARNING: Ignoring TOCLIENT_TOOLDEF"<<std::endl;
	}
	else if(command == TOCLIENT_NODEDEF)
	{
		infostream<<"Client: Received node definitions: packet size: "
				<<datasize<<std::endl;

		// Mesh update thread must be stopped while
		// updating content definitions
		assert(!m_mesh_update_thread.IsRunning());

		// Decompress node definitions
		std::string datastring((char*)&data[2], datasize-2);
		std::istringstream is(datastring, std::ios_base::binary);
		std::istringstream tmp_is(deSerializeLongString(is), std::ios::binary);
		std::ostringstream tmp_os;
		decompressZlib(tmp_is, tmp_os);

		// Deserialize node definitions
		std::istringstream tmp_is2(tmp_os.str());
		m_nodedef->deSerialize(tmp_is2);
		m_nodedef_received = true;
	}
	else if(command == TOCLIENT_CRAFTITEMDEF)
	{
		infostream<<"Client: WARNING: Ignoring TOCLIENT_CRAFTITEMDEF"<<std::endl;
	}
	else if(command == TOCLIENT_ITEMDEF)
	{
		infostream<<"Client: Received item definitions: packet size: "
				<<datasize<<std::endl;

		// Mesh update thread must be stopped while
		// updating content definitions
		assert(!m_mesh_update_thread.IsRunning());

		// Decompress item definitions
		std::string datastring((char*)&data[2], datasize-2);
		std::istringstream is(datastring, std::ios_base::binary);
		std::istringstream tmp_is(deSerializeLongString(is), std::ios::binary);
		std::ostringstream tmp_os;
		decompressZlib(tmp_is, tmp_os);

		// Deserialize node definitions
		std::istringstream tmp_is2(tmp_os.str());
		m_itemdef->deSerialize(tmp_is2);
		m_itemdef_received = true;
	}
	else if(command == TOCLIENT_PLAY_SOUND)
	{
		std::string datastring((char*)&data[2], datasize-2);
		std::istringstream is(datastring, std::ios_base::binary);

		s32 server_id = readS32(is);
		std::string name = deSerializeString(is);
		float gain = readF1000(is);
		int type = readU8(is); // 0=local, 1=positional, 2=object
		v3f pos = readV3F1000(is);
		u16 object_id = readU16(is);
		bool loop = readU8(is);
		// Start playing
		int client_id = -1;
		switch(type){
		case 0: // local
			client_id = m_sound->playSound(name, loop, gain);
			break;
		case 1: // positional
			client_id = m_sound->playSoundAt(name, loop, gain, pos);
			break;
		case 2: { // object
			ClientActiveObject *cao = m_env.getActiveObject(object_id);
			if(cao)
				pos = cao->getPosition();
			client_id = m_sound->playSoundAt(name, loop, gain, pos);
			// TODO: Set up sound to move with object
			break; }
		default:
			break;
		}
		if(client_id != -1){
			m_sounds_server_to_client[server_id] = client_id;
			m_sounds_client_to_server[client_id] = server_id;
			if(object_id != 0)
				m_sounds_to_objects[client_id] = object_id;
		}
	}
	else if(command == TOCLIENT_STOP_SOUND)
	{
		std::string datastring((char*)&data[2], datasize-2);
		std::istringstream is(datastring, std::ios_base::binary);

		s32 server_id = readS32(is);
		std::map<s32, int>::iterator i =
				m_sounds_server_to_client.find(server_id);
		if(i != m_sounds_server_to_client.end()){
			int client_id = i->second;
			m_sound->stopSound(client_id);
		}
	}
	else if(command == TOCLIENT_PRIVILEGES)
	{
		std::string datastring((char*)&data[2], datasize-2);
		std::istringstream is(datastring, std::ios_base::binary);
		
		m_privileges.clear();
		infostream<<"Client: Privileges updated: ";
		u16 num_privileges = readU16(is);
		for(u16 i=0; i<num_privileges; i++){
			std::string priv = deSerializeString(is);
			m_privileges.insert(priv);
			infostream<<priv<<" ";
		}
		infostream<<std::endl;
	}
	else if(command == TOCLIENT_INVENTORY_FORMSPEC)
	{
		std::string datastring((char*)&data[2], datasize-2);
		std::istringstream is(datastring, std::ios_base::binary);

		// Store formspec in LocalPlayer
		Player *player = m_env.getLocalPlayer();
		assert(player != NULL);
		player->inventory_formspec = deSerializeLongString(is);
	}
	else if(command == TOCLIENT_DETACHED_INVENTORY)
	{
		std::string datastring((char*)&data[2], datasize-2);
		std::istringstream is(datastring, std::ios_base::binary);

		std::string name = deSerializeString(is);
		
		infostream<<"Client: Detached inventory update: \""<<name<<"\""<<std::endl;

		Inventory *inv = NULL;
		if(m_detached_inventories.count(name) > 0)
			inv = m_detached_inventories[name];
		else{
			inv = new Inventory(m_itemdef);
			m_detached_inventories[name] = inv;
		}
		inv->deSerialize(is);
	}
	else if(command == TOCLIENT_SHOW_FORMSPEC)
	{
		std::string datastring((char*)&data[2], datasize-2);
		std::istringstream is(datastring, std::ios_base::binary);

		std::string formspec = deSerializeLongString(is);
		std::string formname = deSerializeString(is);

		ClientEvent event;
		event.type = CE_SHOW_FORMSPEC;
		// pointer is required as event is a struct only!
		// adding a std:string to a struct isn't possible
		event.show_formspec.formspec = new std::string(formspec);
		event.show_formspec.formname = new std::string(formname);
		m_client_event_queue.push_back(event);
	}
	else if(command == TOCLIENT_SPAWN_PARTICLE)
	{
		std::string datastring((char*)&data[2], datasize-2);
		std::istringstream is(datastring, std::ios_base::binary);

		v3f pos = readV3F1000(is);
		v3f vel = readV3F1000(is);
		v3f acc = readV3F1000(is);
		float expirationtime = readF1000(is);
		float size = readF1000(is);
		bool collisiondetection = readU8(is);
		std::string texture = deSerializeLongString(is);
		bool vertical = false;
		try {
			vertical = readU8(is);
		} catch (...) {}

		ClientEvent event;
		event.type = CE_SPAWN_PARTICLE;
		event.spawn_particle.pos = new v3f (pos);
		event.spawn_particle.vel = new v3f (vel);
		event.spawn_particle.acc = new v3f (acc);

		event.spawn_particle.expirationtime = expirationtime;
		event.spawn_particle.size = size;
		event.spawn_particle.collisiondetection =
				collisiondetection;
		event.spawn_particle.vertical = vertical;
		event.spawn_particle.texture = new std::string(texture);

		m_client_event_queue.push_back(event);
	}
	else if(command == TOCLIENT_ADD_PARTICLESPAWNER)
	{
		std::string datastring((char*)&data[2], datasize-2);
		std::istringstream is(datastring, std::ios_base::binary);

		u16 amount = readU16(is);
		float spawntime = readF1000(is);
		v3f minpos = readV3F1000(is);
		v3f maxpos = readV3F1000(is);
		v3f minvel = readV3F1000(is);
		v3f maxvel = readV3F1000(is);
		v3f minacc = readV3F1000(is);
		v3f maxacc = readV3F1000(is);
		float minexptime = readF1000(is);
		float maxexptime = readF1000(is);
		float minsize = readF1000(is);
		float maxsize = readF1000(is);
		bool collisiondetection = readU8(is);
		std::string texture = deSerializeLongString(is);
		u32 id = readU32(is);
		bool vertical = false;
		try {
			vertical = readU8(is);
		} catch (...) {}

		ClientEvent event;
		event.type = CE_ADD_PARTICLESPAWNER;
		event.add_particlespawner.amount = amount;
		event.add_particlespawner.spawntime = spawntime;

		event.add_particlespawner.minpos = new v3f (minpos);
		event.add_particlespawner.maxpos = new v3f (maxpos);
		event.add_particlespawner.minvel = new v3f (minvel);
		event.add_particlespawner.maxvel = new v3f (maxvel);
		event.add_particlespawner.minacc = new v3f (minacc);
		event.add_particlespawner.maxacc = new v3f (maxacc);

		event.add_particlespawner.minexptime = minexptime;
		event.add_particlespawner.maxexptime = maxexptime;
		event.add_particlespawner.minsize = minsize;
		event.add_particlespawner.maxsize = maxsize;
		event.add_particlespawner.collisiondetection = collisiondetection;
		event.add_particlespawner.vertical = vertical;
		event.add_particlespawner.texture = new std::string(texture);
		event.add_particlespawner.id = id;

		m_client_event_queue.push_back(event);
	}
	else if(command == TOCLIENT_DELETE_PARTICLESPAWNER)
	{
		std::string datastring((char*)&data[2], datasize-2);
		std::istringstream is(datastring, std::ios_base::binary);

		u32 id = readU16(is);

		ClientEvent event;
		event.type = CE_DELETE_PARTICLESPAWNER;
		event.delete_particlespawner.id = id;

		m_client_event_queue.push_back(event);
	}
	else if(command == TOCLIENT_HUDADD)
	{
		std::string datastring((char *)&data[2], datasize - 2);
		std::istringstream is(datastring, std::ios_base::binary);

		u32 id           = readU32(is);
		u8 type          = readU8(is);
		v2f pos          = readV2F1000(is);
		std::string name = deSerializeString(is);
		v2f scale        = readV2F1000(is);
		std::string text = deSerializeString(is);
		u32 number       = readU32(is);
		u32 item         = readU32(is);
		u32 dir          = readU32(is);
		v2f align        = readV2F1000(is);
		v2f offset       = readV2F1000(is);

		ClientEvent event;
		event.type = CE_HUDADD;
		event.hudadd.id     = id;
		event.hudadd.type   = type;
		event.hudadd.pos    = new v2f(pos);
		event.hudadd.name   = new std::string(name);
		event.hudadd.scale  = new v2f(scale);
		event.hudadd.text   = new std::string(text);
		event.hudadd.number = number;
		event.hudadd.item   = item;
		event.hudadd.dir    = dir;
		event.hudadd.align  = new v2f(align);
		event.hudadd.offset = new v2f(offset);
		m_client_event_queue.push_back(event);
	}
	else if(command == TOCLIENT_HUDRM)
	{
		std::string datastring((char *)&data[2], datasize - 2);
		std::istringstream is(datastring, std::ios_base::binary);

		u32 id = readU32(is);

		ClientEvent event;
		event.type = CE_HUDRM;
		event.hudrm.id = id;
		m_client_event_queue.push_back(event);
	}
	else if(command == TOCLIENT_HUDCHANGE)
	{
		std::string sdata;
		v2f v2fdata;
		u32 intdata = 0;
		
		std::string datastring((char *)&data[2], datasize - 2);
		std::istringstream is(datastring, std::ios_base::binary);

		u32 id  = readU32(is);
		u8 stat = (HudElementStat)readU8(is);
		
		if (stat == HUD_STAT_POS || stat == HUD_STAT_SCALE ||
			stat == HUD_STAT_ALIGN || stat == HUD_STAT_OFFSET)
			v2fdata = readV2F1000(is);
		else if (stat == HUD_STAT_NAME || stat == HUD_STAT_TEXT)
			sdata = deSerializeString(is);
		else
			intdata = readU32(is);
		
		ClientEvent event;
		event.type = CE_HUDCHANGE;
		event.hudchange.id      = id;
		event.hudchange.stat    = (HudElementStat)stat;
		event.hudchange.v2fdata = new v2f(v2fdata);
		event.hudchange.sdata   = new std::string(sdata);
		event.hudchange.data    = intdata;
		m_client_event_queue.push_back(event);
	}
	else if(command == TOCLIENT_HUD_SET_FLAGS)
	{
		std::string datastring((char *)&data[2], datasize - 2);
		std::istringstream is(datastring, std::ios_base::binary);

		Player *player = m_env.getLocalPlayer();
		assert(player != NULL);

		u32 flags = readU32(is);
		u32 mask  = readU32(is);
		
		player->hud_flags &= ~mask;
		player->hud_flags |= flags;
	}
	else if(command == TOCLIENT_HUD_SET_PARAM)
	{
		std::string datastring((char *)&data[2], datasize - 2);
		std::istringstream is(datastring, std::ios_base::binary);

		Player *player = m_env.getLocalPlayer();
		assert(player != NULL);

		u16 param         = readU16(is);
		std::string value = deSerializeString(is);

		if(param == HUD_PARAM_HOTBAR_ITEMCOUNT && value.size() == 4){
			s32 hotbar_itemcount = readS32((u8*) value.c_str());
			if(hotbar_itemcount > 0 && hotbar_itemcount <= HUD_HOTBAR_ITEMCOUNT_MAX)
				player->hud_hotbar_itemcount = hotbar_itemcount;
		} else if (param == HUD_PARAM_HOTBAR_IMAGE) {
			((LocalPlayer *) player)->hotbar_image = value;
		} else if (param == HUD_PARAM_HOTBAR_SELECTED_IMAGE) {
			((LocalPlayer *) player)->hotbar_selected_image = value;
		}
	}
	else
	{
		infostream<<"Client: Ignoring unknown command "
				<<command<<std::endl;
	}
}

void Client::Send(u16 channelnum, SharedBuffer<u8> data, bool reliable)
{
	//JMutexAutoLock lock(m_con_mutex); //bulk comment-out
	m_con.Send(PEER_ID_SERVER, channelnum, data, reliable);
}

void Client::Send(u16 channelnum, const msgpack::sbuffer &data, bool reliable) {
	m_con.Send(PEER_ID_SERVER, channelnum, data, reliable);
}

void Client::interact(u8 action, const PointedThing& pointed)
{
	if(connectedAndInitialized() == false){
		infostream<<"Client::interact() "
				"cancelled (not connected)"
				<<std::endl;
		return;
	}

	std::ostringstream os(std::ios_base::binary);

	/*
		[0] u16 command
		[2] u8 action
		[3] u16 item
		[5] u32 length of the next item
		[9] serialized PointedThing
		actions:
		0: start digging (from undersurface) or use
		1: stop digging (all parameters ignored)
		2: digging completed
		3: place block or item (to abovesurface)
		4: use item
	*/
	writeU16(os, TOSERVER_INTERACT);
	writeU8(os, action);
	writeU16(os, getPlayerItem());
	std::ostringstream tmp_os(std::ios::binary);
	pointed.serialize(tmp_os);
	os<<serializeLongString(tmp_os.str());

	std::string s = os.str();
	SharedBuffer<u8> data((u8*)s.c_str(), s.size());

	// Send as reliable
	Send(0, data, true);
}

void Client::sendNodemetaFields(v3s16 p, const std::string &formname,
		const std::map<std::string, std::string> &fields)
{
	std::ostringstream os(std::ios_base::binary);

	writeU16(os, TOSERVER_NODEMETA_FIELDS);
	writeV3S16(os, p);
	os<<serializeString(formname);
	writeU16(os, fields.size());
	for(std::map<std::string, std::string>::const_iterator
			i = fields.begin(); i != fields.end(); i++){
		const std::string &name = i->first;
		const std::string &value = i->second;
		os<<serializeString(name);
		os<<serializeLongString(value);
	}

	// Make data buffer
	std::string s = os.str();
	SharedBuffer<u8> data((u8*)s.c_str(), s.size());
	// Send as reliable
	Send(0, data, true);
}
	
void Client::sendInventoryFields(const std::string &formname,
		const std::map<std::string, std::string> &fields)
{
	std::ostringstream os(std::ios_base::binary);

	writeU16(os, TOSERVER_INVENTORY_FIELDS);
	os<<serializeString(formname);
	writeU16(os, fields.size());
	for(std::map<std::string, std::string>::const_iterator
			i = fields.begin(); i != fields.end(); i++){
		const std::string &name = i->first;
		const std::string &value = i->second;
		os<<serializeString(name);
		os<<serializeLongString(value);
	}

	// Make data buffer
	std::string s = os.str();
	SharedBuffer<u8> data((u8*)s.c_str(), s.size());
	// Send as reliable
	Send(0, data, true);
}

void Client::sendInventoryAction(InventoryAction *a)
{
	std::ostringstream os(std::ios_base::binary);
	u8 buf[12];
	
	// Write command
	writeU16(buf, TOSERVER_INVENTORY_ACTION);
	os.write((char*)buf, 2);

	a->serialize(os);
	
	// Make data buffer
	std::string s = os.str();
	SharedBuffer<u8> data((u8*)s.c_str(), s.size());
	// Send as reliable
	Send(0, data, true);
}

void Client::sendChatMessage(const std::wstring &message)
{
	std::ostringstream os(std::ios_base::binary);
	u8 buf[12];
	
	// Write command
	writeU16(buf, TOSERVER_CHAT_MESSAGE);
	os.write((char*)buf, 2);
	
	// Write length
	writeU16(buf, message.size());
	os.write((char*)buf, 2);
	
	// Write string
	for(u32 i=0; i<message.size(); i++)
	{
		u16 w = message[i];
		writeU16(buf, w);
		os.write((char*)buf, 2);
	}
	
	// Make data buffer
	std::string s = os.str();
	SharedBuffer<u8> data((u8*)s.c_str(), s.size());
	// Send as reliable
	Send(0, data, true);
}

void Client::sendChangePassword(const std::wstring oldpassword,
		const std::wstring newpassword)
{
	Player *player = m_env.getLocalPlayer();
	if(player == NULL)
		return;

	std::string playername = player->getName();
	std::string oldpwd = translatePassword(playername, oldpassword);
	std::string newpwd = translatePassword(playername, newpassword);

	std::ostringstream os(std::ios_base::binary);
	u8 buf[2+PASSWORD_SIZE*2];
	/*
		[0] u16 TOSERVER_PASSWORD
		[2] u8[28] old password
		[30] u8[28] new password
	*/

	writeU16(buf, TOSERVER_PASSWORD);
	for(u32 i=0;i<PASSWORD_SIZE-1;i++)
	{
		buf[2+i] = i<oldpwd.length()?oldpwd[i]:0;
		buf[30+i] = i<newpwd.length()?newpwd[i]:0;
	}
	buf[2+PASSWORD_SIZE-1] = 0;
	buf[30+PASSWORD_SIZE-1] = 0;
	os.write((char*)buf, 2+PASSWORD_SIZE*2);

	// Make data buffer
	std::string s = os.str();
	SharedBuffer<u8> data((u8*)s.c_str(), s.size());
	// Send as reliable
	Send(0, data, true);
}


void Client::sendDamage(u8 damage)
{
	DSTACK(__FUNCTION_NAME);
	std::ostringstream os(std::ios_base::binary);

	writeU16(os, TOSERVER_DAMAGE);
	writeU8(os, damage);

	// Make data buffer
	std::string s = os.str();
	SharedBuffer<u8> data((u8*)s.c_str(), s.size());
	// Send as reliable
	Send(0, data, true);
}

void Client::sendBreath(u16 breath)
{
	DSTACK(__FUNCTION_NAME);
	std::ostringstream os(std::ios_base::binary);

	writeU16(os, TOSERVER_BREATH);
	writeU16(os, breath);
	// Make data buffer
	std::string s = os.str();
	SharedBuffer<u8> data((u8*)s.c_str(), s.size());
	// Send as reliable
	Send(0, data, true);
}

void Client::sendRespawn()
{
	DSTACK(__FUNCTION_NAME);
	std::ostringstream os(std::ios_base::binary);

	writeU16(os, TOSERVER_RESPAWN);

	// Make data buffer
	std::string s = os.str();
	SharedBuffer<u8> data((u8*)s.c_str(), s.size());
	// Send as reliable
	Send(0, data, true);
}

void Client::sendPlayerPos()
{
	//JMutexAutoLock envlock(m_env_mutex); //bulk comment-out
	
	LocalPlayer *myplayer = m_env.getLocalPlayer();
	if(myplayer == NULL)
		return;

	// Save bandwidth by only updating position when something changed
	if(myplayer->last_position == myplayer->getPosition() &&
			myplayer->last_speed == myplayer->getSpeed() &&
			myplayer->last_pitch == myplayer->getPitch() &&
			myplayer->last_yaw == myplayer->getYaw() &&
			myplayer->last_keyPressed == myplayer->keyPressed)
		return;

	myplayer->last_position = myplayer->getPosition();
	myplayer->last_speed = myplayer->getSpeed();
	myplayer->last_pitch = myplayer->getPitch();
	myplayer->last_yaw = myplayer->getYaw();
	myplayer->last_keyPressed = myplayer->keyPressed;

	u16 our_peer_id;
	{
		//JMutexAutoLock lock(m_con_mutex); //bulk comment-out
		our_peer_id = m_con.GetPeerID();
	}

	// Set peer id if not set already
	if(myplayer->peer_id == PEER_ID_INEXISTENT)
		myplayer->peer_id = our_peer_id;
	// Check that an existing peer_id is the same as the connection's
	assert(myplayer->peer_id == our_peer_id);

	MSGPACK_PACKET_INIT(TOSERVER_PLAYERPOS, 5);
	PACK(TOSERVER_PLAYERPOS_POSITION, myplayer->getPosition());
	PACK(TOSERVER_PLAYERPOS_SPEED, myplayer->getSpeed());
	PACK(TOSERVER_PLAYERPOS_PITCH, myplayer->getPitch());
	PACK(TOSERVER_PLAYERPOS_YAW, myplayer->getYaw());
	PACK(TOSERVER_PLAYERPOS_KEY_PRESSED, myplayer->keyPressed);
	// Send as unreliable
	Send(0, buffer, false);
}

void Client::sendPlayerItem(u16 item)
{
	Player *myplayer = m_env.getLocalPlayer();
	if(myplayer == NULL)
		return;

	u16 our_peer_id = m_con.GetPeerID();

	// Set peer id if not set already
	if(myplayer->peer_id == PEER_ID_INEXISTENT)
		myplayer->peer_id = our_peer_id;
	// Check that an existing peer_id is the same as the connection's
	assert(myplayer->peer_id == our_peer_id);

	SharedBuffer<u8> data(2+2);
	writeU16(&data[0], TOSERVER_PLAYERITEM);
	writeU16(&data[2], item);

	// Send as reliable
	Send(0, data, true);
}

void Client::removeNode(v3s16 p)
{
	std::map<v3s16, MapBlock*> modified_blocks;

	try
	{
		//TimeTaker t("removeNodeAndUpdate", m_device);
		m_env.getMap().removeNodeAndUpdate(p, modified_blocks);
	}
	catch(InvalidPositionException &e)
	{
	}
	
	// add urgent task to update the modified node
	addUpdateMeshTaskForNode(p, false, true);

	for(std::map<v3s16, MapBlock * >::iterator
			i = modified_blocks.begin();
			i != modified_blocks.end(); ++i)
	{
		addUpdateMeshTaskWithEdge(i->first);
	}
}

void Client::addNode(v3s16 p, MapNode n, bool remove_metadata)
{
	TimeTaker timer1("Client::addNode()");

	std::map<v3s16, MapBlock*> modified_blocks;

	try
	{
		//TimeTaker timer3("Client::addNode(): addNodeAndUpdate");
		m_env.getMap().addNodeAndUpdate(p, n, modified_blocks, remove_metadata);
	}
	catch(InvalidPositionException &e)
	{}
	
	for(std::map<v3s16, MapBlock * >::iterator
			i = modified_blocks.begin();
			i != modified_blocks.end(); ++i)
	{
		addUpdateMeshTaskWithEdge(i->first);
	}
}
	
void Client::setPlayerControl(PlayerControl &control)
{
	//JMutexAutoLock envlock(m_env_mutex); //bulk comment-out
	LocalPlayer *player = m_env.getLocalPlayer();
	assert(player != NULL);
	player->control = control;
}

void Client::selectPlayerItem(u16 item)
{
	//JMutexAutoLock envlock(m_env_mutex); //bulk comment-out
	m_playeritem = item;
	m_inventory_updated = true;
	sendPlayerItem(item);
}

// Returns true if the inventory of the local player has been
// updated from the server. If it is true, it is set to false.
bool Client::getLocalInventoryUpdated()
{
	// m_inventory_updated is behind envlock
	//JMutexAutoLock envlock(m_env_mutex); //bulk comment-out
	bool updated = m_inventory_updated;
	m_inventory_updated = false;
	return updated;
}

// Copies the inventory of the local player to parameter
void Client::getLocalInventory(Inventory &dst)
{
	//JMutexAutoLock envlock(m_env_mutex); //bulk comment-out
	Player *player = m_env.getLocalPlayer();
	assert(player != NULL);
	dst = player->inventory;
}

Inventory* Client::getInventory(const InventoryLocation &loc)
{
	switch(loc.type){
	case InventoryLocation::UNDEFINED:
	{}
	break;
	case InventoryLocation::CURRENT_PLAYER:
	{
		Player *player = m_env.getLocalPlayer();
		assert(player != NULL);
		return &player->inventory;
	}
	break;
	case InventoryLocation::PLAYER:
	{
		Player *player = m_env.getPlayer(loc.name.c_str());
		if(!player)
			return NULL;
		return &player->inventory;
	}
	break;
	case InventoryLocation::NODEMETA:
	{
		NodeMetadata *meta = m_env.getMap().getNodeMetadata(loc.p);
		if(!meta)
			return NULL;
		return meta->getInventory();
	}
	break;
	case InventoryLocation::DETACHED:
	{
		if(m_detached_inventories.count(loc.name) == 0)
			return NULL;
		return m_detached_inventories[loc.name];
	}
	break;
	default:
		assert(0);
	}
	return NULL;
}
void Client::inventoryAction(InventoryAction *a)
{
	/*
		Send it to the server
	*/
	sendInventoryAction(a);

	/*
		Predict some local inventory changes
	*/
	a->clientApply(this, this);

	// Remove it
	delete a;
}

ClientActiveObject * Client::getSelectedActiveObject(
		f32 max_d,
		v3f from_pos_f_on_map,
		core::line3d<f32> shootline_on_map
	)
{
	std::vector<DistanceSortedActiveObject> objects;

	m_env.getActiveObjects(from_pos_f_on_map, max_d, objects);

	//infostream<<"Collected "<<objects.size()<<" nearby objects"<<std::endl;
	
	// Sort them.
	// After this, the closest object is the first in the array.
	std::sort(objects.begin(), objects.end());

	for(u32 i=0; i<objects.size(); i++)
	{
		ClientActiveObject *obj = objects[i].obj;
		
		core::aabbox3d<f32> *selection_box = obj->getSelectionBox();
		if(selection_box == NULL)
			continue;

		v3f pos = obj->getPosition();

		core::aabbox3d<f32> offsetted_box(
				selection_box->MinEdge + pos,
				selection_box->MaxEdge + pos
		);

		if(offsetted_box.intersectsWithLine(shootline_on_map))
		{
			//infostream<<"Returning selected object"<<std::endl;
			return obj;
		}
	}

	//infostream<<"No object selected; returning NULL."<<std::endl;
	return NULL;
}

void Client::printDebugInfo(std::ostream &os)
{
	//JMutexAutoLock lock1(m_fetchblock_mutex);
	/*JMutexAutoLock lock2(m_incoming_queue_mutex);

	os<<"m_incoming_queue.getSize()="<<m_incoming_queue.getSize()
		//<<", m_fetchblock_history.size()="<<m_fetchblock_history.size()
		//<<", m_opt_not_found_history.size()="<<m_opt_not_found_history.size()
		<<std::endl;*/
}

std::list<std::string> Client::getConnectedPlayerNames()
{
	return m_env.getPlayerNames();
}

float Client::getAnimationTime()
{
	return m_animation_time;
}

int Client::getCrackLevel()
{
	return m_crack_level;
}

void Client::setCrack(int level, v3s16 pos)
{
	int old_crack_level = m_crack_level;
	v3s16 old_crack_pos = m_crack_pos;

	m_crack_level = level;
	m_crack_pos = pos;

	if(old_crack_level >= 0 && (level < 0 || pos != old_crack_pos))
	{
		// remove old crack
		addUpdateMeshTaskForNode(old_crack_pos, false, true);
	}
	if(level >= 0 && (old_crack_level < 0 || pos != old_crack_pos))
	{
		// add new crack
		addUpdateMeshTaskForNode(pos, false, true);
	}
}

u16 Client::getHP()
{
	Player *player = m_env.getLocalPlayer();
	assert(player != NULL);
	return player->hp;
}

u16 Client::getBreath()
{
	Player *player = m_env.getLocalPlayer();
	assert(player != NULL);
	return player->getBreath();
}

bool Client::getChatMessage(std::wstring &message)
{
	if(m_chat_queue.size() == 0)
		return false;
	message = m_chat_queue.pop_front();
	return true;
}

void Client::typeChatMessage(const std::wstring &message)
{
	// Discard empty line
	if(message == L"")
		return;

	// Send to others
	sendChatMessage(message);

	// Show locally
	if (message[0] == L'/')
	{
		m_chat_queue.push_back(
				(std::wstring)L"issued command: "+message);
	}
	else
	{
		LocalPlayer *player = m_env.getLocalPlayer();
		assert(player != NULL);
		std::wstring name = narrow_to_wide(player->getName());
		m_chat_queue.push_back(
				(std::wstring)L"<"+name+L"> "+message);
	}
}

void Client::addUpdateMeshTask(v3s16 p, bool ack_to_server, bool urgent)
{
	/*infostream<<"Client::addUpdateMeshTask(): "
			<<"("<<p.X<<","<<p.Y<<","<<p.Z<<")"
			<<" ack_to_server="<<ack_to_server
			<<" urgent="<<urgent
			<<std::endl;*/

	MapBlock *b = m_env.getMap().getBlockNoCreateNoEx(p);
	if(b == NULL)
		return;
	
	/*
		Create a task to update the mesh of the block
	*/
	
	MeshMakeData *data = new MeshMakeData(this);
	
	{
		//TimeTaker timer("data fill");
		// Release: ~0ms
		// Debug: 1-6ms, avg=2ms
		data->fill(b);
		data->setCrack(m_crack_level, m_crack_pos);
		data->setSmoothLighting(g_settings->getBool("smooth_lighting"));
	}

	// Debug wait
	//while(m_mesh_update_thread.m_queue_in.size() > 0) sleep_ms(10);
	
	// Add task to queue
	m_mesh_update_thread.m_queue_in.addBlock(p, data, ack_to_server, urgent);

	/*infostream<<"Mesh update input queue size is "
			<<m_mesh_update_thread.m_queue_in.size()
			<<std::endl;*/
}

void Client::addUpdateMeshTaskWithEdge(v3s16 blockpos, bool ack_to_server, bool urgent)
{
	/*{
		v3s16 p = blockpos;
		infostream<<"Client::addUpdateMeshTaskWithEdge(): "
				<<"("<<p.X<<","<<p.Y<<","<<p.Z<<")"
				<<std::endl;
	}*/

	try{
		v3s16 p = blockpos + v3s16(0,0,0);
		//MapBlock *b = m_env.getMap().getBlockNoCreate(p);
		addUpdateMeshTask(p, ack_to_server, urgent);
	}
	catch(InvalidPositionException &e){}
	// Leading edge
	for (int i=0;i<6;i++)
	{
		try{
			v3s16 p = blockpos + g_6dirs[i];
			addUpdateMeshTask(p, false, urgent);
		}
		catch(InvalidPositionException &e){}
	}
}

void Client::addUpdateMeshTaskForNode(v3s16 nodepos, bool ack_to_server, bool urgent)
{
	{
		v3s16 p = nodepos;
		infostream<<"Client::addUpdateMeshTaskForNode(): "
				<<"("<<p.X<<","<<p.Y<<","<<p.Z<<")"
				<<std::endl;
	}

	v3s16 blockpos = getNodeBlockPos(nodepos);
	v3s16 blockpos_relative = blockpos * MAP_BLOCKSIZE;

	try{
		v3s16 p = blockpos + v3s16(0,0,0);
		addUpdateMeshTask(p, ack_to_server, urgent);
	}
	catch(InvalidPositionException &e){}
	// Leading edge
	if(nodepos.X == blockpos_relative.X){
		try{
			v3s16 p = blockpos + v3s16(-1,0,0);
			addUpdateMeshTask(p, false, urgent);
		}
		catch(InvalidPositionException &e){}
	}
	if(nodepos.Y == blockpos_relative.Y){
		try{
			v3s16 p = blockpos + v3s16(0,-1,0);
			addUpdateMeshTask(p, false, urgent);
		}
		catch(InvalidPositionException &e){}
	}
	if(nodepos.Z == blockpos_relative.Z){
		try{
			v3s16 p = blockpos + v3s16(0,0,-1);
			addUpdateMeshTask(p, false, urgent);
		}
		catch(InvalidPositionException &e){}
	}
}

ClientEvent Client::getClientEvent()
{
	if(m_client_event_queue.size() == 0)
	{
		ClientEvent event;
		event.type = CE_NONE;
		return event;
	}
	return m_client_event_queue.pop_front();
}

float Client::mediaReceiveProgress()
{
	if (m_media_downloader)
		return m_media_downloader->getProgress();
	else
		return 1.0; // downloader only exists when not yet done
}

void draw_load_screen(const std::wstring &text,
		IrrlichtDevice* device, gui::IGUIFont* font,
		float dtime=0 ,int percent=0, bool clouds=true);
void Client::afterContentReceived(IrrlichtDevice *device, gui::IGUIFont* font)
{
	infostream<<"Client::afterContentReceived() started"<<std::endl;
	assert(m_itemdef_received);
	assert(m_nodedef_received);
	assert(mediaReceived());
	

	bool no_output = device->getVideoDriver()->getDriverType() == video::EDT_NULL;

	// Rebuild inherited images and recreate textures
	infostream<<"- Rebuilding images and textures"<<std::endl;
	if (!no_output)
		m_tsrc->rebuildImagesAndTextures();

	// Rebuild shaders
	infostream<<"- Rebuilding shaders"<<std::endl;
	if (!no_output)
		m_shsrc->rebuildShaders();

	// Update node aliases
	infostream<<"- Updating node aliases"<<std::endl;
	m_nodedef->updateAliases(m_itemdef);

	// Update node textures
	infostream<<"- Updating node textures"<<std::endl;
	if (!no_output)
		m_nodedef->updateTextures(m_tsrc);

	// Preload item textures and meshes if configured to
	if(!no_output && g_settings->getBool("preload_item_visuals"))
	{
		verbosestream<<"Updating item textures and meshes"<<std::endl;
		wchar_t* text = wgettext("Item textures...");
		draw_load_screen(text,device,font,0,0);
		std::set<std::string> names = m_itemdef->getAll();
		size_t size = names.size();
		size_t count = 0;
		int percent = 0;
		for(std::set<std::string>::const_iterator
				i = names.begin(); i != names.end(); ++i){
			// Asking for these caches the result
			m_itemdef->getInventoryTexture(*i, this);
			m_itemdef->getWieldMesh(*i, this);
			count++;
			percent = count*100/size;
			if (count%50 == 0) // only update every 50 item
				draw_load_screen(text,device,font,0,percent);
		}
		delete[] text;
	}

	// Start mesh update thread after setting up content definitions
	infostream<<"- Starting mesh update thread"<<std::endl;
	if (!no_output)
		m_mesh_update_thread.Start();
	
	infostream<<"Client::afterContentReceived() done"<<std::endl;
}

// IGameDef interface
// Under envlock
IItemDefManager* Client::getItemDefManager()
{
	return m_itemdef;
}
INodeDefManager* Client::getNodeDefManager()
{
	return m_nodedef;
}
ICraftDefManager* Client::getCraftDefManager()
{
	return NULL;
	//return m_craftdef;
}
ITextureSource* Client::getTextureSource()
{
	return m_tsrc;
}
IShaderSource* Client::getShaderSource()
{
	return m_shsrc;
}
u16 Client::allocateUnknownNodeId(const std::string &name)
{
	errorstream<<"Client::allocateUnknownNodeId(): "
			<<"Client cannot allocate node IDs"<<std::endl;
	assert(0);
	return CONTENT_IGNORE;
}
ISoundManager* Client::getSoundManager()
{
	return m_sound;
}
MtEventManager* Client::getEventManager()
{
	return m_event;
}

scene::IAnimatedMesh* Client::getMesh(const std::string &filename)
{
	std::map<std::string, std::string>::const_iterator i =
			m_mesh_data.find(filename);
	if(i == m_mesh_data.end()){
		errorstream<<"Client::getMesh(): Mesh not found: \""<<filename<<"\""
				<<std::endl;
		return NULL;
	}
	const std::string &data = i->second;
	scene::ISceneManager *smgr = m_device->getSceneManager();

	// Create the mesh, remove it from cache and return it
	// This allows unique vertex colors and other properties for each instance
	Buffer<char> data_rw(data.c_str(), data.size()); // Const-incorrect Irrlicht
	io::IFileSystem *irrfs = m_device->getFileSystem();
	io::IReadFile *rfile = irrfs->createMemoryReadFile(
			*data_rw, data_rw.getSize(), filename.c_str());
	assert(rfile);
	scene::IAnimatedMesh *mesh = smgr->getMesh(rfile);
	rfile->drop();
	// NOTE: By playing with Irrlicht refcounts, maybe we could cache a bunch
	// of uniquely named instances and re-use them
	mesh->grab();
	smgr->getMeshCache()->removeMesh(mesh);
	return mesh;
}
<|MERGE_RESOLUTION|>--- conflicted
+++ resolved
@@ -248,7 +248,7 @@
 		device->getSceneManager(),
 		tsrc, this, device
 	),
-	m_con(PROTOCOL_ID, simple_singleplayer_mode ? MAX_PACKET_SIZE_SINGLEPLAYER : MAX_PACKET_SIZE, CONNECTION_TIMEOUT, ipv6, this),
+	m_con(PROTOCOL_ID, 512, CONNECTION_TIMEOUT, ipv6, this),
 	m_device(device),
 	m_server_ser_ver(SER_FMT_VER_INVALID),
 	m_playeritem(0),
@@ -522,11 +522,7 @@
 			PACK(TOSERVER_INIT_PROTOCOL_VERSION_MAX, CLIENT_PROTOCOL_VERSION_MAX);
 
 			// Send as unreliable
-<<<<<<< HEAD
-			Send(0, buffer, false);
-=======
-			Send(1, data, false);
->>>>>>> 8921f8ac
+			Send(1, buffer, false);
 		}
 
 		// Not connected, return
