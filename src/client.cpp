/*
client.cpp
Copyright (C) 2013 celeron55, Perttu Ahola <celeron55@gmail.com>
*/

/*
This file is part of Freeminer.

Freeminer is free software: you can redistribute it and/or modify
it under the terms of the GNU General Public License as published by
the Free Software Foundation, either version 3 of the License, or
(at your option) any later version.

Freeminer  is distributed in the hope that it will be useful,
but WITHOUT ANY WARRANTY; without even the implied warranty of
MERCHANTABILITY or FITNESS FOR A PARTICULAR PURPOSE.  See the
GNU General Public License for more details.

You should have received a copy of the GNU General Public License
along with Freeminer.  If not, see <http://www.gnu.org/licenses/>.
*/

#include "client.h"
#include <iostream>
#include <algorithm>
#include "clientserver.h"
#include "jthread/jmutexautolock.h"
#include "main.h"
#include <sstream>
#include "filesys.h"
#include "porting.h"
#include "mapblock_mesh.h"
#include "mapblock.h"
#include "settings.h"
#include "profiler.h"
#include "gettext.h"
#include "log.h"
#include "nodemetadata.h"
#include "nodedef.h"
#include "itemdef.h"
#include "shader.h"
#include <IFileSystem.h>
#include "base64.h"
#include "clientmap.h"
#include "clientmedia.h"
#include "sound.h"
#include "util/string.h"
#include "IMeshCache.h"
#include "serialization.h"
#include "util/serialize.h"
#include "config.h"
#include "cmake_config_githash.h"
#include "util/directiontables.h"
#include "util/pointedthing.h"
#include "version.h"

#include <msgpack.hpp>

/*
	QueuedMeshUpdate
*/

QueuedMeshUpdate::QueuedMeshUpdate():
	p(-1337,-1337,-1337),
	data(NULL),
	ack_block_to_server(false)
	,lazy(false)
{
}

QueuedMeshUpdate::~QueuedMeshUpdate()
{
	if(data)
		delete data;
}

/*
	MeshUpdateQueue
*/
	
MeshUpdateQueue::MeshUpdateQueue()
{
}

MeshUpdateQueue::~MeshUpdateQueue()
{
	JMutexAutoLock lock(m_mutex);

	for(std::vector<QueuedMeshUpdate*>::iterator
			i = m_queue.begin();
			i != m_queue.end(); i++)
	{
		QueuedMeshUpdate *q = *i;
		delete q;
	}
}

/*
	peer_id=0 adds with nobody to send to
*/
void MeshUpdateQueue::addBlock(v3s16 p, MeshMakeData *data, bool ack_block_to_server, bool urgent, bool lazy)
{
	DSTACK(__FUNCTION_NAME);

	assert(data);

	JMutexAutoLock lock(m_mutex);

	if(urgent)
		m_urgents.insert(p);

	/*
		Find if block is already in queue.
		If it is, update the data and quit.
	*/
	for(std::vector<QueuedMeshUpdate*>::iterator
			i = m_queue.begin();
			i != m_queue.end(); i++)
	{
		QueuedMeshUpdate *q = *i;
		if(q->p == p)
		{
			if(q->data)
				delete q->data;
			q->data = data;
			if(ack_block_to_server)
				q->ack_block_to_server = true;
			if(!lazy)
				q->lazy = false;
			return;
		}
	}
	
	/*
		Add the block
	*/
	QueuedMeshUpdate *q = new QueuedMeshUpdate;
	q->p = p;
	q->data = data;
	q->ack_block_to_server = ack_block_to_server;
	q->lazy = lazy;
	m_queue.push_back(q);
}

// Returned pointer must be deleted
// Returns NULL if queue is empty
QueuedMeshUpdate * MeshUpdateQueue::pop()
{
	JMutexAutoLock lock(m_mutex);

	bool must_be_urgent = !m_urgents.empty();
	for(std::vector<QueuedMeshUpdate*>::iterator
			i = m_queue.begin();
			i != m_queue.end(); i++)
	{
		QueuedMeshUpdate *q = *i;
		if(must_be_urgent && m_urgents.count(q->p) == 0)
			continue;
		m_queue.erase(i);
		m_urgents.erase(q->p);
		return q;
	}
	return NULL;
}

/*
	MeshUpdateThread
*/

void * MeshUpdateThread::Thread()
{
	ThreadStarted();

	log_register_thread("MeshUpdateThread");

	DSTACK(__FUNCTION_NAME);
	
	BEGIN_DEBUG_EXCEPTION_HANDLER

	porting::setThreadName("MeshUpdateThread");
	porting::setThreadPriority(50);

	while(!StopRequested())
	{
		QueuedMeshUpdate *q = m_queue_in.pop();
		if(q == NULL)
		{
			sleep_ms(3);
			continue;
		}

		ScopeProfiler sp(g_profiler, "Client: Mesh making");

		MapBlockMesh *mesh_new = new MapBlockMesh(q->data, m_camera_offset);
		if(mesh_new->getMesh()->getMeshBufferCount() == 0)
		{
			delete mesh_new;
			mesh_new = NULL;
		}

		MeshUpdateResult r;
		r.p = q->p;
		r.mesh = mesh_new;
		r.ack_block_to_server = q->ack_block_to_server;
		r.lazy = q->lazy;

		m_queue_out.push_back(r);

		delete q;
	}

	END_DEBUG_EXCEPTION_HANDLER(errorstream)

	return NULL;
}

/*
	Client
*/

Client::Client(
		IrrlichtDevice *device,
		const char *playername,
		std::string password,
		MapDrawControl &control,
		IWritableTextureSource *tsrc,
		IWritableShaderSource *shsrc,
		IWritableItemDefManager *itemdef,
		IWritableNodeDefManager *nodedef,
		ISoundManager *sound,
		MtEventManager *event,
		bool ipv6
		, bool simple_singleplayer_mode
):
	m_packetcounter_timer(0.0),
	m_connection_reinit_timer(0.1),
	m_avg_rtt_timer(0.0),
	m_playerpos_send_timer(0.0),
	m_ignore_damage_timer(0.0),
	m_tsrc(tsrc),
	m_shsrc(shsrc),
	m_itemdef(itemdef),
	m_nodedef(nodedef),
	m_sound(sound),
	m_event(event),
	m_mesh_update_thread(this),
	m_env(
		new ClientMap(this, this, control,
			device->getSceneManager()->getRootSceneNode(),
			device->getSceneManager(), 666),
		device->getSceneManager(),
		tsrc, this, device
	),
	m_con(PROTOCOL_ID, simple_singleplayer_mode ? MAX_PACKET_SIZE_SINGLEPLAYER : MAX_PACKET_SIZE, CONNECTION_TIMEOUT, ipv6, this),
	m_device(device),
	m_server_ser_ver(SER_FMT_VER_INVALID),
	m_playeritem(0),
	m_inventory_updated(false),
	m_inventory_from_server(NULL),
	m_inventory_from_server_age(0.0),
	m_animation_time(0),
	m_crack_level(-1),
	m_crack_pos(0,0,0),
	m_map_seed(0),
	m_password(password),
	m_access_denied(false),
	m_itemdef_received(false),
	m_nodedef_received(false),
	m_media_downloader(new ClientMediaDownloader()),
	m_time_of_day_set(false),
	m_last_time_of_day_f(-1),
	m_time_of_day_update_timer(0),
	m_recommended_send_interval(0.1),
	m_removed_sounds_check_timer(0),
	m_state(LC_Created)
{
	/*
		Add local player
	*/
	{
		Player *player = new LocalPlayer(this);

		player->updateName(playername);

		m_env.addPlayer(player);
	}
}

void Client::Stop()
{
	//request all client managed threads to stop
	m_mesh_update_thread.Stop();
}

bool Client::isShutdown()
{

	if (!m_mesh_update_thread.IsRunning()) return true;

	return false;
}

Client::~Client()
{
	m_con.Disconnect();

	m_mesh_update_thread.Stop();
	m_mesh_update_thread.Wait();
	while(!m_mesh_update_thread.m_queue_out.empty()) {
		MeshUpdateResult r = m_mesh_update_thread.m_queue_out.pop_frontNoEx();
		delete r.mesh;
	}


	delete m_inventory_from_server;

	// Delete detached inventories
	for(std::map<std::string, Inventory*>::iterator
			i = m_detached_inventories.begin();
			i != m_detached_inventories.end(); i++){
		delete i->second;
	}

	// cleanup 3d model meshes on client shutdown
	while (m_device->getSceneManager()->getMeshCache()->getMeshCount() != 0) {
		scene::IAnimatedMesh * mesh =
			m_device->getSceneManager()->getMeshCache()->getMeshByIndex(0);

		if (mesh != NULL)
			m_device->getSceneManager()->getMeshCache()->removeMesh(mesh);
	}
}

void Client::connect(Address address)
{
	DSTACK(__FUNCTION_NAME);
	m_con.Connect(address);
}

void Client::step(float dtime)
{
	DSTACK(__FUNCTION_NAME);

	m_uptime += dtime;

	// Limit a bit
	if(dtime > 2.0)
		dtime = 2.0;

	if(m_ignore_damage_timer > dtime)
		m_ignore_damage_timer -= dtime;
	else
		m_ignore_damage_timer = 0.0;
	
	m_animation_time += dtime;
	if(m_animation_time > 60.0)
		m_animation_time -= 60.0;

	m_time_of_day_update_timer += dtime;

	ReceiveAll();

	/*
		Packet counter
	*/
	{
		float &counter = m_packetcounter_timer;
		counter -= dtime;
		if(counter <= 0.0)
		{
			counter = 20.0;
			
			infostream << "Client packetcounter (" << m_packetcounter_timer
					<< "):"<<std::endl;
			m_packetcounter.print(infostream);
			m_packetcounter.clear();
		}
	}

	// UGLY hack to fix 2 second startup delay caused by non existent
	// server client startup synchronization in local server or singleplayer mode
	static bool initial_step = true;
	if (initial_step) {
		initial_step = false;
	}
	else if(m_state == LC_Created)
	{
		float &counter = m_connection_reinit_timer;
		counter -= dtime;
		if(counter <= 0.0)
		{
			counter = 2.0;

			//JMutexAutoLock envlock(m_env_mutex); //bulk comment-out
			
			Player *myplayer = m_env.getLocalPlayer();
			assert(myplayer != NULL);
			// Send TOSERVER_INIT
			// [0] u16 TOSERVER_INIT
			// [2] u8 SER_FMT_VER_HIGHEST_READ
			// [3] u8[20] player_name
			// [23] u8[28] password (new in some version)
			// [51] u16 minimum supported network protocol version (added sometime)
			// [53] u16 maximum supported network protocol version (added later than the previous one)
			MSGPACK_PACKET_INIT(TOSERVER_INIT, 5);
			PACK(TOSERVER_INIT_FMT, SER_FMT_VER_HIGHEST_READ);
			PACK(TOSERVER_INIT_NAME, myplayer->getName());
			PACK(TOSERVER_INIT_PASSWORD, m_password);
			PACK(TOSERVER_INIT_PROTOCOL_VERSION_MIN, CLIENT_PROTOCOL_VERSION_MIN);
			PACK(TOSERVER_INIT_PROTOCOL_VERSION_MAX, CLIENT_PROTOCOL_VERSION_MAX);

			// Send as unreliable
			Send(1, buffer, false);
		}

		// Not connected, return
		return;
	}

	/*
		Do stuff if connected
	*/
	
	int max_cycle_ms = 500/g_settings->getFloat("wanted_fps");
	/*
		Run Map's timers and unload unused data
	*/
	const float map_timer_and_unload_dtime = 10.25;
	if(m_map_timer_and_unload_interval.step(dtime, map_timer_and_unload_dtime))
	{
		ScopeProfiler sp(g_profiler, "Client: map timer and unload");
		std::list<v3s16> deleted_blocks;
		
		if(m_env.getMap().timerUpdate(m_uptime,
				g_settings->getFloat("client_unload_unused_data_timeout"),
				max_cycle_ms,
				&deleted_blocks))
				m_map_timer_and_unload_interval.run_next(map_timer_and_unload_dtime);
				
		/*if(deleted_blocks.size() > 0)
			infostream<<"Client: Unloaded "<<deleted_blocks.size()
					<<" unused blocks"<<std::endl;*/
			
		/*
			Send info to server
			NOTE: This loop is intentionally iterated the way it is.
		*/

		std::list<v3s16>::iterator i = deleted_blocks.begin();
		std::list<v3s16> sendlist;
		for(;;)
		{
			if(sendlist.size() == 255 || i == deleted_blocks.end())
			{
				if(sendlist.size() == 0)
					break;

				MSGPACK_PACKET_INIT(TOSERVER_DELETEDBLOCKS, 1);
				PACK(TOSERVER_DELETEDBLOCKS_DATA, sendlist);

				m_con.Send(PEER_ID_SERVER, 2, buffer, true);

				if(i == deleted_blocks.end())
					break;

				sendlist.clear();
			}

			sendlist.push_back(*i);
			++i;
		}
	}

	/*
		Handle environment
	*/
	{
		// Control local player (0ms)
		LocalPlayer *player = m_env.getLocalPlayer();
		assert(player != NULL);
		player->applyControl(dtime, &m_env);

		// Step environment
		m_env.step(dtime, 0, max_cycle_ms);
		
		/*
			Get events
		*/
		for(;;)
		{
			ClientEnvEvent event = m_env.getClientEvent();
			if(event.type == CEE_NONE)
			{
				break;
			}
			else if(event.type == CEE_PLAYER_DAMAGE)
			{
				if(m_ignore_damage_timer <= 0)
				{
					u8 damage = event.player_damage.amount;
					
					if(event.player_damage.send_to_server)
						sendDamage(damage);

					// Add to ClientEvent queue
					ClientEvent event;
					event.type = CE_PLAYER_DAMAGE;
					event.player_damage.amount = damage;
					m_client_event_queue.push_back(event);
				}
			}
			else if(event.type == CEE_PLAYER_BREATH)
			{
					u16 breath = event.player_breath.amount;
					sendBreath(breath);
			}
		}
	}

	/*
		Print some info
	*/
	{
		float &counter = m_avg_rtt_timer;
		counter += dtime;
		if(counter >= 10)
		{
			counter = 0.0;
			// connectedAndInitialized() is true, peer exists.
			float avg_rtt = getRTT();
			infostream<<"Client: avg_rtt="<<avg_rtt<<std::endl;
		}
	}

	/*
		Send player position to server
	*/
	{
		float &counter = m_playerpos_send_timer;
		counter += dtime;
		if((m_state == LC_Ready) && (counter >= m_recommended_send_interval))
		{
			counter = 0.0;
			sendPlayerPos();
		}
	}

	/*
		Replace updated meshes
	*/
	{
		int num_processed_meshes = 0;
		std::set<v3s16> got_blocks;
		while(!m_mesh_update_thread.m_queue_out.empty())
		{
			num_processed_meshes++;
			MeshUpdateResult r = m_mesh_update_thread.m_queue_out.pop_frontNoEx();
			MapBlock *block = m_env.getMap().getBlockNoCreateNoEx(r.p);
			if(block)
			{
				if (!r.lazy)
					block->delMesh();
				if (r.mesh)
					block->setMesh(r.mesh);
			} else {
				delete r.mesh;
			}
			if(r.ack_block_to_server)
			{
				got_blocks.insert(r.p);
				if (got_blocks.size() >= 255)
					break;
			}
		}
		u32 got_blocks_size = got_blocks.size();
		if (got_blocks_size) {
			MSGPACK_PACKET_INIT(TOSERVER_GOTBLOCKS, 2);
			PACK(TOSERVER_GOTBLOCKS_BLOCKS, got_blocks);
			PACK(TOSERVER_GOTBLOCKS_RANGE, (int)m_env.getClientMap().getControl().wanted_range);
			m_con.Send(PEER_ID_SERVER, 2, buffer, true);
		}
		if(num_processed_meshes > 0)
			g_profiler->graphAdd("num_processed_meshes", num_processed_meshes);
	}

	/*
		Load fetched media
	*/
	if (m_media_downloader && m_media_downloader->isStarted()) {
		m_media_downloader->step(this);
		if (m_media_downloader->isDone()) {
			received_media();
			delete m_media_downloader;
			m_media_downloader = NULL;
		}
	}

	/*
		If the server didn't update the inventory in a while, revert
		the local inventory (so the player notices the lag problem
		and knows something is wrong).
	*/
	if(m_inventory_from_server)
	{
		float interval = 10.0;
		float count_before = floor(m_inventory_from_server_age / interval);

		m_inventory_from_server_age += dtime;

		float count_after = floor(m_inventory_from_server_age / interval);

		if(count_after != count_before)
		{
			// Do this every <interval> seconds after TOCLIENT_INVENTORY
			// Reset the locally changed inventory to the authoritative inventory
			Player *player = m_env.getLocalPlayer();
			player->inventory = *m_inventory_from_server;
			m_inventory_updated = true;
		}
	}

	/*
		Update positions of sounds attached to objects
	*/
	{
		for(std::map<int, u16>::iterator
				i = m_sounds_to_objects.begin();
				i != m_sounds_to_objects.end(); i++)
		{
			int client_id = i->first;
			u16 object_id = i->second;
			ClientActiveObject *cao = m_env.getActiveObject(object_id);
			if(!cao)
				continue;
			v3f pos = cao->getPosition();
			m_sound->updateSoundPosition(client_id, pos);
		}
	}
	
	/*
		Handle removed remotely initiated sounds
	*/
	m_removed_sounds_check_timer += dtime;
	if(m_removed_sounds_check_timer >= 2.32)
	{
		m_removed_sounds_check_timer = 0;
		// Find removed sounds and clear references to them
		std::set<s32> removed_server_ids;
		for(std::map<s32, int>::iterator
				i = m_sounds_server_to_client.begin();
				i != m_sounds_server_to_client.end();)
		{
			s32 server_id = i->first;
			int client_id = i->second;
			i++;
			if(!m_sound->soundExists(client_id)){
				m_sounds_server_to_client.erase(server_id);
				m_sounds_client_to_server.erase(client_id);
				m_sounds_to_objects.erase(client_id);
				removed_server_ids.insert(server_id);
			}
		}
		// Sync to server
		if(removed_server_ids.size() != 0)
		{
			MSGPACK_PACKET_INIT(TOSERVER_REMOVED_SOUNDS, 1);
			PACK(TOSERVER_REMOVED_SOUNDS_IDS, removed_server_ids);
			// Send as reliable
			Send(1, buffer, true);
		}
	}
}

bool Client::loadMedia(const std::string &data, const std::string &filename)
{
	// Silly irrlicht's const-incorrectness
	Buffer<char> data_rw(data.c_str(), data.size());
	
	std::string name;

	const char *image_ext[] = {
		".png", ".jpg", ".bmp", ".tga",
		".pcx", ".ppm", ".psd", ".wal", ".rgb",
		NULL
	};
	name = removeStringEnd(filename, image_ext);
	if(name != "")
	{
		verbosestream<<"Client: Attempting to load image "
		<<"file \""<<filename<<"\""<<std::endl;

		io::IFileSystem *irrfs = m_device->getFileSystem();
		video::IVideoDriver *vdrv = m_device->getVideoDriver();

		// Create an irrlicht memory file
		io::IReadFile *rfile = irrfs->createMemoryReadFile(
				*data_rw, data_rw.getSize(), "_tempreadfile");
		assert(rfile);
		// Read image
		video::IImage *img = vdrv->createImageFromFile(rfile);
		if(!img){
			errorstream<<"Client: Cannot create image from data of "
					<<"file \""<<filename<<"\""<<std::endl;
			rfile->drop();
			return false;
		}
		else {
			m_tsrc->insertSourceImage(filename, img);
			img->drop();
			rfile->drop();
			return true;
		}
	}

	const char *sound_ext[] = {
		".0.ogg", ".1.ogg", ".2.ogg", ".3.ogg", ".4.ogg",
		".5.ogg", ".6.ogg", ".7.ogg", ".8.ogg", ".9.ogg",
		".ogg", NULL
	};
	name = removeStringEnd(filename, sound_ext);
	if(name != "")
	{
		verbosestream<<"Client: Attempting to load sound "
		<<"file \""<<filename<<"\""<<std::endl;
		m_sound->loadSoundData(name, data);
		return true;
	}

	const char *model_ext[] = {
		".x", ".b3d", ".md2", ".obj",
		NULL
	};
	name = removeStringEnd(filename, model_ext);
	if(name != "")
	{
		verbosestream<<"Client: Storing model into memory: "
				<<"\""<<filename<<"\""<<std::endl;
		if(m_mesh_data.count(filename))
			errorstream<<"Multiple models with name \""<<filename.c_str()
					<<"\" found; replacing previous model"<<std::endl;
		m_mesh_data[filename] = data;
		return true;
	}

	errorstream<<"Client: Don't know how to load file \""
			<<filename<<"\""<<std::endl;
	return false;
}

// Virtual methods from con::PeerHandler
void Client::peerAdded(u16 peer_id)
{
	infostream<<"Client::peerAdded(): peer->id="
			<<peer_id<<std::endl;
}
void Client::deletingPeer(u16 peer_id, bool timeout)
{
	infostream<<"Client::deletingPeer(): "
			"Server Peer is getting deleted "
			<<"(timeout="<<timeout<<")"<<std::endl;
}

/*
	u16 command
	u16 number of files requested
	for each file {
		u16 length of name
		string name
	}
*/
void Client::request_media(const std::list<std::string> &file_requests)
{
	MSGPACK_PACKET_INIT(TOSERVER_REQUEST_MEDIA, 1);
	PACK(TOSERVER_REQUEST_MEDIA_FILES, file_requests);

	// Send as reliable
	Send(1, buffer, true);
	infostream<<"Client: Sending media request list to server ("
			<<file_requests.size()<<" files)"<<std::endl;
}

void Client::received_media()
{
	// notify server we received everything
	MSGPACK_PACKET_INIT(TOSERVER_RECEIVED_MEDIA, 0);
	// Send as reliable
	Send(1, buffer, true);
	infostream<<"Client: Notifying server that we received all media"
			<<std::endl;
}

void Client::ReceiveAll()
{
	DSTACK(__FUNCTION_NAME);
	u32 start_ms = porting::getTimeMs();
	for(;;)
	{
		// Limit time even if there would be huge amounts of data to
		// process
		if(porting::getTimeMs() > start_ms + 100)
			break;
		
		try{
			Receive();
			g_profiler->graphAdd("client_received_packets", 1);
		}
		catch(con::NoIncomingDataException &e)
		{
			break;
		}
		catch(con::InvalidIncomingDataException &e)
		{
			infostream<<"Client::ReceiveAll(): "
					"InvalidIncomingDataException: what()="
					<<e.what()<<std::endl;
		}
	}
}

void Client::Receive()
{
	DSTACK(__FUNCTION_NAME);
	SharedBuffer<u8> data;
	u16 sender_peer_id;
	u32 datasize = m_con.Receive(sender_peer_id, data);
	ProcessData(*data, datasize, sender_peer_id);
}

#include "client_process.h"
#if 0

/*
	sender_peer_id given to this shall be quaranteed to be a valid peer
*/
void Client::ProcessData(u8 *data, u32 datasize, u16 sender_peer_id)
{
	DSTACK(__FUNCTION_NAME);

	// Ignore packets that don't even fit a command
	if(datasize < 2)
	{
		m_packetcounter.add(60000);
		return;
	}

	ToClientCommand command = (ToClientCommand)readU16(&data[0]);

	//infostream<<"Client: received command="<<command<<std::endl;
	m_packetcounter.add((u16)command);
	
	/*
		If this check is removed, be sure to change the queue
		system to know the ids
	*/
	if(sender_peer_id != PEER_ID_SERVER)
	{
		infostream<<"Client::ProcessData(): Discarding data not "
				"coming from server: peer_id="<<sender_peer_id
				<<std::endl;
		return;
	}

	u8 ser_version = m_server_ser_ver;

	if(command == TOCLIENT_INIT)
	{
		if(datasize < 3)
			return;

		u8 deployed = data[2];

		infostream<<"Client: TOCLIENT_INIT received with "
				"deployed="<<((int)deployed&0xff)<<std::endl;

		if(!ser_ver_supported(deployed))
		{
			infostream<<"Client: TOCLIENT_INIT: Server sent "
					<<"unsupported ser_fmt_ver"<<std::endl;
			return;
		}
		
		m_server_ser_ver = deployed;

		// Get player position
		v3s16 playerpos_s16(0, BS*2+BS*20, 0);
		if(datasize >= 2+1+6)
			playerpos_s16 = readV3S16(&data[2+1]);
		v3f playerpos_f = intToFloat(playerpos_s16, BS) - v3f(0, BS/2, 0);

			
		// Set player position
		Player *player = m_env.getLocalPlayer();
		assert(player != NULL);
		player->setPosition(playerpos_f);
		
		if(datasize >= 2+1+6+8)
		{
			// Get map seed
			m_map_seed = readU64(&data[2+1+6]);
			infostream<<"Client: received map seed: "<<m_map_seed<<std::endl;
		}

		if(datasize >= 2+1+6+8+4)
		{
			// Get map seed
			m_recommended_send_interval = readF1000(&data[2+1+6+8]);
			infostream<<"Client: received recommended send interval "
					<<m_recommended_send_interval<<std::endl;
		}
		
		// Reply to server
		u32 replysize = 2;
		SharedBuffer<u8> reply(replysize);
		writeU16(&reply[0], TOSERVER_INIT2);
		// Send as reliable
		m_con.Send(PEER_ID_SERVER, 1, reply, true);

		m_state = LC_Init;

		return;
	}

	if(command == TOCLIENT_ACCESS_DENIED)
	{
		// The server didn't like our password. Note, this needs
		// to be processed even if the serialisation format has
		// not been agreed yet, the same as TOCLIENT_INIT.
		m_access_denied = true;
		m_access_denied_reason = L"Unknown";
		if(datasize >= 4)
		{
			std::string datastring((char*)&data[2], datasize-2);
			std::istringstream is(datastring, std::ios_base::binary);
			m_access_denied_reason = deSerializeWideString(is);
		}
		return;
	}

	if(ser_version == SER_FMT_VER_INVALID)
	{
		infostream<<"Client: Server serialization"
				" format invalid or not initialized."
				" Skipping incoming command="<<command<<std::endl;
		return;
	}
	
	/*
	  Handle runtime commands
	*/
	// there's no sane reason why we shouldn't have a player and
	// almost everyone needs a player reference
	Player *player = m_env.getLocalPlayer();
	assert(player != NULL);

	if(command == TOCLIENT_REMOVENODE)
	{
		if(datasize < 8)
			return;
		v3s16 p;
		p.X = readS16(&data[2]);
		p.Y = readS16(&data[4]);
		p.Z = readS16(&data[6]);
		removeNode(p);
	}
	else if(command == TOCLIENT_ADDNODE)
	{
		if(datasize < 8 + MapNode::serializedLength(ser_version))
			return;

		v3s16 p;
		p.X = readS16(&data[2]);
		p.Y = readS16(&data[4]);
		p.Z = readS16(&data[6]);

		MapNode n;
		n.deSerialize(&data[8], ser_version);
		
		bool remove_metadata = true;
		u32 index = 8 + MapNode::serializedLength(ser_version);
		if ((datasize >= index+1) && data[index]){
			remove_metadata = false;
		}
		
		addNode(p, n, remove_metadata);
	}
	else if(command == TOCLIENT_BLOCKDATA)
	{
		// Ignore too small packet
		if(datasize < 8)
			return;
			
		v3s16 p;
		p.X = readS16(&data[2]);
		p.Y = readS16(&data[4]);
		p.Z = readS16(&data[6]);
		
		std::string datastring((char*)&data[8], datasize-8);
		std::istringstream istr(datastring, std::ios_base::binary);
		
		MapBlock *block = m_env.getMap().getBlockNoCreateNoEx(p);
		if(block)
		{
			/*
				Update an existing block
			*/
			block->deSerialize(istr, ser_version, false);
			block->deSerializeNetworkSpecific(istr);
		}
		else
		{
			/*
				Create a new block
			*/
			block = new MapBlock(&m_env.getMap(), p, this);
			block->deSerialize(istr, ser_version, false);
			block->deSerializeNetworkSpecific(istr);
			m_env.getMap().insertBlock(block);
		}

		/*
			Add it to mesh update queue and set it to be acknowledged after update.
		*/
		addUpdateMeshTaskWithEdge(p, true);
	}
	else if(command == TOCLIENT_INVENTORY)
	{
		if(datasize < 3)
			return;

		std::string datastring((char*)&data[2], datasize-2);
		std::istringstream is(datastring, std::ios_base::binary);

		player->inventory.deSerialize(is);

		m_inventory_updated = true;

		delete m_inventory_from_server;
		m_inventory_from_server = new Inventory(player->inventory);
		m_inventory_from_server_age = 0.0;

	}
	else if(command == TOCLIENT_TIME_OF_DAY)
	{
		if(datasize < 4)
			return;
		
		u16 time_of_day  = readU16(&data[2]);
		time_of_day      = time_of_day % 24000;
		float time_speed = 0;

		if(datasize >= 2 + 2 + 4)
		{
			time_speed = readF1000(&data[4]);
		}
		else {
			// Old message; try to approximate speed of time by ourselves
			float time_of_day_f = (float)time_of_day / 24000.0;
			float tod_diff_f = 0;

			if(time_of_day_f < 0.2 && m_last_time_of_day_f > 0.8)
				tod_diff_f = time_of_day_f - m_last_time_of_day_f + 1.0;
			else
				tod_diff_f = time_of_day_f - m_last_time_of_day_f;

			m_last_time_of_day_f         = time_of_day_f;
			float time_diff            = m_time_of_day_update_timer;
			m_time_of_day_update_timer = 0;

			if(m_time_of_day_set){
				time_speed = (3600.0*24.0) * tod_diff_f / time_diff;
				infostream<<"Client: Measured time_of_day speed (old format): "
						<<time_speed<<" tod_diff_f="<<tod_diff_f
						<<" time_diff="<<time_diff<<std::endl;
			}
		}
		
		// Update environment
		m_env.setTimeOfDay(time_of_day);
		m_env.setTimeOfDaySpeed(time_speed);
		m_time_of_day_set = true;

		u32 dr = m_env.getDayNightRatio();
		infostream<<"Client: time_of_day="<<time_of_day
				<<" time_speed="<<time_speed
				<<" dr="<<dr<<std::endl;
	}
	else if(command == TOCLIENT_CHAT_MESSAGE)
	{
		/*
			u16 command
			u16 length
			wstring message
		*/
		u8 buf[6];
		std::string datastring((char*)&data[2], datasize-2);
		std::istringstream is(datastring, std::ios_base::binary);
		
		// Read stuff
		is.read((char*) buf, 2);
		u16 len = readU16(buf);
		
		std::wstring message;
		for(unsigned int i=0; i<len; i++)
		{
			is.read((char*)buf, 2);
			message += (wchar_t)readU16(buf);
		}
		
		m_chat_queue.push_back(message);
	}
	else if(command == TOCLIENT_ACTIVE_OBJECT_REMOVE_ADD)
	{
		/*
			u16 command
			u16 count of removed objects
			for all removed objects {
				u16 id
			}
			u16 count of added objects
			for all added objects {
				u16 id
				u8 type
				u32 initialization data length
				string initialization data
			}
		*/

		char buf[6];
		// Get all data except the command number
		std::string datastring((char*)&data[2], datasize-2);
		// Throw them in an istringstream
		std::istringstream is(datastring, std::ios_base::binary);

		// Read removed objects
		is.read(buf, 2);
		u16 removed_count = readU16((u8*)buf);
		for(unsigned int i=0; i<removed_count; i++)
		{
			is.read(buf, 2);
			u16 id = readU16((u8*)buf);
			m_env.removeActiveObject(id);
		}

		// Read added objects
		is.read(buf, 2);
		u16 added_count = readU16((u8*)buf);
		for(unsigned int i=0; i<added_count; i++)
		{
			is.read(buf, 2);
			u16 id = readU16((u8*)buf);
			is.read(buf, 1);
			u8 type = readU8((u8*)buf);
			std::string data = deSerializeLongString(is);
			// Add it
			m_env.addActiveObject(id, type, data);
		}
	}
	else if(command == TOCLIENT_ACTIVE_OBJECT_MESSAGES)
	{
		/*
			u16 command
			for all objects
			{
				u16 id
				u16 message length
				string message
			}
		*/
		char buf[6];
		// Get all data except the command number
		std::string datastring((char*)&data[2], datasize-2);
		// Throw them in an istringstream
		std::istringstream is(datastring, std::ios_base::binary);

		while(is.eof() == false)
		{
			is.read(buf, 2);
			u16 id = readU16((u8*)buf);
			if(is.eof())
				break;
			is.read(buf, 2);
			size_t message_size = readU16((u8*)buf);
			std::string message;
			message.reserve(message_size);
			for(unsigned int i=0; i<message_size; i++)
			{
				is.read(buf, 1);
				message.append(buf, 1);
			}
			// Pass on to the environment
			m_env.processActiveObjectMessage(id, message);
		}
	}
	else if(command == TOCLIENT_MOVEMENT)
	{
		std::string datastring((char*)&data[2], datasize-2);
		std::istringstream is(datastring, std::ios_base::binary);

		player->movement_acceleration_default   = readF1000(is) * BS;
		player->movement_acceleration_air       = readF1000(is) * BS;
		player->movement_acceleration_fast      = readF1000(is) * BS;
		player->movement_speed_walk             = readF1000(is) * BS;
		player->movement_speed_crouch           = readF1000(is) * BS;
		player->movement_speed_fast             = readF1000(is) * BS;
		player->movement_speed_climb            = readF1000(is) * BS;
		player->movement_speed_jump             = readF1000(is) * BS;
		player->movement_liquid_fluidity        = readF1000(is) * BS;
		player->movement_liquid_fluidity_smooth = readF1000(is) * BS;
		player->movement_liquid_sink            = readF1000(is) * BS;
		player->movement_gravity                = readF1000(is) * BS;
	}
	else if(command == TOCLIENT_HP)
	{
		std::string datastring((char*)&data[2], datasize-2);
		std::istringstream is(datastring, std::ios_base::binary);

		u8 oldhp   = player->hp;
		u8 hp      = readU8(is);
		player->hp = hp;

		if(hp < oldhp)
		{
			// Add to ClientEvent queue
			ClientEvent event;
			event.type = CE_PLAYER_DAMAGE;
			event.player_damage.amount = oldhp - hp;
			m_client_event_queue.push_back(event);
		}
	}
	else if(command == TOCLIENT_BREATH)
	{
		std::string datastring((char*)&data[2], datasize-2);
		std::istringstream is(datastring, std::ios_base::binary);

		player->setBreath(readU16(is));
	}
	else if(command == TOCLIENT_MOVE_PLAYER)
	{
		std::string datastring((char*)&data[2], datasize-2);
		std::istringstream is(datastring, std::ios_base::binary);

		v3f pos = readV3F1000(is);
		f32 pitch = readF1000(is);
		f32 yaw = readF1000(is);
		player->setPosition(pos);

		infostream<<"Client got TOCLIENT_MOVE_PLAYER"
				<<" pos=("<<pos.X<<","<<pos.Y<<","<<pos.Z<<")"
				<<" pitch="<<pitch
				<<" yaw="<<yaw
				<<std::endl;

		/*
			Add to ClientEvent queue.
			This has to be sent to the main program because otherwise
			it would just force the pitch and yaw values to whatever
			the camera points to.
		*/
		ClientEvent event;
		event.type = CE_PLAYER_FORCE_MOVE;
		event.player_force_move.pitch = pitch;
		event.player_force_move.yaw = yaw;
		m_client_event_queue.push_back(event);

		// Ignore damage for a few seconds, so that the player doesn't
		// get damage from falling on ground
		m_ignore_damage_timer = 3.0;
	}
	else if(command == TOCLIENT_PLAYERITEM)
	{
		infostream<<"Client: WARNING: Ignoring TOCLIENT_PLAYERITEM"<<std::endl;
	}
	else if(command == TOCLIENT_DEATHSCREEN)
	{
		std::string datastring((char*)&data[2], datasize-2);
		std::istringstream is(datastring, std::ios_base::binary);
		
		bool set_camera_point_target = readU8(is);
		v3f camera_point_target = readV3F1000(is);
		
		ClientEvent event;
		event.type                                = CE_DEATHSCREEN;
		event.deathscreen.set_camera_point_target = set_camera_point_target;
		event.deathscreen.camera_point_target_x   = camera_point_target.X;
		event.deathscreen.camera_point_target_y   = camera_point_target.Y;
		event.deathscreen.camera_point_target_z   = camera_point_target.Z;
		m_client_event_queue.push_back(event);
	}
	else if(command == TOCLIENT_ANNOUNCE_MEDIA)
	{
		std::string datastring((char*)&data[2], datasize-2);
		std::istringstream is(datastring, std::ios_base::binary);

		int num_files = readU16(is);
		
		infostream<<"Client: Received media announcement: packet size: "
				<<datasize<<std::endl;

		if (m_media_downloader == NULL ||
				m_media_downloader->isStarted()) {
			const char *problem = m_media_downloader ?
				"we already saw another announcement" :
				"all media has been received already";
			errorstream<<"Client: Received media announcement but "
				<<problem<<"! "
				<<" files="<<num_files
				<<" size="<<datasize<<std::endl;
			return;
		}

		// Mesh update thread must be stopped while
		// updating content definitions
		assert(!m_mesh_update_thread.IsRunning());

		for(int i=0; i<num_files; i++)
		{
			std::string name = deSerializeString(is);
			std::string sha1_base64 = deSerializeString(is);
			std::string sha1_raw = base64_decode(sha1_base64);
			m_media_downloader->addFile(name, sha1_raw);
		}

		std::vector<std::string> remote_media;
		try {
			Strfnd sf(deSerializeString(is));
			while(!sf.atend()) {
				std::string baseurl = trim(sf.next(","));
				if(baseurl != "")
					m_media_downloader->addRemoteServer(baseurl);
			}
		}
		catch(SerializationError& e) {
			// not supported by server or turned off
		}

		m_media_downloader->step(this);
	}
	else if(command == TOCLIENT_MEDIA)
	{
		std::string datastring((char*)&data[2], datasize-2);
		std::istringstream is(datastring, std::ios_base::binary);

		/*
			u16 command
			u16 total number of file bunches
			u16 index of this bunch
			u32 number of files in this bunch
			for each file {
				u16 length of name
				string name
				u32 length of data
				data
			}
		*/
		int num_bunches = readU16(is);
		int bunch_i = readU16(is);
		u32 num_files = readU32(is);
		infostream<<"Client: Received files: bunch "<<bunch_i<<"/"
				<<num_bunches<<" files="<<num_files
				<<" size="<<datasize<<std::endl;

		if (num_files == 0)
			return;

		if (m_media_downloader == NULL ||
				!m_media_downloader->isStarted()) {
			const char *problem = m_media_downloader ?
				"media has not been requested" :
				"all media has been received already";
			errorstream<<"Client: Received media but "
				<<problem<<"! "
				<<" bunch "<<bunch_i<<"/"<<num_bunches
				<<" files="<<num_files
				<<" size="<<datasize<<std::endl;
			return;
		}

		// Mesh update thread must be stopped while
		// updating content definitions
		assert(!m_mesh_update_thread.IsRunning());

		for(unsigned int i=0; i<num_files; i++){
			std::string name = deSerializeString(is);
			std::string data = deSerializeLongString(is);
			m_media_downloader->conventionalTransferDone(
					name, data, this);
		}
	}
	else if(command == TOCLIENT_TOOLDEF)
	{
		infostream<<"Client: WARNING: Ignoring TOCLIENT_TOOLDEF"<<std::endl;
	}
	else if(command == TOCLIENT_NODEDEF)
	{
		infostream<<"Client: Received node definitions: packet size: "
				<<datasize<<std::endl;

		// Mesh update thread must be stopped while
		// updating content definitions
		assert(!m_mesh_update_thread.IsRunning());

		// Decompress node definitions
		std::string datastring((char*)&data[2], datasize-2);
		std::istringstream is(datastring, std::ios_base::binary);
		std::istringstream tmp_is(deSerializeLongString(is), std::ios::binary);
		std::ostringstream tmp_os;
		decompressZlib(tmp_is, tmp_os);

		// Deserialize node definitions
		std::istringstream tmp_is2(tmp_os.str());
		m_nodedef->deSerialize(tmp_is2);
		m_nodedef_received = true;
	}
	else if(command == TOCLIENT_CRAFTITEMDEF)
	{
		infostream<<"Client: WARNING: Ignoring TOCLIENT_CRAFTITEMDEF"<<std::endl;
	}
	else if(command == TOCLIENT_ITEMDEF)
	{
		infostream<<"Client: Received item definitions: packet size: "
				<<datasize<<std::endl;

		// Mesh update thread must be stopped while
		// updating content definitions
		assert(!m_mesh_update_thread.IsRunning());

		// Decompress item definitions
		std::string datastring((char*)&data[2], datasize-2);
		std::istringstream is(datastring, std::ios_base::binary);
		std::istringstream tmp_is(deSerializeLongString(is), std::ios::binary);
		std::ostringstream tmp_os;
		decompressZlib(tmp_is, tmp_os);

		// Deserialize node definitions
		std::istringstream tmp_is2(tmp_os.str());
		m_itemdef->deSerialize(tmp_is2);
		m_itemdef_received = true;
	}
	else if(command == TOCLIENT_PLAY_SOUND)
	{
		std::string datastring((char*)&data[2], datasize-2);
		std::istringstream is(datastring, std::ios_base::binary);

		s32 server_id = readS32(is);
		std::string name = deSerializeString(is);
		float gain = readF1000(is);
		int type = readU8(is); // 0=local, 1=positional, 2=object
		v3f pos = readV3F1000(is);
		u16 object_id = readU16(is);
		bool loop = readU8(is);
		// Start playing
		int client_id = -1;
		switch(type){
		case 0: // local
			client_id = m_sound->playSound(name, loop, gain);
			break;
		case 1: // positional
			client_id = m_sound->playSoundAt(name, loop, gain, pos);
			break;
		case 2: { // object
			ClientActiveObject *cao = m_env.getActiveObject(object_id);
			if(cao)
				pos = cao->getPosition();
			client_id = m_sound->playSoundAt(name, loop, gain, pos);
			// TODO: Set up sound to move with object
			break; }
		default:
			break;
		}
		if(client_id != -1){
			m_sounds_server_to_client[server_id] = client_id;
			m_sounds_client_to_server[client_id] = server_id;
			if(object_id != 0)
				m_sounds_to_objects[client_id] = object_id;
		}
	}
	else if(command == TOCLIENT_STOP_SOUND)
	{
		std::string datastring((char*)&data[2], datasize-2);
		std::istringstream is(datastring, std::ios_base::binary);

		s32 server_id = readS32(is);
		std::map<s32, int>::iterator i =
				m_sounds_server_to_client.find(server_id);
		if(i != m_sounds_server_to_client.end()){
			int client_id = i->second;
			m_sound->stopSound(client_id);
		}
	}
	else if(command == TOCLIENT_PRIVILEGES)
	{
		std::string datastring((char*)&data[2], datasize-2);
		std::istringstream is(datastring, std::ios_base::binary);
		
		m_privileges.clear();
		infostream<<"Client: Privileges updated: ";
		u16 num_privileges = readU16(is);
		for(unsigned int i=0; i<num_privileges; i++){
			std::string priv = deSerializeString(is);
			m_privileges.insert(priv);
			infostream<<priv<<" ";
		}
		infostream<<std::endl;
	}
	else if(command == TOCLIENT_INVENTORY_FORMSPEC)
	{
		std::string datastring((char*)&data[2], datasize-2);
		std::istringstream is(datastring, std::ios_base::binary);

		// Store formspec in LocalPlayer
		player->inventory_formspec = deSerializeLongString(is);
	}
	else if(command == TOCLIENT_DETACHED_INVENTORY)
	{
		std::string datastring((char*)&data[2], datasize-2);
		std::istringstream is(datastring, std::ios_base::binary);

		std::string name = deSerializeString(is);
		
		infostream<<"Client: Detached inventory update: \""<<name<<"\""<<std::endl;

		Inventory *inv = NULL;
		if(m_detached_inventories.count(name) > 0)
			inv = m_detached_inventories[name];
		else{
			inv = new Inventory(m_itemdef);
			m_detached_inventories[name] = inv;
		}
		inv->deSerialize(is);
	}
	else if(command == TOCLIENT_SHOW_FORMSPEC)
	{
		std::string datastring((char*)&data[2], datasize-2);
		std::istringstream is(datastring, std::ios_base::binary);

		std::string formspec = deSerializeLongString(is);
		std::string formname = deSerializeString(is);

		ClientEvent event;
		event.type = CE_SHOW_FORMSPEC;
		// pointer is required as event is a struct only!
		// adding a std:string to a struct isn't possible
		event.show_formspec.formspec = new std::string(formspec);
		event.show_formspec.formname = new std::string(formname);
		m_client_event_queue.push_back(event);
	}
	else if(command == TOCLIENT_SPAWN_PARTICLE)
	{
		std::string datastring((char*)&data[2], datasize-2);
		std::istringstream is(datastring, std::ios_base::binary);

		v3f pos                 = readV3F1000(is);
		v3f vel                 = readV3F1000(is);
		v3f acc                 = readV3F1000(is);
		float expirationtime    = readF1000(is);
		float size              = readF1000(is);
		bool collisiondetection = readU8(is);
		std::string texture     = deSerializeLongString(is);
		bool vertical           = false;
		try {
			vertical = readU8(is);
		} catch (...) {}

		ClientEvent event;
		event.type                              = CE_SPAWN_PARTICLE;
		event.spawn_particle.pos                = new v3f (pos);
		event.spawn_particle.vel                = new v3f (vel);
		event.spawn_particle.acc                = new v3f (acc);
		event.spawn_particle.expirationtime     = expirationtime;
		event.spawn_particle.size               = size;
		event.spawn_particle.collisiondetection = collisiondetection;
		event.spawn_particle.vertical           = vertical;
		event.spawn_particle.texture            = new std::string(texture);

		m_client_event_queue.push_back(event);
	}
	else if(command == TOCLIENT_ADD_PARTICLESPAWNER)
	{
		std::string datastring((char*)&data[2], datasize-2);
		std::istringstream is(datastring, std::ios_base::binary);

		u16 amount              = readU16(is);
		float spawntime         = readF1000(is);
		v3f minpos              = readV3F1000(is);
		v3f maxpos              = readV3F1000(is);
		v3f minvel              = readV3F1000(is);
		v3f maxvel              = readV3F1000(is);
		v3f minacc              = readV3F1000(is);
		v3f maxacc              = readV3F1000(is);
		float minexptime        = readF1000(is);
		float maxexptime        = readF1000(is);
		float minsize           = readF1000(is);
		float maxsize           = readF1000(is);
		bool collisiondetection = readU8(is);
		std::string texture     = deSerializeLongString(is);
		u32 id                  = readU32(is);
		bool vertical = false;
		try {
			vertical = readU8(is);
		} catch (...) {}

		ClientEvent event;
		event.type                                   = CE_ADD_PARTICLESPAWNER;
		event.add_particlespawner.amount             = amount;
		event.add_particlespawner.spawntime          = spawntime;
		event.add_particlespawner.minpos             = new v3f (minpos);
		event.add_particlespawner.maxpos             = new v3f (maxpos);
		event.add_particlespawner.minvel             = new v3f (minvel);
		event.add_particlespawner.maxvel             = new v3f (maxvel);
		event.add_particlespawner.minacc             = new v3f (minacc);
		event.add_particlespawner.maxacc             = new v3f (maxacc);
		event.add_particlespawner.minexptime         = minexptime;
		event.add_particlespawner.maxexptime         = maxexptime;
		event.add_particlespawner.minsize            = minsize;
		event.add_particlespawner.maxsize            = maxsize;
		event.add_particlespawner.collisiondetection = collisiondetection;
		event.add_particlespawner.vertical           = vertical;
		event.add_particlespawner.texture            = new std::string(texture);
		event.add_particlespawner.id                 = id;

		m_client_event_queue.push_back(event);
	}
	else if(command == TOCLIENT_DELETE_PARTICLESPAWNER)
	{
		std::string datastring((char*)&data[2], datasize-2);
		std::istringstream is(datastring, std::ios_base::binary);

		u32 id = readU16(is);

		ClientEvent event;
		event.type                      = CE_DELETE_PARTICLESPAWNER;
		event.delete_particlespawner.id = id;

		m_client_event_queue.push_back(event);
	}
	else if(command == TOCLIENT_HUDADD)
	{
		std::string datastring((char *)&data[2], datasize - 2);
		std::istringstream is(datastring, std::ios_base::binary);

		u32 id           = readU32(is);
		u8 type          = readU8(is);
		v2f pos          = readV2F1000(is);
		std::string name = deSerializeString(is);
		v2f scale        = readV2F1000(is);
		std::string text = deSerializeString(is);
		u32 number       = readU32(is);
		u32 item         = readU32(is);
		u32 dir          = readU32(is);
		v2f align        = readV2F1000(is);
		v2f offset       = readV2F1000(is);
		v3f world_pos;
		v2s32 size;
		try{
			world_pos    = readV3F1000(is);
		}catch(SerializationError &e) {};
		try{
			size = readV2S32(is);
		} catch(SerializationError &e) {};

		ClientEvent event;
		event.type             = CE_HUDADD;
		event.hudadd.id        = id;
		event.hudadd.type      = type;
		event.hudadd.pos       = new v2f(pos);
		event.hudadd.name      = new std::string(name);
		event.hudadd.scale     = new v2f(scale);
		event.hudadd.text      = new std::string(text);
		event.hudadd.number    = number;
		event.hudadd.item      = item;
		event.hudadd.dir       = dir;
		event.hudadd.align     = new v2f(align);
		event.hudadd.offset    = new v2f(offset);
		event.hudadd.world_pos = new v3f(world_pos);
		event.hudadd.size      = new v2s32(size);
		m_client_event_queue.push_back(event);
	}
	else if(command == TOCLIENT_HUDRM)
	{
		std::string datastring((char *)&data[2], datasize - 2);
		std::istringstream is(datastring, std::ios_base::binary);

		u32 id = readU32(is);

		ClientEvent event;
		event.type     = CE_HUDRM;
		event.hudrm.id = id;
		m_client_event_queue.push_back(event);
	}
	else if(command == TOCLIENT_HUDCHANGE)
	{
		std::string sdata;
		v2f v2fdata;
		v3f v3fdata;
		u32 intdata = 0;
		v2s32 v2s32data;
		
		std::string datastring((char *)&data[2], datasize - 2);
		std::istringstream is(datastring, std::ios_base::binary);

		u32 id  = readU32(is);
		u8 stat = (HudElementStat)readU8(is);
		
		if (stat == HUD_STAT_POS || stat == HUD_STAT_SCALE ||
			stat == HUD_STAT_ALIGN || stat == HUD_STAT_OFFSET)
			v2fdata = readV2F1000(is);
		else if (stat == HUD_STAT_NAME || stat == HUD_STAT_TEXT)
			sdata = deSerializeString(is);
		else if (stat == HUD_STAT_WORLD_POS)
			v3fdata = readV3F1000(is);
		else if (stat == HUD_STAT_SIZE )
			v2s32data = readV2S32(is);
		else
			intdata = readU32(is);
		
		ClientEvent event;
		event.type              = CE_HUDCHANGE;
		event.hudchange.id      = id;
		event.hudchange.stat    = (HudElementStat)stat;
		event.hudchange.v2fdata = new v2f(v2fdata);
		event.hudchange.v3fdata = new v3f(v3fdata);
		event.hudchange.sdata   = new std::string(sdata);
		event.hudchange.data    = intdata;
		event.hudchange.v2s32data = new v2s32(v2s32data);
		m_client_event_queue.push_back(event);
	}
	else if(command == TOCLIENT_HUD_SET_FLAGS)
	{
		std::string datastring((char *)&data[2], datasize - 2);
		std::istringstream is(datastring, std::ios_base::binary);

		u32 flags = readU32(is);
		u32 mask  = readU32(is);
		
		player->hud_flags &= ~mask;
		player->hud_flags |= flags;
	}
	else if(command == TOCLIENT_HUD_SET_PARAM)
	{
		std::string datastring((char *)&data[2], datasize - 2);
		std::istringstream is(datastring, std::ios_base::binary);

		u16 param         = readU16(is);
		std::string value = deSerializeString(is);

		if(param == HUD_PARAM_HOTBAR_ITEMCOUNT && value.size() == 4) {
			s32 hotbar_itemcount = readS32((u8*) value.c_str());
			if(hotbar_itemcount > 0 && hotbar_itemcount <= HUD_HOTBAR_ITEMCOUNT_MAX)
				player->hud_hotbar_itemcount = hotbar_itemcount;
		}
		else if (param == HUD_PARAM_HOTBAR_IMAGE) {
			((LocalPlayer *) player)->hotbar_image = value;
		}
		else if (param == HUD_PARAM_HOTBAR_SELECTED_IMAGE) {
			((LocalPlayer *) player)->hotbar_selected_image = value;
		}
	}
	else if(command == TOCLIENT_SET_SKY)
	{
		std::string datastring((char *)&data[2], datasize - 2);
		std::istringstream is(datastring, std::ios_base::binary);

		video::SColor *bgcolor           = new video::SColor(readARGB8(is));
		std::string *type                = new std::string(deSerializeString(is));
		u16 count                        = readU16(is);
		std::vector<std::string> *params = new std::vector<std::string>;

		for(size_t i=0; i<count; i++)
			params->push_back(deSerializeString(is));

		ClientEvent event;
		event.type            = CE_SET_SKY;
		event.set_sky.bgcolor = bgcolor;
		event.set_sky.type    = type;
		event.set_sky.params  = params;
		m_client_event_queue.push_back(event);
	}
	else if(command == TOCLIENT_OVERRIDE_DAY_NIGHT_RATIO)
	{
		std::string datastring((char *)&data[2], datasize - 2);
		std::istringstream is(datastring, std::ios_base::binary);

		bool do_override        = readU8(is);
		float day_night_ratio_f = (float)readU16(is) / 65536;

		ClientEvent event;
		event.type                                 = CE_OVERRIDE_DAY_NIGHT_RATIO;
		event.override_day_night_ratio.do_override = do_override;
		event.override_day_night_ratio.ratio_f     = day_night_ratio_f;
		m_client_event_queue.push_back(event);
	}
	else if(command == TOCLIENT_LOCAL_PLAYER_ANIMATIONS)
	{
		std::string datastring((char *)&data[2], datasize - 2);
		std::istringstream is(datastring, std::ios_base::binary);

		LocalPlayer *player = m_env.getLocalPlayer();
		assert(player != NULL);

		player->local_animations[0] = readV2S32(is);
		player->local_animations[1] = readV2S32(is);
		player->local_animations[2] = readV2S32(is);
		player->local_animations[3] = readV2S32(is);
		player->local_animation_speed = readF1000(is);
	}
	else if(command == TOCLIENT_EYE_OFFSET)
	{
		std::string datastring((char *)&data[2], datasize - 2);
		std::istringstream is(datastring, std::ios_base::binary);

		LocalPlayer *player = m_env.getLocalPlayer();
		assert(player != NULL);

		player->eye_offset_first = readV3F1000(is);
		player->eye_offset_third = readV3F1000(is);
	}
	else
	{
		infostream<<"Client: Ignoring unknown command "
				<<command<<std::endl;
	}
}

#endif

void Client::Send(u16 channelnum, SharedBuffer<u8> data, bool reliable)
{
	//JMutexAutoLock lock(m_con_mutex); //bulk comment-out
	m_con.Send(PEER_ID_SERVER, channelnum, data, reliable);
}

void Client::Send(u16 channelnum, const msgpack::sbuffer &data, bool reliable) {
	m_con.Send(PEER_ID_SERVER, channelnum, data, reliable);
}

void Client::interact(u8 action, const PointedThing& pointed)
{
	if(m_state != LC_Ready){
		infostream<<"Client::interact() "
				"cancelled (not connected)"
				<<std::endl;
		return;
	}

	std::ostringstream os(std::ios_base::binary);

	/*
		[0] u16 command
		[2] u8 action
		[3] u16 item
		[5] u32 length of the next item
		[9] serialized PointedThing
		actions:
		0: start digging (from undersurface) or use
		1: stop digging (all parameters ignored)
		2: digging completed
		3: place block or item (to abovesurface)
		4: use item
	*/
	writeU16(os, TOSERVER_INTERACT);
	writeU8(os, action);
	writeU16(os, getPlayerItem());
	std::ostringstream tmp_os(std::ios::binary);
	pointed.serialize(tmp_os);
	os<<serializeLongString(tmp_os.str());

	std::string s = os.str();
	SharedBuffer<u8> data((u8*)s.c_str(), s.size());

	// Send as reliable
	Send(0, data, true);
}

void Client::sendNodemetaFields(v3s16 p, const std::string &formname,
		const std::map<std::string, std::string> &fields)
{
	MSGPACK_PACKET_INIT(TOSERVER_NODEMETA_FIELDS, 3);
	PACK(TOSERVER_NODEMETA_FIELDS_POS, p);
	PACK(TOSERVER_NODEMETA_FIELDS_FORMNAME, formname);
	PACK(TOSERVER_NODEMETA_FIELDS_DATA, fields);
	// Send as reliable
	Send(0, buffer, true);
}
	
void Client::sendInventoryFields(const std::string &formname,
		const std::map<std::string, std::string> &fields)
{
	std::ostringstream os(std::ios_base::binary);

	writeU16(os, TOSERVER_INVENTORY_FIELDS);
	os<<serializeString(formname);
	size_t fields_size = fields.size();
	assert(fields_size <= 0xFFFF);
	writeU16(os, (u16) (fields_size & 0xFFFF));
	for(std::map<std::string, std::string>::const_iterator
			i = fields.begin(); i != fields.end(); i++){
		const std::string &name = i->first;
		const std::string &value = i->second;
		os<<serializeString(name);
		os<<serializeLongString(value);
	}

	// Make data buffer
	std::string s = os.str();
	SharedBuffer<u8> data((u8*)s.c_str(), s.size());
	// Send as reliable
	Send(0, data, true);
}

void Client::sendInventoryAction(InventoryAction *a)
{
	std::ostringstream os(std::ios_base::binary);
	u8 buf[12];
	
	// Write command
	writeU16(buf, TOSERVER_INVENTORY_ACTION);
	os.write((char*)buf, 2);

	a->serialize(os);
	
	// Make data buffer
	std::string s = os.str();
	SharedBuffer<u8> data((u8*)s.c_str(), s.size());
	// Send as reliable
	Send(0, data, true);
}

void Client::sendChatMessage(const std::string &message)
{
<<<<<<< HEAD
	MSGPACK_PACKET_INIT(TOSERVER_CHAT_MESSAGE, 1);
	PACK(TOSERVER_CHAT_MESSAGE_DATA, message);

=======
	std::ostringstream os(std::ios_base::binary);
	u8 buf[12];
	
	// Write command
	writeU16(buf, TOSERVER_CHAT_MESSAGE);
	os.write((char*)buf, 2);
	
	// Write length
	size_t messagesize = message.size();
	if (messagesize > 0xFFFF) {
		messagesize = 0xFFFF;
	}
	writeU16(buf, (u16) messagesize);
	os.write((char*)buf, 2);
	
	// Write string
	for(unsigned int i=0; i<message.size(); i++)
	{
		u16 w = message[i];
		writeU16(buf, w);
		os.write((char*)buf, 2);
	}
	
	// Make data buffer
	std::string s = os.str();
	SharedBuffer<u8> data((u8*)s.c_str(), s.size());
>>>>>>> 88ac4e49
	// Send as reliable
	Send(0, buffer, true);
}

void Client::sendChangePassword(const std::string &oldpassword,
								const std::string &newpassword)
{
	Player *player = m_env.getLocalPlayer();
	if(player == NULL)
		return;

	std::string playername = player->getName();
	std::string oldpwd = translatePassword(playername, oldpassword);
	std::string newpwd = translatePassword(playername, newpassword);

	MSGPACK_PACKET_INIT(TOSERVER_CHANGE_PASSWORD, 2);
	PACK(TOSERVER_CHANGE_PASSWORD_OLD, oldpwd);
	PACK(TOSERVER_CHANGE_PASSWORD_NEW, newpwd);

	// Send as reliable
	Send(0, buffer, true);
}


void Client::sendDamage(u8 damage)
{
	DSTACK(__FUNCTION_NAME);
	MSGPACK_PACKET_INIT(TOSERVER_DAMAGE, 1);
	PACK(TOSERVER_DAMAGE_VALUE, damage);

	// Send as reliable
	Send(0, buffer, true);
}

void Client::sendBreath(u16 breath)
{
	DSTACK(__FUNCTION_NAME);

	MSGPACK_PACKET_INIT(TOSERVER_BREATH, 1);
	PACK(TOSERVER_BREATH_VALUE, breath);
	// Send as reliable
	Send(0, buffer, true);
}

void Client::sendRespawn()
{
	DSTACK(__FUNCTION_NAME);

	MSGPACK_PACKET_INIT(TOSERVER_RESPAWN, 0);
	// Send as reliable
	Send(0, buffer, true);
}

void Client::sendReady()
{
	DSTACK(__FUNCTION_NAME);
	std::ostringstream os(std::ios_base::binary);

	writeU16(os, TOSERVER_CLIENT_READY);
	writeU8(os,VERSION_MAJOR);
	writeU8(os,VERSION_MINOR);
	writeU8(os,(int)VERSION_PATCH_ORIG);
	writeU8(os,0);

	writeU16(os,strlen(CMAKE_VERSION_GITHASH));
	os.write(CMAKE_VERSION_GITHASH,strlen(CMAKE_VERSION_GITHASH));

	// Make data buffer
	std::string s = os.str();
	SharedBuffer<u8> data((u8*)s.c_str(), s.size());
	// Send as reliable
	Send(0, data, true);
}

void Client::sendPlayerPos()
{
	LocalPlayer *myplayer = m_env.getLocalPlayer();
	if(myplayer == NULL)
		return;

	// Save bandwidth by only updating position when something changed
	if(myplayer->last_position == myplayer->getPosition() &&
			myplayer->last_speed == myplayer->getSpeed() &&
			myplayer->last_pitch == myplayer->getPitch() &&
			myplayer->last_yaw == myplayer->getYaw() &&
			myplayer->last_keyPressed == myplayer->keyPressed)
		return;

	myplayer->last_position = myplayer->getPosition();
	myplayer->last_speed = myplayer->getSpeed();
	myplayer->last_pitch = myplayer->getPitch();
	myplayer->last_yaw = myplayer->getYaw();
	myplayer->last_keyPressed = myplayer->keyPressed;

	u16 our_peer_id;
	{
		//JMutexAutoLock lock(m_con_mutex); //bulk comment-out
		our_peer_id = m_con.GetPeerID();
	}

	// Set peer id if not set already
	if(myplayer->peer_id == PEER_ID_INEXISTENT)
		myplayer->peer_id = our_peer_id;
	// Check that an existing peer_id is the same as the connection's
	assert(myplayer->peer_id == our_peer_id);

	MSGPACK_PACKET_INIT(TOSERVER_PLAYERPOS, 5);
	PACK(TOSERVER_PLAYERPOS_POSITION, myplayer->getPosition());
	PACK(TOSERVER_PLAYERPOS_SPEED, myplayer->getSpeed());
	PACK(TOSERVER_PLAYERPOS_PITCH, myplayer->getPitch());
	PACK(TOSERVER_PLAYERPOS_YAW, myplayer->getYaw());
	PACK(TOSERVER_PLAYERPOS_KEY_PRESSED, myplayer->keyPressed);
	// Send as unreliable
	Send(0, buffer, false);
}

void Client::sendPlayerItem(u16 item)
{
	Player *myplayer = m_env.getLocalPlayer();
	if(myplayer == NULL)
		return;

	u16 our_peer_id = m_con.GetPeerID();

	// Set peer id if not set already
	if(myplayer->peer_id == PEER_ID_INEXISTENT)
		myplayer->peer_id = our_peer_id;
	// Check that an existing peer_id is the same as the connection's
	assert(myplayer->peer_id == our_peer_id);

	MSGPACK_PACKET_INIT(TOSERVER_PLAYERITEM, 1);
	PACK(TOSERVER_PLAYERITEM_VALUE, item);

	// Send as reliable
	Send(0, buffer, true);
}

void Client::removeNode(v3s16 p)
{
	std::map<v3s16, MapBlock*> modified_blocks;

	try
	{
		m_env.getMap().removeNodeAndUpdate(p, modified_blocks);
	}
	catch(InvalidPositionException &e)
	{
	}
	
	// add urgent task to update the modified node
	addUpdateMeshTaskForNode(p, false, true);

	for(std::map<v3s16, MapBlock * >::iterator
			i = modified_blocks.begin();
			i != modified_blocks.end(); ++i)
	{
		addUpdateMeshTaskWithEdge(i->first);
	}
}

void Client::addNode(v3s16 p, MapNode n, bool remove_metadata)
{
	TimeTaker timer1("Client::addNode()");

	std::map<v3s16, MapBlock*> modified_blocks;

	try
	{
		//TimeTaker timer3("Client::addNode(): addNodeAndUpdate");
		m_env.getMap().addNodeAndUpdate(p, n, modified_blocks, remove_metadata);
	}
	catch(InvalidPositionException &e)
	{}
	
	for(std::map<v3s16, MapBlock * >::iterator
			i = modified_blocks.begin();
			i != modified_blocks.end(); ++i)
	{
		addUpdateMeshTaskWithEdge(i->first);
	}
}
	
void Client::setPlayerControl(PlayerControl &control)
{
	LocalPlayer *player = m_env.getLocalPlayer();
	assert(player != NULL);
	player->control = control;
}

void Client::selectPlayerItem(u16 item)
{
	m_playeritem = item;
	m_inventory_updated = true;
	sendPlayerItem(item);
}

// Returns true if the inventory of the local player has been
// updated from the server. If it is true, it is set to false.
bool Client::getLocalInventoryUpdated()
{
	bool updated = m_inventory_updated;
	m_inventory_updated = false;
	return updated;
}

// Copies the inventory of the local player to parameter
void Client::getLocalInventory(Inventory &dst)
{
	Player *player = m_env.getLocalPlayer();
	assert(player != NULL);
	dst = player->inventory;
}

Inventory* Client::getInventory(const InventoryLocation &loc)
{
	switch(loc.type){
	case InventoryLocation::UNDEFINED:
	{}
	break;
	case InventoryLocation::CURRENT_PLAYER:
	{
		Player *player = m_env.getLocalPlayer();
		assert(player != NULL);
		return &player->inventory;
	}
	break;
	case InventoryLocation::PLAYER:
	{
		Player *player = m_env.getPlayer(loc.name.c_str());
		if(!player)
			return NULL;
		return &player->inventory;
	}
	break;
	case InventoryLocation::NODEMETA:
	{
		NodeMetadata *meta = m_env.getMap().getNodeMetadata(loc.p);
		if(!meta)
			return NULL;
		return meta->getInventory();
	}
	break;
	case InventoryLocation::DETACHED:
	{
		if(m_detached_inventories.count(loc.name) == 0)
			return NULL;
		return m_detached_inventories[loc.name];
	}
	break;
	default:
		assert(0);
	}
	return NULL;
}

void Client::inventoryAction(InventoryAction *a)
{
	/*
		Send it to the server
	*/
	sendInventoryAction(a);

	/*
		Predict some local inventory changes
	*/
	a->clientApply(this, this);

	// Remove it
	delete a;
}

ClientActiveObject * Client::getSelectedActiveObject(
		f32 max_d,
		v3f from_pos_f_on_map,
		core::line3d<f32> shootline_on_map
	)
{
	std::vector<DistanceSortedActiveObject> objects;

	m_env.getActiveObjects(from_pos_f_on_map, max_d, objects);
	
	// Sort them.
	// After this, the closest object is the first in the array.
	std::sort(objects.begin(), objects.end());

	for(u32 i=0; i<objects.size(); i++)
	{
		ClientActiveObject *obj = objects[i].obj;
		
		core::aabbox3d<f32> *selection_box = obj->getSelectionBox();
		if(selection_box == NULL)
			continue;

		v3f pos = obj->getPosition();

		core::aabbox3d<f32> offsetted_box(
				selection_box->MinEdge + pos,
				selection_box->MaxEdge + pos
		);

		if(offsetted_box.intersectsWithLine(shootline_on_map))
		{
			return obj;
		}
	}

	return NULL;
}

std::list<std::string> Client::getConnectedPlayerNames()
{
	return m_env.getPlayerNames();
}

float Client::getAnimationTime()
{
	return m_animation_time;
}

int Client::getCrackLevel()
{
	return m_crack_level;
}

void Client::setCrack(int level, v3s16 pos)
{
	int old_crack_level = m_crack_level;
	v3s16 old_crack_pos = m_crack_pos;

	m_crack_level = level;
	m_crack_pos = pos;

	if(old_crack_level >= 0 && (level < 0 || pos != old_crack_pos))
	{
		// remove old crack
		addUpdateMeshTaskForNode(old_crack_pos, false, true);
	}
	if(level >= 0 && (old_crack_level < 0 || pos != old_crack_pos))
	{
		// add new crack
		addUpdateMeshTaskForNode(pos, false, true);
	}
}

u16 Client::getHP()
{
	Player *player = m_env.getLocalPlayer();
	assert(player != NULL);
	return player->hp;
}

u16 Client::getBreath()
{
	Player *player = m_env.getLocalPlayer();
	assert(player != NULL);
	return player->getBreath();
}

bool Client::getChatMessage(std::string &message)
{
	if(m_chat_queue.size() == 0)
		return false;
	message = m_chat_queue.pop_front();
	return true;
}

void Client::typeChatMessage(const std::wstring &message)
{
	// Discard empty line
	if(message.empty())
		return;

	// Send to others
	sendChatMessage(wide_to_utf8(message));

	// Show locally
	if (message[0] == '/')
		m_chat_queue.push_back("issued command: "+wide_to_utf8(message));
}

void Client::addUpdateMeshTask(v3s16 p, bool ack_to_server, bool urgent, bool lazy)
{
	ScopeProfiler sp(g_profiler, "Client: Mesh prepare");
	MapBlock *b = m_env.getMap().getBlockNoCreateNoEx(p);
	if(b == NULL)
		return;
	
	/*
		Create a task to update the mesh of the block
	*/
	
	MeshMakeData *data = new MeshMakeData(this, m_env.getMap(), m_env.getClientMap().getControl());
	
	{
		//TimeTaker timer("data fill");
		// Release: ~0ms
		// Debug: 1-6ms, avg=2ms
		data->fill(b);
		data->setCrack(m_crack_level, m_crack_pos);
		data->setSmoothLighting(g_settings->getBool("smooth_lighting"));
		data->step = getFarmeshStep(data->draw_control, getNodeBlockPos(floatToInt(m_env.getLocalPlayer()->getPosition(), BS)).getDistanceFrom(p));
	}
	
	// Add task to queue
	m_mesh_update_thread.m_queue_in.addBlock(p, data, ack_to_server, urgent, lazy);
}

void Client::addUpdateMeshTaskWithEdge(v3s16 blockpos, bool ack_to_server, bool urgent)
{
	try{
		v3s16 p = blockpos + v3s16(0,0,0);
		//MapBlock *b = m_env.getMap().getBlockNoCreate(p);
		addUpdateMeshTask(p, ack_to_server, urgent);
	}
	catch(InvalidPositionException &e){}

	// Leading edge
	for (int i=0;i<6;i++)
	{
		try{
			v3s16 p = blockpos + g_6dirs[i];
			addUpdateMeshTask(p, false, urgent);
		}
		catch(InvalidPositionException &e){}
	}
}

void Client::addUpdateMeshTaskForNode(v3s16 nodepos, bool ack_to_server, bool urgent)
{
	{
		v3s16 p = nodepos;
		infostream<<"Client::addUpdateMeshTaskForNode(): "
				<<"("<<p.X<<","<<p.Y<<","<<p.Z<<")"
				<<std::endl;
	}

	v3s16 blockpos = getNodeBlockPos(nodepos);
	v3s16 blockpos_relative = blockpos * MAP_BLOCKSIZE;

	try{
		v3s16 p = blockpos + v3s16(0,0,0);
		addUpdateMeshTask(p, ack_to_server, urgent);
	}
	catch(InvalidPositionException &e){}

	// Leading edge
	if(nodepos.X == blockpos_relative.X){
		try{
			v3s16 p = blockpos + v3s16(-1,0,0);
			addUpdateMeshTask(p, false, urgent);
		}
		catch(InvalidPositionException &e){}
	}

	if(nodepos.Y == blockpos_relative.Y){
		try{
			v3s16 p = blockpos + v3s16(0,-1,0);
			addUpdateMeshTask(p, false, urgent);
		}
		catch(InvalidPositionException &e){}
	}

	if(nodepos.Z == blockpos_relative.Z){
		try{
			v3s16 p = blockpos + v3s16(0,0,-1);
			addUpdateMeshTask(p, false, urgent);
		}
		catch(InvalidPositionException &e){}
	}
}

ClientEvent Client::getClientEvent()
{
	if(m_client_event_queue.size() == 0)
	{
		ClientEvent event;
		event.type = CE_NONE;
		return event;
	}
	return m_client_event_queue.pop_front();
}

float Client::mediaReceiveProgress()
{
	if (m_media_downloader)
		return m_media_downloader->getProgress();
	else
		return 1.0; // downloader only exists when not yet done
}

void draw_load_screen(const std::wstring &text,
		IrrlichtDevice* device, gui::IGUIFont* font,
		float dtime=0 ,int percent=0, bool clouds=true);

void Client::afterContentReceived(IrrlichtDevice *device, gui::IGUIFont* font)
{
	infostream<<"Client::afterContentReceived() started"<<std::endl;
	assert(m_itemdef_received);
	assert(m_nodedef_received);
	assert(mediaReceived());
	

	bool no_output = device->getVideoDriver()->getDriverType() == video::EDT_NULL;

	// Rebuild inherited images and recreate textures
	infostream<<"- Rebuilding images and textures"<<std::endl;
	if (!no_output)
		m_tsrc->rebuildImagesAndTextures();

	// Rebuild shaders
	infostream<<"- Rebuilding shaders"<<std::endl;
	if (!no_output)
		m_shsrc->rebuildShaders();

	// Update node aliases
	infostream<<"- Updating node aliases"<<std::endl;
	m_nodedef->updateAliases(m_itemdef);

	// Update node textures
	infostream<<"- Updating node textures"<<std::endl;
	if (!no_output)
		m_nodedef->updateTextures(m_tsrc);

	// Preload item textures and meshes if configured to
	if(!no_output && g_settings->getBool("preload_item_visuals"))
	{
		verbosestream<<"Updating item textures and meshes"<<std::endl;
		wchar_t* text = wgettext("Item textures...");
		draw_load_screen(text,device,font,0,0);
		std::set<std::string> names = m_itemdef->getAll();
		size_t size = names.size();
		size_t count = 0;
		int percent = 0;
		for(std::set<std::string>::const_iterator
				i = names.begin(); i != names.end(); ++i){
			// Asking for these caches the result
			m_itemdef->getInventoryTexture(*i, this);
			m_itemdef->getWieldMesh(*i, this);
			count++;
			percent = count*100/size;
			if (count%50 == 0) // only update every 50 item
				draw_load_screen(text,device,font,0,percent);
		}
		delete[] text;
	}

	// Start mesh update thread after setting up content definitions
	infostream<<"- Starting mesh update thread"<<std::endl;
	if (!no_output)
		m_mesh_update_thread.Start();
	
	m_state = LC_Ready;
	sendReady();
	infostream<<"Client::afterContentReceived() done"<<std::endl;
}

float Client::getRTT(void)
{
	return 0;
	//return m_con.getPeerStat(PEER_ID_SERVER,con::AVG_RTT);
}

float Client::getCurRate(void)
{
	return 0;
//	return ( m_con.getLocalStat(con::CUR_INC_RATE) +
//			m_con.getLocalStat(con::CUR_DL_RATE));
}

float Client::getAvgRate(void)
{
	return 0;
//	return ( m_con.getLocalStat(con::AVG_INC_RATE) +
//			m_con.getLocalStat(con::AVG_DL_RATE));
}

// IGameDef interface
// Under envlock
IItemDefManager* Client::getItemDefManager()
{
	return m_itemdef;
}
INodeDefManager* Client::getNodeDefManager()
{
	return m_nodedef;
}
ICraftDefManager* Client::getCraftDefManager()
{
	return NULL;
	//return m_craftdef;
}
ITextureSource* Client::getTextureSource()
{
	return m_tsrc;
}
IShaderSource* Client::getShaderSource()
{
	return m_shsrc;
}
u16 Client::allocateUnknownNodeId(const std::string &name)
{
	errorstream<<"Client::allocateUnknownNodeId(): "
			<<"Client cannot allocate node IDs"<<std::endl;
	assert(0);
	return CONTENT_IGNORE;
}
ISoundManager* Client::getSoundManager()
{
	return m_sound;
}
MtEventManager* Client::getEventManager()
{
	return m_event;
}

scene::IAnimatedMesh* Client::getMesh(const std::string &filename)
{
	std::map<std::string, std::string>::const_iterator i =
			m_mesh_data.find(filename);
	if(i == m_mesh_data.end()){
		errorstream<<"Client::getMesh(): Mesh not found: \""<<filename<<"\""
				<<std::endl;
		return NULL;
	}
	const std::string &data = i->second;
	scene::ISceneManager *smgr = m_device->getSceneManager();

	// Create the mesh, remove it from cache and return it
	// This allows unique vertex colors and other properties for each instance
	Buffer<char> data_rw(data.c_str(), data.size()); // Const-incorrect Irrlicht
	io::IFileSystem *irrfs = m_device->getFileSystem();
	io::IReadFile *rfile = irrfs->createMemoryReadFile(
			*data_rw, data_rw.getSize(), filename.c_str());
	assert(rfile);

	scene::IAnimatedMesh *mesh = smgr->getMesh(rfile);
	rfile->drop();
	// NOTE: By playing with Irrlicht refcounts, maybe we could cache a bunch
	// of uniquely named instances and re-use them
	mesh->grab();
	smgr->getMeshCache()->removeMesh(mesh);
	return mesh;
}
<|MERGE_RESOLUTION|>--- conflicted
+++ resolved
@@ -1927,38 +1927,8 @@
 
 void Client::sendChatMessage(const std::string &message)
 {
-<<<<<<< HEAD
 	MSGPACK_PACKET_INIT(TOSERVER_CHAT_MESSAGE, 1);
 	PACK(TOSERVER_CHAT_MESSAGE_DATA, message);
-
-=======
-	std::ostringstream os(std::ios_base::binary);
-	u8 buf[12];
-	
-	// Write command
-	writeU16(buf, TOSERVER_CHAT_MESSAGE);
-	os.write((char*)buf, 2);
-	
-	// Write length
-	size_t messagesize = message.size();
-	if (messagesize > 0xFFFF) {
-		messagesize = 0xFFFF;
-	}
-	writeU16(buf, (u16) messagesize);
-	os.write((char*)buf, 2);
-	
-	// Write string
-	for(unsigned int i=0; i<message.size(); i++)
-	{
-		u16 w = message[i];
-		writeU16(buf, w);
-		os.write((char*)buf, 2);
-	}
-	
-	// Make data buffer
-	std::string s = os.str();
-	SharedBuffer<u8> data((u8*)s.c_str(), s.size());
->>>>>>> 88ac4e49
 	// Send as reliable
 	Send(0, buffer, true);
 }
