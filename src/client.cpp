/*
client.cpp
Copyright (C) 2013 celeron55, Perttu Ahola <celeron55@gmail.com>
*/

/*
This file is part of Freeminer.

Freeminer is free software: you can redistribute it and/or modify
it under the terms of the GNU General Public License as published by
the Free Software Foundation, either version 3 of the License, or
(at your option) any later version.

Freeminer  is distributed in the hope that it will be useful,
but WITHOUT ANY WARRANTY; without even the implied warranty of
MERCHANTABILITY or FITNESS FOR A PARTICULAR PURPOSE.  See the
GNU General Public License for more details.

You should have received a copy of the GNU General Public License
along with Freeminer.  If not, see <http://www.gnu.org/licenses/>.
*/

#include <iostream>
#include <algorithm>
#include <sstream>
#include <IFileSystem.h>
#include "jthread/jmutexautolock.h"
#include "util/directiontables.h"
#include "util/pointedthing.h"
#include "util/serialize.h"
#include "util/string.h"
#include "strfnd.h"
#include "client.h"
#include "clientserver.h"
#include "main.h"
#include "filesys.h"
#include "porting.h"
#include "mapblock_mesh.h"
#include "mapblock.h"
#include "settings.h"
#include "profiler.h"
#include "gettext.h"
#include "log_types.h"
#include "nodemetadata.h"
#include "nodedef.h"
#include "itemdef.h"
#include "shader.h"
#include "base64.h"
#include "clientmap.h"
#include "clientmedia.h"
#include "sound.h"
#include "IMeshCache.h"
#include "serialization.h"
#include "config.h"
#include "version.h"
#include "drawscene.h"

extern gui::IGUIEnvironment* guienv;

/*
	MeshUpdateQueue
*/
	
MeshUpdateQueue::MeshUpdateQueue()
{
}

MeshUpdateQueue::~MeshUpdateQueue()
{
}

void MeshUpdateQueue::addBlock(v3s16 p, std::shared_ptr<MeshMakeData> data, bool urgent)
{
	DSTACK(__FUNCTION_NAME);

	auto lock = m_queue.lock_unique_rec();
	unsigned int range = urgent ? 0 : 1 + data->range + data->step * 10;
	if (m_process.count(p))
		range += 3;
	else if (m_ranges.count(p)) {
		auto range_old = m_ranges[p];
		if (range_old > 0 && range != range_old)  {
			auto & rmap = m_queue.get(range_old);
			m_ranges.erase(p);
			rmap.erase(p);
			if (rmap.empty())
				m_queue.erase(range_old);
		} else {
			return; //already queued
		}
	}
	auto & rmap = m_queue.get(range);
	if (rmap.count(p))
		return;
	rmap[p] = data;
	m_ranges[p] = range;
	g_profiler->avg("Client: mesh make queue", m_ranges.size());
}

std::shared_ptr<MeshMakeData> MeshUpdateQueue::pop()
{
	auto lock = m_queue.lock_unique_rec();
	for (auto & it : m_queue) {
		auto & rmap = it.second;
		auto begin = rmap.begin();
		auto data = begin->second;
		m_ranges.erase(begin->first);
		rmap.erase(begin->first);
		if (rmap.empty())
			m_queue.erase(it.first);
		return data;
	}
	return nullptr;
}

/*
	MeshUpdateThread
*/

void * MeshUpdateThread::Thread()
{
	ThreadStarted();

	log_register_thread("MeshUpdateThread" + itos(id));

	DSTACK(__FUNCTION_NAME);
	
	BEGIN_DEBUG_EXCEPTION_HANDLER

	porting::setThreadName(("MeshUpdateThread" + itos(id)).c_str());
	porting::setThreadPriority(30);

	while(!StopRequested())
	{

		try {
		auto q = m_queue_in.pop();
		if(!q)
		{
			sleep_ms(3);
			continue;
		}
		m_queue_in.m_process.set(q->m_blockpos, 1);

		ScopeProfiler sp(g_profiler, "Client: Mesh making");

		m_queue_out.push_back(MeshUpdateResult(q->m_blockpos, std::shared_ptr<MapBlockMesh>(new MapBlockMesh(q.get(), m_camera_offset))));

		m_queue_in.m_process.erase(q->m_blockpos);

#ifdef NDEBUG
		} catch (BaseException &e) {
			errorstream<<"MeshUpdateThread: exception: "<<e.what()<<std::endl;
		} catch(std::exception &e) {
			errorstream<<"MeshUpdateThread: exception: "<<e.what()<<std::endl;
		} catch (...) {
			errorstream<<"MeshUpdateThread: Ooops..."<<std::endl;
#else
		} catch (int) { //nothing
#endif
		}

	}

	END_DEBUG_EXCEPTION_HANDLER(errorstream)

	return NULL;
}

/*
	Client
*/

Client::Client(
		IrrlichtDevice *device,
		const char *playername,
		std::string password,
		MapDrawControl &control,
		IWritableTextureSource *tsrc,
		IWritableShaderSource *shsrc,
		IWritableItemDefManager *itemdef,
		IWritableNodeDefManager *nodedef,
		ISoundManager *sound,
		MtEventManager *event,
		bool ipv6
		, bool simple_singleplayer_mode
):
	m_packetcounter_timer(0.0),
	m_connection_reinit_timer(0.1),
	m_avg_rtt_timer(0.0),
	m_playerpos_send_timer(0.0),
	m_ignore_damage_timer(0.0),
	m_tsrc(tsrc),
	m_shsrc(shsrc),
	m_itemdef(itemdef),
	m_nodedef(nodedef),
	m_sound(sound),
	m_event(event),
	m_mesh_update_thread(this),
	m_env(
		new ClientMap(this, this, control,
			device->getSceneManager()->getRootSceneNode(),
			device->getSceneManager(), 666),
		device->getSceneManager(),
		tsrc, this, device
	),
	m_con(PROTOCOL_ID, simple_singleplayer_mode ? MAX_PACKET_SIZE_SINGLEPLAYER : MAX_PACKET_SIZE, CONNECTION_TIMEOUT, ipv6, this),
	m_device(device),
	m_server_ser_ver(SER_FMT_VER_INVALID),
	m_playeritem(0),
	m_inventory_updated(false),
	m_inventory_from_server(NULL),
	m_inventory_from_server_age(0.0),
	m_show_hud(true),
	m_animation_time(0),
	m_crack_level(-1),
	m_crack_pos(0,0,0),
	m_map_seed(0),
	m_password(password),
	m_access_denied(false),
	m_itemdef_received(false),
	m_nodedef_received(false),
	m_media_downloader(new ClientMediaDownloader()),
	m_time_of_day_set(false),
	m_last_time_of_day_f(-1),
	m_time_of_day_update_timer(0),
	m_recommended_send_interval(0.1),
	m_removed_sounds_check_timer(0),
	m_simple_singleplayer_mode(simple_singleplayer_mode),
	m_state(LC_Created)
{
	/*
		Add local player
	*/
	{
		Player *player = new LocalPlayer(this, playername);

		m_env.addPlayer(player);
	}
}

void Client::Stop()
{
	//request all client managed threads to stop
	m_mesh_update_thread.Stop();
	m_mesh_update_thread.Wait();
}

Client::~Client()
{
	m_con.Disconnect();

	m_mesh_update_thread.Stop();
	m_mesh_update_thread.Wait();
/*
	while(!m_mesh_update_thread.m_queue_out.empty()) {
		MeshUpdateResult r = m_mesh_update_thread.m_queue_out.pop_frontNoEx();
		delete r.mesh;
	}
*/

	delete m_inventory_from_server;

	// Delete detached inventories
	for(std::map<std::string, Inventory*>::iterator
			i = m_detached_inventories.begin();
			i != m_detached_inventories.end(); i++){
		delete i->second;
	}

	// cleanup 3d model meshes on client shutdown
	while (m_device->getSceneManager()->getMeshCache()->getMeshCount() != 0) {
		scene::IAnimatedMesh * mesh =
			m_device->getSceneManager()->getMeshCache()->getMeshByIndex(0);

		if (mesh != NULL)
			m_device->getSceneManager()->getMeshCache()->removeMesh(mesh);
	}
}

void Client::connect(Address address)
{
	DSTACK(__FUNCTION_NAME);
	m_con.SetTimeoutMs(0);
	m_con.Connect(address);
}

void Client::step(float dtime)
{
	DSTACK(__FUNCTION_NAME);

	m_uptime += dtime;

	// Limit a bit
	if(dtime > 2.0)
		dtime = 2.0;

	if(m_ignore_damage_timer > dtime)
		m_ignore_damage_timer -= dtime;
	else
		m_ignore_damage_timer = 0.0;
	
	m_animation_time += dtime;
	if(m_animation_time > 60.0)
		m_animation_time -= 60.0;

	m_time_of_day_update_timer += dtime;

	ReceiveAll();

	/*
		Packet counter
	*/
	{
		float &counter = m_packetcounter_timer;
		counter -= dtime;
		if(counter <= 0.0)
		{
			counter = 20.0;
			
			infostream << "Client packetcounter (" << m_packetcounter_timer
					<< "):"<<std::endl;
			m_packetcounter.print(infostream);
			m_packetcounter.clear();
		}
	}

	// UGLY hack to fix 2 second startup delay caused by non existent
	// server client startup synchronization in local server or singleplayer mode
	static bool initial_step = true;
	if (initial_step) {
		initial_step = false;
	}
	else if(m_state == LC_Created)
	{
		float &counter = m_connection_reinit_timer;
		counter -= dtime;
		if(counter <= 0.0)
		{
			counter = 2.0;

			//JMutexAutoLock envlock(m_env_mutex); //bulk comment-out
			
			Player *myplayer = m_env.getLocalPlayer();
			assert(myplayer != NULL);
			// Send TOSERVER_INIT
			// [0] u16 TOSERVER_INIT
			// [2] u8 SER_FMT_VER_HIGHEST_READ
			// [3] u8[20] player_name
			// [23] u8[28] password (new in some version)
			// [51] u16 minimum supported network protocol version (added sometime)
			// [53] u16 maximum supported network protocol version (added later than the previous one)
			SharedBuffer<u8> data(2+1+PLAYERNAME_SIZE+PASSWORD_SIZE+2+2);
			writeU16(&data[0], TOSERVER_INIT);
			writeU8(&data[2], SER_FMT_VER_HIGHEST_READ);

			memset((char*)&data[3], 0, PLAYERNAME_SIZE);
			snprintf((char*)&data[3], PLAYERNAME_SIZE, "%s", myplayer->getName().c_str());

			/*infostream<<"Client: sending initial password hash: \""<<m_password<<"\""
					<<std::endl;*/

			memset((char*)&data[23], 0, PASSWORD_SIZE);
			snprintf((char*)&data[23], PASSWORD_SIZE, "%s", m_password.c_str());
			
			writeU16(&data[51], CLIENT_PROTOCOL_VERSION_MIN);
			writeU16(&data[53], CLIENT_PROTOCOL_VERSION_MAX);

			// Send as unreliable
			Send(1, data, false);
		}

		// Not connected, return
		return;
	}

	/*
		Do stuff if connected
	*/
	
	int max_cycle_ms = 500/g_settings->getFloat("wanted_fps");
	/*
		Run Map's timers and unload unused data
	*/
	const float map_timer_and_unload_dtime = 10.25;
	if(m_map_timer_and_unload_interval.step(dtime, map_timer_and_unload_dtime))
	{
		ScopeProfiler sp(g_profiler, "Client: map timer and unload");
		std::list<v3s16> deleted_blocks;
		
		if(m_env.getMap().timerUpdate(m_uptime,
				g_settings->getFloat("client_unload_unused_data_timeout"),
				max_cycle_ms,
				&deleted_blocks))
				m_map_timer_and_unload_interval.run_next(map_timer_and_unload_dtime);
				
		/*if(deleted_blocks.size() > 0)
			infostream<<"Client: Unloaded "<<deleted_blocks.size()
					<<" unused blocks"<<std::endl;*/
			
		/*
			Send info to server
			NOTE: This loop is intentionally iterated the way it is.
		*/

		std::list<v3s16>::iterator i = deleted_blocks.begin();
		std::list<v3s16> sendlist;
		for(;;)
		{
			if(sendlist.size() == 255 || i == deleted_blocks.end())
			{
				if(sendlist.size() == 0)
					break;
				/*
					[0] u16 command
					[2] u8 count
					[3] v3s16 pos_0
					[3+6] v3s16 pos_1
					...
				*/
				u32 replysize = 2+1+6*sendlist.size();
				SharedBuffer<u8> reply(replysize);
				writeU16(&reply[0], TOSERVER_DELETEDBLOCKS);
				reply[2] = sendlist.size();
				u32 k = 0;
				for(std::list<v3s16>::iterator
						j = sendlist.begin();
						j != sendlist.end(); ++j)
				{
					writeV3S16(&reply[2+1+6*k], *j);
					k++;
				}
				m_con.Send(PEER_ID_SERVER, 2, reply, true);

				if(i == deleted_blocks.end())
					break;

				sendlist.clear();
			}

			sendlist.push_back(*i);
			++i;
		}
	}

	/*
		Handle environment
	*/
	{
		// Control local player (0ms)
		LocalPlayer *player = m_env.getLocalPlayer();
		assert(player != NULL);
		player->applyControl(dtime, &m_env);

		// Step environment
		m_env.step(dtime, m_uptime, max_cycle_ms);
		
		/*
			Get events
		*/
		for(;;)
		{
			ClientEnvEvent event = m_env.getClientEvent();
			if(event.type == CEE_NONE)
			{
				break;
			}
			else if(event.type == CEE_PLAYER_DAMAGE)
			{
				if(m_ignore_damage_timer <= 0)
				{
					u8 damage = event.player_damage.amount;
					
					if(event.player_damage.send_to_server)
						sendDamage(damage);

					// Add to ClientEvent queue
					ClientEvent event;
					event.type = CE_PLAYER_DAMAGE;
					event.player_damage.amount = damage;
					m_client_event_queue.push_back(event);
				}
			}
			else if(event.type == CEE_PLAYER_BREATH)
			{
					u16 breath = event.player_breath.amount;
					sendBreath(breath);
			}
		}
	}

	/*
		Print some info
	*/
	{
		float &counter = m_avg_rtt_timer;
		counter += dtime;
		if(counter >= 10)
		{
			counter = 0.0;
			// connectedAndInitialized() is true, peer exists.
			float avg_rtt = getRTT();
			infostream<<"Client: avg_rtt="<<avg_rtt<<std::endl;
		}
	}

	/*
		Send player position to server
	*/
	{
		float &counter = m_playerpos_send_timer;
		counter += dtime;
		if((m_state == LC_Ready) && (counter >= m_recommended_send_interval))
		{
			counter = 0.0;
			sendPlayerPos();
		}
	}

	/*
		Replace updated meshes
	*/
	{
		TimeTaker timer_step("Client: Replace updated meshes");

		int num_processed_meshes = 0;
		u32 end_ms = porting::getTimeMs() + 10;

		/*
		auto lock = m_env.getMap().m_blocks.try_lock_shared_rec();
		if (!lock->owns_lock()) {
			infostream<<"skip updating meshes"<<std::endl;
		} else 
		*/
		{

		while(!m_mesh_update_thread.m_queue_out.empty_try())
		{
			if (getEnv().getClientMap().m_drawlist_work)
				break;
			num_processed_meshes++;
			MeshUpdateResult r = m_mesh_update_thread.m_queue_out.pop_frontNoEx();
			MapBlock *block = m_env.getMap().getBlockNoCreateNoEx(r.p);
			if(block)
			{
				if (r.mesh)
					block->setMesh(r.mesh);
			} else {
				//delete r.mesh;
			}
			if (porting::getTimeMs() > end_ms)
				break;
		}
		if(num_processed_meshes > 0)
			g_profiler->graphAdd("num_processed_meshes", num_processed_meshes);

		}
	}

	/*
		Load fetched media
	*/
	if (m_media_downloader && m_media_downloader->isStarted()) {
		m_media_downloader->step(this);
		if (m_media_downloader->isDone()) {
			received_media();
			delete m_media_downloader;
			m_media_downloader = NULL;
		}
	}

	/*
		If the server didn't update the inventory in a while, revert
		the local inventory (so the player notices the lag problem
		and knows something is wrong).
	*/
	if(m_inventory_from_server)
	{
		float interval = 10.0;
		float count_before = floor(m_inventory_from_server_age / interval);

		m_inventory_from_server_age += dtime;

		float count_after = floor(m_inventory_from_server_age / interval);

		if(count_after != count_before)
		{
			// Do this every <interval> seconds after TOCLIENT_INVENTORY
			// Reset the locally changed inventory to the authoritative inventory
			Player *player = m_env.getLocalPlayer();
			player->inventory = *m_inventory_from_server;
			m_inventory_updated = true;
		}
	}

	/*
		Update positions of sounds attached to objects
	*/
	{
		for(std::map<int, u16>::iterator
				i = m_sounds_to_objects.begin();
				i != m_sounds_to_objects.end(); i++)
		{
			int client_id = i->first;
			u16 object_id = i->second;
			ClientActiveObject *cao = m_env.getActiveObject(object_id);
			if(!cao)
				continue;
			v3f pos = cao->getPosition();
			m_sound->updateSoundPosition(client_id, pos);
		}
	}
	
	/*
		Handle removed remotely initiated sounds
	*/
	m_removed_sounds_check_timer += dtime;
	if(m_removed_sounds_check_timer >= 2.32)
	{
		m_removed_sounds_check_timer = 0;
		// Find removed sounds and clear references to them
		std::set<s32> removed_server_ids;
		for(std::map<s32, int>::iterator
				i = m_sounds_server_to_client.begin();
				i != m_sounds_server_to_client.end();)
		{
			s32 server_id = i->first;
			int client_id = i->second;
			i++;
			if(!m_sound->soundExists(client_id)){
				m_sounds_server_to_client.erase(server_id);
				m_sounds_client_to_server.erase(client_id);
				m_sounds_to_objects.erase(client_id);
				removed_server_ids.insert(server_id);
			}
		}
		// Sync to server
		if(removed_server_ids.size() != 0)
		{
			std::ostringstream os(std::ios_base::binary);
			writeU16(os, TOSERVER_REMOVED_SOUNDS);
			size_t server_ids = removed_server_ids.size();
			assert(server_ids <= 0xFFFF);
			writeU16(os, (u16) (server_ids & 0xFFFF));
			for(std::set<s32>::iterator i = removed_server_ids.begin();
					i != removed_server_ids.end(); i++)
				writeS32(os, *i);
			std::string s = os.str();
			SharedBuffer<u8> data((u8*)s.c_str(), s.size());
			// Send as reliable
			Send(1, data, true);
		}
	}
}

bool Client::loadMedia(const std::string &data, const std::string &filename)
{
	// Silly irrlicht's const-incorrectness
	Buffer<char> data_rw(data.c_str(), data.size());
	
	std::string name;

	const char *image_ext[] = {
		".png", ".jpg", ".bmp", ".tga",
		".pcx", ".ppm", ".psd", ".wal", ".rgb",
		NULL
	};
	name = removeStringEnd(filename, image_ext);
	if(name != "")
	{
		verbosestream<<"Client: Attempting to load image "
		<<"file \""<<filename<<"\""<<std::endl;

		io::IFileSystem *irrfs = m_device->getFileSystem();
		video::IVideoDriver *vdrv = m_device->getVideoDriver();

		// Create an irrlicht memory file
		io::IReadFile *rfile = irrfs->createMemoryReadFile(
				*data_rw, data_rw.getSize(), "_tempreadfile");
		assert(rfile);
		// Read image
		video::IImage *img = vdrv->createImageFromFile(rfile);
		if(!img){
			errorstream<<"Client: Cannot create image from data of "
					<<"file \""<<filename<<"\""<<std::endl;
			rfile->drop();
			return false;
		}
		else {
			m_tsrc->insertSourceImage(filename, img);
			img->drop();
			rfile->drop();
			return true;
		}
	}

	const char *sound_ext[] = {
		".0.ogg", ".1.ogg", ".2.ogg", ".3.ogg", ".4.ogg",
		".5.ogg", ".6.ogg", ".7.ogg", ".8.ogg", ".9.ogg",
		".ogg", NULL
	};
	name = removeStringEnd(filename, sound_ext);
	if(name != "")
	{
		verbosestream<<"Client: Attempting to load sound "
		<<"file \""<<filename<<"\""<<std::endl;
		m_sound->loadSoundData(name, data);
		return true;
	}

	const char *model_ext[] = {
		".x", ".b3d", ".md2", ".obj",
		NULL
	};
	name = removeStringEnd(filename, model_ext);
	if(name != "")
	{
		verbosestream<<"Client: Storing model into memory: "
				<<"\""<<filename<<"\""<<std::endl;
		if(m_mesh_data.count(filename))
			errorstream<<"Multiple models with name \""<<filename.c_str()
					<<"\" found; replacing previous model"<<std::endl;
		m_mesh_data[filename] = data;
		return true;
	}

	errorstream<<"Client: Don't know how to load file \""
			<<filename<<"\""<<std::endl;
	return false;
}

// Virtual methods from con::PeerHandler
void Client::peerAdded(con::Peer *peer)
{
	infostream<<"Client::peerAdded(): peer->id="
			<<peer->id<<std::endl;
}
void Client::deletingPeer(con::Peer *peer, bool timeout)
{
	infostream<<"Client::deletingPeer(): "
			"Server Peer is getting deleted "
			<<"(timeout="<<timeout<<")"<<std::endl;
}

/*
	u16 command
	u16 number of files requested
	for each file {
		u16 length of name
		string name
	}
*/
void Client::request_media(const std::list<std::string> &file_requests)
{
	std::ostringstream os(std::ios_base::binary);
	writeU16(os, TOSERVER_REQUEST_MEDIA);
	size_t file_requests_size = file_requests.size();
	assert(file_requests_size <= 0xFFFF);
	writeU16(os, (u16) (file_requests_size & 0xFFFF));

	for(std::list<std::string>::const_iterator i = file_requests.begin();
			i != file_requests.end(); ++i) {
		os<<serializeString(*i);
	}

	// Make data buffer
	std::string s = os.str();
	SharedBuffer<u8> data((u8*)s.c_str(), s.size());
	// Send as reliable
	Send(1, data, true);
	infostream<<"Client: Sending media request list to server ("
			<<file_requests.size()<<" files)"<<std::endl;
}

void Client::received_media()
{
	// notify server we received everything
	std::ostringstream os(std::ios_base::binary);
	writeU16(os, TOSERVER_RECEIVED_MEDIA);
	std::string s = os.str();
	SharedBuffer<u8> data((u8*)s.c_str(), s.size());
	// Send as reliable
	Send(1, data, true);
	infostream<<"Client: Notifying server that we received all media"
			<<std::endl;
}

void Client::ReceiveAll()
{
	DSTACK(__FUNCTION_NAME);
	auto end_ms = porting::getTimeMs() + 10;
	for(;;)
	{
		try{
			Receive();
			g_profiler->graphAdd("client_received_packets", 1);
		}
		catch(con::NoIncomingDataException &e)
		{
			break;
		}
		catch(con::InvalidIncomingDataException &e)
		{
			infostream<<"Client::ReceiveAll(): "
					"InvalidIncomingDataException: what()="
					<<e.what()<<std::endl;
		}
		// Limit time even if there would be huge amounts of data to
		// process
		if(porting::getTimeMs() > end_ms)
			break;
	}
}

void Client::Receive()
{
	DSTACK(__FUNCTION_NAME);
	SharedBuffer<u8> data;
	u16 sender_peer_id;
	u32 datasize = m_con.Receive(sender_peer_id, data);
	ProcessData(*data, datasize, sender_peer_id);
}

/*
	sender_peer_id given to this shall be quaranteed to be a valid peer
*/
void Client::ProcessData(u8 *data, u32 datasize, u16 sender_peer_id)
{
	DSTACK(__FUNCTION_NAME);

	// Ignore packets that don't even fit a command
	if(datasize < 2)
	{
		m_packetcounter.add(60000);
		return;
	}

	ToClientCommand command = (ToClientCommand)readU16(&data[0]);

	//infostream<<"Client: received command="<<command<<std::endl;
	m_packetcounter.add((u16)command);
	
	/*
		If this check is removed, be sure to change the queue
		system to know the ids
	*/
	if(sender_peer_id != PEER_ID_SERVER)
	{
		infostream<<"Client::ProcessData(): Discarding data not "
				"coming from server: peer_id="<<sender_peer_id
				<<std::endl;
		return;
	}

	u8 ser_version = m_server_ser_ver;

	if(command == TOCLIENT_INIT)
	{
		if(datasize < 3)
			return;

		u8 deployed = data[2];

		infostream<<"Client: TOCLIENT_INIT received with "
				"deployed="<<((int)deployed&0xff)<<std::endl;

		if(!ser_ver_supported(deployed))
		{
			infostream<<"Client: TOCLIENT_INIT: Server sent "
					<<"unsupported ser_fmt_ver"<<std::endl;
			return;
		}
		
		m_server_ser_ver = deployed;

		// Get player position
		v3s16 playerpos_s16(0, BS*2+BS*20, 0);
		if(datasize >= 2+1+6)
			playerpos_s16 = readV3S16(&data[2+1]);
		v3f playerpos_f = intToFloat(playerpos_s16, BS) - v3f(0, BS/2, 0);

			
		// Set player position
		Player *player = m_env.getLocalPlayer();
		assert(player != NULL);
		player->setPosition(playerpos_f);
		
		if(datasize >= 2+1+6+8)
		{
			// Get map seed
			m_map_seed = readU64(&data[2+1+6]);
			infostream<<"Client: received map seed: "<<m_map_seed<<std::endl;
		}

		if(datasize >= 2+1+6+8+4)
		{
			// Get map seed
			m_recommended_send_interval = readF1000(&data[2+1+6+8]);
			infostream<<"Client: received recommended send interval "
					<<m_recommended_send_interval<<std::endl;
		}
		
		// Reply to server
		u32 replysize = 2;
		SharedBuffer<u8> reply(replysize);
		writeU16(&reply[0], TOSERVER_INIT2);
		// Send as reliable
		m_con.Send(PEER_ID_SERVER, 1, reply, true);

		m_state = LC_Init;

		return;
	}

	if(command == TOCLIENT_ACCESS_DENIED)
	{
		// The server didn't like our password. Note, this needs
		// to be processed even if the serialisation format has
		// not been agreed yet, the same as TOCLIENT_INIT.
		m_access_denied = true;
		m_access_denied_reason = L"Unknown";
		if(datasize >= 4)
		{
			std::string datastring((char*)&data[2], datasize-2);
			std::istringstream is(datastring, std::ios_base::binary);
			m_access_denied_reason = deSerializeWideString(is);
		}
		return;
	}

	if(ser_version == SER_FMT_VER_INVALID)
	{
		infostream<<"Client: Server serialization"
				" format invalid or not initialized."
				" Skipping incoming command="<<command<<std::endl;
		return;
	}
	
	/*
	  Handle runtime commands
	*/
	// there's no sane reason why we shouldn't have a player and
	// almost everyone needs a player reference
	Player *player = m_env.getLocalPlayer();
	assert(player != NULL);

	if(command == TOCLIENT_REMOVENODE)
	{
		if(datasize < 8)
			return;
		v3s16 p;
		p.X = readS16(&data[2]);
		p.Y = readS16(&data[4]);
		p.Z = readS16(&data[6]);
		removeNode(p);
	}
	else if(command == TOCLIENT_ADDNODE)
	{
		if(datasize < 8 + MapNode::serializedLength(ser_version))
			return;

		v3s16 p;
		p.X = readS16(&data[2]);
		p.Y = readS16(&data[4]);
		p.Z = readS16(&data[6]);

		MapNode n;
		n.deSerialize(&data[8], ser_version);
		
		bool remove_metadata = true;
		u32 index = 8 + MapNode::serializedLength(ser_version);
		if ((datasize >= index+1) && data[index]){
			remove_metadata = false;
		}
		
		addNode(p, n, remove_metadata);
	}
	else if(command == TOCLIENT_BLOCKDATA)
	{
		// Ignore too small packet
		if(datasize < 8)
			return;
			
		v3s16 p;
		p.X = readS16(&data[2]);
		p.Y = readS16(&data[4]);
		p.Z = readS16(&data[6]);
		
		std::string datastring((char*)&data[8], datasize-8);
		std::istringstream istr(datastring, std::ios_base::binary);
		
		MapBlock *block = m_env.getMap().getBlockNoCreateNoEx(p);
		if(block)
		{
			/*
				Update an existing block
			*/
			block->deSerialize(istr, ser_version, false);
			block->deSerializeNetworkSpecific(istr);
		}
		else
		{
			/*
				Create a new block
			*/
			block = new MapBlock(&m_env.getMap(), p, this);
			block->deSerialize(istr, ser_version, false);
			block->deSerializeNetworkSpecific(istr);
			m_env.getMap().insertBlock(block);
		}

		/*
			Add it to mesh update queue and set it to be acknowledged after update.
		*/
		updateMeshTimestampWithEdge(p);

		UniqueQueue<v3s16> got_blocks;
		got_blocks.push_back(p);
		u32 got_blocks_size = got_blocks.size();
		if (got_blocks_size) { // TODO: REMOVE IN NEXT
				/*
					Acknowledge block
				*/
				/*
					[0] u16 command
					[2] u8 count
					[3] v3s16 pos_0
					[3+6] v3s16 pos_1
					[3+6*i] u16 vrange
					...
				*/
				u32 replysize = 2+1+(6*got_blocks_size)+2;
				SharedBuffer<u8> reply(replysize);
				writeU16(&reply[0], TOSERVER_GOTBLOCKS);
				reply[2] = got_blocks_size;
				u32 i=0;
				while (got_blocks.size())
					writeV3S16(&reply[3+(6*i++)], got_blocks.pop_front());

				writeU16(&reply[2+1+(6*got_blocks_size)], (int)m_env.getClientMap().getControl().wanted_range);
				// Send as reliable
				m_con.Send(PEER_ID_SERVER, 2, reply, true);
		}

	}
	else if(command == TOCLIENT_INVENTORY)
	{
		if(datasize < 3)
			return;

		std::string datastring((char*)&data[2], datasize-2);
		std::istringstream is(datastring, std::ios_base::binary);

		player->inventory.deSerialize(is);

		m_inventory_updated = true;

		delete m_inventory_from_server;
		m_inventory_from_server = new Inventory(player->inventory);
		m_inventory_from_server_age = 0.0;

	}
	else if(command == TOCLIENT_TIME_OF_DAY)
	{
		if(datasize < 4)
			return;
		
		u16 time_of_day  = readU16(&data[2]);
		time_of_day      = time_of_day % 24000;
		float time_speed = 0;

		if(datasize >= 2 + 2 + 4)
		{
			time_speed = readF1000(&data[4]);
		}
		else {
			// Old message; try to approximate speed of time by ourselves
			float time_of_day_f = (float)time_of_day / 24000.0;
			float tod_diff_f = 0;

			if(time_of_day_f < 0.2 && m_last_time_of_day_f > 0.8)
				tod_diff_f = time_of_day_f - m_last_time_of_day_f + 1.0;
			else
				tod_diff_f = time_of_day_f - m_last_time_of_day_f;

			m_last_time_of_day_f         = time_of_day_f;
			float time_diff            = m_time_of_day_update_timer;
			m_time_of_day_update_timer = 0;

			if(m_time_of_day_set){
				time_speed = (3600.0*24.0) * tod_diff_f / time_diff;
				infostream<<"Client: Measured time_of_day speed (old format): "
						<<time_speed<<" tod_diff_f="<<tod_diff_f
						<<" time_diff="<<time_diff<<std::endl;
			}
		}
		
		// Update environment
		m_env.setTimeOfDay(time_of_day);
		m_env.setTimeOfDaySpeed(time_speed);
		m_time_of_day_set = true;

		u32 dr = m_env.getDayNightRatio();
		infostream<<"Client: time_of_day="<<time_of_day
				<<" time_speed="<<time_speed
				<<" dr="<<dr<<std::endl;
	}
	else if(command == TOCLIENT_CHAT_MESSAGE)
	{
		/*
			u16 command
			u16 length
			wstring message
		*/
		u8 buf[6];
		std::string datastring((char*)&data[2], datasize-2);
		std::istringstream is(datastring, std::ios_base::binary);
		
		// Read stuff
		is.read((char*) buf, 2);
		u16 len = readU16(buf);
		
		std::wstring message;
		for(unsigned int i=0; i<len; i++)
		{
			is.read((char*)buf, 2);
			message += (wchar_t)readU16(buf);
		}
		
		m_chat_queue.push_back(message);
	}
	else if(command == TOCLIENT_ACTIVE_OBJECT_REMOVE_ADD)
	{
		/*
			u16 command
			u16 count of removed objects
			for all removed objects {
				u16 id
			}
			u16 count of added objects
			for all added objects {
				u16 id
				u8 type
				u32 initialization data length
				string initialization data
			}
		*/

		char buf[6];
		// Get all data except the command number
		std::string datastring((char*)&data[2], datasize-2);
		// Throw them in an istringstream
		std::istringstream is(datastring, std::ios_base::binary);

		// Read removed objects
		is.read(buf, 2);
		u16 removed_count = readU16((u8*)buf);
		for(unsigned int i=0; i<removed_count; i++)
		{
			is.read(buf, 2);
			u16 id = readU16((u8*)buf);
			m_env.removeActiveObject(id);
		}

		// Read added objects
		is.read(buf, 2);
		u16 added_count = readU16((u8*)buf);
		for(unsigned int i=0; i<added_count; i++)
		{
			is.read(buf, 2);
			u16 id = readU16((u8*)buf);
			is.read(buf, 1);
			u8 type = readU8((u8*)buf);
			std::string data = deSerializeLongString(is);
			// Add it
			m_env.addActiveObject(id, type, data);
		}
	}
	else if(command == TOCLIENT_ACTIVE_OBJECT_MESSAGES)
	{
		/*
			u16 command
			for all objects
			{
				u16 id
				u16 message length
				string message
			}
		*/
		char buf[6];
		// Get all data except the command number
		std::string datastring((char*)&data[2], datasize-2);
		// Throw them in an istringstream
		std::istringstream is(datastring, std::ios_base::binary);

		while(is.eof() == false)
		{
			is.read(buf, 2);
			u16 id = readU16((u8*)buf);
			if(is.eof())
				break;
			is.read(buf, 2);
			size_t message_size = readU16((u8*)buf);
			std::string message;
			message.reserve(message_size);
			for(unsigned int i=0; i<message_size; i++)
			{
				is.read(buf, 1);
				message.append(buf, 1);
			}
			// Pass on to the environment
			m_env.processActiveObjectMessage(id, message);
		}
	}
	else if(command == TOCLIENT_MOVEMENT)
	{
		std::string datastring((char*)&data[2], datasize-2);
		std::istringstream is(datastring, std::ios_base::binary);

		player->movement_acceleration_default   = readF1000(is) * BS;
		player->movement_acceleration_air       = readF1000(is) * BS;
		player->movement_acceleration_fast      = readF1000(is) * BS;
		player->movement_speed_walk             = readF1000(is) * BS;
		player->movement_speed_crouch           = readF1000(is) * BS;
		player->movement_speed_fast             = readF1000(is) * BS;
		player->movement_speed_climb            = readF1000(is) * BS;
		player->movement_speed_jump             = readF1000(is) * BS;
		player->movement_liquid_fluidity        = readF1000(is) * BS;
		player->movement_liquid_fluidity_smooth = readF1000(is) * BS;
		player->movement_liquid_sink            = readF1000(is) * BS;
		player->movement_gravity                = readF1000(is) * BS;
	}
	else if(command == TOCLIENT_HP)
	{
		std::string datastring((char*)&data[2], datasize-2);
		std::istringstream is(datastring, std::ios_base::binary);

		u8 oldhp   = player->hp;
		u8 hp      = readU8(is);
		player->hp = hp;

		if(hp < oldhp)
		{
			// Add to ClientEvent queue
			ClientEvent event;
			event.type = CE_PLAYER_DAMAGE;
			event.player_damage.amount = oldhp - hp;
			m_client_event_queue.push_back(event);
		}
	}
	else if(command == TOCLIENT_BREATH)
	{
		std::string datastring((char*)&data[2], datasize-2);
		std::istringstream is(datastring, std::ios_base::binary);

		player->setBreath(readU16(is));
	}
	else if(command == TOCLIENT_MOVE_PLAYER)
	{
		std::string datastring((char*)&data[2], datasize-2);
		std::istringstream is(datastring, std::ios_base::binary);

		v3f pos = readV3F1000(is);
		f32 pitch = readF1000(is);
		f32 yaw = readF1000(is);
		player->setPosition(pos);

		infostream<<"Client got TOCLIENT_MOVE_PLAYER"
				<<" pos=("<<pos.X<<","<<pos.Y<<","<<pos.Z<<")"
				<<" pitch="<<pitch
				<<" yaw="<<yaw
				<<std::endl;

		/*
			Add to ClientEvent queue.
			This has to be sent to the main program because otherwise
			it would just force the pitch and yaw values to whatever
			the camera points to.
		*/
		ClientEvent event;
		event.type = CE_PLAYER_FORCE_MOVE;
		event.player_force_move.pitch = pitch;
		event.player_force_move.yaw = yaw;
		m_client_event_queue.push_back(event);

		// Ignore damage for a few seconds, so that the player doesn't
		// get damage from falling on ground
		m_ignore_damage_timer = 3.0;
	}
	else if(command == TOCLIENT_PLAYERITEM)
	{
		infostream<<"Client: WARNING: Ignoring TOCLIENT_PLAYERITEM"<<std::endl;
	}
	else if(command == TOCLIENT_DEATHSCREEN)
	{
		std::string datastring((char*)&data[2], datasize-2);
		std::istringstream is(datastring, std::ios_base::binary);
		
		bool set_camera_point_target = readU8(is);
		v3f camera_point_target = readV3F1000(is);
		
		ClientEvent event;
		event.type                                = CE_DEATHSCREEN;
		event.deathscreen.set_camera_point_target = set_camera_point_target;
		event.deathscreen.camera_point_target_x   = camera_point_target.X;
		event.deathscreen.camera_point_target_y   = camera_point_target.Y;
		event.deathscreen.camera_point_target_z   = camera_point_target.Z;
		m_client_event_queue.push_back(event);
	}
	else if(command == TOCLIENT_ANNOUNCE_MEDIA)
	{
		std::string datastring((char*)&data[2], datasize-2);
		std::istringstream is(datastring, std::ios_base::binary);

		int num_files = readU16(is);
		
		infostream<<"Client: Received media announcement: packet size: "
				<<datasize<<std::endl;

		if (m_media_downloader == NULL ||
				m_media_downloader->isStarted()) {
			const char *problem = m_media_downloader ?
				"we already saw another announcement" :
				"all media has been received already";
			errorstream<<"Client: Received media announcement but "
				<<problem<<"! "
				<<" files="<<num_files
				<<" size="<<datasize<<std::endl;
			return;
		}

		// Mesh update thread must be stopped while
		// updating content definitions
		//assert(!m_mesh_update_thread.IsRunning());

		for(int i=0; i<num_files; i++)
		{
			std::string name = deSerializeString(is);
			std::string sha1_base64 = deSerializeString(is);
			std::string sha1_raw = base64_decode(sha1_base64);
			m_media_downloader->addFile(name, sha1_raw);
		}

		std::vector<std::string> remote_media;
		try {
			Strfnd sf(deSerializeString(is));
			while(!sf.atend()) {
				std::string baseurl = trim(sf.next(","));
				if(baseurl != "")
					m_media_downloader->addRemoteServer(baseurl);
			}
		}
		catch(SerializationError& e) {
			// not supported by server or turned off
		}

		m_media_downloader->step(this);
	}
	else if(command == TOCLIENT_MEDIA)
	{
		std::string datastring((char*)&data[2], datasize-2);
		std::istringstream is(datastring, std::ios_base::binary);

		/*
			u16 command
			u16 total number of file bunches
			u16 index of this bunch
			u32 number of files in this bunch
			for each file {
				u16 length of name
				string name
				u32 length of data
				data
			}
		*/
		int num_bunches = readU16(is);
		int bunch_i = readU16(is);
		u32 num_files = readU32(is);
		infostream<<"Client: Received files: bunch "<<bunch_i<<"/"
				<<num_bunches<<" files="<<num_files
				<<" size="<<datasize<<std::endl;

		if (num_files == 0)
			return;

		if (m_media_downloader == NULL ||
				!m_media_downloader->isStarted()) {
			const char *problem = m_media_downloader ?
				"media has not been requested" :
				"all media has been received already";
			errorstream<<"Client: Received media but "
				<<problem<<"! "
				<<" bunch "<<bunch_i<<"/"<<num_bunches
				<<" files="<<num_files
				<<" size="<<datasize<<std::endl;
			return;
		}

		// Mesh update thread must be stopped while
		// updating content definitions
		//assert(!m_mesh_update_thread.IsRunning());

		for(unsigned int i=0; i<num_files; i++){
			std::string name = deSerializeString(is);
			std::string data = deSerializeLongString(is);
			m_media_downloader->conventionalTransferDone(
					name, data, this);
		}
	}
	else if(command == TOCLIENT_TOOLDEF)
	{
		infostream<<"Client: WARNING: Ignoring TOCLIENT_TOOLDEF"<<std::endl;
	}
	else if(command == TOCLIENT_NODEDEF)
	{
		infostream<<"Client: Received node definitions: packet size: "
				<<datasize<<std::endl;

		// Mesh update thread must be stopped while
		// updating content definitions
		//assert(!m_mesh_update_thread.IsRunning());

		// Decompress node definitions
		std::string datastring((char*)&data[2], datasize-2);
		std::istringstream is(datastring, std::ios_base::binary);
		std::istringstream tmp_is(deSerializeLongString(is), std::ios::binary);
		std::ostringstream tmp_os;
		decompressZlib(tmp_is, tmp_os);

		// Deserialize node definitions
		std::istringstream tmp_is2(tmp_os.str());
		m_nodedef->deSerialize(tmp_is2);
		m_nodedef_received = true;
	}
	else if(command == TOCLIENT_CRAFTITEMDEF)
	{
		infostream<<"Client: WARNING: Ignoring TOCLIENT_CRAFTITEMDEF"<<std::endl;
	}
	else if(command == TOCLIENT_ITEMDEF)
	{
		infostream<<"Client: Received item definitions: packet size: "
				<<datasize<<std::endl;

		// Mesh update thread must be stopped while
		// updating content definitions
		//assert(!m_mesh_update_thread.IsRunning());

		// Decompress item definitions
		std::string datastring((char*)&data[2], datasize-2);
		std::istringstream is(datastring, std::ios_base::binary);
		std::istringstream tmp_is(deSerializeLongString(is), std::ios::binary);
		std::ostringstream tmp_os;
		decompressZlib(tmp_is, tmp_os);

		// Deserialize node definitions
		std::istringstream tmp_is2(tmp_os.str());
		m_itemdef->deSerialize(tmp_is2);
		m_itemdef_received = true;
	}
	else if(command == TOCLIENT_PLAY_SOUND)
	{
		std::string datastring((char*)&data[2], datasize-2);
		std::istringstream is(datastring, std::ios_base::binary);

		s32 server_id = readS32(is);
		std::string name = deSerializeString(is);
		float gain = readF1000(is);
		int type = readU8(is); // 0=local, 1=positional, 2=object
		v3f pos = readV3F1000(is);
		u16 object_id = readU16(is);
		bool loop = readU8(is);
		// Start playing
		int client_id = -1;
		switch(type){
		case 0: // local
			client_id = m_sound->playSound(name, loop, gain);
			break;
		case 1: // positional
			client_id = m_sound->playSoundAt(name, loop, gain, pos);
			break;
		case 2: { // object
			ClientActiveObject *cao = m_env.getActiveObject(object_id);
			if(cao)
				pos = cao->getPosition();
			client_id = m_sound->playSoundAt(name, loop, gain, pos);
			// TODO: Set up sound to move with object
			break; }
		default:
			break;
		}
		if(client_id != -1){
			m_sounds_server_to_client[server_id] = client_id;
			m_sounds_client_to_server[client_id] = server_id;
			if(object_id != 0)
				m_sounds_to_objects[client_id] = object_id;
		}
	}
	else if(command == TOCLIENT_STOP_SOUND)
	{
		std::string datastring((char*)&data[2], datasize-2);
		std::istringstream is(datastring, std::ios_base::binary);

		s32 server_id = readS32(is);
		std::map<s32, int>::iterator i =
				m_sounds_server_to_client.find(server_id);
		if(i != m_sounds_server_to_client.end()){
			int client_id = i->second;
			m_sound->stopSound(client_id);
		}
	}
	else if(command == TOCLIENT_PRIVILEGES)
	{
		std::string datastring((char*)&data[2], datasize-2);
		std::istringstream is(datastring, std::ios_base::binary);
		
		m_privileges.clear();
		infostream<<"Client: Privileges updated: ";
		u16 num_privileges = readU16(is);
		for(unsigned int i=0; i<num_privileges; i++){
			std::string priv = deSerializeString(is);
			m_privileges.insert(priv);
			infostream<<priv<<" ";
		}
		infostream<<std::endl;
	}
	else if(command == TOCLIENT_INVENTORY_FORMSPEC)
	{
		std::string datastring((char*)&data[2], datasize-2);
		std::istringstream is(datastring, std::ios_base::binary);

		// Store formspec in LocalPlayer
		player->inventory_formspec = deSerializeLongString(is);
	}
	else if(command == TOCLIENT_DETACHED_INVENTORY)
	{
		std::string datastring((char*)&data[2], datasize-2);
		std::istringstream is(datastring, std::ios_base::binary);

		std::string name = deSerializeString(is);
		
		infostream<<"Client: Detached inventory update: \""<<name<<"\""<<std::endl;

		Inventory *inv = NULL;
		if(m_detached_inventories.count(name) > 0)
			inv = m_detached_inventories[name];
		else{
			inv = new Inventory(m_itemdef);
			m_detached_inventories[name] = inv;
		}
		inv->deSerialize(is);
	}
	else if(command == TOCLIENT_SHOW_FORMSPEC)
	{
		std::string datastring((char*)&data[2], datasize-2);
		std::istringstream is(datastring, std::ios_base::binary);

		std::string formspec = deSerializeLongString(is);
		std::string formname = deSerializeString(is);

		ClientEvent event;
		event.type = CE_SHOW_FORMSPEC;
		// pointer is required as event is a struct only!
		// adding a std:string to a struct isn't possible
		event.show_formspec.formspec = new std::string(formspec);
		event.show_formspec.formname = new std::string(formname);
		m_client_event_queue.push_back(event);
	}
	else if(command == TOCLIENT_SPAWN_PARTICLE)
	{
		std::string datastring((char*)&data[2], datasize-2);
		std::istringstream is(datastring, std::ios_base::binary);

		v3f pos                 = readV3F1000(is);
		v3f vel                 = readV3F1000(is);
		v3f acc                 = readV3F1000(is);
		float expirationtime    = readF1000(is);
		float size              = readF1000(is);
		bool collisiondetection = readU8(is);
		std::string texture     = deSerializeLongString(is);
		bool vertical           = false;
		try {
			vertical = readU8(is);
		} catch (...) {}

		ClientEvent event;
		event.type                              = CE_SPAWN_PARTICLE;
		event.spawn_particle.pos                = new v3f (pos);
		event.spawn_particle.vel                = new v3f (vel);
		event.spawn_particle.acc                = new v3f (acc);
		event.spawn_particle.expirationtime     = expirationtime;
		event.spawn_particle.size               = size;
		event.spawn_particle.collisiondetection = collisiondetection;
		event.spawn_particle.vertical           = vertical;
		event.spawn_particle.texture            = new std::string(texture);

		m_client_event_queue.push_back(event);
	}
	else if(command == TOCLIENT_ADD_PARTICLESPAWNER)
	{
		std::string datastring((char*)&data[2], datasize-2);
		std::istringstream is(datastring, std::ios_base::binary);

		u16 amount              = readU16(is);
		float spawntime         = readF1000(is);
		v3f minpos              = readV3F1000(is);
		v3f maxpos              = readV3F1000(is);
		v3f minvel              = readV3F1000(is);
		v3f maxvel              = readV3F1000(is);
		v3f minacc              = readV3F1000(is);
		v3f maxacc              = readV3F1000(is);
		float minexptime        = readF1000(is);
		float maxexptime        = readF1000(is);
		float minsize           = readF1000(is);
		float maxsize           = readF1000(is);
		bool collisiondetection = readU8(is);
		std::string texture     = deSerializeLongString(is);
		u32 id                  = readU32(is);
		bool vertical = false;
		try {
			vertical = readU8(is);
		} catch (...) {}

		ClientEvent event;
		event.type                                   = CE_ADD_PARTICLESPAWNER;
		event.add_particlespawner.amount             = amount;
		event.add_particlespawner.spawntime          = spawntime;
		event.add_particlespawner.minpos             = new v3f (minpos);
		event.add_particlespawner.maxpos             = new v3f (maxpos);
		event.add_particlespawner.minvel             = new v3f (minvel);
		event.add_particlespawner.maxvel             = new v3f (maxvel);
		event.add_particlespawner.minacc             = new v3f (minacc);
		event.add_particlespawner.maxacc             = new v3f (maxacc);
		event.add_particlespawner.minexptime         = minexptime;
		event.add_particlespawner.maxexptime         = maxexptime;
		event.add_particlespawner.minsize            = minsize;
		event.add_particlespawner.maxsize            = maxsize;
		event.add_particlespawner.collisiondetection = collisiondetection;
		event.add_particlespawner.vertical           = vertical;
		event.add_particlespawner.texture            = new std::string(texture);
		event.add_particlespawner.id                 = id;

		m_client_event_queue.push_back(event);
	}
	else if(command == TOCLIENT_DELETE_PARTICLESPAWNER)
	{
		std::string datastring((char*)&data[2], datasize-2);
		std::istringstream is(datastring, std::ios_base::binary);

		u32 id = readU16(is);

		ClientEvent event;
		event.type                      = CE_DELETE_PARTICLESPAWNER;
		event.delete_particlespawner.id = id;

		m_client_event_queue.push_back(event);
	}
	else if(command == TOCLIENT_HUDADD)
	{
		std::string datastring((char *)&data[2], datasize - 2);
		std::istringstream is(datastring, std::ios_base::binary);

		u32 id           = readU32(is);
		u8 type          = readU8(is);
		v2f pos          = readV2F1000(is);
		std::string name = deSerializeString(is);
		v2f scale        = readV2F1000(is);
		std::string text = deSerializeString(is);
		u32 number       = readU32(is);
		u32 item         = readU32(is);
		u32 dir          = readU32(is);
		v2f align        = readV2F1000(is);
		v2f offset       = readV2F1000(is);
		v3f world_pos;
		v2s32 size;
		try{
			world_pos    = readV3F1000(is);
		}catch(SerializationError &e) {};
		try{
			size = readV2S32(is);
		} catch(SerializationError &e) {};

		ClientEvent event;
		event.type             = CE_HUDADD;
		event.hudadd.id        = id;
		event.hudadd.type      = type;
		event.hudadd.pos       = new v2f(pos);
		event.hudadd.name      = new std::string(name);
		event.hudadd.scale     = new v2f(scale);
		event.hudadd.text      = new std::string(text);
		event.hudadd.number    = number;
		event.hudadd.item      = item;
		event.hudadd.dir       = dir;
		event.hudadd.align     = new v2f(align);
		event.hudadd.offset    = new v2f(offset);
		event.hudadd.world_pos = new v3f(world_pos);
		event.hudadd.size      = new v2s32(size);
		m_client_event_queue.push_back(event);
	}
	else if(command == TOCLIENT_HUDRM)
	{
		std::string datastring((char *)&data[2], datasize - 2);
		std::istringstream is(datastring, std::ios_base::binary);

		u32 id = readU32(is);

		ClientEvent event;
		event.type     = CE_HUDRM;
		event.hudrm.id = id;
		m_client_event_queue.push_back(event);
	}
	else if(command == TOCLIENT_HUDCHANGE)
	{
		std::string sdata;
		v2f v2fdata;
		v3f v3fdata;
		u32 intdata = 0;
		v2s32 v2s32data;
		
		std::string datastring((char *)&data[2], datasize - 2);
		std::istringstream is(datastring, std::ios_base::binary);

		u32 id  = readU32(is);
		u8 stat = (HudElementStat)readU8(is);
		
		if (stat == HUD_STAT_POS || stat == HUD_STAT_SCALE ||
			stat == HUD_STAT_ALIGN || stat == HUD_STAT_OFFSET)
			v2fdata = readV2F1000(is);
		else if (stat == HUD_STAT_NAME || stat == HUD_STAT_TEXT)
			sdata = deSerializeString(is);
		else if (stat == HUD_STAT_WORLD_POS)
			v3fdata = readV3F1000(is);
		else if (stat == HUD_STAT_SIZE )
			v2s32data = readV2S32(is);
		else
			intdata = readU32(is);
		
		ClientEvent event;
		event.type              = CE_HUDCHANGE;
		event.hudchange.id      = id;
		event.hudchange.stat    = (HudElementStat)stat;
		event.hudchange.v2fdata = new v2f(v2fdata);
		event.hudchange.v3fdata = new v3f(v3fdata);
		event.hudchange.sdata   = new std::string(sdata);
		event.hudchange.data    = intdata;
		event.hudchange.v2s32data = new v2s32(v2s32data);
		m_client_event_queue.push_back(event);
	}
	else if(command == TOCLIENT_HUD_SET_FLAGS)
	{
		std::string datastring((char *)&data[2], datasize - 2);
		std::istringstream is(datastring, std::ios_base::binary);

		u32 flags = readU32(is);
		u32 mask  = readU32(is);
		
		player->hud_flags &= ~mask;
		player->hud_flags |= flags;
	}
	else if(command == TOCLIENT_HUD_SET_PARAM)
	{
		std::string datastring((char *)&data[2], datasize - 2);
		std::istringstream is(datastring, std::ios_base::binary);

		u16 param         = readU16(is);
		std::string value = deSerializeString(is);

		if(param == HUD_PARAM_HOTBAR_ITEMCOUNT && value.size() == 4) {
			s32 hotbar_itemcount = readS32((u8*) value.c_str());
			if(hotbar_itemcount > 0 && hotbar_itemcount <= HUD_HOTBAR_ITEMCOUNT_MAX)
				player->hud_hotbar_itemcount = hotbar_itemcount;
		}
		else if (param == HUD_PARAM_HOTBAR_IMAGE) {
			((LocalPlayer *) player)->hotbar_image = value;
		}
		else if (param == HUD_PARAM_HOTBAR_SELECTED_IMAGE) {
			((LocalPlayer *) player)->hotbar_selected_image = value;
		}
	}
	else if(command == TOCLIENT_SET_SKY)
	{
		std::string datastring((char *)&data[2], datasize - 2);
		std::istringstream is(datastring, std::ios_base::binary);

		video::SColor *bgcolor           = new video::SColor(readARGB8(is));
		std::string *type                = new std::string(deSerializeString(is));
		u16 count                        = readU16(is);
		std::vector<std::string> *params = new std::vector<std::string>;

		for(size_t i=0; i<count; i++)
			params->push_back(deSerializeString(is));

		ClientEvent event;
		event.type            = CE_SET_SKY;
		event.set_sky.bgcolor = bgcolor;
		event.set_sky.type    = type;
		event.set_sky.params  = params;
		m_client_event_queue.push_back(event);
	}
	else if(command == TOCLIENT_OVERRIDE_DAY_NIGHT_RATIO)
	{
		std::string datastring((char *)&data[2], datasize - 2);
		std::istringstream is(datastring, std::ios_base::binary);

		bool do_override        = readU8(is);
		float day_night_ratio_f = (float)readU16(is) / 65536;

		ClientEvent event;
		event.type                                 = CE_OVERRIDE_DAY_NIGHT_RATIO;
		event.override_day_night_ratio.do_override = do_override;
		event.override_day_night_ratio.ratio_f     = day_night_ratio_f;
		m_client_event_queue.push_back(event);
	}
	else if(command == TOCLIENT_LOCAL_PLAYER_ANIMATIONS)
	{
		std::string datastring((char *)&data[2], datasize - 2);
		std::istringstream is(datastring, std::ios_base::binary);

		LocalPlayer *player = m_env.getLocalPlayer();
		assert(player != NULL);

		player->local_animations[0] = readV2S32(is);
		player->local_animations[1] = readV2S32(is);
		player->local_animations[2] = readV2S32(is);
		player->local_animations[3] = readV2S32(is);
		player->local_animation_speed = readF1000(is);
	}
	else if(command == TOCLIENT_EYE_OFFSET)
	{
		std::string datastring((char *)&data[2], datasize - 2);
		std::istringstream is(datastring, std::ios_base::binary);

		LocalPlayer *player = m_env.getLocalPlayer();
		assert(player != NULL);

		player->eye_offset_first = readV3F1000(is);
		player->eye_offset_third = readV3F1000(is);
	}
	else
	{
		infostream<<"Client: Ignoring unknown command "
				<<command<<std::endl;
	}
}

void Client::Send(u16 channelnum, SharedBuffer<u8> data, bool reliable)
{
	//JMutexAutoLock lock(m_con_mutex); //bulk comment-out
	m_con.Send(PEER_ID_SERVER, channelnum, data, reliable);
}

void Client::interact(u8 action, const PointedThing& pointed)
{
	if(m_state != LC_Ready){
		infostream<<"Client::interact() "
				"cancelled (not connected)"
				<<std::endl;
		return;
	}

	std::ostringstream os(std::ios_base::binary);

	/*
		[0] u16 command
		[2] u8 action
		[3] u16 item
		[5] u32 length of the next item
		[9] serialized PointedThing
		actions:
		0: start digging (from undersurface) or use
		1: stop digging (all parameters ignored)
		2: digging completed
		3: place block or item (to abovesurface)
		4: use item
	*/
	writeU16(os, TOSERVER_INTERACT);
	writeU8(os, action);
	writeU16(os, getPlayerItem());
	std::ostringstream tmp_os(std::ios::binary);
	pointed.serialize(tmp_os);
	os<<serializeLongString(tmp_os.str());

	std::string s = os.str();
	SharedBuffer<u8> data((u8*)s.c_str(), s.size());

	// Send as reliable
	Send(0, data, true);
}

void Client::sendNodemetaFields(v3s16 p, const std::string &formname,
		const std::map<std::string, std::string> &fields)
{
	std::ostringstream os(std::ios_base::binary);

	writeU16(os, TOSERVER_NODEMETA_FIELDS);
	writeV3S16(os, p);
	os<<serializeString(formname);
	size_t fields_size = fields.size();
	assert(fields_size <= 0xFFFF);
	writeU16(os, (u16) (fields_size & 0xFFFF));
	for(std::map<std::string, std::string>::const_iterator
			i = fields.begin(); i != fields.end(); i++){
		const std::string &name = i->first;
		const std::string &value = i->second;
		os<<serializeString(name);
		os<<serializeLongString(value);
	}

	// Make data buffer
	std::string s = os.str();
	SharedBuffer<u8> data((u8*)s.c_str(), s.size());
	// Send as reliable
	Send(0, data, true);
}
	
void Client::sendInventoryFields(const std::string &formname,
		const std::map<std::string, std::string> &fields)
{
	std::ostringstream os(std::ios_base::binary);

	writeU16(os, TOSERVER_INVENTORY_FIELDS);
	os<<serializeString(formname);
	size_t fields_size = fields.size();
	assert(fields_size <= 0xFFFF);
	writeU16(os, (u16) (fields_size & 0xFFFF));
	for(std::map<std::string, std::string>::const_iterator
			i = fields.begin(); i != fields.end(); i++){
		const std::string &name  = i->first;
		const std::string &value = i->second;
		os<<serializeString(name);
		os<<serializeLongString(value);
	}

	// Make data buffer
	std::string s = os.str();
	SharedBuffer<u8> data((u8*)s.c_str(), s.size());
	// Send as reliable
	Send(0, data, true);
}

void Client::sendInventoryAction(InventoryAction *a)
{
	std::ostringstream os(std::ios_base::binary);
	u8 buf[12];
	
	// Write command
	writeU16(buf, TOSERVER_INVENTORY_ACTION);
	os.write((char*)buf, 2);

	a->serialize(os);
	
	// Make data buffer
	std::string s = os.str();
	SharedBuffer<u8> data((u8*)s.c_str(), s.size());
	// Send as reliable
	Send(0, data, true);
}

void Client::sendChatMessage(const std::wstring &message)
{
	std::ostringstream os(std::ios_base::binary);
	u8 buf[12];
	
	// Write command
	writeU16(buf, TOSERVER_CHAT_MESSAGE);
	os.write((char*)buf, 2);
	
	// Write length
	size_t messagesize = message.size();
	if (messagesize > 0xFFFF) {
		messagesize = 0xFFFF;
	}
	writeU16(buf, (u16) messagesize);
	os.write((char*)buf, 2);
	
	// Write string
	for(unsigned int i=0; i<message.size(); i++)
	{
		u16 w = message[i];
		writeU16(buf, w);
		os.write((char*)buf, 2);
	}
	
	// Make data buffer
	std::string s = os.str();
	SharedBuffer<u8> data((u8*)s.c_str(), s.size());
	// Send as reliable
	Send(0, data, true);
}

void Client::sendChangePassword(const std::wstring &oldpassword,
                                const std::wstring &newpassword)
{
	Player *player = m_env.getLocalPlayer();
	if(player == NULL)
		return;

	std::string playername = player->getName();
	std::string oldpwd = translatePassword(playername, oldpassword);
	std::string newpwd = translatePassword(playername, newpassword);

	std::ostringstream os(std::ios_base::binary);
	u8 buf[2+PASSWORD_SIZE*2];
	/*
		[0] u16 TOSERVER_PASSWORD
		[2] u8[28] old password
		[30] u8[28] new password
	*/

	writeU16(buf, TOSERVER_PASSWORD);
	for(unsigned int i=0;i<PASSWORD_SIZE-1;i++)
	{
		buf[2+i] = i<oldpwd.length()?oldpwd[i]:0;
		buf[30+i] = i<newpwd.length()?newpwd[i]:0;
	}
	buf[2+PASSWORD_SIZE-1] = 0;
	buf[30+PASSWORD_SIZE-1] = 0;
	os.write((char*)buf, 2+PASSWORD_SIZE*2);

	// Make data buffer
	std::string s = os.str();
	SharedBuffer<u8> data((u8*)s.c_str(), s.size());
	// Send as reliable
	Send(0, data, true);
}


void Client::sendDamage(u8 damage)
{
	DSTACK(__FUNCTION_NAME);
	std::ostringstream os(std::ios_base::binary);

	writeU16(os, TOSERVER_DAMAGE);
	writeU8(os, damage);

	// Make data buffer
	std::string s = os.str();
	SharedBuffer<u8> data((u8*)s.c_str(), s.size());
	// Send as reliable
	Send(0, data, true);
}

void Client::sendBreath(u16 breath)
{
	DSTACK(__FUNCTION_NAME);
	std::ostringstream os(std::ios_base::binary);

	writeU16(os, TOSERVER_BREATH);
	writeU16(os, breath);
	// Make data buffer
	std::string s = os.str();
	SharedBuffer<u8> data((u8*)s.c_str(), s.size());
	// Send as reliable
	Send(0, data, true);
}

void Client::sendRespawn()
{
	DSTACK(__FUNCTION_NAME);
	std::ostringstream os(std::ios_base::binary);

	writeU16(os, TOSERVER_RESPAWN);

	// Make data buffer
	std::string s = os.str();
	SharedBuffer<u8> data((u8*)s.c_str(), s.size());
	// Send as reliable
	Send(0, data, true);
}

void Client::sendReady()
{
	DSTACK(__FUNCTION_NAME);
	std::ostringstream os(std::ios_base::binary);

	writeU16(os, TOSERVER_CLIENT_READY);
	writeU8(os,VERSION_MAJOR);
	writeU8(os,VERSION_MINOR);
	writeU8(os,(int)VERSION_PATCH_ORIG);
	writeU8(os,0);

	writeU16(os,strlen(minetest_version_hash));
	os.write(minetest_version_hash,strlen(minetest_version_hash));

	// Make data buffer
	std::string s = os.str();
	SharedBuffer<u8> data((u8*)s.c_str(), s.size());
	// Send as reliable
	Send(0, data, true);
}

void Client::sendPlayerPos()
{
	LocalPlayer *myplayer = m_env.getLocalPlayer();
	if(myplayer == NULL)
		return;

	// Save bandwidth by only updating position when something changed
	if(myplayer->last_position        == myplayer->getPosition() &&
			myplayer->last_speed      == myplayer->getSpeed()    &&
			myplayer->last_pitch      == myplayer->getPitch()    &&
			myplayer->last_yaw        == myplayer->getYaw()      &&
			myplayer->last_keyPressed == myplayer->keyPressed)
		return;

	myplayer->last_position   = myplayer->getPosition();
	myplayer->last_speed      = myplayer->getSpeed();
	myplayer->last_pitch      = myplayer->getPitch();
	myplayer->last_yaw        = myplayer->getYaw();
	myplayer->last_keyPressed = myplayer->keyPressed;

	u16 our_peer_id;
	{
		//JMutexAutoLock lock(m_con_mutex); //bulk comment-out
		our_peer_id = m_con.GetPeerID();
	}
	
	// Set peer id if not set already
	if(myplayer->peer_id == PEER_ID_INEXISTENT)
		myplayer->peer_id = our_peer_id;
	// Check that an existing peer_id is the same as the connection's
	assert(myplayer->peer_id == our_peer_id);
	
	v3f pf         = myplayer->getPosition();
	v3f sf         = myplayer->getSpeed();
	s32 pitch      = myplayer->getPitch() * 100;
	s32 yaw        = myplayer->getYaw() * 100;
	u32 keyPressed = myplayer->keyPressed;

	v3s32 position(pf.X*100, pf.Y*100, pf.Z*100);
	v3s32 speed(sf.X*100, sf.Y*100, sf.Z*100);
	/*
		Format:
		[0] u16 command
		[2] v3s32 position*100
		[2+12] v3s32 speed*100
		[2+12+12] s32 pitch*100
		[2+12+12+4] s32 yaw*100
		[2+12+12+4+4] u32 keyPressed
	*/
	SharedBuffer<u8> data(2+12+12+4+4+4);
	writeU16(&data[0], TOSERVER_PLAYERPOS);
	writeV3S32(&data[2], position);
	writeV3S32(&data[2+12], speed);
	writeS32(&data[2+12+12], pitch);
	writeS32(&data[2+12+12+4], yaw);
	writeU32(&data[2+12+12+4+4], keyPressed);
	// Send as unreliable
	Send(0, data, false);
}

void Client::sendPlayerItem(u16 item)
{
	Player *myplayer = m_env.getLocalPlayer();
	if(myplayer == NULL)
		return;

	u16 our_peer_id = m_con.GetPeerID();

	// Set peer id if not set already
	if(myplayer->peer_id == PEER_ID_INEXISTENT)
		myplayer->peer_id = our_peer_id;
	// Check that an existing peer_id is the same as the connection's
	assert(myplayer->peer_id == our_peer_id);

	SharedBuffer<u8> data(2+2);
	writeU16(&data[0], TOSERVER_PLAYERITEM);
	writeU16(&data[2], item);

	// Send as reliable
	Send(0, data, true);
}

void Client::removeNode(v3s16 p)
{
	std::map<v3s16, MapBlock*> modified_blocks;

	try
	{
		m_env.getMap().removeNodeAndUpdate(p, modified_blocks);
	}
	catch(InvalidPositionException &e)
	{
	}
	
<<<<<<< HEAD
	// add urgent task to update the modified node
	addUpdateMeshTaskForNode(p, true);

=======
>>>>>>> 9b551d5c
	for(std::map<v3s16, MapBlock * >::iterator
			i = modified_blocks.begin();
			i != modified_blocks.end(); ++i)
	{
		addUpdateMeshTask(i->first, false, false);
	}
	// add urgent task to update the modified node
	addUpdateMeshTaskForNode(p, false, true);
}

void Client::addNode(v3s16 p, MapNode n, bool remove_metadata)
{
	//TimeTaker timer1("Client::addNode()");

	std::map<v3s16, MapBlock*> modified_blocks;

	try
	{
		//TimeTaker timer3("Client::addNode(): addNodeAndUpdate");
		m_env.getMap().addNodeAndUpdate(p, n, modified_blocks, remove_metadata);
	}
	catch(InvalidPositionException &e)
	{}
	
	addUpdateMeshTaskForNode(p, true);

	for(std::map<v3s16, MapBlock * >::iterator
			i = modified_blocks.begin();
			i != modified_blocks.end(); ++i)
	{
		addUpdateMeshTask(i->first, false, false);
	}
}
	
void Client::setPlayerControl(PlayerControl &control)
{
	LocalPlayer *player = m_env.getLocalPlayer();
	assert(player != NULL);
	player->control = control;
}

void Client::selectPlayerItem(u16 item)
{
	m_playeritem = item;
	m_inventory_updated = true;
	sendPlayerItem(item);
}

// Returns true if the inventory of the local player has been
// updated from the server. If it is true, it is set to false.
bool Client::getLocalInventoryUpdated()
{
	bool updated = m_inventory_updated;
	m_inventory_updated = false;
	return updated;
}

// Copies the inventory of the local player to parameter
void Client::getLocalInventory(Inventory &dst)
{
	Player *player = m_env.getLocalPlayer();
	assert(player != NULL);
	dst = player->inventory;
}

Inventory* Client::getInventory(const InventoryLocation &loc)
{
	switch(loc.type){
	case InventoryLocation::UNDEFINED:
	{}
	break;
	case InventoryLocation::CURRENT_PLAYER:
	{
		Player *player = m_env.getLocalPlayer();
		assert(player != NULL);
		return &player->inventory;
	}
	break;
	case InventoryLocation::PLAYER:
	{
		Player *player = m_env.getPlayer(loc.name.c_str());
		if(!player)
			return NULL;
		return &player->inventory;
	}
	break;
	case InventoryLocation::NODEMETA:
	{
		NodeMetadata *meta = m_env.getMap().getNodeMetadata(loc.p);
		if(!meta)
			return NULL;
		return meta->getInventory();
	}
	break;
	case InventoryLocation::DETACHED:
	{
		if(m_detached_inventories.count(loc.name) == 0)
			return NULL;
		return m_detached_inventories[loc.name];
	}
	break;
	default:
		assert(0);
	}
	return NULL;
}

void Client::inventoryAction(InventoryAction *a)
{
	/*
		Send it to the server
	*/
	sendInventoryAction(a);

	/*
		Predict some local inventory changes
	*/
	a->clientApply(this, this);

	// Remove it
	delete a;
}

ClientActiveObject * Client::getSelectedActiveObject(
		f32 max_d,
		v3f from_pos_f_on_map,
		core::line3d<f32> shootline_on_map
	)
{
	std::vector<DistanceSortedActiveObject> objects;

	m_env.getActiveObjects(from_pos_f_on_map, max_d, objects);
	
	// Sort them.
	// After this, the closest object is the first in the array.
	std::sort(objects.begin(), objects.end());

	for(unsigned int i=0; i<objects.size(); i++)
	{
		ClientActiveObject *obj = objects[i].obj;
		
		core::aabbox3d<f32> *selection_box = obj->getSelectionBox();
		if(selection_box == NULL)
			continue;

		v3f pos = obj->getPosition();

		core::aabbox3d<f32> offsetted_box(
				selection_box->MinEdge + pos,
				selection_box->MaxEdge + pos
		);

		if(offsetted_box.intersectsWithLine(shootline_on_map))
		{
			return obj;
		}
	}

	return NULL;
}

std::list<std::string> Client::getConnectedPlayerNames()
{
	return m_env.getPlayerNames();
}

float Client::getAnimationTime()
{
	return m_animation_time;
}

int Client::getCrackLevel()
{
	return m_crack_level;
}

void Client::setHighlighted(v3s16 pos, bool show_hud)
{
	m_show_hud = show_hud;
	v3s16 old_highlighted_pos = m_highlighted_pos;
	m_highlighted_pos = pos;
	addUpdateMeshTaskForNode(old_highlighted_pos, true);
	addUpdateMeshTaskForNode(m_highlighted_pos, true);
}

void Client::setCrack(int level, v3s16 pos)
{
	int old_crack_level = m_crack_level;
	v3s16 old_crack_pos = m_crack_pos;

	m_crack_level = level;
	m_crack_pos = pos;

	if(old_crack_level >= 0 && (level < 0 || pos != old_crack_pos))
	{
		// remove old crack
		addUpdateMeshTaskForNode(old_crack_pos, true);
	}
	if(level >= 0 && (old_crack_level < 0 || pos != old_crack_pos))
	{
		// add new crack
		addUpdateMeshTaskForNode(pos, true);
	}
}

u16 Client::getHP()
{
	Player *player = m_env.getLocalPlayer();
	assert(player != NULL);
	return player->hp;
}

u16 Client::getBreath()
{
	Player *player = m_env.getLocalPlayer();
	assert(player != NULL);
	return player->getBreath();
}

bool Client::getChatMessage(std::wstring &message)
{
	if(m_chat_queue.size() == 0)
		return false;
	message = m_chat_queue.pop_front();
	return true;
}

void Client::typeChatMessage(const std::wstring &message)
{
	// Discard empty line
	if(message == L"")
		return;

	// Send to others
	sendChatMessage(message);

	// Show locally
	if (message[0] == L'/')
	{
		m_chat_queue.push_back((std::wstring)L"issued command: " + message);
	}
	else
	{
		LocalPlayer *player = m_env.getLocalPlayer();
		assert(player != NULL);
		std::wstring name = narrow_to_wide(player->getName());
		m_chat_queue.push_back((std::wstring)L"<" + name + L"> " + message);
	}
}

void Client::addUpdateMeshTask(v3s16 p, bool urgent)
{
	//ScopeProfiler sp(g_profiler, "Client: Mesh prepare");
	MapBlock *b = m_env.getMap().getBlockNoCreateNoEx(p);
	if(b == NULL)
		return;

	/*
		Create a task to update the mesh of the block
	*/

	std::shared_ptr<MeshMakeData> data(new MeshMakeData(this, m_env.getMap(), m_env.getClientMap().getControl()));

	{
		//TimeTaker timer("data fill");
		// Release: ~0ms
		// Debug: 1-6ms, avg=2ms
		data->fill(b);

#if ! CMAKE_THREADS
		data->fill_data();
#endif

		data->setCrack(m_crack_level, m_crack_pos);
		data->setHighlighted(m_highlighted_pos, m_show_hud);
		data->setSmoothLighting(g_settings->getBool("smooth_lighting"));
		data->step = getFarmeshStep(data->draw_control, getNodeBlockPos(floatToInt(m_env.getLocalPlayer()->getPosition(), BS)), p);
		data->range = getNodeBlockPos(floatToInt(m_env.getLocalPlayer()->getPosition(), BS)).getDistanceFrom(p);
	}

	// Add task to queue
	m_mesh_update_thread.m_queue_in.addBlock(p, data, urgent);
}

void Client::addUpdateMeshTaskWithEdge(v3s16 blockpos, bool urgent)
{
	for (int i=0;i<7;i++)
	{
		try{
			v3s16 p = blockpos + g_6dirs[i];
			addUpdateMeshTask(p, urgent);
		}
		catch(InvalidPositionException &e){}
	}
}

void Client::addUpdateMeshTaskForNode(v3s16 nodepos, bool urgent)
{
	{
		v3s16 p = nodepos;
		infostream<<"Client::addUpdateMeshTaskForNode(): "
				<<"("<<p.X<<","<<p.Y<<","<<p.Z<<")"
				<<std::endl;
	}

	v3s16 blockpos          = getNodeBlockPos(nodepos);
	v3s16 blockpos_relative = blockpos * MAP_BLOCKSIZE;

	try{
		v3s16 p = blockpos + v3s16(0,0,0);
		addUpdateMeshTask(p, urgent);
	}
	catch(InvalidPositionException &e){}

	// Leading edge
	if(nodepos.X == blockpos_relative.X){
		try{
			v3s16 p = blockpos + v3s16(-1,0,0);
			addUpdateMeshTask(p, urgent);
		}
		catch(InvalidPositionException &e){}
	}

	if(nodepos.Y == blockpos_relative.Y){
		try{
			v3s16 p = blockpos + v3s16(0,-1,0);
			addUpdateMeshTask(p, urgent);
		}
		catch(InvalidPositionException &e){}
	}

	if(nodepos.Z == blockpos_relative.Z){
		try{
			v3s16 p = blockpos + v3s16(0,0,-1);
			addUpdateMeshTask(p, urgent);
		}
		catch(InvalidPositionException &e){}
	}
}

void Client::updateMeshTimestampWithEdge(v3s16 blockpos) {
	for (int i = 0; i < 7; ++i) {
		auto *block = m_env.getMap().getBlockNoCreateNoEx(blockpos + g_6dirs[i]);
		if(!block)
			continue;
		block->setTimestampNoChangedFlag(m_uptime);
	}
}

ClientEvent Client::getClientEvent()
{
	if(m_client_event_queue.size() == 0)
	{
		ClientEvent event;
		event.type = CE_NONE;
		return event;
	}
	return m_client_event_queue.pop_front();
}

float Client::mediaReceiveProgress()
{
	if (m_media_downloader)
		return m_media_downloader->getProgress();
	else
		return 1.0; // downloader only exists when not yet done
}

void Client::afterContentReceived(IrrlichtDevice *device, gui::IGUIFont* font)
{
	infostream<<"Client::afterContentReceived() started"<<std::endl;
	//assert(m_itemdef_received);
	//assert(m_nodedef_received);
	//assert(mediaReceived());
	

	bool no_output = device->getVideoDriver()->getDriverType() == video::EDT_NULL;

	// Rebuild inherited images and recreate textures
	infostream<<"- Rebuilding images and textures"<<std::endl;
	if (!no_output)
		m_tsrc->rebuildImagesAndTextures();

	// Rebuild shaders
	infostream<<"- Rebuilding shaders"<<std::endl;
	if (!no_output)
		m_shsrc->rebuildShaders();

	// Update node aliases
	infostream<<"- Updating node aliases"<<std::endl;
	m_nodedef->updateAliases(m_itemdef);

	// Update node textures and assign shaders to each tile
	infostream<<"- Updating node textures"<<std::endl;
	if (!no_output)
	m_nodedef->updateTextures(this);

	// Preload item textures and meshes if configured to
	if(!no_output && g_settings->getBool("preload_item_visuals"))
	{
		verbosestream<<"Updating item textures and meshes"<<std::endl;
		wchar_t* text = wgettext("Item textures...");
		draw_load_screen(text, device, guienv, font, 0, 0);
		std::set<std::string> names = m_itemdef->getAll();
		size_t size = names.size();
		size_t count = 0;
		int percent = 0;
		for(std::set<std::string>::const_iterator
				i = names.begin(); i != names.end(); ++i){
			// Asking for these caches the result
			m_itemdef->getInventoryTexture(*i, this);
			m_itemdef->getWieldMesh(*i, this);
			count++;
			percent = count*100/size;
			if (count%50 == 0) // only update every 50 item
				draw_load_screen(text, device, guienv, font, 0, percent);
		}
		delete[] text;
	}

	// Start mesh update thread after setting up content definitions
	infostream<<"- Starting mesh update thread"<<std::endl;
	if (!no_output) {
		auto threads = !g_settings->getBool("more_threads") ? 1 : (porting::getNumberOfProcessors() - (m_simple_singleplayer_mode ? 2 : 1));
		m_mesh_update_thread.Start(threads < 1 ? 1 : threads);
	}

	m_state = LC_Ready;
	sendReady();
	infostream<<"Client::afterContentReceived() done"<<std::endl;
}

float Client::getRTT(void)
{
	return m_con.getPeerStat(PEER_ID_SERVER,con::AVG_RTT);
}

float Client::getCurRate(void)
{
	return ( m_con.getLocalStat(con::CUR_INC_RATE) +
			m_con.getLocalStat(con::CUR_DL_RATE));
}

float Client::getAvgRate(void)
{
	return ( m_con.getLocalStat(con::AVG_INC_RATE) +
			m_con.getLocalStat(con::AVG_DL_RATE));
}

void Client::makeScreenshot(IrrlichtDevice *device)
{
	irr::video::IVideoDriver *driver = device->getVideoDriver();
	irr::video::IImage* const raw_image = driver->createScreenShot();
	if (raw_image) {
		irr::video::IImage* const image = driver->createImage(video::ECF_R8G8B8, 
			raw_image->getDimension());

		if (image) {
			raw_image->copyTo(image);
			irr::c8 filename[256];
			snprintf(filename, sizeof(filename), "%s" DIR_DELIM "screenshot_%u.png",
				 g_settings->get("screenshot_path").c_str(),
				 device->getTimer()->getRealTime());
			std::stringstream sstr;
			if (driver->writeImageToFile(image, filename)) {
				sstr << "Saved screenshot to '" << filename << "'";
			} else {
				sstr << "Failed to save screenshot '" << filename << "'";
			}
			m_chat_queue.push_back(narrow_to_wide(sstr.str()));
			infostream << sstr.str() << std::endl;
			image->drop();
		}
		raw_image->drop();
	}
}

// IGameDef interface
// Under envlock
IItemDefManager* Client::getItemDefManager()
{
	return m_itemdef;
}
INodeDefManager* Client::getNodeDefManager()
{
	return m_nodedef;
}
ICraftDefManager* Client::getCraftDefManager()
{
	return NULL;
	//return m_craftdef;
}
ITextureSource* Client::getTextureSource()
{
	return m_tsrc;
}
IShaderSource* Client::getShaderSource()
{
	return m_shsrc;
}
scene::ISceneManager* Client::getSceneManager()
{
	return m_device->getSceneManager();
}
u16 Client::allocateUnknownNodeId(const std::string &name)
{
	errorstream<<"Client::allocateUnknownNodeId(): "
			<<"Client cannot allocate node IDs"<<std::endl;
	assert(0);
	return CONTENT_IGNORE;
}
ISoundManager* Client::getSoundManager()
{
	return m_sound;
}
MtEventManager* Client::getEventManager()
{
	return m_event;
}

scene::IAnimatedMesh* Client::getMesh(const std::string &filename)
{
	std::map<std::string, std::string>::const_iterator i =
			m_mesh_data.find(filename);
	if(i == m_mesh_data.end()){
		errorstream<<"Client::getMesh(): Mesh not found: \""<<filename<<"\""
				<<std::endl;
		return NULL;
	}
	const std::string &data    = i->second;
	scene::ISceneManager *smgr = m_device->getSceneManager();

	// Create the mesh, remove it from cache and return it
	// This allows unique vertex colors and other properties for each instance
	Buffer<char> data_rw(data.c_str(), data.size()); // Const-incorrect Irrlicht
	io::IFileSystem *irrfs = m_device->getFileSystem();
	io::IReadFile *rfile   = irrfs->createMemoryReadFile(
			*data_rw, data_rw.getSize(), filename.c_str());
	assert(rfile);

	scene::IAnimatedMesh *mesh = smgr->getMesh(rfile);
	rfile->drop();
	// NOTE: By playing with Irrlicht refcounts, maybe we could cache a bunch
	// of uniquely named instances and re-use them
	mesh->grab();
	smgr->getMeshCache()->removeMesh(mesh);
	return mesh;
}
<|MERGE_RESOLUTION|>--- conflicted
+++ resolved
@@ -2182,20 +2182,14 @@
 	{
 	}
 	
-<<<<<<< HEAD
-	// add urgent task to update the modified node
-	addUpdateMeshTaskForNode(p, true);
-
-=======
->>>>>>> 9b551d5c
 	for(std::map<v3s16, MapBlock * >::iterator
 			i = modified_blocks.begin();
 			i != modified_blocks.end(); ++i)
 	{
-		addUpdateMeshTask(i->first, false, false);
+		addUpdateMeshTask(i->first, false);
 	}
 	// add urgent task to update the modified node
-	addUpdateMeshTaskForNode(p, false, true);
+	addUpdateMeshTaskForNode(p, true);
 }
 
 void Client::addNode(v3s16 p, MapNode n, bool remove_metadata)
@@ -2218,7 +2212,7 @@
 			i = modified_blocks.begin();
 			i != modified_blocks.end(); ++i)
 	{
-		addUpdateMeshTask(i->first, false, false);
+		addUpdateMeshTask(i->first, false);
 	}
 }
 	
