/*
client.cpp
Copyright (C) 2013 celeron55, Perttu Ahola <celeron55@gmail.com>
*/

/*
This file is part of Freeminer.

Freeminer is free software: you can redistribute it and/or modify
it under the terms of the GNU General Public License as published by
the Free Software Foundation, either version 3 of the License, or
(at your option) any later version.

Freeminer  is distributed in the hope that it will be useful,
but WITHOUT ANY WARRANTY; without even the implied warranty of
MERCHANTABILITY or FITNESS FOR A PARTICULAR PURPOSE.  See the
GNU General Public License for more details.

You should have received a copy of the GNU General Public License
along with Freeminer.  If not, see <http://www.gnu.org/licenses/>.
*/

#include <iostream>
#include <algorithm>
#include <sstream>
#include <IFileSystem.h>
#include "jthread/jmutexautolock.h"
#include "util/directiontables.h"
#include "util/pointedthing.h"
#include "util/serialize.h"
#include "util/string.h"
#include "strfnd.h"
#include "client.h"
#include "clientserver.h"
#include "main.h"
#include "filesys.h"
#include "porting.h"
#include "mapblock_mesh.h"
#include "mapblock.h"
#include "settings.h"
#include "profiler.h"
#include "gettext.h"
#include "log_types.h"
#include "nodemetadata.h"
#include "nodedef.h"
#include "itemdef.h"
#include "shader.h"
#include "base64.h"
#include "clientmap.h"
#include "clientmedia.h"
#include "sound.h"
#include "IMeshCache.h"
#include "serialization.h"
#include "config.h"
#include "version.h"
#include "drawscene.h"
#include "subgame.h"
#include "server.h"
#include "database.h" //remove with g sunsed shit localdb

extern gui::IGUIEnvironment* guienv;

/*
	MeshUpdateQueue
*/
	
MeshUpdateQueue::MeshUpdateQueue()
{
}

MeshUpdateQueue::~MeshUpdateQueue()
{
}

void MeshUpdateQueue::addBlock(v3POS p, std::shared_ptr<MeshMakeData> data, bool urgent)
{
	DSTACK(__FUNCTION_NAME);

	auto lock = m_queue.lock_unique_rec();
	unsigned int range = urgent ? 0 : 1 + data->range + data->step * 10;
	if (m_process.count(p))
		range += 3;
	else if (m_ranges.count(p)) {
		auto range_old = m_ranges[p];
		if (range_old > 0 && range != range_old)  {
			auto & rmap = m_queue.get(range_old);
			m_ranges.erase(p);
			rmap.erase(p);
			if (rmap.empty())
				m_queue.erase(range_old);
		} else {
			return; //already queued
		}
	}
	auto & rmap = m_queue.get(range);
	if (rmap.count(p))
		return;
	rmap[p] = data;
	m_ranges[p] = range;
	g_profiler->avg("Client: mesh make queue", m_ranges.size());
}

std::shared_ptr<MeshMakeData> MeshUpdateQueue::pop()
{
	auto lock = m_queue.lock_unique_rec();
	for (auto & it : m_queue) {
		auto & rmap = it.second;
		auto begin = rmap.begin();
		auto data = begin->second;
		m_ranges.erase(begin->first);
		rmap.erase(begin->first);
		if (rmap.empty())
			m_queue.erase(it.first);
		return data;
	}
	return nullptr;
}

/*
	MeshUpdateThread
*/

void * MeshUpdateThread::Thread()
{
	ThreadStarted();

	log_register_thread("MeshUpdateThread" + itos(id));

	DSTACK(__FUNCTION_NAME);
	
	BEGIN_DEBUG_EXCEPTION_HANDLER

	porting::setThreadName(("MeshUpdateThread" + itos(id)).c_str());
	porting::setThreadPriority(30);

	while(!StopRequested())
	{

		try {
		auto q = m_queue_in.pop();
		if(!q)
		{
			sleep_ms(3);
			continue;
		}
		m_queue_in.m_process.set(q->m_blockpos, 1);

		ScopeProfiler sp(g_profiler, "Client: Mesh making " + itos(q->step));

		m_queue_out.push_back(MeshUpdateResult(q->m_blockpos, MapBlock::mesh_type(new MapBlockMesh(q.get(), m_camera_offset))));

		m_queue_in.m_process.erase(q->m_blockpos);

#ifdef NDEBUG
		} catch (BaseException &e) {
			errorstream<<"MeshUpdateThread: exception: "<<e.what()<<std::endl;
		} catch(std::exception &e) {
			errorstream<<"MeshUpdateThread: exception: "<<e.what()<<std::endl;
		} catch (...) {
			errorstream<<"MeshUpdateThread: Ooops..."<<std::endl;
#else
		} catch (int) { //nothing
#endif
		}

	}

	END_DEBUG_EXCEPTION_HANDLER(errorstream)

	return NULL;
}

/*
	Client
*/

Client::Client(
		IrrlichtDevice *device,
		const char *playername,
		std::string password,
		bool is_simple_singleplayer_game,
		MapDrawControl &control,
		IWritableTextureSource *tsrc,
		IWritableShaderSource *shsrc,
		IWritableItemDefManager *itemdef,
		IWritableNodeDefManager *nodedef,
		ISoundManager *sound,
		MtEventManager *event,
		bool ipv6
):
	m_packetcounter_timer(0.0),
	m_connection_reinit_timer(0.1),
	m_avg_rtt_timer(0.0),
	m_playerpos_send_timer(0.0),
	m_ignore_damage_timer(0.0),
	m_tsrc(tsrc),
	m_shsrc(shsrc),
	m_itemdef(itemdef),
	m_nodedef(nodedef),
	m_sound(sound),
	m_event(event),
	m_mesh_update_thread(this),
	m_env(
		new ClientMap(this, this, control,
			device->getSceneManager()->getRootSceneNode(),
			device->getSceneManager(), 666),
		device->getSceneManager(),
		tsrc, this, device
	),
	m_con(PROTOCOL_ID, is_simple_singleplayer_game ? MAX_PACKET_SIZE_SINGLEPLAYER : MAX_PACKET_SIZE, CONNECTION_TIMEOUT, ipv6, this),
	m_device(device),
	m_server_ser_ver(SER_FMT_VER_INVALID),
	m_playeritem(0),
	m_inventory_updated(false),
	m_inventory_from_server(NULL),
	m_inventory_from_server_age(0.0),
	m_show_highlighted(false),
	m_animation_time(0),
	m_crack_level(-1),
	m_crack_pos(0,0,0),
	m_highlighted_pos(0,0,0),
	m_map_seed(0),
	m_password(password),
	m_access_denied(false),
	m_itemdef_received(false),
	m_nodedef_received(false),
	m_media_downloader(new ClientMediaDownloader()),
	m_time_of_day_set(false),
	m_last_time_of_day_f(-1),
	m_time_of_day_update_timer(0),
	m_recommended_send_interval(0.1),
	m_removed_sounds_check_timer(0),
	m_simple_singleplayer_mode(is_simple_singleplayer_game),
	m_state(LC_Created)
{
	/*
		Add local player
	*/
	{
		Player *player = new LocalPlayer(this, playername);

		m_env.addPlayer(player);
	}

	if (g_settings->getBool("enable_local_map_saving")
			&& !is_simple_singleplayer_game) {
		const std::string world_path = porting::path_user + DIR_DELIM + "worlds"
				+ DIR_DELIM + "server_" + g_settings->get("address")
				+ "_" + g_settings->get("remote_port");

		SubgameSpec gamespec;
		if (!getWorldExists(world_path)) {
			gamespec = findSubgame(g_settings->get("default_game"));
			if (!gamespec.isValid())
				gamespec = findSubgame("minimal");
		} else {
			std::string world_gameid = getWorldGameId(world_path, false);
			gamespec = findWorldSubgame(world_path);
		}
		if (!gamespec.isValid()) {
			errorstream << "Couldn't find subgame for local map saving." << std::endl;
			return;
		}

		localserver = new Server(world_path, gamespec, false, false);
		localdb = nullptr;
		actionstream << "Local map saving started, map will be saved at '" << world_path << "'" << std::endl;
	} else {
		localdb = NULL;
		localserver = nullptr;
	}

	m_cache_smooth_lighting = g_settings->getBool("smooth_lighting");
}

void Client::Stop()
{
	//request all client managed threads to stop
	m_mesh_update_thread.Stop();
	m_mesh_update_thread.Wait();
	if (localdb != NULL) {
		actionstream << "Local map saving ended" << std::endl;
		localdb->endSave();
	}
}

Client::~Client()
{
	m_con.Disconnect();

	m_mesh_update_thread.Stop();
	m_mesh_update_thread.Wait();
/*
	while(!m_mesh_update_thread.m_queue_out.empty()) {
		MeshUpdateResult r = m_mesh_update_thread.m_queue_out.pop_frontNoEx();
		delete r.mesh;
	}
*/

	delete m_inventory_from_server;

	// Delete detached inventories
	for(std::map<std::string, Inventory*>::iterator
			i = m_detached_inventories.begin();
			i != m_detached_inventories.end(); i++){
		delete i->second;
	}

	// cleanup 3d model meshes on client shutdown
	while (m_device->getSceneManager()->getMeshCache()->getMeshCount() != 0) {
		scene::IAnimatedMesh * mesh =
			m_device->getSceneManager()->getMeshCache()->getMeshByIndex(0);

		if (mesh != NULL)
			m_device->getSceneManager()->getMeshCache()->removeMesh(mesh);
	}

	if (localserver)
		delete localserver;
	if (localdb)
		delete localdb;
}

void Client::connect(Address address)
{
	DSTACK(__FUNCTION_NAME);
	m_con.SetTimeoutMs(0);
	m_con.Connect(address);
}

void Client::step(float dtime)
{
	DSTACK(__FUNCTION_NAME);

	m_uptime += dtime;

	// Limit a bit
	if(dtime > 2.0)
		dtime = 2.0;

	if(m_ignore_damage_timer > dtime)
		m_ignore_damage_timer -= dtime;
	else
		m_ignore_damage_timer = 0.0;
	
	m_animation_time += dtime;
	if(m_animation_time > 60.0)
		m_animation_time -= 60.0;

	m_time_of_day_update_timer += dtime;

	ReceiveAll();

	/*
		Packet counter
	*/
	{
		float &counter = m_packetcounter_timer;
		counter -= dtime;
		if(counter <= 0.0)
		{
			counter = 20.0;
			
			infostream << "Client packetcounter (" << m_packetcounter_timer
					<< "):"<<std::endl;
			m_packetcounter.print(infostream);
			m_packetcounter.clear();
		}
	}

	// UGLY hack to fix 2 second startup delay caused by non existent
	// server client startup synchronization in local server or singleplayer mode
	static bool initial_step = true;
	if (initial_step) {
		initial_step = false;
	}
	else if(m_state == LC_Created)
	{
		float &counter = m_connection_reinit_timer;
		counter -= dtime;
		if(counter <= 0.0)
		{
			counter = 2.0;

			//JMutexAutoLock envlock(m_env_mutex); //bulk comment-out
			
			Player *myplayer = m_env.getLocalPlayer();
			assert(myplayer != NULL);
			// Send TOSERVER_INIT
			// [0] u16 TOSERVER_INIT
			// [2] u8 SER_FMT_VER_HIGHEST_READ
			// [3] u8[20] player_name
			// [23] u8[28] password (new in some version)
			// [51] u16 minimum supported network protocol version (added sometime)
			// [53] u16 maximum supported network protocol version (added later than the previous one)
			SharedBuffer<u8> data(2+1+PLAYERNAME_SIZE+PASSWORD_SIZE+2+2);
			writeU16(&data[0], TOSERVER_INIT);
			writeU8(&data[2], SER_FMT_VER_HIGHEST_READ);

			memset((char*)&data[3], 0, PLAYERNAME_SIZE);
			snprintf((char*)&data[3], PLAYERNAME_SIZE, "%s", myplayer->getName().c_str());

			/*infostream<<"Client: sending initial password hash: \""<<m_password<<"\""
					<<std::endl;*/

			memset((char*)&data[23], 0, PASSWORD_SIZE);
			snprintf((char*)&data[23], PASSWORD_SIZE, "%s", m_password.c_str());
			
			writeU16(&data[51], CLIENT_PROTOCOL_VERSION_MIN);
			writeU16(&data[53], CLIENT_PROTOCOL_VERSION_MAX);

			// Send as unreliable
			Send(1, data, false);
		}

		// Not connected, return
		return;
	}

	/*
		Do stuff if connected
	*/
	
	int max_cycle_ms = 500/g_settings->getFloat("wanted_fps");
	/*
		Run Map's timers and unload unused data
	*/
	const float map_timer_and_unload_dtime = 10.25;
	if(m_map_timer_and_unload_interval.step(dtime, map_timer_and_unload_dtime))
	{
		ScopeProfiler sp(g_profiler, "Client: map timer and unload");
		std::list<v3s16> deleted_blocks;
		
		if(m_env.getMap().timerUpdate(m_uptime,
				g_settings->getFloat("client_unload_unused_data_timeout"),
				max_cycle_ms,
				&deleted_blocks))
				m_map_timer_and_unload_interval.run_next(map_timer_and_unload_dtime);
				
		/*if(deleted_blocks.size() > 0)
			infostream<<"Client: Unloaded "<<deleted_blocks.size()
					<<" unused blocks"<<std::endl;*/
			
		/*
			Send info to server
			NOTE: This loop is intentionally iterated the way it is.
		*/

		std::list<v3s16>::iterator i = deleted_blocks.begin();
		std::list<v3s16> sendlist;
		for(;;)
		{
			if(sendlist.size() == 255 || i == deleted_blocks.end())
			{
				if(sendlist.size() == 0)
					break;
				/*
					[0] u16 command
					[2] u8 count
					[3] v3s16 pos_0
					[3+6] v3s16 pos_1
					...
				*/
				u32 replysize = 2+1+6*sendlist.size();
				SharedBuffer<u8> reply(replysize);
				writeU16(&reply[0], TOSERVER_DELETEDBLOCKS);
				reply[2] = sendlist.size();
				u32 k = 0;
				for(std::list<v3s16>::iterator
						j = sendlist.begin();
						j != sendlist.end(); ++j)
				{
					writeV3S16(&reply[2+1+6*k], *j);
					k++;
				}
				m_con.Send(PEER_ID_SERVER, 2, reply, true);

				if(i == deleted_blocks.end())
					break;

				sendlist.clear();
			}

			sendlist.push_back(*i);
			++i;
		}
	}

	/*
		Handle environment
	*/
	{
		// Control local player (0ms)
		LocalPlayer *player = m_env.getLocalPlayer();
		assert(player != NULL);
		player->applyControl(dtime, &m_env);

		// Step environment
		m_env.step(dtime, m_uptime, max_cycle_ms);
		
		/*
			Get events
		*/
		for(;;)
		{
			ClientEnvEvent event = m_env.getClientEvent();
			if(event.type == CEE_NONE)
			{
				break;
			}
			else if(event.type == CEE_PLAYER_DAMAGE)
			{
				if(m_ignore_damage_timer <= 0)
				{
					u8 damage = event.player_damage.amount;
					
					if(event.player_damage.send_to_server)
						sendDamage(damage);

					// Add to ClientEvent queue
					ClientEvent event;
					event.type = CE_PLAYER_DAMAGE;
					event.player_damage.amount = damage;
					m_client_event_queue.push_back(event);
				}
			}
			else if(event.type == CEE_PLAYER_BREATH)
			{
					u16 breath = event.player_breath.amount;
					sendBreath(breath);
			}
		}
	}

	/*
		Print some info
	*/
	{
		float &counter = m_avg_rtt_timer;
		counter += dtime;
		if(counter >= 10)
		{
			counter = 0.0;
			// connectedAndInitialized() is true, peer exists.
			float avg_rtt = getRTT();
			infostream<<"Client: avg_rtt="<<avg_rtt<<std::endl;
		}
	}

	/*
		Send player position to server
	*/
	{
		float &counter = m_playerpos_send_timer;
		counter += dtime;
		if((m_state == LC_Ready) && (counter >= m_recommended_send_interval))
		{
			counter = 0.0;
			sendPlayerPos();
		}
	}

	/*
		Replace updated meshes
	*/
	{
		TimeTaker timer_step("Client: Replace updated meshes");

		int num_processed_meshes = 0;
		u32 end_ms = porting::getTimeMs() + 10;

		/*
		auto lock = m_env.getMap().m_blocks.try_lock_shared_rec();
		if (!lock->owns_lock()) {
			infostream<<"skip updating meshes"<<std::endl;
		} else 
		*/
		{

		while(!m_mesh_update_thread.m_queue_out.empty_try())
		{
			num_processed_meshes++;
			MeshUpdateResult r = m_mesh_update_thread.m_queue_out.pop_frontNoEx();
			if (!r.mesh)
				continue;
			auto block = m_env.getMap().getBlock(r.p);
			if(block)
			{
				block->setMesh(r.mesh);
			}
			if (porting::getTimeMs() > end_ms) {
				break;
			}
		}
		if(num_processed_meshes > 0)
			g_profiler->graphAdd("num_processed_meshes", num_processed_meshes);
		}
	}

	/*
		Load fetched media
	*/
	if (m_media_downloader && m_media_downloader->isStarted()) {
		m_media_downloader->step(this);
		if (m_media_downloader->isDone()) {
			received_media();
			delete m_media_downloader;
			m_media_downloader = NULL;
		}
	}

	/*
		If the server didn't update the inventory in a while, revert
		the local inventory (so the player notices the lag problem
		and knows something is wrong).
	*/
	if(m_inventory_from_server)
	{
		float interval = 10.0;
		float count_before = floor(m_inventory_from_server_age / interval);

		m_inventory_from_server_age += dtime;

		float count_after = floor(m_inventory_from_server_age / interval);

		if(count_after != count_before)
		{
			// Do this every <interval> seconds after TOCLIENT_INVENTORY
			// Reset the locally changed inventory to the authoritative inventory
			Player *player = m_env.getLocalPlayer();
			player->inventory = *m_inventory_from_server;
			m_inventory_updated = true;
		}
	}

	/*
		Update positions of sounds attached to objects
	*/
	{
		for(std::map<int, u16>::iterator
				i = m_sounds_to_objects.begin();
				i != m_sounds_to_objects.end(); i++)
		{
			int client_id = i->first;
			u16 object_id = i->second;
			ClientActiveObject *cao = m_env.getActiveObject(object_id);
			if(!cao)
				continue;
			v3f pos = cao->getPosition();
			m_sound->updateSoundPosition(client_id, pos);
		}
	}
	
	/*
		Handle removed remotely initiated sounds
	*/
	m_removed_sounds_check_timer += dtime;
	if(m_removed_sounds_check_timer >= 2.32)
	{
		m_removed_sounds_check_timer = 0;
		// Find removed sounds and clear references to them
		std::set<s32> removed_server_ids;
		for(std::map<s32, int>::iterator
				i = m_sounds_server_to_client.begin();
				i != m_sounds_server_to_client.end();)
		{
			s32 server_id = i->first;
			int client_id = i->second;
			i++;
			if(!m_sound->soundExists(client_id)){
				m_sounds_server_to_client.erase(server_id);
				m_sounds_client_to_server.erase(client_id);
				m_sounds_to_objects.erase(client_id);
				removed_server_ids.insert(server_id);
			}
		}
		// Sync to server
		if(removed_server_ids.size() != 0)
		{
			std::ostringstream os(std::ios_base::binary);
			writeU16(os, TOSERVER_REMOVED_SOUNDS);
			size_t server_ids = removed_server_ids.size();
			assert(server_ids <= 0xFFFF);
			writeU16(os, (u16) (server_ids & 0xFFFF));
			for(std::set<s32>::iterator i = removed_server_ids.begin();
					i != removed_server_ids.end(); i++)
				writeS32(os, *i);
			std::string s = os.str();
			SharedBuffer<u8> data((u8*)s.c_str(), s.size());
			// Send as reliable
			Send(1, data, true);
		}
	}
}

bool Client::loadMedia(const std::string &data, const std::string &filename)
{
	// Silly irrlicht's const-incorrectness
	Buffer<char> data_rw(data.c_str(), data.size());
	
	std::string name;

	const char *image_ext[] = {
		".png", ".jpg", ".bmp", ".tga",
		".pcx", ".ppm", ".psd", ".wal", ".rgb",
		NULL
	};
	name = removeStringEnd(filename, image_ext);
	if(name != "")
	{
		verbosestream<<"Client: Attempting to load image "
		<<"file \""<<filename<<"\""<<std::endl;

		io::IFileSystem *irrfs = m_device->getFileSystem();
		video::IVideoDriver *vdrv = m_device->getVideoDriver();

		// Create an irrlicht memory file
		io::IReadFile *rfile = irrfs->createMemoryReadFile(
				*data_rw, data_rw.getSize(), "_tempreadfile");
		assert(rfile);
		// Read image
		video::IImage *img = vdrv->createImageFromFile(rfile);
		if(!img){
			errorstream<<"Client: Cannot create image from data of "
					<<"file \""<<filename<<"\""<<std::endl;
			rfile->drop();
			return false;
		}
		else {
			m_tsrc->insertSourceImage(filename, img);
			img->drop();
			rfile->drop();
			return true;
		}
	}

	const char *sound_ext[] = {
		".0.ogg", ".1.ogg", ".2.ogg", ".3.ogg", ".4.ogg",
		".5.ogg", ".6.ogg", ".7.ogg", ".8.ogg", ".9.ogg",
		".ogg", NULL
	};
	name = removeStringEnd(filename, sound_ext);
	if(name != "")
	{
		verbosestream<<"Client: Attempting to load sound "
		<<"file \""<<filename<<"\""<<std::endl;
		m_sound->loadSoundData(name, data);
		return true;
	}

	const char *model_ext[] = {
		".x", ".b3d", ".md2", ".obj",
		NULL
	};
	name = removeStringEnd(filename, model_ext);
	if(name != "")
	{
		verbosestream<<"Client: Storing model into memory: "
				<<"\""<<filename<<"\""<<std::endl;
		if(m_mesh_data.count(filename))
			errorstream<<"Multiple models with name \""<<filename.c_str()
					<<"\" found; replacing previous model"<<std::endl;
		m_mesh_data[filename] = data;
		return true;
	}

	errorstream<<"Client: Don't know how to load file \""
			<<filename<<"\""<<std::endl;
	return false;
}

// Virtual methods from con::PeerHandler
void Client::peerAdded(con::Peer *peer)
{
	infostream<<"Client::peerAdded(): peer->id="
			<<peer->id<<std::endl;
}
void Client::deletingPeer(con::Peer *peer, bool timeout)
{
	infostream<<"Client::deletingPeer(): "
			"Server Peer is getting deleted "
			<<"(timeout="<<timeout<<")"<<std::endl;
}

/*
	u16 command
	u16 number of files requested
	for each file {
		u16 length of name
		string name
	}
*/
void Client::request_media(const std::list<std::string> &file_requests)
{
	std::ostringstream os(std::ios_base::binary);
	writeU16(os, TOSERVER_REQUEST_MEDIA);
	size_t file_requests_size = file_requests.size();
	assert(file_requests_size <= 0xFFFF);
	writeU16(os, (u16) (file_requests_size & 0xFFFF));

	for(std::list<std::string>::const_iterator i = file_requests.begin();
			i != file_requests.end(); ++i) {
		os<<serializeString(*i);
	}

	// Make data buffer
	std::string s = os.str();
	SharedBuffer<u8> data((u8*)s.c_str(), s.size());
	// Send as reliable
	Send(1, data, true);
	infostream<<"Client: Sending media request list to server ("
			<<file_requests.size()<<" files)"<<std::endl;
}

void Client::received_media()
{
	// notify server we received everything
	std::ostringstream os(std::ios_base::binary);
	writeU16(os, TOSERVER_RECEIVED_MEDIA);
	std::string s = os.str();
	SharedBuffer<u8> data((u8*)s.c_str(), s.size());
	// Send as reliable
	Send(1, data, true);
	infostream<<"Client: Notifying server that we received all media"
			<<std::endl;
}

void Client::ReceiveAll()
{
	DSTACK(__FUNCTION_NAME);
	auto end_ms = porting::getTimeMs() + 10;
	for(;;)
	{
		try{
			Receive();
			g_profiler->graphAdd("client_received_packets", 1);
		}
		catch(con::NoIncomingDataException &e)
		{
			break;
		}
		catch(con::InvalidIncomingDataException &e)
		{
			infostream<<"Client::ReceiveAll(): "
					"InvalidIncomingDataException: what()="
					<<e.what()<<std::endl;
		}
		// Limit time even if there would be huge amounts of data to
		// process
		if(porting::getTimeMs() > end_ms)
			break;
	}
}

void Client::Receive()
{
	DSTACK(__FUNCTION_NAME);
	SharedBuffer<u8> data;
	u16 sender_peer_id;
	u32 datasize = m_con.Receive(sender_peer_id, data);
	ProcessData(*data, datasize, sender_peer_id);
}

/*
	sender_peer_id given to this shall be quaranteed to be a valid peer
*/
void Client::ProcessData(u8 *data, u32 datasize, u16 sender_peer_id)
{
	DSTACK(__FUNCTION_NAME);

	// Ignore packets that don't even fit a command
	if(datasize < 2)
	{
		m_packetcounter.add(60000);
		return;
	}

	ToClientCommand command = (ToClientCommand)readU16(&data[0]);

	//infostream<<"Client: received command="<<command<<std::endl;
	m_packetcounter.add((u16)command);
	
	/*
		If this check is removed, be sure to change the queue
		system to know the ids
	*/
	if(sender_peer_id != PEER_ID_SERVER)
	{
		infostream<<"Client::ProcessData(): Discarding data not "
				"coming from server: peer_id="<<sender_peer_id
				<<std::endl;
		return;
	}

	u8 ser_version = m_server_ser_ver;

	if(command == TOCLIENT_INIT)
	{
		if(datasize < 3)
			return;

		u8 deployed = data[2];

		infostream<<"Client: TOCLIENT_INIT received with "
				"deployed="<<((int)deployed&0xff)<<std::endl;

		if(!ser_ver_supported(deployed))
		{
			infostream<<"Client: TOCLIENT_INIT: Server sent "
					<<"unsupported ser_fmt_ver"<<std::endl;
			return;
		}
		
		m_server_ser_ver = deployed;

		// Get player position
		v3s16 playerpos_s16(0, BS*2+BS*20, 0);
		if(datasize >= 2+1+6)
			playerpos_s16 = readV3S16(&data[2+1]);
		v3f playerpos_f = intToFloat(playerpos_s16, BS) - v3f(0, BS/2, 0);

			
		// Set player position
		Player *player = m_env.getLocalPlayer();
		assert(player != NULL);
		player->setPosition(playerpos_f);
		
		if(datasize >= 2+1+6+8)
		{
			// Get map seed
			m_map_seed = readU64(&data[2+1+6]);
			infostream<<"Client: received map seed: "<<m_map_seed<<std::endl;
		}

		if(datasize >= 2+1+6+8+4)
		{
			// Get map seed
			m_recommended_send_interval = readF1000(&data[2+1+6+8]);
			infostream<<"Client: received recommended send interval "
					<<m_recommended_send_interval<<std::endl;
		}
		
		// Reply to server
		u32 replysize = 2;
		SharedBuffer<u8> reply(replysize);
		writeU16(&reply[0], TOSERVER_INIT2);
		// Send as reliable
		m_con.Send(PEER_ID_SERVER, 1, reply, true);

		m_state = LC_Init;

		return;
	}

	if(command == TOCLIENT_ACCESS_DENIED)
	{
		// The server didn't like our password. Note, this needs
		// to be processed even if the serialisation format has
		// not been agreed yet, the same as TOCLIENT_INIT.
		m_access_denied = true;
		m_access_denied_reason = L"Unknown";
		if(datasize >= 4)
		{
			std::string datastring((char*)&data[2], datasize-2);
			std::istringstream is(datastring, std::ios_base::binary);
			m_access_denied_reason = deSerializeWideString(is);
		}
		return;
	}

	if(ser_version == SER_FMT_VER_INVALID)
	{
		infostream<<"Client: Server serialization"
				" format invalid or not initialized."
				" Skipping incoming command="<<command<<std::endl;
		return;
	}
	
	/*
	  Handle runtime commands
	*/
	// there's no sane reason why we shouldn't have a player and
	// almost everyone needs a player reference
	Player *player = m_env.getLocalPlayer();
	assert(player != NULL);

	if(command == TOCLIENT_REMOVENODE)
	{
		if(datasize < 8)
			return;
		v3s16 p;
		p.X = readS16(&data[2]);
		p.Y = readS16(&data[4]);
		p.Z = readS16(&data[6]);
		removeNode(p);
	}
	else if(command == TOCLIENT_ADDNODE)
	{
		if(datasize < 8 + MapNode::serializedLength(ser_version))
			return;

		v3s16 p;
		p.X = readS16(&data[2]);
		p.Y = readS16(&data[4]);
		p.Z = readS16(&data[6]);

		MapNode n;
		n.deSerialize(&data[8], ser_version);
		
		bool remove_metadata = true;
		u32 index = 8 + MapNode::serializedLength(ser_version);
		if ((datasize >= index+1) && data[index]){
			remove_metadata = false;
		}
		
		addNode(p, n, remove_metadata);
	}
	else if(command == TOCLIENT_BLOCKDATA)
	{
		// Ignore too small packet
		if(datasize < 8)
			return;
			
		v3s16 p;
		p.X = readS16(&data[2]);
		p.Y = readS16(&data[4]);
		p.Z = readS16(&data[6]);
		
		std::string datastring((char*)&data[8], datasize-8);
		std::istringstream istr(datastring, std::ios_base::binary);
		
		MapBlock *block = m_env.getMap().getBlockNoCreateNoEx(p);
		if(block)
		{
			/*
				Update an existing block
			*/
			block->deSerialize(istr, ser_version, false);
			block->deSerializeNetworkSpecific(istr);
		}
		else
		{
			/*
				Create a new block
			*/
			block = new MapBlock(&m_env.getMap(), p, this);
			block->deSerialize(istr, ser_version, false);
			block->deSerializeNetworkSpecific(istr);
			m_env.getMap().insertBlock(block);
		}

		if (localserver != NULL) {
			localserver->getMap().saveBlock(block);
		}

		/*
			Add it to mesh update queue and set it to be acknowledged after update.
		*/
		updateMeshTimestampWithEdge(p);

		UniqueQueue<v3s16> got_blocks;
		got_blocks.push_back(p);
		u32 got_blocks_size = got_blocks.size();
		if (got_blocks_size) { // TODO: REMOVE IN NEXT
				/*
					Acknowledge block
				*/
				/*
					[0] u16 command
					[2] u8 count
					[3] v3s16 pos_0
					[3+6] v3s16 pos_1
					[3+6*i] u16 vrange
					...
				*/
				u32 replysize = 2+1+(6*got_blocks_size)+2;
				SharedBuffer<u8> reply(replysize);
				writeU16(&reply[0], TOSERVER_GOTBLOCKS);
				reply[2] = got_blocks_size;
				u32 i=0;
				while (got_blocks.size())
					writeV3S16(&reply[3+(6*i++)], got_blocks.pop_front());

				writeU16(&reply[2+1+(6*got_blocks_size)], (int)m_env.getClientMap().getControl().wanted_range);
				// Send as reliable
				m_con.Send(PEER_ID_SERVER, 2, reply, true);
		}

		if (m_env.getClientMap().m_block_boundary.size() > 150)
			m_env.getClientMap().m_block_boundary.clear();
		m_env.getClientMap().m_block_boundary[p] = block;
	}
	else if(command == TOCLIENT_INVENTORY)
	{
		if(datasize < 3)
			return;

		std::string datastring((char*)&data[2], datasize-2);
		std::istringstream is(datastring, std::ios_base::binary);

		player->inventory.deSerialize(is);

		m_inventory_updated = true;

		delete m_inventory_from_server;
		m_inventory_from_server = new Inventory(player->inventory);
		m_inventory_from_server_age = 0.0;

	}
	else if(command == TOCLIENT_TIME_OF_DAY)
	{
		if(datasize < 4)
			return;
		
		u16 time_of_day  = readU16(&data[2]);
		time_of_day      = time_of_day % 24000;
		float time_speed = 0;

		if(datasize >= 2 + 2 + 4)
		{
			time_speed = readF1000(&data[4]);
		}
		else {
			// Old message; try to approximate speed of time by ourselves
			float time_of_day_f = (float)time_of_day / 24000.0;
			float tod_diff_f = 0;

			if(time_of_day_f < 0.2 && m_last_time_of_day_f > 0.8)
				tod_diff_f = time_of_day_f - m_last_time_of_day_f + 1.0;
			else
				tod_diff_f = time_of_day_f - m_last_time_of_day_f;

			m_last_time_of_day_f         = time_of_day_f;
			float time_diff            = m_time_of_day_update_timer;
			m_time_of_day_update_timer = 0;

			if(m_time_of_day_set){
				time_speed = (3600.0*24.0) * tod_diff_f / time_diff;
				infostream<<"Client: Measured time_of_day speed (old format): "
						<<time_speed<<" tod_diff_f="<<tod_diff_f
						<<" time_diff="<<time_diff<<std::endl;
			}
		}
		
		// Update environment
		m_env.setTimeOfDay(time_of_day);
		m_env.setTimeOfDaySpeed(time_speed);
		m_time_of_day_set = true;

		u32 dr = m_env.getDayNightRatio();
		infostream<<"Client: time_of_day="<<time_of_day
				<<" time_speed="<<time_speed
				<<" dr="<<dr<<std::endl;
	}
	else if(command == TOCLIENT_CHAT_MESSAGE)
	{
		/*
			u16 command
			u16 length
			wstring message
		*/
		u8 buf[6];
		std::string datastring((char*)&data[2], datasize-2);
		std::istringstream is(datastring, std::ios_base::binary);
		
		// Read stuff
		is.read((char*) buf, 2);
		u16 len = readU16(buf);
		
		std::wstring message;
		for(unsigned int i=0; i<len; i++)
		{
			is.read((char*)buf, 2);
			message += (wchar_t)readU16(buf);
		}
		
		m_chat_queue.push_back(message);
	}
	else if(command == TOCLIENT_ACTIVE_OBJECT_REMOVE_ADD)
	{
		/*
			u16 command
			u16 count of removed objects
			for all removed objects {
				u16 id
			}
			u16 count of added objects
			for all added objects {
				u16 id
				u8 type
				u32 initialization data length
				string initialization data
			}
		*/

		char buf[6];
		// Get all data except the command number
		std::string datastring((char*)&data[2], datasize-2);
		// Throw them in an istringstream
		std::istringstream is(datastring, std::ios_base::binary);

		// Read removed objects
		is.read(buf, 2);
		u16 removed_count = readU16((u8*)buf);
		for(unsigned int i=0; i<removed_count; i++)
		{
			is.read(buf, 2);
			u16 id = readU16((u8*)buf);
			m_env.removeActiveObject(id);
		}

		// Read added objects
		is.read(buf, 2);
		u16 added_count = readU16((u8*)buf);
		for(unsigned int i=0; i<added_count; i++)
		{
			is.read(buf, 2);
			u16 id = readU16((u8*)buf);
			is.read(buf, 1);
			u8 type = readU8((u8*)buf);
			std::string data = deSerializeLongString(is);
			// Add it
			m_env.addActiveObject(id, type, data);
		}
	}
	else if(command == TOCLIENT_ACTIVE_OBJECT_MESSAGES)
	{
		/*
			u16 command
			for all objects
			{
				u16 id
				u16 message length
				string message
			}
		*/
		char buf[6];
		// Get all data except the command number
		std::string datastring((char*)&data[2], datasize-2);
		// Throw them in an istringstream
		std::istringstream is(datastring, std::ios_base::binary);

		while(is.eof() == false)
		{
			is.read(buf, 2);
			u16 id = readU16((u8*)buf);
			if(is.eof())
				break;
			is.read(buf, 2);
			size_t message_size = readU16((u8*)buf);
			std::string message;
			message.reserve(message_size);
			for(unsigned int i=0; i<message_size; i++)
			{
				is.read(buf, 1);
				message.append(buf, 1);
			}
			// Pass on to the environment
			m_env.processActiveObjectMessage(id, message);
		}
	}
	else if(command == TOCLIENT_MOVEMENT)
	{
		std::string datastring((char*)&data[2], datasize-2);
		std::istringstream is(datastring, std::ios_base::binary);

		player->movement_acceleration_default   = readF1000(is) * BS;
		player->movement_acceleration_air       = readF1000(is) * BS;
		player->movement_acceleration_fast      = readF1000(is) * BS;
		player->movement_speed_walk             = readF1000(is) * BS;
		player->movement_speed_crouch           = readF1000(is) * BS;
		player->movement_speed_fast             = readF1000(is) * BS;
		player->movement_speed_climb            = readF1000(is) * BS;
		player->movement_speed_jump             = readF1000(is) * BS;
		player->movement_liquid_fluidity        = readF1000(is) * BS;
		player->movement_liquid_fluidity_smooth = readF1000(is) * BS;
		player->movement_liquid_sink            = readF1000(is) * BS;
		player->movement_gravity                = readF1000(is) * BS;
	}
	else if(command == TOCLIENT_HP)
	{
		std::string datastring((char*)&data[2], datasize-2);
		std::istringstream is(datastring, std::ios_base::binary);

		u8 oldhp   = player->hp;
		u8 hp      = readU8(is);
		player->hp = hp;

		if(hp < oldhp)
		{
			// Add to ClientEvent queue
			ClientEvent event;
			event.type = CE_PLAYER_DAMAGE;
			event.player_damage.amount = oldhp - hp;
			m_client_event_queue.push_back(event);
		}
	}
	else if(command == TOCLIENT_BREATH)
	{
		std::string datastring((char*)&data[2], datasize-2);
		std::istringstream is(datastring, std::ios_base::binary);

		player->setBreath(readU16(is));
	}
	else if(command == TOCLIENT_MOVE_PLAYER)
	{
		std::string datastring((char*)&data[2], datasize-2);
		std::istringstream is(datastring, std::ios_base::binary);

		v3f pos = readV3F1000(is);
		f32 pitch = readF1000(is);
		f32 yaw = readF1000(is);
		player->setPosition(pos);

		infostream<<"Client got TOCLIENT_MOVE_PLAYER"
				<<" pos=("<<pos.X<<","<<pos.Y<<","<<pos.Z<<")"
				<<" pitch="<<pitch
				<<" yaw="<<yaw
				<<std::endl;

		/*
			Add to ClientEvent queue.
			This has to be sent to the main program because otherwise
			it would just force the pitch and yaw values to whatever
			the camera points to.
		*/
		ClientEvent event;
		event.type = CE_PLAYER_FORCE_MOVE;
		event.player_force_move.pitch = pitch;
		event.player_force_move.yaw = yaw;
		m_client_event_queue.push_back(event);

		// Ignore damage for a few seconds, so that the player doesn't
		// get damage from falling on ground
		m_ignore_damage_timer = 3.0;
	}
	else if(command == TOCLIENT_PLAYERITEM)
	{
		infostream<<"Client: WARNING: Ignoring TOCLIENT_PLAYERITEM"<<std::endl;
	}
	else if(command == TOCLIENT_DEATHSCREEN)
	{
		std::string datastring((char*)&data[2], datasize-2);
		std::istringstream is(datastring, std::ios_base::binary);
		
		bool set_camera_point_target = readU8(is);
		v3f camera_point_target = readV3F1000(is);
		
		ClientEvent event;
		event.type                                = CE_DEATHSCREEN;
		event.deathscreen.set_camera_point_target = set_camera_point_target;
		event.deathscreen.camera_point_target_x   = camera_point_target.X;
		event.deathscreen.camera_point_target_y   = camera_point_target.Y;
		event.deathscreen.camera_point_target_z   = camera_point_target.Z;
		m_client_event_queue.push_back(event);
	}
	else if(command == TOCLIENT_ANNOUNCE_MEDIA)
	{
		std::string datastring((char*)&data[2], datasize-2);
		std::istringstream is(datastring, std::ios_base::binary);

		int num_files = readU16(is);
		
		infostream<<"Client: Received media announcement: packet size: "
				<<datasize<<std::endl;

		if (m_media_downloader == NULL ||
				m_media_downloader->isStarted()) {
			const char *problem = m_media_downloader ?
				"we already saw another announcement" :
				"all media has been received already";
			errorstream<<"Client: Received media announcement but "
				<<problem<<"! "
				<<" files="<<num_files
				<<" size="<<datasize<<std::endl;
			return;
		}

		// Mesh update thread must be stopped while
		// updating content definitions
		//assert(!m_mesh_update_thread.IsRunning());

		for(int i=0; i<num_files; i++)
		{
			std::string name = deSerializeString(is);
			std::string sha1_base64 = deSerializeString(is);
			std::string sha1_raw = base64_decode(sha1_base64);
			m_media_downloader->addFile(name, sha1_raw);
		}

		std::vector<std::string> remote_media;
		try {
			Strfnd sf(deSerializeString(is));
			while(!sf.atend()) {
				std::string baseurl = trim(sf.next(","));
				if(baseurl != "")
					m_media_downloader->addRemoteServer(baseurl);
			}
		}
		catch(SerializationError& e) {
			// not supported by server or turned off
		}

		m_media_downloader->step(this);
	}
	else if(command == TOCLIENT_MEDIA)
	{
		std::string datastring((char*)&data[2], datasize-2);
		std::istringstream is(datastring, std::ios_base::binary);

		/*
			u16 command
			u16 total number of file bunches
			u16 index of this bunch
			u32 number of files in this bunch
			for each file {
				u16 length of name
				string name
				u32 length of data
				data
			}
		*/
		int num_bunches = readU16(is);
		int bunch_i = readU16(is);
		u32 num_files = readU32(is);
		infostream<<"Client: Received files: bunch "<<bunch_i<<"/"
				<<num_bunches<<" files="<<num_files
				<<" size="<<datasize<<std::endl;

		if (num_files == 0)
			return;

		if (m_media_downloader == NULL ||
				!m_media_downloader->isStarted()) {
			const char *problem = m_media_downloader ?
				"media has not been requested" :
				"all media has been received already";
			errorstream<<"Client: Received media but "
				<<problem<<"! "
				<<" bunch "<<bunch_i<<"/"<<num_bunches
				<<" files="<<num_files
				<<" size="<<datasize<<std::endl;
			return;
		}

		// Mesh update thread must be stopped while
		// updating content definitions
		//assert(!m_mesh_update_thread.IsRunning());

		for(unsigned int i=0; i<num_files; i++){
			std::string name = deSerializeString(is);
			std::string data = deSerializeLongString(is);
			m_media_downloader->conventionalTransferDone(
					name, data, this);
		}
	}
	else if(command == TOCLIENT_TOOLDEF)
	{
		infostream<<"Client: WARNING: Ignoring TOCLIENT_TOOLDEF"<<std::endl;
	}
	else if(command == TOCLIENT_NODEDEF)
	{
		infostream<<"Client: Received node definitions: packet size: "
				<<datasize<<std::endl;

		// Mesh update thread must be stopped while
		// updating content definitions
		//assert(!m_mesh_update_thread.IsRunning());

		// Decompress node definitions
		std::string datastring((char*)&data[2], datasize-2);
		std::istringstream is(datastring, std::ios_base::binary);
		std::istringstream tmp_is(deSerializeLongString(is), std::ios::binary);
		std::ostringstream tmp_os;
		decompressZlib(tmp_is, tmp_os);

		// Deserialize node definitions
		std::istringstream tmp_is2(tmp_os.str());
		m_nodedef->deSerialize(tmp_is2);
		m_nodedef_received = true;
	}
	else if(command == TOCLIENT_CRAFTITEMDEF)
	{
		infostream<<"Client: WARNING: Ignoring TOCLIENT_CRAFTITEMDEF"<<std::endl;
	}
	else if(command == TOCLIENT_ITEMDEF)
	{
		infostream<<"Client: Received item definitions: packet size: "
				<<datasize<<std::endl;

		// Mesh update thread must be stopped while
		// updating content definitions
		//assert(!m_mesh_update_thread.IsRunning());

		// Decompress item definitions
		std::string datastring((char*)&data[2], datasize-2);
		std::istringstream is(datastring, std::ios_base::binary);
		std::istringstream tmp_is(deSerializeLongString(is), std::ios::binary);
		std::ostringstream tmp_os;
		decompressZlib(tmp_is, tmp_os);

		// Deserialize node definitions
		std::istringstream tmp_is2(tmp_os.str());
		m_itemdef->deSerialize(tmp_is2);
		m_itemdef_received = true;
	}
	else if(command == TOCLIENT_PLAY_SOUND)
	{
		std::string datastring((char*)&data[2], datasize-2);
		std::istringstream is(datastring, std::ios_base::binary);

		s32 server_id = readS32(is);
		std::string name = deSerializeString(is);
		float gain = readF1000(is);
		int type = readU8(is); // 0=local, 1=positional, 2=object
		v3f pos = readV3F1000(is);
		u16 object_id = readU16(is);
		bool loop = readU8(is);
		// Start playing
		int client_id = -1;
		switch(type){
		case 0: // local
			client_id = m_sound->playSound(name, loop, gain);
			break;
		case 1: // positional
			client_id = m_sound->playSoundAt(name, loop, gain, pos);
			break;
		case 2: { // object
			ClientActiveObject *cao = m_env.getActiveObject(object_id);
			if(cao)
				pos = cao->getPosition();
			client_id = m_sound->playSoundAt(name, loop, gain, pos);
			// TODO: Set up sound to move with object
			break; }
		default:
			break;
		}
		if(client_id != -1){
			m_sounds_server_to_client[server_id] = client_id;
			m_sounds_client_to_server[client_id] = server_id;
			if(object_id != 0)
				m_sounds_to_objects[client_id] = object_id;
		}
	}
	else if(command == TOCLIENT_STOP_SOUND)
	{
		std::string datastring((char*)&data[2], datasize-2);
		std::istringstream is(datastring, std::ios_base::binary);

		s32 server_id = readS32(is);
		std::map<s32, int>::iterator i =
				m_sounds_server_to_client.find(server_id);
		if(i != m_sounds_server_to_client.end()){
			int client_id = i->second;
			m_sound->stopSound(client_id);
		}
	}
	else if(command == TOCLIENT_PRIVILEGES)
	{
		std::string datastring((char*)&data[2], datasize-2);
		std::istringstream is(datastring, std::ios_base::binary);
		
		m_privileges.clear();
		infostream<<"Client: Privileges updated: ";
		u16 num_privileges = readU16(is);
		for(unsigned int i=0; i<num_privileges; i++){
			std::string priv = deSerializeString(is);
			m_privileges.insert(priv);
			infostream<<priv<<" ";
		}
		infostream<<std::endl;
	}
	else if(command == TOCLIENT_INVENTORY_FORMSPEC)
	{
		std::string datastring((char*)&data[2], datasize-2);
		std::istringstream is(datastring, std::ios_base::binary);

		// Store formspec in LocalPlayer
		player->inventory_formspec = deSerializeLongString(is);
	}
	else if(command == TOCLIENT_DETACHED_INVENTORY)
	{
		std::string datastring((char*)&data[2], datasize-2);
		std::istringstream is(datastring, std::ios_base::binary);

		std::string name = deSerializeString(is);
		
		infostream<<"Client: Detached inventory update: \""<<name<<"\""<<std::endl;

		Inventory *inv = NULL;
		if(m_detached_inventories.count(name) > 0)
			inv = m_detached_inventories[name];
		else{
			inv = new Inventory(m_itemdef);
			m_detached_inventories[name] = inv;
		}
		inv->deSerialize(is);
	}
	else if(command == TOCLIENT_SHOW_FORMSPEC)
	{
		std::string datastring((char*)&data[2], datasize-2);
		std::istringstream is(datastring, std::ios_base::binary);

		std::string formspec = deSerializeLongString(is);
		std::string formname = deSerializeString(is);

		ClientEvent event;
		event.type = CE_SHOW_FORMSPEC;
		// pointer is required as event is a struct only!
		// adding a std:string to a struct isn't possible
		event.show_formspec.formspec = new std::string(formspec);
		event.show_formspec.formname = new std::string(formname);
		m_client_event_queue.push_back(event);
	}
	else if(command == TOCLIENT_SPAWN_PARTICLE)
	{
		std::string datastring((char*)&data[2], datasize-2);
		std::istringstream is(datastring, std::ios_base::binary);

		v3f pos                 = readV3F1000(is);
		v3f vel                 = readV3F1000(is);
		v3f acc                 = readV3F1000(is);
		float expirationtime    = readF1000(is);
		float size              = readF1000(is);
		bool collisiondetection = readU8(is);
		std::string texture     = deSerializeLongString(is);
		bool vertical           = false;
		try {
			vertical = readU8(is);
		} catch (...) {}

		ClientEvent event;
		event.type                              = CE_SPAWN_PARTICLE;
		event.spawn_particle.pos                = new v3f (pos);
		event.spawn_particle.vel                = new v3f (vel);
		event.spawn_particle.acc                = new v3f (acc);
		event.spawn_particle.expirationtime     = expirationtime;
		event.spawn_particle.size               = size;
		event.spawn_particle.collisiondetection = collisiondetection;
		event.spawn_particle.vertical           = vertical;
		event.spawn_particle.texture            = new std::string(texture);

		m_client_event_queue.push_back(event);
	}
	else if(command == TOCLIENT_ADD_PARTICLESPAWNER)
	{
		std::string datastring((char*)&data[2], datasize-2);
		std::istringstream is(datastring, std::ios_base::binary);

		u16 amount              = readU16(is);
		float spawntime         = readF1000(is);
		v3f minpos              = readV3F1000(is);
		v3f maxpos              = readV3F1000(is);
		v3f minvel              = readV3F1000(is);
		v3f maxvel              = readV3F1000(is);
		v3f minacc              = readV3F1000(is);
		v3f maxacc              = readV3F1000(is);
		float minexptime        = readF1000(is);
		float maxexptime        = readF1000(is);
		float minsize           = readF1000(is);
		float maxsize           = readF1000(is);
		bool collisiondetection = readU8(is);
		std::string texture     = deSerializeLongString(is);
		u32 id                  = readU32(is);
		bool vertical = false;
		try {
			vertical = readU8(is);
		} catch (...) {}

		ClientEvent event;
		event.type                                   = CE_ADD_PARTICLESPAWNER;
		event.add_particlespawner.amount             = amount;
		event.add_particlespawner.spawntime          = spawntime;
		event.add_particlespawner.minpos             = new v3f (minpos);
		event.add_particlespawner.maxpos             = new v3f (maxpos);
		event.add_particlespawner.minvel             = new v3f (minvel);
		event.add_particlespawner.maxvel             = new v3f (maxvel);
		event.add_particlespawner.minacc             = new v3f (minacc);
		event.add_particlespawner.maxacc             = new v3f (maxacc);
		event.add_particlespawner.minexptime         = minexptime;
		event.add_particlespawner.maxexptime         = maxexptime;
		event.add_particlespawner.minsize            = minsize;
		event.add_particlespawner.maxsize            = maxsize;
		event.add_particlespawner.collisiondetection = collisiondetection;
		event.add_particlespawner.vertical           = vertical;
		event.add_particlespawner.texture            = new std::string(texture);
		event.add_particlespawner.id                 = id;

		m_client_event_queue.push_back(event);
	}
	else if(command == TOCLIENT_DELETE_PARTICLESPAWNER)
	{
		std::string datastring((char*)&data[2], datasize-2);
		std::istringstream is(datastring, std::ios_base::binary);

		u32 id = readU16(is);

		ClientEvent event;
		event.type                      = CE_DELETE_PARTICLESPAWNER;
		event.delete_particlespawner.id = id;

		m_client_event_queue.push_back(event);
	}
	else if(command == TOCLIENT_HUDADD)
	{
		std::string datastring((char *)&data[2], datasize - 2);
		std::istringstream is(datastring, std::ios_base::binary);

		u32 id           = readU32(is);
		u8 type          = readU8(is);
		v2f pos          = readV2F1000(is);
		std::string name = deSerializeString(is);
		v2f scale        = readV2F1000(is);
		std::string text = deSerializeString(is);
		u32 number       = readU32(is);
		u32 item         = readU32(is);
		u32 dir          = readU32(is);
		v2f align        = readV2F1000(is);
		v2f offset       = readV2F1000(is);
		v3f world_pos;
		v2s32 size;
		try{
			world_pos    = readV3F1000(is);
		}catch(SerializationError &e) {};
		try{
			size = readV2S32(is);
		} catch(SerializationError &e) {};

		ClientEvent event;
		event.type             = CE_HUDADD;
		event.hudadd.id        = id;
		event.hudadd.type      = type;
		event.hudadd.pos       = new v2f(pos);
		event.hudadd.name      = new std::string(name);
		event.hudadd.scale     = new v2f(scale);
		event.hudadd.text      = new std::string(text);
		event.hudadd.number    = number;
		event.hudadd.item      = item;
		event.hudadd.dir       = dir;
		event.hudadd.align     = new v2f(align);
		event.hudadd.offset    = new v2f(offset);
		event.hudadd.world_pos = new v3f(world_pos);
		event.hudadd.size      = new v2s32(size);
		m_client_event_queue.push_back(event);
	}
	else if(command == TOCLIENT_HUDRM)
	{
		std::string datastring((char *)&data[2], datasize - 2);
		std::istringstream is(datastring, std::ios_base::binary);

		u32 id = readU32(is);

		ClientEvent event;
		event.type     = CE_HUDRM;
		event.hudrm.id = id;
		m_client_event_queue.push_back(event);
	}
	else if(command == TOCLIENT_HUDCHANGE)
	{
		std::string sdata;
		v2f v2fdata;
		v3f v3fdata;
		u32 intdata = 0;
		v2s32 v2s32data;
		
		std::string datastring((char *)&data[2], datasize - 2);
		std::istringstream is(datastring, std::ios_base::binary);

		u32 id  = readU32(is);
		u8 stat = (HudElementStat)readU8(is);
		
		if (stat == HUD_STAT_POS || stat == HUD_STAT_SCALE ||
			stat == HUD_STAT_ALIGN || stat == HUD_STAT_OFFSET)
			v2fdata = readV2F1000(is);
		else if (stat == HUD_STAT_NAME || stat == HUD_STAT_TEXT)
			sdata = deSerializeString(is);
		else if (stat == HUD_STAT_WORLD_POS)
			v3fdata = readV3F1000(is);
		else if (stat == HUD_STAT_SIZE )
			v2s32data = readV2S32(is);
		else
			intdata = readU32(is);
		
		ClientEvent event;
		event.type              = CE_HUDCHANGE;
		event.hudchange.id      = id;
		event.hudchange.stat    = (HudElementStat)stat;
		event.hudchange.v2fdata = new v2f(v2fdata);
		event.hudchange.v3fdata = new v3f(v3fdata);
		event.hudchange.sdata   = new std::string(sdata);
		event.hudchange.data    = intdata;
		event.hudchange.v2s32data = new v2s32(v2s32data);
		m_client_event_queue.push_back(event);
	}
	else if(command == TOCLIENT_HUD_SET_FLAGS)
	{
		std::string datastring((char *)&data[2], datasize - 2);
		std::istringstream is(datastring, std::ios_base::binary);

		u32 flags = readU32(is);
		u32 mask  = readU32(is);
		
		player->hud_flags &= ~mask;
		player->hud_flags |= flags;
	}
	else if(command == TOCLIENT_HUD_SET_PARAM)
	{
		std::string datastring((char *)&data[2], datasize - 2);
		std::istringstream is(datastring, std::ios_base::binary);

		u16 param         = readU16(is);
		std::string value = deSerializeString(is);

		if(param == HUD_PARAM_HOTBAR_ITEMCOUNT && value.size() == 4) {
			s32 hotbar_itemcount = readS32((u8*) value.c_str());
			if(hotbar_itemcount > 0 && hotbar_itemcount <= HUD_HOTBAR_ITEMCOUNT_MAX)
				player->hud_hotbar_itemcount = hotbar_itemcount;
		}
		else if (param == HUD_PARAM_HOTBAR_IMAGE) {
			((LocalPlayer *) player)->hotbar_image = value;
		}
		else if (param == HUD_PARAM_HOTBAR_SELECTED_IMAGE) {
			((LocalPlayer *) player)->hotbar_selected_image = value;
		}
	}
	else if(command == TOCLIENT_SET_SKY)
	{
		std::string datastring((char *)&data[2], datasize - 2);
		std::istringstream is(datastring, std::ios_base::binary);

		video::SColor *bgcolor           = new video::SColor(readARGB8(is));
		std::string *type                = new std::string(deSerializeString(is));
		u16 count                        = readU16(is);
		std::vector<std::string> *params = new std::vector<std::string>;

		for(size_t i=0; i<count; i++)
			params->push_back(deSerializeString(is));

		ClientEvent event;
		event.type            = CE_SET_SKY;
		event.set_sky.bgcolor = bgcolor;
		event.set_sky.type    = type;
		event.set_sky.params  = params;
		m_client_event_queue.push_back(event);
	}
	else if(command == TOCLIENT_OVERRIDE_DAY_NIGHT_RATIO)
	{
		std::string datastring((char *)&data[2], datasize - 2);
		std::istringstream is(datastring, std::ios_base::binary);

		bool do_override        = readU8(is);
		float day_night_ratio_f = (float)readU16(is) / 65536;

		ClientEvent event;
		event.type                                 = CE_OVERRIDE_DAY_NIGHT_RATIO;
		event.override_day_night_ratio.do_override = do_override;
		event.override_day_night_ratio.ratio_f     = day_night_ratio_f;
		m_client_event_queue.push_back(event);
	}
	else if(command == TOCLIENT_LOCAL_PLAYER_ANIMATIONS)
	{
		std::string datastring((char *)&data[2], datasize - 2);
		std::istringstream is(datastring, std::ios_base::binary);

		LocalPlayer *player = m_env.getLocalPlayer();
		assert(player != NULL);

		player->local_animations[0] = readV2S32(is);
		player->local_animations[1] = readV2S32(is);
		player->local_animations[2] = readV2S32(is);
		player->local_animations[3] = readV2S32(is);
		player->local_animation_speed = readF1000(is);
	}
	else if(command == TOCLIENT_EYE_OFFSET)
	{
		std::string datastring((char *)&data[2], datasize - 2);
		std::istringstream is(datastring, std::ios_base::binary);

		LocalPlayer *player = m_env.getLocalPlayer();
		assert(player != NULL);

		player->eye_offset_first = readV3F1000(is);
		player->eye_offset_third = readV3F1000(is);
	}
	else
	{
		infostream<<"Client: Ignoring unknown command "
				<<command<<std::endl;
	}
}

void Client::Send(u16 channelnum, SharedBuffer<u8> data, bool reliable)
{
	//JMutexAutoLock lock(m_con_mutex); //bulk comment-out
	m_con.Send(PEER_ID_SERVER, channelnum, data, reliable);
}

void Client::interact(u8 action, const PointedThing& pointed)
{
	if(m_state != LC_Ready){
		infostream<<"Client::interact() "
				"cancelled (not connected)"
				<<std::endl;
		return;
	}

	std::ostringstream os(std::ios_base::binary);

	/*
		[0] u16 command
		[2] u8 action
		[3] u16 item
		[5] u32 length of the next item
		[9] serialized PointedThing
		actions:
		0: start digging (from undersurface) or use
		1: stop digging (all parameters ignored)
		2: digging completed
		3: place block or item (to abovesurface)
		4: use item
	*/
	writeU16(os, TOSERVER_INTERACT);
	writeU8(os, action);
	writeU16(os, getPlayerItem());
	std::ostringstream tmp_os(std::ios::binary);
	pointed.serialize(tmp_os);
	os<<serializeLongString(tmp_os.str());

	std::string s = os.str();
	SharedBuffer<u8> data((u8*)s.c_str(), s.size());

	// Send as reliable
	Send(0, data, true);
}

void Client::sendNodemetaFields(v3s16 p, const std::string &formname,
		const std::map<std::string, std::string> &fields)
{
	std::ostringstream os(std::ios_base::binary);

	writeU16(os, TOSERVER_NODEMETA_FIELDS);
	writeV3S16(os, p);
	os<<serializeString(formname);
	size_t fields_size = fields.size();
	assert(fields_size <= 0xFFFF);
	writeU16(os, (u16) (fields_size & 0xFFFF));
	for(std::map<std::string, std::string>::const_iterator
			i = fields.begin(); i != fields.end(); i++){
		const std::string &name = i->first;
		const std::string &value = i->second;
		os<<serializeString(name);
		os<<serializeLongString(value);
	}

	// Make data buffer
	std::string s = os.str();
	SharedBuffer<u8> data((u8*)s.c_str(), s.size());
	// Send as reliable
	Send(0, data, true);
}
	
void Client::sendInventoryFields(const std::string &formname,
		const std::map<std::string, std::string> &fields)
{
	std::ostringstream os(std::ios_base::binary);

	writeU16(os, TOSERVER_INVENTORY_FIELDS);
	os<<serializeString(formname);
	size_t fields_size = fields.size();
	assert(fields_size <= 0xFFFF);
	writeU16(os, (u16) (fields_size & 0xFFFF));
	for(std::map<std::string, std::string>::const_iterator
			i = fields.begin(); i != fields.end(); i++){
		const std::string &name  = i->first;
		const std::string &value = i->second;
		os<<serializeString(name);
		os<<serializeLongString(value);
	}

	// Make data buffer
	std::string s = os.str();
	SharedBuffer<u8> data((u8*)s.c_str(), s.size());
	// Send as reliable
	Send(0, data, true);
}

void Client::sendInventoryAction(InventoryAction *a)
{
	std::ostringstream os(std::ios_base::binary);
	u8 buf[12];
	
	// Write command
	writeU16(buf, TOSERVER_INVENTORY_ACTION);
	os.write((char*)buf, 2);

	a->serialize(os);
	
	// Make data buffer
	std::string s = os.str();
	SharedBuffer<u8> data((u8*)s.c_str(), s.size());
	// Send as reliable
	Send(0, data, true);
}

void Client::sendChatMessage(const std::wstring &message)
{
	std::ostringstream os(std::ios_base::binary);
	u8 buf[12];
	
	// Write command
	writeU16(buf, TOSERVER_CHAT_MESSAGE);
	os.write((char*)buf, 2);
	
	// Write length
	size_t messagesize = message.size();
	if (messagesize > 0xFFFF) {
		messagesize = 0xFFFF;
	}
	writeU16(buf, (u16) messagesize);
	os.write((char*)buf, 2);
	
	// Write string
	for(unsigned int i=0; i<message.size(); i++)
	{
		u16 w = message[i];
		writeU16(buf, w);
		os.write((char*)buf, 2);
	}
	
	// Make data buffer
	std::string s = os.str();
	SharedBuffer<u8> data((u8*)s.c_str(), s.size());
	// Send as reliable
	Send(0, data, true);
}

void Client::sendChangePassword(const std::wstring &oldpassword,
                                const std::wstring &newpassword)
{
	Player *player = m_env.getLocalPlayer();
	if(player == NULL)
		return;

	std::string playername = player->getName();
	std::string oldpwd = translatePassword(playername, oldpassword);
	std::string newpwd = translatePassword(playername, newpassword);

	std::ostringstream os(std::ios_base::binary);
	u8 buf[2+PASSWORD_SIZE*2];
	/*
		[0] u16 TOSERVER_PASSWORD
		[2] u8[28] old password
		[30] u8[28] new password
	*/

	writeU16(buf, TOSERVER_PASSWORD);
	for(unsigned int i=0;i<PASSWORD_SIZE-1;i++)
	{
		buf[2+i] = i<oldpwd.length()?oldpwd[i]:0;
		buf[30+i] = i<newpwd.length()?newpwd[i]:0;
	}
	buf[2+PASSWORD_SIZE-1] = 0;
	buf[30+PASSWORD_SIZE-1] = 0;
	os.write((char*)buf, 2+PASSWORD_SIZE*2);

	// Make data buffer
	std::string s = os.str();
	SharedBuffer<u8> data((u8*)s.c_str(), s.size());
	// Send as reliable
	Send(0, data, true);
}


void Client::sendDamage(u8 damage)
{
	DSTACK(__FUNCTION_NAME);
	std::ostringstream os(std::ios_base::binary);

	writeU16(os, TOSERVER_DAMAGE);
	writeU8(os, damage);

	// Make data buffer
	std::string s = os.str();
	SharedBuffer<u8> data((u8*)s.c_str(), s.size());
	// Send as reliable
	Send(0, data, true);
}

void Client::sendBreath(u16 breath)
{
	DSTACK(__FUNCTION_NAME);
	std::ostringstream os(std::ios_base::binary);

	writeU16(os, TOSERVER_BREATH);
	writeU16(os, breath);
	// Make data buffer
	std::string s = os.str();
	SharedBuffer<u8> data((u8*)s.c_str(), s.size());
	// Send as reliable
	Send(0, data, true);
}

void Client::sendRespawn()
{
	DSTACK(__FUNCTION_NAME);
	std::ostringstream os(std::ios_base::binary);

	writeU16(os, TOSERVER_RESPAWN);

	// Make data buffer
	std::string s = os.str();
	SharedBuffer<u8> data((u8*)s.c_str(), s.size());
	// Send as reliable
	Send(0, data, true);
}

void Client::sendReady()
{
	DSTACK(__FUNCTION_NAME);
	std::ostringstream os(std::ios_base::binary);

	writeU16(os, TOSERVER_CLIENT_READY);
	writeU8(os,VERSION_MAJOR);
	writeU8(os,VERSION_MINOR);
	writeU8(os,(int)VERSION_PATCH_ORIG);
	writeU8(os,0);

	writeU16(os,strlen(minetest_version_hash));
	os.write(minetest_version_hash,strlen(minetest_version_hash));

	// Make data buffer
	std::string s = os.str();
	SharedBuffer<u8> data((u8*)s.c_str(), s.size());
	// Send as reliable
	Send(0, data, true);
}

void Client::sendPlayerPos()
{
	LocalPlayer *myplayer = m_env.getLocalPlayer();
	if(myplayer == NULL)
		return;

	// Save bandwidth by only updating position when something changed
	if(myplayer->last_position        == myplayer->getPosition() &&
			myplayer->last_speed      == myplayer->getSpeed()    &&
			myplayer->last_pitch      == myplayer->getPitch()    &&
			myplayer->last_yaw        == myplayer->getYaw()      &&
			myplayer->last_keyPressed == myplayer->keyPressed)
		return;

	myplayer->last_position   = myplayer->getPosition();
	myplayer->last_speed      = myplayer->getSpeed();
	myplayer->last_pitch      = myplayer->getPitch();
	myplayer->last_yaw        = myplayer->getYaw();
	myplayer->last_keyPressed = myplayer->keyPressed;

	u16 our_peer_id;
	{
		//JMutexAutoLock lock(m_con_mutex); //bulk comment-out
		our_peer_id = m_con.GetPeerID();
	}
	
	// Set peer id if not set already
	if(myplayer->peer_id == PEER_ID_INEXISTENT)
		myplayer->peer_id = our_peer_id;
	// Check that an existing peer_id is the same as the connection's
	assert(myplayer->peer_id == our_peer_id);
	
	v3f pf         = myplayer->getPosition();
	v3f sf         = myplayer->getSpeed();
	s32 pitch      = myplayer->getPitch() * 100;
	s32 yaw        = myplayer->getYaw() * 100;
	u32 keyPressed = myplayer->keyPressed;

	v3s32 position(pf.X*100, pf.Y*100, pf.Z*100);
	v3s32 speed(sf.X*100, sf.Y*100, sf.Z*100);
	/*
		Format:
		[0] u16 command
		[2] v3s32 position*100
		[2+12] v3s32 speed*100
		[2+12+12] s32 pitch*100
		[2+12+12+4] s32 yaw*100
		[2+12+12+4+4] u32 keyPressed
	*/
	SharedBuffer<u8> data(2+12+12+4+4+4);
	writeU16(&data[0], TOSERVER_PLAYERPOS);
	writeV3S32(&data[2], position);
	writeV3S32(&data[2+12], speed);
	writeS32(&data[2+12+12], pitch);
	writeS32(&data[2+12+12+4], yaw);
	writeU32(&data[2+12+12+4+4], keyPressed);
	// Send as unreliable
	Send(0, data, false);
}

void Client::sendPlayerItem(u16 item)
{
	Player *myplayer = m_env.getLocalPlayer();
	if(myplayer == NULL)
		return;

	u16 our_peer_id = m_con.GetPeerID();

	// Set peer id if not set already
	if(myplayer->peer_id == PEER_ID_INEXISTENT)
		myplayer->peer_id = our_peer_id;
	// Check that an existing peer_id is the same as the connection's
	assert(myplayer->peer_id == our_peer_id);

	SharedBuffer<u8> data(2+2);
	writeU16(&data[0], TOSERVER_PLAYERITEM);
	writeU16(&data[2], item);

	// Send as reliable
	Send(0, data, true);
}

void Client::removeNode(v3s16 p)
{
	std::map<v3s16, MapBlock*> modified_blocks;

	try
	{
		m_env.getMap().removeNodeAndUpdate(p, modified_blocks);
	}
	catch(InvalidPositionException &e)
	{
	}
	
	for(std::map<v3s16, MapBlock * >::iterator
			i = modified_blocks.begin();
			i != modified_blocks.end(); ++i)
	{
<<<<<<< HEAD
		addUpdateMeshTask(i->first, false);
	}
	// add urgent task to update the modified node
	addUpdateMeshTaskForNode(p, true);
=======
		addUpdateMeshTaskWithEdge(i->first, false, true);
	}
>>>>>>> 2a7c6d27
}

void Client::addNode(v3s16 p, MapNode n, bool remove_metadata)
{
	//TimeTaker timer1("Client::addNode()");

	std::map<v3s16, MapBlock*> modified_blocks;

	try
	{
		//TimeTaker timer3("Client::addNode(): addNodeAndUpdate");
		m_env.getMap().addNodeAndUpdate(p, n, modified_blocks, remove_metadata);
	}
	catch(InvalidPositionException &e)
	{}
	
	addUpdateMeshTaskForNode(p, true);

	for(std::map<v3s16, MapBlock * >::iterator
			i = modified_blocks.begin();
			i != modified_blocks.end(); ++i)
	{
<<<<<<< HEAD
		addUpdateMeshTask(i->first, false);
=======
		addUpdateMeshTaskWithEdge(i->first, false, true);
>>>>>>> 2a7c6d27
	}
}
	
void Client::setPlayerControl(PlayerControl &control)
{
	LocalPlayer *player = m_env.getLocalPlayer();
	assert(player != NULL);
	player->control = control;
}

void Client::selectPlayerItem(u16 item)
{
	m_playeritem = item;
	m_inventory_updated = true;
	sendPlayerItem(item);
}

// Returns true if the inventory of the local player has been
// updated from the server. If it is true, it is set to false.
bool Client::getLocalInventoryUpdated()
{
	bool updated = m_inventory_updated;
	m_inventory_updated = false;
	return updated;
}

// Copies the inventory of the local player to parameter
void Client::getLocalInventory(Inventory &dst)
{
	Player *player = m_env.getLocalPlayer();
	assert(player != NULL);
	dst = player->inventory;
}

Inventory* Client::getInventory(const InventoryLocation &loc)
{
	switch(loc.type){
	case InventoryLocation::UNDEFINED:
	{}
	break;
	case InventoryLocation::CURRENT_PLAYER:
	{
		Player *player = m_env.getLocalPlayer();
		assert(player != NULL);
		return &player->inventory;
	}
	break;
	case InventoryLocation::PLAYER:
	{
		Player *player = m_env.getPlayer(loc.name.c_str());
		if(!player)
			return NULL;
		return &player->inventory;
	}
	break;
	case InventoryLocation::NODEMETA:
	{
		NodeMetadata *meta = m_env.getMap().getNodeMetadata(loc.p);
		if(!meta)
			return NULL;
		return meta->getInventory();
	}
	break;
	case InventoryLocation::DETACHED:
	{
		if(m_detached_inventories.count(loc.name) == 0)
			return NULL;
		return m_detached_inventories[loc.name];
	}
	break;
	default:
		assert(0);
	}
	return NULL;
}

void Client::inventoryAction(InventoryAction *a)
{
	/*
		Send it to the server
	*/
	sendInventoryAction(a);

	/*
		Predict some local inventory changes
	*/
	a->clientApply(this, this);

	// Remove it
	delete a;
}

ClientActiveObject * Client::getSelectedActiveObject(
		f32 max_d,
		v3f from_pos_f_on_map,
		core::line3d<f32> shootline_on_map
	)
{
	std::vector<DistanceSortedActiveObject> objects;

	m_env.getActiveObjects(from_pos_f_on_map, max_d, objects);
	
	// Sort them.
	// After this, the closest object is the first in the array.
	std::sort(objects.begin(), objects.end());

	for(unsigned int i=0; i<objects.size(); i++)
	{
		ClientActiveObject *obj = objects[i].obj;
		
		core::aabbox3d<f32> *selection_box = obj->getSelectionBox();
		if(selection_box == NULL)
			continue;

		v3f pos = obj->getPosition();

		core::aabbox3d<f32> offsetted_box(
				selection_box->MinEdge + pos,
				selection_box->MaxEdge + pos
		);

		if(offsetted_box.intersectsWithLine(shootline_on_map))
		{
			return obj;
		}
	}

	return NULL;
}

std::list<std::string> Client::getConnectedPlayerNames()
{
	return m_env.getPlayerNames();
}

float Client::getAnimationTime()
{
	return m_animation_time;
}

int Client::getCrackLevel()
{
	return m_crack_level;
}

void Client::setHighlighted(v3s16 pos, bool show_highlighted)
{
	m_show_highlighted = show_highlighted;
	v3s16 old_highlighted_pos = m_highlighted_pos;
	m_highlighted_pos = pos;
	addUpdateMeshTaskForNode(old_highlighted_pos, true);
	addUpdateMeshTaskForNode(m_highlighted_pos, true);
}

void Client::setCrack(int level, v3s16 pos)
{
	int old_crack_level = m_crack_level;
	v3s16 old_crack_pos = m_crack_pos;

	m_crack_level = level;
	m_crack_pos = pos;

	if(old_crack_level >= 0 && (level < 0 || pos != old_crack_pos))
	{
		// remove old crack
		addUpdateMeshTaskForNode(old_crack_pos, true);
	}
	if(level >= 0 && (old_crack_level < 0 || pos != old_crack_pos))
	{
		// add new crack
		addUpdateMeshTaskForNode(pos, true);
	}
}

u16 Client::getHP()
{
	Player *player = m_env.getLocalPlayer();
	assert(player != NULL);
	return player->hp;
}

u16 Client::getBreath()
{
	Player *player = m_env.getLocalPlayer();
	assert(player != NULL);
	return player->getBreath();
}

bool Client::getChatMessage(std::wstring &message)
{
	if(m_chat_queue.size() == 0)
		return false;
	message = m_chat_queue.pop_front();
	return true;
}

void Client::typeChatMessage(const std::wstring &message)
{
	// Discard empty line
	if(message == L"")
		return;

	// Send to others
	sendChatMessage(message);

	// Show locally
	if (message[0] == L'/')
	{
		m_chat_queue.push_back((std::wstring)L"issued command: " + message);
	}
	else
	{
		LocalPlayer *player = m_env.getLocalPlayer();
		assert(player != NULL);
		std::wstring name = narrow_to_wide(player->getName());
		m_chat_queue.push_back((std::wstring)L"<" + name + L"> " + message);
	}
}

void Client::addUpdateMeshTask(v3s16 p, bool urgent)
{
	//ScopeProfiler sp(g_profiler, "Client: Mesh prepare");
	MapBlock *b = m_env.getMap().getBlockNoCreateNoEx(p);
	if(b == NULL)
		return;

	/*
		Create a task to update the mesh of the block
	*/

	std::shared_ptr<MeshMakeData> data(new MeshMakeData(this, m_env.getMap(), m_env.getClientMap().getControl()));

	{
		//TimeTaker timer("data fill");
		// Release: ~0ms
		// Debug: 1-6ms, avg=2ms
		data->fill(b);

#if ! CMAKE_THREADS
		data->fill_data();
#endif

		data->setCrack(m_crack_level, m_crack_pos);
		data->setHighlighted(m_highlighted_pos, m_show_highlighted);
		data->setSmoothLighting(m_cache_smooth_lighting);
		data->step = getFarmeshStep(data->draw_control, getNodeBlockPos(floatToInt(m_env.getLocalPlayer()->getPosition(), BS)), p);
		data->range = getNodeBlockPos(floatToInt(m_env.getLocalPlayer()->getPosition(), BS)).getDistanceFrom(p);
	}

	// Add task to queue
	m_mesh_update_thread.m_queue_in.addBlock(p, data, urgent);
}

void Client::addUpdateMeshTaskWithEdge(v3POS blockpos, bool urgent)
{
<<<<<<< HEAD
	for (int i=0;i<7;i++)
=======
	try{
		addUpdateMeshTask(blockpos, ack_to_server, urgent);
	}
	catch(InvalidPositionException &e){}

	// Leading edge
	for (int i=0;i<6;i++)
>>>>>>> 2a7c6d27
	{
		try{
			v3s16 p = blockpos + g_6dirs[i];
			addUpdateMeshTask(p, urgent);
		}
		catch(InvalidPositionException &e){}
	}
}

void Client::addUpdateMeshTaskForNode(v3s16 nodepos, bool urgent)
{
/*
	{
		v3s16 p = nodepos;
		infostream<<"Client::addUpdateMeshTaskForNode(): "
				<<"("<<p.X<<","<<p.Y<<","<<p.Z<<")"
				<<std::endl;
	}
*/

	v3s16 blockpos          = getNodeBlockPos(nodepos);
	v3s16 blockpos_relative = blockpos * MAP_BLOCKSIZE;

	try{
<<<<<<< HEAD
		v3s16 p = blockpos + v3s16(0,0,0);
		addUpdateMeshTask(p, urgent);
=======
		addUpdateMeshTask(blockpos, ack_to_server, urgent);
>>>>>>> 2a7c6d27
	}
	catch(InvalidPositionException &e){}

	// Leading edge
	if(nodepos.X == blockpos_relative.X){
		try{
			v3s16 p = blockpos + v3s16(-1,0,0);
			addUpdateMeshTask(p, urgent);
		}
		catch(InvalidPositionException &e){}
	}

	if(nodepos.Y == blockpos_relative.Y){
		try{
			v3s16 p = blockpos + v3s16(0,-1,0);
			addUpdateMeshTask(p, urgent);
		}
		catch(InvalidPositionException &e){}
	}

	if(nodepos.Z == blockpos_relative.Z){
		try{
			v3s16 p = blockpos + v3s16(0,0,-1);
			addUpdateMeshTask(p, urgent);
		}
		catch(InvalidPositionException &e){}
	}
}

void Client::updateMeshTimestampWithEdge(v3s16 blockpos) {
	for (int i = 0; i < 7; ++i) {
		auto *block = m_env.getMap().getBlockNoCreateNoEx(blockpos + g_6dirs[i]);
		if(!block)
			continue;
		block->setTimestampNoChangedFlag(m_uptime);
	}
}

ClientEvent Client::getClientEvent()
{
	if(m_client_event_queue.size() == 0)
	{
		ClientEvent event;
		event.type = CE_NONE;
		return event;
	}
	return m_client_event_queue.pop_front();
}

float Client::mediaReceiveProgress()
{
	if (m_media_downloader)
		return m_media_downloader->getProgress();
	else
		return 1.0; // downloader only exists when not yet done
}

void Client::afterContentReceived(IrrlichtDevice *device, gui::IGUIFont* font)
{
	infostream<<"Client::afterContentReceived() started"<<std::endl;
	//assert(m_itemdef_received);
	//assert(m_nodedef_received);
	//assert(mediaReceived());
	

	bool no_output = device->getVideoDriver()->getDriverType() == video::EDT_NULL;

	// Rebuild inherited images and recreate textures
	infostream<<"- Rebuilding images and textures"<<std::endl;
	if (!no_output)
		m_tsrc->rebuildImagesAndTextures();

	// Rebuild shaders
	infostream<<"- Rebuilding shaders"<<std::endl;
	if (!no_output)
		m_shsrc->rebuildShaders();

	// Update node aliases
	infostream<<"- Updating node aliases"<<std::endl;
	m_nodedef->updateAliases(m_itemdef);

	// Update node textures and assign shaders to each tile
	infostream<<"- Updating node textures"<<std::endl;
	if (!no_output)
	m_nodedef->updateTextures(this);

	// Preload item textures and meshes if configured to
	if(!no_output && g_settings->getBool("preload_item_visuals"))
	{
		verbosestream<<"Updating item textures and meshes"<<std::endl;
		wchar_t* text = wgettext("Item textures...");
		draw_load_screen(text, device, guienv, 0, 0);
		std::set<std::string> names = m_itemdef->getAll();
		size_t size = names.size();
		size_t count = 0;
		int percent = 0;
		for(std::set<std::string>::const_iterator
				i = names.begin(); i != names.end(); ++i){
			// Asking for these caches the result
			m_itemdef->getInventoryTexture(*i, this);
			m_itemdef->getWieldMesh(*i, this);
			count++;
			percent = count*100/size;
			if (count%50 == 0) // only update every 50 item
				draw_load_screen(text, device, guienv, 0, percent);
		}
		delete[] text;
	}

	// Start mesh update thread after setting up content definitions
	infostream<<"- Starting mesh update thread"<<std::endl;
	if (!no_output) {
		auto threads = !g_settings->getBool("more_threads") ? 1 : (porting::getNumberOfProcessors() - (m_simple_singleplayer_mode ? 3 : 1));
		m_mesh_update_thread.Start(threads < 1 ? 1 : threads);
	}

	m_state = LC_Ready;
	sendReady();
	infostream<<"Client::afterContentReceived() done"<<std::endl;
}

float Client::getRTT(void)
{
	return m_con.getPeerStat(PEER_ID_SERVER,con::AVG_RTT);
}

float Client::getCurRate(void)
{
	return ( m_con.getLocalStat(con::CUR_INC_RATE) +
			m_con.getLocalStat(con::CUR_DL_RATE));
}

float Client::getAvgRate(void)
{
	return ( m_con.getLocalStat(con::AVG_INC_RATE) +
			m_con.getLocalStat(con::AVG_DL_RATE));
}

void Client::makeScreenshot(IrrlichtDevice *device)
{
	irr::video::IVideoDriver *driver = device->getVideoDriver();
	irr::video::IImage* const raw_image = driver->createScreenShot();
	if (raw_image) {
		irr::video::IImage* const image = driver->createImage(video::ECF_R8G8B8,
			raw_image->getDimension());

		if (image) {
			raw_image->copyTo(image);
			irr::c8 filename[256];
			snprintf(filename, sizeof(filename), "%s" DIR_DELIM "screenshot_%u.png",
				 g_settings->get("screenshot_path").c_str(),
				 device->getTimer()->getRealTime());
			std::stringstream sstr;
			if (driver->writeImageToFile(image, filename)) {
				sstr << "Saved screenshot to '" << filename << "'";
			} else {
				sstr << "Failed to save screenshot '" << filename << "'";
			}
			m_chat_queue.push_back(narrow_to_wide(sstr.str()));
			infostream << sstr.str() << std::endl;
			image->drop();
		}
		raw_image->drop();
	}
}

// IGameDef interface
// Under envlock
IItemDefManager* Client::getItemDefManager()
{
	return m_itemdef;
}
INodeDefManager* Client::getNodeDefManager()
{
	return m_nodedef;
}
ICraftDefManager* Client::getCraftDefManager()
{
	return NULL;
	//return m_craftdef;
}
ITextureSource* Client::getTextureSource()
{
	return m_tsrc;
}
IShaderSource* Client::getShaderSource()
{
	return m_shsrc;
}
scene::ISceneManager* Client::getSceneManager()
{
	return m_device->getSceneManager();
}
u16 Client::allocateUnknownNodeId(const std::string &name)
{
	errorstream<<"Client::allocateUnknownNodeId(): "
			<<"Client cannot allocate node IDs"<<std::endl;
	assert(0);
	return CONTENT_IGNORE;
}
ISoundManager* Client::getSoundManager()
{
	return m_sound;
}
MtEventManager* Client::getEventManager()
{
	return m_event;
}

scene::IAnimatedMesh* Client::getMesh(const std::string &filename)
{
	std::map<std::string, std::string>::const_iterator i =
			m_mesh_data.find(filename);
	if(i == m_mesh_data.end()){
		errorstream<<"Client::getMesh(): Mesh not found: \""<<filename<<"\""
				<<std::endl;
		return NULL;
	}
	const std::string &data    = i->second;
	scene::ISceneManager *smgr = m_device->getSceneManager();

	// Create the mesh, remove it from cache and return it
	// This allows unique vertex colors and other properties for each instance
	Buffer<char> data_rw(data.c_str(), data.size()); // Const-incorrect Irrlicht
	io::IFileSystem *irrfs = m_device->getFileSystem();
	io::IReadFile *rfile   = irrfs->createMemoryReadFile(
			*data_rw, data_rw.getSize(), filename.c_str());
	assert(rfile);

	scene::IAnimatedMesh *mesh = smgr->getMesh(rfile);
	rfile->drop();
	// NOTE: By playing with Irrlicht refcounts, maybe we could cache a bunch
	// of uniquely named instances and re-use them
	mesh->grab();
	smgr->getMeshCache()->removeMesh(mesh);
	return mesh;
}
<|MERGE_RESOLUTION|>--- conflicted
+++ resolved
@@ -2233,15 +2233,8 @@
 			i = modified_blocks.begin();
 			i != modified_blocks.end(); ++i)
 	{
-<<<<<<< HEAD
-		addUpdateMeshTask(i->first, false);
-	}
-	// add urgent task to update the modified node
-	addUpdateMeshTaskForNode(p, true);
-=======
-		addUpdateMeshTaskWithEdge(i->first, false, true);
-	}
->>>>>>> 2a7c6d27
+		addUpdateMeshTaskWithEdge(i->first, true);
+	}
 }
 
 void Client::addNode(v3s16 p, MapNode n, bool remove_metadata)
@@ -2264,11 +2257,7 @@
 			i = modified_blocks.begin();
 			i != modified_blocks.end(); ++i)
 	{
-<<<<<<< HEAD
-		addUpdateMeshTask(i->first, false);
-=======
-		addUpdateMeshTaskWithEdge(i->first, false, true);
->>>>>>> 2a7c6d27
+		addUpdateMeshTaskWithEdge(i->first, true);
 	}
 }
 	
@@ -2524,17 +2513,7 @@
 
 void Client::addUpdateMeshTaskWithEdge(v3POS blockpos, bool urgent)
 {
-<<<<<<< HEAD
 	for (int i=0;i<7;i++)
-=======
-	try{
-		addUpdateMeshTask(blockpos, ack_to_server, urgent);
-	}
-	catch(InvalidPositionException &e){}
-
-	// Leading edge
-	for (int i=0;i<6;i++)
->>>>>>> 2a7c6d27
 	{
 		try{
 			v3s16 p = blockpos + g_6dirs[i];
@@ -2559,12 +2538,7 @@
 	v3s16 blockpos_relative = blockpos * MAP_BLOCKSIZE;
 
 	try{
-<<<<<<< HEAD
-		v3s16 p = blockpos + v3s16(0,0,0);
-		addUpdateMeshTask(p, urgent);
-=======
-		addUpdateMeshTask(blockpos, ack_to_server, urgent);
->>>>>>> 2a7c6d27
+		addUpdateMeshTask(blockpos, urgent);
 	}
 	catch(InvalidPositionException &e){}
 
