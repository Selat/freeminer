--- conflicted
+++ resolved
@@ -339,12 +339,9 @@
 void Client::step(float dtime)
 {
 	DSTACK(__FUNCTION_NAME);
-<<<<<<< HEAD
-	
+
 	m_uptime += dtime;
-=======
-
->>>>>>> 9370f565
+
 	// Limit a bit
 	if(dtime > 2.0)
 		dtime = 2.0;
