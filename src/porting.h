/*
porting.h
Copyright (C) 2013 celeron55, Perttu Ahola <celeron55@gmail.com>
*/

/*
This file is part of Freeminer.

Freeminer is free software: you can redistribute it and/or modify
it under the terms of the GNU General Public License as published by
the Free Software Foundation, either version 3 of the License, or
(at your option) any later version.

Freeminer  is distributed in the hope that it will be useful,
but WITHOUT ANY WARRANTY; without even the implied warranty of
MERCHANTABILITY or FITNESS FOR A PARTICULAR PURPOSE.  See the
GNU General Public License for more details.

You should have received a copy of the GNU General Public License
along with Freeminer.  If not, see <http://www.gnu.org/licenses/>.
*/

/*
	Random portability stuff
*/

#ifndef PORTING_HEADER
#define PORTING_HEADER

#include <string>
#include "irrlichttypes.h" // u32
#include "debug.h"
#include "constants.h"
#include "gettime.h"
#include "threads.h"

#ifdef _MSC_VER
	#define SWPRINTF_CHARSTRING L"%S"
#else
	#define SWPRINTF_CHARSTRING L"%s"
#endif

//currently not needed
//template<typename T> struct alignment_trick { char c; T member; };
//#define ALIGNOF(type) offsetof (alignment_trick<type>, member)

#ifdef _WIN32
	#ifndef _WIN32_WINNT
		#define _WIN32_WINNT 0x0501
	#endif
	#include <windows.h>
	
	#define sleep_ms(x) Sleep(x)

	#define MAX_PACKET_SIZE_SINGLEPLAYER 1400
#else
	#include <unistd.h>
	#include <stdint.h> //for uintptr_t
	
	#if (defined(linux) || defined(__linux)) && !defined(_GNU_SOURCE)
		#define _GNU_SOURCE
	#endif

	#include <sched.h>

	#ifdef __FreeBSD__
		#include <pthread_np.h>
		typedef cpuset_t cpu_set_t;
	#elif defined(__sun) || defined(sun)
		#include <sys/types.h>
		#include <sys/processor.h>
	#elif defined(_AIX)
		#include <sys/processor.h>
	#elif __APPLE__
		#include <mach/mach_init.h>
		#include <mach/thread_policy.h>
	#endif

	#define sleep_ms(x) usleep(x*1000)
	
	#define THREAD_PRIORITY_LOWEST       0
	#define THREAD_PRIORITY_BELOW_NORMAL 1
	#define THREAD_PRIORITY_NORMAL       2
	#define THREAD_PRIORITY_ABOVE_NORMAL 3
	#define THREAD_PRIORITY_HIGHEST      4

	#define MAX_PACKET_SIZE_SINGLEPLAYER 8192
#endif

#ifdef _MSC_VER
	#define ALIGNOF(x) __alignof(x)
	#define strtok_r(x, y, z) strtok_s(x, y, z)
	#define strtof(x, y) (float)strtod(x, y)
	#define strtoll(x, y, z) _strtoi64(x, y, z)
	#define strtoull(x, y, z) _strtoui64(x, y, z)
	#define strcasecmp(x, y) stricmp(x, y)
	#define strncasecmp(x, y, n) strnicmp(x, y, n)
#else
	#define ALIGNOF(x) __alignof__(x)
#endif

#ifdef __MINGW32__
	#define strtok_r(x, y, z) mystrtok_r(x, y, z)
#endif

// strlcpy is missing from glibc.  thanks a lot, drepper.
// strlcpy is also missing from AIX and HP-UX because they aim to be weird.
// We can't simply alias strlcpy to MSVC's strcpy_s, since strcpy_s by
// default raises an assertion error and aborts the program if the buffer is
// too small.
#if defined(__FreeBSD__) || defined(__NetBSD__)    || \
	defined(__OpenBSD__) || defined(__DragonFly__) || \
	defined(__APPLE__)   ||                           \
	defined(__sun)       || defined(sun)           || \
	defined(__QNX__)     || defined(__QNXNTO__)
	#define HAVE_STRLCPY
#endif

// So we need to define our own.
#ifndef HAVE_STRLCPY
	#define strlcpy(d, s, n) mystrlcpy(d, s, n)
#endif

#define PADDING(x, y) ((ALIGNOF(y) - ((uintptr_t)(x) & (ALIGNOF(y) - 1))) & (ALIGNOF(y) - 1))

namespace porting
{

/*
	Signal handler (grabs Ctrl-C on POSIX systems)
*/

void signal_handler_init(void);
// Returns a pointer to a bool.
// When the bool is true, program should quit.
bool * signal_handler_killstatus(void);

/*
	Path of static data directory.
*/
extern std::string path_share;

/*
	Directory for storing user data. Examples:
	Windows: "C:\Documents and Settings\user\Application Data\<PROJECT_NAME>"
	Linux: "~/.<PROJECT_NAME>"
	Mac: "~/Library/Application Support/<PROJECT_NAME>"
*/
extern std::string path_user;

/*
	Get full path of stuff in data directory.
	Example: "stone.png" -> "../data/stone.png"
*/
std::string getDataPath(const char *subpath);

/*
	Initialize path_share and path_user.
*/
void initializePaths();

/*
	Get number of online processors in the system.
*/
int getNumberOfProcessors();

/*
	Set a thread's affinity to a particular processor.
*/
bool threadBindToProcessor(threadid_t tid, int pnumber);

/*
	Set a thread's priority.
*/
bool threadSetPriority(threadid_t tid, int prio);

/*
	Return system information
	e.g. "Linux/3.12.7 x86_64"
*/
std::string get_sysinfo();

/*
	Resolution is 10-20ms.
	Remember to check for overflows.
	Overflow can occur at any value higher than 10000000.
*/
#ifdef _WIN32 // Windows
#ifndef _WIN32_WINNT
	#define _WIN32_WINNT 0x0501
#endif
	#include <windows.h>
	
	inline u32 getTimeS()
	{
		return GetTickCount() / 1000;
	}
	
	inline u32 getTimeMs()
	{
		return GetTickCount();
	}
	
	inline u32 getTimeUs()
	{
		LARGE_INTEGER freq, t;
		QueryPerformanceFrequency(&freq);
		QueryPerformanceCounter(&t);
		return (double)(t.QuadPart) / ((double)(freq.QuadPart) / 1000000.0);
	}
	
	inline u32 getTimeNs()
	{
		LARGE_INTEGER freq, t;
		QueryPerformanceFrequency(&freq);
		QueryPerformanceCounter(&t);
		return (double)(t.QuadPart) / ((double)(freq.QuadPart) / 1000000000.0);
	}
	
#else // Posix
	#include <sys/time.h>
	#include <time.h>
	
	inline u32 getTimeS()
	{
		struct timeval tv;
		gettimeofday(&tv, NULL);
		return tv.tv_sec;
	}
	
	inline u32 getTimeMs()
	{
		struct timeval tv;
		gettimeofday(&tv, NULL);
		return tv.tv_sec * 1000 + tv.tv_usec / 1000;
	}
	
	inline u32 getTimeUs()
	{
		struct timeval tv;
		gettimeofday(&tv, NULL);
		return tv.tv_sec * 1000000 + tv.tv_usec;
	}
	
	inline u32 getTimeNs()
	{
		struct timespec ts;
		clock_gettime(CLOCK_REALTIME, &ts);
		return ts.tv_sec * 1000000000 + ts.tv_nsec;
	}
	
	/*#include <sys/timeb.h>
	inline u32 getTimeMs()
	{
		struct timeb tb;
		ftime(&tb);
		return tb.time * 1000 + tb.millitm;
	}*/
#endif

inline u32 getTime(TimePrecision prec)
{
	switch (prec) {
		case PRECISION_SECONDS:
			return getTimeS();
		case PRECISION_MILLI:
			return getTimeMs();
		case PRECISION_MICRO:
			return getTimeUs();
		case PRECISION_NANO:
			return getTimeNs();
	}
	return 0;
}

#if (defined(linux) || defined(__linux))

#include <sys/prctl.h>

inline void setThreadName(const char* name) {
	prctl(PR_SET_NAME,name);
}
#elif defined(__FreeBSD__) || defined(__NetBSD__) || defined(__OpenBSD__)
/* BSD doesn't seem to support thread names. If you know about a way 
 * to add this feature please create a pull request.
 * "setproctitle" doesn't work for threadnames.
 */
<<<<<<< HEAD

inline void setThreadName(const char* name) {
    pthread_set_name_np(pthread_self(), name);
}
#elif defined(_WIN32)
// threadnames are not supported on windows
inline void setThreadName(const char* name) { }

#else
#warning "Unknown platform for setThreadName support, you wont have threadname support."
inline void setThreadName(const char* name) { }
=======
inline void setThreadName(const char* name) {}
#elif defined(_WIN32)
// threadnames are not supported on windows
inline void setThreadName(const char* name) {}
#else
#warning "Unknown platform for setThreadName support, you wont have threadname support."
inline void setThreadName(const char* name) {}
>>>>>>> 960d7315
#endif

} // namespace porting

#endif // PORTING_HEADER
<|MERGE_RESOLUTION|>--- conflicted
+++ resolved
@@ -285,27 +285,15 @@
  * to add this feature please create a pull request.
  * "setproctitle" doesn't work for threadnames.
  */
-<<<<<<< HEAD
-
 inline void setThreadName(const char* name) {
-    pthread_set_name_np(pthread_self(), name);
+	pthread_set_name_np(pthread_self(), name);
 }
-#elif defined(_WIN32)
-// threadnames are not supported on windows
-inline void setThreadName(const char* name) { }
-
-#else
-#warning "Unknown platform for setThreadName support, you wont have threadname support."
-inline void setThreadName(const char* name) { }
-=======
-inline void setThreadName(const char* name) {}
 #elif defined(_WIN32)
 // threadnames are not supported on windows
 inline void setThreadName(const char* name) {}
 #else
 #warning "Unknown platform for setThreadName support, you wont have threadname support."
 inline void setThreadName(const char* name) {}
->>>>>>> 960d7315
 #endif
 
 } // namespace porting
