--- conflicted
+++ resolved
@@ -31,13 +31,10 @@
 #include <list>
 #include <vector>
 #include <map>
-<<<<<<< HEAD
 #include "lock.h"
 #include "unordered_map_hash.h"
-=======
-#include <set>
+#include <unordered_set>
 #include <queue>
->>>>>>> 5cf911ff
 
 /*
 Queue with unique values with fast checking of value existence
@@ -71,15 +68,7 @@
 
 	const Value& front() const
 	{
-<<<<<<< HEAD
-		typename std::list<Value>::iterator i = m_list.begin();
-		Value value = *i;
-		m_map.erase(value);
-		m_list.pop_front();
-		return value;
-=======
 		return m_queue.front();
->>>>>>> 5cf911ff
 	}
 
 	u32 size() const
@@ -88,14 +77,8 @@
 	}
 
 private:
-<<<<<<< HEAD
-	//std::map<Value, u8> m_map;
-	std::unordered_map<Value, u8, v3POSHash, v3POSEqual> m_map; // all usage with v3s16 now
-	std::list<Value> m_list;
-=======
-	std::set<Value> m_set;
+	std::unordered_set<Value, v3POSHash, v3POSEqual> m_set;
 	std::queue<Value> m_queue;
->>>>>>> 5cf911ff
 };
 
 #if 1
