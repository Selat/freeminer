--- conflicted
+++ resolved
@@ -419,13 +419,9 @@
 
 	for (size_t i = 0; i < s.length(); i++) {
 		if (s[i] == '\\')
-<<<<<<< HEAD
-			++i;
-=======
 			i++;
 		if (i >= s.length())
 			break;
->>>>>>> 5aeeb219
 		res += s[i];
 	}
 
