/*
util/string.h
Copyright (C) 2010-2013 celeron55, Perttu Ahola <celeron55@gmail.com>
*/

/*
This file is part of Freeminer.

Freeminer is free software: you can redistribute it and/or modify
it under the terms of the GNU General Public License as published by
the Free Software Foundation, either version 3 of the License, or
(at your option) any later version.

Freeminer  is distributed in the hope that it will be useful,
but WITHOUT ANY WARRANTY; without even the implied warranty of
MERCHANTABILITY or FITNESS FOR A PARTICULAR PURPOSE.  See the
GNU General Public License for more details.

You should have received a copy of the GNU General Public License
along with Freeminer.  If not, see <http://www.gnu.org/licenses/>.
*/

#ifndef UTIL_STRING_HEADER
#define UTIL_STRING_HEADER

#include "../irrlichttypes.h"
#include <stdlib.h>
#include <string>
#include <cstring>
#include <vector>
#include <sstream>
<<<<<<< HEAD
#include "SColor.h"
=======
#include <cctype>

#define STRINGIFY(x) #x
#define TOSTRING(x) STRINGIFY(x)
>>>>>>> ff36071d

struct FlagDesc {
	const char *name;
	u32 flag;
};

std::wstring narrow_to_wide(const std::string& mbs);
std::string wide_to_narrow(const std::wstring& wcs);

static inline std::string padStringRight(std::string s, size_t len)
{
	if(len > s.size())
		s.insert(s.end(), len - s.size(), ' ');
	return s;
}

// ends: NULL- or ""-terminated array of strings
// Returns "" if no end could be removed.
static inline std::string removeStringEnd(const std::string &s, const char *ends[])
{
	const char **p = ends;
	for(; (*p) && (*p)[0] != '\0'; p++){
		std::string end = *p;
		if(s.size() < end.size())
			continue;
		if(s.substr(s.size()-end.size(), end.size()) == end)
			return s.substr(0, s.size() - end.size());
	}
	return "";
}

// Tests if two strings are equal, optionally case insensitive
inline bool str_equal(const std::wstring& s1, const std::wstring& s2,
		bool case_insensitive = false)
{
	if(case_insensitive)
	{
		if(s1.size() != s2.size())
			return false;
		for(size_t i = 0; i < s1.size(); ++i)
			if(tolower(s1[i]) != tolower(s2[i]))
				return false;
		return true;
	}
	else
	{
		return s1 == s2;
	}
}

// Tests if the second string is a prefix of the first, optionally case insensitive
inline bool str_starts_with(const std::wstring& str, const std::wstring& prefix,
		bool case_insensitive = false)
{
	if(str.size() < prefix.size())
		return false;
	if(case_insensitive)
	{
		for(size_t i = 0; i < prefix.size(); ++i)
			if(tolower(str[i]) != tolower(prefix[i]))
				return false;
	}
	else
	{
		for(size_t i = 0; i < prefix.size(); ++i)
			if(str[i] != prefix[i])
				return false;
	}
	return true;
}

// Split a string using the given delimiter. Returns a vector containing
// the component parts.
inline std::vector<std::wstring> str_split(const std::wstring &str, wchar_t delimiter)
{
	std::vector<std::wstring> parts;
	std::wstringstream sstr(str);
	std::wstring part;
	while(std::getline(sstr, part, delimiter))
		parts.push_back(part);
	return parts;
}

inline std::string lowercase(const std::string &s)
{
	std::string s2;
	for(size_t i=0; i<s.size(); i++)
	{
		char c = s[i];
		if(c >= 'A' && c <= 'Z')
			c -= 'A' - 'a';
		s2 += c;
	}
	return s2;
}

inline std::string trim(const std::string &s)
{
	size_t front = 0;
	while(s[front] == ' '    ||
	      s[front] == '\t'   ||
	      s[front] == '\r'   ||
	      s[front] == '\n'
	     )
		++front;

	size_t back = s.size();
	while(back > front &&
	      (s[back-1] == ' '  ||
	       s[back-1] == '\t' ||
	       s[back-1] == '\r' ||
	       s[back-1] == '\n'
	      )
	     )
		--back;

	return s.substr(front, back - front);
}

inline bool is_yes(const std::string &s)
{
	std::string s2 = lowercase(trim(s));
	if(s2 == "y" || s2 == "yes" || s2 == "true" || atoi(s2.c_str()) != 0)
		return true;
	return false;
}

inline s32 mystoi(const std::string &s, s32 min, s32 max)
{
	s32 i = atoi(s.c_str());
	if(i < min)
		i = min;
	if(i > max)
		i = max;
	return i;
}

inline s64 stoi64(const std::string &s) {
	std::stringstream tmp(s);
	s64 t;
	tmp >> t;
	return t;
}

// MSVC2010 includes it's own versions of these
//#if !defined(_MSC_VER) || _MSC_VER < 1600

inline s32 mystoi(const std::string &s)
{
	return atoi(s.c_str());
}

inline s32 mystoi(const std::wstring &s)
{
	return atoi(wide_to_narrow(s).c_str());
}

inline float mystof(const std::string &s)
{
	// This crap causes a segfault in certain cases on MinGW
	/*float f;
	std::istringstream ss(s);
	ss>>f;
	return f;*/
	// This works in that case
	return atof(s.c_str());
}

//#endif

#define stoi mystoi
#define stof mystof

inline std::string itos(s32 i)
{
	std::ostringstream o;
	o<<i;
	return o.str();
}

inline std::string i64tos(s64 i) {
	std::ostringstream o;
	o<<i;
	return o.str();
}

inline std::string ftos(float f)
{
	std::ostringstream o;
	o<<f;
	return o.str();
}

inline void str_replace(std::string & str, std::string const & pattern,
		std::string const & replacement)
{
	std::string::size_type start = str.find(pattern, 0);
	while(start != str.npos)
	{
		str.replace(start, pattern.size(), replacement);
		start = str.find(pattern, start+replacement.size());
	}
}

inline void str_replace_char(std::string & str, char from, char to)
{
	for(unsigned int i=0; i<str.size(); i++)
	{
		if(str[i] == from)
			str[i] = to;
	}
}

/*
	Checks if a string contains only supplied characters
*/
inline bool string_allowed(const std::string &s, const std::string &allowed_chars)
{
	for(u32 i=0; i<s.size(); i++)
	{
		bool confirmed = false;
		for(u32 j=0; j<allowed_chars.size(); j++)
		{
			if(s[i] == allowed_chars[j])
			{
				confirmed = true;
				break;
			}
		}
		if(confirmed == false)
			return false;
	}
	return true;
}

/*
	Checks if a string contains no blacklisted characters (opposite
	function of string_allowed())
*/
inline bool string_allowed_blacklist(const std::string & s, const std::string & blacklisted_chars)
{
	for(unsigned int i = 0; i < s.length(); i++)
	{
		bool invalid = false;
		for(unsigned int j = 0; j < blacklisted_chars.length(); j++)
		{
			if(s[i] == blacklisted_chars[j])
			{
				invalid = true;
				break;
			}
		}
		if(invalid)
			return false;
	}
	return true;
}

/*
	Forcefully wraps string into rows using \n
	(no word wrap, used for showing paths in gui)
*/
inline std::string wrap_rows(const std::string &from, u32 rowlen)
{
	std::string to;
	for(u32 i=0; i<from.size(); i++)
	{
		if(i != 0 && i%rowlen == 0)
			to += '\n';
		to += from[i];
	}
	return to;
}

/*
	Removes all \\ from a string that had been escaped (FormSpec strings)
*/
inline std::string unescape_string(std::string &s)
{
	std::string res;
	
	for (size_t i = 0; i < s.length(); i++) {
		if (s[i] == '\\')
			i++;
		res += s[i];
	}
	
	return res;
}

inline bool is_number(const std::string& tocheck)
{
	std::string::const_iterator iter = tocheck.begin();

	while (iter != tocheck.end() && std::isdigit(*iter)) {
		++iter;
	}

	return ((!tocheck.empty()) && (iter == tocheck.end()));
}

std::string translatePassword(std::string playername, std::wstring password);
std::string urlencode(std::string str);
std::string urldecode(std::string str);
u32 readFlagString(std::string str, FlagDesc *flagdesc, u32 *flagmask);
std::string writeFlagString(u32 flags, FlagDesc *flagdesc, u32 flagmask);
size_t mystrlcpy(char *dst, const char *src, size_t size);
char *mystrtok_r(char *s, const char *sep, char **lasts);
u64 read_seed(const char *str);

bool parseColor(const std::string &value, video::SColor &color);
std::wstring colorizeText(const std::wstring &s, std::vector<video::SColor> &colors, const video::SColor &initial_color);
std::wstring sanitizeChatString(const std::wstring &s);
bool char_icompare(char c1, char c2);
bool string_icompare(const std::string& a, const std::string& b);
#endif
<|MERGE_RESOLUTION|>--- conflicted
+++ resolved
@@ -29,14 +29,11 @@
 #include <cstring>
 #include <vector>
 #include <sstream>
-<<<<<<< HEAD
 #include "SColor.h"
-=======
 #include <cctype>
 
 #define STRINGIFY(x) #x
 #define TOSTRING(x) STRINGIFY(x)
->>>>>>> ff36071d
 
 struct FlagDesc {
 	const char *name;
