--- conflicted
+++ resolved
@@ -284,11 +284,7 @@
  */
 inline s32 mystoi(const std::wstring &str)
 {
-<<<<<<< HEAD
-	return atoi(wide_to_utf8(s).c_str());
-=======
-	return mystoi(wide_to_narrow(str));
->>>>>>> 3c3887bb
+	return atoi(wide_to_utf8(str).c_str());
 }
 
 
@@ -457,11 +453,8 @@
 	return val ? "true" : "false";
 }
 
-<<<<<<< HEAD
 std::wstring colorizeText(const std::wstring &s, std::vector<video::SColor> &colors, const video::SColor &initial_color);
 std::wstring sanitizeChatString(const std::wstring &s);
 bool char_icompare(char c1, char c2);
 bool string_icompare(const std::string& a, const std::string& b);
-=======
->>>>>>> 3c3887bb
 #endif