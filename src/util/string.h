--- conflicted
+++ resolved
@@ -50,7 +50,7 @@
 size_t mystrlcpy(char *dst, const char *src, size_t size);
 char *mystrtok_r(char *s, const char *sep, char **lasts);
 u64 read_seed(const char *str);
-bool parseColorString(const std::string &value, video::SColor &color, bool quiet);
+bool parseColorString(const std::string &value, video::SColor &color, bool quiet = true);
 
 
 /**
@@ -502,23 +502,8 @@
 	return v ? "true" : "false";
 }
 
-<<<<<<< HEAD
-std::string translatePassword(std::string playername, std::wstring password);
-std::string urlencode(std::string str);
-std::string urldecode(std::string str);
-u32 readFlagString(std::string str, const FlagDesc *flagdesc, u32 *flagmask);
-std::string writeFlagString(u32 flags, const FlagDesc *flagdesc, u32 flagmask);
-size_t mystrlcpy(char *dst, const char *src, size_t size);
-char *mystrtok_r(char *s, const char *sep, char **lasts);
-u64 read_seed(const char *str);
-bool parseColorString(const std::string &value, video::SColor &color, bool quiet = true);
-
 std::wstring colorizeText(const std::wstring &s, std::vector<video::SColor> &colors, const video::SColor &initial_color);
 std::wstring sanitizeChatString(const std::wstring &s);
 bool char_icompare(char c1, char c2);
 bool string_icompare(const std::string& a, const std::string& b);
-#endif
-=======
-
-#endif
->>>>>>> 817e3a6c
+#endif