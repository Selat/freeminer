/*
Minetest
Copyright (C) 2010-2013 celeron55, Perttu Ahola <celeron55@gmail.com>

This program is free software; you can redistribute it and/or modify
it under the terms of the GNU Lesser General Public License as published by
the Free Software Foundation; either version 2.1 of the License, or
(at your option) any later version.

This program is distributed in the hope that it will be useful,
but WITHOUT ANY WARRANTY; without even the implied warranty of
MERCHANTABILITY or FITNESS FOR A PARTICULAR PURPOSE.  See the
GNU Lesser General Public License for more details.

You should have received a copy of the GNU Lesser General Public License along
with this program; if not, write to the Free Software Foundation, Inc.,
51 Franklin Street, Fifth Floor, Boston, MA 02110-1301 USA.
*/

#ifndef UTIL_STRING_HEADER
#define UTIL_STRING_HEADER

#include "../irrlichttypes.h"
#include <stdlib.h>
#include <string>
#include <cstring>
#include <vector>
#include <sstream>
<<<<<<< HEAD
#include <ctype.h>
=======
#include "SColor.h"
>>>>>>> 75b8b18d

struct FlagDesc {
	const char *name;
	u32 flag;
};

// try not to convert between wide/utf8 encodings; this can result in data loss
// try to only convert between them when you need to input/output stuff via Irrlicht
std::wstring utf8_to_wide(const std::string &input);
std::string wide_to_utf8(const std::wstring &input);

// NEVER use those two functions unless you have a VERY GOOD reason to
// they just convert between wide and multibyte encoding
// multibyte encoding depends on current locale, this is no good, especially on Windows
std::wstring narrow_to_wide(const std::string& mbs);
std::string wide_to_narrow(const std::wstring& wcs);

static inline std::string padStringRight(std::string s, size_t len)
{
	if(len > s.size())
		s.insert(s.end(), len - s.size(), ' ');
	return s;
}

// ends: NULL- or ""-terminated array of strings
// Returns "" if no end could be removed.
static inline std::string removeStringEnd(const std::string &s, const char *ends[])
{
	const char **p = ends;
	for(; (*p) && (*p)[0] != '\0'; p++){
		std::string end = *p;
		if(s.size() < end.size())
			continue;
		if(s.substr(s.size()-end.size(), end.size()) == end)
			return s.substr(0, s.size() - end.size());
	}
	return "";
}

// Tests if two strings are equal, optionally case insensitive
inline bool str_equal(const std::wstring& s1, const std::wstring& s2,
		bool case_insensitive = false)
{
	if(case_insensitive)
	{
		if(s1.size() != s2.size())
			return false;
		for(size_t i = 0; i < s1.size(); ++i)
			if(tolower(s1[i]) != tolower(s2[i]))
				return false;
		return true;
	}
	else
	{
		return s1 == s2;
	}
}

// Tests if the second string is a prefix of the first, optionally case insensitive
inline bool str_starts_with(const std::wstring& str, const std::wstring& prefix,
		bool case_insensitive = false)
{
	if(str.size() < prefix.size())
		return false;
	if(case_insensitive)
	{
		for(size_t i = 0; i < prefix.size(); ++i)
			if(tolower(str[i]) != tolower(prefix[i]))
				return false;
	}
	else
	{
		for(size_t i = 0; i < prefix.size(); ++i)
			if(str[i] != prefix[i])
				return false;
	}
	return true;
}

// Split a string using the given delimiter. Returns a vector containing
// the component parts.
inline std::vector<std::wstring> str_split(const std::wstring &str, wchar_t delimiter)
{
	std::vector<std::wstring> parts;
	std::wstringstream sstr(str);
	std::wstring part;
	while(std::getline(sstr, part, delimiter))
		parts.push_back(part);
	return parts;
}

inline std::string lowercase(const std::string &s)
{
	std::string s2;
	for(size_t i=0; i<s.size(); i++)
	{
		char c = s[i];
		if(c >= 'A' && c <= 'Z')
			c -= 'A' - 'a';
		s2 += c;
	}
	return s2;
}

inline std::string trim(const std::string &s)
{
	size_t front = 0;
	while(s[front] == ' '    ||
	      s[front] == '\t'   ||
	      s[front] == '\r'   ||
	      s[front] == '\n'
	     )
		++front;

	size_t back = s.size();
	while(back > front &&
	      (s[back-1] == ' '  ||
	       s[back-1] == '\t' ||
	       s[back-1] == '\r' ||
	       s[back-1] == '\n'
	      )
	     )
		--back;

	return s.substr(front, back - front);
}

inline bool is_yes(const std::string &s)
{
	std::string s2 = lowercase(trim(s));
	if(s2 == "y" || s2 == "yes" || s2 == "true" || atoi(s2.c_str()) != 0)
		return true;
	return false;
}

inline s32 mystoi(const std::string &s, s32 min, s32 max)
{
	s32 i = atoi(s.c_str());
	if(i < min)
		i = min;
	if(i > max)
		i = max;
	return i;
}

inline s64 stoi64(const std::string &s) {
	std::stringstream tmp(s);
	long long t;
	tmp >> t;
	return t;
}

// MSVC2010 includes it's own versions of these
//#if !defined(_MSC_VER) || _MSC_VER < 1600

inline s32 mystoi(const std::string &s)
{
	return atoi(s.c_str());
}

inline s32 mystoi(const std::wstring &s)
{
	return atoi(wide_to_utf8(s).c_str());
}

inline float mystof(const std::string &s)
{
	// This crap causes a segfault in certain cases on MinGW
	/*float f;
	std::istringstream ss(s);
	ss>>f;
	return f;*/
	// This works in that case
	return atof(s.c_str());
}

//#endif

#define stoi mystoi
#define stof mystof

inline std::string itos(s32 i)
{
	std::ostringstream o;
	o<<i;
	return o.str();
}

inline std::string i64tos(s64 i) {
	std::ostringstream o;
	o<<i;
	return o.str();
}

inline std::string ftos(float f)
{
	std::ostringstream o;
	o<<f;
	return o.str();
}

inline void str_replace(std::string & str, std::string const & pattern,
		std::string const & replacement)
{
	std::string::size_type start = str.find(pattern, 0);
	while(start != str.npos)
	{
		str.replace(start, pattern.size(), replacement);
		start = str.find(pattern, start+replacement.size());
	}
}

inline void str_replace_char(std::string & str, char from, char to)
{
	for(unsigned int i=0; i<str.size(); i++)
	{
		if(str[i] == from)
			str[i] = to;
	}
}

/*
	Checks if a string contains only supplied characters
*/
inline bool string_allowed(const std::string &s, const std::string &allowed_chars)
{
	for(u32 i=0; i<s.size(); i++)
	{
		bool confirmed = false;
		for(u32 j=0; j<allowed_chars.size(); j++)
		{
			if(s[i] == allowed_chars[j])
			{
				confirmed = true;
				break;
			}
		}
		if(confirmed == false)
			return false;
	}
	return true;
}

/*
	Checks if a string contains no blacklisted characters (opposite
	function of string_allowed())
*/
inline bool string_allowed_blacklist(const std::string & s, const std::string & blacklisted_chars)
{
	for(unsigned int i = 0; i < s.length(); i++)
	{
		bool invalid = false;
		for(unsigned int j = 0; j < blacklisted_chars.length(); j++)
		{
			if(s[i] == blacklisted_chars[j])
			{
				invalid = true;
				break;
			}
		}
		if(invalid)
			return false;
	}
	return true;
}

/*
	Forcefully wraps string into rows using \n
	(no word wrap, used for showing paths in gui)
*/
inline std::string wrap_rows(const std::string &from, u32 rowlen)
{
	std::string to;
	for(u32 i=0; i<from.size(); i++)
	{
		if(i != 0 && i%rowlen == 0)
			to += '\n';
		to += from[i];
	}
	return to;
}

/*
	Removes all \\ from a string that had been escaped (FormSpec strings)
*/
inline std::string unescape_string(std::string &s)
{
	std::string res;
	
	for (size_t i = 0; i < s.length(); i++) {
		if (s[i] == '\\')
			i++;
		res += s[i];
	}
	
	return res;
}

std::string translatePassword(std::string playername, std::string password);
std::string urlencode(std::string str);
std::string urldecode(std::string str);
u32 readFlagString(std::string str, FlagDesc *flagdesc);
std::string writeFlagString(u32 flags, FlagDesc *flagdesc);
char *mystrtok_r(char *s, const char *sep, char **lasts);
u64 read_seed(const char *str);

bool parseColor(const std::string &value, video::SColor &color);
std::wstring colorizeText(const std::wstring &s, std::vector<video::SColor> &colors, const video::SColor &initial_color);
std::wstring sanitizeChatString(const std::wstring &s);
bool char_icompare(char c1, char c2);
bool string_icompare(const std::string& a, const std::string& b);
#endif
<|MERGE_RESOLUTION|>--- conflicted
+++ resolved
@@ -26,11 +26,8 @@
 #include <cstring>
 #include <vector>
 #include <sstream>
-<<<<<<< HEAD
 #include <ctype.h>
-=======
 #include "SColor.h"
->>>>>>> 75b8b18d
 
 struct FlagDesc {
 	const char *name;
