--- conflicted
+++ resolved
@@ -463,11 +463,7 @@
 	video::SColor color = initial_color;
 	while (i < s.length()) {
 		if (s[i] == L'\v' && i + 6 < s.length()) {
-<<<<<<< HEAD
-			parseColor("#" + wide_to_utf8(s.substr(i + 1, 6)), color);
-=======
-			parseColorString("#" + wide_to_narrow(s.substr(i + 1, 6)), color);
->>>>>>> 155da270
+			parseColorString("#" + wide_to_utf8(s.substr(i + 1, 6)), color);
 			i += 7;
 			continue;
 		}
