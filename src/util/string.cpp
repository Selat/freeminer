/*
Minetest
Copyright (C) 2010-2013 celeron55, Perttu Ahola <celeron55@gmail.com>

This program is free software; you can redistribute it and/or modify
it under the terms of the GNU Lesser General Public License as published by
the Free Software Foundation; either version 2.1 of the License, or
(at your option) any later version.

This program is distributed in the hope that it will be useful,
but WITHOUT ANY WARRANTY; without even the implied warranty of
MERCHANTABILITY or FITNESS FOR A PARTICULAR PURPOSE.  See the
GNU Lesser General Public License for more details.

You should have received a copy of the GNU Lesser General Public License along
with this program; if not, write to the Free Software Foundation, Inc.,
51 Franklin Street, Fifth Floor, Boston, MA 02110-1301 USA.
*/

#include "string.h"
#include "pointer.h"
#include "numeric.h"

#include <sstream>
#include <iomanip>
#include <cctype>

#include "../sha1.h"
#include "../base64.h"
#include "../hex.h"
#include "../porting.h"

<<<<<<< HEAD
#ifdef ANDROID
int wctomb(char *s, wchar_t wc) { return wcrtomb(s,wc,NULL); }
int mbtowc(wchar_t *pwc, const char *s, size_t n) { return mbrtowc(pwc, s, n, NULL); }
=======
#ifndef _WIN32
#include <iconv.h>
#else
#include <Windows.h>
#endif

#ifndef _WIN32
size_t convert(const char *to, const char *from, char *outbuf, size_t outbuf_size, char *inbuf, size_t inbuf_size) {
	iconv_t cd = iconv_open(to, from);

	char *inbuf_ptr = inbuf;
	char *outbuf_ptr = outbuf;

	size_t *inbuf_left_ptr = &inbuf_size;
	size_t *outbuf_left_ptr = &outbuf_size;

	while (inbuf_size > 0)
		iconv(cd, &inbuf_ptr, inbuf_left_ptr, &outbuf_ptr, outbuf_left_ptr);

	iconv_close(cd);
	return 0;
}

std::wstring utf8_to_wide(const std::string &input) {
	size_t inbuf_size = input.length() + 1;
	// maximum possible size, every character is sizeof(wchar_t) bytes
	size_t outbuf_size = (input.length() + 1) * sizeof(wchar_t);

	char *inbuf = new char[inbuf_size];
	memcpy(inbuf, input.c_str(), inbuf_size);
	char *outbuf = new char[outbuf_size];
	memset(outbuf, 0, outbuf_size);

	convert("WCHAR_T", "UTF-8", outbuf, outbuf_size, inbuf, inbuf_size);
	std::wstring out((wchar_t*)outbuf);

	delete[] inbuf;
	delete[] outbuf;

	return out;
}

std::string wide_to_utf8(const std::wstring &input) {
	size_t inbuf_size = (input.length() + 1) * sizeof(wchar_t);
	// maximum possible size: utf-8 encodes codepoints using 1 up to 6 bytes
	size_t outbuf_size = (input.length() + 1) * 6;

	char *inbuf = new char[inbuf_size];
	memcpy(inbuf, input.c_str(), inbuf_size);
	char *outbuf = new char[outbuf_size];
	memset(outbuf, 0, outbuf_size);

	convert("UTF-8", "WCHAR_T", outbuf, outbuf_size, inbuf, inbuf_size);
	std::string out(outbuf);

	delete[] inbuf;
	delete[] outbuf;

	return out;
}
#else
std::wstring utf8_to_wide(const std::string &input) {
	size_t outbuf_size = input.size() + 1;
	wchar_t *outbuf = new wchar_t[outbuf_size];
	memset(outbuf, 0, outbuf_size * sizeof(wchar_t));
	MultiByteToWideChar(CP_UTF8, 0, input.c_str(), input.size(), outbuf, outbuf_size);
	std::wstring out(outbuf);
	delete[] outbuf;
	return out;
}

std::string wide_to_utf8(const std::wstring &input) {
	size_t outbuf_size = (input.size() + 1) * 6;
	char *outbuf = new char[outbuf_size];
	memset(outbuf, 0, outbuf_size);
	WideCharToMultiByte(CP_UTF8, 0, input.c_str(), input.size(), outbuf, outbuf_size, NULL, NULL);
	std::string out(outbuf);
	delete[] outbuf;
	return out;
}
>>>>>>> 75b8b18d
#endif

std::wstring narrow_to_wide(const std::string& mbs)
{
	size_t wcl = mbs.size();
	Buffer<wchar_t> wcs(wcl+1);
	size_t l = mbstowcs(*wcs, mbs.c_str(), wcl);
	if(l == (size_t)(-1))
		return L"<invalid multibyte string>";
	wcs[l] = 0;
	return *wcs;
}

std::string wide_to_narrow(const std::wstring& wcs)
{
	size_t mbl = wcs.size()*4;
	SharedBuffer<char> mbs(mbl+1);
	size_t l = wcstombs(*mbs, wcs.c_str(), mbl);
	if(l == (size_t)(-1)) {
		return "Character conversion failed!";
	}
	else
		mbs[l] = 0;
	return *mbs;
}

// Get an sha-1 hash of the player's name combined with
// the password entered. That's what the server uses as
// their password. (Exception : if the password field is
// blank, we send a blank password - this is for backwards
// compatibility with password-less players).
std::string translatePassword(std::string playername, std::string password)
{
	if(password.length() == 0)
		return "";

	std::string slt = playername + password;
	SHA1 sha1;
	sha1.addBytes(slt.c_str(), slt.length());
	unsigned char *digest = sha1.getDigest();
	std::string pwd = base64_encode(digest, 20);
	free(digest);
	return pwd;
}

std::string urlencode(std::string str)
{
	// Encodes non-unreserved URI characters by a percent sign
	// followed by two hex digits. See RFC 3986, section 2.3.
	static const char url_hex_chars[] = "0123456789ABCDEF";
	std::ostringstream oss(std::ios::binary);
	for (u32 i = 0; i < str.size(); i++) {
		unsigned char c = str[i];
		if (isalnum(c) || c == '-' || c == '.' || c == '_' || c == '~')
			oss << c;
		else
			oss << "%"
				<< url_hex_chars[(c & 0xf0) >> 4]
				<< url_hex_chars[c & 0x0f];
	}
	return oss.str();
}

std::string urldecode(std::string str)
{
	// Inverse of urlencode
	std::ostringstream oss(std::ios::binary);
	for (u32 i = 0; i < str.size(); i++) {
		unsigned char highvalue, lowvalue;
		if (str[i] == '%' &&
				hex_digit_decode(str[i+1], highvalue) &&
				hex_digit_decode(str[i+2], lowvalue)) {
			oss << (char) ((highvalue << 4) | lowvalue);
			i += 2;
		}
		else
			oss << str[i];
	}
	return oss.str();
}

u32 readFlagString(std::string str, FlagDesc *flagdesc) {
	if (str.length() == 0)
		return 0;
	u32 result = 0;
	char *s = &str[0];
	char *flagstr, *strpos = NULL;
	
	while ((flagstr = strtok_r(s, ",", &strpos))) {
		s = NULL;
		
		while (*flagstr == ' ' || *flagstr == '\t')
			flagstr++;
		
		for (int i = 0; flagdesc[i].name; i++) {
			if (!strcasecmp(flagstr, flagdesc[i].name)) {
				result |= flagdesc[i].flag;
				break;
			}
		}
	}
	
	return result;
}

std::string writeFlagString(u32 flags, FlagDesc *flagdesc) {
	std::string result;
	
	for (int i = 0; flagdesc[i].name; i++) {
		if (flags & flagdesc[i].flag) {
			result += flagdesc[i].name;
			result += ", ";
		}
	}
	
	size_t len = result.length();
	if (len >= 2)
		result.erase(len - 2, 2);
	
	return result;
}

char *mystrtok_r(char *s, const char *sep, char **lasts) {
	char *t;

	if (!s)
		s = *lasts;

	while (*s && strchr(sep, *s))
		s++;

	if (!*s)
		return NULL;

	t = s;
	while (*t) {
		if (strchr(sep, *t)) {
			*t++ = '\0';
			break;
		}
		t++;
	}
	
	*lasts = t;
	return s;
}

u64 read_seed(const char *str) {
	char *endptr;
	u64 num;
	
	if (str[0] == '0' && str[1] == 'x')
		num = strtoull(str, &endptr, 16);
	else
		num = strtoull(str, &endptr, 10);
		
	if (*endptr)
		num = murmur_hash_64_ua(str, (int)strlen(str), 0x1337);
		
	return num;
}

bool parseColor(const std::string &value, video::SColor &color)
{
	const char *hexpattern = NULL;
	if (value[0] == '#') {
		if (value.size() == 9)
			hexpattern = "#RRGGBBAA";
		else if (value.size() == 7)
			hexpattern = "#RRGGBB";
		else if (value.size() == 5)
			hexpattern = "#RGBA";
		else if (value.size() == 4)
			hexpattern = "#RGB";
	}

	if (hexpattern) {
		assert(strlen(hexpattern) == value.size());
		video::SColor outcolor(255, 255, 255, 255);
		for (size_t pos = 0; pos < value.size(); ++pos) {
			// '#' in the pattern means skip that character
			if (hexpattern[pos] == '#')
				continue;

			// Else assume hexpattern[pos] is one of 'R' 'G' 'B' 'A'
			// Read one or two digits, depending on hexpattern
			unsigned char c1, c2;
			if (hexpattern[pos+1] == hexpattern[pos]) {
				// Two digits, e.g. hexpattern == "#RRGGBB"
				if (!hex_digit_decode(value[pos], c1) ||
				    !hex_digit_decode(value[pos+1], c2))
					return false;
				++pos;
			}
			else {
				// One digit, e.g. hexpattern == "#RGB"
				if (!hex_digit_decode(value[pos], c1))
					return false;
				c2 = c1;
			}
			u32 colorpart = ((c1 & 0x0f) << 4) | (c2 & 0x0f);

			// Update outcolor with newly read color part
			if (hexpattern[pos] == 'R')
				outcolor.setRed(colorpart);
			else if (hexpattern[pos] == 'G')
				outcolor.setGreen(colorpart);
			else if (hexpattern[pos] == 'B')
				outcolor.setBlue(colorpart);
			else if (hexpattern[pos] == 'A')
				outcolor.setAlpha(colorpart);
		}

		color = outcolor;
		return true;
	}

	return false;
}


std::wstring colorizeText(const std::wstring &s, std::vector<video::SColor> &colors, const video::SColor &initial_color) {
	std::wstring output;
	colors.clear();
	size_t i = 0;
	video::SColor color = initial_color;
	while (i < s.length()) {
		if (s[i] == L'\v' && i + 6 < s.length()) {
			parseColor("#" + wide_to_utf8(s.substr(i + 1, 6)), color);
			i += 7;
			continue;
		}
		output += s[i];
		colors.push_back(color);

		++i;
	}

	return output;
}

// removes escape sequences
std::wstring sanitizeChatString(const std::wstring &s) {
	std::wstring output;
	size_t i = 0;
	while (i < s.length()) {
		if (s[i] == L'\v') {
			i += 7;
			continue;
		}
		output += s[i];
		++i;
	}
	return output;
}

bool char_icompare(char c1, char c2)
{
	return (std::tolower(static_cast<unsigned char>(c1)) <std::tolower(static_cast<unsigned char>(c2)));
}

bool string_icompare(const std::string& a, const std::string& b)
{
	return std::lexicographical_compare(a.begin(), a.end(), b.begin(), b.end(), char_icompare);
}<|MERGE_RESOLUTION|>--- conflicted
+++ resolved
@@ -30,11 +30,11 @@
 #include "../hex.h"
 #include "../porting.h"
 
-<<<<<<< HEAD
 #ifdef ANDROID
 int wctomb(char *s, wchar_t wc) { return wcrtomb(s,wc,NULL); }
 int mbtowc(wchar_t *pwc, const char *s, size_t n) { return mbrtowc(pwc, s, n, NULL); }
-=======
+#endif
+
 #ifndef _WIN32
 #include <iconv.h>
 #else
@@ -115,7 +115,6 @@
 	delete[] outbuf;
 	return out;
 }
->>>>>>> 75b8b18d
 #endif
 
 std::wstring narrow_to_wide(const std::string& mbs)
