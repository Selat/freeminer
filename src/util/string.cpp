/*
util/string.cpp
Copyright (C) 2010-2013 celeron55, Perttu Ahola <celeron55@gmail.com>
*/

/*
This file is part of Freeminer.

Freeminer is free software: you can redistribute it and/or modify
it under the terms of the GNU General Public License as published by
the Free Software Foundation, either version 3 of the License, or
(at your option) any later version.

Freeminer  is distributed in the hope that it will be useful,
but WITHOUT ANY WARRANTY; without even the implied warranty of
MERCHANTABILITY or FITNESS FOR A PARTICULAR PURPOSE.  See the
GNU General Public License for more details.

You should have received a copy of the GNU General Public License
along with Freeminer.  If not, see <http://www.gnu.org/licenses/>.
*/

#include "string.h"
#include "pointer.h"
#include "numeric.h"

#include <sstream>
#include <iomanip>
#include <cctype>
#include <map>

#include "../sha1.h"
#include "../base64.h"
#include "../hex.h"
#include "../porting.h"
#include "../log.h"

<<<<<<< HEAD
#ifndef _WIN32
#include <iconv.h>
#else
#include <Windows.h>
#endif

#ifndef _WIN32
size_t convert(const char *to, const char *from, char *outbuf, size_t outbuf_size, char *inbuf, size_t inbuf_size) {
	iconv_t cd = iconv_open(to, from);

	char *inbuf_ptr = inbuf;
	char *outbuf_ptr = outbuf;

	size_t *inbuf_left_ptr = &inbuf_size;
	size_t *outbuf_left_ptr = &outbuf_size;

	while (inbuf_size > 0)
		iconv(cd, sloppy<char**>(&inbuf_ptr), inbuf_left_ptr, &outbuf_ptr, outbuf_left_ptr);

	iconv_close(cd);
	return 0;
}

std::wstring utf8_to_wide(const std::string &input) {
	size_t inbuf_size = input.length() + 1;
	// maximum possible size, every character is sizeof(wchar_t) bytes
	size_t outbuf_size = (input.length() + 1) * sizeof(wchar_t);

	char *inbuf = new char[inbuf_size];
	memcpy(inbuf, input.c_str(), inbuf_size);
	char *outbuf = new char[outbuf_size];
	memset(outbuf, 0, outbuf_size);

	convert("WCHAR_T", "UTF-8", outbuf, outbuf_size, inbuf, inbuf_size);
	std::wstring out((wchar_t*)outbuf);

	delete[] inbuf;
	delete[] outbuf;

	return out;
}

std::string wide_to_utf8(const std::wstring &input) {
	size_t inbuf_size = (input.length() + 1) * sizeof(wchar_t);
	// maximum possible size: utf-8 encodes codepoints using 1 up to 6 bytes
	size_t outbuf_size = (input.length() + 1) * 6;

	char *inbuf = new char[inbuf_size];
	memcpy(inbuf, input.c_str(), inbuf_size);
	char *outbuf = new char[outbuf_size];
	memset(outbuf, 0, outbuf_size);

	convert("UTF-8", "WCHAR_T", outbuf, outbuf_size, inbuf, inbuf_size);
	std::string out(outbuf);

	delete[] inbuf;
	delete[] outbuf;

	return out;
}
#else
std::wstring utf8_to_wide(const std::string &input) {
	size_t outbuf_size = input.size() + 1;
	wchar_t *outbuf = new wchar_t[outbuf_size];
	memset(outbuf, 0, outbuf_size * sizeof(wchar_t));
	MultiByteToWideChar(CP_UTF8, 0, input.c_str(), input.size(), outbuf, outbuf_size);
	std::wstring out(outbuf);
	delete[] outbuf;
	return out;
}

std::string wide_to_utf8(const std::wstring &input) {
	size_t outbuf_size = (input.size() + 1) * 6;
	char *outbuf = new char[outbuf_size];
	memset(outbuf, 0, outbuf_size);
	WideCharToMultiByte(CP_UTF8, 0, input.c_str(), input.size(), outbuf, outbuf_size, NULL, NULL);
	std::string out(outbuf);
	delete[] outbuf;
	return out;
}
#endif
=======
static bool parseHexColorString(const std::string &value, video::SColor &color);
static bool parseNamedColorString(const std::string &value, video::SColor &color);
>>>>>>> 40f4d999

#ifdef __ANDROID__
const wchar_t* wide_chars =
	L" !\"#$%&'()*+,-./0123456789:;<=>?@"
	L"ABCDEFGHIJKLMNOPQRSTUVWXYZ[\\]^_`"
	L"abcdefghijklmnopqrstuvwxyz{|}~";

int wctomb(char *s, wchar_t wc)
{
	for (unsigned int j = 0; j < (sizeof(wide_chars)/sizeof(wchar_t));j++) {
		if (wc == wide_chars[j]) {
			*s = (char) (j+32);
			return 1;
		}
		else if (wc == L'\n') {
			*s = '\n';
			return 1;
		}
	}
	return -1;
}

int mbtowc(wchar_t *pwc, const char *s, size_t n)
{
	std::wstring intermediate = narrow_to_wide(s);

	if (intermediate.length() > 0) {
		*pwc = intermediate[0];
		return 1;
	}
	else {
		return -1;
	}
}

std::wstring narrow_to_wide(const std::string& mbs) {
	size_t wcl = mbs.size();

	std::wstring retval = L"";

	for (unsigned int i = 0; i < wcl; i++) {
		if (((unsigned char) mbs[i] >31) &&
		 ((unsigned char) mbs[i] < 127)) {

			retval += wide_chars[(unsigned char) mbs[i] -32];
		}
		//handle newline
		else if (mbs[i] == '\n') {
			retval += L'\n';
		}
	}

	return retval;
}
#else

std::wstring narrow_to_wide(const std::string& mbs)
{
	size_t wcl = mbs.size();
	Buffer<wchar_t> wcs(wcl+1);
	size_t l = mbstowcs(*wcs, mbs.c_str(), wcl);
	if(l == (size_t)(-1))
		return L"<invalid multibyte string>";
	wcs[l] = 0;
	return *wcs;
}

#endif

#ifdef __ANDROID__
std::string wide_to_narrow(const std::wstring& wcs) {
	size_t mbl = wcs.size()*4;

	std::string retval = "";
	for (unsigned int i = 0; i < wcs.size(); i++) {
		wchar_t char1 = (wchar_t) wcs[i];

		if (char1 == L'\n') {
			retval += '\n';
			continue;
		}

		for (unsigned int j = 0; j < wcslen(wide_chars);j++) {
			wchar_t char2 = (wchar_t) wide_chars[j];

			if (char1 == char2) {
				char toadd = (j+32);
				retval += toadd;
				break;
			}
		}
	}

	return retval;
}
#else
std::string wide_to_narrow(const std::wstring& wcs)
{
	size_t mbl = wcs.size()*4;
	SharedBuffer<char> mbs(mbl+1);
	size_t l = wcstombs(*mbs, wcs.c_str(), mbl);
	if(l == (size_t)(-1)) {
		return "Character conversion failed!";
	}
	else
		mbs[l] = 0;
	return *mbs;
}

#endif

// Get an sha-1 hash of the player's name combined with
// the password entered. That's what the server uses as
// their password. (Exception : if the password field is
// blank, we send a blank password - this is for backwards
// compatibility with password-less players).
std::string translatePassword(std::string playername, std::string password)
{
	if(password.length() == 0)
		return "";

	std::string slt = playername + password;
	SHA1 sha1;
	sha1.addBytes(slt.c_str(), slt.length());
	unsigned char *digest = sha1.getDigest();
	std::string pwd = base64_encode(digest, 20);
	free(digest);
	return pwd;
}

std::string urlencode(std::string str)
{
	// Encodes non-unreserved URI characters by a percent sign
	// followed by two hex digits. See RFC 3986, section 2.3.
	static const char url_hex_chars[] = "0123456789ABCDEF";
	std::ostringstream oss(std::ios::binary);
	for (u32 i = 0; i < str.size(); i++) {
		unsigned char c = str[i];
		if (isalnum(c) || c == '-' || c == '.' || c == '_' || c == '~')
			oss << c;
		else
			oss << "%"
				<< url_hex_chars[(c & 0xf0) >> 4]
				<< url_hex_chars[c & 0x0f];
	}
	return oss.str();
}

std::string urldecode(std::string str)
{
	// Inverse of urlencode
	std::ostringstream oss(std::ios::binary);
	for (u32 i = 0; i < str.size(); i++) {
		unsigned char highvalue, lowvalue;
		if (str[i] == '%' &&
				hex_digit_decode(str[i+1], highvalue) &&
				hex_digit_decode(str[i+2], lowvalue)) {
			oss << (char) ((highvalue << 4) | lowvalue);
			i += 2;
		}
		else
			oss << str[i];
	}
	return oss.str();
}

u32 readFlagString(std::string str, const FlagDesc *flagdesc, u32 *flagmask)
{
	if (str.length() == 0)
		return 0;
	u32 result = 0, mask = 0;
	char *s = &str[0];
	char *flagstr, *strpos = NULL;

	while ((flagstr = strtok_r(s, ",", &strpos))) {
		s = NULL;

		while (*flagstr == ' ' || *flagstr == '\t')
			flagstr++;

		bool flagset = true;
		if (!strncasecmp(flagstr, "no", 2)) {
			flagset = false;
			flagstr += 2;
		}

		for (int i = 0; flagdesc[i].name; i++) {
			if (!strcasecmp(flagstr, flagdesc[i].name)) {
				mask |= flagdesc[i].flag;
				if (flagset)
					result |= flagdesc[i].flag;
				break;
			}
		}
	}

	if (flagmask)
		*flagmask = mask;

	return result;
}

std::string writeFlagString(u32 flags, const FlagDesc *flagdesc, u32 flagmask)
{
	std::string result;

	for (int i = 0; flagdesc[i].name; i++) {
		if (flagmask & flagdesc[i].flag) {
			if (!(flags & flagdesc[i].flag))
				result += "no";

			result += flagdesc[i].name;
			result += ", ";
		}
	}

	size_t len = result.length();
	if (len >= 2)
		result.erase(len - 2, 2);

	return result;
}

size_t mystrlcpy(char *dst, const char *src, size_t size)
{
	size_t srclen  = strlen(src) + 1;
	size_t copylen = MYMIN(srclen, size);

	if (copylen > 0) {
		memcpy(dst, src, copylen);
		dst[copylen - 1] = '\0';
	}

	return srclen;
}

char *mystrtok_r(char *s, const char *sep, char **lasts)
{
	char *t;

	if (!s)
		s = *lasts;

	while (*s && strchr(sep, *s))
		s++;

	if (!*s)
		return NULL;

	t = s;
	while (*t) {
		if (strchr(sep, *t)) {
			*t++ = '\0';
			break;
		}
		t++;
	}
	
	*lasts = t;
	return s;
}

u64 read_seed(const char *str)
{
	char *endptr;
	u64 num;
	
	if (str[0] == '0' && str[1] == 'x')
		num = strtoull(str, &endptr, 16);
	else
		num = strtoull(str, &endptr, 10);
		
	if (*endptr)
		num = murmur_hash_64_ua(str, (int)strlen(str), 0x1337);
		
	return num;
}

bool parseColorString(const std::string &value, video::SColor &color, bool quiet)
{
	bool success;

	if (value[0] == '#')
		success = parseHexColorString(value, color);
	else
		success = parseNamedColorString(value, color);

	if (!success && !quiet)
		errorstream << "Invalid color: \"" << value << "\"" << std::endl;

	return success;
}

static bool parseHexColorString(const std::string &value, video::SColor &color)
{
	unsigned char components[] = { 0x00, 0x00, 0x00, 0xff }; // R,G,B,A

	if (value[0] != '#')
		return false;

	size_t len = value.size();
	bool short_form;

	if (len == 9 || len == 7) // #RRGGBBAA or #RRGGBB
		short_form = false;
	else if (len == 5 || len == 4) // #RGBA or #RGB
		short_form = true;
	else
		return false;

	bool success = true;

	for (size_t pos = 1, cc = 0; pos < len; pos++, cc++) {
		assert(cc < sizeof components / sizeof components[0]);
		if (short_form) {
			unsigned char d;
			if (!hex_digit_decode(value[pos], d)) {
				success = false;
				break;
			}
			components[cc] = (d & 0xf) << 4 | (d & 0xf);
		} else {
			unsigned char d1, d2;
			if (!hex_digit_decode(value[pos], d1) ||
					!hex_digit_decode(value[pos+1], d2)) {
				success = false;
				break;
			}
			components[cc] = (d1 & 0xf) << 4 | (d2 & 0xf);
			pos++;	// skip the second digit -- it's already used
		}
	}

	if (success) {
		color.setRed(components[0]);
		color.setGreen(components[1]);
		color.setBlue(components[2]);
		color.setAlpha(components[3]);
	}

	return success;
}

struct ColorContainer {
	ColorContainer();
	std::map<const std::string, u32> colors;
};

ColorContainer::ColorContainer()
{
	colors["aliceblue"]              = 0xf0f8ff;
	colors["antiquewhite"]           = 0xfaebd7;
	colors["aqua"]                   = 0x00ffff;
	colors["aquamarine"]             = 0x7fffd4;
	colors["azure"]                  = 0xf0ffff;
	colors["beige"]                  = 0xf5f5dc;
	colors["bisque"]                 = 0xffe4c4;
	colors["black"]                  = 00000000;
	colors["blanchedalmond"]         = 0xffebcd;
	colors["blue"]                   = 0x0000ff;
	colors["blueviolet"]             = 0x8a2be2;
	colors["brown"]                  = 0xa52a2a;
	colors["burlywood"]              = 0xdeb887;
	colors["cadetblue"]              = 0x5f9ea0;
	colors["chartreuse"]             = 0x7fff00;
	colors["chocolate"]              = 0xd2691e;
	colors["coral"]                  = 0xff7f50;
	colors["cornflowerblue"]         = 0x6495ed;
	colors["cornsilk"]               = 0xfff8dc;
	colors["crimson"]                = 0xdc143c;
	colors["cyan"]                   = 0x00ffff;
	colors["darkblue"]               = 0x00008b;
	colors["darkcyan"]               = 0x008b8b;
	colors["darkgoldenrod"]          = 0xb8860b;
	colors["darkgray"]               = 0xa9a9a9;
	colors["darkgreen"]              = 0x006400;
	colors["darkkhaki"]              = 0xbdb76b;
	colors["darkmagenta"]            = 0x8b008b;
	colors["darkolivegreen"]         = 0x556b2f;
	colors["darkorange"]             = 0xff8c00;
	colors["darkorchid"]             = 0x9932cc;
	colors["darkred"]                = 0x8b0000;
	colors["darksalmon"]             = 0xe9967a;
	colors["darkseagreen"]           = 0x8fbc8f;
	colors["darkslateblue"]          = 0x483d8b;
	colors["darkslategray"]          = 0x2f4f4f;
	colors["darkturquoise"]          = 0x00ced1;
	colors["darkviolet"]             = 0x9400d3;
	colors["deeppink"]               = 0xff1493;
	colors["deepskyblue"]            = 0x00bfff;
	colors["dimgray"]                = 0x696969;
	colors["dodgerblue"]             = 0x1e90ff;
	colors["firebrick"]              = 0xb22222;
	colors["floralwhite"]            = 0xfffaf0;
	colors["forestgreen"]            = 0x228b22;
	colors["fuchsia"]                = 0xff00ff;
	colors["gainsboro"]              = 0xdcdcdc;
	colors["ghostwhite"]             = 0xf8f8ff;
	colors["gold"]                   = 0xffd700;
	colors["goldenrod"]              = 0xdaa520;
	colors["gray"]                   = 0x808080;
	colors["green"]                  = 0x008000;
	colors["greenyellow"]            = 0xadff2f;
	colors["honeydew"]               = 0xf0fff0;
	colors["hotpink"]                = 0xff69b4;
	colors["indianred "]             = 0xcd5c5c;
	colors["indigo "]                = 0x4b0082;
	colors["ivory"]                  = 0xfffff0;
	colors["khaki"]                  = 0xf0e68c;
	colors["lavender"]               = 0xe6e6fa;
	colors["lavenderblush"]          = 0xfff0f5;
	colors["lawngreen"]              = 0x7cfc00;
	colors["lemonchiffon"]           = 0xfffacd;
	colors["lightblue"]              = 0xadd8e6;
	colors["lightcoral"]             = 0xf08080;
	colors["lightcyan"]              = 0xe0ffff;
	colors["lightgoldenrodyellow"]   = 0xfafad2;
	colors["lightgray"]              = 0xd3d3d3;
	colors["lightgreen"]             = 0x90ee90;
	colors["lightpink"]              = 0xffb6c1;
	colors["lightsalmon"]            = 0xffa07a;
	colors["lightseagreen"]          = 0x20b2aa;
	colors["lightskyblue"]           = 0x87cefa;
	colors["lightslategray"]         = 0x778899;
	colors["lightsteelblue"]         = 0xb0c4de;
	colors["lightyellow"]            = 0xffffe0;
	colors["lime"]                   = 0x00ff00;
	colors["limegreen"]              = 0x32cd32;
	colors["linen"]                  = 0xfaf0e6;
	colors["magenta"]                = 0xff00ff;
	colors["maroon"]                 = 0x800000;
	colors["mediumaquamarine"]       = 0x66cdaa;
	colors["mediumblue"]             = 0x0000cd;
	colors["mediumorchid"]           = 0xba55d3;
	colors["mediumpurple"]           = 0x9370db;
	colors["mediumseagreen"]         = 0x3cb371;
	colors["mediumslateblue"]        = 0x7b68ee;
	colors["mediumspringgreen"]      = 0x00fa9a;
	colors["mediumturquoise"]        = 0x48d1cc;
	colors["mediumvioletred"]        = 0xc71585;
	colors["midnightblue"]           = 0x191970;
	colors["mintcream"]              = 0xf5fffa;
	colors["mistyrose"]              = 0xffe4e1;
	colors["moccasin"]               = 0xffe4b5;
	colors["navajowhite"]            = 0xffdead;
	colors["navy"]                   = 0x000080;
	colors["oldlace"]                = 0xfdf5e6;
	colors["olive"]                  = 0x808000;
	colors["olivedrab"]              = 0x6b8e23;
	colors["orange"]                 = 0xffa500;
	colors["orangered"]              = 0xff4500;
	colors["orchid"]                 = 0xda70d6;
	colors["palegoldenrod"]          = 0xeee8aa;
	colors["palegreen"]              = 0x98fb98;
	colors["paleturquoise"]          = 0xafeeee;
	colors["palevioletred"]          = 0xdb7093;
	colors["papayawhip"]             = 0xffefd5;
	colors["peachpuff"]              = 0xffdab9;
	colors["peru"]                   = 0xcd853f;
	colors["pink"]                   = 0xffc0cb;
	colors["plum"]                   = 0xdda0dd;
	colors["powderblue"]             = 0xb0e0e6;
	colors["purple"]                 = 0x800080;
	colors["red"]                    = 0xff0000;
	colors["rosybrown"]              = 0xbc8f8f;
	colors["royalblue"]              = 0x4169e1;
	colors["saddlebrown"]            = 0x8b4513;
	colors["salmon"]                 = 0xfa8072;
	colors["sandybrown"]             = 0xf4a460;
	colors["seagreen"]               = 0x2e8b57;
	colors["seashell"]               = 0xfff5ee;
	colors["sienna"]                 = 0xa0522d;
	colors["silver"]                 = 0xc0c0c0;
	colors["skyblue"]                = 0x87ceeb;
	colors["slateblue"]              = 0x6a5acd;
	colors["slategray"]              = 0x708090;
	colors["snow"]                   = 0xfffafa;
	colors["springgreen"]            = 0x00ff7f;
	colors["steelblue"]              = 0x4682b4;
	colors["tan"]                    = 0xd2b48c;
	colors["teal"]                   = 0x008080;
	colors["thistle"]                = 0xd8bfd8;
	colors["tomato"]                 = 0xff6347;
	colors["turquoise"]              = 0x40e0d0;
	colors["violet"]                 = 0xee82ee;
	colors["wheat"]                  = 0xf5deb3;
	colors["white"]                  = 0xffffff;
	colors["whitesmoke"]             = 0xf5f5f5;
	colors["yellow"]                 = 0xffff00;
	colors["yellowgreen"]            = 0x9acd32;

}

static const ColorContainer named_colors;

static bool parseNamedColorString(const std::string &value, video::SColor &color)
{
	std::string color_name;
	std::string alpha_string;

	/* If the string has a # in it, assume this is the start of a specified
	 * alpha value (if it isn't the string is invalid and the error will be
	 * caught later on, either because the color name won't be found or the
	 * alpha value will fail conversion)
	 */
	size_t alpha_pos = value.find('#');
	if (alpha_pos != std::string::npos) {
		color_name = value.substr(0, alpha_pos);
		alpha_string = value.substr(alpha_pos + 1);
	} else {
		color_name = value;
	}

	color_name = lowercase(value);

	std::map<const std::string, unsigned>::const_iterator it;
	it = named_colors.colors.find(color_name);
	if (it == named_colors.colors.end())
		return false;

	u32 color_temp = it->second;

	/* An empty string for alpha is ok (none of the color table entries
	 * have an alpha value either). Color strings without an alpha specified
	 * are interpreted as fully opaque
	 *
	 * For named colors the supplied alpha string (representing a hex value)
	 * must be exactly two digits. For example:  colorname#08
	 */
	if (!alpha_string.empty()) {
		if (alpha_string.length() != 2)
			return false;

		unsigned char d1, d2;
		if (!hex_digit_decode(alpha_string.at(0), d1)
				|| !hex_digit_decode(alpha_string.at(1), d2))
			return false;
		color_temp |= ((d1 & 0xf) << 4 | (d2 & 0xf)) << 24;
	} else {
		color_temp |= 0xff << 24;  // Fully opaque
	}

	color = video::SColor(color_temp);

	return true;
}

std::wstring colorizeText(const std::wstring &s, std::vector<video::SColor> &colors, const video::SColor &initial_color) {
	std::wstring output;
	colors.clear();
	size_t i = 0;
	video::SColor color = initial_color;
	while (i < s.length()) {
		if (s[i] == L'\v' && i + 6 < s.length()) {
			parseColorString("#" + wide_to_utf8(s.substr(i + 1, 6)), color);
			i += 7;
			continue;
		}
		output += s[i];
		colors.push_back(color);

		++i;
	}

	return output;
}

// removes escape sequences
std::wstring sanitizeChatString(const std::wstring &s) {
	std::wstring output;
	size_t i = 0;
	while (i < s.length()) {
		if (s[i] == L'\v') {
			i += 7;
			continue;
		}
		output += s[i];
		++i;
	}
	return output;
}

bool char_icompare(char c1, char c2)
{
	return (std::tolower(static_cast<unsigned char>(c1)) <std::tolower(static_cast<unsigned char>(c2)));
}

bool string_icompare(const std::string& a, const std::string& b)
{
	return std::lexicographical_compare(a.begin(), a.end(), b.begin(), b.end(), char_icompare);
}<|MERGE_RESOLUTION|>--- conflicted
+++ resolved
@@ -35,7 +35,6 @@
 #include "../porting.h"
 #include "../log.h"
 
-<<<<<<< HEAD
 #ifndef _WIN32
 #include <iconv.h>
 #else
@@ -117,10 +116,9 @@
 	return out;
 }
 #endif
-=======
+
 static bool parseHexColorString(const std::string &value, video::SColor &color);
 static bool parseNamedColorString(const std::string &value, video::SColor &color);
->>>>>>> 40f4d999
 
 #ifdef __ANDROID__
 const wchar_t* wide_chars =
