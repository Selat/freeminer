/*
util/string.cpp
Copyright (C) 2010-2013 celeron55, Perttu Ahola <celeron55@gmail.com>
*/

/*
This file is part of Freeminer.

Freeminer is free software: you can redistribute it and/or modify
it under the terms of the GNU General Public License as published by
the Free Software Foundation, either version 3 of the License, or
(at your option) any later version.

Freeminer  is distributed in the hope that it will be useful,
but WITHOUT ANY WARRANTY; without even the implied warranty of
MERCHANTABILITY or FITNESS FOR A PARTICULAR PURPOSE.  See the
GNU General Public License for more details.

You should have received a copy of the GNU General Public License
along with Freeminer.  If not, see <http://www.gnu.org/licenses/>.
*/

#include "string.h"
#include "pointer.h"
#include "numeric.h"

#include <cctype>

#include "../sha1.h"
#include "../base64.h"
#include "../hex.h"
#include "../porting.h"
#include "../log.h"

#include "../config.h"

#ifndef _WIN32
#include <iconv.h>
#else
#include <Windows.h>
#endif

#ifndef _WIN32
size_t convert(const char *to, const char *from, char *outbuf, size_t outbuf_size, char *inbuf, size_t inbuf_size) {
	iconv_t cd = iconv_open(to, from);

	char *inbuf_ptr = inbuf;
	char *outbuf_ptr = outbuf;

	size_t *inbuf_left_ptr = &inbuf_size;
	size_t *outbuf_left_ptr = &outbuf_size;

	while (inbuf_size > 0)
		iconv(cd, sloppy<char**>(&inbuf_ptr), inbuf_left_ptr, &outbuf_ptr, outbuf_left_ptr);

	iconv_close(cd);
	return 0;
}

#if CMAKE_UTF8
std::wstring narrow_to_wide(const std::string &input) {
	size_t inbuf_size = input.length() + 1;
	// maximum possible size, every character is sizeof(wchar_t) bytes
	size_t outbuf_size = (input.length() + 1) * sizeof(wchar_t);

	char *inbuf = new char[inbuf_size];
	memcpy(inbuf, input.c_str(), inbuf_size);
	char *outbuf = new char[outbuf_size];
	memset(outbuf, 0, outbuf_size);

	convert("WCHAR_T", "UTF-8", outbuf, outbuf_size, inbuf, inbuf_size);
	std::wstring out((wchar_t*)outbuf);

	delete[] inbuf;
	delete[] outbuf;

	return out;
}

std::string wide_to_narrow(const std::wstring &input) {
	size_t inbuf_size = (input.length() + 1) * sizeof(wchar_t);
	// maximum possible size: utf-8 encodes codepoints using 1 up to 6 bytes
	size_t outbuf_size = (input.length() + 1) * 6;

	char *inbuf = new char[inbuf_size];
	memcpy(inbuf, input.c_str(), inbuf_size);
	char *outbuf = new char[outbuf_size];
	memset(outbuf, 0, outbuf_size);

	convert("UTF-8", "WCHAR_T", outbuf, outbuf_size, inbuf, inbuf_size);
	std::string out(outbuf);

	delete[] inbuf;
	delete[] outbuf;

	return out;
}
#endif

#else
std::wstring narrow_to_wide(const std::string &input) {
	size_t outbuf_size = input.size() + 1;
	wchar_t *outbuf = new wchar_t[outbuf_size];
	memset(outbuf, 0, outbuf_size * sizeof(wchar_t));
	MultiByteToWideChar(CP_UTF8, 0, input.c_str(), input.size(), outbuf, outbuf_size);
	std::wstring out(outbuf);
	delete[] outbuf;
	return out;
}

std::string wide_to_narrow(const std::wstring &input) {
	size_t outbuf_size = (input.size() + 1) * 6;
	char *outbuf = new char[outbuf_size];
	memset(outbuf, 0, outbuf_size);
	WideCharToMultiByte(CP_UTF8, 0, input.c_str(), input.size(), outbuf, outbuf_size, NULL, NULL);
	std::string out(outbuf);
	delete[] outbuf;
	return out;
}
#endif

#include <algorithm>
#include <sstream>
#include <iomanip>
#include <map>

#if defined(_WIN32)
#include <windows.h>  // MultiByteToWideChar
#endif

static bool parseHexColorString(const std::string &value, video::SColor &color);
static bool parseNamedColorString(const std::string &value, video::SColor &color);

#if !CMAKE_UTF8
std::wstring narrow_to_wide(const std::string &input) { return narrow_to_wide_real(input); }
std::string wide_to_narrow(const std::wstring &input) { return wide_to_narrow_real(input); }

int wctomb(char *s, wchar_t wc) { return wcrtomb(s,wc,NULL); }
int mbtowc(wchar_t *pwc, const char *s, size_t n) { return mbrtowc(pwc, s, n, NULL); }

const wchar_t* wide_chars =
	L" !\"#$%&'()*+,-./0123456789:;<=>?@"
	L"ABCDEFGHIJKLMNOPQRSTUVWXYZ[\\]^_`"
	L"abcdefghijklmnopqrstuvwxyz{|}~";

int NOT_USED_wctomb(char *s, wchar_t wc)
{
	for (unsigned int j = 0; j < (sizeof(wide_chars)/sizeof(wchar_t));j++) {
		if (wc == wide_chars[j]) {
			*s = (char) (j+32);
			return 1;
		}
		else if (wc == L'\n') {
			*s = '\n';
			return 1;
		}
	}
	return -1;
}

int NOT_USED_mbtowc(wchar_t *pwc, const char *s, size_t n)
{
	wchar_t *intermediate = narrow_to_wide(s);

	if (intermediate.length() > 0) {
		*pwc = intermediate[0];
		return 1;
	} else {
		return -1;
	}
}
// You must free the returned string!
const wchar_t *narrow_to_wide_c(const char *mbs)
{
	size_t mbl = strlen(mbs);
	wchar_t wcs = new wchar_t[mbl + 1];

<<<<<<< HEAD
std::wstring narrow_to_wide_real(const std::string& mbs) {
	size_t wcl = mbs.size();

	std::wstring retval = L"";

	for (unsigned int i = 0; i < wcl; i++) {
		if (((unsigned char) mbs[i] >31) &&
		 ((unsigned char) mbs[i] < 127)) {

			retval += wide_chars[(unsigned char) mbs[i] -32];
=======
	for (size_t i = 0; i < mbl; i++) {
		if (((unsigned char) mbs[i] > 31) &&
				((unsigned char) mbs[i] < 127)) {
			wcs[i] = wide_chars[(unsigned char) mbs[i] - 32];
>>>>>>> 1367e8ff
		}
		//handle newline
		else if (mbs[i] == '\n') {
			wcs[i] = L'\n';
		}
	}

	return wcs;
}

#else

<<<<<<< HEAD
std::wstring narrow_to_wide_real(const std::string& mbs)
=======
// You must free the returned string!
const wchar_t *narrow_to_wide_c(const char *mbs)
>>>>>>> 1367e8ff
{
	wchar_t *wcs = NULL;
#if defined(_WIN32)
	int wcl = MultiByteToWideChar(CP_UTF8, 0, (LPCSTR) mbs, -1, NULL, 0);
	if (!wcl)
		return NULL;
	wcs = new wchar_t[wcl];
	MultiByteToWideChar(CP_UTF8, 0, (LPCSTR) mbs, -1, (WCHAR *) wcs, wcl);
#else
	size_t wcl = mbstowcs(NULL, mbs, 0);
	if (wcl == (size_t) -1)
		return NULL;
	wcs = new wchar_t[wcl + 1];
	size_t l = mbstowcs(wcs, mbs, wcl);
	assert(l != (size_t) -1); // Should never happen if the last call worked
	wcs[l] = '\0';
#endif

	return wcs;
}

#endif

std::wstring narrow_to_wide(const std::string& mbs)
{
	const wchar_t *wcs = narrow_to_wide_c(mbs.c_str());
	if (!wcs)
		return L"<invalid multibyte string>";
	std::wstring wstr(wcs);
	delete [] wcs;
	return wstr;
}

#ifdef __ANDROID__
std::string wide_to_narrow_real(const std::wstring& wcs) {
	size_t mbl = wcs.size()*4;

	std::string retval = "";
	for (unsigned int i = 0; i < wcs.size(); i++) {
		wchar_t char1 = (wchar_t) wcs[i];

		if (char1 == L'\n') {
			retval += '\n';
			continue;
		}

		for (unsigned int j = 0; j < wcslen(wide_chars);j++) {
			wchar_t char2 = (wchar_t) wide_chars[j];

			if (char1 == char2) {
				char toadd = (j+32);
				retval += toadd;
				break;
			}
		}
	}

	return retval;
}
#else
std::string wide_to_narrow_real(const std::wstring& wcs)
{
	size_t mbl = wcs.size()*4;
	SharedBuffer<char> mbs(mbl+1);
	size_t l = wcstombs(*mbs, wcs.c_str(), mbl);
	if(l == (size_t)(-1)) {
		return "Character conversion failed!";
	}
	else
		mbs[l] = 0;
	return *mbs;
}

#endif

// Get an sha-1 hash of the player's name combined with
// the password entered. That's what the server uses as
// their password. (Exception : if the password field is
// blank, we send a blank password - this is for backwards
// compatibility with password-less players).
std::string translatePassword(std::string playername, std::string password)
{
	if(password.length() == 0)
		return "";

	std::string slt = playername + password;
	SHA1 sha1;
	sha1.addBytes(slt.c_str(), slt.length());
	unsigned char *digest = sha1.getDigest();
	std::string pwd = base64_encode(digest, 20);
	free(digest);
	return pwd;
}

std::string urlencode(std::string str)
{
	// Encodes non-unreserved URI characters by a percent sign
	// followed by two hex digits. See RFC 3986, section 2.3.
	static const char url_hex_chars[] = "0123456789ABCDEF";
	std::ostringstream oss(std::ios::binary);
	for (u32 i = 0; i < str.size(); i++) {
		unsigned char c = str[i];
		if (isalnum(c) || c == '-' || c == '.' || c == '_' || c == '~')
			oss << c;
		else
			oss << "%"
				<< url_hex_chars[(c & 0xf0) >> 4]
				<< url_hex_chars[c & 0x0f];
	}
	return oss.str();
}

std::string urldecode(std::string str)
{
	// Inverse of urlencode
	std::ostringstream oss(std::ios::binary);
	for (u32 i = 0; i < str.size(); i++) {
		unsigned char highvalue, lowvalue;
		if (str[i] == '%' &&
				hex_digit_decode(str[i+1], highvalue) &&
				hex_digit_decode(str[i+2], lowvalue)) {
			oss << (char) ((highvalue << 4) | lowvalue);
			i += 2;
		}
		else
			oss << str[i];
	}
	return oss.str();
}

u32 readFlagString(std::string str, const FlagDesc *flagdesc, u32 *flagmask)
{
	if (str.length() == 0)
		return 0;
	u32 result = 0, mask = 0;
	char *s = &str[0];
	char *flagstr, *strpos = NULL;

	while ((flagstr = strtok_r(s, ",", &strpos))) {
		s = NULL;

		while (*flagstr == ' ' || *flagstr == '\t')
			flagstr++;

		bool flagset = true;
		if (!strncasecmp(flagstr, "no", 2)) {
			flagset = false;
			flagstr += 2;
		}

		for (int i = 0; flagdesc[i].name; i++) {
			if (!strcasecmp(flagstr, flagdesc[i].name)) {
				mask |= flagdesc[i].flag;
				if (flagset)
					result |= flagdesc[i].flag;
				break;
			}
		}
	}

	if (flagmask)
		*flagmask = mask;

	return result;
}

std::string writeFlagString(u32 flags, const FlagDesc *flagdesc, u32 flagmask)
{
	std::string result;

	for (int i = 0; flagdesc[i].name; i++) {
		if (flagmask & flagdesc[i].flag) {
			if (!(flags & flagdesc[i].flag))
				result += "no";

			result += flagdesc[i].name;
			result += ", ";
		}
	}

	size_t len = result.length();
	if (len >= 2)
		result.erase(len - 2, 2);

	return result;
}

size_t mystrlcpy(char *dst, const char *src, size_t size)
{
	size_t srclen  = strlen(src) + 1;
	size_t copylen = MYMIN(srclen, size);

	if (copylen > 0) {
		memcpy(dst, src, copylen);
		dst[copylen - 1] = '\0';
	}

	return srclen;
}

char *mystrtok_r(char *s, const char *sep, char **lasts)
{
	char *t;

	if (!s)
		s = *lasts;

	while (*s && strchr(sep, *s))
		s++;

	if (!*s)
		return NULL;

	t = s;
	while (*t) {
		if (strchr(sep, *t)) {
			*t++ = '\0';
			break;
		}
		t++;
	}
	
	*lasts = t;
	return s;
}

u64 read_seed(const char *str)
{
	char *endptr;
	u64 num;
	
	if (str[0] == '0' && str[1] == 'x')
		num = strtoull(str, &endptr, 16);
	else
		num = strtoull(str, &endptr, 10);
		
	if (*endptr)
		num = murmur_hash_64_ua(str, (int)strlen(str), 0x1337);
		
	return num;
}

bool parseColorString(const std::string &value, video::SColor &color, bool quiet)
{
	bool success;

	if (value[0] == '#')
		success = parseHexColorString(value, color);
	else
		success = parseNamedColorString(value, color);

	if (!success && !quiet)
		errorstream << "Invalid color: \"" << value << "\"" << std::endl;

	return success;
}

static bool parseHexColorString(const std::string &value, video::SColor &color)
{
	unsigned char components[] = { 0x00, 0x00, 0x00, 0xff }; // R,G,B,A

	if (value[0] != '#')
		return false;

	size_t len = value.size();
	bool short_form;

	if (len == 9 || len == 7) // #RRGGBBAA or #RRGGBB
		short_form = false;
	else if (len == 5 || len == 4) // #RGBA or #RGB
		short_form = true;
	else
		return false;

	bool success = true;

	for (size_t pos = 1, cc = 0; pos < len; pos++, cc++) {
		assert(cc < sizeof components / sizeof components[0]);
		if (short_form) {
			unsigned char d;
			if (!hex_digit_decode(value[pos], d)) {
				success = false;
				break;
			}
			components[cc] = (d & 0xf) << 4 | (d & 0xf);
		} else {
			unsigned char d1, d2;
			if (!hex_digit_decode(value[pos], d1) ||
					!hex_digit_decode(value[pos+1], d2)) {
				success = false;
				break;
			}
			components[cc] = (d1 & 0xf) << 4 | (d2 & 0xf);
			pos++;	// skip the second digit -- it's already used
		}
	}

	if (success) {
		color.setRed(components[0]);
		color.setGreen(components[1]);
		color.setBlue(components[2]);
		color.setAlpha(components[3]);
	}

	return success;
}

struct ColorContainer {
	ColorContainer();
	std::map<const std::string, u32> colors;
};

ColorContainer::ColorContainer()
{
	colors["aliceblue"]              = 0xf0f8ff;
	colors["antiquewhite"]           = 0xfaebd7;
	colors["aqua"]                   = 0x00ffff;
	colors["aquamarine"]             = 0x7fffd4;
	colors["azure"]                  = 0xf0ffff;
	colors["beige"]                  = 0xf5f5dc;
	colors["bisque"]                 = 0xffe4c4;
	colors["black"]                  = 00000000;
	colors["blanchedalmond"]         = 0xffebcd;
	colors["blue"]                   = 0x0000ff;
	colors["blueviolet"]             = 0x8a2be2;
	colors["brown"]                  = 0xa52a2a;
	colors["burlywood"]              = 0xdeb887;
	colors["cadetblue"]              = 0x5f9ea0;
	colors["chartreuse"]             = 0x7fff00;
	colors["chocolate"]              = 0xd2691e;
	colors["coral"]                  = 0xff7f50;
	colors["cornflowerblue"]         = 0x6495ed;
	colors["cornsilk"]               = 0xfff8dc;
	colors["crimson"]                = 0xdc143c;
	colors["cyan"]                   = 0x00ffff;
	colors["darkblue"]               = 0x00008b;
	colors["darkcyan"]               = 0x008b8b;
	colors["darkgoldenrod"]          = 0xb8860b;
	colors["darkgray"]               = 0xa9a9a9;
	colors["darkgreen"]              = 0x006400;
	colors["darkkhaki"]              = 0xbdb76b;
	colors["darkmagenta"]            = 0x8b008b;
	colors["darkolivegreen"]         = 0x556b2f;
	colors["darkorange"]             = 0xff8c00;
	colors["darkorchid"]             = 0x9932cc;
	colors["darkred"]                = 0x8b0000;
	colors["darksalmon"]             = 0xe9967a;
	colors["darkseagreen"]           = 0x8fbc8f;
	colors["darkslateblue"]          = 0x483d8b;
	colors["darkslategray"]          = 0x2f4f4f;
	colors["darkturquoise"]          = 0x00ced1;
	colors["darkviolet"]             = 0x9400d3;
	colors["deeppink"]               = 0xff1493;
	colors["deepskyblue"]            = 0x00bfff;
	colors["dimgray"]                = 0x696969;
	colors["dodgerblue"]             = 0x1e90ff;
	colors["firebrick"]              = 0xb22222;
	colors["floralwhite"]            = 0xfffaf0;
	colors["forestgreen"]            = 0x228b22;
	colors["fuchsia"]                = 0xff00ff;
	colors["gainsboro"]              = 0xdcdcdc;
	colors["ghostwhite"]             = 0xf8f8ff;
	colors["gold"]                   = 0xffd700;
	colors["goldenrod"]              = 0xdaa520;
	colors["gray"]                   = 0x808080;
	colors["green"]                  = 0x008000;
	colors["greenyellow"]            = 0xadff2f;
	colors["honeydew"]               = 0xf0fff0;
	colors["hotpink"]                = 0xff69b4;
	colors["indianred "]             = 0xcd5c5c;
	colors["indigo "]                = 0x4b0082;
	colors["ivory"]                  = 0xfffff0;
	colors["khaki"]                  = 0xf0e68c;
	colors["lavender"]               = 0xe6e6fa;
	colors["lavenderblush"]          = 0xfff0f5;
	colors["lawngreen"]              = 0x7cfc00;
	colors["lemonchiffon"]           = 0xfffacd;
	colors["lightblue"]              = 0xadd8e6;
	colors["lightcoral"]             = 0xf08080;
	colors["lightcyan"]              = 0xe0ffff;
	colors["lightgoldenrodyellow"]   = 0xfafad2;
	colors["lightgray"]              = 0xd3d3d3;
	colors["lightgreen"]             = 0x90ee90;
	colors["lightpink"]              = 0xffb6c1;
	colors["lightsalmon"]            = 0xffa07a;
	colors["lightseagreen"]          = 0x20b2aa;
	colors["lightskyblue"]           = 0x87cefa;
	colors["lightslategray"]         = 0x778899;
	colors["lightsteelblue"]         = 0xb0c4de;
	colors["lightyellow"]            = 0xffffe0;
	colors["lime"]                   = 0x00ff00;
	colors["limegreen"]              = 0x32cd32;
	colors["linen"]                  = 0xfaf0e6;
	colors["magenta"]                = 0xff00ff;
	colors["maroon"]                 = 0x800000;
	colors["mediumaquamarine"]       = 0x66cdaa;
	colors["mediumblue"]             = 0x0000cd;
	colors["mediumorchid"]           = 0xba55d3;
	colors["mediumpurple"]           = 0x9370db;
	colors["mediumseagreen"]         = 0x3cb371;
	colors["mediumslateblue"]        = 0x7b68ee;
	colors["mediumspringgreen"]      = 0x00fa9a;
	colors["mediumturquoise"]        = 0x48d1cc;
	colors["mediumvioletred"]        = 0xc71585;
	colors["midnightblue"]           = 0x191970;
	colors["mintcream"]              = 0xf5fffa;
	colors["mistyrose"]              = 0xffe4e1;
	colors["moccasin"]               = 0xffe4b5;
	colors["navajowhite"]            = 0xffdead;
	colors["navy"]                   = 0x000080;
	colors["oldlace"]                = 0xfdf5e6;
	colors["olive"]                  = 0x808000;
	colors["olivedrab"]              = 0x6b8e23;
	colors["orange"]                 = 0xffa500;
	colors["orangered"]              = 0xff4500;
	colors["orchid"]                 = 0xda70d6;
	colors["palegoldenrod"]          = 0xeee8aa;
	colors["palegreen"]              = 0x98fb98;
	colors["paleturquoise"]          = 0xafeeee;
	colors["palevioletred"]          = 0xdb7093;
	colors["papayawhip"]             = 0xffefd5;
	colors["peachpuff"]              = 0xffdab9;
	colors["peru"]                   = 0xcd853f;
	colors["pink"]                   = 0xffc0cb;
	colors["plum"]                   = 0xdda0dd;
	colors["powderblue"]             = 0xb0e0e6;
	colors["purple"]                 = 0x800080;
	colors["red"]                    = 0xff0000;
	colors["rosybrown"]              = 0xbc8f8f;
	colors["royalblue"]              = 0x4169e1;
	colors["saddlebrown"]            = 0x8b4513;
	colors["salmon"]                 = 0xfa8072;
	colors["sandybrown"]             = 0xf4a460;
	colors["seagreen"]               = 0x2e8b57;
	colors["seashell"]               = 0xfff5ee;
	colors["sienna"]                 = 0xa0522d;
	colors["silver"]                 = 0xc0c0c0;
	colors["skyblue"]                = 0x87ceeb;
	colors["slateblue"]              = 0x6a5acd;
	colors["slategray"]              = 0x708090;
	colors["snow"]                   = 0xfffafa;
	colors["springgreen"]            = 0x00ff7f;
	colors["steelblue"]              = 0x4682b4;
	colors["tan"]                    = 0xd2b48c;
	colors["teal"]                   = 0x008080;
	colors["thistle"]                = 0xd8bfd8;
	colors["tomato"]                 = 0xff6347;
	colors["turquoise"]              = 0x40e0d0;
	colors["violet"]                 = 0xee82ee;
	colors["wheat"]                  = 0xf5deb3;
	colors["white"]                  = 0xffffff;
	colors["whitesmoke"]             = 0xf5f5f5;
	colors["yellow"]                 = 0xffff00;
	colors["yellowgreen"]            = 0x9acd32;

}

static const ColorContainer named_colors;

static bool parseNamedColorString(const std::string &value, video::SColor &color)
{
	std::string color_name;
	std::string alpha_string;

	/* If the string has a # in it, assume this is the start of a specified
	 * alpha value (if it isn't the string is invalid and the error will be
	 * caught later on, either because the color name won't be found or the
	 * alpha value will fail conversion)
	 */
	size_t alpha_pos = value.find('#');
	if (alpha_pos != std::string::npos) {
		color_name = value.substr(0, alpha_pos);
		alpha_string = value.substr(alpha_pos + 1);
	} else {
		color_name = value;
	}

	color_name = lowercase(value);

	std::map<const std::string, unsigned>::const_iterator it;
	it = named_colors.colors.find(color_name);
	if (it == named_colors.colors.end())
		return false;

	u32 color_temp = it->second;

	/* An empty string for alpha is ok (none of the color table entries
	 * have an alpha value either). Color strings without an alpha specified
	 * are interpreted as fully opaque
	 *
	 * For named colors the supplied alpha string (representing a hex value)
	 * must be exactly two digits. For example:  colorname#08
	 */
	if (!alpha_string.empty()) {
		if (alpha_string.length() != 2)
			return false;

		unsigned char d1, d2;
		if (!hex_digit_decode(alpha_string.at(0), d1)
				|| !hex_digit_decode(alpha_string.at(1), d2))
			return false;
		color_temp |= ((d1 & 0xf) << 4 | (d2 & 0xf)) << 24;
	} else {
		color_temp |= 0xff << 24;  // Fully opaque
	}

	color = video::SColor(color_temp);

	return true;
}

std::wstring colorizeText(const std::wstring &s, std::vector<video::SColor> &colors, const video::SColor &initial_color) {
	std::wstring output;
	colors.clear();
	size_t i = 0;
	video::SColor color = initial_color;
	while (i < s.length()) {
		if (s[i] == L'\v' && i + 6 < s.length()) {
			parseColorString("#" + wide_to_narrow(s.substr(i + 1, 6)), color);
			i += 7;
			continue;
		}
		output += s[i];
		colors.push_back(color);

		++i;
	}

	return output;
}

// removes escape sequences
std::wstring sanitizeChatString(const std::wstring &s) {
	std::wstring output;
	size_t i = 0;
	while (i < s.length()) {
		if (s[i] == L'\v') {
			i += 7;
			continue;
		}
		output += s[i];
		++i;
	}
	return output;
}

bool char_icompare(char c1, char c2)
{
	return (std::tolower(static_cast<unsigned char>(c1)) <std::tolower(static_cast<unsigned char>(c2)));
}

bool string_icompare(const std::string& a, const std::string& b)
{
	return std::lexicographical_compare(a.begin(), a.end(), b.begin(), b.end(), char_icompare);
}

void str_replace(std::string &str, char from, char to)
{
	std::replace(str.begin(), str.end(), from, to);
}
<|MERGE_RESOLUTION|>--- conflicted
+++ resolved
@@ -175,23 +175,10 @@
 	size_t mbl = strlen(mbs);
 	wchar_t wcs = new wchar_t[mbl + 1];
 
-<<<<<<< HEAD
-std::wstring narrow_to_wide_real(const std::string& mbs) {
-	size_t wcl = mbs.size();
-
-	std::wstring retval = L"";
-
-	for (unsigned int i = 0; i < wcl; i++) {
-		if (((unsigned char) mbs[i] >31) &&
-		 ((unsigned char) mbs[i] < 127)) {
-
-			retval += wide_chars[(unsigned char) mbs[i] -32];
-=======
 	for (size_t i = 0; i < mbl; i++) {
 		if (((unsigned char) mbs[i] > 31) &&
 				((unsigned char) mbs[i] < 127)) {
 			wcs[i] = wide_chars[(unsigned char) mbs[i] - 32];
->>>>>>> 1367e8ff
 		}
 		//handle newline
 		else if (mbs[i] == '\n') {
@@ -204,12 +191,8 @@
 
 #else
 
-<<<<<<< HEAD
-std::wstring narrow_to_wide_real(const std::string& mbs)
-=======
 // You must free the returned string!
 const wchar_t *narrow_to_wide_c(const char *mbs)
->>>>>>> 1367e8ff
 {
 	wchar_t *wcs = NULL;
 #if defined(_WIN32)
@@ -233,7 +216,7 @@
 
 #endif
 
-std::wstring narrow_to_wide(const std::string& mbs)
+std::wstring narrow_to_wide_real(const std::string& mbs)
 {
 	const wchar_t *wcs = narrow_to_wide_c(mbs.c_str());
 	if (!wcs)
