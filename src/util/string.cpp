/*
util/string.cpp
Copyright (C) 2010-2013 celeron55, Perttu Ahola <celeron55@gmail.com>
*/

/*
This file is part of Freeminer.

Freeminer is free software: you can redistribute it and/or modify
it under the terms of the GNU General Public License as published by
the Free Software Foundation, either version 3 of the License, or
(at your option) any later version.

Freeminer  is distributed in the hope that it will be useful,
but WITHOUT ANY WARRANTY; without even the implied warranty of
MERCHANTABILITY or FITNESS FOR A PARTICULAR PURPOSE.  See the
GNU General Public License for more details.

You should have received a copy of the GNU General Public License
along with Freeminer.  If not, see <http://www.gnu.org/licenses/>.
*/

#include "string.h"
#include "pointer.h"
#include "numeric.h"

#include <sstream>
#include <iomanip>
#include <cctype>

#include "../sha1.h"
#include "../base64.h"
#include "../hex.h"
#include "../porting.h"

<<<<<<< HEAD
#ifndef _WIN32
#include <iconv.h>
#else
#include <Windows.h>
#endif

#ifndef _WIN32
size_t convert(const char *to, const char *from, char *outbuf, size_t outbuf_size, char *inbuf, size_t inbuf_size) {
	iconv_t cd = iconv_open(to, from);

	char *inbuf_ptr = inbuf;
	char *outbuf_ptr = outbuf;

	size_t *inbuf_left_ptr = &inbuf_size;
	size_t *outbuf_left_ptr = &outbuf_size;

	while (inbuf_size > 0)
		iconv(cd, sloppy<char**>(&inbuf_ptr), inbuf_left_ptr, &outbuf_ptr, outbuf_left_ptr);

	iconv_close(cd);
	return 0;
}

std::wstring utf8_to_wide(const std::string &input) {
	size_t inbuf_size = input.length() + 1;
	// maximum possible size, every character is sizeof(wchar_t) bytes
	size_t outbuf_size = (input.length() + 1) * sizeof(wchar_t);

	char *inbuf = new char[inbuf_size];
	memcpy(inbuf, input.c_str(), inbuf_size);
	char *outbuf = new char[outbuf_size];
	memset(outbuf, 0, outbuf_size);

	convert("WCHAR_T", "UTF-8", outbuf, outbuf_size, inbuf, inbuf_size);
	std::wstring out((wchar_t*)outbuf);

	delete[] inbuf;
	delete[] outbuf;

	return out;
}

std::string wide_to_utf8(const std::wstring &input) {
	size_t inbuf_size = (input.length() + 1) * sizeof(wchar_t);
	// maximum possible size: utf-8 encodes codepoints using 1 up to 6 bytes
	size_t outbuf_size = (input.length() + 1) * 6;

	char *inbuf = new char[inbuf_size];
	memcpy(inbuf, input.c_str(), inbuf_size);
	char *outbuf = new char[outbuf_size];
	memset(outbuf, 0, outbuf_size);

	convert("UTF-8", "WCHAR_T", outbuf, outbuf_size, inbuf, inbuf_size);
	std::string out(outbuf);

	delete[] inbuf;
	delete[] outbuf;

	return out;
}
#else
std::wstring utf8_to_wide(const std::string &input) {
	size_t outbuf_size = input.size() + 1;
	wchar_t *outbuf = new wchar_t[outbuf_size];
	memset(outbuf, 0, outbuf_size * sizeof(wchar_t));
	MultiByteToWideChar(CP_UTF8, 0, input.c_str(), input.size(), outbuf, outbuf_size);
	std::wstring out(outbuf);
	delete[] outbuf;
	return out;
}

std::string wide_to_utf8(const std::wstring &input) {
	size_t outbuf_size = (input.size() + 1) * 6;
	char *outbuf = new char[outbuf_size];
	memset(outbuf, 0, outbuf_size);
	WideCharToMultiByte(CP_UTF8, 0, input.c_str(), input.size(), outbuf, outbuf_size, NULL, NULL);
	std::string out(outbuf);
	delete[] outbuf;
	return out;
}
#endif
=======
#ifdef __ANDROID__
const wchar_t* wide_chars = L" !\"#$%&'()*+,-./0123456789:;<=>?@ABCDEFGHIJKLMNOPQRSTUVWXYZ[\\]^_`abcdefghijklmnopqrstuvwxyz{|}~";

int wctomb(char *s, wchar_t wc)
{
	for (unsigned int j = 0; j < (sizeof(wide_chars)/sizeof(wchar_t));j++) {
		if (wc == wide_chars[j]) {
			*s = (char) (j+32);
			return 1;
		}
		else if (wc == L'\n') {
			*s = '\n';
			return 1;
		}
	}
	return -1;
}

int mbtowc(wchar_t *pwc, const char *s, size_t n)
{
	std::wstring intermediate = narrow_to_wide(s);

	if (intermediate.length() > 0) {
		*pwc = intermediate[0];
		return 1;
	}
	else {
		return -1;
	}
}

std::wstring narrow_to_wide(const std::string& mbs) {
	size_t wcl = mbs.size();

	std::wstring retval = L"";

	for (unsigned int i = 0; i < wcl; i++) {
		if (((unsigned char) mbs[i] >31) &&
		 ((unsigned char) mbs[i] < 127)) {

			retval += wide_chars[(unsigned char) mbs[i] -32];
		}
		//handle newline
		else if (mbs[i] == '\n') {
			retval += L'\n';
		}
	}

	return retval;
}
#else
>>>>>>> 48cb5eb0

std::wstring narrow_to_wide(const std::string& mbs)
{
	size_t wcl = mbs.size();
	Buffer<wchar_t> wcs(wcl+1);
	size_t l = mbstowcs(*wcs, mbs.c_str(), wcl);
	if(l == (size_t)(-1))
		return L"<invalid multibyte string>";
	wcs[l] = 0;
	return *wcs;
}

#endif

#ifdef __ANDROID__
std::string wide_to_narrow(const std::wstring& wcs) {
	size_t mbl = wcs.size()*4;

	std::string retval = "";
	for (unsigned int i = 0; i < wcs.size(); i++) {
		wchar_t char1 = (wchar_t) wcs[i];

		if (char1 == L'\n') {
			retval += '\n';
			continue;
		}

		for (unsigned int j = 0; j < wcslen(wide_chars);j++) {
			wchar_t char2 = (wchar_t) wide_chars[j];

			if (char1 == char2) {
				char toadd = (j+32);
				retval += toadd;
				break;
			}
		}
	}

	return retval;
}
#else
std::string wide_to_narrow(const std::wstring& wcs)
{
	size_t mbl = wcs.size()*4;
	SharedBuffer<char> mbs(mbl+1);
	size_t l = wcstombs(*mbs, wcs.c_str(), mbl);
	if(l == (size_t)(-1)) {
		return "Character conversion failed!";
	}
	else
		mbs[l] = 0;
	return *mbs;
}

#endif

// Get an sha-1 hash of the player's name combined with
// the password entered. That's what the server uses as
// their password. (Exception : if the password field is
// blank, we send a blank password - this is for backwards
// compatibility with password-less players).
std::string translatePassword(std::string playername, std::string password)
{
	if(password.length() == 0)
		return "";

	std::string slt = playername + password;
	SHA1 sha1;
	sha1.addBytes(slt.c_str(), slt.length());
	unsigned char *digest = sha1.getDigest();
	std::string pwd = base64_encode(digest, 20);
	free(digest);
	return pwd;
}

std::string urlencode(std::string str)
{
	// Encodes non-unreserved URI characters by a percent sign
	// followed by two hex digits. See RFC 3986, section 2.3.
	static const char url_hex_chars[] = "0123456789ABCDEF";
	std::ostringstream oss(std::ios::binary);
	for (u32 i = 0; i < str.size(); i++) {
		unsigned char c = str[i];
		if (isalnum(c) || c == '-' || c == '.' || c == '_' || c == '~')
			oss << c;
		else
			oss << "%"
				<< url_hex_chars[(c & 0xf0) >> 4]
				<< url_hex_chars[c & 0x0f];
	}
	return oss.str();
}

std::string urldecode(std::string str)
{
	// Inverse of urlencode
	std::ostringstream oss(std::ios::binary);
	for (u32 i = 0; i < str.size(); i++) {
		unsigned char highvalue, lowvalue;
		if (str[i] == '%' &&
				hex_digit_decode(str[i+1], highvalue) &&
				hex_digit_decode(str[i+2], lowvalue)) {
			oss << (char) ((highvalue << 4) | lowvalue);
			i += 2;
		}
		else
			oss << str[i];
	}
	return oss.str();
}

u32 readFlagString(std::string str, FlagDesc *flagdesc, u32 *flagmask)
{
	if (str.length() == 0)
		return 0;
	u32 result = 0, mask = 0;
	char *s = &str[0];
	char *flagstr, *strpos = NULL;

	while ((flagstr = strtok_r(s, ",", &strpos))) {
		s = NULL;

		while (*flagstr == ' ' || *flagstr == '\t')
			flagstr++;

		bool flagset = true;
		if (!strncasecmp(flagstr, "no", 2)) {
			flagset = false;
			flagstr += 2;
		}

		for (int i = 0; flagdesc[i].name; i++) {
			if (!strcasecmp(flagstr, flagdesc[i].name)) {
				mask |= flagdesc[i].flag;
				if (flagset)
					result |= flagdesc[i].flag;
				break;
			}
		}
	}

	if (flagmask)
		*flagmask = mask;

	return result;
}

std::string writeFlagString(u32 flags, FlagDesc *flagdesc, u32 flagmask)
{
	std::string result;

	for (int i = 0; flagdesc[i].name; i++) {
		if (flagmask & flagdesc[i].flag) {
			if (!(flags & flagdesc[i].flag))
				result += "no";

			result += flagdesc[i].name;
			result += ", ";
		}
	}

	size_t len = result.length();
	if (len >= 2)
		result.erase(len - 2, 2);

	return result;
}

size_t mystrlcpy(char *dst, const char *src, size_t size)
{
	size_t srclen  = strlen(src) + 1;
	size_t copylen = MYMIN(srclen, size);

	if (copylen > 0) {
		memcpy(dst, src, copylen);
		dst[copylen - 1] = '\0';
	}

	return srclen;
}

char *mystrtok_r(char *s, const char *sep, char **lasts)
{
	char *t;

	if (!s)
		s = *lasts;

	while (*s && strchr(sep, *s))
		s++;

	if (!*s)
		return NULL;

	t = s;
	while (*t) {
		if (strchr(sep, *t)) {
			*t++ = '\0';
			break;
		}
		t++;
	}
	
	*lasts = t;
	return s;
}

u64 read_seed(const char *str)
{
	char *endptr;
	u64 num;
	
	if (str[0] == '0' && str[1] == 'x')
		num = strtoull(str, &endptr, 16);
	else
		num = strtoull(str, &endptr, 10);
		
	if (*endptr)
		num = murmur_hash_64_ua(str, (int)strlen(str), 0x1337);
		
	return num;
}

bool parseColor(const std::string &value, video::SColor &color)
{
	const char *hexpattern = NULL;
	if (value[0] == '#') {
		if (value.size() == 9)
			hexpattern = "#RRGGBBAA";
		else if (value.size() == 7)
			hexpattern = "#RRGGBB";
		else if (value.size() == 5)
			hexpattern = "#RGBA";
		else if (value.size() == 4)
			hexpattern = "#RGB";
	}

	if (hexpattern) {
		assert(strlen(hexpattern) == value.size());
		video::SColor outcolor(255, 255, 255, 255);
		for (size_t pos = 0; pos < value.size(); ++pos) {
			// '#' in the pattern means skip that character
			if (hexpattern[pos] == '#')
				continue;

			// Else assume hexpattern[pos] is one of 'R' 'G' 'B' 'A'
			// Read one or two digits, depending on hexpattern
			unsigned char c1, c2;
			if (hexpattern[pos+1] == hexpattern[pos]) {
				// Two digits, e.g. hexpattern == "#RRGGBB"
				if (!hex_digit_decode(value[pos], c1) ||
				    !hex_digit_decode(value[pos+1], c2))
					return false;
				++pos;
			}
			else {
				// One digit, e.g. hexpattern == "#RGB"
				if (!hex_digit_decode(value[pos], c1))
					return false;
				c2 = c1;
			}
			u32 colorpart = ((c1 & 0x0f) << 4) | (c2 & 0x0f);

			// Update outcolor with newly read color part
			if (hexpattern[pos] == 'R')
				outcolor.setRed(colorpart);
			else if (hexpattern[pos] == 'G')
				outcolor.setGreen(colorpart);
			else if (hexpattern[pos] == 'B')
				outcolor.setBlue(colorpart);
			else if (hexpattern[pos] == 'A')
				outcolor.setAlpha(colorpart);
		}

		color = outcolor;
		return true;
	}

	return false;
}


std::wstring colorizeText(const std::wstring &s, std::vector<video::SColor> &colors, const video::SColor &initial_color) {
	std::wstring output;
	colors.clear();
	size_t i = 0;
	video::SColor color = initial_color;
	while (i < s.length()) {
		if (s[i] == L'\v' && i + 6 < s.length()) {
			parseColor("#" + wide_to_utf8(s.substr(i + 1, 6)), color);
			i += 7;
			continue;
		}
		output += s[i];
		colors.push_back(color);

		++i;
	}

	return output;
}

// removes escape sequences
std::wstring sanitizeChatString(const std::wstring &s) {
	std::wstring output;
	size_t i = 0;
	while (i < s.length()) {
		if (s[i] == L'\v') {
			i += 7;
			continue;
		}
		output += s[i];
		++i;
	}
	return output;
}

bool char_icompare(char c1, char c2)
{
	return (std::tolower(static_cast<unsigned char>(c1)) <std::tolower(static_cast<unsigned char>(c2)));
}

bool string_icompare(const std::string& a, const std::string& b)
{
	return std::lexicographical_compare(a.begin(), a.end(), b.begin(), b.end(), char_icompare);
}<|MERGE_RESOLUTION|>--- conflicted
+++ resolved
@@ -33,7 +33,6 @@
 #include "../hex.h"
 #include "../porting.h"
 
-<<<<<<< HEAD
 #ifndef _WIN32
 #include <iconv.h>
 #else
@@ -115,7 +114,7 @@
 	return out;
 }
 #endif
-=======
+
 #ifdef __ANDROID__
 const wchar_t* wide_chars = L" !\"#$%&'()*+,-./0123456789:;<=>?@ABCDEFGHIJKLMNOPQRSTUVWXYZ[\\]^_`abcdefghijklmnopqrstuvwxyz{|}~";
 
@@ -167,7 +166,6 @@
 	return retval;
 }
 #else
->>>>>>> 48cb5eb0
 
 std::wstring narrow_to_wide(const std::string& mbs)
 {
