/*
util/numeric.h
Copyright (C) 2010-2013 celeron55, Perttu Ahola <celeron55@gmail.com>
*/

/*
This file is part of Freeminer.

Freeminer is free software: you can redistribute it and/or modify
it under the terms of the GNU General Public License as published by
the Free Software Foundation, either version 3 of the License, or
(at your option) any later version.

Freeminer  is distributed in the hope that it will be useful,
but WITHOUT ANY WARRANTY; without even the implied warranty of
MERCHANTABILITY or FITNESS FOR A PARTICULAR PURPOSE.  See the
GNU General Public License for more details.

You should have received a copy of the GNU General Public License
along with Freeminer.  If not, see <http://www.gnu.org/licenses/>.
*/

#ifndef UTIL_NUMERIC_HEADER
#define UTIL_NUMERIC_HEADER

#include "../irrlichttypes.h"
#include "../irr_v2d.h"
#include "../irr_v3d.h"
#include "../irr_aabb3d.h"
#include <algorithm>
#include <list>
#include <cmath>
#include <algorithm>

// Calculate the borders of a "d-radius" cube
void getFacePositions(std::list<v3s16> &list, u16 d);

class IndentationRaiser
{
public:
	IndentationRaiser(u16 *indentation)
	{
		m_indentation = indentation;
		(*m_indentation)++;
	}
	~IndentationRaiser()
	{
		(*m_indentation)--;
	}
private:
	u16 *m_indentation;
};

inline s16 getContainerPos(s16 p, s16 d)
{
	return (p>=0 ? p : p-d+1) / d;
}

inline v2s16 getContainerPos(v2s16 p, s16 d)
{
	return v2s16(
		getContainerPos(p.X, d),
		getContainerPos(p.Y, d)
	);
}

inline v3s16 getContainerPos(v3s16 p, s16 d)
{
	return v3s16(
		getContainerPos(p.X, d),
		getContainerPos(p.Y, d),
		getContainerPos(p.Z, d)
	);
}

inline v2s16 getContainerPos(v2s16 p, v2s16 d)
{
	return v2s16(
		getContainerPos(p.X, d.X),
		getContainerPos(p.Y, d.Y)
	);
}

inline v3s16 getContainerPos(v3s16 p, v3s16 d)
{
	return v3s16(
		getContainerPos(p.X, d.X),
		getContainerPos(p.Y, d.Y),
		getContainerPos(p.Z, d.Z)
	);
}

inline bool isInArea(v3s16 p, s16 d)
{
	return (
		p.X >= 0 && p.X < d &&
		p.Y >= 0 && p.Y < d &&
		p.Z >= 0 && p.Z < d
	);
}

inline bool isInArea(v2s16 p, s16 d)
{
	return (
		p.X >= 0 && p.X < d &&
		p.Y >= 0 && p.Y < d
	);
}

inline bool isInArea(v3s16 p, v3s16 d)
{
	return (
		p.X >= 0 && p.X < d.X &&
		p.Y >= 0 && p.Y < d.Y &&
		p.Z >= 0 && p.Z < d.Z
	);
}

inline s16 rangelim(s16 i, s16 max)
{
	if(i < 0)
		return 0;
	if(i > max)
		return max;
	return i;
}

#define rangelim(d, min, max) ((d) < (min) ? (min) : ((d)>(max)?(max):(d)))
#define myfloor(x) ((x) > 0.0 ? (int)(x) : (int)(x) - 1)

inline v3s16 arealim(v3s16 p, s16 d)
{
	if(p.X < 0)
		p.X = 0;
	if(p.Y < 0)
		p.Y = 0;
	if(p.Z < 0)
		p.Z = 0;
	if(p.X > d-1)
		p.X = d-1;
	if(p.Y > d-1)
		p.Y = d-1;
	if(p.Z > d-1)
		p.Z = d-1;
	return p;
}

#define ARRLEN(x) (sizeof(x) / sizeof((x)[0]))
#define CONTAINS(c, v) (std::find((c).begin(), (c).end(), (v)) != (c).end())

// The naive swap performs better than the xor version
#define SWAP(t, x, y) do { \
	t temp = x;            \
	x = y;                 \
	y = temp;              \
} while (0)

inline void sortBoxVerticies(v3s16 &p1, v3s16 &p2) {
	if (p1.X > p2.X)
		SWAP(s16, p1.X, p2.X);
	if (p1.Y > p2.Y)
		SWAP(s16, p1.Y, p2.Y);
	if (p1.Z > p2.Z)
		SWAP(s16, p1.Z, p2.Z);
}


/*
	See test.cpp for example cases.
	wraps degrees to the range of -360...360
	NOTE: Wrapping to 0...360 is not used because pitch needs negative values.
*/
inline float wrapDegrees(float f)
{
	// Take examples of f=10, f=720.5, f=-0.5, f=-360.5
	// This results in
	// 10, 720, -1, -361
	int i = floor(f);
	// 0, 2, 0, -1
	int l = i / 360;
	// NOTE: This would be used for wrapping to 0...360
	// 0, 2, -1, -2
	/*if(i < 0)
		l -= 1;*/
	// 0, 720, 0, -360
	int k = l * 360;
	// 10, 0.5, -0.5, -0.5
	f -= float(k);
	return f;
}

/* Wrap to 0...360 */
inline float wrapDegrees_0_360(float f)
{
	// Take examples of f=10, f=720.5, f=-0.5, f=-360.5
	// This results in
	// 10, 720, -1, -361
	int i = floor(f);
	// 0, 2, 0, -1
	int l = i / 360;
	// Wrap to 0...360
	// 0, 2, -1, -2
	if(i < 0)
		l -= 1;
	// 0, 720, 0, -360
	int k = l * 360;
	// 10, 0.5, -0.5, -0.5
	f -= float(k);
	return f;
}

/* Wrap to -180...180 */
inline float wrapDegrees_180(float f)
{
	f += 180;
	f = wrapDegrees_0_360(f);
	f -= 180;
	return f;
}

/*
	Pseudo-random (VC++ rand() sucks)
*/
int myrand(void);
void mysrand(unsigned seed);
#define MYRAND_MAX 32767

int myrand_range(int min, int max);

/*
	Miscellaneous functions
*/

u64 murmur_hash_64_ua(const void *key, int len, unsigned int seed);

bool isBlockInSight(v3s16 blockpos_b, v3f camera_pos, v3f camera_dir,
		f32 camera_fov, f32 range, f32 *distance_ptr=NULL);

/*
	Some helper stuff
*/
#define MYMIN(a,b) ((a)<(b)?(a):(b))
#define MYMAX(a,b) ((a)>(b)?(a):(b))

/*
	Returns nearest 32-bit integer for given floating point number.
	<cmath> and <math.h> in VC++ don't provide round().
*/
inline s32 myround(f32 f)
{
	return floor(f + 0.5);
}

/*
	Returns integer position of node in given floating point position
*/
inline v3s16 floatToInt(v3f p, f32 d)
{
	v3s16 p2(
		(p.X + (p.X>0 ? d/2 : -d/2))/d,
		(p.Y + (p.Y>0 ? d/2 : -d/2))/d,
		(p.Z + (p.Z>0 ? d/2 : -d/2))/d);
	return p2;
}

/*
	Returns floating point position of node in given integer position
*/
inline v3f intToFloat(v3s16 p, f32 d)
{
	v3f p2(
		(f32)p.X * d,
		(f32)p.Y * d,
		(f32)p.Z * d
	);
	return p2;
}

// Random helper. Usually d=BS
inline core::aabbox3d<f32> getNodeBox(v3s16 p, float d)
{
	return core::aabbox3d<f32>(
		(float)p.X * d - 0.5*d,
		(float)p.Y * d - 0.5*d,
		(float)p.Z * d - 0.5*d,
		(float)p.X * d + 0.5*d,
		(float)p.Y * d + 0.5*d,
		(float)p.Z * d + 0.5*d
	);
}

class IntervalLimiter
{
public:
	IntervalLimiter():
		m_accumulator(0)
	{
	}
	/*
		dtime: time from last call to this method
		wanted_interval: interval wanted
		return value:
			true: action should be skipped
			false: action should be done
	*/
	bool step(float dtime, float wanted_interval)
	{
		m_accumulator += dtime;
		if(m_accumulator < wanted_interval)
			return false;
		m_accumulator -= wanted_interval;
		if (m_accumulator > wanted_interval*2)
			m_accumulator = 0;
		return true;
	}
	void run_next(float wanted_interval) {
		m_accumulator = wanted_interval;
	}
protected:
	float m_accumulator;
};

/*
	Splits a list into "pages". For example, the list [1,2,3,4,5] split
	into two pages would be [1,2,3],[4,5]. This function computes the
	minimum and maximum indices of a single page.

	length: Length of the list that should be split
	page: Page number, 1 <= page <= pagecount
	pagecount: The number of pages, >= 1
	minindex: Receives the minimum index (inclusive).
	maxindex: Receives the maximum index (exclusive).

	Ensures 0 <= minindex <= maxindex <= length.
*/
inline void paging(u32 length, u32 page, u32 pagecount, u32 &minindex, u32 &maxindex)
{
	if(length < 1 || pagecount < 1 || page < 1 || page > pagecount)
	{
		// Special cases or invalid parameters
		minindex = maxindex = 0;
	}
	else if(pagecount <= length)
	{
		// Less pages than entries in the list:
		// Each page contains at least one entry
		minindex = (length * (page-1) + (pagecount-1)) / pagecount;
		maxindex = (length * page + (pagecount-1)) / pagecount;
	}
	else
	{
		// More pages than entries in the list:
		// Make sure the empty pages are at the end
		if(page < length)
		{
			minindex = page-1;
			maxindex = page;
		}
		else
		{
			minindex = 0;
			maxindex = 0;
		}
	}
}

inline float cycle_shift(float value, float by = 0, float max = 1)
{
    if (value + by < 0) return max + by + value;
    if (value + by > max) return value + by - max;
    return value + by;
}

<<<<<<< HEAD
inline int radius_box(const v3s16 & a, const v3s16 & b) {
	return std::max(std::max(std::abs((float)a.X - b.X), std::abs((float)a.Y - b.Y)), std::abs((float)a.Z - b.Z));
}

inline int radius_box(const v3f & a, const v3f & b) {
	return std::max(std::max(std::fabs(a.X - b.X), std::fabs(a.Y - b.Y)), std::fabs(a.Z - b.Z));
=======
inline bool is_power_of_two(u32 n)
{
	return n != 0 && (n & (n-1)) == 0;
>>>>>>> 9b551d5c
}

#endif
<|MERGE_RESOLUTION|>--- conflicted
+++ resolved
@@ -371,18 +371,17 @@
     return value + by;
 }
 
-<<<<<<< HEAD
 inline int radius_box(const v3s16 & a, const v3s16 & b) {
 	return std::max(std::max(std::abs((float)a.X - b.X), std::abs((float)a.Y - b.Y)), std::abs((float)a.Z - b.Z));
 }
 
 inline int radius_box(const v3f & a, const v3f & b) {
 	return std::max(std::max(std::fabs(a.X - b.X), std::fabs(a.Y - b.Y)), std::fabs(a.Z - b.Z));
-=======
+}
+
 inline bool is_power_of_two(u32 n)
 {
 	return n != 0 && (n & (n-1)) == 0;
->>>>>>> 9b551d5c
 }
 
 #endif
