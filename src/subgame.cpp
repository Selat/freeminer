/*
subgame.cpp
Copyright (C) 2013 celeron55, Perttu Ahola <celeron55@gmail.com>
*/

/*
This file is part of Freeminer.

Freeminer is free software: you can redistribute it and/or modify
it under the terms of the GNU General Public License as published by
the Free Software Foundation, either version 3 of the License, or
(at your option) any later version.

Freeminer  is distributed in the hope that it will be useful,
but WITHOUT ANY WARRANTY; without even the implied warranty of
MERCHANTABILITY or FITNESS FOR A PARTICULAR PURPOSE.  See the
GNU General Public License for more details.

You should have received a copy of the GNU General Public License
along with Freeminer.  If not, see <http://www.gnu.org/licenses/>.
*/

#include "subgame.h"
#include "porting.h"
#include "filesys.h"
#include "settings.h"
#include "log.h"
#ifndef SERVER
#include "tile.h" // getImagePath
#endif
#include "util/string.h"
#include "config.h"

bool getGameMinetestConfig(const std::string &game_path, Settings &conf)
{
	std::string conf_path = game_path + DIR_DELIM + "minetest.conf";
	return conf.readConfigFile(conf_path.c_str());
}

bool getGameConfig(const std::string &game_path, Settings &conf)
{
	std::string conf_path = game_path + DIR_DELIM + "game.conf";
	return conf.readConfigFile(conf_path.c_str());
}

std::string getGameName(const std::string &game_path)
{
	Settings conf;
	if(!getGameConfig(game_path, conf))
		return "";
	if(!conf.exists("name"))
		return "";
	return conf.get("name");
}

struct GameFindPath
{
	std::string path;
	bool user_specific;
	GameFindPath(const std::string &path, bool user_specific):
		path(path),
		user_specific(user_specific)
	{}
};

SubgameSpec findSubgame(const std::string &id)
{
	if(id == "")
		return SubgameSpec();
	std::string share = porting::path_share;
	std::string user = porting::path_user;
	std::vector<GameFindPath> find_paths;
	find_paths.push_back(GameFindPath(
			user + DIR_DELIM + "games" + DIR_DELIM + id + "_game", true));
	find_paths.push_back(GameFindPath(
			user + DIR_DELIM + "games" + DIR_DELIM + id, true));
	find_paths.push_back(GameFindPath(
			share + DIR_DELIM + "games" + DIR_DELIM + id + "_game", false));
	find_paths.push_back(GameFindPath(
			share + DIR_DELIM + "games" + DIR_DELIM + id, false));
	// Find game directory
	std::string game_path;
	bool user_game = true; // Game is in user's directory
	for(u32 i=0; i<find_paths.size(); i++){
		const std::string &try_path = find_paths[i].path;
		if(fs::PathExists(try_path)){
			game_path = try_path;
			user_game = find_paths[i].user_specific;
			break;
		}
	}
	if(game_path == "")
		return SubgameSpec();
	std::string gamemod_path = game_path + DIR_DELIM + "mods";
	// Find mod directories
	std::set<std::string> mods_paths;
	if(!user_game)
		mods_paths.insert(share + DIR_DELIM + "mods");
	if(user != share || user_game)
		mods_paths.insert(user + DIR_DELIM + "mods");
	std::string game_name = getGameName(game_path);
	if(game_name == "")
		game_name = id;
	std::string menuicon_path;
#ifndef SERVER
	menuicon_path = getImagePath(game_path + DIR_DELIM + "menu" + DIR_DELIM + "icon.png");
#endif
	return SubgameSpec(id, game_path, gamemod_path, mods_paths, game_name,
			menuicon_path);
}

SubgameSpec findWorldSubgame(const std::string &world_path)
{
	std::string world_gameid = getWorldGameId(world_path, true);
	// See if world contains an embedded game; if so, use it.
	std::string world_gamepath = world_path + DIR_DELIM + "game";
	if(fs::PathExists(world_gamepath)){
		SubgameSpec gamespec;
		gamespec.id = world_gameid;
		gamespec.path = world_gamepath;
		gamespec.gamemods_path= world_gamepath + DIR_DELIM + "mods";
		gamespec.name = getGameName(world_gamepath);
		if(gamespec.name == "")
			gamespec.name = "unknown";
		return gamespec;
	}
	return findSubgame(world_gameid);
}

std::set<std::string> getAvailableGameIds()
{
	std::set<std::string> gameids;
	std::set<std::string> gamespaths;
	gamespaths.insert(porting::path_share + DIR_DELIM + "games");
	gamespaths.insert(porting::path_user + DIR_DELIM + "games");
	for(std::set<std::string>::const_iterator i = gamespaths.begin();
			i != gamespaths.end(); i++){
		std::vector<fs::DirListNode> dirlist = fs::GetDirListing(*i);
		for(u32 j=0; j<dirlist.size(); j++){
			if(!dirlist[j].dir)
				continue;
			// If configuration file is not found or broken, ignore game
			Settings conf;
			if(!getGameConfig(*i + DIR_DELIM + dirlist[j].name, conf))
				continue;
			// Add it to result
			const char *ends[] = {"_game", NULL};
			std::string shorter = removeStringEnd(dirlist[j].name, ends);
			if(shorter != "")
				gameids.insert(shorter);
			else
				gameids.insert(dirlist[j].name);
		}
	}
	return gameids;
}

std::vector<SubgameSpec> getAvailableGames()
{
	std::vector<SubgameSpec> specs;
	std::set<std::string> gameids = getAvailableGameIds();
	for(std::set<std::string>::const_iterator i = gameids.begin();
			i != gameids.end(); i++)
		specs.push_back(findSubgame(*i));
	return specs;
}

#define LEGACY_GAMEID "minetest"

bool getWorldExists(const std::string &world_path)
{
	return (fs::PathExists(world_path + DIR_DELIM + "map_meta.txt") ||
			fs::PathExists(world_path + DIR_DELIM + "world.mt"));
}

std::string getWorldGameId(const std::string &world_path, bool can_be_legacy)
{
	std::string conf_path = world_path + DIR_DELIM + "world.mt";
	Settings conf;
	bool succeeded = conf.readConfigFile(conf_path.c_str());
	if(!succeeded){
		if(can_be_legacy){
			// If map_meta.txt exists, it is probably an old minetest world
			if(fs::PathExists(world_path + DIR_DELIM + "map_meta.txt"))
				return LEGACY_GAMEID;
		}
		return "";
	}
	if(!conf.exists("gameid"))
		return "";
	// The "mesetint" gameid has been discarded
	if(conf.get("gameid") == "mesetint")
		return "minetest";
	return conf.get("gameid");
}

std::vector<WorldSpec> getAvailableWorlds()
{
	std::vector<WorldSpec> worlds;
	std::set<std::string> worldspaths;
	worldspaths.insert(porting::path_user + DIR_DELIM + "worlds");
	infostream<<"Searching worlds..."<<std::endl;
	for(std::set<std::string>::const_iterator i = worldspaths.begin();
			i != worldspaths.end(); i++){
		infostream<<"  In "<<(*i)<<": "<<std::endl;
		std::vector<fs::DirListNode> dirvector = fs::GetDirListing(*i);
		for(u32 j=0; j<dirvector.size(); j++){
			if(!dirvector[j].dir)
				continue;
			std::string fullpath = *i + DIR_DELIM + dirvector[j].name;
			std::string name = dirvector[j].name;
			// Just allow filling in the gameid always for now
			bool can_be_legacy = true;
			std::string gameid = getWorldGameId(fullpath, can_be_legacy);
			WorldSpec spec(fullpath, name, gameid);
			if(!spec.isValid()){
				infostream<<"(invalid: "<<name<<") ";
			} else {
				infostream<<name<<" ";
				worlds.push_back(spec);
			}
		}
		infostream<<std::endl;
	}
	// Check old world location
	do{
		std::string fullpath = porting::path_user + DIR_DELIM + "world";
		if(!fs::PathExists(fullpath))
			break;
		std::string name = "Old World";
		std::string gameid = getWorldGameId(fullpath, true);
		WorldSpec spec(fullpath, name, gameid);
		infostream<<"Old world found."<<std::endl;
		worlds.push_back(spec);
	}while(0);
	infostream<<worlds.size()<<" found."<<std::endl;
	return worlds;
}

bool initializeWorld(const std::string &path, const std::string &gameid)
{
	infostream<<"Initializing world at "<<path<<std::endl;
	// Create world.mt if does not already exist
	std::string worldmt_path = path + DIR_DELIM + "world.mt";
	if(!fs::PathExists(worldmt_path)){
		infostream<<"Creating world.mt ("<<worldmt_path<<")"<<std::endl;
		fs::CreateAllDirs(path);
		std::ostringstream ss(std::ios_base::binary);
<<<<<<< HEAD
		ss<<"gameid = "<<gameid<<"\nbackend = "
		#if USE_LEVELDB
			"leveldb"
		#else
			"sqlite3"
		#endif
		"\n";
=======
		ss<<"gameid = "<<gameid<<
#ifdef __ANDROID__
				"\nbackend = leveldb\n";
#else
				"\nbackend = sqlite3\n";
#endif
>>>>>>> 96f285f7
		fs::safeWriteToFile(worldmt_path, ss.str());
	}
	return true;
}

<|MERGE_RESOLUTION|>--- conflicted
+++ resolved
@@ -246,22 +246,12 @@
 		infostream<<"Creating world.mt ("<<worldmt_path<<")"<<std::endl;
 		fs::CreateAllDirs(path);
 		std::ostringstream ss(std::ios_base::binary);
-<<<<<<< HEAD
-		ss<<"gameid = "<<gameid<<"\nbackend = "
-		#if USE_LEVELDB
-			"leveldb"
-		#else
-			"sqlite3"
-		#endif
-		"\n";
-=======
 		ss<<"gameid = "<<gameid<<
-#ifdef __ANDROID__
+#if USE_LEVELDB or defined(__ANDROID__)
 				"\nbackend = leveldb\n";
 #else
 				"\nbackend = sqlite3\n";
 #endif
->>>>>>> 96f285f7
 		fs::safeWriteToFile(worldmt_path, ss.str());
 	}
 	return true;
