/*
itemdef.cpp
Copyright (C) 2010-2013 celeron55, Perttu Ahola <celeron55@gmail.com>
Copyright (C) 2013 Kahrl <kahrl@gmx.net>
*/

/*
This file is part of Freeminer.

Freeminer is free software: you can redistribute it and/or modify
it under the terms of the GNU General Public License as published by
the Free Software Foundation, either version 3 of the License, or
(at your option) any later version.

Freeminer  is distributed in the hope that it will be useful,
but WITHOUT ANY WARRANTY; without even the implied warranty of
MERCHANTABILITY or FITNESS FOR A PARTICULAR PURPOSE.  See the
GNU General Public License for more details.

You should have received a copy of the GNU General Public License
along with Freeminer.  If not, see <http://www.gnu.org/licenses/>.
*/

#include "itemdef.h"

#include "gamedef.h"
#include "nodedef.h"
#include "tool.h"
#include "inventory.h"
#ifndef SERVER
#include "mapblock_mesh.h"
#include "mesh.h"
#include "tile.h"
#include "clientmap.h"
#include "mapblock.h"
#endif
#include "log.h"
#include "main.h" // g_settings
#include "settings.h"
#include "util/serialize.h"
#include "util/container.h"
#include "util/thread.h"
#include <map>
#include <set>

#ifdef __ANDROID__
#include <GLES/gl.h>
#endif

/*
	ItemDefinition
*/
ItemDefinition::ItemDefinition()
{
	resetInitial();
}

ItemDefinition::ItemDefinition(const ItemDefinition &def)
{
	resetInitial();
	*this = def;
}

ItemDefinition& ItemDefinition::operator=(const ItemDefinition &def)
{
	if(this == &def)
		return *this;

	reset();

	type = def.type;
	name = def.name;
	description = def.description;
	inventory_image = def.inventory_image;
	wield_image = def.wield_image;
	wield_scale = def.wield_scale;
	stack_max = def.stack_max;
	usable = def.usable;
	liquids_pointable = def.liquids_pointable;
	if(def.tool_capabilities)
	{
		tool_capabilities = new ToolCapabilities(
				*def.tool_capabilities);
	}
	groups = def.groups;
	node_placement_prediction = def.node_placement_prediction;
	sound_place = def.sound_place;
	range = def.range;
	return *this;
}

ItemDefinition::~ItemDefinition()
{
	reset();
}

void ItemDefinition::resetInitial()
{
	// Initialize pointers to NULL so reset() does not delete undefined pointers
	tool_capabilities = NULL;
	reset();
}

void ItemDefinition::reset()
{
	type = ITEM_NONE;
	name = "";
	description = "";
	inventory_image = "";
	wield_image = "";
	wield_scale = v3f(1.0, 1.0, 1.0);
	stack_max = 99;
	usable = false;
	liquids_pointable = false;
	if(tool_capabilities)
	{
		delete tool_capabilities;
		tool_capabilities = NULL;
	}
	groups.clear();
	sound_place = SimpleSoundSpec();
	range = -1;

	node_placement_prediction = "";
}

void ItemDefinition::serialize(std::ostream &os, u16 protocol_version) const
{
	if(protocol_version <= 17)
		writeU8(os, 1); // version
	else if(protocol_version <= 20)
		writeU8(os, 2); // version
	else
		writeU8(os, 3); // version
	writeU8(os, type);
	os<<serializeString(name);
	os<<serializeString(description);
	os<<serializeString(inventory_image);
	os<<serializeString(wield_image);
	writeV3F1000(os, wield_scale);
	writeS16(os, stack_max);
	writeU8(os, usable);
	writeU8(os, liquids_pointable);
	std::string tool_capabilities_s = "";
	if(tool_capabilities){
		std::ostringstream tmp_os(std::ios::binary);
		tool_capabilities->serialize(tmp_os, protocol_version);
		tool_capabilities_s = tmp_os.str();
	}
	os<<serializeString(tool_capabilities_s);
	writeU16(os, groups.size());
	for(std::map<std::string, int>::const_iterator
			i = groups.begin(); i != groups.end(); i++){
		os<<serializeString(i->first);
		writeS16(os, i->second);
	}
	os<<serializeString(node_placement_prediction);
	if(protocol_version > 17){
		//serializeSimpleSoundSpec(sound_place, os);
		os<<serializeString(sound_place.name);
		writeF1000(os, sound_place.gain);
	}
	if(protocol_version > 20){
		writeF1000(os, range);
	}
}

void ItemDefinition::deSerialize(std::istream &is)
{
	// Reset everything
	reset();

	// Deserialize
	int version = readU8(is);
	if(version < 1 || version > 3)
		throw SerializationError("unsupported ItemDefinition version");
	type = (enum ItemType)readU8(is);
	name = deSerializeString(is);
	description = deSerializeString(is);
	inventory_image = deSerializeString(is);
	wield_image = deSerializeString(is);
	wield_scale = readV3F1000(is);
	stack_max = readS16(is);
	usable = readU8(is);
	liquids_pointable = readU8(is);
	std::string tool_capabilities_s = deSerializeString(is);
	if(!tool_capabilities_s.empty())
	{
		std::istringstream tmp_is(tool_capabilities_s, std::ios::binary);
		tool_capabilities = new ToolCapabilities;
		tool_capabilities->deSerialize(tmp_is);
	}
	groups.clear();
	u32 groups_size = readU16(is);
	for(u32 i=0; i<groups_size; i++){
		std::string name = deSerializeString(is);
		int value = readS16(is);
		groups[name] = value;
	}
	if(version == 1){
		// We cant be sure that node_placement_prediction is send in version 1
		try{
			node_placement_prediction = deSerializeString(is);
		}catch(SerializationError &e) {};
		// Set the old default sound
		sound_place.name = "default_place_node";
		sound_place.gain = 0.5;
	} else if(version >= 2) {
		node_placement_prediction = deSerializeString(is);
		//deserializeSimpleSoundSpec(sound_place, is);
		sound_place.name = deSerializeString(is);
		sound_place.gain = readF1000(is);
	}
	if(version == 3) {
		range = readF1000(is);
	}
	// If you add anything here, insert it primarily inside the try-catch
	// block to not need to increase the version.
	try{
	}catch(SerializationError &e) {};
}

/*
	CItemDefManager
*/

// SUGG: Support chains of aliases?

class CItemDefManager: public IWritableItemDefManager
{
#ifndef SERVER
	struct ClientCached
	{
		video::ITexture *inventory_texture;
		scene::IMesh *wield_mesh;

		ClientCached():
			inventory_texture(NULL),
			wield_mesh(NULL)
		{}
	};
#endif

public:
	CItemDefManager()
	{

#ifndef SERVER
		m_main_thread = get_current_thread_id();
#endif
		clear();
	}
	virtual ~CItemDefManager()
	{
#ifndef SERVER
		const std::list<ClientCached*> &values = m_clientcached.getValues();
		for(std::list<ClientCached*>::const_iterator
				i = values.begin(); i != values.end(); ++i)
		{
			ClientCached *cc = *i;
			if (cc->wield_mesh)
				cc->wield_mesh->drop();
			delete cc;
		}

#endif
		for (std::map<std::string, ItemDefinition*>::iterator iter =
				m_item_definitions.begin(); iter != m_item_definitions.end();
				iter ++) {
			delete iter->second;
		}
		m_item_definitions.clear();
	}
	virtual const ItemDefinition& get(const std::string &name_) const
	{
		// Convert name according to possible alias
		std::string name = getAlias(name_);
		// Get the definition
		std::map<std::string, ItemDefinition*>::const_iterator i;
		i = m_item_definitions.find(name);
		if(i == m_item_definitions.end())
			i = m_item_definitions.find("unknown");
		assert(i != m_item_definitions.end());
		return *(i->second);
	}
	virtual std::string getAlias(const std::string &name) const
	{
		std::map<std::string, std::string>::const_iterator i;
		i = m_aliases.find(name);
		if(i != m_aliases.end())
			return i->second;
		return name;
	}
	virtual std::set<std::string> getAll() const
	{
		std::set<std::string> result;
		for(std::map<std::string, ItemDefinition*>::const_iterator
				i = m_item_definitions.begin();
				i != m_item_definitions.end(); i++)
		{
			result.insert(i->first);
		}
		for(std::map<std::string, std::string>::const_iterator
				i = m_aliases.begin();
				i != m_aliases.end(); i++)
		{
			result.insert(i->first);
		}
		return result;
	}
	virtual bool isKnown(const std::string &name_) const
	{
		// Convert name according to possible alias
		std::string name = getAlias(name_);
		// Get the definition
		std::map<std::string, ItemDefinition*>::const_iterator i;
		return m_item_definitions.find(name) != m_item_definitions.end();
	}
#ifndef SERVER
public:
	ClientCached* createClientCachedDirect(const std::string &name,
			IGameDef *gamedef) const
	{
		infostream<<"Lazily creating item texture and mesh for \""
				<<name<<"\""<<std::endl;

		// This is not thread-safe
		assert(get_current_thread_id() == m_main_thread);

		// Skip if already in cache
		ClientCached *cc = NULL;
		m_clientcached.get(name, &cc);
		if(cc)
			return cc;

		ITextureSource *tsrc = gamedef->getTextureSource();
		INodeDefManager *nodedef = gamedef->getNodeDefManager();
		IrrlichtDevice *device = tsrc->getDevice();
		video::IVideoDriver *driver = device->getVideoDriver();
		const ItemDefinition *def = &get(name);

		// Create new ClientCached
		cc = new ClientCached();

		bool need_node_mesh = false;

		// Create an inventory texture
		cc->inventory_texture = NULL;
		if(def->inventory_image != "")
		{
			cc->inventory_texture = tsrc->getTexture(def->inventory_image);
		}
		else if(def->type == ITEM_NODE)
		{
			need_node_mesh = true;
		}

		// Create a wield mesh
		assert(cc->wield_mesh == NULL);
		if(def->type == ITEM_NODE && def->wield_image == "")
		{
			need_node_mesh = true;
		}
		else if(def->wield_image != "" || def->inventory_image != "")
		{
			// Extrude the wield image into a mesh

			std::string imagename;
			if(def->wield_image != "")
				imagename = def->wield_image;
			else
				imagename = def->inventory_image;

			cc->wield_mesh = createExtrudedMesh(
					tsrc->getTexture(imagename),
					driver,
					def->wield_scale * v3f(40.0, 40.0, 4.0));
			if(cc->wield_mesh == NULL)
			{
				infostream<<"ItemDefManager: WARNING: "
					<<"updateTexturesAndMeshes(): "
					<<"Unable to create extruded mesh for item "
					<<def->name<<std::endl;
			}
		}

		if(need_node_mesh)
		{
			/*
				Get node properties
			*/
			content_t id = nodedef->getId(def->name);
			const ContentFeatures &f = nodedef->get(id);

			u8 param1 = 0;
			if(f.param_type == CPT_LIGHT)
				param1 = 0xee;

			/*
				Make a mesh from the node
			*/
			bool reenable_shaders = false;
			if(g_settings->getBool("enable_shaders")){
				reenable_shaders = true;
				g_settings->setBool("enable_shaders",false);
			}
<<<<<<< HEAD
			Map map(gamedef);
			MapDrawControl map_draw_control;
			MeshMakeData mesh_make_data(gamedef, map, map_draw_control);
			v3s16 p0(0, 0, 0);
			auto block = map.createBlankBlockNoInsert(p0);
			auto air_node = MapNode(CONTENT_AIR, LIGHT_MAX);
			for(s16 z0=0; z0<=2; ++z0)
			for(s16 y0=0; y0<=2; ++y0)
			for(s16 x0=0; x0<=2; ++x0) {
				v3s16 p(x0,y0,z0);
				block->setNode(p, air_node);
			}
			MapNode mesh_make_node(id, param1, 0);
=======
			MeshMakeData mesh_make_data(gamedef);
			u8 param2 = 0;
			if (f.param_type_2 == CPT2_WALLMOUNTED)
				param2 = 1;
			MapNode mesh_make_node(id, param1, param2);
>>>>>>> 6c9bbb03
			mesh_make_data.fillSingleNode(&mesh_make_node);
			block->setNode(v3s16(1,1,1), mesh_make_node);
			map.insertBlock(block);
			MapBlockMesh mapblock_mesh(&mesh_make_data, v3s16(0, 0, 0));
			scene::IMesh *node_mesh = mapblock_mesh.getMesh();
			assert(node_mesh);
			video::SColor c(255, 255, 255, 255);
			setMeshColor(node_mesh, c);

			/*
				Scale and translate the mesh so it's a unit cube
				centered on the origin
			*/
			scaleMesh(node_mesh, v3f(1.0/BS, 1.0/BS, 1.0/BS));
			translateMesh(node_mesh, v3f(-1.0, -1.0, -1.0));

			/*
				Draw node mesh into a render target texture
			*/
			if(cc->inventory_texture == NULL)
			{
				TextureFromMeshParams params;
				params.mesh = node_mesh;
				params.dim.set(64, 64);
				params.rtt_texture_name = "INVENTORY_"
					+ def->name + "_RTT";
				params.delete_texture_on_shutdown = true;
				params.camera_position.set(0, 1.0, -1.5);
				params.camera_position.rotateXZBy(45);
				params.camera_lookat.set(0, 0, 0);
				// Set orthogonal projection
				params.camera_projection_matrix.buildProjectionMatrixOrthoLH(
						1.65, 1.65, 0, 100);
				params.ambient_light.set(1.0, 0.2, 0.2, 0.2);
				params.light_position.set(10, 100, -50);
				params.light_color.set(1.0, 0.5, 0.5, 0.5);
				params.light_radius = 1000;

#ifdef __ANDROID__
				params.camera_position.set(0, -1.0, -1.5);
				params.camera_position.rotateXZBy(45);
				params.light_position.set(10, -100, -50);
#endif
				cc->inventory_texture =
					tsrc->generateTextureFromMesh(params);

				// render-to-target didn't work
				if(cc->inventory_texture == NULL)
				{
					cc->inventory_texture =
						tsrc->getTexture(f.tiledef[0].name);
				}
			}

			/*
				Use the node mesh as the wield mesh
			*/

			// Scale to proper wield mesh proportions
			scaleMesh(node_mesh, v3f(30.0, 30.0, 30.0)
					* def->wield_scale);

			cc->wield_mesh = node_mesh;
			cc->wield_mesh->grab();

			//no way reference count can be smaller than 2 in this place!
			assert(cc->wield_mesh->getReferenceCount() >= 2);

			if (reenable_shaders)
				g_settings->setBool("enable_shaders",true);
		}

		// Put in cache
		m_clientcached.set(name, cc);

		return cc;
	}
	ClientCached* getClientCached(const std::string &name,
			IGameDef *gamedef) const
	{
		ClientCached *cc = NULL;
		m_clientcached.get(name, &cc);
		if(cc)
			return cc;

		if(get_current_thread_id() == m_main_thread)
		{
			return createClientCachedDirect(name, gamedef);
		}
		else
		{
			// We're gonna ask the result to be put into here
			static ResultQueue<std::string, ClientCached*, u8, u8> result_queue;

			// Throw a request in
			m_get_clientcached_queue.add(name, 0, 0, &result_queue);
			try{
				while(true) {
					// Wait result for a second
					GetResult<std::string, ClientCached*, u8, u8>
						result = result_queue.pop_front(1000);

					if (result.key == name) {
						return result.item;
					}
				}
			}
			catch(ItemNotFoundException &e)
			{
				errorstream<<"Waiting for clientcached " << name << " timed out."<<std::endl;
				return &m_dummy_clientcached;
			}
		}
	}
	// Get item inventory texture
	virtual video::ITexture* getInventoryTexture(const std::string &name,
			IGameDef *gamedef) const
	{
		ClientCached *cc = getClientCached(name, gamedef);
		if(!cc)
			return NULL;
		return cc->inventory_texture;
	}
	// Get item wield mesh
	virtual scene::IMesh* getWieldMesh(const std::string &name,
			IGameDef *gamedef) const
	{
		ClientCached *cc = getClientCached(name, gamedef);
		if(!cc)
			return NULL;
		return cc->wield_mesh;
	}
#endif
	void clear()
	{
		for(std::map<std::string, ItemDefinition*>::const_iterator
				i = m_item_definitions.begin();
				i != m_item_definitions.end(); i++)
		{
			delete i->second;
		}
		m_item_definitions.clear();
		m_aliases.clear();

		// Add the four builtin items:
		//   "" is the hand
		//   "unknown" is returned whenever an undefined item
		//     is accessed (is also the unknown node)
		//   "air" is the air node
		//   "ignore" is the ignore node

		ItemDefinition* hand_def = new ItemDefinition;
		hand_def->name = "";
		hand_def->wield_image = "wieldhand.png";
		hand_def->tool_capabilities = new ToolCapabilities;
		m_item_definitions.insert(std::make_pair("", hand_def));

		ItemDefinition* unknown_def = new ItemDefinition;
		unknown_def->type = ITEM_NODE;
		unknown_def->name = "unknown";
		m_item_definitions.insert(std::make_pair("unknown", unknown_def));

		ItemDefinition* air_def = new ItemDefinition;
		air_def->type = ITEM_NODE;
		air_def->name = "air";
		m_item_definitions.insert(std::make_pair("air", air_def));

		ItemDefinition* ignore_def = new ItemDefinition;
		ignore_def->type = ITEM_NODE;
		ignore_def->name = "ignore";
		m_item_definitions.insert(std::make_pair("ignore", ignore_def));
	}
	virtual void registerItem(const ItemDefinition &def)
	{
		verbosestream<<"ItemDefManager: registering \""<<def.name<<"\""<<std::endl;
		// Ensure that the "" item (the hand) always has ToolCapabilities
		if(def.name == "")
			assert(def.tool_capabilities != NULL);

		if(m_item_definitions.count(def.name) == 0)
			m_item_definitions[def.name] = new ItemDefinition(def);
		else
			*(m_item_definitions[def.name]) = def;

		// Remove conflicting alias if it exists
		bool alias_removed = (m_aliases.erase(def.name) != 0);
		if(alias_removed)
			infostream<<"ItemDefManager: erased alias "<<def.name
					<<" because item was defined"<<std::endl;
	}
	virtual void registerAlias(const std::string &name,
			const std::string &convert_to)
	{
		if(m_item_definitions.find(name) == m_item_definitions.end())
		{
			verbosestream<<"ItemDefManager: setting alias "<<name
				<<" -> "<<convert_to<<std::endl;
			m_aliases[name] = convert_to;
		}
	}
	void serialize(std::ostream &os, u16 protocol_version)
	{
		writeU8(os, 0); // version
		u16 count = m_item_definitions.size();
		writeU16(os, count);
		for(std::map<std::string, ItemDefinition*>::const_iterator
				i = m_item_definitions.begin();
				i != m_item_definitions.end(); i++)
		{
			ItemDefinition *def = i->second;
			// Serialize ItemDefinition and write wrapped in a string
			std::ostringstream tmp_os(std::ios::binary);
			def->serialize(tmp_os, protocol_version);
			os<<serializeString(tmp_os.str());
		}
		writeU16(os, m_aliases.size());
		for(std::map<std::string, std::string>::const_iterator
			i = m_aliases.begin(); i != m_aliases.end(); i++)
		{
			os<<serializeString(i->first);
			os<<serializeString(i->second);
		}
	}
	void deSerialize(std::istream &is)
	{
		// Clear everything
		clear();
		// Deserialize
		int version = readU8(is);
		if(version != 0)
			throw SerializationError("unsupported ItemDefManager version");
		u16 count = readU16(is);
		for(u16 i=0; i<count; i++)
		{
			// Deserialize a string and grab an ItemDefinition from it
			std::istringstream tmp_is(deSerializeString(is), std::ios::binary);
			ItemDefinition def;
			def.deSerialize(tmp_is);
			// Register
			registerItem(def);
		}
		u16 num_aliases = readU16(is);
		for(u16 i=0; i<num_aliases; i++)
		{
			std::string name = deSerializeString(is);
			std::string convert_to = deSerializeString(is);
			registerAlias(name, convert_to);
		}
	}
	void processQueue(IGameDef *gamedef)
	{
#ifndef SERVER
		//NOTE this is only thread safe for ONE consumer thread!
		while(!m_get_clientcached_queue.empty())
		{
			GetRequest<std::string, ClientCached*, u8, u8>
					request = m_get_clientcached_queue.pop();

			m_get_clientcached_queue.pushResult(request,
					createClientCachedDirect(request.key, gamedef));
		}
#endif
	}
private:
	// Key is name
	std::map<std::string, ItemDefinition*> m_item_definitions;
	// Aliases
	std::map<std::string, std::string> m_aliases;
#ifndef SERVER
	// The id of the thread that is allowed to use irrlicht directly
	threadid_t m_main_thread;
	// A reference to this can be returned when nothing is found, to avoid NULLs
	mutable ClientCached m_dummy_clientcached;
	// Cached textures and meshes
	mutable MutexedMap<std::string, ClientCached*> m_clientcached;
	// Queued clientcached fetches (to be processed by the main thread)
	mutable RequestQueue<std::string, ClientCached*, u8, u8> m_get_clientcached_queue;
#endif
};

IWritableItemDefManager* createItemDefManager()
{
	return new CItemDefManager();
}<|MERGE_RESOLUTION|>--- conflicted
+++ resolved
@@ -404,7 +404,6 @@
 				reenable_shaders = true;
 				g_settings->setBool("enable_shaders",false);
 			}
-<<<<<<< HEAD
 			Map map(gamedef);
 			MapDrawControl map_draw_control;
 			MeshMakeData mesh_make_data(gamedef, map, map_draw_control);
@@ -417,14 +416,10 @@
 				v3s16 p(x0,y0,z0);
 				block->setNode(p, air_node);
 			}
-			MapNode mesh_make_node(id, param1, 0);
-=======
-			MeshMakeData mesh_make_data(gamedef);
 			u8 param2 = 0;
 			if (f.param_type_2 == CPT2_WALLMOUNTED)
 				param2 = 1;
 			MapNode mesh_make_node(id, param1, param2);
->>>>>>> 6c9bbb03
 			mesh_make_data.fillSingleNode(&mesh_make_node);
 			block->setNode(v3s16(1,1,1), mesh_make_node);
 			map.insertBlock(block);
