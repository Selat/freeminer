/*
Minetest
Copyright (C) 2010-2013 celeron55, Perttu Ahola <celeron55@gmail.com>

This program is free software; you can redistribute it and/or modify
it under the terms of the GNU Lesser General Public License as published by
the Free Software Foundation; either version 2.1 of the License, or
(at your option) any later version.

This program is distributed in the hope that it will be useful,
but WITHOUT ANY WARRANTY; without even the implied warranty of
MERCHANTABILITY or FITNESS FOR A PARTICULAR PURPOSE.  See the
GNU Lesser General Public License for more details.

You should have received a copy of the GNU Lesser General Public License along
with this program; if not, write to the Free Software Foundation, Inc.,
51 Franklin Street, Fifth Floor, Boston, MA 02110-1301 USA.
*/

#include "settings.h"
#include "irrlichttypes_bloated.h"
#include "exceptions.h"
#include "jthread/jmutexautolock.h"
#include "strfnd.h"
#include <iostream>
#include <fstream>
#include <sstream>
#include "debug.h"
#include "log.h"
#include "util/serialize.h"
#include "filesys.h"
#include "noise.h"
#include <cctype>
#include <algorithm>


Settings::~Settings()
{
	clear();
}

Settings main_settings;
Settings *g_settings = &main_settings;
std::string g_settings_path;

Settings & Settings::operator += (const Settings &other)
{
	update(other);

	return *this;
}


Settings & Settings::operator = (const Settings &other)
{
	if (&other == this)
		return *this;

	JMutexAutoLock lock(m_mutex);
	JMutexAutoLock lock2(other.m_mutex);

	clearNoLock();
	updateNoLock(other);

	return *this;
}


bool Settings::checkNameValid(const std::string &name)
{
	size_t pos = name.find_first_of("\t\n\v\f\r\b =\"{}#");
	if (pos != std::string::npos) {
		errorstream << "Invalid character '" << name[pos]
			<< "' found in setting name" << std::endl;
		return false;
	}
	return true;
}


bool Settings::checkValueValid(const std::string &value)
{
	if (value.substr(0, 3) == "\"\"\"" ||
		value.find("\n\"\"\"") != std::string::npos) {
		errorstream << "Invalid character sequence '\"\"\"' found in"
			" setting value" << std::endl;
		return false;
	}
	return true;
}


std::string Settings::sanitizeName(const std::string &name)
{
	std::string n(name);

	for (const char *s = "\t\n\v\f\r\b =\"{}#"; *s; s++)
		n.erase(std::remove(n.begin(), n.end(), *s), n.end());

	return n;
}


std::string Settings::sanitizeValue(const std::string &value)
{
	std::string v(value);
	size_t p = 0;

	if (v.substr(0, 3) == "\"\"\"")
		v.erase(0, 3);

	while ((p = v.find("\n\"\"\"")) != std::string::npos)
		v.erase(p, 4);

	return v;
}


std::string Settings::getMultiline(std::istream &is, size_t *num_lines)
{
	size_t lines = 1;
	std::string value;
	std::string line;

	while (is.good()) {
		lines++;
		std::getline(is, line);
		if (line == "\"\"\"")
			break;
		value += line;
		value.push_back('\n');
	}

	size_t len = value.size();
	if (len)
		value.erase(len - 1);

	if (num_lines)
		*num_lines = lines;

	return value;
}


bool Settings::readConfigFile(const char *filename)
{
	std::ifstream is(filename);
	if (!is.good())
		return false;

	return parseConfigLines(is, "");
}


bool Settings::parseConfigLines(std::istream &is, const std::string &end)
{
	JMutexAutoLock lock(m_mutex);

	std::string line, name, value;

	while (is.good()) {
		std::getline(is, line);
		SettingsParseEvent event = parseConfigObject(line, end, name, value);

		switch (event) {
		case SPE_NONE:
		case SPE_INVALID:
		case SPE_COMMENT:
			break;
		case SPE_KVPAIR:
			m_settings[name] = SettingsEntry(value);
			break;
		case SPE_END:
			return true;
		case SPE_GROUP: {
			Settings *group = new Settings;
			if (!group->parseConfigLines(is, "}")) {
				delete group;
				return false;
			}
			m_settings[name] = SettingsEntry(group);
			break;
		}
		case SPE_MULTILINE:
			m_settings[name] = SettingsEntry(getMultiline(is));
			break;
		}
	}

	return end.empty();
}


void Settings::writeLines(std::ostream &os, u32 tab_depth) const
{
	JMutexAutoLock lock(m_mutex);

	for (std::map<std::string, SettingsEntry>::const_iterator
			it = m_settings.begin();
			it != m_settings.end(); ++it)
		printEntry(os, it->first, it->second, tab_depth);
}


void Settings::printEntry(std::ostream &os, const std::string &name,
	const SettingsEntry &entry, u32 tab_depth)
{
	for (u32 i = 0; i != tab_depth; i++)
		os << "\t";

	if (entry.is_group) {
		os << name << " = {\n";

		entry.group->writeLines(os, tab_depth + 1);

		for (u32 i = 0; i != tab_depth; i++)
			os << "\t";
		os << "}\n";
	} else {
		os << name << " = ";

		if (entry.value.find('\n') != std::string::npos)
			os << "\"\"\"\n" << entry.value << "\n\"\"\"\n";
		else
			os << entry.value << "\n";
	}
}


bool Settings::updateConfigObject(std::istream &is, std::ostream &os,
	const std::string &end, u32 tab_depth)
{
	std::map<std::string, SettingsEntry>::const_iterator it;
	std::set<std::string> present_entries;
	std::string line, name, value;
	bool was_modified = false;
	bool end_found = false;

	// Add any settings that exist in the config file with the current value
	// in the object if existing
	while (is.good() && !end_found) {
		std::getline(is, line);
		SettingsParseEvent event = parseConfigObject(line, end, name, value);

		switch (event) {
		case SPE_END:
			os << line << (is.eof() ? "" : "\n");
			end_found = true;
			break;
		case SPE_MULTILINE:
			value = getMultiline(is);
			/* FALLTHROUGH */
		case SPE_KVPAIR:
			it = m_settings.find(name);
			if (it != m_settings.end() &&
				(it->second.is_group || it->second.value != value)) {
				printEntry(os, name, it->second, tab_depth);
				was_modified = true;
			} else {
				os << line << "\n";
				if (event == SPE_MULTILINE)
					os << value << "\n\"\"\"\n";
			}
			present_entries.insert(name);
			break;
		case SPE_GROUP:
			it = m_settings.find(name);
			if (it != m_settings.end() && it->second.is_group) {
				os << line << "\n";
				assert(it->second.group != NULL);
				was_modified |= it->second.group->updateConfigObject(is, os,
					"}", tab_depth + 1);
			} else {
				printEntry(os, name, it->second, tab_depth);
				was_modified = true;
			}
			present_entries.insert(name);
			break;
		default:
			os << line << (is.eof() ? "" : "\n");
			break;
		}
	}

	// Add any settings in the object that don't exist in the config file yet
	for (it = m_settings.begin(); it != m_settings.end(); ++it) {
		if (present_entries.find(it->first) != present_entries.end())
			continue;

		printEntry(os, it->first, it->second, tab_depth);
		was_modified = true;
	}

	return was_modified;
}


bool Settings::updateConfigFile(const char *filename)
{
	JMutexAutoLock lock(m_mutex);

	std::ifstream is(filename);
	std::ostringstream os(std::ios_base::binary);

	bool was_modified = updateConfigObject(is, os, "");
	is.close();

	if (!was_modified)
		return true;

	if (!fs::safeWriteToFile(filename, os.str())) {
		errorstream << "Error writing configuration file: \""
			<< filename << "\"" << std::endl;
		return false;
	}

	return true;
}


bool Settings::parseCommandLine(int argc, char *argv[],
		std::map<std::string, ValueSpec> &allowed_options)
{
	int nonopt_index = 0;
	for (int i = 1; i < argc; i++) {
		std::string arg_name = argv[i];
		if (arg_name.substr(0, 2) != "--") {
			// If option doesn't start with -, read it in as nonoptX
			if (arg_name[0] != '-'){
				std::string name = "nonopt";
				name += itos(nonopt_index);
				set(name, arg_name);
				nonopt_index++;
				continue;
			}
			errorstream << "Invalid command-line parameter \""
					<< arg_name << "\": --<option> expected." << std::endl;
			return false;
		}

		std::string name = arg_name.substr(2);

		std::map<std::string, ValueSpec>::iterator n;
		n = allowed_options.find(name);
		if (n == allowed_options.end()) {
			errorstream << "Unknown command-line parameter \""
					<< arg_name << "\"" << std::endl;
			return false;
		}

		ValueType type = n->second.type;

		std::string value = "";

		if (type == VALUETYPE_FLAG) {
			value = "true";
		} else {
			if ((i + 1) >= argc) {
				errorstream << "Invalid command-line parameter \""
						<< name << "\": missing value" << std::endl;
				return false;
			}
			value = argv[++i];
		}

		set(name, value);
	}

	return true;
}



/***********
 * Getters *
 ***********/


const SettingsEntry &Settings::getEntry(const std::string &name) const
{
	JMutexAutoLock lock(m_mutex);

	std::map<std::string, SettingsEntry>::const_iterator n;
	if ((n = m_settings.find(name)) == m_settings.end()) {
		if ((n = m_defaults.find(name)) == m_defaults.end())
			throw SettingNotFoundException("Setting [" + name + "] not found.");
	}
	return n->second;
}


Settings *Settings::getGroup(const std::string &name) const
{
	const SettingsEntry &entry = getEntry(name);
	if (!entry.is_group)
		throw SettingNotFoundException("Setting [" + name + "] is not a group.");
	return entry.group;
}


std::string Settings::get(const std::string &name) const
{
	const SettingsEntry &entry = getEntry(name);
	if (entry.is_group)
		throw SettingNotFoundException("Setting [" + name + "] is a group.");
	return entry.value;
}


bool Settings::getBool(const std::string &name) const
{
	return is_yes(get(name));
}


u16 Settings::getU16(const std::string &name) const
{
	return stoi(get(name), 0, 65535);
}


s16 Settings::getS16(const std::string &name) const
{
	return stoi(get(name), -32768, 32767);
}


s32 Settings::getS32(const std::string &name) const
{
	return stoi(get(name));
}


float Settings::getFloat(const std::string &name) const
{
	return stof(get(name));
}


u64 Settings::getU64(const std::string &name) const
{
	u64 value = 0;
	std::string s = get(name);
	std::istringstream ss(s);
	ss >> value;
	return value;
}


v2f Settings::getV2F(const std::string &name) const
{
	v2f value;
	Strfnd f(get(name));
	f.next("(");
	value.X = stof(f.next(","));
	value.Y = stof(f.next(")"));
	return value;
}


v3f Settings::getV3F(const std::string &name) const
{
	v3f value;
	Strfnd f(get(name));
	f.next("(");
	value.X = stof(f.next(","));
	value.Y = stof(f.next(","));
	value.Z = stof(f.next(")"));
	return value;
}


u32 Settings::getFlagStr(const std::string &name, const FlagDesc *flagdesc,
	u32 *flagmask) const
{
	std::string val = get(name);
	return std::isdigit(val[0])
		? stoi(val)
		: readFlagString(val, flagdesc, flagmask);
}


// N.B. if getStruct() is used to read a non-POD aggregate type,
// the behavior is undefined.
bool Settings::getStruct(const std::string &name, const std::string &format,
	void *out, size_t olen) const
{
	std::string valstr;

	try {
		valstr = get(name);
	} catch (SettingNotFoundException &e) {
		return false;
	}

	if (!deSerializeStringToStruct(valstr, format, out, olen))
		return false;

	return true;
}


bool Settings::getNoiseParams(const std::string &name, NoiseParams &np) const
{
	return getNoiseParamsFromGroup(name, np) || getNoiseParamsFromValue(name, np);
}


bool Settings::getNoiseParamsFromValue(const std::string &name,
	NoiseParams &np) const
{
	std::string value;

	if (!getNoEx(name, value))
		return false;

	Strfnd f(value);

	np.offset   = stof(f.next(","));
	np.scale    = stof(f.next(","));
	f.next("(");
	np.spread.X = stof(f.next(","));
	np.spread.Y = stof(f.next(","));
	np.spread.Z = stof(f.next(")"));
	f.next(",");
	np.seed     = stoi(f.next(","));
	np.octaves  = stoi(f.next(","));
	np.persist  = stof(f.next(","));

	std::string optional_params = f.next("");
	if (optional_params != "")
		np.lacunarity = stof(optional_params);

	return true;
}


bool Settings::getNoiseParamsFromGroup(const std::string &name,
	NoiseParams &np) const
{
	Settings *group = NULL;

	if (!getGroupNoEx(name, group))
		return false;

	group->getFloatNoEx("offset",      np.offset);
	group->getFloatNoEx("scale",       np.scale);
	group->getV3FNoEx("spread",        np.spread);
	group->getS32NoEx("seed",          np.seed);
	group->getU16NoEx("octaves",       np.octaves);
	group->getFloatNoEx("persistence", np.persist);
	group->getFloatNoEx("lacunarity",  np.lacunarity);

	np.flags = 0;
	if (!group->getFlagStrNoEx("flags", np.flags, flagdesc_noiseparams))
		np.flags = NOISE_FLAG_DEFAULTS;

	group->getFloatNoEx("farscale",    np.farscale);
	group->getFloatNoEx("farspread",   np.farspread);
	group->getFloatNoEx("farpersist",  np.farpersist);

	return true;
}


bool Settings::exists(const std::string &name) const
{
	JMutexAutoLock lock(m_mutex);

	return (m_settings.find(name) != m_settings.end() ||
		m_defaults.find(name) != m_defaults.end());
}


std::vector<std::string> Settings::getNames() const
{
	std::vector<std::string> names;
	for (std::map<std::string, SettingsEntry>::const_iterator
			i = m_settings.begin();
			i != m_settings.end(); ++i) {
		names.push_back(i->first);
	}
	return names;
}



/***************************************
 * Getters that don't throw exceptions *
 ***************************************/

bool Settings::getEntryNoEx(const std::string &name, SettingsEntry &val) const
{
	try {
		val = getEntry(name);
		return true;
	} catch (SettingNotFoundException &e) {
		return false;
	}
}


bool Settings::getGroupNoEx(const std::string &name, Settings *&val) const
{
	try {
		val = getGroup(name);
		return true;
	} catch (SettingNotFoundException &e) {
		return false;
	}
}


bool Settings::getNoEx(const std::string &name, std::string &val) const
{
	try {
		val = get(name);
		return true;
	} catch (SettingNotFoundException &e) {
		return false;
	}
}


bool Settings::getFlag(const std::string &name) const
{
	try {
		return getBool(name);
	} catch(SettingNotFoundException &e) {
		return false;
	}
}


bool Settings::getFloatNoEx(const std::string &name, float &val) const
{
	try {
		val = getFloat(name);
		return true;
	} catch (SettingNotFoundException &e) {
		return false;
	}
}


bool Settings::getU16NoEx(const std::string &name, u16 &val) const
{
	try {
		val = getU16(name);
		return true;
	} catch (SettingNotFoundException &e) {
		return false;
	}
}


bool Settings::getS16NoEx(const std::string &name, s16 &val) const
{
	try {
		val = getS16(name);
		return true;
	} catch (SettingNotFoundException &e) {
		return false;
	}
}


bool Settings::getS32NoEx(const std::string &name, s32 &val) const
{
	try {
		val = getS32(name);
		return true;
	} catch (SettingNotFoundException &e) {
		return false;
	}
}


bool Settings::getU64NoEx(const std::string &name, u64 &val) const
{
	try {
		val = getU64(name);
		return true;
	} catch (SettingNotFoundException &e) {
		return false;
	}
}


bool Settings::getV2FNoEx(const std::string &name, v2f &val) const
{
	try {
		val = getV2F(name);
		return true;
	} catch (SettingNotFoundException &e) {
		return false;
	}
}


bool Settings::getV3FNoEx(const std::string &name, v3f &val) const
{
	try {
		val = getV3F(name);
		return true;
	} catch (SettingNotFoundException &e) {
		return false;
	}
}


// N.B. getFlagStrNoEx() does not set val, but merely modifies it.  Thus,
// val must be initialized before using getFlagStrNoEx().  The intention of
// this is to simplify modifying a flags field from a default value.
bool Settings::getFlagStrNoEx(const std::string &name, u32 &val,
	FlagDesc *flagdesc) const
{
	try {
		u32 flags, flagmask;

		flags = getFlagStr(name, flagdesc, &flagmask);

		val &= ~flagmask;
		val |=  flags;

		return true;
	} catch (SettingNotFoundException &e) {
		return false;
	}
}


/***********
 * Setters *
 ***********/

bool Settings::setEntry(const std::string &name, const void *data,
	bool set_group, bool set_default)
{
	Settings *old_group = NULL;

	if (!checkNameValid(name))
		return false;
	if (!set_group && !checkValueValid(*(const std::string *)data))
		return false;

	{
		JMutexAutoLock lock(m_mutex);

		SettingsEntry &entry = set_default ? m_defaults[name] : m_settings[name];
		old_group = entry.group;

		entry.value    = set_group ? "" : *(const std::string *)data;
		entry.group    = set_group ? *(Settings **)data : NULL;
		entry.is_group = set_group;
	}

	delete old_group;

	return true;
}


bool Settings::set(const std::string &name, const std::string &value)
{
	if (!setEntry(name, &value, false, false))
		return false;

	doCallbacks(name);
	return true;
}


bool Settings::setDefault(const std::string &name, const std::string &value)
{
	return setEntry(name, &value, false, true);
}


bool Settings::setGroup(const std::string &name, Settings *group)
{
	return setEntry(name, &group, true, false);
}


bool Settings::setGroupDefault(const std::string &name, Settings *group)
{
	return setEntry(name, &group, true, true);
}


bool Settings::setBool(const std::string &name, bool value)
{
	return set(name, value ? "true" : "false");
}


bool Settings::setS16(const std::string &name, s16 value)
{
	return set(name, itos(value));
}


bool Settings::setU16(const std::string &name, u16 value)
{
	return set(name, itos(value));
}


bool Settings::setS32(const std::string &name, s32 value)
{
	return set(name, itos(value));
}


<<<<<<< HEAD
void Settings::setU64(const std::string &name, uint64_t value)
=======
bool Settings::setU64(const std::string &name, u64 value)
>>>>>>> e1f5c37b
{
	std::ostringstream os;
	os << value;
	return set(name, os.str());
}


bool Settings::setFloat(const std::string &name, float value)
{
	return set(name, ftos(value));
}


bool Settings::setV2F(const std::string &name, v2f value)
{
	std::ostringstream os;
	os << "(" << value.X << "," << value.Y << ")";
	return set(name, os.str());
}


bool Settings::setV3F(const std::string &name, v3f value)
{
	std::ostringstream os;
	os << "(" << value.X << "," << value.Y << "," << value.Z << ")";
	return set(name, os.str());
}


bool Settings::setFlagStr(const std::string &name, u32 flags,
	const FlagDesc *flagdesc, u32 flagmask)
{
	return set(name, writeFlagString(flags, flagdesc, flagmask));
}


bool Settings::setStruct(const std::string &name, const std::string &format,
	void *value)
{
	std::string structstr;
	if (!serializeStructToString(&structstr, format, value))
		return false;

	return set(name, structstr);
}


bool Settings::setNoiseParams(const std::string &name,
	const NoiseParams &np, bool set_default)
{
	Settings *group = new Settings;

	group->setFloat("offset",      np.offset);
	group->setFloat("scale",       np.scale);
	group->setV3F("spread",        np.spread);
	group->setS32("seed",          np.seed);
	group->setU16("octaves",       np.octaves);
	group->setFloat("persistence", np.persist);
	group->setFloat("lacunarity",  np.lacunarity);
	group->setFlagStr("flags",     np.flags, flagdesc_noiseparams, np.flags);

<<<<<<< HEAD
	group->setFloat("farscale",    np.farscale);
	group->setFloat("farspread",   np.farspread);
	group->setFloat("farpersist",  np.farpersist);

	setEntry(name, &group, true, set_default);
=======
	return setEntry(name, &group, true, set_default);
>>>>>>> e1f5c37b
}


bool Settings::remove(const std::string &name)
{
	JMutexAutoLock lock(m_mutex);

	delete m_settings[name].group;
	return m_settings.erase(name);
}


void Settings::clear()
{
	JMutexAutoLock lock(m_mutex);
	clearNoLock();
}


void Settings::updateValue(const Settings &other, const std::string &name)
{
	if (&other == this)
		return;

	JMutexAutoLock lock(m_mutex);

	try {
		std::string val = other.get(name);

		m_settings[name] = val;
	} catch (SettingNotFoundException &e) {
	}
}


void Settings::update(const Settings &other)
{
	if (&other == this)
		return;

	JMutexAutoLock lock(m_mutex);
	JMutexAutoLock lock2(other.m_mutex);

	updateNoLock(other);
}


SettingsParseEvent Settings::parseConfigObject(const std::string &line,
	const std::string &end, std::string &name, std::string &value)
{
	std::string trimmed_line = trim(line);

	if (trimmed_line.empty())
		return SPE_NONE;
	if (trimmed_line[0] == '#')
		return SPE_COMMENT;
	if (trimmed_line == end)
		return SPE_END;

	size_t pos = trimmed_line.find('=');
	if (pos == std::string::npos)
		return SPE_INVALID;

	name  = trim(trimmed_line.substr(0, pos));
	value = trim(trimmed_line.substr(pos + 1));

	if (value == "{")
		return SPE_GROUP;
	if (value == "\"\"\"")
		return SPE_MULTILINE;

	return SPE_KVPAIR;
}


void Settings::updateNoLock(const Settings &other)
{
	m_settings.insert(other.m_settings.begin(), other.m_settings.end());
	m_defaults.insert(other.m_defaults.begin(), other.m_defaults.end());
}


void Settings::clearNoLock()
{
	std::map<std::string, SettingsEntry>::const_iterator it;
	for (it = m_settings.begin(); it != m_settings.end(); ++it)
		delete it->second.group;
	m_settings.clear();

	for (it = m_defaults.begin(); it != m_defaults.end(); ++it)
		delete it->second.group;
	m_defaults.clear();
}


	Json::Value Settings::getJson(const std::string & name, const Json::Value & def)
	{
		Json::Value root;
		std::string value = get(name);
		if (value.empty())
			return def;
		if (!json_reader.parse( value, root ) ) {
			errorstream  << "Failed to parse json conf var [" << name << "]='" << value <<"' : " << json_reader.getFormattedErrorMessages();
		}
		return root;
	}

	void Settings::setJson(const std::string & name, const Json::Value & value)
	{
		set(name, value.empty() ? "{}" : json_writer.write( value ));
	}

void Settings::registerChangedCallback(std::string name,
	setting_changed_callback cbf)
{
	m_callbacks[name].push_back(cbf);
}

void Settings::doCallbacks(const std::string name)
{
	std::vector<setting_changed_callback> tempvector;
	{
		JMutexAutoLock lock(m_mutex);
		if (m_callbacks.find(name) != m_callbacks.end())
		{
			tempvector = m_callbacks[name];
		}
	}

	std::vector<setting_changed_callback>::iterator iter;
	for (iter = tempvector.begin(); iter != tempvector.end(); iter++)
	{
		(*iter)(name);
	}
}<|MERGE_RESOLUTION|>--- conflicted
+++ resolved
@@ -813,11 +813,7 @@
 }
 
 
-<<<<<<< HEAD
-void Settings::setU64(const std::string &name, uint64_t value)
-=======
-bool Settings::setU64(const std::string &name, u64 value)
->>>>>>> e1f5c37b
+bool Settings::setU64(const std::string &name, uint64_t value)
 {
 	std::ostringstream os;
 	os << value;
@@ -879,15 +875,11 @@
 	group->setFloat("lacunarity",  np.lacunarity);
 	group->setFlagStr("flags",     np.flags, flagdesc_noiseparams, np.flags);
 
-<<<<<<< HEAD
 	group->setFloat("farscale",    np.farscale);
 	group->setFloat("farspread",   np.farspread);
 	group->setFloat("farpersist",  np.farpersist);
 
-	setEntry(name, &group, true, set_default);
-=======
 	return setEntry(name, &group, true, set_default);
->>>>>>> e1f5c37b
 }
 
 
