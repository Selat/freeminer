/*
Minetest
Copyright (C) 2010-2013 celeron55, Perttu Ahola <celeron55@gmail.com>

This program is free software; you can redistribute it and/or modify
it under the terms of the GNU Lesser General Public License as published by
the Free Software Foundation; either version 2.1 of the License, or
(at your option) any later version.

This program is distributed in the hope that it will be useful,
but WITHOUT ANY WARRANTY; without even the implied warranty of
MERCHANTABILITY or FITNESS FOR A PARTICULAR PURPOSE.  See the
GNU Lesser General Public License for more details.

You should have received a copy of the GNU Lesser General Public License along
with this program; if not, write to the Free Software Foundation, Inc.,
51 Franklin Street, Fifth Floor, Boston, MA 02110-1301 USA.
*/

#include "settings.h"
#include "irrlichttypes_bloated.h"
#include "exceptions.h"
#include "jthread/jmutexautolock.h"
#include "strfnd.h"
#include <iostream>
#include <fstream>
#include <sstream>
#include "debug.h"
#include "log.h"
#include "util/serialize.h"
#include "filesys.h"
#include "noise.h"
#include <cctype>
#include <algorithm>


Settings::~Settings()
{
	std::map<std::string, SettingsEntry>::const_iterator it;
	for (it = m_settings.begin(); it != m_settings.end(); ++it)
		delete it->second.group;
}

Settings main_settings;
Settings *g_settings = &main_settings;
std::string g_settings_path;

Settings & Settings::operator += (const Settings &other)
{
	update(other);

	return *this;
}


Settings & Settings::operator = (const Settings &other)
{
	if (&other == this)
		return *this;

	JMutexAutoLock lock(m_mutex);
	JMutexAutoLock lock2(other.m_mutex);

	clearNoLock();
	updateNoLock(other);

	return *this;
}


std::string Settings::sanitizeString(const std::string &value)
{
	std::string str = value;
	for (const char *s = "\t\n\v\f\r\b =\""; *s; s++)
		str.erase(std::remove(str.begin(), str.end(), *s), str.end());

	return str;
}


std::string Settings::getMultiline(std::istream &is, size_t *num_lines)
{
	size_t lines = 1;
	std::string value;
	std::string line;

	while (is.good()) {
		lines++;
		std::getline(is, line);
		if (line == "\"\"\"")
			break;
		value += line;
		value.push_back('\n');
	}

	size_t len = value.size();
	if (len)
		value.erase(len - 1);

	if (num_lines)
		*num_lines = lines;

	return value;
}


bool Settings::parseConfigLines(std::istream &is, const std::string &end)
{
	JMutexAutoLock lock(m_mutex);

	std::string line, name, value;

	while (is.good()) {
		std::getline(is, line);
		SettingsParseEvent event = parseConfigObject(line, end, name, value);

		switch (event) {
		case SPE_NONE:
		case SPE_INVALID:
		case SPE_COMMENT:
			break;
		case SPE_KVPAIR:
			m_settings[name] = SettingsEntry(value);
			break;
		case SPE_END:
			return true;
		case SPE_GROUP: {
			Settings *branch = new Settings;
			if (!branch->parseConfigLines(is, "}"))
				return false;

			m_settings[name] = SettingsEntry(branch);
			break;
		}
		case SPE_MULTILINE:
			m_settings[name] = SettingsEntry(getMultiline(is));
			break;
		}
	}

	return end.empty();
}


bool Settings::readConfigFile(const char *filename)
{
	std::ifstream is(filename);
	if (!is.good())
		return false;

	return parseConfigLines(is, "");
}


void Settings::writeLines(std::ostream &os, u32 tab_depth) const
{
	JMutexAutoLock lock(m_mutex);

	for (std::map<std::string, SettingsEntry>::const_iterator
			it = m_settings.begin();
			it != m_settings.end(); ++it)
		printEntry(os, it->first, it->second, tab_depth);
}


bool Settings::printEntry(std::ostream &os, const std::string &name,
	const SettingsEntry &entry, u32 tab_depth)
{
	bool printed = false;

	if (!entry.group || entry.value != "") {
		printValue(os, name, entry.value, tab_depth);
		printed = true;
	}

	if (entry.group) {
		printGroup(os, name, entry.group, tab_depth);
		printed = true;
	}

	return printed;
}



void Settings::printValue(std::ostream &os, const std::string &name,
	const std::string &value, u32 tab_depth)
{
	for (u32 i = 0; i != tab_depth; i++)
		os << "\t";
	os << name << " = ";

	if (value.find('\n') != std::string::npos)
		os << "\"\"\"\n" << value << "\n\"\"\"\n";
	else
		os << value << "\n";
}


void Settings::printGroup(std::ostream &os, const std::string &name,
	const Settings *group, u32 tab_depth)
{
	// Recursively write group contents
	for (u32 i = 0; i != tab_depth; i++)
		os << "\t";

	os << name << " = {\n";
	group->writeLines(os, tab_depth + 1);

	for (u32 i = 0; i != tab_depth; i++)
		os << "\t";

	os << "}\n";
}


void Settings::getNamesPresent(std::istream &is, const std::string &end,
	std::set<std::string> &present_values, std::set<std::string> &present_groups)
{
	std::string name, value, line;
	bool end_found = false;
	int depth = 0;
	size_t old_pos = is.tellg();

	while (is.good() && !end_found) {
		std::getline(is, line);
		SettingsParseEvent event = parseConfigObject(line,
			depth ? "}" : end, name, value);

		switch (event) {
		case SPE_END:
			if (depth == 0)
				end_found = true;
			else
				depth--;
			break;
		case SPE_MULTILINE:
			while (is.good() && line != "\"\"\"")
				std::getline(is, line);
			/* FALLTHROUGH */
		case SPE_KVPAIR:
			if (depth == 0)
				present_values.insert(name);
			break;
		case SPE_GROUP:
			if (depth == 0)
				present_groups.insert(name);
			depth++;
			break;
		case SPE_NONE:
		case SPE_COMMENT:
		case SPE_INVALID:
			break;
		}
	}

	is.clear();
	is.seekg(old_pos);
}


bool Settings::updateConfigObject(std::istream &is, std::ostream &os,
	const std::string &end, u32 tab_depth)
{
	std::map<std::string, SettingsEntry>::const_iterator it;
	std::set<std::string> present_values, present_groups;
	std::string line, name, value;
	bool was_modified = false;
	bool end_found = false;

	getNamesPresent(is, end, present_values, present_groups);

	// Add any settings that exist in the config file with the current value
	// in the object if existing
	while (is.good() && !end_found) {
		std::getline(is, line);
		SettingsParseEvent event = parseConfigObject(line, end, name, value);

		switch (event) {
		case SPE_END:
			os << line << (is.eof() ? "" : "\n");
			end_found = true;
			break;
		case SPE_MULTILINE:
			value = getMultiline(is);
			/* FALLTHROUGH */
		case SPE_KVPAIR:
			it = m_settings.find(name);
			if (it != m_settings.end() && value != it->second.value) {
				if (!it->second.group || it->second.value != "")
					printValue(os, name, it->second.value, tab_depth);
				was_modified = true;
			} else {
				os << line << "\n";
				if (event == SPE_MULTILINE)
					os << value << "\n\"\"\"\n";
			}

			// If this value name has a group not in the file, print it
			if (it != m_settings.end() && it->second.group &&
					present_groups.find(name) == present_groups.end()) {
				printGroup(os, name, it->second.group, tab_depth);
				was_modified = true;
			}

			break;
		case SPE_GROUP: {
			Settings *group = NULL;
			it = m_settings.find(name);
			if (it != m_settings.end())
				group = it->second.group;

			// If this group name has a non-blank value not in the file, print it
			if (it != m_settings.end() && it->second.value != "" &&
					present_values.find(name) == present_values.end()) {
				printValue(os, name, it->second.value, tab_depth);
				was_modified = true;
			}

			os << line << "\n";

			if (group) {
				was_modified |= group->updateConfigObject(is, os, "}", tab_depth + 1);
			} else {
				// If a group exists in the file but not memory, don't touch it
				Settings dummy_settings;
				dummy_settings.updateConfigObject(is, os, "}", tab_depth + 1);
			}
			break;
		}
		default:
			os << line << (is.eof() ? "" : "\n");
			break;
		}
	}

	// Add any settings in the object that don't exist in the config file yet
	for (it = m_settings.begin(); it != m_settings.end(); ++it) {
		if (present_values.find(it->first) != present_values.end() ||
			present_groups.find(it->first) != present_groups.end())
			continue;

		was_modified |= printEntry(os, it->first, it->second, tab_depth);
	}

	return was_modified;
}


bool Settings::updateConfigFile(const char *filename)
{
	JMutexAutoLock lock(m_mutex);

	std::ifstream is(filename);
	std::ostringstream os(std::ios_base::binary);

	if (!updateConfigObject(is, os, ""))
		return true;

	if (!fs::safeWriteToFile(filename, os.str())) {
		errorstream << "Error writing configuration file: \""
			<< filename << "\"" << std::endl;
		return false;
	}

	return true;
}


bool Settings::parseCommandLine(int argc, char *argv[],
		std::map<std::string, ValueSpec> &allowed_options)
{
	int nonopt_index = 0;
	for (int i = 1; i < argc; i++) {
		std::string arg_name = argv[i];
		if (arg_name.substr(0, 2) != "--") {
			// If option doesn't start with -, read it in as nonoptX
			if (arg_name[0] != '-'){
				std::string name = "nonopt";
				name += itos(nonopt_index);
				set(name, arg_name);
				nonopt_index++;
				continue;
			}
			errorstream << "Invalid command-line parameter \""
					<< arg_name << "\": --<option> expected." << std::endl;
			return false;
		}

		std::string name = arg_name.substr(2);

		std::map<std::string, ValueSpec>::iterator n;
		n = allowed_options.find(name);
		if (n == allowed_options.end()) {
			errorstream << "Unknown command-line parameter \""
					<< arg_name << "\"" << std::endl;
			return false;
		}

		ValueType type = n->second.type;

		std::string value = "";

		if (type == VALUETYPE_FLAG) {
			value = "true";
		} else {
			if ((i + 1) >= argc) {
				errorstream << "Invalid command-line parameter \""
						<< name << "\": missing value" << std::endl;
				return false;
			}
			value = argv[++i];
		}

		set(name, value);
	}

	return true;
}



/***********
 * Getters *
 ***********/


const SettingsEntry &Settings::getEntry(const std::string &name) const
{
	JMutexAutoLock lock(m_mutex);

	std::map<std::string, SettingsEntry>::const_iterator n;
	if ((n = m_settings.find(name)) == m_settings.end()) {
		if ((n = m_defaults.find(name)) == m_defaults.end())
			throw SettingNotFoundException("Setting [" + name + "] not found.");
	}
	return n->second;
}


Settings *Settings::getGroup(const std::string &name) const
{
	Settings *group = getEntry(name).group;
	if (group == NULL)
		throw SettingNotFoundException("Setting [" + name + "] is not a group.");
	return group;
}


std::string Settings::get(const std::string &name) const
{
	return getEntry(name).value;
}


bool Settings::getBool(const std::string &name) const
{
	return is_yes(get(name));
}


u16 Settings::getU16(const std::string &name) const
{
	return stoi(get(name), 0, 65535);
}


s16 Settings::getS16(const std::string &name) const
{
	return stoi(get(name), -32768, 32767);
}


s32 Settings::getS32(const std::string &name) const
{
	return stoi(get(name));
}


float Settings::getFloat(const std::string &name) const
{
	return stof(get(name));
}


u64 Settings::getU64(const std::string &name) const
{
	u64 value = 0;
	std::string s = get(name);
	std::istringstream ss(s);
	ss >> value;
	return value;
}


v2f Settings::getV2F(const std::string &name) const
{
	v2f value;
	Strfnd f(get(name));
	f.next("(");
	value.X = stof(f.next(","));
	value.Y = stof(f.next(")"));
	return value;
}


v3f Settings::getV3F(const std::string &name) const
{
	v3f value;
	Strfnd f(get(name));
	f.next("(");
	value.X = stof(f.next(","));
	value.Y = stof(f.next(","));
	value.Z = stof(f.next(")"));
	return value;
}


u32 Settings::getFlagStr(const std::string &name, const FlagDesc *flagdesc,
	u32 *flagmask) const
{
	std::string val = get(name);
	return std::isdigit(val[0])
		? stoi(val)
		: readFlagString(val, flagdesc, flagmask);
}


// N.B. if getStruct() is used to read a non-POD aggregate type,
// the behavior is undefined.
bool Settings::getStruct(const std::string &name, const std::string &format,
	void *out, size_t olen) const
{
	std::string valstr;

	try {
		valstr = get(name);
	} catch (SettingNotFoundException &e) {
		return false;
	}

	if (!deSerializeStringToStruct(valstr, format, out, olen))
		return false;

	return true;
}


bool Settings::getNoiseParams(const std::string &name, NoiseParams &np) const
{
	return getNoiseParamsFromGroup(name, np) || getNoiseParamsFromValue(name, np);
}


bool Settings::getNoiseParamsFromValue(const std::string &name,
	NoiseParams &np) const
{
	std::string value;

	if (!getNoEx(name, value))
		return false;

	Strfnd f(value);

	np.offset   = stof(f.next(","));
	np.scale    = stof(f.next(","));
	f.next("(");
	np.spread.X = stof(f.next(","));
	np.spread.Y = stof(f.next(","));
	np.spread.Z = stof(f.next(")"));
	f.next(",");
	np.seed     = stoi(f.next(","));
	np.octaves  = stoi(f.next(","));
	np.persist  = stof(f.next(""));

	return true;
}


bool Settings::getNoiseParamsFromGroup(const std::string &name,
	NoiseParams &np) const
{
	Settings *group = NULL;

	if (!getGroupNoEx(name, group))
		return false;

	group->getFloatNoEx("offset",      np.offset);
	group->getFloatNoEx("scale",       np.scale);
	group->getV3FNoEx("spread",        np.spread);
	group->getS32NoEx("seed",          np.seed);
	group->getU16NoEx("octaves",       np.octaves);
	group->getFloatNoEx("persistence", np.persist);

	return true;
}


bool Settings::exists(const std::string &name) const
{
	JMutexAutoLock lock(m_mutex);

	return (m_settings.find(name) != m_settings.end() ||
		m_defaults.find(name) != m_defaults.end());
}


std::vector<std::string> Settings::getNames() const
{
	std::vector<std::string> names;
	for (std::map<std::string, SettingsEntry>::const_iterator
			i = m_settings.begin();
			i != m_settings.end(); ++i) {
		names.push_back(i->first);
	}
	return names;
}



/***************************************
 * Getters that don't throw exceptions *
 ***************************************/

bool Settings::getEntryNoEx(const std::string &name, SettingsEntry &val) const
{
	try {
		val = getEntry(name);
		return true;
	} catch (SettingNotFoundException &e) {
		return false;
	}
}


bool Settings::getGroupNoEx(const std::string &name, Settings *&val) const
{
	try {
		val = getGroup(name);
		return true;
	} catch (SettingNotFoundException &e) {
		return false;
	}
}


bool Settings::getNoEx(const std::string &name, std::string &val) const
{
	try {
		val = get(name);
		return true;
	} catch (SettingNotFoundException &e) {
		return false;
	}
}


bool Settings::getFlag(const std::string &name) const
{
	try {
		return getBool(name);
	} catch(SettingNotFoundException &e) {
		return false;
	}
}


bool Settings::getFloatNoEx(const std::string &name, float &val) const
{
	try {
		val = getFloat(name);
		return true;
	} catch (SettingNotFoundException &e) {
		return false;
	}
}


bool Settings::getU16NoEx(const std::string &name, u16 &val) const
{
	try {
		val = getU16(name);
		return true;
	} catch (SettingNotFoundException &e) {
		return false;
	}
}


bool Settings::getS16NoEx(const std::string &name, s16 &val) const
{
	try {
		val = getS16(name);
		return true;
	} catch (SettingNotFoundException &e) {
		return false;
	}
}


bool Settings::getS32NoEx(const std::string &name, s32 &val) const
{
	try {
		val = getS32(name);
		return true;
	} catch (SettingNotFoundException &e) {
		return false;
	}
}


bool Settings::getU64NoEx(const std::string &name, u64 &val) const
{
	try {
		val = getU64(name);
		return true;
	} catch (SettingNotFoundException &e) {
		return false;
	}
}


bool Settings::getV2FNoEx(const std::string &name, v2f &val) const
{
	try {
		val = getV2F(name);
		return true;
	} catch (SettingNotFoundException &e) {
		return false;
	}
}


bool Settings::getV3FNoEx(const std::string &name, v3f &val) const
{
	try {
		val = getV3F(name);
		return true;
	} catch (SettingNotFoundException &e) {
		return false;
	}
}


// N.B. getFlagStrNoEx() does not set val, but merely modifies it.  Thus,
// val must be initialized before using getFlagStrNoEx().  The intention of
// this is to simplify modifying a flags field from a default value.
bool Settings::getFlagStrNoEx(const std::string &name, u32 &val,
	FlagDesc *flagdesc) const
{
	try {
		u32 flags, flagmask;

		flags = getFlagStr(name, flagdesc, &flagmask);

		val &= ~flagmask;
		val |=  flags;

		return true;
	} catch (SettingNotFoundException &e) {
		return false;
	}
}


/***********
 * Setters *
 ***********/


void Settings::set(const std::string &name, const std::string &value)
{
	{
		JMutexAutoLock lock(m_mutex);

		m_settings[name].value = value;
	}
	doCallbacks(name);
}


void Settings::setGroup(const std::string &name, Settings *group)
{
	Settings *old_group = NULL;
	{
		JMutexAutoLock lock(m_mutex);

		old_group = m_settings[name].group;
		m_settings[name].group = group;
	}
	delete old_group;
}


void Settings::setDefault(const std::string &name, const std::string &value)
{
	JMutexAutoLock lock(m_mutex);

	m_defaults[name].value = value;
}


void Settings::setGroupDefault(const std::string &name, Settings *group)
{
	Settings *old_group = NULL;
	{
		JMutexAutoLock lock(m_mutex);

		old_group = m_defaults[name].group;
		m_defaults[name].group = group;
	}
	delete old_group;
}


void Settings::setBool(const std::string &name, bool value)
{
	set(name, value ? "true" : "false");
}


void Settings::setS16(const std::string &name, s16 value)
{
	set(name, itos(value));
}


void Settings::setU16(const std::string &name, u16 value)
{
	set(name, itos(value));
}


void Settings::setS32(const std::string &name, s32 value)
{
	set(name, itos(value));
}


void Settings::setU64(const std::string &name, uint64_t value)
{
	std::ostringstream os;
	os << value;
	set(name, os.str());
}


void Settings::setFloat(const std::string &name, float value)
{
	set(name, ftos(value));
}


void Settings::setV2F(const std::string &name, v2f value)
{
	std::ostringstream os;
	os << "(" << value.X << "," << value.Y << ")";
	set(name, os.str());
}


void Settings::setV3F(const std::string &name, v3f value)
{
	std::ostringstream os;
	os << "(" << value.X << "," << value.Y << "," << value.Z << ")";
	set(name, os.str());
}


void Settings::setFlagStr(const std::string &name, u32 flags,
	const FlagDesc *flagdesc, u32 flagmask)
{
	set(name, writeFlagString(flags, flagdesc, flagmask));
}


bool Settings::setStruct(const std::string &name, const std::string &format,
	void *value)
{
	std::string structstr;
	if (!serializeStructToString(&structstr, format, value))
		return false;

	set(name, structstr);
	return true;
}


void Settings::setNoiseParams(const std::string &name, const NoiseParams &np)
{
	Settings *group = new Settings;

	group->setFloat("offset",      np.offset);
	group->setFloat("scale",       np.scale);
	group->setV3F("spread",        np.spread);
	group->setS32("seed",          np.seed);
	group->setU16("octaves",       np.octaves);
	group->setFloat("persistence", np.persist);

	Settings *old_group;
	{
		JMutexAutoLock lock(m_mutex);

		old_group = m_settings[name].group;
		m_settings[name].group = group;
		m_settings[name].value = "";
	}
	delete old_group;
}


bool Settings::remove(const std::string &name)
{
	JMutexAutoLock lock(m_mutex);
	return m_settings.erase(name);
}


void Settings::clear()
{
	JMutexAutoLock lock(m_mutex);
	clearNoLock();
}


void Settings::updateValue(const Settings &other, const std::string &name)
{
	if (&other == this)
		return;

	JMutexAutoLock lock(m_mutex);

	try {
		std::string val = other.get(name);

		m_settings[name] = val;
	} catch (SettingNotFoundException &e) {
	}
}


void Settings::update(const Settings &other)
{
	if (&other == this)
		return;

	JMutexAutoLock lock(m_mutex);
	JMutexAutoLock lock2(other.m_mutex);

	updateNoLock(other);
}


SettingsParseEvent Settings::parseConfigObject(const std::string &line,
	const std::string &end, std::string &name, std::string &value)
{
	std::string trimmed_line = trim(line);

	if (trimmed_line.empty())
		return SPE_NONE;
	if (trimmed_line[0] == '#')
		return SPE_COMMENT;
	if (trimmed_line == end)
		return SPE_END;

	size_t pos = trimmed_line.find('=');
	if (pos == std::string::npos)
		return SPE_INVALID;

	name  = trim(trimmed_line.substr(0, pos));
	value = trim(trimmed_line.substr(pos + 1));

	if (value == "{")
		return SPE_GROUP;
	if (value == "\"\"\"")
		return SPE_MULTILINE;

	return SPE_KVPAIR;
}


void Settings::updateNoLock(const Settings &other)
{
	m_settings.insert(other.m_settings.begin(), other.m_settings.end());
	m_defaults.insert(other.m_defaults.begin(), other.m_defaults.end());
}


void Settings::clearNoLock()
{
	m_settings.clear();
	m_defaults.clear();
}


<<<<<<< HEAD
	Json::Value Settings::getJson(const std::string & name, const Json::Value & def)
	{
		Json::Value root;
		std::string value = get(name);
		if (value.empty())
			return def;
		if (!json_reader.parse( value, root ) ) {
			errorstream  << "Failed to parse json conf var [" << name << "]='" << value <<"' : " << json_reader.getFormattedErrorMessages();
		}
		return root;
	}

	void Settings::setJson(const std::string & name, const Json::Value & value)
	{
		set(name, value.empty() ? "{}" : json_writer.write( value ));
	}
=======
void Settings::registerChangedCallback(std::string name,
	setting_changed_callback cbf)
{
	m_callbacks[name].push_back(cbf);
}

>>>>>>> f7f7fec4

void Settings::doCallbacks(const std::string name)
{
	std::vector<setting_changed_callback> tempvector;
	{
		JMutexAutoLock lock(m_mutex);
		if (m_callbacks.find(name) != m_callbacks.end())
		{
			tempvector = m_callbacks[name];
		}
	}

	for (std::vector<setting_changed_callback>::iterator iter = tempvector.begin();
			iter != tempvector.end(); iter ++)
	{
		(*iter)(name);
	}
}<|MERGE_RESOLUTION|>--- conflicted
+++ resolved
@@ -993,7 +993,6 @@
 }
 
 
-<<<<<<< HEAD
 	Json::Value Settings::getJson(const std::string & name, const Json::Value & def)
 	{
 		Json::Value root;
@@ -1010,14 +1009,12 @@
 	{
 		set(name, value.empty() ? "{}" : json_writer.write( value ));
 	}
-=======
+
 void Settings::registerChangedCallback(std::string name,
 	setting_changed_callback cbf)
 {
 	m_callbacks[name].push_back(cbf);
 }
-
->>>>>>> f7f7fec4
 
 void Settings::doCallbacks(const std::string name)
 {
