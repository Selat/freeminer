/*
Minetest
Copyright (C) 2013 celeron55, Perttu Ahola <celeron55@gmail.com>

This program is free software; you can redistribute it and/or modify
it under the terms of the GNU Lesser General Public License as published by
the Free Software Foundation; either version 2.1 of the License, or
(at your option) any later version.

This program is distributed in the hope that it will be useful,
but WITHOUT ANY WARRANTY; without even the implied warranty of
MERCHANTABILITY or FITNESS FOR A PARTICULAR PURPOSE.  See the
GNU Lesser General Public License for more details.

You should have received a copy of the GNU Lesser General Public License along
with this program; if not, write to the Free Software Foundation, Inc.,
51 Franklin Street, Fifth Floor, Boston, MA 02110-1301 USA.
*/

#include "test.h"
#include "irrlichttypes_extrabloated.h"
#include "debug.h"
#include "map.h"
#include "player.h"
#include "main.h"
#include "socket.h"
#include "connection.h"
#include "serialization.h"
#include "voxel.h"
#include "collision.h"
#include <sstream>
#include "porting.h"
#include "content_mapnode.h"
#include "nodedef.h"
#include "mapsector.h"
#include "settings.h"
#include "log.h"
#include "util/string.h"
#include "filesys.h"
#include "voxelalgorithms.h"
#include "inventory.h"
#include "util/numeric.h"
#include "util/serialize.h"
#include "noise.h" // PseudoRandom used for random data for compression
#include "clientserver.h" // LATEST_PROTOCOL_VERSION
#include <algorithm>

/*
	Asserts that the exception occurs
*/
#define EXCEPTION_CHECK(EType, code)\
{\
	bool exception_thrown = false;\
	try{ code; }\
	catch(EType &e) { exception_thrown = true; }\
	UASSERT(exception_thrown);\
}

#define UTEST(x, fmt, ...)\
{\
	if(!(x)){\
		LOGLINEF(LMT_ERROR, "Test (%s) failed: " fmt, #x, ##__VA_ARGS__);\
		test_failed = true;\
	}\
}

#define UASSERT(x) UTEST(x, "UASSERT")

/*
	A few item and node definitions for those tests that need them
*/

static content_t CONTENT_STONE;
static content_t CONTENT_GRASS;
static content_t CONTENT_TORCH;

void define_some_nodes(IWritableItemDefManager *idef, IWritableNodeDefManager *ndef)
{
	ItemDefinition itemdef;
	ContentFeatures f;

	/*
		Stone
	*/
	itemdef = ItemDefinition();
	itemdef.type = ITEM_NODE;
	itemdef.name = "default:stone";
	itemdef.description = "Stone";
	itemdef.groups["cracky"] = 3;
	itemdef.inventory_image = "[inventorycube"
		"{default_stone.png"
		"{default_stone.png"
		"{default_stone.png";
	f = ContentFeatures();
	f.name = itemdef.name;
	for(int i = 0; i < 6; i++)
		f.tiledef[i].name = "default_stone.png";
	f.is_ground_content = true;
	idef->registerItem(itemdef);
	CONTENT_STONE = ndef->set(f.name, f);

	/*
		Grass
	*/
	itemdef = ItemDefinition();
	itemdef.type = ITEM_NODE;
	itemdef.name = "default:dirt_with_grass";
	itemdef.description = "Dirt with grass";
	itemdef.groups["crumbly"] = 3;
	itemdef.inventory_image = "[inventorycube"
		"{default_grass.png"
		"{default_dirt.png&default_grass_side.png"
		"{default_dirt.png&default_grass_side.png";
	f = ContentFeatures();
	f.name = itemdef.name;
	f.tiledef[0].name = "default_grass.png";
	f.tiledef[1].name = "default_dirt.png";
	for(int i = 2; i < 6; i++)
		f.tiledef[i].name = "default_dirt.png^default_grass_side.png";
	f.is_ground_content = true;
	idef->registerItem(itemdef);
	CONTENT_GRASS = ndef->set(f.name, f);

	/*
		Torch (minimal definition for lighting tests)
	*/
	itemdef = ItemDefinition();
	itemdef.type = ITEM_NODE;
	itemdef.name = "default:torch";
	f = ContentFeatures();
	f.name = itemdef.name;
	f.param_type = CPT_LIGHT;
	f.light_propagates = true;
	f.sunlight_propagates = true;
	f.light_source = LIGHT_MAX-1;
	idef->registerItem(itemdef);
	CONTENT_TORCH = ndef->set(f.name, f);
}

struct TestBase
{
	bool test_failed;
	TestBase():
		test_failed(false)
	{}
};

struct TestUtilities: public TestBase
{
	void Run()
	{
		/*infostream<<"wrapDegrees(100.0) = "<<wrapDegrees(100.0)<<std::endl;
		infostream<<"wrapDegrees(720.5) = "<<wrapDegrees(720.5)<<std::endl;
		infostream<<"wrapDegrees(-0.5) = "<<wrapDegrees(-0.5)<<std::endl;*/
		UASSERT(fabs(wrapDegrees(100.0) - 100.0) < 0.001);
		UASSERT(fabs(wrapDegrees(720.5) - 0.5) < 0.001);
		UASSERT(fabs(wrapDegrees(-0.5) - (-0.5)) < 0.001);
		UASSERT(fabs(wrapDegrees(-365.5) - (-5.5)) < 0.001);
		UASSERT(lowercase("Foo bAR") == "foo bar");
		UASSERT(trim("\n \t\r  Foo bAR  \r\n\t\t  ") == "Foo bAR");
		UASSERT(trim("\n \t\r    \r\n\t\t  ") == "");
		UASSERT(is_yes("YeS") == true);
		UASSERT(is_yes("") == false);
		UASSERT(is_yes("FAlse") == false);
		UASSERT(is_yes("-1") == true);
		UASSERT(is_yes("0") == false);
		UASSERT(is_yes("1") == true);
		UASSERT(is_yes("2") == true);
		const char *ends[] = {"abc", "c", "bc", NULL};
		UASSERT(removeStringEnd("abc", ends) == "");
		UASSERT(removeStringEnd("bc", ends) == "b");
		UASSERT(removeStringEnd("12c", ends) == "12");
		UASSERT(removeStringEnd("foo", ends) == "");
		UASSERT(urlencode("\"Aardvarks lurk, OK?\"")
				== "%22Aardvarks%20lurk%2C%20OK%3F%22");
		UASSERT(urldecode("%22Aardvarks%20lurk%2C%20OK%3F%22")
				== "\"Aardvarks lurk, OK?\"");
	}
};

struct TestPath: public TestBase
{
	// adjusts a POSIX path to system-specific conventions
	// -> changes '/' to DIR_DELIM
	// -> absolute paths start with "C:\\" on windows
	std::string p(std::string path)
	{
		for(size_t i = 0; i < path.size(); ++i){
			if(path[i] == '/'){
				path.replace(i, 1, DIR_DELIM);
				i += std::string(DIR_DELIM).size() - 1; // generally a no-op
			}
		}

		#ifdef _WIN32
		if(path[0] == '\\')
			path = "C:" + path;
		#endif

		return path;
	}

	void Run()
	{
		std::string path, result, removed;

		/*
			Test fs::IsDirDelimiter
		*/
		UASSERT(fs::IsDirDelimiter('/') == true);
		UASSERT(fs::IsDirDelimiter('A') == false);
		UASSERT(fs::IsDirDelimiter(0) == false);
		#ifdef _WIN32
		UASSERT(fs::IsDirDelimiter('\\') == true);
		#else
		UASSERT(fs::IsDirDelimiter('\\') == false);
		#endif

		/*
			Test fs::PathStartsWith
		*/
		{
			const int numpaths = 12;
			std::string paths[numpaths] = {
				"",
				p("/"),
				p("/home/user/minetest"),
				p("/home/user/minetest/bin"),
				p("/home/user/.minetest"),
				p("/tmp/dir/file"),
				p("/tmp/file/"),
				p("/tmP/file"),
				p("/tmp"),
				p("/tmp/dir"),
				p("/home/user2/minetest/worlds"),
				p("/home/user2/minetest/world"),
			};
			/*
				expected fs::PathStartsWith results
				0 = returns false
				1 = returns true
				2 = returns false on windows, false elsewhere
				3 = returns true on windows, true elsewhere
				4 = returns true if and only if
				    FILESYS_CASE_INSENSITIVE is true
			*/
			int expected_results[numpaths][numpaths] = {
				{1,2,0,0,0,0,0,0,0,0,0,0},
				{1,1,0,0,0,0,0,0,0,0,0,0},
				{1,1,1,0,0,0,0,0,0,0,0,0},
				{1,1,1,1,0,0,0,0,0,0,0,0},
				{1,1,0,0,1,0,0,0,0,0,0,0},
				{1,1,0,0,0,1,0,0,1,1,0,0},
				{1,1,0,0,0,0,1,4,1,0,0,0},
				{1,1,0,0,0,0,4,1,4,0,0,0},
				{1,1,0,0,0,0,0,0,1,0,0,0},
				{1,1,0,0,0,0,0,0,1,1,0,0},
				{1,1,0,0,0,0,0,0,0,0,1,0},
				{1,1,0,0,0,0,0,0,0,0,0,1},
			};

			for (int i = 0; i < numpaths; i++)
			for (int j = 0; j < numpaths; j++){
				/*verbosestream<<"testing fs::PathStartsWith(\""
					<<paths[i]<<"\", \""
					<<paths[j]<<"\")"<<std::endl;*/
				bool starts = fs::PathStartsWith(paths[i], paths[j]);
				int expected = expected_results[i][j];
				if(expected == 0){
					UASSERT(starts == false);
				}
				else if(expected == 1){
					UASSERT(starts == true);
				}
				#ifdef _WIN32
				else if(expected == 2){
					UASSERT(starts == false);
				}
				else if(expected == 3){
					UASSERT(starts == true);
				}
				#else
				else if(expected == 2){
					UASSERT(starts == true);
				}
				else if(expected == 3){
					UASSERT(starts == false);
				}
				#endif
				else if(expected == 4){
					UASSERT(starts == (bool)FILESYS_CASE_INSENSITIVE);
				}
			}
		}

		/*
			Test fs::RemoveLastPathComponent
		*/
		UASSERT(fs::RemoveLastPathComponent("") == "");
		path = p("/home/user/minetest/bin/..//worlds/world1");
		result = fs::RemoveLastPathComponent(path, &removed, 0);
		UASSERT(result == path);
		UASSERT(removed == "");
		result = fs::RemoveLastPathComponent(path, &removed, 1);
		UASSERT(result == p("/home/user/minetest/bin/..//worlds"));
		UASSERT(removed == p("world1"));
		result = fs::RemoveLastPathComponent(path, &removed, 2);
		UASSERT(result == p("/home/user/minetest/bin/.."));
		UASSERT(removed == p("worlds/world1"));
		result = fs::RemoveLastPathComponent(path, &removed, 3);
		UASSERT(result == p("/home/user/minetest/bin"));
		UASSERT(removed == p("../worlds/world1"));
		result = fs::RemoveLastPathComponent(path, &removed, 4);
		UASSERT(result == p("/home/user/minetest"));
		UASSERT(removed == p("bin/../worlds/world1"));
		result = fs::RemoveLastPathComponent(path, &removed, 5);
		UASSERT(result == p("/home/user"));
		UASSERT(removed == p("minetest/bin/../worlds/world1"));
		result = fs::RemoveLastPathComponent(path, &removed, 6);
		UASSERT(result == p("/home"));
		UASSERT(removed == p("user/minetest/bin/../worlds/world1"));
		result = fs::RemoveLastPathComponent(path, &removed, 7);
		#ifdef _WIN32
		UASSERT(result == "C:");
		#else
		UASSERT(result == "");
		#endif
		UASSERT(removed == p("home/user/minetest/bin/../worlds/world1"));

		/*
			Now repeat the test with a trailing delimiter
		*/
		path = p("/home/user/minetest/bin/..//worlds/world1/");
		result = fs::RemoveLastPathComponent(path, &removed, 0);
		UASSERT(result == path);
		UASSERT(removed == "");
		result = fs::RemoveLastPathComponent(path, &removed, 1);
		UASSERT(result == p("/home/user/minetest/bin/..//worlds"));
		UASSERT(removed == p("world1"));
		result = fs::RemoveLastPathComponent(path, &removed, 2);
		UASSERT(result == p("/home/user/minetest/bin/.."));
		UASSERT(removed == p("worlds/world1"));
		result = fs::RemoveLastPathComponent(path, &removed, 3);
		UASSERT(result == p("/home/user/minetest/bin"));
		UASSERT(removed == p("../worlds/world1"));
		result = fs::RemoveLastPathComponent(path, &removed, 4);
		UASSERT(result == p("/home/user/minetest"));
		UASSERT(removed == p("bin/../worlds/world1"));
		result = fs::RemoveLastPathComponent(path, &removed, 5);
		UASSERT(result == p("/home/user"));
		UASSERT(removed == p("minetest/bin/../worlds/world1"));
		result = fs::RemoveLastPathComponent(path, &removed, 6);
		UASSERT(result == p("/home"));
		UASSERT(removed == p("user/minetest/bin/../worlds/world1"));
		result = fs::RemoveLastPathComponent(path, &removed, 7);
		#ifdef _WIN32
		UASSERT(result == "C:");
		#else
		UASSERT(result == "");
		#endif
		UASSERT(removed == p("home/user/minetest/bin/../worlds/world1"));

		/*
			Test fs::RemoveRelativePathComponent
		*/
		path = p("/home/user/minetest/bin");
		result = fs::RemoveRelativePathComponents(path);
		UASSERT(result == path);
		path = p("/home/user/minetest/bin/../worlds/world1");
		result = fs::RemoveRelativePathComponents(path);
		UASSERT(result == p("/home/user/minetest/worlds/world1"));
		path = p("/home/user/minetest/bin/../worlds/world1/");
		result = fs::RemoveRelativePathComponents(path);
		UASSERT(result == p("/home/user/minetest/worlds/world1"));
		path = p(".");
		result = fs::RemoveRelativePathComponents(path);
		UASSERT(result == "");
		path = p("./subdir/../..");
		result = fs::RemoveRelativePathComponents(path);
		UASSERT(result == "");
		path = p("/a/b/c/.././../d/../e/f/g/../h/i/j/../../../..");
		result = fs::RemoveRelativePathComponents(path);
		UASSERT(result == p("/a/e"));
	}
};

struct TestSettings: public TestBase
{
	void Run()
	{
		Settings s;
		// Test reading of settings
		s.parseConfigLine("leet = 1337");
		s.parseConfigLine("leetleet = 13371337");
		s.parseConfigLine("leetleet_neg = -13371337");
		s.parseConfigLine("floaty_thing = 1.1");
		s.parseConfigLine("stringy_thing = asd /( ¤%&(/\" BLÖÄRP");
		s.parseConfigLine("coord = (1, 2, 4.5)");
		UASSERT(s.getS32("leet") == 1337);
		UASSERT(s.getS16("leetleet") == 32767);
		UASSERT(s.getS16("leetleet_neg") == -32768);
		// Not sure if 1.1 is an exact value as a float, but doesn't matter
		UASSERT(fabs(s.getFloat("floaty_thing") - 1.1) < 0.001);
		UASSERT(s.get("stringy_thing") == "asd /( ¤%&(/\" BLÖÄRP");
		UASSERT(fabs(s.getV3F("coord").X - 1.0) < 0.001);
		UASSERT(fabs(s.getV3F("coord").Y - 2.0) < 0.001);
		UASSERT(fabs(s.getV3F("coord").Z - 4.5) < 0.001);
		// Test the setting of settings too
		s.setFloat("floaty_thing_2", 1.2);
		s.setV3F("coord2", v3f(1, 2, 3.3));
		UASSERT(s.get("floaty_thing_2").substr(0,3) == "1.2");
		UASSERT(fabs(s.getFloat("floaty_thing_2") - 1.2) < 0.001);
		UASSERT(fabs(s.getV3F("coord2").X - 1.0) < 0.001);
		UASSERT(fabs(s.getV3F("coord2").Y - 2.0) < 0.001);
		UASSERT(fabs(s.getV3F("coord2").Z - 3.3) < 0.001);
	}
};

struct TestSerialization: public TestBase
{
	// To be used like this:
	//   mkstr("Some\0string\0with\0embedded\0nuls")
	// since std::string("...") doesn't work as expected in that case.
	template<size_t N> std::string mkstr(const char (&s)[N])
	{
		return std::string(s, N - 1);
	}

	void Run()
	{
		// Tests some serialization primitives

		UASSERT(serializeString("") == mkstr("\0\0"));
		UASSERT(serializeWideString(L"") == mkstr("\0\0"));
		UASSERT(serializeLongString("") == mkstr("\0\0\0\0"));
		UASSERT(serializeJsonString("") == "\"\"");
		
		std::string teststring = "Hello world!";
		UASSERT(serializeString(teststring) ==
			mkstr("\0\14Hello world!"));
		UASSERT(serializeWideString(narrow_to_wide(teststring)) ==
			mkstr("\0\14\0H\0e\0l\0l\0o\0 \0w\0o\0r\0l\0d\0!"));
		UASSERT(serializeLongString(teststring) ==
			mkstr("\0\0\0\14Hello world!"));
		UASSERT(serializeJsonString(teststring) ==
			"\"Hello world!\"");

		std::string teststring2;
		std::wstring teststring2_w;
		std::string teststring2_w_encoded;
		{
			std::ostringstream tmp_os;
			std::wostringstream tmp_os_w;
			std::ostringstream tmp_os_w_encoded;
			for(int i = 0; i < 256; i++)
			{
				tmp_os<<(char)i;
				tmp_os_w<<(wchar_t)i;
				tmp_os_w_encoded<<(char)0<<(char)i;
			}
			teststring2 = tmp_os.str();
			teststring2_w = tmp_os_w.str();
			teststring2_w_encoded = tmp_os_w_encoded.str();
		}
		UASSERT(serializeString(teststring2) ==
			mkstr("\1\0") + teststring2);
		UASSERT(serializeWideString(teststring2_w) ==
			mkstr("\1\0") + teststring2_w_encoded);
		UASSERT(serializeLongString(teststring2) ==
			mkstr("\0\0\1\0") + teststring2);
		// MSVC fails when directly using "\\\\"
		std::string backslash = "\\";
		UASSERT(serializeJsonString(teststring2) ==
			mkstr("\"") +
			"\\u0000\\u0001\\u0002\\u0003\\u0004\\u0005\\u0006\\u0007" +
			"\\b\\t\\n\\u000b\\f\\r\\u000e\\u000f" +
			"\\u0010\\u0011\\u0012\\u0013\\u0014\\u0015\\u0016\\u0017" +
			"\\u0018\\u0019\\u001a\\u001b\\u001c\\u001d\\u001e\\u001f" +
			" !\\\"" + teststring2.substr(0x23, 0x2f-0x23) +
			"\\/" + teststring2.substr(0x30, 0x5c-0x30) +
			backslash + backslash + teststring2.substr(0x5d, 0x7f-0x5d) + "\\u007f" +
			"\\u0080\\u0081\\u0082\\u0083\\u0084\\u0085\\u0086\\u0087" +
			"\\u0088\\u0089\\u008a\\u008b\\u008c\\u008d\\u008e\\u008f" +
			"\\u0090\\u0091\\u0092\\u0093\\u0094\\u0095\\u0096\\u0097" +
			"\\u0098\\u0099\\u009a\\u009b\\u009c\\u009d\\u009e\\u009f" +
			"\\u00a0\\u00a1\\u00a2\\u00a3\\u00a4\\u00a5\\u00a6\\u00a7" +
			"\\u00a8\\u00a9\\u00aa\\u00ab\\u00ac\\u00ad\\u00ae\\u00af" +
			"\\u00b0\\u00b1\\u00b2\\u00b3\\u00b4\\u00b5\\u00b6\\u00b7" +
			"\\u00b8\\u00b9\\u00ba\\u00bb\\u00bc\\u00bd\\u00be\\u00bf" +
			"\\u00c0\\u00c1\\u00c2\\u00c3\\u00c4\\u00c5\\u00c6\\u00c7" +
			"\\u00c8\\u00c9\\u00ca\\u00cb\\u00cc\\u00cd\\u00ce\\u00cf" +
			"\\u00d0\\u00d1\\u00d2\\u00d3\\u00d4\\u00d5\\u00d6\\u00d7" +
			"\\u00d8\\u00d9\\u00da\\u00db\\u00dc\\u00dd\\u00de\\u00df" +
			"\\u00e0\\u00e1\\u00e2\\u00e3\\u00e4\\u00e5\\u00e6\\u00e7" +
			"\\u00e8\\u00e9\\u00ea\\u00eb\\u00ec\\u00ed\\u00ee\\u00ef" +
			"\\u00f0\\u00f1\\u00f2\\u00f3\\u00f4\\u00f5\\u00f6\\u00f7" +
			"\\u00f8\\u00f9\\u00fa\\u00fb\\u00fc\\u00fd\\u00fe\\u00ff" +
			"\"");

		{
			std::istringstream is(serializeString(teststring2), std::ios::binary);
			UASSERT(deSerializeString(is) == teststring2);
			UASSERT(!is.eof());
			is.get();
			UASSERT(is.eof());
		}
		{
			std::istringstream is(serializeWideString(teststring2_w), std::ios::binary);
			UASSERT(deSerializeWideString(is) == teststring2_w);
			UASSERT(!is.eof());
			is.get();
			UASSERT(is.eof());
		}
		{
			std::istringstream is(serializeLongString(teststring2), std::ios::binary);
			UASSERT(deSerializeLongString(is) == teststring2);
			UASSERT(!is.eof());
			is.get();
			UASSERT(is.eof());
		}
		{
			std::istringstream is(serializeJsonString(teststring2), std::ios::binary);
			//dstream<<serializeJsonString(deSerializeJsonString(is));
			UASSERT(deSerializeJsonString(is) == teststring2);
			UASSERT(!is.eof());
			is.get();
			UASSERT(is.eof());
		}
	}
};

struct TestNodedefSerialization: public TestBase
{
	void Run()
	{
		ContentFeatures f;
		f.name = "default:stone";
		for(int i = 0; i < 6; i++)
			f.tiledef[i].name = "default_stone.png";
		f.is_ground_content = true;
		std::ostringstream os(std::ios::binary);
		f.serialize(os, LATEST_PROTOCOL_VERSION);
		verbosestream<<"Test ContentFeatures size: "<<os.str().size()<<std::endl;
		std::istringstream is(os.str(), std::ios::binary);
		ContentFeatures f2;
		f2.deSerialize(is);
		UASSERT(f.walkable == f2.walkable);
		UASSERT(f.node_box.type == f2.node_box.type);
	}
};

struct TestCompress: public TestBase
{
	void Run()
	{
		{ // ver 0

		SharedBuffer<u8> fromdata(4);
		fromdata[0]=1;
		fromdata[1]=5;
		fromdata[2]=5;
		fromdata[3]=1;
		
		std::ostringstream os(std::ios_base::binary);
		compress(fromdata, os, 0);

		std::string str_out = os.str();
		
		infostream<<"str_out.size()="<<str_out.size()<<std::endl;
		infostream<<"TestCompress: 1,5,5,1 -> ";
		for(u32 i=0; i<str_out.size(); i++)
		{
			infostream<<(u32)str_out[i]<<",";
		}
		infostream<<std::endl;

		UASSERT(str_out.size() == 10);

		UASSERT(str_out[0] == 0);
		UASSERT(str_out[1] == 0);
		UASSERT(str_out[2] == 0);
		UASSERT(str_out[3] == 4);
		UASSERT(str_out[4] == 0);
		UASSERT(str_out[5] == 1);
		UASSERT(str_out[6] == 1);
		UASSERT(str_out[7] == 5);
		UASSERT(str_out[8] == 0);
		UASSERT(str_out[9] == 1);

		std::istringstream is(str_out, std::ios_base::binary);
		std::ostringstream os2(std::ios_base::binary);

		decompress(is, os2, 0);
		std::string str_out2 = os2.str();

		infostream<<"decompress: ";
		for(u32 i=0; i<str_out2.size(); i++)
		{
			infostream<<(u32)str_out2[i]<<",";
		}
		infostream<<std::endl;

		UASSERT(str_out2.size() == fromdata.getSize());

		for(u32 i=0; i<str_out2.size(); i++)
		{
			UASSERT(str_out2[i] == fromdata[i]);
		}

		}

		{ // ver HIGHEST

		SharedBuffer<u8> fromdata(4);
		fromdata[0]=1;
		fromdata[1]=5;
		fromdata[2]=5;
		fromdata[3]=1;
		
		std::ostringstream os(std::ios_base::binary);
		compress(fromdata, os, SER_FMT_VER_HIGHEST_READ);

		std::string str_out = os.str();
		
		infostream<<"str_out.size()="<<str_out.size()<<std::endl;
		infostream<<"TestCompress: 1,5,5,1 -> ";
		for(u32 i=0; i<str_out.size(); i++)
		{
			infostream<<(u32)str_out[i]<<",";
		}
		infostream<<std::endl;

		std::istringstream is(str_out, std::ios_base::binary);
		std::ostringstream os2(std::ios_base::binary);

		decompress(is, os2, SER_FMT_VER_HIGHEST_READ);
		std::string str_out2 = os2.str();

		infostream<<"decompress: ";
		for(u32 i=0; i<str_out2.size(); i++)
		{
			infostream<<(u32)str_out2[i]<<",";
		}
		infostream<<std::endl;

		UASSERT(str_out2.size() == fromdata.getSize());

		for(u32 i=0; i<str_out2.size(); i++)
		{
			UASSERT(str_out2[i] == fromdata[i]);
		}

		}

		// Test zlib wrapper with large amounts of data (larger than its
		// internal buffers)
		{
			infostream<<"Test: Testing zlib wrappers with a large amount "
					<<"of pseudorandom data"<<std::endl;
			u32 size = 50000;
			infostream<<"Test: Input size of large compressZlib is "
					<<size<<std::endl;
			std::string data_in;
			data_in.resize(size);
			PseudoRandom pseudorandom(9420);
			for(u32 i=0; i<size; i++)
				data_in[i] = pseudorandom.range(0,255);
			std::ostringstream os_compressed(std::ios::binary);
			compressZlib(data_in, os_compressed);
			infostream<<"Test: Output size of large compressZlib is "
					<<os_compressed.str().size()<<std::endl;
			std::istringstream is_compressed(os_compressed.str(), std::ios::binary);
			std::ostringstream os_decompressed(std::ios::binary);
			decompressZlib(is_compressed, os_decompressed);
			infostream<<"Test: Output size of large decompressZlib is "
					<<os_decompressed.str().size()<<std::endl;
			std::string str_decompressed = os_decompressed.str();
			UTEST(str_decompressed.size() == data_in.size(), "Output size not"
					" equal (output: %u, input: %u)",
					(unsigned int)str_decompressed.size(), (unsigned int)data_in.size());
			for(u32 i=0; i<size && i<str_decompressed.size(); i++){
				UTEST(str_decompressed[i] == data_in[i],
						"index out[%i]=%i differs from in[%i]=%i",
						i, str_decompressed[i], i, data_in[i]);
			}
		}
	}
};

struct TestMapNode: public TestBase
{
	void Run(INodeDefManager *nodedef)
	{
		MapNode n;

		// Default values
		UASSERT(n.getContent() == CONTENT_AIR);
		UASSERT(n.getLight(LIGHTBANK_DAY, nodedef) == 0);
		UASSERT(n.getLight(LIGHTBANK_NIGHT, nodedef) == 0);
		
		// Transparency
		n.setContent(CONTENT_AIR);
		UASSERT(nodedef->get(n).light_propagates == true);
		n.setContent(LEGN(nodedef, "CONTENT_STONE"));
		UASSERT(nodedef->get(n).light_propagates == false);
	}
};

struct TestVoxelManipulator: public TestBase
{
	void Run(INodeDefManager *nodedef)
	{
		/*
			VoxelArea
		*/

		VoxelArea a(v3s16(-1,-1,-1), v3s16(1,1,1));
		UASSERT(a.index(0,0,0) == 1*3*3 + 1*3 + 1);
		UASSERT(a.index(-1,-1,-1) == 0);
		
		VoxelArea c(v3s16(-2,-2,-2), v3s16(2,2,2));
		// An area that is 1 bigger in x+ and z-
		VoxelArea d(v3s16(-2,-2,-3), v3s16(3,2,2));
		
		std::list<VoxelArea> aa;
		d.diff(c, aa);
		
		// Correct results
		std::vector<VoxelArea> results;
		results.push_back(VoxelArea(v3s16(-2,-2,-3),v3s16(3,2,-3)));
		results.push_back(VoxelArea(v3s16(3,-2,-2),v3s16(3,2,2)));

		UASSERT(aa.size() == results.size());
		
		infostream<<"Result of diff:"<<std::endl;
		for(std::list<VoxelArea>::const_iterator
				i = aa.begin(); i != aa.end(); ++i)
		{
			i->print(infostream);
			infostream<<std::endl;
			
			std::vector<VoxelArea>::iterator j = std::find(results.begin(), results.end(), *i);
			UASSERT(j != results.end());
			results.erase(j);
		}


		/*
			VoxelManipulator
		*/
		
		VoxelManipulator v;

		v.print(infostream, nodedef);

		infostream<<"*** Setting (-1,0,-1)=2 ***"<<std::endl;
		
		v.setNodeNoRef(v3s16(-1,0,-1), MapNode(CONTENT_GRASS));

		v.print(infostream, nodedef);

 		UASSERT(v.getNode(v3s16(-1,0,-1)).getContent() == CONTENT_GRASS);

		infostream<<"*** Reading from inexistent (0,0,-1) ***"<<std::endl;

		EXCEPTION_CHECK(InvalidPositionException, v.getNode(v3s16(0,0,-1)));

		v.print(infostream, nodedef);

		infostream<<"*** Adding area ***"<<std::endl;

		v.addArea(a);
		
		v.print(infostream, nodedef);

		UASSERT(v.getNode(v3s16(-1,0,-1)).getContent() == CONTENT_GRASS);
		EXCEPTION_CHECK(InvalidPositionException, v.getNode(v3s16(0,1,1)));
	}
};

struct TestVoxelAlgorithms: public TestBase
{
	void Run(INodeDefManager *ndef)
	{
		/*
			voxalgo::propagateSunlight
		*/
		{
			VoxelManipulator v;
			for(u16 z=0; z<3; z++)
			for(u16 y=0; y<3; y++)
			for(u16 x=0; x<3; x++)
			{
				v3s16 p(x,y,z);
				v.setNodeNoRef(p, MapNode(CONTENT_AIR));
			}
			VoxelArea a(v3s16(0,0,0), v3s16(2,2,2));
			{
				std::set<v3s16> light_sources;
				voxalgo::setLight(v, a, 0, ndef);
				voxalgo::SunlightPropagateResult res = voxalgo::propagateSunlight(
						v, a, true, light_sources, ndef);
				//v.print(dstream, ndef, VOXELPRINT_LIGHT_DAY);
				UASSERT(res.bottom_sunlight_valid == true);
				UASSERT(v.getNode(v3s16(1,1,1)).getLight(LIGHTBANK_DAY, ndef)
						== LIGHT_SUN);
			}
			v.setNodeNoRef(v3s16(0,0,0), MapNode(CONTENT_STONE));
			{
				std::set<v3s16> light_sources;
				voxalgo::setLight(v, a, 0, ndef);
				voxalgo::SunlightPropagateResult res = voxalgo::propagateSunlight(
						v, a, true, light_sources, ndef);
				UASSERT(res.bottom_sunlight_valid == true);
				UASSERT(v.getNode(v3s16(1,1,1)).getLight(LIGHTBANK_DAY, ndef)
						== LIGHT_SUN);
			}
			{
				std::set<v3s16> light_sources;
				voxalgo::setLight(v, a, 0, ndef);
				voxalgo::SunlightPropagateResult res = voxalgo::propagateSunlight(
						v, a, false, light_sources, ndef);
				UASSERT(res.bottom_sunlight_valid == true);
				UASSERT(v.getNode(v3s16(2,0,2)).getLight(LIGHTBANK_DAY, ndef)
						== 0);
			}
			v.setNodeNoRef(v3s16(1,3,2), MapNode(CONTENT_STONE));
			{
				std::set<v3s16> light_sources;
				voxalgo::setLight(v, a, 0, ndef);
				voxalgo::SunlightPropagateResult res = voxalgo::propagateSunlight(
						v, a, true, light_sources, ndef);
				UASSERT(res.bottom_sunlight_valid == true);
				UASSERT(v.getNode(v3s16(1,1,2)).getLight(LIGHTBANK_DAY, ndef)
						== 0);
			}
			{
				std::set<v3s16> light_sources;
				voxalgo::setLight(v, a, 0, ndef);
				voxalgo::SunlightPropagateResult res = voxalgo::propagateSunlight(
						v, a, false, light_sources, ndef);
				UASSERT(res.bottom_sunlight_valid == true);
				UASSERT(v.getNode(v3s16(1,0,2)).getLight(LIGHTBANK_DAY, ndef)
						== 0);
			}
			{
				MapNode n(CONTENT_AIR);
				n.setLight(LIGHTBANK_DAY, 10, ndef);
				v.setNodeNoRef(v3s16(1,-1,2), n);
			}
			{
				std::set<v3s16> light_sources;
				voxalgo::setLight(v, a, 0, ndef);
				voxalgo::SunlightPropagateResult res = voxalgo::propagateSunlight(
						v, a, true, light_sources, ndef);
				UASSERT(res.bottom_sunlight_valid == true);
			}
			{
				std::set<v3s16> light_sources;
				voxalgo::setLight(v, a, 0, ndef);
				voxalgo::SunlightPropagateResult res = voxalgo::propagateSunlight(
						v, a, false, light_sources, ndef);
				UASSERT(res.bottom_sunlight_valid == true);
			}
			{
				MapNode n(CONTENT_AIR);
				n.setLight(LIGHTBANK_DAY, LIGHT_SUN, ndef);
				v.setNodeNoRef(v3s16(1,-1,2), n);
			}
			{
				std::set<v3s16> light_sources;
				voxalgo::setLight(v, a, 0, ndef);
				voxalgo::SunlightPropagateResult res = voxalgo::propagateSunlight(
						v, a, true, light_sources, ndef);
				UASSERT(res.bottom_sunlight_valid == false);
			}
			{
				std::set<v3s16> light_sources;
				voxalgo::setLight(v, a, 0, ndef);
				voxalgo::SunlightPropagateResult res = voxalgo::propagateSunlight(
						v, a, false, light_sources, ndef);
				UASSERT(res.bottom_sunlight_valid == false);
			}
			v.setNodeNoRef(v3s16(1,3,2), MapNode(CONTENT_IGNORE));
			{
				std::set<v3s16> light_sources;
				voxalgo::setLight(v, a, 0, ndef);
				voxalgo::SunlightPropagateResult res = voxalgo::propagateSunlight(
						v, a, true, light_sources, ndef);
				UASSERT(res.bottom_sunlight_valid == true);
			}
		}
		/*
			voxalgo::clearLightAndCollectSources
		*/
		{
			VoxelManipulator v;
			for(u16 z=0; z<3; z++)
			for(u16 y=0; y<3; y++)
			for(u16 x=0; x<3; x++)
			{
				v3s16 p(x,y,z);
				v.setNode(p, MapNode(CONTENT_AIR));
			}
			VoxelArea a(v3s16(0,0,0), v3s16(2,2,2));
			v.setNodeNoRef(v3s16(0,0,0), MapNode(CONTENT_STONE));
			v.setNodeNoRef(v3s16(1,1,1), MapNode(CONTENT_TORCH));
			{
				MapNode n(CONTENT_AIR);
				n.setLight(LIGHTBANK_DAY, 1, ndef);
				v.setNode(v3s16(1,1,2), n);
			}
			{
				std::set<v3s16> light_sources;
				std::map<v3s16, u8> unlight_from;
				voxalgo::clearLightAndCollectSources(v, a, LIGHTBANK_DAY,
						ndef, light_sources, unlight_from);
				//v.print(dstream, ndef, VOXELPRINT_LIGHT_DAY);
				UASSERT(v.getNode(v3s16(0,1,1)).getLight(LIGHTBANK_DAY, ndef)
						== 0);
				UASSERT(light_sources.find(v3s16(1,1,1)) != light_sources.end());
				UASSERT(light_sources.size() == 1);
				UASSERT(unlight_from.find(v3s16(1,1,2)) != unlight_from.end());
				UASSERT(unlight_from.size() == 1);
			}
		}
	}
};

struct TestInventory: public TestBase
{
	void Run(IItemDefManager *idef)
	{
		std::string serialized_inventory =
		"List 0 32\n"
		"Width 3\n"
		"Empty\n"
		"Empty\n"
		"Empty\n"
		"Empty\n"
		"Empty\n"
		"Empty\n"
		"Empty\n"
		"Empty\n"
		"Empty\n"
		"Item default:cobble 61\n"
		"Empty\n"
		"Empty\n"
		"Empty\n"
		"Empty\n"
		"Empty\n"
		"Empty\n"
		"Item default:dirt 71\n"
		"Empty\n"
		"Empty\n"
		"Empty\n"
		"Empty\n"
		"Empty\n"
		"Empty\n"
		"Empty\n"
		"Item default:dirt 99\n"
		"Item default:cobble 38\n"
		"Empty\n"
		"Empty\n"
		"Empty\n"
		"Empty\n"
		"Empty\n"
		"Empty\n"
		"EndInventoryList\n"
		"EndInventory\n";
		
		std::string serialized_inventory_2 =
		"List main 32\n"
		"Width 5\n"
		"Empty\n"
		"Empty\n"
		"Empty\n"
		"Empty\n"
		"Empty\n"
		"Empty\n"
		"Empty\n"
		"Empty\n"
		"Empty\n"
		"Item default:cobble 61\n"
		"Empty\n"
		"Empty\n"
		"Empty\n"
		"Empty\n"
		"Empty\n"
		"Empty\n"
		"Item default:dirt 71\n"
		"Empty\n"
		"Empty\n"
		"Empty\n"
		"Empty\n"
		"Empty\n"
		"Empty\n"
		"Empty\n"
		"Item default:dirt 99\n"
		"Item default:cobble 38\n"
		"Empty\n"
		"Empty\n"
		"Empty\n"
		"Empty\n"
		"Empty\n"
		"Empty\n"
		"EndInventoryList\n"
		"EndInventory\n";
		
		Inventory inv(idef);
		std::istringstream is(serialized_inventory, std::ios::binary);
		inv.deSerialize(is);
		UASSERT(inv.getList("0"));
		UASSERT(!inv.getList("main"));
		inv.getList("0")->setName("main");
		UASSERT(!inv.getList("0"));
		UASSERT(inv.getList("main"));
		UASSERT(inv.getList("main")->getWidth() == 3);
		inv.getList("main")->setWidth(5);
		std::ostringstream inv_os(std::ios::binary);
		inv.serialize(inv_os);
		UASSERT(inv_os.str() == serialized_inventory_2);
	}
};

/*
	NOTE: These tests became non-working then NodeContainer was removed.
	      These should be redone, utilizing some kind of a virtual
		  interface for Map (IMap would be fine).
*/
#if 0
struct TestMapBlock: public TestBase
{
	class TC : public NodeContainer
	{
	public:

		MapNode node;
		bool position_valid;
		core::list<v3s16> validity_exceptions;

		TC()
		{
			position_valid = true;
		}

		virtual bool isValidPosition(v3s16 p)
		{
			//return position_valid ^ (p==position_valid_exception);
			bool exception = false;
			for(core::list<v3s16>::Iterator i=validity_exceptions.begin();
					i != validity_exceptions.end(); i++)
			{
				if(p == *i)
				{
					exception = true;
					break;
				}
			}
			return exception ? !position_valid : position_valid;
		}

		virtual MapNode getNode(v3s16 p)
		{
			if(isValidPosition(p) == false)
				throw InvalidPositionException();
			return node;
		}

		virtual void setNode(v3s16 p, MapNode & n)
		{
			if(isValidPosition(p) == false)
				throw InvalidPositionException();
		};

		virtual u16 nodeContainerId() const
		{
			return 666;
		}
	};

	void Run()
	{
		TC parent;
		
		MapBlock b(&parent, v3s16(1,1,1));
		v3s16 relpos(MAP_BLOCKSIZE, MAP_BLOCKSIZE, MAP_BLOCKSIZE);

		UASSERT(b.getPosRelative() == relpos);

		UASSERT(b.getBox().MinEdge.X == MAP_BLOCKSIZE);
		UASSERT(b.getBox().MaxEdge.X == MAP_BLOCKSIZE*2-1);
		UASSERT(b.getBox().MinEdge.Y == MAP_BLOCKSIZE);
		UASSERT(b.getBox().MaxEdge.Y == MAP_BLOCKSIZE*2-1);
		UASSERT(b.getBox().MinEdge.Z == MAP_BLOCKSIZE);
		UASSERT(b.getBox().MaxEdge.Z == MAP_BLOCKSIZE*2-1);
		
		UASSERT(b.isValidPosition(v3s16(0,0,0)) == true);
		UASSERT(b.isValidPosition(v3s16(-1,0,0)) == false);
		UASSERT(b.isValidPosition(v3s16(-1,-142,-2341)) == false);
		UASSERT(b.isValidPosition(v3s16(-124,142,2341)) == false);
		UASSERT(b.isValidPosition(v3s16(MAP_BLOCKSIZE-1,MAP_BLOCKSIZE-1,MAP_BLOCKSIZE-1)) == true);
		UASSERT(b.isValidPosition(v3s16(MAP_BLOCKSIZE-1,MAP_BLOCKSIZE,MAP_BLOCKSIZE-1)) == false);

		/*
			TODO: this method should probably be removed
			if the block size isn't going to be set variable
		*/
		/*UASSERT(b.getSizeNodes() == v3s16(MAP_BLOCKSIZE,
				MAP_BLOCKSIZE, MAP_BLOCKSIZE));*/
		
		// Changed flag should be initially set
		UASSERT(b.getModified() == MOD_STATE_WRITE_NEEDED);
		b.resetModified();
		UASSERT(b.getModified() == MOD_STATE_CLEAN);

		// All nodes should have been set to
		// .d=CONTENT_IGNORE and .getLight() = 0
		for(u16 z=0; z<MAP_BLOCKSIZE; z++)
		for(u16 y=0; y<MAP_BLOCKSIZE; y++)
		for(u16 x=0; x<MAP_BLOCKSIZE; x++)
		{
			//UASSERT(b.getNode(v3s16(x,y,z)).getContent() == CONTENT_AIR);
			UASSERT(b.getNode(v3s16(x,y,z)).getContent() == CONTENT_IGNORE);
			UASSERT(b.getNode(v3s16(x,y,z)).getLight(LIGHTBANK_DAY) == 0);
			UASSERT(b.getNode(v3s16(x,y,z)).getLight(LIGHTBANK_NIGHT) == 0);
		}
		
		{
			MapNode n(CONTENT_AIR);
			for(u16 z=0; z<MAP_BLOCKSIZE; z++)
			for(u16 y=0; y<MAP_BLOCKSIZE; y++)
			for(u16 x=0; x<MAP_BLOCKSIZE; x++)
			{
				b.setNode(v3s16(x,y,z), n);
			}
		}
			
		/*
			Parent fetch functions
		*/
		parent.position_valid = false;
		parent.node.setContent(5);

		MapNode n;
		
		// Positions in the block should still be valid
		UASSERT(b.isValidPositionParent(v3s16(0,0,0)) == true);
		UASSERT(b.isValidPositionParent(v3s16(MAP_BLOCKSIZE-1,MAP_BLOCKSIZE-1,MAP_BLOCKSIZE-1)) == true);
		n = b.getNodeParent(v3s16(0,MAP_BLOCKSIZE-1,0));
		UASSERT(n.getContent() == CONTENT_AIR);

		// ...but outside the block they should be invalid
		UASSERT(b.isValidPositionParent(v3s16(-121,2341,0)) == false);
		UASSERT(b.isValidPositionParent(v3s16(-1,0,0)) == false);
		UASSERT(b.isValidPositionParent(v3s16(MAP_BLOCKSIZE-1,MAP_BLOCKSIZE-1,MAP_BLOCKSIZE)) == false);
		
		{
			bool exception_thrown = false;
			try{
				// This should throw an exception
				MapNode n = b.getNodeParent(v3s16(0,0,-1));
			}
			catch(InvalidPositionException &e)
			{
				exception_thrown = true;
			}
			UASSERT(exception_thrown);
		}

		parent.position_valid = true;
		// Now the positions outside should be valid
		UASSERT(b.isValidPositionParent(v3s16(-121,2341,0)) == true);
		UASSERT(b.isValidPositionParent(v3s16(-1,0,0)) == true);
		UASSERT(b.isValidPositionParent(v3s16(MAP_BLOCKSIZE-1,MAP_BLOCKSIZE-1,MAP_BLOCKSIZE)) == true);
		n = b.getNodeParent(v3s16(0,0,MAP_BLOCKSIZE));
		UASSERT(n.getContent() == 5);

		/*
			Set a node
		*/
		v3s16 p(1,2,0);
		n.setContent(4);
		b.setNode(p, n);
		UASSERT(b.getNode(p).getContent() == 4);
		//TODO: Update to new system
		/*UASSERT(b.getNodeTile(p) == 4);
		UASSERT(b.getNodeTile(v3s16(-1,-1,0)) == 5);*/
		
		/*
			propagateSunlight()
		*/
		// Set lighting of all nodes to 0
		for(u16 z=0; z<MAP_BLOCKSIZE; z++){
			for(u16 y=0; y<MAP_BLOCKSIZE; y++){
				for(u16 x=0; x<MAP_BLOCKSIZE; x++){
					MapNode n = b.getNode(v3s16(x,y,z));
					n.setLight(LIGHTBANK_DAY, 0);
					n.setLight(LIGHTBANK_NIGHT, 0);
					b.setNode(v3s16(x,y,z), n);
				}
			}
		}
		{
			/*
				Check how the block handles being a lonely sky block
			*/
			parent.position_valid = true;
			b.setIsUnderground(false);
			parent.node.setContent(CONTENT_AIR);
			parent.node.setLight(LIGHTBANK_DAY, LIGHT_SUN);
			parent.node.setLight(LIGHTBANK_NIGHT, 0);
			core::map<v3s16, bool> light_sources;
			// The bottom block is invalid, because we have a shadowing node
			UASSERT(b.propagateSunlight(light_sources) == false);
			UASSERT(b.getNode(v3s16(1,4,0)).getLight(LIGHTBANK_DAY) == LIGHT_SUN);
			UASSERT(b.getNode(v3s16(1,3,0)).getLight(LIGHTBANK_DAY) == LIGHT_SUN);
			UASSERT(b.getNode(v3s16(1,2,0)).getLight(LIGHTBANK_DAY) == 0);
			UASSERT(b.getNode(v3s16(1,1,0)).getLight(LIGHTBANK_DAY) == 0);
			UASSERT(b.getNode(v3s16(1,0,0)).getLight(LIGHTBANK_DAY) == 0);
			UASSERT(b.getNode(v3s16(1,2,3)).getLight(LIGHTBANK_DAY) == LIGHT_SUN);
			UASSERT(b.getFaceLight2(1000, p, v3s16(0,1,0)) == LIGHT_SUN);
			UASSERT(b.getFaceLight2(1000, p, v3s16(0,-1,0)) == 0);
			UASSERT(b.getFaceLight2(0, p, v3s16(0,-1,0)) == 0);
			// According to MapBlock::getFaceLight,
			// The face on the z+ side should have double-diminished light
			//UASSERT(b.getFaceLight(p, v3s16(0,0,1)) == diminish_light(diminish_light(LIGHT_MAX)));
			// The face on the z+ side should have diminished light
			UASSERT(b.getFaceLight2(1000, p, v3s16(0,0,1)) == diminish_light(LIGHT_MAX));
		}
		/*
			Check how the block handles being in between blocks with some non-sunlight
			while being underground
		*/
		{
			// Make neighbours to exist and set some non-sunlight to them
			parent.position_valid = true;
			b.setIsUnderground(true);
			parent.node.setLight(LIGHTBANK_DAY, LIGHT_MAX/2);
			core::map<v3s16, bool> light_sources;
			// The block below should be valid because there shouldn't be
			// sunlight in there either
			UASSERT(b.propagateSunlight(light_sources, true) == true);
			// Should not touch nodes that are not affected (that is, all of them)
			//UASSERT(b.getNode(v3s16(1,2,3)).getLight() == LIGHT_SUN);
			// Should set light of non-sunlighted blocks to 0.
			UASSERT(b.getNode(v3s16(1,2,3)).getLight(LIGHTBANK_DAY) == 0);
		}
		/*
			Set up a situation where:
			- There is only air in this block
			- There is a valid non-sunlighted block at the bottom, and
			- Invalid blocks elsewhere.
			- the block is not underground.

			This should result in bottom block invalidity
		*/
		{
			b.setIsUnderground(false);
			// Clear block
			for(u16 z=0; z<MAP_BLOCKSIZE; z++){
				for(u16 y=0; y<MAP_BLOCKSIZE; y++){
					for(u16 x=0; x<MAP_BLOCKSIZE; x++){
						MapNode n;
						n.setContent(CONTENT_AIR);
						n.setLight(LIGHTBANK_DAY, 0);
						b.setNode(v3s16(x,y,z), n);
					}
				}
			}
			// Make neighbours invalid
			parent.position_valid = false;
			// Add exceptions to the top of the bottom block
			for(u16 x=0; x<MAP_BLOCKSIZE; x++)
			for(u16 z=0; z<MAP_BLOCKSIZE; z++)
			{
				parent.validity_exceptions.push_back(v3s16(MAP_BLOCKSIZE+x, MAP_BLOCKSIZE-1, MAP_BLOCKSIZE+z));
			}
			// Lighting value for the valid nodes
			parent.node.setLight(LIGHTBANK_DAY, LIGHT_MAX/2);
			core::map<v3s16, bool> light_sources;
			// Bottom block is not valid
			UASSERT(b.propagateSunlight(light_sources) == false);
		}
	}
};

struct TestMapSector: public TestBase
{
	class TC : public NodeContainer
	{
	public:

		MapNode node;
		bool position_valid;

		TC()
		{
			position_valid = true;
		}

		virtual bool isValidPosition(v3s16 p)
		{
			return position_valid;
		}

		virtual MapNode getNode(v3s16 p)
		{
			if(position_valid == false)
				throw InvalidPositionException();
			return node;
		}

		virtual void setNode(v3s16 p, MapNode & n)
		{
			if(position_valid == false)
				throw InvalidPositionException();
		};
		
		virtual u16 nodeContainerId() const
		{
			return 666;
		}
	};
	
	void Run()
	{
		TC parent;
		parent.position_valid = false;
		
		// Create one with no heightmaps
		ServerMapSector sector(&parent, v2s16(1,1));
		
		UASSERT(sector.getBlockNoCreateNoEx(0) == 0);
		UASSERT(sector.getBlockNoCreateNoEx(1) == 0);

		MapBlock * bref = sector.createBlankBlock(-2);
		
		UASSERT(sector.getBlockNoCreateNoEx(0) == 0);
		UASSERT(sector.getBlockNoCreateNoEx(-2) == bref);
		
		//TODO: Check for AlreadyExistsException

		/*bool exception_thrown = false;
		try{
			sector.getBlock(0);
		}
		catch(InvalidPositionException &e){
			exception_thrown = true;
		}
		UASSERT(exception_thrown);*/

	}
};
#endif

struct TestCollision: public TestBase
{
	void Run()
	{
		/*
			axisAlignedCollision
		*/

		for(s16 bx = -3; bx <= 3; bx++)
		for(s16 by = -3; by <= 3; by++)
		for(s16 bz = -3; bz <= 3; bz++)
		{
			// X-
			{
				aabb3f s(bx, by, bz, bx+1, by+1, bz+1);
				aabb3f m(bx-2, by, bz, bx-1, by+1, bz+1);
				v3f v(1, 0, 0);
				f32 dtime = 0;
				UASSERT(axisAlignedCollision(s, m, v, 0, dtime) == 0);
				UASSERT(fabs(dtime - 1.000) < 0.001);
			}
			{
				aabb3f s(bx, by, bz, bx+1, by+1, bz+1);
				aabb3f m(bx-2, by, bz, bx-1, by+1, bz+1);
				v3f v(-1, 0, 0);
				f32 dtime = 0;
				UASSERT(axisAlignedCollision(s, m, v, 0, dtime) == -1);
			}
			{
				aabb3f s(bx, by, bz, bx+1, by+1, bz+1);
				aabb3f m(bx-2, by+1.5, bz, bx-1, by+2.5, bz-1);
				v3f v(1, 0, 0);
				f32 dtime;
				UASSERT(axisAlignedCollision(s, m, v, 0, dtime) == -1);
			}
			{
				aabb3f s(bx, by, bz, bx+1, by+1, bz+1);
				aabb3f m(bx-2, by-1.5, bz, bx-1.5, by+0.5, bz+1);
				v3f v(0.5, 0.1, 0);
				f32 dtime;
				UASSERT(axisAlignedCollision(s, m, v, 0, dtime) == 0);
				UASSERT(fabs(dtime - 3.000) < 0.001);
			}
			{
				aabb3f s(bx, by, bz, bx+1, by+1, bz+1);
				aabb3f m(bx-2, by-1.5, bz, bx-1.5, by+0.5, bz+1);
				v3f v(0.5, 0.1, 0);
				f32 dtime;
				UASSERT(axisAlignedCollision(s, m, v, 0, dtime) == 0);
				UASSERT(fabs(dtime - 3.000) < 0.001);
			}

			// X+
if(0)
			{
				aabb3f s(bx, by, bz, bx+1, by+1, bz+1);
				aabb3f m(bx+2, by, bz, bx+3, by+1, bz+1);
				v3f v(-1, 0, 0);
				f32 dtime;
				UASSERT(axisAlignedCollision(s, m, v, 0, dtime) == 0);
				UASSERT(fabs(dtime - 1.000) < 0.001);
			}
			{
				aabb3f s(bx, by, bz, bx+1, by+1, bz+1);
				aabb3f m(bx+2, by, bz, bx+3, by+1, bz+1);
				v3f v(1, 0, 0);
				f32 dtime;
				UASSERT(axisAlignedCollision(s, m, v, 0, dtime) == -1);
			}
			{
				aabb3f s(bx, by, bz, bx+1, by+1, bz+1);
				aabb3f m(bx+2, by, bz+1.5, bx+3, by+1, bz+3.5);
				v3f v(-1, 0, 0);
				f32 dtime;
				UASSERT(axisAlignedCollision(s, m, v, 0, dtime) == -1);
			}
			{
				aabb3f s(bx, by, bz, bx+1, by+1, bz+1);
				aabb3f m(bx+2, by-1.5, bz, bx+2.5, by-0.5, bz+1);
				v3f v(-0.5, 0.2, 0);
				f32 dtime;
				UASSERT(axisAlignedCollision(s, m, v, 0, dtime) == 1);  // Y, not X!
				UASSERT(fabs(dtime - 2.500) < 0.001);
			}
if(0)
			{
				aabb3f s(bx, by, bz, bx+1, by+1, bz+1);
				aabb3f m(bx+2, by-1.5, bz, bx+2.5, by-0.5, bz+1);
				v3f v(-0.5, 0.3, 0);
				f32 dtime;
				UASSERT(axisAlignedCollision(s, m, v, 0, dtime) == 0);
				UASSERT(fabs(dtime - 2.000) < 0.001);
			}

			// TODO: Y-, Y+, Z-, Z+

			// misc
if(0)
			{
				aabb3f s(bx, by, bz, bx+2, by+2, bz+2);
				aabb3f m(bx+2.3, by+2.29, bz+2.29, bx+4.2, by+4.2, bz+4.2);
				v3f v(-1./3, -1./3, -1./3);
				f32 dtime;
				UASSERT(axisAlignedCollision(s, m, v, 0, dtime) == 0);
				UASSERT(fabs(dtime - 0.9) < 0.001);
			}
if(0)
			{
				aabb3f s(bx, by, bz, bx+2, by+2, bz+2);
				aabb3f m(bx+2.29, by+2.3, bz+2.29, bx+4.2, by+4.2, bz+4.2);
				v3f v(-1./3, -1./3, -1./3);
				f32 dtime;
				UASSERT(axisAlignedCollision(s, m, v, 0, dtime) == 1);
				UASSERT(fabs(dtime - 0.9) < 0.001);
			}
if(0)
			{
				aabb3f s(bx, by, bz, bx+2, by+2, bz+2);
				aabb3f m(bx+2.29, by+2.29, bz+2.3, bx+4.2, by+4.2, bz+4.2);
				v3f v(-1./3, -1./3, -1./3);
				f32 dtime;
				UASSERT(axisAlignedCollision(s, m, v, 0, dtime) == 2);
				UASSERT(fabs(dtime - 0.9) < 0.001);
			}
if(0)
			{
				aabb3f s(bx, by, bz, bx+2, by+2, bz+2);
				aabb3f m(bx-4.2, by-4.2, bz-4.2, bx-2.3, by-2.29, bz-2.29);
				v3f v(1./7, 1./7, 1./7);
				f32 dtime;
				UASSERT(axisAlignedCollision(s, m, v, 0, dtime) == 0);
				UASSERT(fabs(dtime - 16.1) < 0.001);
			}
if(0)
			{
				aabb3f s(bx, by, bz, bx+2, by+2, bz+2);
				aabb3f m(bx-4.2, by-4.2, bz-4.2, bx-2.29, by-2.3, bz-2.29);
				v3f v(1./7, 1./7, 1./7);
				f32 dtime;
				UASSERT(axisAlignedCollision(s, m, v, 0, dtime) == 1);
				UASSERT(fabs(dtime - 16.1) < 0.001);
			}
if(0)
			{
				aabb3f s(bx, by, bz, bx+2, by+2, bz+2);
				aabb3f m(bx-4.2, by-4.2, bz-4.2, bx-2.29, by-2.29, bz-2.3);
				v3f v(1./7, 1./7, 1./7);
				f32 dtime;
				UASSERT(axisAlignedCollision(s, m, v, 0, dtime) == 2);
				UASSERT(fabs(dtime - 16.1) < 0.001);
			}
		}
	}
};

struct TestSocket: public TestBase
{
	void Run()
	{
<<<<<<< HEAD
		const int port = g_settings->getU16("port") + 987 + myrand_range(42,123);
=======
		const int port = 30003;
		Address address(0,0,0,0, port);
		Address address6((IPv6AddressBytes*) NULL, port);
>>>>>>> 3670f5a3

		// IPv6 socket test
		{
			UDPSocket socket6(true);
			socket6.Bind(address6);

			const char sendbuffer[] = "hello world!";
			IPv6AddressBytes bytes;
			bytes.bytes[15] = 1;
			socket6.Send(Address(&bytes, port), sendbuffer, sizeof(sendbuffer));

			sleep_ms(50);

			char rcvbuffer[256];
			memset(rcvbuffer, 0, sizeof(rcvbuffer));
			Address sender;
			for(;;)
			{
				int bytes_read = socket6.Receive(sender, rcvbuffer, sizeof(rcvbuffer));
				if(bytes_read < 0)
					break;
			}
			//FIXME: This fails on some systems
			UASSERT(strncmp(sendbuffer, rcvbuffer, sizeof(sendbuffer))==0);
			UASSERT(memcmp(sender.getAddress6().sin6_addr.s6_addr, Address(&bytes, 0).getAddress6().sin6_addr.s6_addr, 16) == 0);
		}

		// IPv4 socket test
		{
			UDPSocket socket(false);
			socket.Bind(address);

			const char sendbuffer[] = "hello world!";
			socket.Send(Address(127,0,0,1,port), sendbuffer, sizeof(sendbuffer));

			sleep_ms(50);

			char rcvbuffer[256];
			memset(rcvbuffer, 0, sizeof(rcvbuffer));
			Address sender;
			for(;;)
			{
				int bytes_read = socket.Receive(sender, rcvbuffer, sizeof(rcvbuffer));
				if(bytes_read < 0)
					break;
			}
			//FIXME: This fails on some systems
			UASSERT(strncmp(sendbuffer, rcvbuffer, sizeof(sendbuffer))==0);
			UASSERT(sender.getAddress().sin_addr.s_addr == Address(127,0,0,1, 0).getAddress().sin_addr.s_addr);
		}
	}
};

struct TestConnection: public TestBase
{
	void TestHelpers()
	{
		/*
			Test helper functions
		*/

		// Some constants for testing
		u32 proto_id = 0x12345678;
		u16 peer_id = 123;
		u8 channel = 2;
		SharedBuffer<u8> data1(1);
		data1[0] = 100;
		Address a(127,0,0,1, 10);
		u16 seqnum = 34352;

		con::BufferedPacket p1 = con::makePacket(a, data1,
				proto_id, peer_id, channel);
		/*
			We should now have a packet with this data:
			Header:
				[0] u32 protocol_id
				[4] u16 sender_peer_id
				[6] u8 channel
			Data:
				[7] u8 data1[0]
		*/
		UASSERT(readU32(&p1.data[0]) == proto_id);
		UASSERT(readU16(&p1.data[4]) == peer_id);
		UASSERT(readU8(&p1.data[6]) == channel);
		UASSERT(readU8(&p1.data[7]) == data1[0]);
		
		//infostream<<"initial data1[0]="<<((u32)data1[0]&0xff)<<std::endl;

		SharedBuffer<u8> p2 = con::makeReliablePacket(data1, seqnum);

		/*infostream<<"p2.getSize()="<<p2.getSize()<<", data1.getSize()="
				<<data1.getSize()<<std::endl;
		infostream<<"readU8(&p2[3])="<<readU8(&p2[3])
				<<" p2[3]="<<((u32)p2[3]&0xff)<<std::endl;
		infostream<<"data1[0]="<<((u32)data1[0]&0xff)<<std::endl;*/

		UASSERT(p2.getSize() == 3 + data1.getSize());
		UASSERT(readU8(&p2[0]) == TYPE_RELIABLE);
		UASSERT(readU16(&p2[1]) == seqnum);
		UASSERT(readU8(&p2[3]) == data1[0]);
	}

	struct Handler : public con::PeerHandler
	{
		Handler(const char *a_name)
		{
			count = 0;
			last_id = 0;
			name = a_name;
		}
		void peerAdded(con::Peer *peer)
		{
			infostream<<"Handler("<<name<<")::peerAdded(): "
					"id="<<peer->id<<std::endl;
			last_id = peer->id;
			count++;
		}
		void deletingPeer(con::Peer *peer, bool timeout)
		{
			infostream<<"Handler("<<name<<")::deletingPeer(): "
					"id="<<peer->id
					<<", timeout="<<timeout<<std::endl;
			last_id = peer->id;
			count--;
		}

		s32 count;
		u16 last_id;
		const char *name;
	};

	void Run()
	{
		DSTACK("TestConnection::Run");

		TestHelpers();

		/*
			Test some real connections

			NOTE: This mostly tests the legacy interface.
		*/

		u32 proto_id = 0xad26846a;

		Handler hand_server("server");
		Handler hand_client("client");
		
		infostream<<"** Creating server Connection"<<std::endl;
		con::Connection server(proto_id, 512, 5.0, false, &hand_server);
		Address address(0,0,0,0, 30001);
		server.Serve(address);
		
		infostream<<"** Creating client Connection"<<std::endl;
		con::Connection client(proto_id, 512, 5.0, false, &hand_client);
		
		UASSERT(hand_server.count == 0);
		UASSERT(hand_client.count == 0);
		
		sleep_ms(50);
		
		Address server_address(127,0,0,1, 30001);
		infostream<<"** running client.Connect()"<<std::endl;
		client.Connect(server_address);

		sleep_ms(50);
		
		// Client should not have added client yet
		UASSERT(hand_client.count == 0);
		
		try
		{
			u16 peer_id;
			SharedBuffer<u8> data;
			infostream<<"** running client.Receive()"<<std::endl;
			u32 size = client.Receive(peer_id, data);
			infostream<<"** Client received: peer_id="<<peer_id
					<<", size="<<size
					<<std::endl;
		}
		catch(con::NoIncomingDataException &e)
		{
		}

		// Client should have added server now
		UASSERT(hand_client.count == 1);
		UASSERT(hand_client.last_id == 1);
		// Server should not have added client yet
		UASSERT(hand_server.count == 0);
		
		sleep_ms(100);

		try
		{
			u16 peer_id;
			SharedBuffer<u8> data;
			infostream<<"** running server.Receive()"<<std::endl;
			u32 size = server.Receive(peer_id, data);
			infostream<<"** Server received: peer_id="<<peer_id
					<<", size="<<size
					<<std::endl;
		}
		catch(con::NoIncomingDataException &e)
		{
			// No actual data received, but the client has
			// probably been connected
		}
		
		// Client should be the same
		UASSERT(hand_client.count == 1);
		UASSERT(hand_client.last_id == 1);
		// Server should have the client
		UASSERT(hand_server.count == 1);
		UASSERT(hand_server.last_id == 2);
		
		//sleep_ms(50);

		while(client.Connected() == false)
		{
			try
			{
				u16 peer_id;
				SharedBuffer<u8> data;
				infostream<<"** running client.Receive()"<<std::endl;
				u32 size = client.Receive(peer_id, data);
				infostream<<"** Client received: peer_id="<<peer_id
						<<", size="<<size
						<<std::endl;
			}
			catch(con::NoIncomingDataException &e)
			{
			}
			sleep_ms(50);
		}

		sleep_ms(50);
		
		try
		{
			u16 peer_id;
			SharedBuffer<u8> data;
			infostream<<"** running server.Receive()"<<std::endl;
			u32 size = server.Receive(peer_id, data);
			infostream<<"** Server received: peer_id="<<peer_id
					<<", size="<<size
					<<std::endl;
		}
		catch(con::NoIncomingDataException &e)
		{
		}
#if 1
		/*
			Simple send-receive test
		*/
		{
			/*u8 data[] = "Hello World!";
			u32 datasize = sizeof(data);*/
			SharedBuffer<u8> data = SharedBufferFromString("Hello World!");

			infostream<<"** running client.Send()"<<std::endl;
			client.Send(PEER_ID_SERVER, 0, data, true);

			sleep_ms(50);

			u16 peer_id;
			SharedBuffer<u8> recvdata;
			infostream<<"** running server.Receive()"<<std::endl;
			u32 size = server.Receive(peer_id, recvdata);
			infostream<<"** Server received: peer_id="<<peer_id
					<<", size="<<size
					<<", data="<<*data
					<<std::endl;
			UASSERT(memcmp(*data, *recvdata, data.getSize()) == 0);
		}
#endif
		u16 peer_id_client = 2;
#if 0
		/*
			Send consequent packets in different order
			Not compatible with new Connection, thus commented out.
		*/
		{
			//u8 data1[] = "hello1";
			//u8 data2[] = "hello2";
			SharedBuffer<u8> data1 = SharedBufferFromString("hello1");
			SharedBuffer<u8> data2 = SharedBufferFromString("Hello2");

			Address client_address =
					server.GetPeerAddress(peer_id_client);
			
			infostream<<"*** Sending packets in wrong order (2,1,2)"
					<<std::endl;
			
			u8 chn = 0;
			con::Channel *ch = &server.getPeer(peer_id_client)->channels[chn];
			u16 sn = ch->next_outgoing_seqnum;
			ch->next_outgoing_seqnum = sn+1;
			server.Send(peer_id_client, chn, data2, true);
			ch->next_outgoing_seqnum = sn;
			server.Send(peer_id_client, chn, data1, true);
			ch->next_outgoing_seqnum = sn+1;
			server.Send(peer_id_client, chn, data2, true);

			sleep_ms(50);

			infostream<<"*** Receiving the packets"<<std::endl;

			u16 peer_id;
			SharedBuffer<u8> recvdata;
			u32 size;

			infostream<<"** running client.Receive()"<<std::endl;
			peer_id = 132;
			size = client.Receive(peer_id, recvdata);
			infostream<<"** Client received: peer_id="<<peer_id
					<<", size="<<size
					<<", data="<<*recvdata
					<<std::endl;
			UASSERT(size == data1.getSize());
			UASSERT(memcmp(*data1, *recvdata, data1.getSize()) == 0);
			UASSERT(peer_id == PEER_ID_SERVER);
			
			infostream<<"** running client.Receive()"<<std::endl;
			peer_id = 132;
			size = client.Receive(peer_id, recvdata);
			infostream<<"** Client received: peer_id="<<peer_id
					<<", size="<<size
					<<", data="<<*recvdata
					<<std::endl;
			UASSERT(size == data2.getSize());
			UASSERT(memcmp(*data2, *recvdata, data2.getSize()) == 0);
			UASSERT(peer_id == PEER_ID_SERVER);
			
			bool got_exception = false;
			try
			{
				infostream<<"** running client.Receive()"<<std::endl;
				peer_id = 132;
				size = client.Receive(peer_id, recvdata);
				infostream<<"** Client received: peer_id="<<peer_id
						<<", size="<<size
						<<", data="<<*recvdata
						<<std::endl;
			}
			catch(con::NoIncomingDataException &e)
			{
				infostream<<"** No incoming data for client"<<std::endl;
				got_exception = true;
			}
			UASSERT(got_exception);
		}
#endif
#if 0
		/*
			Send large amounts of packets (infinite test)
			Commented out because of infinity.
		*/
		{
			infostream<<"Sending large amounts of packets (infinite test)"<<std::endl;
			int sendcount = 0;
			for(;;){
				int datasize = myrand_range(0,5)==0?myrand_range(100,10000):myrand_range(0,100);
				infostream<<"datasize="<<datasize<<std::endl;
				SharedBuffer<u8> data1(datasize);
				for(u16 i=0; i<datasize; i++)
					data1[i] = i/4;
				
				int sendtimes = myrand_range(1,10);
				for(int i=0; i<sendtimes; i++){
					server.Send(peer_id_client, 0, data1, true);
					sendcount++;
				}
				infostream<<"sendcount="<<sendcount<<std::endl;
				
				//int receivetimes = myrand_range(1,20);
				int receivetimes = 20;
				for(int i=0; i<receivetimes; i++){
					SharedBuffer<u8> recvdata;
					u16 peer_id = 132;
					u16 size = 0;
					bool received = false;
					try{
						size = client.Receive(peer_id, recvdata);
						received = true;
					}catch(con::NoIncomingDataException &e){
					}
				}
			}
		}
#endif
		/*
			Send a large packet
		*/
		{
			const int datasize = 30000;
			SharedBuffer<u8> data1(datasize);
			for(u16 i=0; i<datasize; i++){
				data1[i] = i/4;
			}

			infostream<<"Sending data (size="<<datasize<<"):";
			for(int i=0; i<datasize && i<20; i++){
				if(i%2==0) infostream<<" ";
				char buf[10];
				snprintf(buf, 10, "%.2X", ((int)((const char*)*data1)[i])&0xff);
				infostream<<buf;
			}
			if(datasize>20)
				infostream<<"...";
			infostream<<std::endl;
			
			server.Send(peer_id_client, 0, data1, true);

			//sleep_ms(3000);
			
			SharedBuffer<u8> recvdata;
			infostream<<"** running client.Receive()"<<std::endl;
			u16 peer_id = 132;
			u16 size = 0;
			bool received = false;
			u32 timems0 = porting::getTimeMs();
			for(;;){
				if(porting::getTimeMs() - timems0 > 5000 || received)
					break;
				try{
					size = client.Receive(peer_id, recvdata);
					received = true;
				}catch(con::NoIncomingDataException &e){
				}
				sleep_ms(10);
			}
			UASSERT(received);
			infostream<<"** Client received: peer_id="<<peer_id
					<<", size="<<size
					<<std::endl;

			infostream<<"Received data (size="<<size<<"): ";
			for(int i=0; i<size && i<20; i++){
				if(i%2==0) infostream<<" ";
				char buf[10];
				snprintf(buf, 10, "%.2X", ((int)(recvdata[i]))&0xff);
				infostream<<buf;
			}
			if(size>20)
				infostream<<"...";
			infostream<<std::endl;

			UASSERT(memcmp(*data1, *recvdata, data1.getSize()) == 0);
			UASSERT(peer_id == PEER_ID_SERVER);
		}
		
		// Check peer handlers
		UASSERT(hand_client.count == 1);
		UASSERT(hand_client.last_id == 1);
		UASSERT(hand_server.count == 1);
		UASSERT(hand_server.last_id == 2);
		
		//assert(0);
	}
};

#define TEST(X)\
{\
	X x;\
	infostream<<"Running " #X <<std::endl;\
	x.Run();\
	tests_run++;\
	tests_failed += x.test_failed ? 1 : 0;\
}

#define TESTPARAMS(X, ...)\
{\
	X x;\
	infostream<<"Running " #X <<std::endl;\
	x.Run(__VA_ARGS__);\
	tests_run++;\
	tests_failed += x.test_failed ? 1 : 0;\
}

void run_tests()
{
	DSTACK(__FUNCTION_NAME);

	int tests_run = 0;
	int tests_failed = 0;
	
	// Create item and node definitions
	IWritableItemDefManager *idef = createItemDefManager();
	IWritableNodeDefManager *ndef = createNodeDefManager();
	define_some_nodes(idef, ndef);

	infostream<<"run_tests() started"<<std::endl;
	TEST(TestUtilities);
	TEST(TestPath);
	TEST(TestSettings);
	TEST(TestCompress);
	TEST(TestSerialization);
	TEST(TestNodedefSerialization);
	TESTPARAMS(TestMapNode, ndef);
	TESTPARAMS(TestVoxelManipulator, ndef);
	TESTPARAMS(TestVoxelAlgorithms, ndef);
	TESTPARAMS(TestInventory, idef);
	//TEST(TestMapBlock);
	//TEST(TestMapSector);
	TEST(TestCollision);
	if(INTERNET_SIMULATOR == false){
		TEST(TestSocket);
		dout_con<<"=== BEGIN RUNNING UNIT TESTS FOR CONNECTION ==="<<std::endl;
		TEST(TestConnection);
		dout_con<<"=== END RUNNING UNIT TESTS FOR CONNECTION ==="<<std::endl;
	}

	delete idef;
	delete ndef;

	if(tests_failed == 0){
		infostream<<"run_tests(): "<<tests_failed<<" / "<<tests_run<<" tests failed."<<std::endl;
		infostream<<"run_tests() passed."<<std::endl;
		return;
	} else {
		errorstream<<"run_tests(): "<<tests_failed<<" / "<<tests_run<<" tests failed."<<std::endl;
		errorstream<<"run_tests() aborting."<<std::endl;
		abort();
	}
}
<|MERGE_RESOLUTION|>--- conflicted
+++ resolved
@@ -1513,13 +1513,9 @@
 {
 	void Run()
 	{
-<<<<<<< HEAD
 		const int port = g_settings->getU16("port") + 987 + myrand_range(42,123);
-=======
-		const int port = 30003;
 		Address address(0,0,0,0, port);
 		Address address6((IPv6AddressBytes*) NULL, port);
->>>>>>> 3670f5a3
 
 		// IPv6 socket test
 		{
