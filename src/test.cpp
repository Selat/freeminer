/*
Minetest
Copyright (C) 2013 celeron55, Perttu Ahola <celeron55@gmail.com>

This program is free software; you can redistribute it and/or modify
it under the terms of the GNU Lesser General Public License as published by
the Free Software Foundation; either version 2.1 of the License, or
(at your option) any later version.

This program is distributed in the hope that it will be useful,
but WITHOUT ANY WARRANTY; without even the implied warranty of
MERCHANTABILITY or FITNESS FOR A PARTICULAR PURPOSE.  See the
GNU Lesser General Public License for more details.

You should have received a copy of the GNU Lesser General Public License along
with this program; if not, write to the Free Software Foundation, Inc.,
51 Franklin Street, Fifth Floor, Boston, MA 02110-1301 USA.
*/

#include "test.h"
#include "irrlichttypes_extrabloated.h"
#include "debug.h"
#include "map.h"
#include "player.h"
#include "main.h"
#include "socket.h"
#include "connection.h"
#include "serialization.h"
#include "voxel.h"
#include "collision.h"
#include <sstream>
#include "porting.h"
#include "content_mapnode.h"
#include "nodedef.h"
#include "mapsector.h"
#include "settings.h"
#include "log.h"
#include "util/string.h"
#include "filesys.h"
#include "voxelalgorithms.h"
#include "inventory.h"
#include "util/numeric.h"
#include "util/serialize.h"
#include "noise.h" // PseudoRandom used for random data for compression
#include "clientserver.h" // LATEST_PROTOCOL_VERSION
#include <algorithm>

/*
	Asserts that the exception occurs
*/
#define EXCEPTION_CHECK(EType, code)\
{\
	bool exception_thrown = false;\
	try{ code; }\
	catch(EType &e) { exception_thrown = true; }\
	UASSERT(exception_thrown);\
}

#define UTEST(x, fmt, ...)\
{\
	if(!(x)){\
		LOGLINEF(LMT_ERROR, "Test (%s) failed: " fmt, #x, ##__VA_ARGS__);\
		test_failed = true;\
	}\
}

#define UASSERT(x) UTEST(x, "UASSERT")

/*
	A few item and node definitions for those tests that need them
*/

static content_t CONTENT_STONE;
static content_t CONTENT_GRASS;
static content_t CONTENT_TORCH;

void define_some_nodes(IWritableItemDefManager *idef, IWritableNodeDefManager *ndef)
{
	ItemDefinition itemdef;
	ContentFeatures f;

	/*
		Stone
	*/
	itemdef = ItemDefinition();
	itemdef.type = ITEM_NODE;
	itemdef.name = "default:stone";
	itemdef.description = "Stone";
	itemdef.groups["cracky"] = 3;
	itemdef.inventory_image = "[inventorycube"
		"{default_stone.png"
		"{default_stone.png"
		"{default_stone.png";
	f = ContentFeatures();
	f.name = itemdef.name;
	for(int i = 0; i < 6; i++)
		f.tiledef[i].name = "default_stone.png";
	f.is_ground_content = true;
	idef->registerItem(itemdef);
	CONTENT_STONE = ndef->set(f.name, f);

	/*
		Grass
	*/
	itemdef = ItemDefinition();
	itemdef.type = ITEM_NODE;
	itemdef.name = "default:dirt_with_grass";
	itemdef.description = "Dirt with grass";
	itemdef.groups["crumbly"] = 3;
	itemdef.inventory_image = "[inventorycube"
		"{default_grass.png"
		"{default_dirt.png&default_grass_side.png"
		"{default_dirt.png&default_grass_side.png";
	f = ContentFeatures();
	f.name = itemdef.name;
	f.tiledef[0].name = "default_grass.png";
	f.tiledef[1].name = "default_dirt.png";
	for(int i = 2; i < 6; i++)
		f.tiledef[i].name = "default_dirt.png^default_grass_side.png";
	f.is_ground_content = true;
	idef->registerItem(itemdef);
	CONTENT_GRASS = ndef->set(f.name, f);

	/*
		Torch (minimal definition for lighting tests)
	*/
	itemdef = ItemDefinition();
	itemdef.type = ITEM_NODE;
	itemdef.name = "default:torch";
	f = ContentFeatures();
	f.name = itemdef.name;
	f.param_type = CPT_LIGHT;
	f.light_propagates = true;
	f.sunlight_propagates = true;
	f.light_source = LIGHT_MAX-1;
	idef->registerItem(itemdef);
	CONTENT_TORCH = ndef->set(f.name, f);
}

struct TestBase
{
	bool test_failed;
	TestBase():
		test_failed(false)
	{}
};

struct TestUtilities: public TestBase
{
	void Run()
	{
		/*infostream<<"wrapDegrees(100.0) = "<<wrapDegrees(100.0)<<std::endl;
		infostream<<"wrapDegrees(720.5) = "<<wrapDegrees(720.5)<<std::endl;
		infostream<<"wrapDegrees(-0.5) = "<<wrapDegrees(-0.5)<<std::endl;*/
		UASSERT(fabs(wrapDegrees(100.0) - 100.0) < 0.001);
		UASSERT(fabs(wrapDegrees(720.5) - 0.5) < 0.001);
		UASSERT(fabs(wrapDegrees(-0.5) - (-0.5)) < 0.001);
		UASSERT(fabs(wrapDegrees(-365.5) - (-5.5)) < 0.001);
		UASSERT(lowercase("Foo bAR") == "foo bar");
		UASSERT(trim("\n \t\r  Foo bAR  \r\n\t\t  ") == "Foo bAR");
		UASSERT(trim("\n \t\r    \r\n\t\t  ") == "");
		UASSERT(is_yes("YeS") == true);
		UASSERT(is_yes("") == false);
		UASSERT(is_yes("FAlse") == false);
		UASSERT(is_yes("-1") == true);
		UASSERT(is_yes("0") == false);
		UASSERT(is_yes("1") == true);
		UASSERT(is_yes("2") == true);
		const char *ends[] = {"abc", "c", "bc", NULL};
		UASSERT(removeStringEnd("abc", ends) == "");
		UASSERT(removeStringEnd("bc", ends) == "b");
		UASSERT(removeStringEnd("12c", ends) == "12");
		UASSERT(removeStringEnd("foo", ends) == "");
		UASSERT(urlencode("\"Aardvarks lurk, OK?\"")
				== "%22Aardvarks%20lurk%2C%20OK%3F%22");
		UASSERT(urldecode("%22Aardvarks%20lurk%2C%20OK%3F%22")
				== "\"Aardvarks lurk, OK?\"");
	}
};

struct TestPath: public TestBase
{
	// adjusts a POSIX path to system-specific conventions
	// -> changes '/' to DIR_DELIM
	// -> absolute paths start with "C:\\" on windows
	std::string p(std::string path)
	{
		for(size_t i = 0; i < path.size(); ++i){
			if(path[i] == '/'){
				path.replace(i, 1, DIR_DELIM);
				i += std::string(DIR_DELIM).size() - 1; // generally a no-op
			}
		}

		#ifdef _WIN32
		if(path[0] == '\\')
			path = "C:" + path;
		#endif

		return path;
	}

	void Run()
	{
		std::string path, result, removed;

		/*
			Test fs::IsDirDelimiter
		*/
		UASSERT(fs::IsDirDelimiter('/') == true);
		UASSERT(fs::IsDirDelimiter('A') == false);
		UASSERT(fs::IsDirDelimiter(0) == false);
		#ifdef _WIN32
		UASSERT(fs::IsDirDelimiter('\\') == true);
		#else
		UASSERT(fs::IsDirDelimiter('\\') == false);
		#endif

		/*
			Test fs::PathStartsWith
		*/
		{
			const int numpaths = 12;
			std::string paths[numpaths] = {
				"",
				p("/"),
				p("/home/user/minetest"),
				p("/home/user/minetest/bin"),
				p("/home/user/.minetest"),
				p("/tmp/dir/file"),
				p("/tmp/file/"),
				p("/tmP/file"),
				p("/tmp"),
				p("/tmp/dir"),
				p("/home/user2/minetest/worlds"),
				p("/home/user2/minetest/world"),
			};
			/*
				expected fs::PathStartsWith results
				0 = returns false
				1 = returns true
				2 = returns false on windows, false elsewhere
				3 = returns true on windows, true elsewhere
				4 = returns true if and only if
				    FILESYS_CASE_INSENSITIVE is true
			*/
			int expected_results[numpaths][numpaths] = {
				{1,2,0,0,0,0,0,0,0,0,0,0},
				{1,1,0,0,0,0,0,0,0,0,0,0},
				{1,1,1,0,0,0,0,0,0,0,0,0},
				{1,1,1,1,0,0,0,0,0,0,0,0},
				{1,1,0,0,1,0,0,0,0,0,0,0},
				{1,1,0,0,0,1,0,0,1,1,0,0},
				{1,1,0,0,0,0,1,4,1,0,0,0},
				{1,1,0,0,0,0,4,1,4,0,0,0},
				{1,1,0,0,0,0,0,0,1,0,0,0},
				{1,1,0,0,0,0,0,0,1,1,0,0},
				{1,1,0,0,0,0,0,0,0,0,1,0},
				{1,1,0,0,0,0,0,0,0,0,0,1},
			};

			for (int i = 0; i < numpaths; i++)
			for (int j = 0; j < numpaths; j++){
				/*verbosestream<<"testing fs::PathStartsWith(\""
					<<paths[i]<<"\", \""
					<<paths[j]<<"\")"<<std::endl;*/
				bool starts = fs::PathStartsWith(paths[i], paths[j]);
				int expected = expected_results[i][j];
				if(expected == 0){
					UASSERT(starts == false);
				}
				else if(expected == 1){
					UASSERT(starts == true);
				}
				#ifdef _WIN32
				else if(expected == 2){
					UASSERT(starts == false);
				}
				else if(expected == 3){
					UASSERT(starts == true);
				}
				#else
				else if(expected == 2){
					UASSERT(starts == true);
				}
				else if(expected == 3){
					UASSERT(starts == false);
				}
				#endif
				else if(expected == 4){
					UASSERT(starts == (bool)FILESYS_CASE_INSENSITIVE);
				}
			}
		}

		/*
			Test fs::RemoveLastPathComponent
		*/
		UASSERT(fs::RemoveLastPathComponent("") == "");
		path = p("/home/user/minetest/bin/..//worlds/world1");
		result = fs::RemoveLastPathComponent(path, &removed, 0);
		UASSERT(result == path);
		UASSERT(removed == "");
		result = fs::RemoveLastPathComponent(path, &removed, 1);
		UASSERT(result == p("/home/user/minetest/bin/..//worlds"));
		UASSERT(removed == p("world1"));
		result = fs::RemoveLastPathComponent(path, &removed, 2);
		UASSERT(result == p("/home/user/minetest/bin/.."));
		UASSERT(removed == p("worlds/world1"));
		result = fs::RemoveLastPathComponent(path, &removed, 3);
		UASSERT(result == p("/home/user/minetest/bin"));
		UASSERT(removed == p("../worlds/world1"));
		result = fs::RemoveLastPathComponent(path, &removed, 4);
		UASSERT(result == p("/home/user/minetest"));
		UASSERT(removed == p("bin/../worlds/world1"));
		result = fs::RemoveLastPathComponent(path, &removed, 5);
		UASSERT(result == p("/home/user"));
		UASSERT(removed == p("minetest/bin/../worlds/world1"));
		result = fs::RemoveLastPathComponent(path, &removed, 6);
		UASSERT(result == p("/home"));
		UASSERT(removed == p("user/minetest/bin/../worlds/world1"));
		result = fs::RemoveLastPathComponent(path, &removed, 7);
		#ifdef _WIN32
		UASSERT(result == "C:");
		#else
		UASSERT(result == "");
		#endif
		UASSERT(removed == p("home/user/minetest/bin/../worlds/world1"));

		/*
			Now repeat the test with a trailing delimiter
		*/
		path = p("/home/user/minetest/bin/..//worlds/world1/");
		result = fs::RemoveLastPathComponent(path, &removed, 0);
		UASSERT(result == path);
		UASSERT(removed == "");
		result = fs::RemoveLastPathComponent(path, &removed, 1);
		UASSERT(result == p("/home/user/minetest/bin/..//worlds"));
		UASSERT(removed == p("world1"));
		result = fs::RemoveLastPathComponent(path, &removed, 2);
		UASSERT(result == p("/home/user/minetest/bin/.."));
		UASSERT(removed == p("worlds/world1"));
		result = fs::RemoveLastPathComponent(path, &removed, 3);
		UASSERT(result == p("/home/user/minetest/bin"));
		UASSERT(removed == p("../worlds/world1"));
		result = fs::RemoveLastPathComponent(path, &removed, 4);
		UASSERT(result == p("/home/user/minetest"));
		UASSERT(removed == p("bin/../worlds/world1"));
		result = fs::RemoveLastPathComponent(path, &removed, 5);
		UASSERT(result == p("/home/user"));
		UASSERT(removed == p("minetest/bin/../worlds/world1"));
		result = fs::RemoveLastPathComponent(path, &removed, 6);
		UASSERT(result == p("/home"));
		UASSERT(removed == p("user/minetest/bin/../worlds/world1"));
		result = fs::RemoveLastPathComponent(path, &removed, 7);
		#ifdef _WIN32
		UASSERT(result == "C:");
		#else
		UASSERT(result == "");
		#endif
		UASSERT(removed == p("home/user/minetest/bin/../worlds/world1"));

		/*
			Test fs::RemoveRelativePathComponent
		*/
		path = p("/home/user/minetest/bin");
		result = fs::RemoveRelativePathComponents(path);
		UASSERT(result == path);
		path = p("/home/user/minetest/bin/../worlds/world1");
		result = fs::RemoveRelativePathComponents(path);
		UASSERT(result == p("/home/user/minetest/worlds/world1"));
		path = p("/home/user/minetest/bin/../worlds/world1/");
		result = fs::RemoveRelativePathComponents(path);
		UASSERT(result == p("/home/user/minetest/worlds/world1"));
		path = p(".");
		result = fs::RemoveRelativePathComponents(path);
		UASSERT(result == "");
		path = p("./subdir/../..");
		result = fs::RemoveRelativePathComponents(path);
		UASSERT(result == "");
		path = p("/a/b/c/.././../d/../e/f/g/../h/i/j/../../../..");
		result = fs::RemoveRelativePathComponents(path);
		UASSERT(result == p("/a/e"));
	}
};

struct TestSettings: public TestBase
{
	void Run()
	{
		Settings s;
		// Test reading of settings
		s.parseConfigLine("leet = 1337");
		s.parseConfigLine("leetleet = 13371337");
		s.parseConfigLine("leetleet_neg = -13371337");
		s.parseConfigLine("floaty_thing = 1.1");
		s.parseConfigLine("stringy_thing = asd /( ¤%&(/\" BLÖÄRP");
		s.parseConfigLine("coord = (1, 2, 4.5)");
		UASSERT(s.getS32("leet") == 1337);
		UASSERT(s.getS16("leetleet") == 32767);
		UASSERT(s.getS16("leetleet_neg") == -32768);
		// Not sure if 1.1 is an exact value as a float, but doesn't matter
		UASSERT(fabs(s.getFloat("floaty_thing") - 1.1) < 0.001);
		UASSERT(s.get("stringy_thing") == "asd /( ¤%&(/\" BLÖÄRP");
		UASSERT(fabs(s.getV3F("coord").X - 1.0) < 0.001);
		UASSERT(fabs(s.getV3F("coord").Y - 2.0) < 0.001);
		UASSERT(fabs(s.getV3F("coord").Z - 4.5) < 0.001);
		// Test the setting of settings too
		s.setFloat("floaty_thing_2", 1.2);
		s.setV3F("coord2", v3f(1, 2, 3.3));
		UASSERT(s.get("floaty_thing_2").substr(0,3) == "1.2");
		UASSERT(fabs(s.getFloat("floaty_thing_2") - 1.2) < 0.001);
		UASSERT(fabs(s.getV3F("coord2").X - 1.0) < 0.001);
		UASSERT(fabs(s.getV3F("coord2").Y - 2.0) < 0.001);
		UASSERT(fabs(s.getV3F("coord2").Z - 3.3) < 0.001);
	}
};

struct TestSerialization: public TestBase
{
	// To be used like this:
	//   mkstr("Some\0string\0with\0embedded\0nuls")
	// since std::string("...") doesn't work as expected in that case.
	template<size_t N> std::string mkstr(const char (&s)[N])
	{
		return std::string(s, N - 1);
	}

	void Run()
	{
		// Tests some serialization primitives

		UASSERT(serializeString("") == mkstr("\0\0"));
		UASSERT(serializeWideString(L"") == mkstr("\0\0"));
		UASSERT(serializeLongString("") == mkstr("\0\0\0\0"));
		UASSERT(serializeJsonString("") == "\"\"");
		
		std::string teststring = "Hello world!";
		UASSERT(serializeString(teststring) ==
			mkstr("\0\14Hello world!"));
		UASSERT(serializeWideString(narrow_to_wide(teststring)) ==
			mkstr("\0\14\0H\0e\0l\0l\0o\0 \0w\0o\0r\0l\0d\0!"));
		UASSERT(serializeLongString(teststring) ==
			mkstr("\0\0\0\14Hello world!"));
		UASSERT(serializeJsonString(teststring) ==
			"\"Hello world!\"");

		std::string teststring2;
		std::wstring teststring2_w;
		std::string teststring2_w_encoded;
		{
			std::ostringstream tmp_os;
			std::wostringstream tmp_os_w;
			std::ostringstream tmp_os_w_encoded;
			for(int i = 0; i < 256; i++)
			{
				tmp_os<<(char)i;
				tmp_os_w<<(wchar_t)i;
				tmp_os_w_encoded<<(char)0<<(char)i;
			}
			teststring2 = tmp_os.str();
			teststring2_w = tmp_os_w.str();
			teststring2_w_encoded = tmp_os_w_encoded.str();
		}
		UASSERT(serializeString(teststring2) ==
			mkstr("\1\0") + teststring2);
		UASSERT(serializeWideString(teststring2_w) ==
			mkstr("\1\0") + teststring2_w_encoded);
		UASSERT(serializeLongString(teststring2) ==
			mkstr("\0\0\1\0") + teststring2);
		// MSVC fails when directly using "\\\\"
		std::string backslash = "\\";
		UASSERT(serializeJsonString(teststring2) ==
			mkstr("\"") +
			"\\u0000\\u0001\\u0002\\u0003\\u0004\\u0005\\u0006\\u0007" +
			"\\b\\t\\n\\u000b\\f\\r\\u000e\\u000f" +
			"\\u0010\\u0011\\u0012\\u0013\\u0014\\u0015\\u0016\\u0017" +
			"\\u0018\\u0019\\u001a\\u001b\\u001c\\u001d\\u001e\\u001f" +
			" !\\\"" + teststring2.substr(0x23, 0x2f-0x23) +
			"\\/" + teststring2.substr(0x30, 0x5c-0x30) +
			backslash + backslash + teststring2.substr(0x5d, 0x7f-0x5d) + "\\u007f" +
			"\\u0080\\u0081\\u0082\\u0083\\u0084\\u0085\\u0086\\u0087" +
			"\\u0088\\u0089\\u008a\\u008b\\u008c\\u008d\\u008e\\u008f" +
			"\\u0090\\u0091\\u0092\\u0093\\u0094\\u0095\\u0096\\u0097" +
			"\\u0098\\u0099\\u009a\\u009b\\u009c\\u009d\\u009e\\u009f" +
			"\\u00a0\\u00a1\\u00a2\\u00a3\\u00a4\\u00a5\\u00a6\\u00a7" +
			"\\u00a8\\u00a9\\u00aa\\u00ab\\u00ac\\u00ad\\u00ae\\u00af" +
			"\\u00b0\\u00b1\\u00b2\\u00b3\\u00b4\\u00b5\\u00b6\\u00b7" +
			"\\u00b8\\u00b9\\u00ba\\u00bb\\u00bc\\u00bd\\u00be\\u00bf" +
			"\\u00c0\\u00c1\\u00c2\\u00c3\\u00c4\\u00c5\\u00c6\\u00c7" +
			"\\u00c8\\u00c9\\u00ca\\u00cb\\u00cc\\u00cd\\u00ce\\u00cf" +
			"\\u00d0\\u00d1\\u00d2\\u00d3\\u00d4\\u00d5\\u00d6\\u00d7" +
			"\\u00d8\\u00d9\\u00da\\u00db\\u00dc\\u00dd\\u00de\\u00df" +
			"\\u00e0\\u00e1\\u00e2\\u00e3\\u00e4\\u00e5\\u00e6\\u00e7" +
			"\\u00e8\\u00e9\\u00ea\\u00eb\\u00ec\\u00ed\\u00ee\\u00ef" +
			"\\u00f0\\u00f1\\u00f2\\u00f3\\u00f4\\u00f5\\u00f6\\u00f7" +
			"\\u00f8\\u00f9\\u00fa\\u00fb\\u00fc\\u00fd\\u00fe\\u00ff" +
			"\"");

		{
			std::istringstream is(serializeString(teststring2), std::ios::binary);
			UASSERT(deSerializeString(is) == teststring2);
			UASSERT(!is.eof());
			is.get();
			UASSERT(is.eof());
		}
		{
			std::istringstream is(serializeWideString(teststring2_w), std::ios::binary);
			UASSERT(deSerializeWideString(is) == teststring2_w);
			UASSERT(!is.eof());
			is.get();
			UASSERT(is.eof());
		}
		{
			std::istringstream is(serializeLongString(teststring2), std::ios::binary);
			UASSERT(deSerializeLongString(is) == teststring2);
			UASSERT(!is.eof());
			is.get();
			UASSERT(is.eof());
		}
		{
			std::istringstream is(serializeJsonString(teststring2), std::ios::binary);
			//dstream<<serializeJsonString(deSerializeJsonString(is));
			UASSERT(deSerializeJsonString(is) == teststring2);
			UASSERT(!is.eof());
			is.get();
			UASSERT(is.eof());
		}
	}
};

struct TestCompress: public TestBase
{
	void Run()
	{
		{ // ver 0

		SharedBuffer<u8> fromdata(4);
		fromdata[0]=1;
		fromdata[1]=5;
		fromdata[2]=5;
		fromdata[3]=1;
		
		std::ostringstream os(std::ios_base::binary);
		compress(fromdata, os, 0);

		std::string str_out = os.str();
		
		infostream<<"str_out.size()="<<str_out.size()<<std::endl;
		infostream<<"TestCompress: 1,5,5,1 -> ";
		for(u32 i=0; i<str_out.size(); i++)
		{
			infostream<<(u32)str_out[i]<<",";
		}
		infostream<<std::endl;

		UASSERT(str_out.size() == 10);

		UASSERT(str_out[0] == 0);
		UASSERT(str_out[1] == 0);
		UASSERT(str_out[2] == 0);
		UASSERT(str_out[3] == 4);
		UASSERT(str_out[4] == 0);
		UASSERT(str_out[5] == 1);
		UASSERT(str_out[6] == 1);
		UASSERT(str_out[7] == 5);
		UASSERT(str_out[8] == 0);
		UASSERT(str_out[9] == 1);

		std::istringstream is(str_out, std::ios_base::binary);
		std::ostringstream os2(std::ios_base::binary);

		decompress(is, os2, 0);
		std::string str_out2 = os2.str();

		infostream<<"decompress: ";
		for(u32 i=0; i<str_out2.size(); i++)
		{
			infostream<<(u32)str_out2[i]<<",";
		}
		infostream<<std::endl;

		UASSERT(str_out2.size() == fromdata.getSize());

		for(u32 i=0; i<str_out2.size(); i++)
		{
			UASSERT(str_out2[i] == fromdata[i]);
		}

		}

		{ // ver HIGHEST

		SharedBuffer<u8> fromdata(4);
		fromdata[0]=1;
		fromdata[1]=5;
		fromdata[2]=5;
		fromdata[3]=1;
		
		std::ostringstream os(std::ios_base::binary);
		compress(fromdata, os, SER_FMT_VER_HIGHEST_READ);

		std::string str_out = os.str();
		
		infostream<<"str_out.size()="<<str_out.size()<<std::endl;
		infostream<<"TestCompress: 1,5,5,1 -> ";
		for(u32 i=0; i<str_out.size(); i++)
		{
			infostream<<(u32)str_out[i]<<",";
		}
		infostream<<std::endl;

		std::istringstream is(str_out, std::ios_base::binary);
		std::ostringstream os2(std::ios_base::binary);

		decompress(is, os2, SER_FMT_VER_HIGHEST_READ);
		std::string str_out2 = os2.str();

		infostream<<"decompress: ";
		for(u32 i=0; i<str_out2.size(); i++)
		{
			infostream<<(u32)str_out2[i]<<",";
		}
		infostream<<std::endl;

		UASSERT(str_out2.size() == fromdata.getSize());

		for(u32 i=0; i<str_out2.size(); i++)
		{
			UASSERT(str_out2[i] == fromdata[i]);
		}

		}

		// Test zlib wrapper with large amounts of data (larger than its
		// internal buffers)
		{
			infostream<<"Test: Testing zlib wrappers with a large amount "
					<<"of pseudorandom data"<<std::endl;
			u32 size = 50000;
			infostream<<"Test: Input size of large compressZlib is "
					<<size<<std::endl;
			std::string data_in;
			data_in.resize(size);
			PseudoRandom pseudorandom(9420);
			for(u32 i=0; i<size; i++)
				data_in[i] = pseudorandom.range(0,255);
			std::ostringstream os_compressed(std::ios::binary);
			compressZlib(data_in, os_compressed);
			infostream<<"Test: Output size of large compressZlib is "
					<<os_compressed.str().size()<<std::endl;
			std::istringstream is_compressed(os_compressed.str(), std::ios::binary);
			std::ostringstream os_decompressed(std::ios::binary);
			decompressZlib(is_compressed, os_decompressed);
			infostream<<"Test: Output size of large decompressZlib is "
					<<os_decompressed.str().size()<<std::endl;
			std::string str_decompressed = os_decompressed.str();
			UTEST(str_decompressed.size() == data_in.size(), "Output size not"
					" equal (output: %u, input: %u)",
					(unsigned int)str_decompressed.size(), (unsigned int)data_in.size());
			for(u32 i=0; i<size && i<str_decompressed.size(); i++){
				UTEST(str_decompressed[i] == data_in[i],
						"index out[%i]=%i differs from in[%i]=%i",
						i, str_decompressed[i], i, data_in[i]);
			}
		}
	}
};

struct TestMapNode: public TestBase
{
	void Run(INodeDefManager *nodedef)
	{
		MapNode n;

		// Default values
		UASSERT(n.getContent() == CONTENT_AIR);
		UASSERT(n.getLight(LIGHTBANK_DAY, nodedef) == 0);
		UASSERT(n.getLight(LIGHTBANK_NIGHT, nodedef) == 0);
		
		// Transparency
		n.setContent(CONTENT_AIR);
		UASSERT(nodedef->get(n).light_propagates == true);
		n.setContent(LEGN(nodedef, "CONTENT_STONE"));
		UASSERT(nodedef->get(n).light_propagates == false);
	}
};

struct TestVoxelManipulator: public TestBase
{
	void Run(INodeDefManager *nodedef)
	{
		/*
			VoxelArea
		*/

		VoxelArea a(v3s16(-1,-1,-1), v3s16(1,1,1));
		UASSERT(a.index(0,0,0) == 1*3*3 + 1*3 + 1);
		UASSERT(a.index(-1,-1,-1) == 0);
		
		VoxelArea c(v3s16(-2,-2,-2), v3s16(2,2,2));
		// An area that is 1 bigger in x+ and z-
		VoxelArea d(v3s16(-2,-2,-3), v3s16(3,2,2));
		
		std::list<VoxelArea> aa;
		d.diff(c, aa);
		
		// Correct results
		std::vector<VoxelArea> results;
		results.push_back(VoxelArea(v3s16(-2,-2,-3),v3s16(3,2,-3)));
		results.push_back(VoxelArea(v3s16(3,-2,-2),v3s16(3,2,2)));

		UASSERT(aa.size() == results.size());
		
		infostream<<"Result of diff:"<<std::endl;
		for(std::list<VoxelArea>::const_iterator
				i = aa.begin(); i != aa.end(); ++i)
		{
			i->print(infostream);
			infostream<<std::endl;
			
			std::vector<VoxelArea>::iterator j = std::find(results.begin(), results.end(), *i);
			UASSERT(j != results.end());
			results.erase(j);
		}


		/*
			VoxelManipulator
		*/
		
		VoxelManipulator v;

		v.print(infostream, nodedef);

		infostream<<"*** Setting (-1,0,-1)=2 ***"<<std::endl;
		
		v.setNodeNoRef(v3s16(-1,0,-1), MapNode(CONTENT_GRASS));

		v.print(infostream, nodedef);

 		UASSERT(v.getNode(v3s16(-1,0,-1)).getContent() == CONTENT_GRASS);

		infostream<<"*** Reading from inexistent (0,0,-1) ***"<<std::endl;

		EXCEPTION_CHECK(InvalidPositionException, v.getNode(v3s16(0,0,-1)));

		v.print(infostream, nodedef);

		infostream<<"*** Adding area ***"<<std::endl;

		v.addArea(a);
		
		v.print(infostream, nodedef);

		UASSERT(v.getNode(v3s16(-1,0,-1)).getContent() == CONTENT_GRASS);
		EXCEPTION_CHECK(InvalidPositionException, v.getNode(v3s16(0,1,1)));
	}
};

struct TestVoxelAlgorithms: public TestBase
{
	void Run(INodeDefManager *ndef)
	{
		/*
			voxalgo::propagateSunlight
		*/
		{
			VoxelManipulator v;
			for(u16 z=0; z<3; z++)
			for(u16 y=0; y<3; y++)
			for(u16 x=0; x<3; x++)
			{
				v3s16 p(x,y,z);
				v.setNodeNoRef(p, MapNode(CONTENT_AIR));
			}
			VoxelArea a(v3s16(0,0,0), v3s16(2,2,2));
			{
				std::set<v3s16> light_sources;
				voxalgo::setLight(v, a, 0, ndef);
				voxalgo::SunlightPropagateResult res = voxalgo::propagateSunlight(
						v, a, true, light_sources, ndef);
				//v.print(dstream, ndef, VOXELPRINT_LIGHT_DAY);
				UASSERT(res.bottom_sunlight_valid == true);
				UASSERT(v.getNode(v3s16(1,1,1)).getLight(LIGHTBANK_DAY, ndef)
						== LIGHT_SUN);
			}
			v.setNodeNoRef(v3s16(0,0,0), MapNode(CONTENT_STONE));
			{
				std::set<v3s16> light_sources;
				voxalgo::setLight(v, a, 0, ndef);
				voxalgo::SunlightPropagateResult res = voxalgo::propagateSunlight(
						v, a, true, light_sources, ndef);
				UASSERT(res.bottom_sunlight_valid == true);
				UASSERT(v.getNode(v3s16(1,1,1)).getLight(LIGHTBANK_DAY, ndef)
						== LIGHT_SUN);
			}
			{
				std::set<v3s16> light_sources;
				voxalgo::setLight(v, a, 0, ndef);
				voxalgo::SunlightPropagateResult res = voxalgo::propagateSunlight(
						v, a, false, light_sources, ndef);
				UASSERT(res.bottom_sunlight_valid == true);
				UASSERT(v.getNode(v3s16(2,0,2)).getLight(LIGHTBANK_DAY, ndef)
						== 0);
			}
			v.setNodeNoRef(v3s16(1,3,2), MapNode(CONTENT_STONE));
			{
				std::set<v3s16> light_sources;
				voxalgo::setLight(v, a, 0, ndef);
				voxalgo::SunlightPropagateResult res = voxalgo::propagateSunlight(
						v, a, true, light_sources, ndef);
				UASSERT(res.bottom_sunlight_valid == true);
				UASSERT(v.getNode(v3s16(1,1,2)).getLight(LIGHTBANK_DAY, ndef)
						== 0);
			}
			{
				std::set<v3s16> light_sources;
				voxalgo::setLight(v, a, 0, ndef);
				voxalgo::SunlightPropagateResult res = voxalgo::propagateSunlight(
						v, a, false, light_sources, ndef);
				UASSERT(res.bottom_sunlight_valid == true);
				UASSERT(v.getNode(v3s16(1,0,2)).getLight(LIGHTBANK_DAY, ndef)
						== 0);
			}
			{
				MapNode n(CONTENT_AIR);
				n.setLight(LIGHTBANK_DAY, 10, ndef);
				v.setNodeNoRef(v3s16(1,-1,2), n);
			}
			{
				std::set<v3s16> light_sources;
				voxalgo::setLight(v, a, 0, ndef);
				voxalgo::SunlightPropagateResult res = voxalgo::propagateSunlight(
						v, a, true, light_sources, ndef);
				UASSERT(res.bottom_sunlight_valid == true);
			}
			{
				std::set<v3s16> light_sources;
				voxalgo::setLight(v, a, 0, ndef);
				voxalgo::SunlightPropagateResult res = voxalgo::propagateSunlight(
						v, a, false, light_sources, ndef);
				UASSERT(res.bottom_sunlight_valid == true);
			}
			{
				MapNode n(CONTENT_AIR);
				n.setLight(LIGHTBANK_DAY, LIGHT_SUN, ndef);
				v.setNodeNoRef(v3s16(1,-1,2), n);
			}
			{
				std::set<v3s16> light_sources;
				voxalgo::setLight(v, a, 0, ndef);
				voxalgo::SunlightPropagateResult res = voxalgo::propagateSunlight(
						v, a, true, light_sources, ndef);
				UASSERT(res.bottom_sunlight_valid == false);
			}
			{
				std::set<v3s16> light_sources;
				voxalgo::setLight(v, a, 0, ndef);
				voxalgo::SunlightPropagateResult res = voxalgo::propagateSunlight(
						v, a, false, light_sources, ndef);
				UASSERT(res.bottom_sunlight_valid == false);
			}
			v.setNodeNoRef(v3s16(1,3,2), MapNode(CONTENT_IGNORE));
			{
				std::set<v3s16> light_sources;
				voxalgo::setLight(v, a, 0, ndef);
				voxalgo::SunlightPropagateResult res = voxalgo::propagateSunlight(
						v, a, true, light_sources, ndef);
				UASSERT(res.bottom_sunlight_valid == true);
			}
		}
		/*
			voxalgo::clearLightAndCollectSources
		*/
		{
			VoxelManipulator v;
			for(u16 z=0; z<3; z++)
			for(u16 y=0; y<3; y++)
			for(u16 x=0; x<3; x++)
			{
				v3s16 p(x,y,z);
				v.setNode(p, MapNode(CONTENT_AIR));
			}
			VoxelArea a(v3s16(0,0,0), v3s16(2,2,2));
			v.setNodeNoRef(v3s16(0,0,0), MapNode(CONTENT_STONE));
			v.setNodeNoRef(v3s16(1,1,1), MapNode(CONTENT_TORCH));
			{
				MapNode n(CONTENT_AIR);
				n.setLight(LIGHTBANK_DAY, 1, ndef);
				v.setNode(v3s16(1,1,2), n);
			}
			{
				std::set<v3s16> light_sources;
				std::map<v3s16, u8> unlight_from;
				voxalgo::clearLightAndCollectSources(v, a, LIGHTBANK_DAY,
						ndef, light_sources, unlight_from);
				//v.print(dstream, ndef, VOXELPRINT_LIGHT_DAY);
				UASSERT(v.getNode(v3s16(0,1,1)).getLight(LIGHTBANK_DAY, ndef)
						== 0);
				UASSERT(light_sources.find(v3s16(1,1,1)) != light_sources.end());
				UASSERT(light_sources.size() == 1);
				UASSERT(unlight_from.find(v3s16(1,1,2)) != unlight_from.end());
				UASSERT(unlight_from.size() == 1);
			}
		}
	}
};

struct TestInventory: public TestBase
{
	void Run(IItemDefManager *idef)
	{
		std::string serialized_inventory =
		"List 0 32\n"
		"Width 3\n"
		"Empty\n"
		"Empty\n"
		"Empty\n"
		"Empty\n"
		"Empty\n"
		"Empty\n"
		"Empty\n"
		"Empty\n"
		"Empty\n"
		"Item default:cobble 61\n"
		"Empty\n"
		"Empty\n"
		"Empty\n"
		"Empty\n"
		"Empty\n"
		"Empty\n"
		"Item default:dirt 71\n"
		"Empty\n"
		"Empty\n"
		"Empty\n"
		"Empty\n"
		"Empty\n"
		"Empty\n"
		"Empty\n"
		"Item default:dirt 99\n"
		"Item default:cobble 38\n"
		"Empty\n"
		"Empty\n"
		"Empty\n"
		"Empty\n"
		"Empty\n"
		"Empty\n"
		"EndInventoryList\n"
		"EndInventory\n";
		
		std::string serialized_inventory_2 =
		"List main 32\n"
		"Width 5\n"
		"Empty\n"
		"Empty\n"
		"Empty\n"
		"Empty\n"
		"Empty\n"
		"Empty\n"
		"Empty\n"
		"Empty\n"
		"Empty\n"
		"Item default:cobble 61\n"
		"Empty\n"
		"Empty\n"
		"Empty\n"
		"Empty\n"
		"Empty\n"
		"Empty\n"
		"Item default:dirt 71\n"
		"Empty\n"
		"Empty\n"
		"Empty\n"
		"Empty\n"
		"Empty\n"
		"Empty\n"
		"Empty\n"
		"Item default:dirt 99\n"
		"Item default:cobble 38\n"
		"Empty\n"
		"Empty\n"
		"Empty\n"
		"Empty\n"
		"Empty\n"
		"Empty\n"
		"EndInventoryList\n"
		"EndInventory\n";
		
		Inventory inv(idef);
		std::istringstream is(serialized_inventory, std::ios::binary);
		inv.deSerialize(is);
		UASSERT(inv.getList("0"));
		UASSERT(!inv.getList("main"));
		inv.getList("0")->setName("main");
		UASSERT(!inv.getList("0"));
		UASSERT(inv.getList("main"));
		UASSERT(inv.getList("main")->getWidth() == 3);
		inv.getList("main")->setWidth(5);
		std::ostringstream inv_os(std::ios::binary);
		inv.serialize(inv_os);
		UASSERT(inv_os.str() == serialized_inventory_2);
	}
};

/*
	NOTE: These tests became non-working then NodeContainer was removed.
	      These should be redone, utilizing some kind of a virtual
		  interface for Map (IMap would be fine).
*/
#if 0
struct TestMapBlock: public TestBase
{
	class TC : public NodeContainer
	{
	public:

		MapNode node;
		bool position_valid;
		core::list<v3s16> validity_exceptions;

		TC()
		{
			position_valid = true;
		}

		virtual bool isValidPosition(v3s16 p)
		{
			//return position_valid ^ (p==position_valid_exception);
			bool exception = false;
			for(core::list<v3s16>::Iterator i=validity_exceptions.begin();
					i != validity_exceptions.end(); i++)
			{
				if(p == *i)
				{
					exception = true;
					break;
				}
			}
			return exception ? !position_valid : position_valid;
		}

		virtual MapNode getNode(v3s16 p)
		{
			if(isValidPosition(p) == false)
				throw InvalidPositionException();
			return node;
		}

		virtual void setNode(v3s16 p, MapNode & n)
		{
			if(isValidPosition(p) == false)
				throw InvalidPositionException();
		};

		virtual u16 nodeContainerId() const
		{
			return 666;
		}
	};

	void Run()
	{
		TC parent;
		
		MapBlock b(&parent, v3s16(1,1,1));
		v3s16 relpos(MAP_BLOCKSIZE, MAP_BLOCKSIZE, MAP_BLOCKSIZE);

		UASSERT(b.getPosRelative() == relpos);

		UASSERT(b.getBox().MinEdge.X == MAP_BLOCKSIZE);
		UASSERT(b.getBox().MaxEdge.X == MAP_BLOCKSIZE*2-1);
		UASSERT(b.getBox().MinEdge.Y == MAP_BLOCKSIZE);
		UASSERT(b.getBox().MaxEdge.Y == MAP_BLOCKSIZE*2-1);
		UASSERT(b.getBox().MinEdge.Z == MAP_BLOCKSIZE);
		UASSERT(b.getBox().MaxEdge.Z == MAP_BLOCKSIZE*2-1);
		
		UASSERT(b.isValidPosition(v3s16(0,0,0)) == true);
		UASSERT(b.isValidPosition(v3s16(-1,0,0)) == false);
		UASSERT(b.isValidPosition(v3s16(-1,-142,-2341)) == false);
		UASSERT(b.isValidPosition(v3s16(-124,142,2341)) == false);
		UASSERT(b.isValidPosition(v3s16(MAP_BLOCKSIZE-1,MAP_BLOCKSIZE-1,MAP_BLOCKSIZE-1)) == true);
		UASSERT(b.isValidPosition(v3s16(MAP_BLOCKSIZE-1,MAP_BLOCKSIZE,MAP_BLOCKSIZE-1)) == false);

		/*
			TODO: this method should probably be removed
			if the block size isn't going to be set variable
		*/
		/*UASSERT(b.getSizeNodes() == v3s16(MAP_BLOCKSIZE,
				MAP_BLOCKSIZE, MAP_BLOCKSIZE));*/
		
		// Changed flag should be initially set
		UASSERT(b.getModified() == MOD_STATE_WRITE_NEEDED);
		b.resetModified();
		UASSERT(b.getModified() == MOD_STATE_CLEAN);

		// All nodes should have been set to
		// .d=CONTENT_IGNORE and .getLight() = 0
		for(u16 z=0; z<MAP_BLOCKSIZE; z++)
		for(u16 y=0; y<MAP_BLOCKSIZE; y++)
		for(u16 x=0; x<MAP_BLOCKSIZE; x++)
		{
			//UASSERT(b.getNode(v3s16(x,y,z)).getContent() == CONTENT_AIR);
			UASSERT(b.getNode(v3s16(x,y,z)).getContent() == CONTENT_IGNORE);
			UASSERT(b.getNode(v3s16(x,y,z)).getLight(LIGHTBANK_DAY) == 0);
			UASSERT(b.getNode(v3s16(x,y,z)).getLight(LIGHTBANK_NIGHT) == 0);
		}
		
		{
			MapNode n(CONTENT_AIR);
			for(u16 z=0; z<MAP_BLOCKSIZE; z++)
			for(u16 y=0; y<MAP_BLOCKSIZE; y++)
			for(u16 x=0; x<MAP_BLOCKSIZE; x++)
			{
				b.setNode(v3s16(x,y,z), n);
			}
		}
			
		/*
			Parent fetch functions
		*/
		parent.position_valid = false;
		parent.node.setContent(5);

		MapNode n;
		
		// Positions in the block should still be valid
		UASSERT(b.isValidPositionParent(v3s16(0,0,0)) == true);
		UASSERT(b.isValidPositionParent(v3s16(MAP_BLOCKSIZE-1,MAP_BLOCKSIZE-1,MAP_BLOCKSIZE-1)) == true);
		n = b.getNodeParent(v3s16(0,MAP_BLOCKSIZE-1,0));
		UASSERT(n.getContent() == CONTENT_AIR);

		// ...but outside the block they should be invalid
		UASSERT(b.isValidPositionParent(v3s16(-121,2341,0)) == false);
		UASSERT(b.isValidPositionParent(v3s16(-1,0,0)) == false);
		UASSERT(b.isValidPositionParent(v3s16(MAP_BLOCKSIZE-1,MAP_BLOCKSIZE-1,MAP_BLOCKSIZE)) == false);
		
		{
			bool exception_thrown = false;
			try{
				// This should throw an exception
				MapNode n = b.getNodeParent(v3s16(0,0,-1));
			}
			catch(InvalidPositionException &e)
			{
				exception_thrown = true;
			}
			UASSERT(exception_thrown);
		}

		parent.position_valid = true;
		// Now the positions outside should be valid
		UASSERT(b.isValidPositionParent(v3s16(-121,2341,0)) == true);
		UASSERT(b.isValidPositionParent(v3s16(-1,0,0)) == true);
		UASSERT(b.isValidPositionParent(v3s16(MAP_BLOCKSIZE-1,MAP_BLOCKSIZE-1,MAP_BLOCKSIZE)) == true);
		n = b.getNodeParent(v3s16(0,0,MAP_BLOCKSIZE));
		UASSERT(n.getContent() == 5);

		/*
			Set a node
		*/
		v3s16 p(1,2,0);
		n.setContent(4);
		b.setNode(p, n);
		UASSERT(b.getNode(p).getContent() == 4);
		//TODO: Update to new system
		/*UASSERT(b.getNodeTile(p) == 4);
		UASSERT(b.getNodeTile(v3s16(-1,-1,0)) == 5);*/
		
		/*
			propagateSunlight()
		*/
		// Set lighting of all nodes to 0
		for(u16 z=0; z<MAP_BLOCKSIZE; z++){
			for(u16 y=0; y<MAP_BLOCKSIZE; y++){
				for(u16 x=0; x<MAP_BLOCKSIZE; x++){
					MapNode n = b.getNode(v3s16(x,y,z));
					n.setLight(LIGHTBANK_DAY, 0);
					n.setLight(LIGHTBANK_NIGHT, 0);
					b.setNode(v3s16(x,y,z), n);
				}
			}
		}
		{
			/*
				Check how the block handles being a lonely sky block
			*/
			parent.position_valid = true;
			b.setIsUnderground(false);
			parent.node.setContent(CONTENT_AIR);
			parent.node.setLight(LIGHTBANK_DAY, LIGHT_SUN);
			parent.node.setLight(LIGHTBANK_NIGHT, 0);
			core::map<v3s16, bool> light_sources;
			// The bottom block is invalid, because we have a shadowing node
			UASSERT(b.propagateSunlight(light_sources) == false);
			UASSERT(b.getNode(v3s16(1,4,0)).getLight(LIGHTBANK_DAY) == LIGHT_SUN);
			UASSERT(b.getNode(v3s16(1,3,0)).getLight(LIGHTBANK_DAY) == LIGHT_SUN);
			UASSERT(b.getNode(v3s16(1,2,0)).getLight(LIGHTBANK_DAY) == 0);
			UASSERT(b.getNode(v3s16(1,1,0)).getLight(LIGHTBANK_DAY) == 0);
			UASSERT(b.getNode(v3s16(1,0,0)).getLight(LIGHTBANK_DAY) == 0);
			UASSERT(b.getNode(v3s16(1,2,3)).getLight(LIGHTBANK_DAY) == LIGHT_SUN);
			UASSERT(b.getFaceLight2(1000, p, v3s16(0,1,0)) == LIGHT_SUN);
			UASSERT(b.getFaceLight2(1000, p, v3s16(0,-1,0)) == 0);
			UASSERT(b.getFaceLight2(0, p, v3s16(0,-1,0)) == 0);
			// According to MapBlock::getFaceLight,
			// The face on the z+ side should have double-diminished light
			//UASSERT(b.getFaceLight(p, v3s16(0,0,1)) == diminish_light(diminish_light(LIGHT_MAX)));
			// The face on the z+ side should have diminished light
			UASSERT(b.getFaceLight2(1000, p, v3s16(0,0,1)) == diminish_light(LIGHT_MAX));
		}
		/*
			Check how the block handles being in between blocks with some non-sunlight
			while being underground
		*/
		{
			// Make neighbours to exist and set some non-sunlight to them
			parent.position_valid = true;
			b.setIsUnderground(true);
			parent.node.setLight(LIGHTBANK_DAY, LIGHT_MAX/2);
			core::map<v3s16, bool> light_sources;
			// The block below should be valid because there shouldn't be
			// sunlight in there either
			UASSERT(b.propagateSunlight(light_sources, true) == true);
			// Should not touch nodes that are not affected (that is, all of them)
			//UASSERT(b.getNode(v3s16(1,2,3)).getLight() == LIGHT_SUN);
			// Should set light of non-sunlighted blocks to 0.
			UASSERT(b.getNode(v3s16(1,2,3)).getLight(LIGHTBANK_DAY) == 0);
		}
		/*
			Set up a situation where:
			- There is only air in this block
			- There is a valid non-sunlighted block at the bottom, and
			- Invalid blocks elsewhere.
			- the block is not underground.

			This should result in bottom block invalidity
		*/
		{
			b.setIsUnderground(false);
			// Clear block
			for(u16 z=0; z<MAP_BLOCKSIZE; z++){
				for(u16 y=0; y<MAP_BLOCKSIZE; y++){
					for(u16 x=0; x<MAP_BLOCKSIZE; x++){
						MapNode n;
						n.setContent(CONTENT_AIR);
						n.setLight(LIGHTBANK_DAY, 0);
						b.setNode(v3s16(x,y,z), n);
					}
				}
			}
			// Make neighbours invalid
			parent.position_valid = false;
			// Add exceptions to the top of the bottom block
			for(u16 x=0; x<MAP_BLOCKSIZE; x++)
			for(u16 z=0; z<MAP_BLOCKSIZE; z++)
			{
				parent.validity_exceptions.push_back(v3s16(MAP_BLOCKSIZE+x, MAP_BLOCKSIZE-1, MAP_BLOCKSIZE+z));
			}
			// Lighting value for the valid nodes
			parent.node.setLight(LIGHTBANK_DAY, LIGHT_MAX/2);
			core::map<v3s16, bool> light_sources;
			// Bottom block is not valid
			UASSERT(b.propagateSunlight(light_sources) == false);
		}
	}
};

struct TestMapSector: public TestBase
{
	class TC : public NodeContainer
	{
	public:

		MapNode node;
		bool position_valid;

		TC()
		{
			position_valid = true;
		}

		virtual bool isValidPosition(v3s16 p)
		{
			return position_valid;
		}

		virtual MapNode getNode(v3s16 p)
		{
			if(position_valid == false)
				throw InvalidPositionException();
			return node;
		}

		virtual void setNode(v3s16 p, MapNode & n)
		{
			if(position_valid == false)
				throw InvalidPositionException();
		};
		
		virtual u16 nodeContainerId() const
		{
			return 666;
		}
	};
	
	void Run()
	{
		TC parent;
		parent.position_valid = false;
		
		// Create one with no heightmaps
		ServerMapSector sector(&parent, v2s16(1,1));
		
		UASSERT(sector.getBlockNoCreateNoEx(0) == 0);
		UASSERT(sector.getBlockNoCreateNoEx(1) == 0);

		MapBlock * bref = sector.createBlankBlock(-2);
		
		UASSERT(sector.getBlockNoCreateNoEx(0) == 0);
		UASSERT(sector.getBlockNoCreateNoEx(-2) == bref);
		
		//TODO: Check for AlreadyExistsException

		/*bool exception_thrown = false;
		try{
			sector.getBlock(0);
		}
		catch(InvalidPositionException &e){
			exception_thrown = true;
		}
		UASSERT(exception_thrown);*/

	}
};
#endif

struct TestCollision: public TestBase
{
	void Run()
	{
		/*
			axisAlignedCollision
		*/

		for(s16 bx = -3; bx <= 3; bx++)
		for(s16 by = -3; by <= 3; by++)
		for(s16 bz = -3; bz <= 3; bz++)
		{
			// X-
			{
				aabb3f s(bx, by, bz, bx+1, by+1, bz+1);
				aabb3f m(bx-2, by, bz, bx-1, by+1, bz+1);
				v3f v(1, 0, 0);
				f32 dtime = 0;
				UASSERT(axisAlignedCollision(s, m, v, 0, dtime) == 0);
				UASSERT(fabs(dtime - 1.000) < 0.001);
			}
			{
				aabb3f s(bx, by, bz, bx+1, by+1, bz+1);
				aabb3f m(bx-2, by, bz, bx-1, by+1, bz+1);
				v3f v(-1, 0, 0);
				f32 dtime = 0;
				UASSERT(axisAlignedCollision(s, m, v, 0, dtime) == -1);
			}
			{
				aabb3f s(bx, by, bz, bx+1, by+1, bz+1);
				aabb3f m(bx-2, by+1.5, bz, bx-1, by+2.5, bz-1);
				v3f v(1, 0, 0);
				f32 dtime;
				UASSERT(axisAlignedCollision(s, m, v, 0, dtime) == -1);
			}
			{
				aabb3f s(bx, by, bz, bx+1, by+1, bz+1);
				aabb3f m(bx-2, by-1.5, bz, bx-1.5, by+0.5, bz+1);
				v3f v(0.5, 0.1, 0);
				f32 dtime;
				UASSERT(axisAlignedCollision(s, m, v, 0, dtime) == 0);
				UASSERT(fabs(dtime - 3.000) < 0.001);
			}
			{
				aabb3f s(bx, by, bz, bx+1, by+1, bz+1);
				aabb3f m(bx-2, by-1.5, bz, bx-1.5, by+0.5, bz+1);
				v3f v(0.5, 0.1, 0);
				f32 dtime;
				UASSERT(axisAlignedCollision(s, m, v, 0, dtime) == 0);
				UASSERT(fabs(dtime - 3.000) < 0.001);
			}

			// X+
if(0)
			{
				aabb3f s(bx, by, bz, bx+1, by+1, bz+1);
				aabb3f m(bx+2, by, bz, bx+3, by+1, bz+1);
				v3f v(-1, 0, 0);
				f32 dtime;
				UASSERT(axisAlignedCollision(s, m, v, 0, dtime) == 0);
				UASSERT(fabs(dtime - 1.000) < 0.001);
			}
			{
				aabb3f s(bx, by, bz, bx+1, by+1, bz+1);
				aabb3f m(bx+2, by, bz, bx+3, by+1, bz+1);
				v3f v(1, 0, 0);
				f32 dtime;
				UASSERT(axisAlignedCollision(s, m, v, 0, dtime) == -1);
			}
			{
				aabb3f s(bx, by, bz, bx+1, by+1, bz+1);
				aabb3f m(bx+2, by, bz+1.5, bx+3, by+1, bz+3.5);
				v3f v(-1, 0, 0);
				f32 dtime;
				UASSERT(axisAlignedCollision(s, m, v, 0, dtime) == -1);
			}
			{
				aabb3f s(bx, by, bz, bx+1, by+1, bz+1);
				aabb3f m(bx+2, by-1.5, bz, bx+2.5, by-0.5, bz+1);
				v3f v(-0.5, 0.2, 0);
				f32 dtime;
				UASSERT(axisAlignedCollision(s, m, v, 0, dtime) == 1);  // Y, not X!
				UASSERT(fabs(dtime - 2.500) < 0.001);
			}
if(0)
			{
				aabb3f s(bx, by, bz, bx+1, by+1, bz+1);
				aabb3f m(bx+2, by-1.5, bz, bx+2.5, by-0.5, bz+1);
				v3f v(-0.5, 0.3, 0);
				f32 dtime;
				UASSERT(axisAlignedCollision(s, m, v, 0, dtime) == 0);
				UASSERT(fabs(dtime - 2.000) < 0.001);
			}

			// TODO: Y-, Y+, Z-, Z+

			// misc
if(0)
			{
				aabb3f s(bx, by, bz, bx+2, by+2, bz+2);
				aabb3f m(bx+2.3, by+2.29, bz+2.29, bx+4.2, by+4.2, bz+4.2);
				v3f v(-1./3, -1./3, -1./3);
				f32 dtime;
				UASSERT(axisAlignedCollision(s, m, v, 0, dtime) == 0);
				UASSERT(fabs(dtime - 0.9) < 0.001);
			}
if(0)
			{
				aabb3f s(bx, by, bz, bx+2, by+2, bz+2);
				aabb3f m(bx+2.29, by+2.3, bz+2.29, bx+4.2, by+4.2, bz+4.2);
				v3f v(-1./3, -1./3, -1./3);
				f32 dtime;
				UASSERT(axisAlignedCollision(s, m, v, 0, dtime) == 1);
				UASSERT(fabs(dtime - 0.9) < 0.001);
			}
if(0)
			{
				aabb3f s(bx, by, bz, bx+2, by+2, bz+2);
				aabb3f m(bx+2.29, by+2.29, bz+2.3, bx+4.2, by+4.2, bz+4.2);
				v3f v(-1./3, -1./3, -1./3);
				f32 dtime;
				UASSERT(axisAlignedCollision(s, m, v, 0, dtime) == 2);
				UASSERT(fabs(dtime - 0.9) < 0.001);
			}
if(0)
			{
				aabb3f s(bx, by, bz, bx+2, by+2, bz+2);
				aabb3f m(bx-4.2, by-4.2, bz-4.2, bx-2.3, by-2.29, bz-2.29);
				v3f v(1./7, 1./7, 1./7);
				f32 dtime;
				UASSERT(axisAlignedCollision(s, m, v, 0, dtime) == 0);
				UASSERT(fabs(dtime - 16.1) < 0.001);
			}
if(0)
			{
				aabb3f s(bx, by, bz, bx+2, by+2, bz+2);
				aabb3f m(bx-4.2, by-4.2, bz-4.2, bx-2.29, by-2.3, bz-2.29);
				v3f v(1./7, 1./7, 1./7);
				f32 dtime;
				UASSERT(axisAlignedCollision(s, m, v, 0, dtime) == 1);
				UASSERT(fabs(dtime - 16.1) < 0.001);
			}
if(0)
			{
				aabb3f s(bx, by, bz, bx+2, by+2, bz+2);
				aabb3f m(bx-4.2, by-4.2, bz-4.2, bx-2.29, by-2.29, bz-2.3);
				v3f v(1./7, 1./7, 1./7);
				f32 dtime;
				UASSERT(axisAlignedCollision(s, m, v, 0, dtime) == 2);
				UASSERT(fabs(dtime - 16.1) < 0.001);
			}
		}
	}
};

struct TestSocket: public TestBase
{
	void Run()
	{
		const int port = g_settings->getU16("port") + 987 + myrand_range(42,123);
		Address address(0,0,0,0, port);
		Address address6((IPv6AddressBytes*) NULL, port);

		// IPv6 socket test
		{
			UDPSocket socket6(true);
			socket6.Bind(address6);

			const char sendbuffer[] = "hello world!";
			IPv6AddressBytes bytes;
			bytes.bytes[15] = 1;
			socket6.Send(Address(&bytes, port), sendbuffer, sizeof(sendbuffer));

			sleep_ms(50);

			char rcvbuffer[256];
			memset(rcvbuffer, 0, sizeof(rcvbuffer));
			Address sender;
			for(;;)
			{
				int bytes_read = socket6.Receive(sender, rcvbuffer, sizeof(rcvbuffer));
				if(bytes_read < 0)
					break;
			}
			//FIXME: This fails on some systems
			UASSERT(strncmp(sendbuffer, rcvbuffer, sizeof(sendbuffer))==0);
			UASSERT(memcmp(sender.getAddress6().sin6_addr.s6_addr, Address(&bytes, 0).getAddress6().sin6_addr.s6_addr, 16) == 0);
		}

		// IPv4 socket test
		{
			UDPSocket socket(false);
			socket.Bind(address);

			const char sendbuffer[] = "hello world!";
			socket.Send(Address(127,0,0,1,port), sendbuffer, sizeof(sendbuffer));

			sleep_ms(50);

			char rcvbuffer[256];
			memset(rcvbuffer, 0, sizeof(rcvbuffer));
			Address sender;
			for(;;)
			{
				int bytes_read = socket.Receive(sender, rcvbuffer, sizeof(rcvbuffer));
				if(bytes_read < 0)
					break;
			}
			//FIXME: This fails on some systems
			UASSERT(strncmp(sendbuffer, rcvbuffer, sizeof(sendbuffer))==0);
			UASSERT(sender.getAddress().sin_addr.s_addr == Address(127,0,0,1, 0).getAddress().sin_addr.s_addr);
		}
	}
};

<<<<<<< HEAD
=======
struct TestConnection: public TestBase
{
	void TestHelpers()
	{
		/*
			Test helper functions
		*/

		// Some constants for testing
		u32 proto_id = 0x12345678;
		u16 peer_id = 123;
		u8 channel = 2;
		SharedBuffer<u8> data1(1);
		data1[0] = 100;
		Address a(127,0,0,1, 10);
		u16 seqnum = 34352;

		con::BufferedPacket p1 = con::makePacket(a, data1,
				proto_id, peer_id, channel);
		/*
			We should now have a packet with this data:
			Header:
				[0] u32 protocol_id
				[4] u16 sender_peer_id
				[6] u8 channel
			Data:
				[7] u8 data1[0]
		*/
		UASSERT(readU32(&p1.data[0]) == proto_id);
		UASSERT(readU16(&p1.data[4]) == peer_id);
		UASSERT(readU8(&p1.data[6]) == channel);
		UASSERT(readU8(&p1.data[7]) == data1[0]);
		
		//infostream<<"initial data1[0]="<<((u32)data1[0]&0xff)<<std::endl;

		SharedBuffer<u8> p2 = con::makeReliablePacket(data1, seqnum);

		/*infostream<<"p2.getSize()="<<p2.getSize()<<", data1.getSize()="
				<<data1.getSize()<<std::endl;
		infostream<<"readU8(&p2[3])="<<readU8(&p2[3])
				<<" p2[3]="<<((u32)p2[3]&0xff)<<std::endl;
		infostream<<"data1[0]="<<((u32)data1[0]&0xff)<<std::endl;*/

		UASSERT(p2.getSize() == 3 + data1.getSize());
		UASSERT(readU8(&p2[0]) == TYPE_RELIABLE);
		UASSERT(readU16(&p2[1]) == seqnum);
		UASSERT(readU8(&p2[3]) == data1[0]);
	}

	struct Handler : public con::PeerHandler
	{
		Handler(const char *a_name)
		{
			count = 0;
			last_id = 0;
			name = a_name;
		}
		void peerAdded(con::Peer *peer)
		{
			infostream<<"Handler("<<name<<")::peerAdded(): "
					"id="<<peer->id<<std::endl;
			last_id = peer->id;
			count++;
		}
		void deletingPeer(con::Peer *peer, bool timeout)
		{
			infostream<<"Handler("<<name<<")::deletingPeer(): "
					"id="<<peer->id
					<<", timeout="<<timeout<<std::endl;
			last_id = peer->id;
			count--;
		}

		s32 count;
		u16 last_id;
		const char *name;
	};

	void Run()
	{
		DSTACK("TestConnection::Run");

		TestHelpers();

		/*
			Test some real connections

			NOTE: This mostly tests the legacy interface.
		*/

		u32 proto_id = 0xad26846a;

		Handler hand_server("server");
		Handler hand_client("client");
		
		infostream<<"** Creating server Connection"<<std::endl;
		con::Connection server(proto_id, 512, 5.0, false, &hand_server);
		Address address(0,0,0,0, 30001);
		server.Serve(address);
		
		infostream<<"** Creating client Connection"<<std::endl;
		con::Connection client(proto_id, 512, 5.0, false, &hand_client);
		
		UASSERT(hand_server.count == 0);
		UASSERT(hand_client.count == 0);
		
		sleep_ms(50);
		
		Address server_address(127,0,0,1, 30001);
		infostream<<"** running client.Connect()"<<std::endl;
		client.Connect(server_address);

		sleep_ms(50);
		
		// Client should not have added client yet
		UASSERT(hand_client.count == 0);
		
		try
		{
			u16 peer_id;
			SharedBuffer<u8> data;
			infostream<<"** running client.Receive()"<<std::endl;
			u32 size = client.Receive(peer_id, data);
			infostream<<"** Client received: peer_id="<<peer_id
					<<", size="<<size
					<<std::endl;
		}
		catch(con::NoIncomingDataException &e)
		{
		}

		// Client should have added server now
		UASSERT(hand_client.count == 1);
		UASSERT(hand_client.last_id == 1);
		// Server should not have added client yet
		UASSERT(hand_server.count == 0);
		
		sleep_ms(100);

		try
		{
			u16 peer_id;
			SharedBuffer<u8> data;
			infostream<<"** running server.Receive()"<<std::endl;
			u32 size = server.Receive(peer_id, data);
			infostream<<"** Server received: peer_id="<<peer_id
					<<", size="<<size
					<<std::endl;
		}
		catch(con::NoIncomingDataException &e)
		{
			// No actual data received, but the client has
			// probably been connected
		}
		
		// Client should be the same
		UASSERT(hand_client.count == 1);
		UASSERT(hand_client.last_id == 1);
		// Server should have the client
		UASSERT(hand_server.count == 1);
		UASSERT(hand_server.last_id == 2);
		
		//sleep_ms(50);

		while(client.Connected() == false)
		{
			try
			{
				u16 peer_id;
				SharedBuffer<u8> data;
				infostream<<"** running client.Receive()"<<std::endl;
				u32 size = client.Receive(peer_id, data);
				infostream<<"** Client received: peer_id="<<peer_id
						<<", size="<<size
						<<std::endl;
			}
			catch(con::NoIncomingDataException &e)
			{
			}
			sleep_ms(50);
		}

		sleep_ms(50);
		
		try
		{
			u16 peer_id;
			SharedBuffer<u8> data;
			infostream<<"** running server.Receive()"<<std::endl;
			u32 size = server.Receive(peer_id, data);
			infostream<<"** Server received: peer_id="<<peer_id
					<<", size="<<size
					<<std::endl;
		}
		catch(con::NoIncomingDataException &e)
		{
		}
#if 1
		/*
			Simple send-receive test
		*/
		{
			/*u8 data[] = "Hello World!";
			u32 datasize = sizeof(data);*/
			SharedBuffer<u8> data = SharedBufferFromString("Hello World!");

			infostream<<"** running client.Send()"<<std::endl;
			client.Send(PEER_ID_SERVER, 0, data, true);

			sleep_ms(50);

			u16 peer_id;
			SharedBuffer<u8> recvdata;
			infostream<<"** running server.Receive()"<<std::endl;
			u32 size = server.Receive(peer_id, recvdata);
			infostream<<"** Server received: peer_id="<<peer_id
					<<", size="<<size
					<<", data="<<*data
					<<std::endl;
			UASSERT(memcmp(*data, *recvdata, data.getSize()) == 0);
		}
#endif
		u16 peer_id_client = 2;
#if 0
		/*
			Send consequent packets in different order
			Not compatible with new Connection, thus commented out.
		*/
		{
			//u8 data1[] = "hello1";
			//u8 data2[] = "hello2";
			SharedBuffer<u8> data1 = SharedBufferFromString("hello1");
			SharedBuffer<u8> data2 = SharedBufferFromString("Hello2");

			Address client_address =
					server.GetPeerAddress(peer_id_client);
			
			infostream<<"*** Sending packets in wrong order (2,1,2)"
					<<std::endl;
			
			u8 chn = 0;
			con::Channel *ch = &server.getPeer(peer_id_client)->channels[chn];
			u16 sn = ch->next_outgoing_seqnum;
			ch->next_outgoing_seqnum = sn+1;
			server.Send(peer_id_client, chn, data2, true);
			ch->next_outgoing_seqnum = sn;
			server.Send(peer_id_client, chn, data1, true);
			ch->next_outgoing_seqnum = sn+1;
			server.Send(peer_id_client, chn, data2, true);

			sleep_ms(50);

			infostream<<"*** Receiving the packets"<<std::endl;

			u16 peer_id;
			SharedBuffer<u8> recvdata;
			u32 size;

			infostream<<"** running client.Receive()"<<std::endl;
			peer_id = 132;
			size = client.Receive(peer_id, recvdata);
			infostream<<"** Client received: peer_id="<<peer_id
					<<", size="<<size
					<<", data="<<*recvdata
					<<std::endl;
			UASSERT(size == data1.getSize());
			UASSERT(memcmp(*data1, *recvdata, data1.getSize()) == 0);
			UASSERT(peer_id == PEER_ID_SERVER);
			
			infostream<<"** running client.Receive()"<<std::endl;
			peer_id = 132;
			size = client.Receive(peer_id, recvdata);
			infostream<<"** Client received: peer_id="<<peer_id
					<<", size="<<size
					<<", data="<<*recvdata
					<<std::endl;
			UASSERT(size == data2.getSize());
			UASSERT(memcmp(*data2, *recvdata, data2.getSize()) == 0);
			UASSERT(peer_id == PEER_ID_SERVER);
			
			bool got_exception = false;
			try
			{
				infostream<<"** running client.Receive()"<<std::endl;
				peer_id = 132;
				size = client.Receive(peer_id, recvdata);
				infostream<<"** Client received: peer_id="<<peer_id
						<<", size="<<size
						<<", data="<<*recvdata
						<<std::endl;
			}
			catch(con::NoIncomingDataException &e)
			{
				infostream<<"** No incoming data for client"<<std::endl;
				got_exception = true;
			}
			UASSERT(got_exception);
		}
#endif
#if 0
		/*
			Send large amounts of packets (infinite test)
			Commented out because of infinity.
		*/
		{
			infostream<<"Sending large amounts of packets (infinite test)"<<std::endl;
			int sendcount = 0;
			for(;;){
				int datasize = myrand_range(0,5)==0?myrand_range(100,10000):myrand_range(0,100);
				infostream<<"datasize="<<datasize<<std::endl;
				SharedBuffer<u8> data1(datasize);
				for(u16 i=0; i<datasize; i++)
					data1[i] = i/4;
				
				int sendtimes = myrand_range(1,10);
				for(int i=0; i<sendtimes; i++){
					server.Send(peer_id_client, 0, data1, true);
					sendcount++;
				}
				infostream<<"sendcount="<<sendcount<<std::endl;
				
				//int receivetimes = myrand_range(1,20);
				int receivetimes = 20;
				for(int i=0; i<receivetimes; i++){
					SharedBuffer<u8> recvdata;
					u16 peer_id = 132;
					u16 size = 0;
					bool received = false;
					try{
						size = client.Receive(peer_id, recvdata);
						received = true;
					}catch(con::NoIncomingDataException &e){
					}
				}
			}
		}
#endif
		/*
			Send a large packet
		*/
		{
			const int datasize = 30000;
			SharedBuffer<u8> data1(datasize);
			for(u16 i=0; i<datasize; i++){
				data1[i] = i/4;
			}

			infostream<<"Sending data (size="<<datasize<<"):";
			for(int i=0; i<datasize && i<20; i++){
				if(i%2==0) infostream<<" ";
				char buf[10];
				snprintf(buf, 10, "%.2X", ((int)((const char*)*data1)[i])&0xff);
				infostream<<buf;
			}
			if(datasize>20)
				infostream<<"...";
			infostream<<std::endl;
			
			server.Send(peer_id_client, 0, data1, true);

			//sleep_ms(3000);
			
			SharedBuffer<u8> recvdata;
			infostream<<"** running client.Receive()"<<std::endl;
			u16 peer_id = 132;
			u16 size = 0;
			bool received = false;
			u32 timems0 = porting::getTimeMs();
			for(;;){
				if(porting::getTimeMs() - timems0 > 5000 || received)
					break;
				try{
					size = client.Receive(peer_id, recvdata);
					received = true;
				}catch(con::NoIncomingDataException &e){
				}
				sleep_ms(10);
			}
			UASSERT(received);
			infostream<<"** Client received: peer_id="<<peer_id
					<<", size="<<size
					<<std::endl;

			infostream<<"Received data (size="<<size<<"): ";
			for(int i=0; i<size && i<20; i++){
				if(i%2==0) infostream<<" ";
				char buf[10];
				snprintf(buf, 10, "%.2X", ((int)(recvdata[i]))&0xff);
				infostream<<buf;
			}
			if(size>20)
				infostream<<"...";
			infostream<<std::endl;

			UASSERT(memcmp(*data1, *recvdata, data1.getSize()) == 0);
			UASSERT(peer_id == PEER_ID_SERVER);
		}
		
		// Check peer handlers
		UASSERT(hand_client.count == 1);
		UASSERT(hand_client.last_id == 1);
		UASSERT(hand_server.count == 1);
		UASSERT(hand_server.last_id == 2);
		
		//assert(0);
	}
};

>>>>>>> 96a3ad63
#define TEST(X)\
{\
	X x;\
	infostream<<"Running " #X <<std::endl;\
	x.Run();\
	tests_run++;\
	tests_failed += x.test_failed ? 1 : 0;\
}

#define TESTPARAMS(X, ...)\
{\
	X x;\
	infostream<<"Running " #X <<std::endl;\
	x.Run(__VA_ARGS__);\
	tests_run++;\
	tests_failed += x.test_failed ? 1 : 0;\
}

void run_tests()
{
	return;
	DSTACK(__FUNCTION_NAME);

	int tests_run = 0;
	int tests_failed = 0;
	
	// Create item and node definitions
	IWritableItemDefManager *idef = createItemDefManager();
	IWritableNodeDefManager *ndef = createNodeDefManager();
	define_some_nodes(idef, ndef);

	infostream<<"run_tests() started"<<std::endl;
	TEST(TestUtilities);
	TEST(TestPath);
	TEST(TestSettings);
	TEST(TestCompress);
	TEST(TestSerialization);
	TESTPARAMS(TestMapNode, ndef);
	TESTPARAMS(TestVoxelManipulator, ndef);
	TESTPARAMS(TestVoxelAlgorithms, ndef);
	TESTPARAMS(TestInventory, idef);
	//TEST(TestMapBlock);
	//TEST(TestMapSector);
	TEST(TestCollision);

	delete idef;
	delete ndef;

	if(tests_failed == 0){
		infostream<<"run_tests(): "<<tests_failed<<" / "<<tests_run<<" tests failed."<<std::endl;
		infostream<<"run_tests() passed."<<std::endl;
		return;
	} else {
		errorstream<<"run_tests(): "<<tests_failed<<" / "<<tests_run<<" tests failed."<<std::endl;
		errorstream<<"run_tests() aborting."<<std::endl;
		abort();
	}
}
<|MERGE_RESOLUTION|>--- conflicted
+++ resolved
@@ -1549,417 +1549,6 @@
 	}
 };
 
-<<<<<<< HEAD
-=======
-struct TestConnection: public TestBase
-{
-	void TestHelpers()
-	{
-		/*
-			Test helper functions
-		*/
-
-		// Some constants for testing
-		u32 proto_id = 0x12345678;
-		u16 peer_id = 123;
-		u8 channel = 2;
-		SharedBuffer<u8> data1(1);
-		data1[0] = 100;
-		Address a(127,0,0,1, 10);
-		u16 seqnum = 34352;
-
-		con::BufferedPacket p1 = con::makePacket(a, data1,
-				proto_id, peer_id, channel);
-		/*
-			We should now have a packet with this data:
-			Header:
-				[0] u32 protocol_id
-				[4] u16 sender_peer_id
-				[6] u8 channel
-			Data:
-				[7] u8 data1[0]
-		*/
-		UASSERT(readU32(&p1.data[0]) == proto_id);
-		UASSERT(readU16(&p1.data[4]) == peer_id);
-		UASSERT(readU8(&p1.data[6]) == channel);
-		UASSERT(readU8(&p1.data[7]) == data1[0]);
-		
-		//infostream<<"initial data1[0]="<<((u32)data1[0]&0xff)<<std::endl;
-
-		SharedBuffer<u8> p2 = con::makeReliablePacket(data1, seqnum);
-
-		/*infostream<<"p2.getSize()="<<p2.getSize()<<", data1.getSize()="
-				<<data1.getSize()<<std::endl;
-		infostream<<"readU8(&p2[3])="<<readU8(&p2[3])
-				<<" p2[3]="<<((u32)p2[3]&0xff)<<std::endl;
-		infostream<<"data1[0]="<<((u32)data1[0]&0xff)<<std::endl;*/
-
-		UASSERT(p2.getSize() == 3 + data1.getSize());
-		UASSERT(readU8(&p2[0]) == TYPE_RELIABLE);
-		UASSERT(readU16(&p2[1]) == seqnum);
-		UASSERT(readU8(&p2[3]) == data1[0]);
-	}
-
-	struct Handler : public con::PeerHandler
-	{
-		Handler(const char *a_name)
-		{
-			count = 0;
-			last_id = 0;
-			name = a_name;
-		}
-		void peerAdded(con::Peer *peer)
-		{
-			infostream<<"Handler("<<name<<")::peerAdded(): "
-					"id="<<peer->id<<std::endl;
-			last_id = peer->id;
-			count++;
-		}
-		void deletingPeer(con::Peer *peer, bool timeout)
-		{
-			infostream<<"Handler("<<name<<")::deletingPeer(): "
-					"id="<<peer->id
-					<<", timeout="<<timeout<<std::endl;
-			last_id = peer->id;
-			count--;
-		}
-
-		s32 count;
-		u16 last_id;
-		const char *name;
-	};
-
-	void Run()
-	{
-		DSTACK("TestConnection::Run");
-
-		TestHelpers();
-
-		/*
-			Test some real connections
-
-			NOTE: This mostly tests the legacy interface.
-		*/
-
-		u32 proto_id = 0xad26846a;
-
-		Handler hand_server("server");
-		Handler hand_client("client");
-		
-		infostream<<"** Creating server Connection"<<std::endl;
-		con::Connection server(proto_id, 512, 5.0, false, &hand_server);
-		Address address(0,0,0,0, 30001);
-		server.Serve(address);
-		
-		infostream<<"** Creating client Connection"<<std::endl;
-		con::Connection client(proto_id, 512, 5.0, false, &hand_client);
-		
-		UASSERT(hand_server.count == 0);
-		UASSERT(hand_client.count == 0);
-		
-		sleep_ms(50);
-		
-		Address server_address(127,0,0,1, 30001);
-		infostream<<"** running client.Connect()"<<std::endl;
-		client.Connect(server_address);
-
-		sleep_ms(50);
-		
-		// Client should not have added client yet
-		UASSERT(hand_client.count == 0);
-		
-		try
-		{
-			u16 peer_id;
-			SharedBuffer<u8> data;
-			infostream<<"** running client.Receive()"<<std::endl;
-			u32 size = client.Receive(peer_id, data);
-			infostream<<"** Client received: peer_id="<<peer_id
-					<<", size="<<size
-					<<std::endl;
-		}
-		catch(con::NoIncomingDataException &e)
-		{
-		}
-
-		// Client should have added server now
-		UASSERT(hand_client.count == 1);
-		UASSERT(hand_client.last_id == 1);
-		// Server should not have added client yet
-		UASSERT(hand_server.count == 0);
-		
-		sleep_ms(100);
-
-		try
-		{
-			u16 peer_id;
-			SharedBuffer<u8> data;
-			infostream<<"** running server.Receive()"<<std::endl;
-			u32 size = server.Receive(peer_id, data);
-			infostream<<"** Server received: peer_id="<<peer_id
-					<<", size="<<size
-					<<std::endl;
-		}
-		catch(con::NoIncomingDataException &e)
-		{
-			// No actual data received, but the client has
-			// probably been connected
-		}
-		
-		// Client should be the same
-		UASSERT(hand_client.count == 1);
-		UASSERT(hand_client.last_id == 1);
-		// Server should have the client
-		UASSERT(hand_server.count == 1);
-		UASSERT(hand_server.last_id == 2);
-		
-		//sleep_ms(50);
-
-		while(client.Connected() == false)
-		{
-			try
-			{
-				u16 peer_id;
-				SharedBuffer<u8> data;
-				infostream<<"** running client.Receive()"<<std::endl;
-				u32 size = client.Receive(peer_id, data);
-				infostream<<"** Client received: peer_id="<<peer_id
-						<<", size="<<size
-						<<std::endl;
-			}
-			catch(con::NoIncomingDataException &e)
-			{
-			}
-			sleep_ms(50);
-		}
-
-		sleep_ms(50);
-		
-		try
-		{
-			u16 peer_id;
-			SharedBuffer<u8> data;
-			infostream<<"** running server.Receive()"<<std::endl;
-			u32 size = server.Receive(peer_id, data);
-			infostream<<"** Server received: peer_id="<<peer_id
-					<<", size="<<size
-					<<std::endl;
-		}
-		catch(con::NoIncomingDataException &e)
-		{
-		}
-#if 1
-		/*
-			Simple send-receive test
-		*/
-		{
-			/*u8 data[] = "Hello World!";
-			u32 datasize = sizeof(data);*/
-			SharedBuffer<u8> data = SharedBufferFromString("Hello World!");
-
-			infostream<<"** running client.Send()"<<std::endl;
-			client.Send(PEER_ID_SERVER, 0, data, true);
-
-			sleep_ms(50);
-
-			u16 peer_id;
-			SharedBuffer<u8> recvdata;
-			infostream<<"** running server.Receive()"<<std::endl;
-			u32 size = server.Receive(peer_id, recvdata);
-			infostream<<"** Server received: peer_id="<<peer_id
-					<<", size="<<size
-					<<", data="<<*data
-					<<std::endl;
-			UASSERT(memcmp(*data, *recvdata, data.getSize()) == 0);
-		}
-#endif
-		u16 peer_id_client = 2;
-#if 0
-		/*
-			Send consequent packets in different order
-			Not compatible with new Connection, thus commented out.
-		*/
-		{
-			//u8 data1[] = "hello1";
-			//u8 data2[] = "hello2";
-			SharedBuffer<u8> data1 = SharedBufferFromString("hello1");
-			SharedBuffer<u8> data2 = SharedBufferFromString("Hello2");
-
-			Address client_address =
-					server.GetPeerAddress(peer_id_client);
-			
-			infostream<<"*** Sending packets in wrong order (2,1,2)"
-					<<std::endl;
-			
-			u8 chn = 0;
-			con::Channel *ch = &server.getPeer(peer_id_client)->channels[chn];
-			u16 sn = ch->next_outgoing_seqnum;
-			ch->next_outgoing_seqnum = sn+1;
-			server.Send(peer_id_client, chn, data2, true);
-			ch->next_outgoing_seqnum = sn;
-			server.Send(peer_id_client, chn, data1, true);
-			ch->next_outgoing_seqnum = sn+1;
-			server.Send(peer_id_client, chn, data2, true);
-
-			sleep_ms(50);
-
-			infostream<<"*** Receiving the packets"<<std::endl;
-
-			u16 peer_id;
-			SharedBuffer<u8> recvdata;
-			u32 size;
-
-			infostream<<"** running client.Receive()"<<std::endl;
-			peer_id = 132;
-			size = client.Receive(peer_id, recvdata);
-			infostream<<"** Client received: peer_id="<<peer_id
-					<<", size="<<size
-					<<", data="<<*recvdata
-					<<std::endl;
-			UASSERT(size == data1.getSize());
-			UASSERT(memcmp(*data1, *recvdata, data1.getSize()) == 0);
-			UASSERT(peer_id == PEER_ID_SERVER);
-			
-			infostream<<"** running client.Receive()"<<std::endl;
-			peer_id = 132;
-			size = client.Receive(peer_id, recvdata);
-			infostream<<"** Client received: peer_id="<<peer_id
-					<<", size="<<size
-					<<", data="<<*recvdata
-					<<std::endl;
-			UASSERT(size == data2.getSize());
-			UASSERT(memcmp(*data2, *recvdata, data2.getSize()) == 0);
-			UASSERT(peer_id == PEER_ID_SERVER);
-			
-			bool got_exception = false;
-			try
-			{
-				infostream<<"** running client.Receive()"<<std::endl;
-				peer_id = 132;
-				size = client.Receive(peer_id, recvdata);
-				infostream<<"** Client received: peer_id="<<peer_id
-						<<", size="<<size
-						<<", data="<<*recvdata
-						<<std::endl;
-			}
-			catch(con::NoIncomingDataException &e)
-			{
-				infostream<<"** No incoming data for client"<<std::endl;
-				got_exception = true;
-			}
-			UASSERT(got_exception);
-		}
-#endif
-#if 0
-		/*
-			Send large amounts of packets (infinite test)
-			Commented out because of infinity.
-		*/
-		{
-			infostream<<"Sending large amounts of packets (infinite test)"<<std::endl;
-			int sendcount = 0;
-			for(;;){
-				int datasize = myrand_range(0,5)==0?myrand_range(100,10000):myrand_range(0,100);
-				infostream<<"datasize="<<datasize<<std::endl;
-				SharedBuffer<u8> data1(datasize);
-				for(u16 i=0; i<datasize; i++)
-					data1[i] = i/4;
-				
-				int sendtimes = myrand_range(1,10);
-				for(int i=0; i<sendtimes; i++){
-					server.Send(peer_id_client, 0, data1, true);
-					sendcount++;
-				}
-				infostream<<"sendcount="<<sendcount<<std::endl;
-				
-				//int receivetimes = myrand_range(1,20);
-				int receivetimes = 20;
-				for(int i=0; i<receivetimes; i++){
-					SharedBuffer<u8> recvdata;
-					u16 peer_id = 132;
-					u16 size = 0;
-					bool received = false;
-					try{
-						size = client.Receive(peer_id, recvdata);
-						received = true;
-					}catch(con::NoIncomingDataException &e){
-					}
-				}
-			}
-		}
-#endif
-		/*
-			Send a large packet
-		*/
-		{
-			const int datasize = 30000;
-			SharedBuffer<u8> data1(datasize);
-			for(u16 i=0; i<datasize; i++){
-				data1[i] = i/4;
-			}
-
-			infostream<<"Sending data (size="<<datasize<<"):";
-			for(int i=0; i<datasize && i<20; i++){
-				if(i%2==0) infostream<<" ";
-				char buf[10];
-				snprintf(buf, 10, "%.2X", ((int)((const char*)*data1)[i])&0xff);
-				infostream<<buf;
-			}
-			if(datasize>20)
-				infostream<<"...";
-			infostream<<std::endl;
-			
-			server.Send(peer_id_client, 0, data1, true);
-
-			//sleep_ms(3000);
-			
-			SharedBuffer<u8> recvdata;
-			infostream<<"** running client.Receive()"<<std::endl;
-			u16 peer_id = 132;
-			u16 size = 0;
-			bool received = false;
-			u32 timems0 = porting::getTimeMs();
-			for(;;){
-				if(porting::getTimeMs() - timems0 > 5000 || received)
-					break;
-				try{
-					size = client.Receive(peer_id, recvdata);
-					received = true;
-				}catch(con::NoIncomingDataException &e){
-				}
-				sleep_ms(10);
-			}
-			UASSERT(received);
-			infostream<<"** Client received: peer_id="<<peer_id
-					<<", size="<<size
-					<<std::endl;
-
-			infostream<<"Received data (size="<<size<<"): ";
-			for(int i=0; i<size && i<20; i++){
-				if(i%2==0) infostream<<" ";
-				char buf[10];
-				snprintf(buf, 10, "%.2X", ((int)(recvdata[i]))&0xff);
-				infostream<<buf;
-			}
-			if(size>20)
-				infostream<<"...";
-			infostream<<std::endl;
-
-			UASSERT(memcmp(*data1, *recvdata, data1.getSize()) == 0);
-			UASSERT(peer_id == PEER_ID_SERVER);
-		}
-		
-		// Check peer handlers
-		UASSERT(hand_client.count == 1);
-		UASSERT(hand_client.last_id == 1);
-		UASSERT(hand_server.count == 1);
-		UASSERT(hand_server.last_id == 2);
-		
-		//assert(0);
-	}
-};
-
->>>>>>> 96a3ad63
 #define TEST(X)\
 {\
 	X x;\
