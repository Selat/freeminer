/*
socket.h
Copyright (C) 2013 celeron55, Perttu Ahola <celeron55@gmail.com>
*/

/*
This file is part of Freeminer.

Freeminer is free software: you can redistribute it and/or modify
it under the terms of the GNU General Public License as published by
the Free Software Foundation, either version 3 of the License, or
(at your option) any later version.

Freeminer  is distributed in the hope that it will be useful,
but WITHOUT ANY WARRANTY; without even the implied warranty of
MERCHANTABILITY or FITNESS FOR A PARTICULAR PURPOSE.  See the
GNU General Public License for more details.

You should have received a copy of the GNU General Public License
along with Freeminer.  If not, see <http://www.gnu.org/licenses/>.
*/

#ifndef SOCKET_HEADER
#define SOCKET_HEADER

#ifdef _WIN32
	#ifndef WIN32_LEAN_AND_MEAN
		#define WIN32_LEAN_AND_MEAN
	#endif
#ifndef _WIN32_WINNT
	#define _WIN32_WINNT 0x0501
#endif
	#include <winsock2.h>
	#include <ws2tcpip.h>
	#include <windows.h>
#else
	#include <sys/socket.h>
	#include <netinet/in.h>
#endif

#include <ostream>
#include <string.h>
#include "irrlichttypes.h"
#include "exceptions.h"

extern bool socket_enable_debug_output;

class SocketException : public BaseException
{
public:
	SocketException(const char *s):
		BaseException(s)
	{
	}
};

class ResolveError : public BaseException
{
public:
	ResolveError(const char *s):
		BaseException(s)
	{
	}
};

class SendFailedException : public BaseException
{
public:
	SendFailedException(const char *s):
		BaseException(s)
	{
	}
};

void sockets_init();
void sockets_cleanup();

class IPv6AddressBytes
{
public:
	u8 bytes[16];
	IPv6AddressBytes() { memset(bytes, 0, 16); }
};

class Address
{
public:
	Address();
	Address(u32 address, u16 port);
	Address(u8 a, u8 b, u8 c, u8 d, u16 port);
<<<<<<< HEAD
	Address(const IPv6AddressBytes * ipv6_bytes, u16 port);
	Address(const in6_addr & addr, u16 port) { setAddress(addr); setPort(port); };
	bool operator==(Address &address);
	bool operator!=(Address &address);
=======
	Address(const IPv6AddressBytes *ipv6_bytes, u16 port);
	bool operator==(const Address &address);
	bool operator!=(const Address &address);
>>>>>>> 8c03c552
	// Resolve() may throw ResolveError (address is unchanged in this case)
	void Resolve(const char *name);
	struct sockaddr_in getAddress() const;
	unsigned short getPort() const;
	void setAddress(u32 address);
	void setAddress(u8 a, u8 b, u8 c, u8 d);
<<<<<<< HEAD
	void setAddress(const IPv6AddressBytes * ipv6_bytes);
	void setAddress(const in6_addr & addr) { m_address.ipv6.sin6_addr = addr; m_addr_family = AF_INET6; }
=======
	void setAddress(const IPv6AddressBytes *ipv6_bytes);
>>>>>>> 8c03c552
	struct sockaddr_in6 getAddress6() const;
	int getFamily() const;
	bool isIPv6() const;
	bool isZero() const;
	void setPort(unsigned short port);
	void print(std::ostream *s) const;
	std::string serializeString() const;
private:
	unsigned int m_addr_family;
	union
	{
		struct sockaddr_in  ipv4;
		struct sockaddr_in6 ipv6;
	} m_address;
	u16 m_port; // Port is separate from sockaddr structures
};

class UDPSocket
{
public:
	UDPSocket() { }
	UDPSocket(bool ipv6);
	~UDPSocket();
	void Bind(Address addr);

	bool init(bool ipv6, bool noExceptions = false);

	//void Close();
	//bool IsOpen();
	void Send(const Address & destination, const void * data, int size);
	// Returns -1 if there is no data
	int Receive(Address & sender, void * data, int size);
	int GetHandle(); // For debugging purposes only
	void setTimeoutMs(int timeout_ms);
	// Returns true if there is data, false if timeout occurred
	bool WaitData(int timeout_ms);
private:
	int m_handle;
	int m_timeout_ms;
	int m_addr_family;
};

#endif
<|MERGE_RESOLUTION|>--- conflicted
+++ resolved
@@ -88,28 +88,18 @@
 	Address();
 	Address(u32 address, u16 port);
 	Address(u8 a, u8 b, u8 c, u8 d, u16 port);
-<<<<<<< HEAD
-	Address(const IPv6AddressBytes * ipv6_bytes, u16 port);
+	Address(const IPv6AddressBytes *ipv6_bytes, u16 port);
 	Address(const in6_addr & addr, u16 port) { setAddress(addr); setPort(port); };
-	bool operator==(Address &address);
-	bool operator!=(Address &address);
-=======
-	Address(const IPv6AddressBytes *ipv6_bytes, u16 port);
 	bool operator==(const Address &address);
 	bool operator!=(const Address &address);
->>>>>>> 8c03c552
 	// Resolve() may throw ResolveError (address is unchanged in this case)
 	void Resolve(const char *name);
 	struct sockaddr_in getAddress() const;
 	unsigned short getPort() const;
 	void setAddress(u32 address);
 	void setAddress(u8 a, u8 b, u8 c, u8 d);
-<<<<<<< HEAD
-	void setAddress(const IPv6AddressBytes * ipv6_bytes);
+	void setAddress(const IPv6AddressBytes *ipv6_bytes);
 	void setAddress(const in6_addr & addr) { m_address.ipv6.sin6_addr = addr; m_addr_family = AF_INET6; }
-=======
-	void setAddress(const IPv6AddressBytes *ipv6_bytes);
->>>>>>> 8c03c552
 	struct sockaddr_in6 getAddress6() const;
 	int getFamily() const;
 	bool isIPv6() const;
