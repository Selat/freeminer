--- conflicted
+++ resolved
@@ -75,28 +75,7 @@
 	}
 	void avg(const std::string &name, float value)
 	{
-<<<<<<< HEAD
 		add(name, value);
-=======
-		JMutexAutoLock lock(m_mutex);
-		{
-			std::map<std::string, int>::iterator n = m_avgcounts.find(name);
-			if(n == m_avgcounts.end())
-				m_avgcounts[name] = 1;
-			else{
-				/* No add shall have been used */
-				assert(n->second != -2);
-				n->second = MYMAX(n->second, 0) + 1;
-			}
-		}
-		{
-			std::map<std::string, float>::iterator n = m_data.find(name);
-			if(n == m_data.end())
-				m_data[name] = value;
-			else
-				n->second += value;
-		}
->>>>>>> ff36071d
 	}
 
 	void clear()
