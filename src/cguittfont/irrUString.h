/*
   Basic Unicode string class for Irrlicht.
   Copyright (c) 2009-2011 John Norman

   This software is provided 'as-is', without any express or implied
   warranty. In no event will the authors be held liable for any
   damages arising from the use of this software.

   Permission is granted to anyone to use this software for any
   purpose, including commercial applications, and to alter it and
   redistribute it freely, subject to the following restrictions:

   1. The origin of this software must not be misrepresented; you
      must not claim that you wrote the original software. If you use
      this software in a product, an acknowledgment in the product
      documentation would be appreciated but is not required.

   2. Altered source versions must be plainly marked as such, and
      must not be misrepresented as being the original software.

   3. This notice may not be removed or altered from any source
      distribution.

   The original version of this class can be located at:
   http://irrlicht.suckerfreegames.com/

   John Norman
   john@suckerfreegames.com
*/

#ifndef __IRR_USTRING_H_INCLUDED__
#define __IRR_USTRING_H_INCLUDED__

#if (__cplusplus > 199711L) || (_MSC_VER >= 1600) || defined(__GXX_EXPERIMENTAL_CXX0X__)
#	define USTRING_CPP0X
#	if defined(__GXX_EXPERIMENTAL_CXX0X__) && ((__GNUC__ > 4) || ((__GNUC__ == 4) && (__GNUC_MINOR__ >= 5)))
#		define USTRING_CPP0X_NEWLITERALS
#	endif
#endif

#include <stdio.h>
#include <string.h>
#include <stdlib.h>
<<<<<<< HEAD
#if !defined(__FreeBSD__)
=======
#ifdef _WIN32
#define __BYTE_ORDER 0
#define __LITTLE_ENDIAN 0
#define __BIG_ENDIAN 1
#else
>>>>>>> 5fb8778e
#include <endian.h>
#endif

#ifdef USTRING_CPP0X
#	include <utility>
#endif

#ifndef USTRING_NO_STL
#	include <string>
#	include <iterator>
#	include <ostream>
#endif

#include "irrTypes.h"
#include "irrAllocator.h"
#include "irrArray.h"
#include "irrMath.h"
#include "irrString.h"
#include "path.h"

//! UTF-16 surrogate start values.
static const irr::u16 UTF16_HI_SURROGATE = 0xD800;
static const irr::u16 UTF16_LO_SURROGATE = 0xDC00;

//! Is a UTF-16 code point a surrogate?
#define UTF16_IS_SURROGATE(c)		(((c) & 0xF800) == 0xD800)
#define UTF16_IS_SURROGATE_HI(c)	(((c) & 0xFC00) == 0xD800)
#define UTF16_IS_SURROGATE_LO(c)	(((c) & 0xFC00) == 0xDC00)


namespace irr
{

	// Define our character types.
#ifdef USTRING_CPP0X_NEWLITERALS	// C++0x
	typedef char32_t uchar32_t;
	typedef char16_t uchar16_t;
	typedef char uchar8_t;
#else
	typedef u32 uchar32_t;
	typedef u16 uchar16_t;
	typedef u8 uchar8_t;
#endif

namespace core
{

namespace unicode
{

//! The unicode replacement character.  Used to replace invalid characters.
const irr::u16 UTF_REPLACEMENT_CHARACTER = 0xFFFD;

//! Convert a UTF-16 surrogate pair into a UTF-32 character.
//! \param high The high value of the pair.
//! \param low The low value of the pair.
//! \return The UTF-32 character expressed by the surrogate pair.
inline uchar32_t toUTF32(uchar16_t high, uchar16_t low)
{
	// Convert the surrogate pair into a single UTF-32 character.
	uchar32_t x = ((high & ((1 << 6) -1)) << 10) | (low & ((1 << 10) -1));
	uchar32_t wu = ((high >> 6) & ((1 << 5) - 1)) + 1;
	return (wu << 16) | x;
}

//! Swaps the endianness of a 16-bit value.
//! \return The new value.
inline uchar16_t swapEndian16(const uchar16_t& c)
{
	return ((c >> 8) & 0x00FF) | ((c << 8) & 0xFF00);
}

//! Swaps the endianness of a 32-bit value.
//! \return The new value.
inline uchar32_t swapEndian32(const uchar32_t& c)
{
	return  ((c >> 24) & 0x000000FF) |
			((c >> 8)  & 0x0000FF00) |
			((c << 8)  & 0x00FF0000) |
			((c << 24) & 0xFF000000);
}

//! The Unicode byte order mark.
const u16 BOM = 0xFEFF;

//! The size of the Unicode byte order mark in terms of the Unicode character size.
const u8 BOM_UTF8_LEN = 3;
const u8 BOM_UTF16_LEN = 1;
const u8 BOM_UTF32_LEN = 1;

//! Unicode byte order marks for file operations.
const u8 BOM_ENCODE_UTF8[3] = { 0xEF, 0xBB, 0xBF };
const u8 BOM_ENCODE_UTF16_BE[2] = { 0xFE, 0xFF };
const u8 BOM_ENCODE_UTF16_LE[2] = { 0xFF, 0xFE };
const u8 BOM_ENCODE_UTF32_BE[4] = { 0x00, 0x00, 0xFE, 0xFF };
const u8 BOM_ENCODE_UTF32_LE[4] = { 0xFF, 0xFE, 0x00, 0x00 };

//! The size in bytes of the Unicode byte marks for file operations.
const u8 BOM_ENCODE_UTF8_LEN = 3;
const u8 BOM_ENCODE_UTF16_LEN = 2;
const u8 BOM_ENCODE_UTF32_LEN = 4;

//! Unicode encoding type.
enum EUTF_ENCODE
{
	EUTFE_NONE		= 0,
	EUTFE_UTF8,
	EUTFE_UTF16,
	EUTFE_UTF16_LE,
	EUTFE_UTF16_BE,
	EUTFE_UTF32,
	EUTFE_UTF32_LE,
	EUTFE_UTF32_BE
};

//! Unicode endianness.
enum EUTF_ENDIAN
{
	EUTFEE_NATIVE	= 0,
	EUTFEE_LITTLE,
	EUTFEE_BIG
};

//! Returns the specified unicode byte order mark in a byte array.
//! The byte order mark is the first few bytes in a text file that signifies its encoding.
/** \param mode The Unicode encoding method that we want to get the byte order mark for.
		If EUTFE_UTF16 or EUTFE_UTF32 is passed, it uses the native system endianness. **/
//! \return An array that contains a byte order mark.
inline core::array<u8> getUnicodeBOM(EUTF_ENCODE mode)
{
#define COPY_ARRAY(source, size) \
	memcpy(ret.pointer(), source, size); \
	ret.set_used(size)

	core::array<u8> ret(4);
	switch (mode)
	{
		case EUTFE_UTF8:
			COPY_ARRAY(BOM_ENCODE_UTF8, BOM_ENCODE_UTF8_LEN);
			break;
		case EUTFE_UTF16:
			#ifdef __BIG_ENDIAN__
				COPY_ARRAY(BOM_ENCODE_UTF16_BE, BOM_ENCODE_UTF16_LEN);
			#else
				COPY_ARRAY(BOM_ENCODE_UTF16_LE, BOM_ENCODE_UTF16_LEN);
			#endif
			break;
		case EUTFE_UTF16_BE:
			COPY_ARRAY(BOM_ENCODE_UTF16_BE, BOM_ENCODE_UTF16_LEN);
			break;
		case EUTFE_UTF16_LE:
			COPY_ARRAY(BOM_ENCODE_UTF16_LE, BOM_ENCODE_UTF16_LEN);
			break;
		case EUTFE_UTF32:
			#ifdef __BIG_ENDIAN__
				COPY_ARRAY(BOM_ENCODE_UTF32_BE, BOM_ENCODE_UTF32_LEN);
			#else
				COPY_ARRAY(BOM_ENCODE_UTF32_LE, BOM_ENCODE_UTF32_LEN);
			#endif
			break;
		case EUTFE_UTF32_BE:
			COPY_ARRAY(BOM_ENCODE_UTF32_BE, BOM_ENCODE_UTF32_LEN);
			break;
		case EUTFE_UTF32_LE:
			COPY_ARRAY(BOM_ENCODE_UTF32_LE, BOM_ENCODE_UTF32_LEN);
			break;
		case EUTFE_NONE:
			// TODO sapier: fixed warning only,
			// don't know if something needs to be done here
			break;
	}
	return ret;

#undef COPY_ARRAY
}

//! Detects if the given data stream starts with a unicode BOM.
//! \param data The data stream to check.
//! \return The unicode BOM associated with the data stream, or EUTFE_NONE if none was found.
inline EUTF_ENCODE determineUnicodeBOM(const char* data)
{
	if (memcmp(data, BOM_ENCODE_UTF8, 3) == 0) return EUTFE_UTF8;
	if (memcmp(data, BOM_ENCODE_UTF16_BE, 2) == 0) return EUTFE_UTF16_BE;
	if (memcmp(data, BOM_ENCODE_UTF16_LE, 2) == 0) return EUTFE_UTF16_LE;
	if (memcmp(data, BOM_ENCODE_UTF32_BE, 4) == 0) return EUTFE_UTF32_BE;
	if (memcmp(data, BOM_ENCODE_UTF32_LE, 4) == 0) return EUTFE_UTF32_LE;
	return EUTFE_NONE;
}

} // end namespace unicode


//! UTF-16 string class.
template <typename TAlloc = irrAllocator<uchar16_t> >
class ustring16
{
public:

	///------------------///
	/// iterator classes ///
	///------------------///

	//! Access an element in a unicode string, allowing one to change it.
	class _ustring16_iterator_access
	{
		public:
			_ustring16_iterator_access(const ustring16<TAlloc>* s, u32 p) : ref(s), pos(p) {}

			//! Allow the class to be interpreted as a single UTF-32 character.
			operator uchar32_t() const
			{
				return _get();
			}

			//! Allow one to change the character in the unicode string.
			//! \param c The new character to use.
			//! \return Myself.
			_ustring16_iterator_access& operator=(const uchar32_t c)
			{
				_set(c);
				return *this;
			}

			//! Increments the value by 1.
			//! \return Myself.
			_ustring16_iterator_access& operator++()
			{
				_set(_get() + 1);
				return *this;
			}

			//! Increments the value by 1, returning the old value.
			//! \return A unicode character.
			uchar32_t operator++(int)
			{
				uchar32_t old = _get();
				_set(old + 1);
				return old;
			}

			//! Decrements the value by 1.
			//! \return Myself.
			_ustring16_iterator_access& operator--()
			{
				_set(_get() - 1);
				return *this;
			}

			//! Decrements the value by 1, returning the old value.
			//! \return A unicode character.
			uchar32_t operator--(int)
			{
				uchar32_t old = _get();
				_set(old - 1);
				return old;
			}

			//! Adds to the value by a specified amount.
			//! \param val The amount to add to this character.
			//! \return Myself.
			_ustring16_iterator_access& operator+=(int val)
			{
				_set(_get() + val);
				return *this;
			}

			//! Subtracts from the value by a specified amount.
			//! \param val The amount to subtract from this character.
			//! \return Myself.
			_ustring16_iterator_access& operator-=(int val)
			{
				_set(_get() - val);
				return *this;
			}

			//! Multiples the value by a specified amount.
			//! \param val The amount to multiply this character by.
			//! \return Myself.
			_ustring16_iterator_access& operator*=(int val)
			{
				_set(_get() * val);
				return *this;
			}

			//! Divides the value by a specified amount.
			//! \param val The amount to divide this character by.
			//! \return Myself.
			_ustring16_iterator_access& operator/=(int val)
			{
				_set(_get() / val);
				return *this;
			}

			//! Modulos the value by a specified amount.
			//! \param val The amount to modulo this character by.
			//! \return Myself.
			_ustring16_iterator_access& operator%=(int val)
			{
				_set(_get() % val);
				return *this;
			}

			//! Adds to the value by a specified amount.
			//! \param val The amount to add to this character.
			//! \return A unicode character.
			uchar32_t operator+(int val) const
			{
				return _get() + val;
			}

			//! Subtracts from the value by a specified amount.
			//! \param val The amount to subtract from this character.
			//! \return A unicode character.
			uchar32_t operator-(int val) const
			{
				return _get() - val;
			}

			//! Multiplies the value by a specified amount.
			//! \param val The amount to multiply this character by.
			//! \return A unicode character.
			uchar32_t operator*(int val) const
			{
				return _get() * val;
			}

			//! Divides the value by a specified amount.
			//! \param val The amount to divide this character by.
			//! \return A unicode character.
			uchar32_t operator/(int val) const
			{
				return _get() / val;
			}

			//! Modulos the value by a specified amount.
			//! \param val The amount to modulo this character by.
			//! \return A unicode character.
			uchar32_t operator%(int val) const
			{
				return _get() % val;
			}

		private:
			//! Gets a uchar32_t from our current position.
			uchar32_t _get() const
			{
				const uchar16_t* a = ref->c_str();
				if (!UTF16_IS_SURROGATE(a[pos]))
					return static_cast<uchar32_t>(a[pos]);
				else
				{
					if (pos + 1 >= ref->size_raw())
						return 0;

					return unicode::toUTF32(a[pos], a[pos + 1]);
				}
			}

			//! Sets a uchar32_t at our current position.
			void _set(uchar32_t c)
			{
				ustring16<TAlloc>* ref2 = const_cast<ustring16<TAlloc>*>(ref);
				const uchar16_t* a = ref2->c_str();
				if (c > 0xFFFF)
				{
					// c will be multibyte, so split it up into the high and low surrogate pairs.
					uchar16_t x = static_cast<uchar16_t>(c);
					uchar16_t vh = UTF16_HI_SURROGATE | ((((c >> 16) & ((1 << 5) - 1)) - 1) << 6) | (x >> 10);
					uchar16_t vl = UTF16_LO_SURROGATE | (x & ((1 << 10) - 1));

					// If the previous position was a surrogate pair, just replace them.  Else, insert the low pair.
					if (UTF16_IS_SURROGATE_HI(a[pos]) && pos + 1 != ref2->size_raw())
						ref2->replace_raw(vl, static_cast<u32>(pos) + 1);
					else ref2->insert_raw(vl, static_cast<u32>(pos) + 1);

					ref2->replace_raw(vh, static_cast<u32>(pos));
				}
				else
				{
					// c will be a single byte.
					uchar16_t vh = static_cast<uchar16_t>(c);

					// If the previous position was a surrogate pair, remove the extra byte.
					if (UTF16_IS_SURROGATE_HI(a[pos]))
						ref2->erase_raw(static_cast<u32>(pos) + 1);

					ref2->replace_raw(vh, static_cast<u32>(pos));
				}
			}

			const ustring16<TAlloc>* ref;
			u32 pos;
	};
	typedef typename ustring16<TAlloc>::_ustring16_iterator_access access;


	//! Iterator to iterate through a UTF-16 string.
#ifndef USTRING_NO_STL
	class _ustring16_const_iterator : public std::iterator<
		std::bidirectional_iterator_tag,	// iterator_category
		access,								// value_type
		ptrdiff_t,							// difference_type
		const access,						// pointer
		const access						// reference
	>
#else
	class _ustring16_const_iterator
#endif
	{
		public:
			typedef _ustring16_const_iterator _Iter;
			typedef std::iterator<std::bidirectional_iterator_tag, access, ptrdiff_t, const access, const access> _Base;
			typedef const access const_pointer;
			typedef const access const_reference;

#ifndef USTRING_NO_STL
			typedef typename _Base::value_type value_type;
			typedef typename _Base::difference_type difference_type;
			typedef typename _Base::difference_type distance_type;
			typedef typename _Base::pointer pointer;
			typedef const_reference reference;
#else
			typedef access value_type;
			typedef u32 difference_type;
			typedef u32 distance_type;
			typedef const_pointer pointer;
			typedef const_reference reference;
#endif

			//! Constructors.
			_ustring16_const_iterator(const _Iter& i) : ref(i.ref), pos(i.pos) {}
			_ustring16_const_iterator(const ustring16<TAlloc>& s) : ref(&s), pos(0) {}
			_ustring16_const_iterator(const ustring16<TAlloc>& s, const u32 p) : ref(&s), pos(0)
			{
				if (ref->size_raw() == 0 || p == 0)
					return;

				// Go to the appropriate position.
				u32 i = p;
				u32 sr = ref->size_raw();
				const uchar16_t* a = ref->c_str();
				while (i != 0 && pos < sr)
				{
					if (UTF16_IS_SURROGATE_HI(a[pos]))
						pos += 2;
					else ++pos;
					--i;
				}
			}

			//! Test for equalness.
			bool operator==(const _Iter& iter) const
			{
				if (ref == iter.ref && pos == iter.pos)
					return true;
				return false;
			}

			//! Test for unequalness.
			bool operator!=(const _Iter& iter) const
			{
				if (ref != iter.ref || pos != iter.pos)
					return true;
				return false;
			}

			//! Switch to the next full character in the string.
			_Iter& operator++()
			{	// ++iterator
				if (pos == ref->size_raw()) return *this;
				const uchar16_t* a = ref->c_str();
				if (UTF16_IS_SURROGATE_HI(a[pos]))
					pos += 2;			// TODO: check for valid low surrogate?
				else ++pos;
				if (pos > ref->size_raw()) pos = ref->size_raw();
				return *this;
			}

			//! Switch to the next full character in the string, returning the previous position.
			_Iter operator++(int)
			{	// iterator++
				_Iter _tmp(*this);
				++*this;
				return _tmp;
			}

			//! Switch to the previous full character in the string.
			_Iter& operator--()
			{	// --iterator
				if (pos == 0) return *this;
				const uchar16_t* a = ref->c_str();
				--pos;
				if (UTF16_IS_SURROGATE_LO(a[pos]) && pos != 0)	// low surrogate, go back one more.
					--pos;
				return *this;
			}

			//! Switch to the previous full character in the string, returning the previous position.
			_Iter operator--(int)
			{	// iterator--
				_Iter _tmp(*this);
				--*this;
				return _tmp;
			}

			//! Advance a specified number of full characters in the string.
			//! \return Myself.
			_Iter& operator+=(const difference_type v)
			{
				if (v == 0) return *this;
				if (v < 0) return operator-=(v * -1);

				if (pos >= ref->size_raw())
					return *this;

				// Go to the appropriate position.
				// TODO: Don't force u32 on an x64 OS.  Make it agnostic.
				u32 i = (u32)v;
				u32 sr = ref->size_raw();
				const uchar16_t* a = ref->c_str();
				while (i != 0 && pos < sr)
				{
					if (UTF16_IS_SURROGATE_HI(a[pos]))
						pos += 2;
					else ++pos;
					--i;
				}
				if (pos > sr)
					pos = sr;

				return *this;
			}

			//! Go back a specified number of full characters in the string.
			//! \return Myself.
			_Iter& operator-=(const difference_type v)
			{
				if (v == 0) return *this;
				if (v > 0) return operator+=(v * -1);

				if (pos == 0)
					return *this;

				// Go to the appropriate position.
				// TODO: Don't force u32 on an x64 OS.  Make it agnostic.
				u32 i = (u32)v;
				const uchar16_t* a = ref->c_str();
				while (i != 0 && pos != 0)
				{
					--pos;
					if (UTF16_IS_SURROGATE_LO(a[pos]) != 0 && pos != 0)
						--pos;
					--i;
				}

				return *this;
			}

			//! Return a new iterator that is a variable number of full characters forward from the current position.
			_Iter operator+(const difference_type v) const
			{
				_Iter ret(*this);
				ret += v;
				return ret;
			}

			//! Return a new iterator that is a variable number of full characters backward from the current position.
			_Iter operator-(const difference_type v) const
			{
				_Iter ret(*this);
				ret -= v;
				return ret;
			}

			//! Returns the distance between two iterators.
			difference_type operator-(const _Iter& iter) const
			{
				// Make sure we reference the same object!
				if (ref != iter.ref)
					return difference_type();

				_Iter i = iter;
				difference_type ret;

				// Walk up.
				if (pos > i.pos)
				{
					while (pos > i.pos)
					{
						++i;
						++ret;
					}
					return ret;
				}

				// Walk down.
				while (pos < i.pos)
				{
					--i;
					--ret;
				}
				return ret;
			}

			//! Accesses the full character at the iterator's position.
			const_reference operator*() const
			{
				if (pos >= ref->size_raw())
				{
					const uchar16_t* a = ref->c_str();
					u32 p = ref->size_raw();
					if (UTF16_IS_SURROGATE_LO(a[p]))
						--p;
					reference ret(ref, p);
					return ret;
				}
				const_reference ret(ref, pos);
				return ret;
			}

			//! Accesses the full character at the iterator's position.
			reference operator*()
			{
				if (pos >= ref->size_raw())
				{
					const uchar16_t* a = ref->c_str();
					u32 p = ref->size_raw();
					if (UTF16_IS_SURROGATE_LO(a[p]))
						--p;
					reference ret(ref, p);
					return ret;
				}
				reference ret(ref, pos);
				return ret;
			}

			//! Accesses the full character at the iterator's position.
			const_pointer operator->() const
			{
				return operator*();
			}

			//! Accesses the full character at the iterator's position.
			pointer operator->()
			{
				return operator*();
			}

			//! Is the iterator at the start of the string?
			bool atStart() const
			{
				return pos == 0;
			}

			//! Is the iterator at the end of the string?
			bool atEnd() const
			{
				const uchar16_t* a = ref->c_str();
				if (UTF16_IS_SURROGATE(a[pos]))
					return (pos + 1) >= ref->size_raw();
				else return pos >= ref->size_raw();
			}

			//! Moves the iterator to the start of the string.
			void toStart()
			{
				pos = 0;
			}

			//! Moves the iterator to the end of the string.
			void toEnd()
			{
				pos = ref->size_raw();
			}

			//! Returns the iterator's position.
			//! \return The iterator's position.
			u32 getPos() const
			{
				return pos;
			}

		protected:
			const ustring16<TAlloc>* ref;
			u32 pos;
	};

	//! Iterator to iterate through a UTF-16 string.
	class _ustring16_iterator : public _ustring16_const_iterator
	{
		public:
			typedef _ustring16_iterator _Iter;
			typedef _ustring16_const_iterator _Base;
			typedef typename _Base::const_pointer const_pointer;
			typedef typename _Base::const_reference const_reference;


			typedef typename _Base::value_type value_type;
			typedef typename _Base::difference_type difference_type;
			typedef typename _Base::distance_type distance_type;
			typedef access pointer;
			typedef access reference;

			using _Base::pos;
			using _Base::ref;

			//! Constructors.
			_ustring16_iterator(const _Iter& i) : _ustring16_const_iterator(i) {}
			_ustring16_iterator(const ustring16<TAlloc>& s) : _ustring16_const_iterator(s) {}
			_ustring16_iterator(const ustring16<TAlloc>& s, const u32 p) : _ustring16_const_iterator(s, p) {}

			//! Accesses the full character at the iterator's position.
			reference operator*() const
			{
				if (pos >= ref->size_raw())
				{
					const uchar16_t* a = ref->c_str();
					u32 p = ref->size_raw();
					if (UTF16_IS_SURROGATE_LO(a[p]))
						--p;
					reference ret(ref, p);
					return ret;
				}
				reference ret(ref, pos);
				return ret;
			}

			//! Accesses the full character at the iterator's position.
			reference operator*()
			{
				if (pos >= ref->size_raw())
				{
					const uchar16_t* a = ref->c_str();
					u32 p = ref->size_raw();
					if (UTF16_IS_SURROGATE_LO(a[p]))
						--p;
					reference ret(ref, p);
					return ret;
				}
				reference ret(ref, pos);
				return ret;
			}

			//! Accesses the full character at the iterator's position.
			pointer operator->() const
			{
				return operator*();
			}

			//! Accesses the full character at the iterator's position.
			pointer operator->()
			{
				return operator*();
			}
	};

	typedef typename ustring16<TAlloc>::_ustring16_iterator iterator;
	typedef typename ustring16<TAlloc>::_ustring16_const_iterator const_iterator;

	///----------------------///
	/// end iterator classes ///
	///----------------------///

	//! Default constructor
	ustring16()
	: array(0), allocated(1), used(0)
	{
#if __BYTE_ORDER == __BIG_ENDIAN
		encoding = unicode::EUTFE_UTF16_BE;
#else
		encoding = unicode::EUTFE_UTF16_LE;
#endif
		array = allocator.allocate(1); // new u16[1];
		array[0] = 0x0;
	}


	//! Constructor
	ustring16(const ustring16<TAlloc>& other)
	: array(0), allocated(0), used(0)
	{
#if __BYTE_ORDER == __BIG_ENDIAN
		encoding = unicode::EUTFE_UTF16_BE;
#else
		encoding = unicode::EUTFE_UTF16_LE;
#endif
		*this = other;
	}


	//! Constructor from other string types
	template <class B, class A>
	ustring16(const string<B, A>& other)
	: array(0), allocated(0), used(0)
	{
#if __BYTE_ORDER == __BIG_ENDIAN
		encoding = unicode::EUTFE_UTF16_BE;
#else
		encoding = unicode::EUTFE_UTF16_LE;
#endif
		*this = other;
	}


#ifndef USTRING_NO_STL
	//! Constructor from std::string
	template <class B, class A, typename Alloc>
	ustring16(const std::basic_string<B, A, Alloc>& other)
	: array(0), allocated(0), used(0)
	{
#if __BYTE_ORDER == __BIG_ENDIAN
		encoding = unicode::EUTFE_UTF16_BE;
#else
		encoding = unicode::EUTFE_UTF16_LE;
#endif
		*this = other.c_str();
	}


	//! Constructor from iterator.
	template <typename Itr>
	ustring16(Itr first, Itr last)
	: array(0), allocated(0), used(0)
	{
#if __BYTE_ORDER == __BIG_ENDIAN
		encoding = unicode::EUTFE_UTF16_BE;
#else
		encoding = unicode::EUTFE_UTF16_LE;
#endif
		reserve(std::distance(first, last));
		array[used] = 0;

		for (; first != last; ++first)
			append((uchar32_t)*first);
	}
#endif


#ifndef USTRING_CPP0X_NEWLITERALS
	//! Constructor for copying a character string from a pointer.
	ustring16(const char* const c)
	: array(0), allocated(0), used(0)
	{
#if __BYTE_ORDER == __BIG_ENDIAN
		encoding = unicode::EUTFE_UTF16_BE;
#else
		encoding = unicode::EUTFE_UTF16_LE;
#endif

		loadDataStream(c, strlen(c));
		//append((uchar8_t*)c);
	}


	//! Constructor for copying a character string from a pointer with a given length.
	ustring16(const char* const c, u32 length)
	: array(0), allocated(0), used(0)
	{
#if __BYTE_ORDER == __BIG_ENDIAN
		encoding = unicode::EUTFE_UTF16_BE;
#else
		encoding = unicode::EUTFE_UTF16_LE;
#endif

		loadDataStream(c, length);
	}
#endif


	//! Constructor for copying a UTF-8 string from a pointer.
	ustring16(const uchar8_t* const c)
	: array(0), allocated(0), used(0)
	{
#if __BYTE_ORDER == __BIG_ENDIAN
		encoding = unicode::EUTFE_UTF16_BE;
#else
		encoding = unicode::EUTFE_UTF16_LE;
#endif

		append(c);
	}


	//! Constructor for copying a UTF-8 string from a single char.
	ustring16(const char c)
	: array(0), allocated(0), used(0)
	{
#if __BYTE_ORDER == __BIG_ENDIAN
		encoding = unicode::EUTFE_UTF16_BE;
#else
		encoding = unicode::EUTFE_UTF16_LE;
#endif

		append((uchar32_t)c);
	}


	//! Constructor for copying a UTF-8 string from a pointer with a given length.
	ustring16(const uchar8_t* const c, u32 length)
	: array(0), allocated(0), used(0)
	{
#if __BYTE_ORDER == __BIG_ENDIAN
		encoding = unicode::EUTFE_UTF16_BE;
#else
		encoding = unicode::EUTFE_UTF16_LE;
#endif

		append(c, length);
	}


	//! Constructor for copying a UTF-16 string from a pointer.
	ustring16(const uchar16_t* const c)
	: array(0), allocated(0), used(0)
	{
#if __BYTE_ORDER == __BIG_ENDIAN
		encoding = unicode::EUTFE_UTF16_BE;
#else
		encoding = unicode::EUTFE_UTF16_LE;
#endif

		append(c);
	}


	//! Constructor for copying a UTF-16 string from a pointer with a given length
	ustring16(const uchar16_t* const c, u32 length)
	: array(0), allocated(0), used(0)
	{
#if __BYTE_ORDER == __BIG_ENDIAN
		encoding = unicode::EUTFE_UTF16_BE;
#else
		encoding = unicode::EUTFE_UTF16_LE;
#endif

		append(c, length);
	}


	//! Constructor for copying a UTF-32 string from a pointer.
	ustring16(const uchar32_t* const c)
	: array(0), allocated(0), used(0)
	{
#if __BYTE_ORDER == __BIG_ENDIAN
		encoding = unicode::EUTFE_UTF16_BE;
#else
		encoding = unicode::EUTFE_UTF16_LE;
#endif

		append(c);
	}


	//! Constructor for copying a UTF-32 from a pointer with a given length.
	ustring16(const uchar32_t* const c, u32 length)
	: array(0), allocated(0), used(0)
	{
#if __BYTE_ORDER == __BIG_ENDIAN
		encoding = unicode::EUTFE_UTF16_BE;
#else
		encoding = unicode::EUTFE_UTF16_LE;
#endif

		append(c, length);
	}


	//! Constructor for copying a wchar_t string from a pointer.
	ustring16(const wchar_t* const c)
	: array(0), allocated(0), used(0)
	{
#if __BYTE_ORDER == __BIG_ENDIAN
		encoding = unicode::EUTFE_UTF16_BE;
#else
		encoding = unicode::EUTFE_UTF16_LE;
#endif

		if (sizeof(wchar_t) == 4)
			append(reinterpret_cast<const uchar32_t* const>(c));
		else if (sizeof(wchar_t) == 2)
			append(reinterpret_cast<const uchar16_t* const>(c));
		else if (sizeof(wchar_t) == 1)
			append(reinterpret_cast<const uchar8_t* const>(c));
	}


	//! Constructor for copying a wchar_t string from a pointer with a given length.
	ustring16(const wchar_t* const c, u32 length)
	: array(0), allocated(0), used(0)
	{
#if __BYTE_ORDER == __BIG_ENDIAN
		encoding = unicode::EUTFE_UTF16_BE;
#else
		encoding = unicode::EUTFE_UTF16_LE;
#endif

		if (sizeof(wchar_t) == 4)
			append(reinterpret_cast<const uchar32_t* const>(c), length);
		else if (sizeof(wchar_t) == 2)
			append(reinterpret_cast<const uchar16_t* const>(c), length);
		else if (sizeof(wchar_t) == 1)
			append(reinterpret_cast<const uchar8_t* const>(c), length);
	}


#ifdef USTRING_CPP0X
	//! Constructor for moving a ustring16
	ustring16(ustring16<TAlloc>&& other)
	: array(other.array), encoding(other.encoding), allocated(other.allocated), used(other.used)
	{
		//std::cout << "MOVE constructor" << std::endl;
		other.array = 0;
		other.allocated = 0;
		other.used = 0;
	}
#endif


	//! Destructor
	~ustring16()
	{
		allocator.deallocate(array); // delete [] array;
	}


	//! Assignment operator
	ustring16& operator=(const ustring16<TAlloc>& other)
	{
		if (this == &other)
			return *this;

		used = other.size_raw();
		if (used >= allocated)
		{
			allocator.deallocate(array); // delete [] array;
			allocated = used + 1;
			array = allocator.allocate(used + 1); //new u16[used];
		}

		const uchar16_t* p = other.c_str();
		for (u32 i=0; i<=used; ++i, ++p)
			array[i] = *p;

		array[used] = 0;

		// Validate our new UTF-16 string.
		validate();

		return *this;
	}


#ifdef USTRING_CPP0X
	//! Move assignment operator
	ustring16& operator=(ustring16<TAlloc>&& other)
	{
		if (this != &other)
		{
			//std::cout << "MOVE operator=" << std::endl;
			allocator.deallocate(array);

			array = other.array;
			allocated = other.allocated;
			encoding = other.encoding;
			used = other.used;
			other.array = 0;
			other.used = 0;
		}
		return *this;
	}
#endif


	//! Assignment operator for other string types
	template <class B, class A>
	ustring16<TAlloc>& operator=(const string<B, A>& other)
	{
		*this = other.c_str();
		return *this;
	}


	//! Assignment operator for UTF-8 strings
	ustring16<TAlloc>& operator=(const uchar8_t* const c)
	{
		if (!array)
		{
			array = allocator.allocate(1); //new u16[1];
			allocated = 1;
		}
		used = 0;
		array[used] = 0x0;
		if (!c) return *this;

		//! Append our string now.
		append(c);
		return *this;
	}


	//! Assignment operator for UTF-16 strings
	ustring16<TAlloc>& operator=(const uchar16_t* const c)
	{
		if (!array)
		{
			array = allocator.allocate(1); //new u16[1];
			allocated = 1;
		}
		used = 0;
		array[used] = 0x0;
		if (!c) return *this;

		//! Append our string now.
		append(c);
		return *this;
	}


	//! Assignment operator for UTF-32 strings
	ustring16<TAlloc>& operator=(const uchar32_t* const c)
	{
		if (!array)
		{
			array = allocator.allocate(1); //new u16[1];
			allocated = 1;
		}
		used = 0;
		array[used] = 0x0;
		if (!c) return *this;

		//! Append our string now.
		append(c);
		return *this;
	}


	//! Assignment operator for wchar_t strings.
	/** Note that this assumes that a correct unicode string is stored in the wchar_t string.
		Since wchar_t changes depending on its platform, it could either be a UTF-8, -16, or -32 string.
		This function assumes you are storing the correct unicode encoding inside the wchar_t string. **/
	ustring16<TAlloc>& operator=(const wchar_t* const c)
	{
		if (sizeof(wchar_t) == 4)
			*this = reinterpret_cast<const uchar32_t* const>(c);
		else if (sizeof(wchar_t) == 2)
			*this = reinterpret_cast<const uchar16_t* const>(c);
		else if (sizeof(wchar_t) == 1)
			*this = reinterpret_cast<const uchar8_t* const>(c);

		return *this;
	}


	//! Assignment operator for other strings.
	/** Note that this assumes that a correct unicode string is stored in the string. **/
	template <class B>
	ustring16<TAlloc>& operator=(const B* const c)
	{
		if (sizeof(B) == 4)
			*this = reinterpret_cast<const uchar32_t* const>(c);
		else if (sizeof(B) == 2)
			*this = reinterpret_cast<const uchar16_t* const>(c);
		else if (sizeof(B) == 1)
			*this = reinterpret_cast<const uchar8_t* const>(c);

		return *this;
	}


	//! Direct access operator
	access operator [](const u32 index)
	{
		_IRR_DEBUG_BREAK_IF(index>=size()) // bad index
		iterator iter(*this, index);
		return iter.operator*();
	}


	//! Direct access operator
	const access operator [](const u32 index) const
	{
		_IRR_DEBUG_BREAK_IF(index>=size()) // bad index
		const_iterator iter(*this, index);
		return iter.operator*();
	}


	//! Equality operator
	bool operator ==(const uchar16_t* const str) const
	{
		if (!str)
			return false;

		u32 i;
		for(i=0; array[i] && str[i]; ++i)
			if (array[i] != str[i])
				return false;

		return !array[i] && !str[i];
	}


	//! Equality operator
	bool operator ==(const ustring16<TAlloc>& other) const
	{
		for(u32 i=0; array[i] && other.array[i]; ++i)
			if (array[i] != other.array[i])
				return false;

		return used == other.used;
	}


	//! Is smaller comparator
	bool operator <(const ustring16<TAlloc>& other) const
	{
		for(u32 i=0; array[i] && other.array[i]; ++i)
		{
			s32 diff = array[i] - other.array[i];
			if ( diff )
				return diff < 0;
		}

		return used < other.used;
	}


	//! Inequality operator
	bool operator !=(const uchar16_t* const str) const
	{
		return !(*this == str);
	}


	//! Inequality operator
	bool operator !=(const ustring16<TAlloc>& other) const
	{
		return !(*this == other);
	}


	//! Returns the length of a ustring16 in full characters.
	//! \return Length of a ustring16 in full characters.
	u32 size() const
	{
		const_iterator i(*this, 0);
		u32 pos = 0;
		while (!i.atEnd())
		{
			++i;
			++pos;
		}
		return pos;
	}


	//! Informs if the ustring is empty or not.
	//! \return True if the ustring is empty, false if not.
	bool empty() const
	{
		return (size_raw() == 0);
	}


	//! Returns a pointer to the raw UTF-16 string data.
	//! \return pointer to C-style NUL terminated array of UTF-16 code points.
	const uchar16_t* c_str() const
	{
		return array;
	}


	//! Compares the first n characters of this string with another.
	//! \param other Other string to compare to.
	//! \param n Number of characters to compare.
	//! \return True if the n first characters of both strings are equal.
	bool equalsn(const ustring16<TAlloc>& other, u32 n) const
	{
		u32 i;
		const uchar16_t* oa = other.c_str();
		for(i=0; array[i] && oa[i] && i < n; ++i)
			if (array[i] != oa[i])
				return false;

		// if one (or both) of the strings was smaller then they
		// are only equal if they have the same length
		return (i == n) || (used == other.used);
	}


	//! Compares the first n characters of this string with another.
	//! \param str Other string to compare to.
	//! \param n Number of characters to compare.
	//! \return True if the n first characters of both strings are equal.
	bool equalsn(const uchar16_t* const str, u32 n) const
	{
		if (!str)
			return false;
		u32 i;
		for(i=0; array[i] && str[i] && i < n; ++i)
			if (array[i] != str[i])
				return false;

		// if one (or both) of the strings was smaller then they
		// are only equal if they have the same length
		return (i == n) || (array[i] == 0 && str[i] == 0);
	}


	//! Appends a character to this ustring16
	//! \param character The character to append.
	//! \return A reference to our current string.
	ustring16<TAlloc>& append(uchar32_t character)
	{
		if (used + 2 >= allocated)
			reallocate(used + 2);

		if (character > 0xFFFF)
		{
			used += 2;

			// character will be multibyte, so split it up into a surrogate pair.
			uchar16_t x = static_cast<uchar16_t>(character);
			uchar16_t vh = UTF16_HI_SURROGATE | ((((character >> 16) & ((1 << 5) - 1)) - 1) << 6) | (x >> 10);
			uchar16_t vl = UTF16_LO_SURROGATE | (x & ((1 << 10) - 1));
			array[used-2] = vh;
			array[used-1] = vl;
		}
		else
		{
			++used;
			array[used-1] = character;
		}
		array[used] = 0;

		return *this;
	}


	//! Appends a UTF-8 string to this ustring16
	//! \param other The UTF-8 string to append.
	//! \param length The length of the string to append.
	//! \return A reference to our current string.
	ustring16<TAlloc>& append(const uchar8_t* const other, u32 length=0xffffffff)
	{
		if (!other)
			return *this;

		// Determine if the string is long enough for a BOM.
		u32 len = 0;
		const uchar8_t* p = other;
		do
		{
			++len;
		} while (*p++ && len < unicode::BOM_ENCODE_UTF8_LEN);

		// Check for BOM.
		unicode::EUTF_ENCODE c_bom = unicode::EUTFE_NONE;
		if (len == unicode::BOM_ENCODE_UTF8_LEN)
		{
			if (memcmp(other, unicode::BOM_ENCODE_UTF8, unicode::BOM_ENCODE_UTF8_LEN) == 0)
				c_bom = unicode::EUTFE_UTF8;
		}

		// If a BOM was found, don't include it in the string.
		const uchar8_t* c2 = other;
		if (c_bom != unicode::EUTFE_NONE)
		{
			c2 = other + unicode::BOM_UTF8_LEN;
			length -= unicode::BOM_UTF8_LEN;
		}

		// Calculate the size of the string to read in.
		len = 0;
		p = c2;
		do
		{
			++len;
		} while(*p++ && len < length);
		if (len > length)
			len = length;

		// If we need to grow the array, do it now.
		if (used + len >= allocated)
			reallocate(used + (len * 2));
		u32 start = used;

		// Convert UTF-8 to UTF-16.
		u32 pos = start;
		for (u32 l = 0; l<len;)
		{
			++used;
			if (((c2[l] >> 6) & 0x03) == 0x02)
			{	// Invalid continuation byte.
				array[pos++] = unicode::UTF_REPLACEMENT_CHARACTER;
				++l;
			}
			else if (c2[l] == 0xC0 || c2[l] == 0xC1)
			{	// Invalid byte - overlong encoding.
				array[pos++] = unicode::UTF_REPLACEMENT_CHARACTER;
				++l;
			}
			else if ((c2[l] & 0xF8) == 0xF0)
			{	// 4 bytes UTF-8, 2 bytes UTF-16.
				// Check for a full string.
				if ((l + 3) >= len)
				{
					array[pos++] = unicode::UTF_REPLACEMENT_CHARACTER;
					l += 3;
					break;
				}

				// Validate.
				bool valid = true;
				u8 l2 = 0;
				if (valid && (((c2[l+1] >> 6) & 0x03) == 0x02)) ++l2; else valid = false;
				if (valid && (((c2[l+2] >> 6) & 0x03) == 0x02)) ++l2; else valid = false;
				if (valid && (((c2[l+3] >> 6) & 0x03) == 0x02)) ++l2; else valid = false;
				if (!valid)
				{
					array[pos++] = unicode::UTF_REPLACEMENT_CHARACTER;
					l += l2;
					continue;
				}

				// Decode.
				uchar8_t b1 = ((c2[l] & 0x7) << 2) | ((c2[l+1] >> 4) & 0x3);
				uchar8_t b2 = ((c2[l+1] & 0xF) << 4) | ((c2[l+2] >> 2) & 0xF);
				uchar8_t b3 = ((c2[l+2] & 0x3) << 6) | (c2[l+3] & 0x3F);
				uchar32_t v = b3 | ((uchar32_t)b2 << 8) | ((uchar32_t)b1 << 16);

				// Split v up into a surrogate pair.
				uchar16_t x = static_cast<uchar16_t>(v);
				uchar16_t vh = UTF16_HI_SURROGATE | ((((v >> 16) & ((1 << 5) - 1)) - 1) << 6) | (x >> 10);
				uchar16_t vl = UTF16_LO_SURROGATE | (x & ((1 << 10) - 1));

				array[pos++] = vh;
				array[pos++] = vl;
				l += 4;
				++used;		// Using two shorts this time, so increase used by 1.
			}
			else if ((c2[l] & 0xF0) == 0xE0)
			{	// 3 bytes UTF-8, 1 byte UTF-16.
				// Check for a full string.
				if ((l + 2) >= len)
				{
					array[pos++] = unicode::UTF_REPLACEMENT_CHARACTER;
					l += 2;
					break;
				}

				// Validate.
				bool valid = true;
				u8 l2 = 0;
				if (valid && (((c2[l+1] >> 6) & 0x03) == 0x02)) ++l2; else valid = false;
				if (valid && (((c2[l+2] >> 6) & 0x03) == 0x02)) ++l2; else valid = false;
				if (!valid)
				{
					array[pos++] = unicode::UTF_REPLACEMENT_CHARACTER;
					l += l2;
					continue;
				}

				// Decode.
				uchar8_t b1 = ((c2[l] & 0xF) << 4) | ((c2[l+1] >> 2) & 0xF);
				uchar8_t b2 = ((c2[l+1] & 0x3) << 6) | (c2[l+2] & 0x3F);
				uchar16_t ch = b2 | ((uchar16_t)b1 << 8);
				array[pos++] = ch;
				l += 3;
			}
			else if ((c2[l] & 0xE0) == 0xC0)
			{	// 2 bytes UTF-8, 1 byte UTF-16.
				// Check for a full string.
				if ((l + 1) >= len)
				{
					array[pos++] = unicode::UTF_REPLACEMENT_CHARACTER;
					l += 1;
					break;
				}

				// Validate.
				if (((c2[l+1] >> 6) & 0x03) != 0x02)
				{
					array[pos++] = unicode::UTF_REPLACEMENT_CHARACTER;
					++l;
					continue;
				}

				// Decode.
				uchar8_t b1 = (c2[l] >> 2) & 0x7;
				uchar8_t b2 = ((c2[l] & 0x3) << 6) | (c2[l+1] & 0x3F);
				uchar16_t ch = b2 | ((uchar16_t)b1 << 8);
				array[pos++] = ch;
				l += 2;
			}
			else
			{	// 1 byte UTF-8, 1 byte UTF-16.
				// Validate.
				if (c2[l] > 0x7F)
				{	// Values above 0xF4 are restricted and aren't used.  By now, anything above 0x7F is invalid.
					array[pos++] = unicode::UTF_REPLACEMENT_CHARACTER;
				}
				else array[pos++] = static_cast<uchar16_t>(c2[l]);
				++l;
			}
		}
		array[used] = 0;

		// Validate our new UTF-16 string.
		validate();

		return *this;
	}


	//! Appends a UTF-16 string to this ustring16
	//! \param other The UTF-16 string to append.
	//! \param length The length of the string to append.
	//! \return A reference to our current string.
	ustring16<TAlloc>& append(const uchar16_t* const other, u32 length=0xffffffff)
	{
		if (!other)
			return *this;

		// Determine if the string is long enough for a BOM.
		u32 len = 0;
		const uchar16_t* p = other;
		do
		{
			++len;
		} while (*p++ && len < unicode::BOM_ENCODE_UTF16_LEN);

		// Check for the BOM to determine the string's endianness.
		unicode::EUTF_ENDIAN c_end = unicode::EUTFEE_NATIVE;
		if (memcmp(other, unicode::BOM_ENCODE_UTF16_LE, unicode::BOM_ENCODE_UTF16_LEN) == 0)
			c_end = unicode::EUTFEE_LITTLE;
		else if (memcmp(other, unicode::BOM_ENCODE_UTF16_BE, unicode::BOM_ENCODE_UTF16_LEN) == 0)
			c_end = unicode::EUTFEE_BIG;

		// If a BOM was found, don't include it in the string.
		const uchar16_t* c2 = other;
		if (c_end != unicode::EUTFEE_NATIVE)
		{
			c2 = other + unicode::BOM_UTF16_LEN;
			length -= unicode::BOM_UTF16_LEN;
		}

		// Calculate the size of the string to read in.
		len = 0;
		p = c2;
		do
		{
			++len;
		} while(*p++ && len < length);
		if (len > length)
			len = length;

		// If we need to grow the size of the array, do it now.
		if (used + len >= allocated)
			reallocate(used + (len * 2));
		u32 start = used;
		used += len;

		// Copy the string now.
		unicode::EUTF_ENDIAN m_end = getEndianness();
		for (u32 l = start; l < start + len; ++l)
		{
			array[l] = (uchar16_t)c2[l];
			if (c_end != unicode::EUTFEE_NATIVE && c_end != m_end)
				array[l] = unicode::swapEndian16(array[l]);
		}

		array[used] = 0;

		// Validate our new UTF-16 string.
		validate();
		return *this;
	}


	//! Appends a UTF-32 string to this ustring16
	//! \param other The UTF-32 string to append.
	//! \param length The length of the string to append.
	//! \return A reference to our current string.
	ustring16<TAlloc>& append(const uchar32_t* const other, u32 length=0xffffffff)
	{
		if (!other)
			return *this;

		// Check for the BOM to determine the string's endianness.
		unicode::EUTF_ENDIAN c_end = unicode::EUTFEE_NATIVE;
		if (memcmp(other, unicode::BOM_ENCODE_UTF32_LE, unicode::BOM_ENCODE_UTF32_LEN) == 0)
			c_end = unicode::EUTFEE_LITTLE;
		else if (memcmp(other, unicode::BOM_ENCODE_UTF32_BE, unicode::BOM_ENCODE_UTF32_LEN) == 0)
			c_end = unicode::EUTFEE_BIG;

		// If a BOM was found, don't include it in the string.
		const uchar32_t* c2 = other;
		if (c_end != unicode::EUTFEE_NATIVE)
		{
			c2 = other + unicode::BOM_UTF32_LEN;
			length -= unicode::BOM_UTF32_LEN;
		}

		// Calculate the size of the string to read in.
		u32 len = 0;
		const uchar32_t* p = c2;
		do
		{
			++len;
		} while(*p++ && len < length);
		if (len > length)
			len = length;

		// If we need to grow the size of the array, do it now.
		// In case all of the UTF-32 string is split into surrogate pairs, do len * 2.
		if (used + (len * 2) >= allocated)
			reallocate(used + ((len * 2) * 2));
		u32 start = used;

		// Convert UTF-32 to UTF-16.
		unicode::EUTF_ENDIAN m_end = getEndianness();
		u32 pos = start;
		for (u32 l = 0; l<len; ++l)
		{
			++used;

			uchar32_t ch = c2[l];
			if (c_end != unicode::EUTFEE_NATIVE && c_end != m_end)
				ch = unicode::swapEndian32(ch);

			if (ch > 0xFFFF)
			{
				// Split ch up into a surrogate pair as it is over 16 bits long.
				uchar16_t x = static_cast<uchar16_t>(ch);
				uchar16_t vh = UTF16_HI_SURROGATE | ((((ch >> 16) & ((1 << 5) - 1)) - 1) << 6) | (x >> 10);
				uchar16_t vl = UTF16_LO_SURROGATE | (x & ((1 << 10) - 1));
				array[pos++] = vh;
				array[pos++] = vl;
				++used;		// Using two shorts, so increased used again.
			}
			else if (ch >= 0xD800 && ch <= 0xDFFF)
			{
				// Between possible UTF-16 surrogates (invalid!)
				array[pos++] = unicode::UTF_REPLACEMENT_CHARACTER;
			}
			else array[pos++] = static_cast<uchar16_t>(ch);
		}
		array[used] = 0;

		// Validate our new UTF-16 string.
		validate();

		return *this;
	}


	//! Appends a ustring16 to this ustring16
	//! \param other The string to append to this one.
	//! \return A reference to our current string.
	ustring16<TAlloc>& append(const ustring16<TAlloc>& other)
	{
		const uchar16_t* oa = other.c_str();

		u32 len = other.size_raw();

		if (used + len >= allocated)
			reallocate(used + len);

		for (u32 l=0; l<len; ++l)
			array[used+l] = oa[l];

		used += len;
		array[used] = 0;

		return *this;
	}


	//! Appends a certain amount of characters of a ustring16 to this ustring16.
	//! \param other The string to append to this one.
	//! \param length How many characters of the other string to add to this one.
	//! \return A reference to our current string.
	ustring16<TAlloc>& append(const ustring16<TAlloc>& other, u32 length)
	{
		if (other.size() == 0)
			return *this;

		if (other.size() < length)
		{
			append(other);
			return *this;
		}

		if (used + length * 2 >= allocated)
			reallocate(used + length * 2);

		const_iterator iter(other, 0);
		u32 l = length;
		while (!iter.atEnd() && l)
		{
			uchar32_t c = *iter;
			append(c);
			++iter;
			--l;
		}

		return *this;
	}


	//! Reserves some memory.
	//! \param count The amount of characters to reserve.
	void reserve(u32 count)
	{
		if (count < allocated)
			return;

		reallocate(count);
	}


	//! Finds first occurrence of character.
	//! \param c The character to search for.
	//! \return Position where the character has been found, or -1 if not found.
	s32 findFirst(uchar32_t c) const
	{
		const_iterator i(*this, 0);

		s32 pos = 0;
		while (!i.atEnd())
		{
			uchar32_t t = *i;
			if (c == t)
				return pos;
			++pos;
			++i;
		}

		return -1;
	}

	//! Finds first occurrence of a character of a list.
	//! \param c A list of characters to find. For example if the method should find the first occurrence of 'a' or 'b', this parameter should be "ab".
	//! \param count The amount of characters in the list. Usually, this should be strlen(c).
	//! \return Position where one of the characters has been found, or -1 if not found.
	s32 findFirstChar(const uchar32_t* const c, u32 count=1) const
	{
		if (!c || !count)
			return -1;

		const_iterator i(*this, 0);

		s32 pos = 0;
		while (!i.atEnd())
		{
			uchar32_t t = *i;
			for (u32 j=0; j<count; ++j)
				if (t == c[j])
					return pos;
			++pos;
			++i;
		}

		return -1;
	}


	//! Finds first position of a character not in a given list.
	//! \param c A list of characters to NOT find. For example if the method should find the first occurrence of a character not 'a' or 'b', this parameter should be "ab".
	//! \param count The amount of characters in the list. Usually, this should be strlen(c).
	//! \return Position where the character has been found, or -1 if not found.
	s32 findFirstCharNotInList(const uchar32_t* const c, u32 count=1) const
	{
		if (!c || !count)
			return -1;

		const_iterator i(*this, 0);

		s32 pos = 0;
		while (!i.atEnd())
		{
			uchar32_t t = *i;
			u32 j;
			for (j=0; j<count; ++j)
				if (t == c[j])
					break;

			if (j==count)
				return pos;
			++pos;
			++i;
		}

		return -1;
	}

	//! Finds last position of a character not in a given list.
	//! \param c A list of characters to NOT find. For example if the method should find the first occurrence of a character not 'a' or 'b', this parameter should be "ab".
	//! \param count The amount of characters in the list. Usually, this should be strlen(c).
	//! \return Position where the character has been found, or -1 if not found.
	s32 findLastCharNotInList(const uchar32_t* const c, u32 count=1) const
	{
		if (!c || !count)
			return -1;

		const_iterator i(end());
		--i;

		s32 pos = size() - 1;
		while (!i.atStart())
		{
			uchar32_t t = *i;
			u32 j;
			for (j=0; j<count; ++j)
				if (t == c[j])
					break;

			if (j==count)
				return pos;
			--pos;
			--i;
		}

		return -1;
	}

	//! Finds next occurrence of character.
	//! \param c The character to search for.
	//! \param startPos The position in the string to start searching.
	//! \return Position where the character has been found, or -1 if not found.
	s32 findNext(uchar32_t c, u32 startPos) const
	{
		const_iterator i(*this, startPos);

		s32 pos = startPos;
		while (!i.atEnd())
		{
			uchar32_t t = *i;
			if (t == c)
				return pos;
			++pos;
			++i;
		}

		return -1;
	}


	//! Finds last occurrence of character.
	//! \param c The character to search for.
	//! \param start The start position of the reverse search ( default = -1, on end ).
	//! \return Position where the character has been found, or -1 if not found.
	s32 findLast(uchar32_t c, s32 start = -1) const
	{
		u32 s = size();
		start = core::clamp ( start < 0 ? (s32)s : start, 0, (s32)s ) - 1;

		const_iterator i(*this, start);
		u32 pos = start;
		while (!i.atStart())
		{
			uchar32_t t = *i;
			if (t == c)
				return pos;
			--pos;
			--i;
		}

		return -1;
	}

	//! Finds last occurrence of a character in a list.
	//! \param c A list of strings to find. For example if the method should find the last occurrence of 'a' or 'b', this parameter should be "ab".
	//! \param count The amount of characters in the list. Usually, this should be strlen(c).
	//! \return Position where one of the characters has been found, or -1 if not found.
	s32 findLastChar(const uchar32_t* const c, u32 count=1) const
	{
		if (!c || !count)
			return -1;

		const_iterator i(end());
		--i;

		s32 pos = size();
		while (!i.atStart())
		{
			uchar32_t t = *i;
			for (u32 j=0; j<count; ++j)
				if (t == c[j])
					return pos;
			--pos;
			--i;
		}

		return -1;
	}


	//! Finds another ustring16 in this ustring16.
	//! \param str The string to find.
	//! \param start The start position of the search.
	//! \return Positions where the ustring16 has been found, or -1 if not found.
	s32 find(const ustring16<TAlloc>& str, const u32 start = 0) const
	{
		u32 my_size = size();
		u32 their_size = str.size();

		if (their_size == 0 || my_size - start < their_size)
			return -1;

		const_iterator i(*this, start);

		s32 pos = start;
		while (!i.atEnd())
		{
			const_iterator i2(i);
			const_iterator j(str, 0);
			uchar32_t t1 = (uchar32_t)*i2;
			uchar32_t t2 = (uchar32_t)*j;
			while (t1 == t2)
			{
				++i2;
				++j;
				if (j.atEnd())
					return pos;
				t1 = (uchar32_t)*i2;
				t2 = (uchar32_t)*j;
			}
			++i;
			++pos;
		}

		return -1;
	}


	//! Finds another ustring16 in this ustring16.
	//! \param str The string to find.
	//! \param start The start position of the search.
	//! \return Positions where the string has been found, or -1 if not found.
	s32 find_raw(const ustring16<TAlloc>& str, const u32 start = 0) const
	{
		const uchar16_t* data = str.c_str();
		if (data && *data)
		{
			u32 len = 0;

			while (data[len])
				++len;

			if (len > used)
				return -1;

			for (u32 i=start; i<=used-len; ++i)
			{
				u32 j=0;

				while(data[j] && array[i+j] == data[j])
					++j;

				if (!data[j])
					return i;
			}
		}

		return -1;
	}


	//! Returns a substring.
	//! \param begin: Start of substring.
	//! \param length: Length of substring.
	//! \return A reference to our current string.
	ustring16<TAlloc> subString(u32 begin, s32 length) const
	{
		u32 len = size();
		// if start after ustring16
		// or no proper substring length
		if ((length <= 0) || (begin>=len))
			return ustring16<TAlloc>("");
		// clamp length to maximal value
		if ((length+begin) > len)
			length = len-begin;

		ustring16<TAlloc> o;
		o.reserve((length+1) * 2);

		const_iterator i(*this, begin);
		while (!i.atEnd() && length)
		{
			o.append(*i);
			++i;
			--length;
		}

		return o;
	}


	//! Appends a character to this ustring16.
	//! \param c Character to append.
	//! \return A reference to our current string.
	ustring16<TAlloc>& operator += (char c)
	{
		append((uchar32_t)c);
		return *this;
	}


	//! Appends a character to this ustring16.
	//! \param c Character to append.
	//! \return A reference to our current string.
	ustring16<TAlloc>& operator += (uchar32_t c)
	{
		append(c);
		return *this;
	}


	//! Appends a number to this ustring16.
	//! \param c Number to append.
	//! \return A reference to our current string.
	ustring16<TAlloc>& operator += (short c)
	{
		append(core::stringc(c));
		return *this;
	}


	//! Appends a number to this ustring16.
	//! \param c Number to append.
	//! \return A reference to our current string.
	ustring16<TAlloc>& operator += (unsigned short c)
	{
		append(core::stringc(c));
		return *this;
	}


#ifdef USTRING_CPP0X_NEWLITERALS
	//! Appends a number to this ustring16.
	//! \param c Number to append.
	//! \return A reference to our current string.
	ustring16<TAlloc>& operator += (int c)
	{
		append(core::stringc(c));
		return *this;
	}


	//! Appends a number to this ustring16.
	//! \param c Number to append.
	//! \return A reference to our current string.
	ustring16<TAlloc>& operator += (unsigned int c)
	{
		append(core::stringc(c));
		return *this;
	}
#endif


	//! Appends a number to this ustring16.
	//! \param c Number to append.
	//! \return A reference to our current string.
	ustring16<TAlloc>& operator += (long c)
	{
		append(core::stringc(c));
		return *this;
	}


	//! Appends a number to this ustring16.
	//! \param c Number to append.
	//! \return A reference to our current string.
	ustring16<TAlloc>& operator += (unsigned long c)
	{
		append(core::stringc(c));
		return *this;
	}


	//! Appends a number to this ustring16.
	//! \param c Number to append.
	//! \return A reference to our current string.
	ustring16<TAlloc>& operator += (double c)
	{
		append(core::stringc(c));
		return *this;
	}


	//! Appends a char ustring16 to this ustring16.
	//! \param c Char ustring16 to append.
	//! \return A reference to our current string.
	ustring16<TAlloc>& operator += (const uchar16_t* const c)
	{
		append(c);
		return *this;
	}


	//! Appends a ustring16 to this ustring16.
	//! \param other ustring16 to append.
	//! \return A reference to our current string.
	ustring16<TAlloc>& operator += (const ustring16<TAlloc>& other)
	{
		append(other);
		return *this;
	}


	//! Replaces all characters of a given type with another one.
	//! \param toReplace Character to replace.
	//! \param replaceWith Character replacing the old one.
	//! \return A reference to our current string.
	ustring16<TAlloc>& replace(uchar32_t toReplace, uchar32_t replaceWith)
	{
		iterator i(*this, 0);
		while (!i.atEnd())
		{
			typename ustring16<TAlloc>::access a = *i;
			if ((uchar32_t)a == toReplace)
				a = replaceWith;
			++i;
		}
		return *this;
	}


	//! Replaces all instances of a string with another one.
	//! \param toReplace The string to replace.
	//! \param replaceWith The string replacing the old one.
	//! \return A reference to our current string.
	ustring16<TAlloc>& replace(const ustring16<TAlloc>& toReplace, const ustring16<TAlloc>& replaceWith)
	{
		if (toReplace.size() == 0)
			return *this;

		const uchar16_t* other = toReplace.c_str();
		const uchar16_t* replace = replaceWith.c_str();
		const u32 other_size = toReplace.size_raw();
		const u32 replace_size = replaceWith.size_raw();

		// Determine the delta.  The algorithm will change depending on the delta.
		s32 delta = replace_size - other_size;

		// A character for character replace.  The string will not shrink or grow.
		if (delta == 0)
		{
			s32 pos = 0;
			while ((pos = find_raw(other, pos)) != -1)
			{
				for (u32 i = 0; i < replace_size; ++i)
					array[pos + i] = replace[i];
				++pos;
			}
			return *this;
		}

		// We are going to be removing some characters.  The string will shrink.
		if (delta < 0)
		{
			u32 i = 0;
			for (u32 pos = 0; pos <= used; ++i, ++pos)
			{
				// Is this potentially a match?
				if (array[pos] == *other)
				{
					// Check to see if we have a match.
					u32 j;
					for (j = 0; j < other_size; ++j)
					{
						if (array[pos + j] != other[j])
							break;
					}

					// If we have a match, replace characters.
					if (j == other_size)
					{
						for (j = 0; j < replace_size; ++j)
							array[i + j] = replace[j];
						i += replace_size - 1;
						pos += other_size - 1;
						continue;
					}
				}

				// No match found, just copy characters.
				array[i - 1] = array[pos];
			}
			array[i] = 0;
			used = i;

			return *this;
		}

		// We are going to be adding characters, so the string size will increase.
		// Count the number of times toReplace exists in the string so we can allocate the new size.
		u32 find_count = 0;
		s32 pos = 0;
		while ((pos = find_raw(other, pos)) != -1)
		{
			++find_count;
			++pos;
		}

		// Re-allocate the string now, if needed.
		u32 len = delta * find_count;
		if (used + len >= allocated)
			reallocate(used + len);

		// Start replacing.
		pos = 0;
		while ((pos = find_raw(other, pos)) != -1)
		{
			uchar16_t* start = array + pos + other_size - 1;
			uchar16_t* ptr   = array + used;
			uchar16_t* end   = array + used + delta;

			// Shift characters to make room for the string.
			while (ptr != start)
			{
				*end = *ptr;
				--ptr;
				--end;
			}

			// Add the new string now.
			for (u32 i = 0; i < replace_size; ++i)
				array[pos + i] = replace[i];

			pos += replace_size;
			used += delta;
		}

		// Terminate the string and return ourself.
		array[used] = 0;
		return *this;
	}


	//! Removes characters from a ustring16..
	//! \param c The character to remove.
	//! \return A reference to our current string.
	ustring16<TAlloc>& remove(uchar32_t c)
	{
		u32 pos = 0;
		u32 found = 0;
		u32 len = (c > 0xFFFF ? 2 : 1);		// Remove characters equal to the size of c as a UTF-16 character.
		for (u32 i=0; i<=used; ++i)
		{
			uchar32_t uc32 = 0;
			if (!UTF16_IS_SURROGATE_HI(array[i]))
				uc32 |= array[i];
			else if (i + 1 <= used)
			{
				// Convert the surrogate pair into a single UTF-32 character.
				uc32 = unicode::toUTF32(array[i], array[i + 1]);
			}
			u32 len2 = (uc32 > 0xFFFF ? 2 : 1);

			if (uc32 == c)
			{
				found += len;
				continue;
			}

			array[pos++] = array[i];
			if (len2 == 2)
				array[pos++] = array[++i];
		}
		used -= found;
		array[used] = 0;
		return *this;
	}


	//! Removes a ustring16 from the ustring16.
	//! \param toRemove The string to remove.
	//! \return A reference to our current string.
	ustring16<TAlloc>& remove(const ustring16<TAlloc>& toRemove)
	{
		u32 size = toRemove.size_raw();
		if (size == 0) return *this;

		const uchar16_t* tra = toRemove.c_str();
		u32 pos = 0;
		u32 found = 0;
		for (u32 i=0; i<=used; ++i)
		{
			u32 j = 0;
			while (j < size)
			{
				if (array[i + j] != tra[j])
					break;
				++j;
			}
			if (j == size)
			{
				found += size;
				i += size - 1;
				continue;
			}

			array[pos++] = array[i];
		}
		used -= found;
		array[used] = 0;
		return *this;
	}


	//! Removes characters from the ustring16.
	//! \param characters The characters to remove.
	//! \return A reference to our current string.
	ustring16<TAlloc>& removeChars(const ustring16<TAlloc>& characters)
	{
		if (characters.size_raw() == 0)
			return *this;

		u32 pos = 0;
		u32 found = 0;
		const_iterator iter(characters);
		for (u32 i=0; i<=used; ++i)
		{
			uchar32_t uc32 = 0;
			if (!UTF16_IS_SURROGATE_HI(array[i]))
				uc32 |= array[i];
			else if (i + 1 <= used)
			{
				// Convert the surrogate pair into a single UTF-32 character.
				uc32 = unicode::toUTF32(array[i], array[i+1]);
			}
			u32 len2 = (uc32 > 0xFFFF ? 2 : 1);

			bool cont = false;
			iter.toStart();
			while (!iter.atEnd())
			{
				uchar32_t c = *iter;
				if (uc32 == c)
				{
					found += (c > 0xFFFF ? 2 : 1);		// Remove characters equal to the size of c as a UTF-16 character.
					++i;
					cont = true;
					break;
				}
				++iter;
			}
			if (cont) continue;

			array[pos++] = array[i];
			if (len2 == 2)
				array[pos++] = array[++i];
		}
		used -= found;
		array[used] = 0;
		return *this;
	}


	//! Trims the ustring16.
	//! Removes the specified characters (by default, Latin-1 whitespace) from the begining and the end of the ustring16.
	//! \param whitespace The characters that are to be considered as whitespace.
	//! \return A reference to our current string.
	ustring16<TAlloc>& trim(const ustring16<TAlloc>& whitespace = " \t\n\r")
	{
		core::array<uchar32_t> utf32white = whitespace.toUTF32();

		// find start and end of the substring without the specified characters
		const s32 begin = findFirstCharNotInList(utf32white.const_pointer(), whitespace.used + 1);
		if (begin == -1)
			return (*this="");

		const s32 end = findLastCharNotInList(utf32white.const_pointer(), whitespace.used + 1);

		return (*this = subString(begin, (end +1) - begin));
	}


	//! Erases a character from the ustring16.
	//! May be slow, because all elements following after the erased element have to be copied.
	//! \param index Index of element to be erased.
	//! \return A reference to our current string.
	ustring16<TAlloc>& erase(u32 index)
	{
		_IRR_DEBUG_BREAK_IF(index>used) // access violation

		iterator i(*this, index);

		uchar32_t t = *i;
		u32 len = (t > 0xFFFF ? 2 : 1);

		for (u32 j = static_cast<u32>(i.getPos()) + len; j <= used; ++j)
			array[j - len] = array[j];

		used -= len;
		array[used] = 0;

		return *this;
	}


	//! Validate the existing ustring16, checking for valid surrogate pairs and checking for proper termination.
	//! \return A reference to our current string.
	ustring16<TAlloc>& validate()
	{
		// Validate all unicode characters.
		for (u32 i=0; i<allocated; ++i)
		{
			// Terminate on existing null.
			if (array[i] == 0)
			{
				used = i;
				return *this;
			}
			if (UTF16_IS_SURROGATE(array[i]))
			{
				if (((i+1) >= allocated) || UTF16_IS_SURROGATE_LO(array[i]))
					array[i] = unicode::UTF_REPLACEMENT_CHARACTER;
				else if (UTF16_IS_SURROGATE_HI(array[i]) && !UTF16_IS_SURROGATE_LO(array[i+1]))
					array[i] = unicode::UTF_REPLACEMENT_CHARACTER;
				++i;
			}
			if (array[i] >= 0xFDD0 && array[i] <= 0xFDEF)
				array[i] = unicode::UTF_REPLACEMENT_CHARACTER;
		}

		// terminate
		used = 0;
		if (allocated > 0)
		{
			used = allocated - 1;
			array[used] = 0;
		}
		return *this;
	}


	//! Gets the last char of the ustring16, or 0.
	//! \return The last char of the ustring16, or 0.
	uchar32_t lastChar() const
	{
		if (used < 1)
			return 0;

		if (UTF16_IS_SURROGATE_LO(array[used-1]))
		{
			// Make sure we have a paired surrogate.
			if (used < 2)
				return 0;

			// Check for an invalid surrogate.
			if (!UTF16_IS_SURROGATE_HI(array[used-2]))
				return 0;

			// Convert the surrogate pair into a single UTF-32 character.
			return unicode::toUTF32(array[used-2], array[used-1]);
		}
		else
		{
			return array[used-1];
		}
	}


	//! Split the ustring16 into parts.
	/** This method will split a ustring16 at certain delimiter characters
	into the container passed in as reference. The type of the container
	has to be given as template parameter. It must provide a push_back and
	a size method.
	\param ret The result container
	\param c C-style ustring16 of delimiter characters
	\param count Number of delimiter characters
	\param ignoreEmptyTokens Flag to avoid empty substrings in the result
	container. If two delimiters occur without a character in between, an
	empty substring would be placed in the result. If this flag is set,
	only non-empty strings are stored.
	\param keepSeparators Flag which allows to add the separator to the
	result ustring16. If this flag is true, the concatenation of the
	substrings results in the original ustring16. Otherwise, only the
	characters between the delimiters are returned.
	\return The number of resulting substrings
	*/
	template<class container>
	u32 split(container& ret, const uchar32_t* const c, u32 count=1, bool ignoreEmptyTokens=true, bool keepSeparators=false) const
	{
		if (!c)
			return 0;

		const_iterator i(*this);
		const u32 oldSize=ret.size();
		u32 pos = 0;
		u32 lastpos = 0;
		u32 lastpospos = 0;
		bool lastWasSeparator = false;
		while (!i.atEnd())
		{
			uchar32_t ch = *i;
			bool foundSeparator = false;
			for (u32 j=0; j<count; ++j)
			{
				if (ch == c[j])
				{
					if ((!ignoreEmptyTokens || pos - lastpos != 0) &&
							!lastWasSeparator)
					ret.push_back(ustring16<TAlloc>(&array[lastpospos], pos - lastpos));
					foundSeparator = true;
					lastpos = (keepSeparators ? pos : pos + 1);
					lastpospos = (keepSeparators ? i.getPos() : i.getPos() + 1);
					break;
				}
			}
			lastWasSeparator = foundSeparator;
			++pos;
			++i;
		}
		u32 s = size() + 1;
		if (s > lastpos)
			ret.push_back(ustring16<TAlloc>(&array[lastpospos], s - lastpos));
		return ret.size()-oldSize;
	}


	//! Split the ustring16 into parts.
	/** This method will split a ustring16 at certain delimiter characters
	into the container passed in as reference. The type of the container
	has to be given as template parameter. It must provide a push_back and
	a size method.
	\param ret The result container
	\param c A unicode string of delimiter characters
	\param ignoreEmptyTokens Flag to avoid empty substrings in the result
	container. If two delimiters occur without a character in between, an
	empty substring would be placed in the result. If this flag is set,
	only non-empty strings are stored.
	\param keepSeparators Flag which allows to add the separator to the
	result ustring16. If this flag is true, the concatenation of the
	substrings results in the original ustring16. Otherwise, only the
	characters between the delimiters are returned.
	\return The number of resulting substrings
	*/
	template<class container>
	u32 split(container& ret, const ustring16<TAlloc>& c, bool ignoreEmptyTokens=true, bool keepSeparators=false) const
	{
		core::array<uchar32_t> v = c.toUTF32();
		return split(ret, v.pointer(), v.size(), ignoreEmptyTokens, keepSeparators);
	}


	//! Gets the size of the allocated memory buffer for the string.
	//! \return The size of the allocated memory buffer.
	u32 capacity() const
	{
		return allocated;
	}


	//! Returns the raw number of UTF-16 code points in the string which includes the individual surrogates.
	//! \return The raw number of UTF-16 code points, excluding the trialing NUL.
	u32 size_raw() const
	{
		return used;
	}


	//! Inserts a character into the string.
	//! \param c The character to insert.
	//! \param pos The position to insert the character.
	//! \return A reference to our current string.
	ustring16<TAlloc>& insert(uchar32_t c, u32 pos)
	{
		u8 len = (c > 0xFFFF ? 2 : 1);

		if (used + len >= allocated)
			reallocate(used + len);

		used += len;

		iterator iter(*this, pos);
		for (u32 i = used - 2; i > iter.getPos(); --i)
			array[i] = array[i - len];

		if (c > 0xFFFF)
		{
			// c will be multibyte, so split it up into a surrogate pair.
			uchar16_t x = static_cast<uchar16_t>(c);
			uchar16_t vh = UTF16_HI_SURROGATE | ((((c >> 16) & ((1 << 5) - 1)) - 1) << 6) | (x >> 10);
			uchar16_t vl = UTF16_LO_SURROGATE | (x & ((1 << 10) - 1));
			array[iter.getPos()] = vh;
			array[iter.getPos()+1] = vl;
		}
		else
		{
			array[iter.getPos()] = static_cast<uchar16_t>(c);
		}
		array[used] = 0;
		return *this;
	}


	//! Inserts a string into the string.
	//! \param c The string to insert.
	//! \param pos The position to insert the string.
	//! \return A reference to our current string.
	ustring16<TAlloc>& insert(const ustring16<TAlloc>& c, u32 pos)
	{
		u32 len = c.size_raw();
		if (len == 0) return *this;

		if (used + len >= allocated)
			reallocate(used + len);

		used += len;

		iterator iter(*this, pos);
		for (u32 i = used - 2; i > iter.getPos() + len; --i)
			array[i] = array[i - len];

		const uchar16_t* s = c.c_str();
		for (u32 i = 0; i < len; ++i)
		{
			array[pos++] = *s;
			++s;
		}

		array[used] = 0;
		return *this;
	}


	//! Inserts a character into the string.
	//! \param c The character to insert.
	//! \param pos The position to insert the character.
	//! \return A reference to our current string.
	ustring16<TAlloc>& insert_raw(uchar16_t c, u32 pos)
	{
		if (used + 1 >= allocated)
			reallocate(used + 1);

		++used;

		for (u32 i = used - 1; i > pos; --i)
			array[i] = array[i - 1];

		array[pos] = c;
		array[used] = 0;
		return *this;
	}


	//! Removes a character from string.
	//! \param pos Position of the character to remove.
	//! \return A reference to our current string.
	ustring16<TAlloc>& erase_raw(u32 pos)
	{
		for (u32 i=pos; i<=used; ++i)
		{
			array[i] = array[i + 1];
		}
		--used;
		array[used] = 0;
		return *this;
	}


	//! Replaces a character in the string.
	//! \param c The new character.
	//! \param pos The position of the character to replace.
	//! \return A reference to our current string.
	ustring16<TAlloc>& replace_raw(uchar16_t c, u32 pos)
	{
		array[pos] = c;
		return *this;
	}


	//! Returns an iterator to the beginning of the string.
	//! \return An iterator to the beginning of the string.
	iterator begin()
	{
		iterator i(*this, 0);
		return i;
	}


	//! Returns an iterator to the beginning of the string.
	//! \return An iterator to the beginning of the string.
	const_iterator begin() const
	{
		const_iterator i(*this, 0);
		return i;
	}


	//! Returns an iterator to the beginning of the string.
	//! \return An iterator to the beginning of the string.
	const_iterator cbegin() const
	{
		const_iterator i(*this, 0);
		return i;
	}


	//! Returns an iterator to the end of the string.
	//! \return An iterator to the end of the string.
	iterator end()
	{
		iterator i(*this, 0);
		i.toEnd();
		return i;
	}


	//! Returns an iterator to the end of the string.
	//! \return An iterator to the end of the string.
	const_iterator end() const
	{
		const_iterator i(*this, 0);
		i.toEnd();
		return i;
	}


	//! Returns an iterator to the end of the string.
	//! \return An iterator to the end of the string.
	const_iterator cend() const
	{
		const_iterator i(*this, 0);
		i.toEnd();
		return i;
	}


	//! Converts the string to a UTF-8 encoded string.
	//! \param addBOM If true, the proper unicode byte-order mark will be prefixed to the string.
	//! \return A string containing the UTF-8 encoded string.
	core::string<uchar8_t> toUTF8_s(const bool addBOM = false) const
	{
		core::string<uchar8_t> ret;
		ret.reserve(used * 4 + (addBOM ? unicode::BOM_UTF8_LEN : 0) + 1);
		const_iterator iter(*this, 0);

		// Add the byte order mark if the user wants it.
		if (addBOM)
		{
			ret.append(unicode::BOM_ENCODE_UTF8[0]);
			ret.append(unicode::BOM_ENCODE_UTF8[1]);
			ret.append(unicode::BOM_ENCODE_UTF8[2]);
		}

		while (!iter.atEnd())
		{
			uchar32_t c = *iter;
			if (c > 0xFFFF)
			{	// 4 bytes
				uchar8_t b1 = (0x1E << 3) | ((c >> 18) & 0x7);
				uchar8_t b2 = (0x2 << 6) | ((c >> 12) & 0x3F);
				uchar8_t b3 = (0x2 << 6) | ((c >> 6) & 0x3F);
				uchar8_t b4 = (0x2 << 6) | (c & 0x3F);
				ret.append(b1);
				ret.append(b2);
				ret.append(b3);
				ret.append(b4);
			}
			else if (c > 0x7FF)
			{	// 3 bytes
				uchar8_t b1 = (0xE << 4) | ((c >> 12) & 0xF);
				uchar8_t b2 = (0x2 << 6) | ((c >> 6) & 0x3F);
				uchar8_t b3 = (0x2 << 6) | (c & 0x3F);
				ret.append(b1);
				ret.append(b2);
				ret.append(b3);
			}
			else if (c > 0x7F)
			{	// 2 bytes
				uchar8_t b1 = (0x6 << 5) | ((c >> 6) & 0x1F);
				uchar8_t b2 = (0x2 << 6) | (c & 0x3F);
				ret.append(b1);
				ret.append(b2);
			}
			else
			{	// 1 byte
				ret.append(static_cast<uchar8_t>(c));
			}
			++iter;
		}
		return ret;
	}


	//! Converts the string to a UTF-8 encoded string array.
	//! \param addBOM If true, the proper unicode byte-order mark will be prefixed to the string.
	//! \return An array containing the UTF-8 encoded string.
	core::array<uchar8_t> toUTF8(const bool addBOM = false) const
	{
		core::array<uchar8_t> ret(used * 4 + (addBOM ? unicode::BOM_UTF8_LEN : 0) + 1);
		const_iterator iter(*this, 0);

		// Add the byte order mark if the user wants it.
		if (addBOM)
		{
			ret.push_back(unicode::BOM_ENCODE_UTF8[0]);
			ret.push_back(unicode::BOM_ENCODE_UTF8[1]);
			ret.push_back(unicode::BOM_ENCODE_UTF8[2]);
		}

		while (!iter.atEnd())
		{
			uchar32_t c = *iter;
			if (c > 0xFFFF)
			{	// 4 bytes
				uchar8_t b1 = (0x1E << 3) | ((c >> 18) & 0x7);
				uchar8_t b2 = (0x2 << 6) | ((c >> 12) & 0x3F);
				uchar8_t b3 = (0x2 << 6) | ((c >> 6) & 0x3F);
				uchar8_t b4 = (0x2 << 6) | (c & 0x3F);
				ret.push_back(b1);
				ret.push_back(b2);
				ret.push_back(b3);
				ret.push_back(b4);
			}
			else if (c > 0x7FF)
			{	// 3 bytes
				uchar8_t b1 = (0xE << 4) | ((c >> 12) & 0xF);
				uchar8_t b2 = (0x2 << 6) | ((c >> 6) & 0x3F);
				uchar8_t b3 = (0x2 << 6) | (c & 0x3F);
				ret.push_back(b1);
				ret.push_back(b2);
				ret.push_back(b3);
			}
			else if (c > 0x7F)
			{	// 2 bytes
				uchar8_t b1 = (0x6 << 5) | ((c >> 6) & 0x1F);
				uchar8_t b2 = (0x2 << 6) | (c & 0x3F);
				ret.push_back(b1);
				ret.push_back(b2);
			}
			else
			{	// 1 byte
				ret.push_back(static_cast<uchar8_t>(c));
			}
			++iter;
		}
		ret.push_back(0);
		return ret;
	}


#ifdef USTRING_CPP0X_NEWLITERALS	// C++0x
	//! Converts the string to a UTF-16 encoded string.
	//! \param endian The desired endianness of the string.
	//! \param addBOM If true, the proper unicode byte-order mark will be prefixed to the string.
	//! \return A string containing the UTF-16 encoded string.
	core::string<char16_t> toUTF16_s(const unicode::EUTF_ENDIAN endian = unicode::EUTFEE_NATIVE, const bool addBOM = false) const
	{
		core::string<char16_t> ret;
		ret.reserve(used + (addBOM ? unicode::BOM_UTF16_LEN : 0) + 1);

		// Add the BOM if specified.
		if (addBOM)
		{
			if (endian == unicode::EUTFEE_NATIVE)
				ret[0] = unicode::BOM;
			else if (endian == unicode::EUTFEE_LITTLE)
			{
				uchar8_t* ptr8 = reinterpret_cast<uchar8_t*>(ret.c_str());
				*ptr8++ = unicode::BOM_ENCODE_UTF16_LE[0];
				*ptr8 = unicode::BOM_ENCODE_UTF16_LE[1];
			}
			else
			{
				uchar8_t* ptr8 = reinterpret_cast<uchar8_t*>(ret.c_str());
				*ptr8++ = unicode::BOM_ENCODE_UTF16_BE[0];
				*ptr8 = unicode::BOM_ENCODE_UTF16_BE[1];
			}
		}

		ret.append(array);
		if (endian != unicode::EUTFEE_NATIVE && getEndianness() != endian)
		{
			char16_t* ptr = ret.c_str();
			for (u32 i = 0; i < ret.size(); ++i)
				*ptr++ = unicode::swapEndian16(*ptr);
		}
		return ret;
	}
#endif


	//! Converts the string to a UTF-16 encoded string array.
	//! Unfortunately, no toUTF16_s() version exists due to limitations with Irrlicht's string class.
	//! \param endian The desired endianness of the string.
	//! \param addBOM If true, the proper unicode byte-order mark will be prefixed to the string.
	//! \return An array containing the UTF-16 encoded string.
	core::array<uchar16_t> toUTF16(const unicode::EUTF_ENDIAN endian = unicode::EUTFEE_NATIVE, const bool addBOM = false) const
	{
		core::array<uchar16_t> ret(used + (addBOM ? unicode::BOM_UTF16_LEN : 0) + 1);
		uchar16_t* ptr = ret.pointer();

		// Add the BOM if specified.
		if (addBOM)
		{
			if (endian == unicode::EUTFEE_NATIVE)
				*ptr = unicode::BOM;
			else if (endian == unicode::EUTFEE_LITTLE)
			{
				uchar8_t* ptr8 = reinterpret_cast<uchar8_t*>(ptr);
				*ptr8++ = unicode::BOM_ENCODE_UTF16_LE[0];
				*ptr8 = unicode::BOM_ENCODE_UTF16_LE[1];
			}
			else
			{
				uchar8_t* ptr8 = reinterpret_cast<uchar8_t*>(ptr);
				*ptr8++ = unicode::BOM_ENCODE_UTF16_BE[0];
				*ptr8 = unicode::BOM_ENCODE_UTF16_BE[1];
			}
			++ptr;
		}

		memcpy((void*)ptr, (void*)array, used * sizeof(uchar16_t));
		if (endian != unicode::EUTFEE_NATIVE && getEndianness() != endian)
		{
			for (u32 i = 0; i <= used; ++i)
				ptr[i] = unicode::swapEndian16(ptr[i]);
		}
		ret.set_used(used + (addBOM ? unicode::BOM_UTF16_LEN : 0));
		ret.push_back(0);
		return ret;
	}


#ifdef USTRING_CPP0X_NEWLITERALS	// C++0x
	//! Converts the string to a UTF-32 encoded string.
	//! \param endian The desired endianness of the string.
	//! \param addBOM If true, the proper unicode byte-order mark will be prefixed to the string.
	//! \return A string containing the UTF-32 encoded string.
	core::string<char32_t> toUTF32_s(const unicode::EUTF_ENDIAN endian = unicode::EUTFEE_NATIVE, const bool addBOM = false) const
	{
		core::string<char32_t> ret;
		ret.reserve(size() + 1 + (addBOM ? unicode::BOM_UTF32_LEN : 0));
		const_iterator iter(*this, 0);

		// Add the BOM if specified.
		if (addBOM)
		{
			if (endian == unicode::EUTFEE_NATIVE)
				ret.append(unicode::BOM);
			else
			{
				union
				{
					uchar32_t full;
					u8 chunk[4];
				} t;

				if (endian == unicode::EUTFEE_LITTLE)
				{
					t.chunk[0] = unicode::BOM_ENCODE_UTF32_LE[0];
					t.chunk[1] = unicode::BOM_ENCODE_UTF32_LE[1];
					t.chunk[2] = unicode::BOM_ENCODE_UTF32_LE[2];
					t.chunk[3] = unicode::BOM_ENCODE_UTF32_LE[3];
				}
				else
				{
					t.chunk[0] = unicode::BOM_ENCODE_UTF32_BE[0];
					t.chunk[1] = unicode::BOM_ENCODE_UTF32_BE[1];
					t.chunk[2] = unicode::BOM_ENCODE_UTF32_BE[2];
					t.chunk[3] = unicode::BOM_ENCODE_UTF32_BE[3];
				}
				ret.append(t.full);
			}
		}

		while (!iter.atEnd())
		{
			uchar32_t c = *iter;
			if (endian != unicode::EUTFEE_NATIVE && getEndianness() != endian)
				c = unicode::swapEndian32(c);
			ret.append(c);
			++iter;
		}
		return ret;
	}
#endif


	//! Converts the string to a UTF-32 encoded string array.
	//! Unfortunately, no toUTF32_s() version exists due to limitations with Irrlicht's string class.
	//! \param endian The desired endianness of the string.
	//! \param addBOM If true, the proper unicode byte-order mark will be prefixed to the string.
	//! \return An array containing the UTF-32 encoded string.
	core::array<uchar32_t> toUTF32(const unicode::EUTF_ENDIAN endian = unicode::EUTFEE_NATIVE, const bool addBOM = false) const
	{
		core::array<uchar32_t> ret(size() + (addBOM ? unicode::BOM_UTF32_LEN : 0) + 1);
		const_iterator iter(*this, 0);

		// Add the BOM if specified.
		if (addBOM)
		{
			if (endian == unicode::EUTFEE_NATIVE)
				ret.push_back(unicode::BOM);
			else
			{
				union
				{
					uchar32_t full;
					u8 chunk[4];
				} t;

				if (endian == unicode::EUTFEE_LITTLE)
				{
					t.chunk[0] = unicode::BOM_ENCODE_UTF32_LE[0];
					t.chunk[1] = unicode::BOM_ENCODE_UTF32_LE[1];
					t.chunk[2] = unicode::BOM_ENCODE_UTF32_LE[2];
					t.chunk[3] = unicode::BOM_ENCODE_UTF32_LE[3];
				}
				else
				{
					t.chunk[0] = unicode::BOM_ENCODE_UTF32_BE[0];
					t.chunk[1] = unicode::BOM_ENCODE_UTF32_BE[1];
					t.chunk[2] = unicode::BOM_ENCODE_UTF32_BE[2];
					t.chunk[3] = unicode::BOM_ENCODE_UTF32_BE[3];
				}
				ret.push_back(t.full);
			}
		}
		ret.push_back(0);

		while (!iter.atEnd())
		{
			uchar32_t c = *iter;
			if (endian != unicode::EUTFEE_NATIVE && getEndianness() != endian)
				c = unicode::swapEndian32(c);
			ret.push_back(c);
			++iter;
		}
		return ret;
	}


	//! Converts the string to a wchar_t encoded string.
	/** The size of a wchar_t changes depending on the platform.  This function will store a
	correct UTF-8, -16, or -32 encoded string depending on the size of a wchar_t. **/
	//! \param endian The desired endianness of the string.
	//! \param addBOM If true, the proper unicode byte-order mark will be prefixed to the string.
	//! \return A string containing the wchar_t encoded string.
	core::string<wchar_t> toWCHAR_s(const unicode::EUTF_ENDIAN endian = unicode::EUTFEE_NATIVE, const bool addBOM = false) const
	{
		if (sizeof(wchar_t) == 4)
		{
			core::array<uchar32_t> a(toUTF32(endian, addBOM));
			core::stringw ret(a.pointer());
			return ret;
		}
		else if (sizeof(wchar_t) == 2)
		{
			if (endian == unicode::EUTFEE_NATIVE && addBOM == false)
			{
				core::stringw ret(array);
				return ret;
			}
			else
			{
				core::array<uchar16_t> a(toUTF16(endian, addBOM));
				core::stringw ret(a.pointer());
				return ret;
			}
		}
		else if (sizeof(wchar_t) == 1)
		{
			core::array<uchar8_t> a(toUTF8(addBOM));
			core::stringw ret(a.pointer());
			return ret;
		}

		// Shouldn't happen.
		return core::stringw();
	}


	//! Converts the string to a wchar_t encoded string array.
	/** The size of a wchar_t changes depending on the platform.  This function will store a
	correct UTF-8, -16, or -32 encoded string depending on the size of a wchar_t. **/
	//! \param endian The desired endianness of the string.
	//! \param addBOM If true, the proper unicode byte-order mark will be prefixed to the string.
	//! \return An array containing the wchar_t encoded string.
	core::array<wchar_t> toWCHAR(const unicode::EUTF_ENDIAN endian = unicode::EUTFEE_NATIVE, const bool addBOM = false) const
	{
		if (sizeof(wchar_t) == 4)
		{
			core::array<uchar32_t> a(toUTF32(endian, addBOM));
			core::array<wchar_t> ret(a.size());
			ret.set_used(a.size());
			memcpy((void*)ret.pointer(), (void*)a.pointer(), a.size() * sizeof(uchar32_t));
			return ret;
		}
		if (sizeof(wchar_t) == 2)
		{
			if (endian == unicode::EUTFEE_NATIVE && addBOM == false)
			{
				core::array<wchar_t> ret(used);
				ret.set_used(used);
				memcpy((void*)ret.pointer(), (void*)array, used * sizeof(uchar16_t));
				return ret;
			}
			else
			{
				core::array<uchar16_t> a(toUTF16(endian, addBOM));
				core::array<wchar_t> ret(a.size());
				ret.set_used(a.size());
				memcpy((void*)ret.pointer(), (void*)a.pointer(), a.size() * sizeof(uchar16_t));
				return ret;
			}
		}
		if (sizeof(wchar_t) == 1)
		{
			core::array<uchar8_t> a(toUTF8(addBOM));
			core::array<wchar_t> ret(a.size());
			ret.set_used(a.size());
			memcpy((void*)ret.pointer(), (void*)a.pointer(), a.size() * sizeof(uchar8_t));
			return ret;
		}

		// Shouldn't happen.
		return core::array<wchar_t>();
	}

	//! Converts the string to a properly encoded io::path string.
	//! \param endian The desired endianness of the string.
	//! \param addBOM If true, the proper unicode byte-order mark will be prefixed to the string.
	//! \return An io::path string containing the properly encoded string.
	io::path toPATH_s(const unicode::EUTF_ENDIAN endian = unicode::EUTFEE_NATIVE, const bool addBOM = false) const
	{
#if defined(_IRR_WCHAR_FILESYSTEM)
		return toWCHAR_s(endian, addBOM);
#else
		return toUTF8_s(addBOM);
#endif
	}

	//! Loads an unknown stream of data.
	//! Will attempt to determine if the stream is unicode data.  Useful for loading from files.
	//! \param data The data stream to load from.
	//! \param data_size The length of the data string.
	//! \return A reference to our current string.
	ustring16<TAlloc>& loadDataStream(const char* data, size_t data_size)
	{
		// Clear our string.
		*this = "";
		if (!data)
			return *this;

		unicode::EUTF_ENCODE e = unicode::determineUnicodeBOM(data);
		switch (e)
		{
			default:
			case unicode::EUTFE_UTF8:
				append((uchar8_t*)data, data_size);
				break;

			case unicode::EUTFE_UTF16:
			case unicode::EUTFE_UTF16_BE:
			case unicode::EUTFE_UTF16_LE:
				append((uchar16_t*)data, data_size / 2);
				break;

			case unicode::EUTFE_UTF32:
			case unicode::EUTFE_UTF32_BE:
			case unicode::EUTFE_UTF32_LE:
				append((uchar32_t*)data, data_size / 4);
				break;
		}

		return *this;
	}

	//! Gets the encoding of the Unicode string this class contains.
	//! \return An enum describing the current encoding of this string.
	const unicode::EUTF_ENCODE getEncoding() const
	{
		return encoding;
	}

	//! Gets the endianness of the Unicode string this class contains.
	//! \return An enum describing the endianness of this string.
	const unicode::EUTF_ENDIAN getEndianness() const
	{
		if (encoding == unicode::EUTFE_UTF16_LE ||
			encoding == unicode::EUTFE_UTF32_LE)
			return unicode::EUTFEE_LITTLE;
		else return unicode::EUTFEE_BIG;
	}

private:

	//! Reallocate the string, making it bigger or smaller.
	//! \param new_size The new size of the string.
	void reallocate(u32 new_size)
	{
		uchar16_t* old_array = array;

		array = allocator.allocate(new_size + 1); //new u16[new_size];
		allocated = new_size + 1;
		if (old_array == 0) return;

		u32 amount = used < new_size ? used : new_size;
		for (u32 i=0; i<=amount; ++i)
			array[i] = old_array[i];

		if (allocated <= used)
			used = allocated - 1;

		array[used] = 0;

		allocator.deallocate(old_array); // delete [] old_array;
	}

	//--- member variables

	uchar16_t* array;
	unicode::EUTF_ENCODE encoding;
	u32 allocated;
	u32 used;
	TAlloc allocator;
	//irrAllocator<uchar16_t> allocator;
};

typedef ustring16<irrAllocator<uchar16_t> > ustring;


//! Appends two ustring16s.
template <typename TAlloc>
inline ustring16<TAlloc> operator+(const ustring16<TAlloc>& left, const ustring16<TAlloc>& right)
{
	ustring16<TAlloc> ret(left);
	ret += right;
	return ret;
}


//! Appends a ustring16 and a null-terminated unicode string.
template <typename TAlloc, class B>
inline ustring16<TAlloc> operator+(const ustring16<TAlloc>& left, const B* const right)
{
	ustring16<TAlloc> ret(left);
	ret += right;
	return ret;
}


//! Appends a ustring16 and a null-terminated unicode string.
template <class B, typename TAlloc>
inline ustring16<TAlloc> operator+(const B* const left, const ustring16<TAlloc>& right)
{
	ustring16<TAlloc> ret(left);
	ret += right;
	return ret;
}


//! Appends a ustring16 and an Irrlicht string.
template <typename TAlloc, typename B, typename BAlloc>
inline ustring16<TAlloc> operator+(const ustring16<TAlloc>& left, const string<B, BAlloc>& right)
{
	ustring16<TAlloc> ret(left);
	ret += right;
	return ret;
}


//! Appends a ustring16 and an Irrlicht string.
template <typename TAlloc, typename B, typename BAlloc>
inline ustring16<TAlloc> operator+(const string<B, BAlloc>& left, const ustring16<TAlloc>& right)
{
	ustring16<TAlloc> ret(left);
	ret += right;
	return ret;
}


//! Appends a ustring16 and a std::basic_string.
template <typename TAlloc, typename B, typename A, typename BAlloc>
inline ustring16<TAlloc> operator+(const ustring16<TAlloc>& left, const std::basic_string<B, A, BAlloc>& right)
{
	ustring16<TAlloc> ret(left);
	ret += right;
	return ret;
}


//! Appends a ustring16 and a std::basic_string.
template <typename TAlloc, typename B, typename A, typename BAlloc>
inline ustring16<TAlloc> operator+(const std::basic_string<B, A, BAlloc>& left, const ustring16<TAlloc>& right)
{
	ustring16<TAlloc> ret(left);
	ret += right;
	return ret;
}


//! Appends a ustring16 and a char.
template <typename TAlloc>
inline ustring16<TAlloc> operator+(const ustring16<TAlloc>& left, const char right)
{
	ustring16<TAlloc> ret(left);
	ret += right;
	return ret;
}


//! Appends a ustring16 and a char.
template <typename TAlloc>
inline ustring16<TAlloc> operator+(const char left, const ustring16<TAlloc>& right)
{
	ustring16<TAlloc> ret(left);
	ret += right;
	return ret;
}


#ifdef USTRING_CPP0X_NEWLITERALS
//! Appends a ustring16 and a uchar32_t.
template <typename TAlloc>
inline ustring16<TAlloc> operator+(const ustring16<TAlloc>& left, const uchar32_t right)
{
	ustring16<TAlloc> ret(left);
	ret += right;
	return ret;
}


//! Appends a ustring16 and a uchar32_t.
template <typename TAlloc>
inline ustring16<TAlloc> operator+(const uchar32_t left, const ustring16<TAlloc>& right)
{
	ustring16<TAlloc> ret(left);
	ret += right;
	return ret;
}
#endif


//! Appends a ustring16 and a short.
template <typename TAlloc>
inline ustring16<TAlloc> operator+(const ustring16<TAlloc>& left, const short right)
{
	ustring16<TAlloc> ret(left);
	ret += core::stringc(right);
	return ret;
}


//! Appends a ustring16 and a short.
template <typename TAlloc>
inline ustring16<TAlloc> operator+(const short left, const ustring16<TAlloc>& right)
{
	ustring16<TAlloc> ret((core::stringc(left)));
	ret += right;
	return ret;
}


//! Appends a ustring16 and an unsigned short.
template <typename TAlloc>
inline ustring16<TAlloc> operator+(const ustring16<TAlloc>& left, const unsigned short right)
{
	ustring16<TAlloc> ret(left);
	ret += core::stringc(right);
	return ret;
}


//! Appends a ustring16 and an unsigned short.
template <typename TAlloc>
inline ustring16<TAlloc> operator+(const unsigned short left, const ustring16<TAlloc>& right)
{
	ustring16<TAlloc> ret((core::stringc(left)));
	ret += right;
	return ret;
}


//! Appends a ustring16 and an int.
template <typename TAlloc>
inline ustring16<TAlloc> operator+(const ustring16<TAlloc>& left, const int right)
{
	ustring16<TAlloc> ret(left);
	ret += core::stringc(right);
	return ret;
}


//! Appends a ustring16 and an int.
template <typename TAlloc>
inline ustring16<TAlloc> operator+(const int left, const ustring16<TAlloc>& right)
{
	ustring16<TAlloc> ret((core::stringc(left)));
	ret += right;
	return ret;
}


//! Appends a ustring16 and an unsigned int.
template <typename TAlloc>
inline ustring16<TAlloc> operator+(const ustring16<TAlloc>& left, const unsigned int right)
{
	ustring16<TAlloc> ret(left);
	ret += core::stringc(right);
	return ret;
}


//! Appends a ustring16 and an unsigned int.
template <typename TAlloc>
inline ustring16<TAlloc> operator+(const unsigned int left, const ustring16<TAlloc>& right)
{
	ustring16<TAlloc> ret((core::stringc(left)));
	ret += right;
	return ret;
}


//! Appends a ustring16 and a long.
template <typename TAlloc>
inline ustring16<TAlloc> operator+(const ustring16<TAlloc>& left, const long right)
{
	ustring16<TAlloc> ret(left);
	ret += core::stringc(right);
	return ret;
}


//! Appends a ustring16 and a long.
template <typename TAlloc>
inline ustring16<TAlloc> operator+(const long left, const ustring16<TAlloc>& right)
{
	ustring16<TAlloc> ret((core::stringc(left)));
	ret += right;
	return ret;
}


//! Appends a ustring16 and an unsigned long.
template <typename TAlloc>
inline ustring16<TAlloc> operator+(const ustring16<TAlloc>& left, const unsigned long right)
{
	ustring16<TAlloc> ret(left);
	ret += core::stringc(right);
	return ret;
}


//! Appends a ustring16 and an unsigned long.
template <typename TAlloc>
inline ustring16<TAlloc> operator+(const unsigned long left, const ustring16<TAlloc>& right)
{
	ustring16<TAlloc> ret((core::stringc(left)));
	ret += right;
	return ret;
}


//! Appends a ustring16 and a float.
template <typename TAlloc>
inline ustring16<TAlloc> operator+(const ustring16<TAlloc>& left, const float right)
{
	ustring16<TAlloc> ret(left);
	ret += core::stringc(right);
	return ret;
}


//! Appends a ustring16 and a float.
template <typename TAlloc>
inline ustring16<TAlloc> operator+(const float left, const ustring16<TAlloc>& right)
{
	ustring16<TAlloc> ret((core::stringc(left)));
	ret += right;
	return ret;
}


//! Appends a ustring16 and a double.
template <typename TAlloc>
inline ustring16<TAlloc> operator+(const ustring16<TAlloc>& left, const double right)
{
	ustring16<TAlloc> ret(left);
	ret += core::stringc(right);
	return ret;
}


//! Appends a ustring16 and a double.
template <typename TAlloc>
inline ustring16<TAlloc> operator+(const double left, const ustring16<TAlloc>& right)
{
	ustring16<TAlloc> ret((core::stringc(left)));
	ret += right;
	return ret;
}


#ifdef USTRING_CPP0X
//! Appends two ustring16s.
template <typename TAlloc>
inline ustring16<TAlloc>&& operator+(const ustring16<TAlloc>& left, ustring16<TAlloc>&& right)
{
	//std::cout << "MOVE operator+(&, &&)" << std::endl;
	right.insert(left, 0);
	return std::move(right);
}


//! Appends two ustring16s.
template <typename TAlloc>
inline ustring16<TAlloc>&& operator+(ustring16<TAlloc>&& left, const ustring16<TAlloc>& right)
{
	//std::cout << "MOVE operator+(&&, &)" << std::endl;
	left.append(right);
	return std::move(left);
}


//! Appends two ustring16s.
template <typename TAlloc>
inline ustring16<TAlloc>&& operator+(ustring16<TAlloc>&& left, ustring16<TAlloc>&& right)
{
	//std::cout << "MOVE operator+(&&, &&)" << std::endl;
	if ((right.size_raw() <= left.capacity() - left.size_raw()) ||
		(right.capacity() - right.size_raw() < left.size_raw()))
	{
		left.append(right);
		return std::move(left);
	}
	else
	{
		right.insert(left, 0);
		return std::move(right);
	}
}


//! Appends a ustring16 and a null-terminated unicode string.
template <typename TAlloc, class B>
inline ustring16<TAlloc>&& operator+(ustring16<TAlloc>&& left, const B* const right)
{
	//std::cout << "MOVE operator+(&&, B*)" << std::endl;
	left.append(right);
	return std::move(left);
}


//! Appends a ustring16 and a null-terminated unicode string.
template <class B, typename TAlloc>
inline ustring16<TAlloc>&& operator+(const B* const left, ustring16<TAlloc>&& right)
{
	//std::cout << "MOVE operator+(B*, &&)" << std::endl;
	right.insert(left, 0);
	return std::move(right);
}


//! Appends a ustring16 and an Irrlicht string.
template <typename TAlloc, typename B, typename BAlloc>
inline ustring16<TAlloc>&& operator+(const string<B, BAlloc>& left, ustring16<TAlloc>&& right)
{
	//std::cout << "MOVE operator+(&, &&)" << std::endl;
	right.insert(left, 0);
	return std::move(right);
}


//! Appends a ustring16 and an Irrlicht string.
template <typename TAlloc, typename B, typename BAlloc>
inline ustring16<TAlloc>&& operator+(ustring16<TAlloc>&& left, const string<B, BAlloc>& right)
{
	//std::cout << "MOVE operator+(&&, &)" << std::endl;
	left.append(right);
	return std::move(left);
}


//! Appends a ustring16 and a std::basic_string.
template <typename TAlloc, typename B, typename A, typename BAlloc>
inline ustring16<TAlloc>&& operator+(const std::basic_string<B, A, BAlloc>& left, ustring16<TAlloc>&& right)
{
	//std::cout << "MOVE operator+(&, &&)" << std::endl;
	right.insert(core::ustring16<TAlloc>(left), 0);
	return std::move(right);
}


//! Appends a ustring16 and a std::basic_string.
template <typename TAlloc, typename B, typename A, typename BAlloc>
inline ustring16<TAlloc>&& operator+(ustring16<TAlloc>&& left, const std::basic_string<B, A, BAlloc>& right)
{
	//std::cout << "MOVE operator+(&&, &)" << std::endl;
	left.append(right);
	return std::move(left);
}


//! Appends a ustring16 and a char.
template <typename TAlloc>
inline ustring16<TAlloc> operator+(ustring16<TAlloc>&& left, const char right)
{
	left.append((uchar32_t)right);
	return std::move(left);
}


//! Appends a ustring16 and a char.
template <typename TAlloc>
inline ustring16<TAlloc> operator+(const char left, ustring16<TAlloc>&& right)
{
	right.insert((uchar32_t)left, 0);
	return std::move(right);
}


#ifdef USTRING_CPP0X_NEWLITERALS
//! Appends a ustring16 and a uchar32_t.
template <typename TAlloc>
inline ustring16<TAlloc> operator+(ustring16<TAlloc>&& left, const uchar32_t right)
{
	left.append(right);
	return std::move(left);
}


//! Appends a ustring16 and a uchar32_t.
template <typename TAlloc>
inline ustring16<TAlloc> operator+(const uchar32_t left, ustring16<TAlloc>&& right)
{
	right.insert(left, 0);
	return std::move(right);
}
#endif


//! Appends a ustring16 and a short.
template <typename TAlloc>
inline ustring16<TAlloc> operator+(ustring16<TAlloc>&& left, const short right)
{
	left.append(core::stringc(right));
	return std::move(left);
}


//! Appends a ustring16 and a short.
template <typename TAlloc>
inline ustring16<TAlloc> operator+(const short left, ustring16<TAlloc>&& right)
{
	right.insert(core::stringc(left), 0);
	return std::move(right);
}


//! Appends a ustring16 and an unsigned short.
template <typename TAlloc>
inline ustring16<TAlloc> operator+(ustring16<TAlloc>&& left, const unsigned short right)
{
	left.append(core::stringc(right));
	return std::move(left);
}


//! Appends a ustring16 and an unsigned short.
template <typename TAlloc>
inline ustring16<TAlloc> operator+(const unsigned short left, ustring16<TAlloc>&& right)
{
	right.insert(core::stringc(left), 0);
	return std::move(right);
}


//! Appends a ustring16 and an int.
template <typename TAlloc>
inline ustring16<TAlloc> operator+(ustring16<TAlloc>&& left, const int right)
{
	left.append(core::stringc(right));
	return std::move(left);
}


//! Appends a ustring16 and an int.
template <typename TAlloc>
inline ustring16<TAlloc> operator+(const int left, ustring16<TAlloc>&& right)
{
	right.insert(core::stringc(left), 0);
	return std::move(right);
}


//! Appends a ustring16 and an unsigned int.
template <typename TAlloc>
inline ustring16<TAlloc> operator+(ustring16<TAlloc>&& left, const unsigned int right)
{
	left.append(core::stringc(right));
	return std::move(left);
}


//! Appends a ustring16 and an unsigned int.
template <typename TAlloc>
inline ustring16<TAlloc> operator+(const unsigned int left, ustring16<TAlloc>&& right)
{
	right.insert(core::stringc(left), 0);
	return std::move(right);
}


//! Appends a ustring16 and a long.
template <typename TAlloc>
inline ustring16<TAlloc> operator+(ustring16<TAlloc>&& left, const long right)
{
	left.append(core::stringc(right));
	return std::move(left);
}


//! Appends a ustring16 and a long.
template <typename TAlloc>
inline ustring16<TAlloc> operator+(const long left, ustring16<TAlloc>&& right)
{
	right.insert(core::stringc(left), 0);
	return std::move(right);
}


//! Appends a ustring16 and an unsigned long.
template <typename TAlloc>
inline ustring16<TAlloc> operator+(ustring16<TAlloc>&& left, const unsigned long right)
{
	left.append(core::stringc(right));
	return std::move(left);
}


//! Appends a ustring16 and an unsigned long.
template <typename TAlloc>
inline ustring16<TAlloc> operator+(const unsigned long left, ustring16<TAlloc>&& right)
{
	right.insert(core::stringc(left), 0);
	return std::move(right);
}


//! Appends a ustring16 and a float.
template <typename TAlloc>
inline ustring16<TAlloc> operator+(ustring16<TAlloc>&& left, const float right)
{
	left.append(core::stringc(right));
	return std::move(left);
}


//! Appends a ustring16 and a float.
template <typename TAlloc>
inline ustring16<TAlloc> operator+(const float left, ustring16<TAlloc>&& right)
{
	right.insert(core::stringc(left), 0);
	return std::move(right);
}


//! Appends a ustring16 and a double.
template <typename TAlloc>
inline ustring16<TAlloc> operator+(ustring16<TAlloc>&& left, const double right)
{
	left.append(core::stringc(right));
	return std::move(left);
}


//! Appends a ustring16 and a double.
template <typename TAlloc>
inline ustring16<TAlloc> operator+(const double left, ustring16<TAlloc>&& right)
{
	right.insert(core::stringc(left), 0);
	return std::move(right);
}
#endif


#ifndef USTRING_NO_STL
//! Writes a ustring16 to an ostream.
template <typename TAlloc>
inline std::ostream& operator<<(std::ostream& out, const ustring16<TAlloc>& in)
{
	out << in.toUTF8_s().c_str();
	return out;
}

//! Writes a ustring16 to a wostream.
template <typename TAlloc>
inline std::wostream& operator<<(std::wostream& out, const ustring16<TAlloc>& in)
{
	out << in.toWCHAR_s().c_str();
	return out;
}
#endif


#ifndef USTRING_NO_STL

namespace unicode
{

//! Hashing algorithm for hashing a ustring.  Used for things like unordered_maps.
//! Algorithm taken from std::hash<std::string>.
class hash : public std::unary_function<core::ustring, size_t>
{
	public:
		size_t operator()(const core::ustring& s) const
		{
			size_t ret = 2166136261U;
			size_t index = 0;
			size_t stride = 1 + s.size_raw() / 10;

			core::ustring::const_iterator i = s.begin();
			while (i != s.end())
			{
				// TODO: Don't force u32 on an x64 OS.  Make it agnostic.
				ret = 16777619U * ret ^ (size_t)s[(u32)index];
				index += stride;
				i += stride;
			}
			return (ret);
		}
};

} // end namespace unicode

#endif

} // end namespace core
} // end namespace irr

#endif<|MERGE_RESOLUTION|>--- conflicted
+++ resolved
@@ -41,15 +41,11 @@
 #include <stdio.h>
 #include <string.h>
 #include <stdlib.h>
-<<<<<<< HEAD
-#if !defined(__FreeBSD__)
-=======
-#ifdef _WIN32
+#if defined(_WIN32) || defined(__FreeBSD__)
 #define __BYTE_ORDER 0
 #define __LITTLE_ENDIAN 0
 #define __BIG_ENDIAN 1
 #else
->>>>>>> 5fb8778e
 #include <endian.h>
 #endif
 
