/*
Minetest
Copyright (C) 2013 celeron55, Perttu Ahola <celeron55@gmail.com>

This program is free software; you can redistribute it and/or modify
it under the terms of the GNU Lesser General Public License as published by
the Free Software Foundation; either version 2.1 of the License, or
(at your option) any later version.

This program is distributed in the hope that it will be useful,
but WITHOUT ANY WARRANTY; without even the implied warranty of
MERCHANTABILITY or FITNESS FOR A PARTICULAR PURPOSE.  See the
GNU Lesser General Public License for more details.

You should have received a copy of the GNU Lesser General Public License along
with this program; if not, write to the Free Software Foundation, Inc.,
51 Franklin Street, Fifth Floor, Boston, MA 02110-1301 USA.
*/

#include "rollback.h"
#include <fstream>
#include <list>
#include <sstream>
#include "log.h"
#include "mapnode.h"
#include "gamedef.h"
#include "nodedef.h"
#include "util/serialize.h"
#include "util/string.h"
#include "util/numeric.h"
#include "inventorymanager.h" // deserializing InventoryLocations
#include "sqlite3.h"
#include "filesys.h"

#define PP(x) "("<<(x).X<<","<<(x).Y<<","<<(x).Z<<")"

#define POINTS_PER_NODE (16.0)

std::string dbp;
sqlite3* dbh;
sqlite3_stmt* dbs_insert;
sqlite3_stmt* dbs_replace;
sqlite3_stmt* dbs_select;
sqlite3_stmt* dbs_select_range;
sqlite3_stmt* dbs_select_withActor;
sqlite3_stmt* dbs_knownActor_select;
sqlite3_stmt* dbs_knownActor_insert;
sqlite3_stmt* dbs_knownNode_select;
sqlite3_stmt* dbs_knownNode_insert;

struct Stack {
	int node;
	int quantity;
};
struct ActionRow {
	int         id;
	int         actor;
	time_t      timestamp;
	int         type;
	std::string location, list;
	int         index, add;
	Stack       stack;
	int         nodeMeta;
	int         x, y, z;
	int         oldNode;
	int         oldParam1, oldParam2;
	std::string oldMeta;
	int         newNode;
	int         newParam1, newParam2;
	std::string newMeta;
	int         guessed;
};

struct Entity {
	int         id;
	std::string name;
};

typedef std::vector<Entity> Entities;

Entities KnownActors;
Entities KnownNodes;

void registerNewActor(int id, std::string name)
{
	Entity newActor;

	newActor.id   = id;
	newActor.name = name;

	KnownActors.push_back(newActor);

	//std::cout << "New actor registered: " << id << " | " << name << std::endl;
}

void registerNewNode(int id, std::string name)
{
	Entity newNode;

	newNode.id   = id;
	newNode.name = name;

	KnownNodes.push_back(newNode);

	//std::cout << "New node registered: " << id << " | " << name << std::endl;
}

int getActorId(std::string name)
{
	Entities::const_iterator iter;

	for (iter = KnownActors.begin(); iter != KnownActors.end(); ++iter)
		if (iter->name == name) {
			return iter->id;
		}

	sqlite3_reset(dbs_knownActor_insert);
	sqlite3_bind_text(dbs_knownActor_insert, 1, name.c_str(), -1, NULL);
	sqlite3_step(dbs_knownActor_insert);

	int id = sqlite3_last_insert_rowid(dbh);

	//std::cout << "Actor ID insert returns " << insert << std::endl;

	registerNewActor(id, name);

	return id;
}

int getNodeId(std::string name)
{
	Entities::const_iterator iter;

	for (iter = KnownNodes.begin(); iter != KnownNodes.end(); ++iter)
		if (iter->name == name) {
			return iter->id;
		}

	sqlite3_reset(dbs_knownNode_insert);
	sqlite3_bind_text(dbs_knownNode_insert, 1, name.c_str(), -1, NULL);
	sqlite3_step(dbs_knownNode_insert);

	int id = sqlite3_last_insert_rowid(dbh);

	registerNewNode(id, name);

	return id;
}

const char * getActorName(int id)
{
	Entities::const_iterator iter;

	//std::cout << "getActorName of id " << id << std::endl;

	for (iter = KnownActors.begin(); iter != KnownActors.end(); ++iter)
		if (iter->id == id) {
			return iter->name.c_str();
		}

	return "";
}

const char * getNodeName(int id)
{
	Entities::const_iterator iter;

	//std::cout << "getNodeName of id " << id << std::endl;

	for (iter = KnownNodes.begin(); iter != KnownNodes.end(); ++iter)
		if (iter->id == id) {
			return iter->name.c_str();
		}

	return "";
}

Stack getStackFromString(std::string text)
{
	Stack stack;

	size_t off = text.find_last_of(" ");

	stack.node     = getNodeId(text.substr(0, off));
	stack.quantity = atoi(text.substr(off + 1).c_str());

	return stack;
}

std::string getStringFromStack(Stack stack)
{
	std::string text;

	text.append(getNodeName(stack.node));
	text.append(" ");
	text.append(itos(stack.quantity));

	return text;
}

bool SQL_createDatabase(void)
{
	infostream << "CreateDB:" << dbp << std::endl;

	int dbs = sqlite3_exec(dbh,
		"CREATE TABLE IF NOT EXISTS `actor` ("
			"`id` INTEGER PRIMARY KEY AUTOINCREMENT NOT NULL,"
			"`name` TEXT NOT NULL);"
			"CREATE TABLE IF NOT EXISTS `node` ("
			"`id` INTEGER PRIMARY KEY AUTOINCREMENT NOT NULL,"
			"`name` TEXT NOT NULL);"
		"CREATE TABLE IF NOT EXISTS `action` ("
			"`id` INTEGER PRIMARY KEY AUTOINCREMENT,"
			"`actor` INTEGER NOT NULL,"
			"`timestamp` TIMESTAMP NOT NULL,"
			"`type` INTEGER NOT NULL,"
			"`list` TEXT,"
			"`index` INTEGER,"
			"`add` INTEGER,"
			"`stackNode` INTEGER,"
			"`stackQuantity` INTEGER,"
			"`nodeMeta` INTEGER,"
			"`x` INT,"
			"`y` INT,"
			"`z` INT,"
			"`oldNode` INTEGER,"
			"`oldParam1` INTEGER,"
			"`oldParam2` INTEGER,"
			"`oldMeta` TEXT,"
			"`newNode` INTEGER,"
			"`newParam1` INTEGER,"
			"`newParam2` INTEGER,"
			"`newMeta` TEXT,"
			"`guessedActor` INTEGER,"
			"FOREIGN KEY (`actor`)   REFERENCES `actor`(`id`),"
			"FOREIGN KEY (`oldNode`) REFERENCES `node`(`id`),"
			"FOREIGN KEY (`newNode`) REFERENCES `node`(`id`));"
		"CREATE INDEX IF NOT EXISTS `actionActor` ON `action`(`actor`);"
		"CREATE INDEX IF NOT EXISTS `actionTimestamp` ON `action`(`timestamp`);",
		NULL, NULL, NULL);
	if (dbs == SQLITE_ABORT) {
		throw FileNotGoodException("Could not create sqlite3 database structure");
	} else if (dbs != 0) {
		throw FileNotGoodException("SQL Rollback: Exec statement to create table structure returned a non-zero value");
	} else {
		infostream << "SQL Rollback: SQLite3 database structure was created" << std::endl;
	}

	return true;
}
void SQL_databaseCheck(void)
{
	if (dbh) {
		return;
	}

	infostream << "Database connection setup" << std::endl;

	bool needsCreate = !fs::PathExists(dbp);
	int  dbo = sqlite3_open_v2(dbp.c_str(), &dbh, SQLITE_OPEN_READWRITE | SQLITE_OPEN_CREATE,
	                           NULL);

	if (dbo != SQLITE_OK) {
		infostream << "SQLROLLBACK: SQLite3 database failed to open: "
		           << sqlite3_errmsg(dbh) << std::endl;
		throw FileNotGoodException("Cannot open database file");
	}

	if (needsCreate) {
		SQL_createDatabase();
	}

	int dbr;

	dbr = sqlite3_prepare_v2(dbh,
		"INSERT INTO `action` ("
		"	`actor`, `timestamp`, `type`,"
		"	`list`, `index`, `add`, `stackNode`, `stackQuantity`, `nodeMeta`,"
		"	`x`, `y`, `z`,"
		"	`oldNode`, `oldParam1`, `oldParam2`, `oldMeta`,"
		"	`newNode`, `newParam1`, `newParam2`, `newMeta`,"
		"	`guessedActor`"
		") VALUES ("
		"	?, ?, ?,"
		"	?, ?, ?, ?, ?, ?,"
		"	?, ?, ?,"
		"	?, ?, ?, ?,"
		"	?, ?, ?, ?,"
		"	?"
		");",
		-1, &dbs_insert, NULL);

	if (dbr != SQLITE_OK) {
		throw FileNotGoodException(sqlite3_errmsg(dbh));
	}

	dbr = sqlite3_prepare_v2(dbh,
		"REPLACE INTO `action` ("
		"	`actor`, `timestamp`, `type`,"
		"	`list`, `index`, `add`, `stackNode`, `stackQuantity`, `nodeMeta`,"
		"	`x`, `y`, `z`,"
		"	`oldNode`, `oldParam1`, `oldParam2`, `oldMeta`,"
		"	`newNode`, `newParam1`, `newParam2`, `newMeta`,"
		"	`guessedActor`, `id`"
		") VALUES ("
		"	?, ?, ?,"
		"	?, ?, ?, ?, ?, ?,"
		"	?, ?, ?,"
		"	?, ?, ?, ?,"
		"	?, ?, ?, ?,"
		"	?, ?"
		");",
		-1, &dbs_replace, NULL);

	if (dbr != SQLITE_OK) {
		throw FileNotGoodException(sqlite3_errmsg(dbh));
	}

	dbr = sqlite3_prepare_v2(dbh,
		"SELECT"
		"	`actor`, `timestamp`, `type`,"
		"	`list`, `index`, `add`, `stackNode`, `stackQuantity`, `nodemeta`,"
		"	`x`, `y`, `z`,"
		"	`oldNode`, `oldParam1`, `oldParam2`, `oldMeta`,"
		"	`newNode`, `newParam1`, `newParam2`, `newMeta`,"
		"	`guessedActor`"
		" FROM	`action`"
		" WHERE	`timestamp` >= ?"
		" ORDER BY `timestamp` DESC, `id` DESC",
		-1, &dbs_select, NULL);
	if (dbr != SQLITE_OK) {
		throw FileNotGoodException(itos(dbr).c_str());
	}

	dbr = sqlite3_prepare_v2(dbh,
		"SELECT"
		"	`actor`, `timestamp`, `type`,"
		"	`list`, `index`, `add`, `stackNode`, `stackQuantity`, `nodemeta`,"
		"	`x`, `y`, `z`,"
		"	`oldNode`, `oldParam1`, `oldParam2`, `oldMeta`,"
		"	`newNode`, `newParam1`, `newParam2`, `newMeta`,"
		"	`guessedActor`"
		" FROM	`action`"
		" WHERE	`timestamp` >= ?"
		" AND   `x` IS NOT NULL"
		" AND   `y` IS NOT NULL"
		" AND   `z` IS NOT NULL"
		" AND   ABS(`x` - ?) <= ?"
		" AND   ABS(`y` - ?) <= ?"
		" AND   ABS(`z` - ?) <= ?"
		" ORDER BY `timestamp` DESC, `id` DESC"
		" LIMIT 0,?",
		-1, &dbs_select_range, NULL);
	if (dbr != SQLITE_OK) {
		throw FileNotGoodException(itos(dbr).c_str());
	}

	dbr = sqlite3_prepare_v2(dbh,
		"SELECT"
		"	`actor`, `timestamp`, `type`,"
		"	`list`, `index`, `add`, `stackNode`, `stackQuantity`, `nodemeta`,"
		"	`x`, `y`, `z`,"
		"	`oldNode`, `oldParam1`, `oldParam2`, `oldMeta`,"
		"	`newNode`, `newParam1`, `newParam2`, `newMeta`,"
		"	`guessedActor`"
		" FROM	`action`"
		" WHERE	`timestamp` >= ?"
		" AND   `actor` = ?"
		" ORDER BY `timestamp` DESC, `id` DESC",
		-1, &dbs_select_withActor, NULL);
	if (dbr != SQLITE_OK) {
		throw FileNotGoodException(itos(dbr).c_str());
	}

	dbr = sqlite3_prepare_v2(dbh, "SELECT `id`, `name` FROM `actor`", -1,
	                         &dbs_knownActor_select, NULL);
	if (dbr != SQLITE_OK) {
		throw FileNotGoodException(itos(dbr).c_str());
	}

	dbr = sqlite3_prepare_v2(dbh, "INSERT INTO `actor` (`name`) VALUES (?)", -1,
	                         &dbs_knownActor_insert, NULL);
	if (dbr != SQLITE_OK) {
		throw FileNotGoodException(itos(dbr).c_str());
	}

	dbr = sqlite3_prepare_v2(dbh, "SELECT `id`, `name` FROM `node`", -1,
	                         &dbs_knownNode_select, NULL);
	if (dbr != SQLITE_OK) {
		throw FileNotGoodException(itos(dbr).c_str());
	}

	dbr = sqlite3_prepare_v2(dbh, "INSERT INTO `node` (`name`) VALUES (?)", -1,
	                         &dbs_knownNode_insert, NULL);
	if (dbr != SQLITE_OK) {
		throw FileNotGoodException(itos(dbr).c_str());
	}

	infostream << "SQL prepared statements setup correctly" << std::endl;

	int select;

	sqlite3_reset(dbs_knownActor_select);
	while (SQLITE_ROW == (select = sqlite3_step(dbs_knownActor_select)))
		registerNewActor(
		        sqlite3_column_int(dbs_knownActor_select, 0),
		        reinterpret_cast<const char *>(sqlite3_column_text(dbs_knownActor_select, 1))
		);

	sqlite3_reset(dbs_knownNode_select);
	while (SQLITE_ROW == (select = sqlite3_step(dbs_knownNode_select)))
		registerNewNode(
		        sqlite3_column_int(dbs_knownNode_select, 0),
		        reinterpret_cast<const char *>(sqlite3_column_text(dbs_knownNode_select, 1))
		);

	return;
}
bool SQL_registerRow(ActionRow row)
{
	SQL_databaseCheck();

	sqlite3_stmt * dbs_do = (row.id) ? dbs_replace : dbs_insert;

	/*
	std::cout
		<< (row.id? "Replacing": "Inserting")
		<< " ActionRow" << std::endl;
	*/
	sqlite3_reset(dbs_do);

<<<<<<< HEAD
	int bind [21], ii = 0;
=======
	int bind [22], ii = 0;
>>>>>>> ff252183
	bool nodeMeta = false;

	bind[ii++] = sqlite3_bind_int(dbs_do, 1, row.actor);
	bind[ii++] = sqlite3_bind_int64(dbs_do, 2, row.timestamp);
	bind[ii++] = sqlite3_bind_int(dbs_do, 3, row.type);

	if (row.type == RollbackAction::TYPE_MODIFY_INVENTORY_STACK) {
		std::string loc		= row.location;
		std::string locType	= loc.substr(0, loc.find(":"));
		nodeMeta = (locType == "nodemeta");

		bind[ii++] = sqlite3_bind_text(dbs_do, 4, row.list.c_str(), row.list.size(), NULL);
		bind[ii++] = sqlite3_bind_int(dbs_do, 5, row.index);
		bind[ii++] = sqlite3_bind_int(dbs_do, 6, row.add);
		bind[ii++] = sqlite3_bind_int(dbs_do, 7, row.stack.node);
		bind[ii++] = sqlite3_bind_int(dbs_do, 8, row.stack.quantity);
		bind[ii++] = sqlite3_bind_int(dbs_do, 9, (int) nodeMeta);

		if (nodeMeta) {
			std::string x, y, z;
			int	l, r;
			l = loc.find(':') + 1;
			r = loc.find(',');
			x = loc.substr(l, r - l);
			l = r + 1;
			r = loc.find(',', l);
			y = loc.substr(l, r - l);
			z = loc.substr(r + 1);
			bind[ii++] = sqlite3_bind_int(dbs_do, 10, atoi(x.c_str()));
			bind[ii++] = sqlite3_bind_int(dbs_do, 11, atoi(y.c_str()));
			bind[ii++] = sqlite3_bind_int(dbs_do, 12, atoi(z.c_str()));
		}
	} else {
		bind[ii++] = sqlite3_bind_null(dbs_do, 4);
		bind[ii++] = sqlite3_bind_null(dbs_do, 5);
		bind[ii++] = sqlite3_bind_null(dbs_do, 6);
		bind[ii++] = sqlite3_bind_null(dbs_do, 7);
		bind[ii++] = sqlite3_bind_null(dbs_do, 8);
		bind[ii++] = sqlite3_bind_null(dbs_do, 9);
	}

	if (row.type == RollbackAction::TYPE_SET_NODE) {
		bind[ii++] = sqlite3_bind_int(dbs_do, 10, row.x);
		bind[ii++] = sqlite3_bind_int(dbs_do, 11, row.y);
		bind[ii++] = sqlite3_bind_int(dbs_do, 12, row.z);
		bind[ii++] = sqlite3_bind_int(dbs_do, 13, row.oldNode);
		bind[ii++] = sqlite3_bind_int(dbs_do, 14, row.oldParam1);
		bind[ii++] = sqlite3_bind_int(dbs_do, 15, row.oldParam2);
		bind[ii++] = sqlite3_bind_text(dbs_do, 16, row.oldMeta.c_str(), row.oldMeta.size(), NULL);
		bind[ii++] = sqlite3_bind_int(dbs_do, 17, row.newNode);
		bind[ii++] = sqlite3_bind_int(dbs_do, 18, row.newParam1);
		bind[ii++] = sqlite3_bind_int(dbs_do, 19, row.newParam2);
		bind[ii++] = sqlite3_bind_text(dbs_do, 20, row.newMeta.c_str(), row.newMeta.size(), NULL);
		bind[ii++] = sqlite3_bind_int(dbs_do, 21, row.guessed ? 1 : 0);
	} else {
		if (!nodeMeta) {
			bind[ii++] = sqlite3_bind_null(dbs_do, 10);
			bind[ii++] = sqlite3_bind_null(dbs_do, 11);
			bind[ii++] = sqlite3_bind_null(dbs_do, 12);
		}
		bind[ii++] = sqlite3_bind_null(dbs_do, 13);
		bind[ii++] = sqlite3_bind_null(dbs_do, 14);
		bind[ii++] = sqlite3_bind_null(dbs_do, 15);
		bind[ii++] = sqlite3_bind_null(dbs_do, 16);
		bind[ii++] = sqlite3_bind_null(dbs_do, 17);
		bind[ii++] = sqlite3_bind_null(dbs_do, 18);
		bind[ii++] = sqlite3_bind_null(dbs_do, 19);
		bind[ii++] = sqlite3_bind_null(dbs_do, 20);
		bind[ii++] = sqlite3_bind_null(dbs_do, 21);
	}

	if (row.id) {
		bind[ii++] = sqlite3_bind_int(dbs_do, 22, row.id);
	}

	for (ii = 0; ii < 20; ++ii)
		if (bind[ii] != SQLITE_OK)
			infostream
			                << "WARNING: failed to bind param " << ii + 1
			                << " when inserting an entry in table setnode" << std::endl;

	/*
	std::cout << "========DB-WRITTEN==========" << std::endl;
	std::cout << "id:        " << row.id << std::endl;
	std::cout << "actor:     " << row.actor << std::endl;
	std::cout << "time:      " << row.timestamp << std::endl;
	std::cout << "type:      " << row.type << std::endl;
	if (row.type == RollbackAction::TYPE_MODIFY_INVENTORY_STACK)
	{
		std::cout << "Location:   " << row.location << std::endl;
		std::cout << "List:       " << row.list << std::endl;
		std::cout << "Index:      " << row.index << std::endl;
		std::cout << "Add:        " << row.add << std::endl;
		std::cout << "Stack:      " << row.stack << std::endl;
	}
	if (row.type == RollbackAction::TYPE_SET_NODE)
	{
		std::cout << "x:         " << row.x << std::endl;
		std::cout << "y:         " << row.y << std::endl;
		std::cout << "z:         " << row.z << std::endl;
		std::cout << "oldNode:   " << row.oldNode << std::endl;
		std::cout << "oldParam1: " << row.oldParam1 << std::endl;
		std::cout << "oldParam2: " << row.oldParam2 << std::endl;
		std::cout << "oldMeta:   " << row.oldMeta << std::endl;
		std::cout << "newNode:   " << row.newNode << std::endl;
		std::cout << "newParam1: " << row.newParam1 << std::endl;
		std::cout << "newParam2: " << row.newParam2 << std::endl;
		std::cout << "newMeta:   " << row.newMeta << std::endl;
		std::cout << "DESERIALIZE" << row.newMeta.c_str() << std::endl;
		std::cout << "guessed:   " << row.guessed << std::endl;
	}
	*/

	int written = sqlite3_step(dbs_do);

	return written == SQLITE_DONE;

	//if  (written != SQLITE_DONE)
	//	 std::cout << "WARNING: rollback action not written: " << sqlite3_errmsg(dbh) << std::endl;
	//else std::cout << "Action correctly inserted via SQL" << std::endl;
}
std::list<ActionRow> actionRowsFromSelect(sqlite3_stmt* stmt)
{
	std::list<ActionRow> rows;
	const unsigned char * text;
	size_t size;

	while (SQLITE_ROW == sqlite3_step(stmt)) {
		ActionRow row;

		row.actor     = sqlite3_column_int(stmt, 0);
		row.timestamp = sqlite3_column_int64(stmt, 1);
		row.type      = sqlite3_column_int(stmt, 2);

		if (row.type == RollbackAction::TYPE_MODIFY_INVENTORY_STACK) {
			text               = sqlite3_column_text(stmt, 3);
			size               = sqlite3_column_bytes(stmt, 3);
			row.list           = std::string(reinterpret_cast<const char*>(text), size);
			row.index          = sqlite3_column_int(stmt, 4);
			row.add            = sqlite3_column_int(stmt, 5);
			row.stack.node     = sqlite3_column_int(stmt, 6);
			row.stack.quantity = sqlite3_column_int(stmt, 7);
			row.nodeMeta       = sqlite3_column_int(stmt, 8);
		}

		if (row.type == RollbackAction::TYPE_SET_NODE || row.nodeMeta) {
			row.x = sqlite3_column_int(stmt,  9);
			row.y = sqlite3_column_int(stmt, 10);
			row.z = sqlite3_column_int(stmt, 11);
		}

		if (row.type == RollbackAction::TYPE_SET_NODE) {
			row.oldNode		= sqlite3_column_int(stmt, 12);
			row.oldParam1 = sqlite3_column_int(stmt, 13);
			row.oldParam2 = sqlite3_column_int(stmt, 14);
			text          = sqlite3_column_text(stmt, 15);
			size          = sqlite3_column_bytes(stmt, 15);
			row.oldMeta   = std::string(reinterpret_cast<const char*>(text), size);
			row.newNode   = sqlite3_column_int(stmt, 16);
			row.newParam1 = sqlite3_column_int(stmt, 17);
			row.newParam2 = sqlite3_column_int(stmt, 18);
			text          = sqlite3_column_text(stmt, 19);
			size          = sqlite3_column_bytes(stmt, 19);
			row.newMeta   = std::string(reinterpret_cast<const char*>(text), size);
			row.guessed   = sqlite3_column_int(stmt, 20);
		}

		row.location = row.nodeMeta ? "nodemeta:" : getActorName(row.actor);

		if (row.nodeMeta) {
			row.location.append(itos(row.x));
			row.location.append(",");
			row.location.append(itos(row.y));
			row.location.append(",");
			row.location.append(itos(row.z));
		}

		/*
		std::cout << "=======SELECTED==========" << "\n";
		std::cout << "Actor: " << row.actor << "\n";
		std::cout << "Timestamp: " << row.timestamp << "\n";

		if (row.type == RollbackAction::TYPE_MODIFY_INVENTORY_STACK)
		{
			std::cout << "list: " << row.list << "\n";
			std::cout << "index: " << row.index << "\n";
			std::cout << "add: " << row.add << "\n";
			std::cout << "stackNode: " << row.stack.node << "\n";
			std::cout << "stackQuantity: " << row.stack.quantity << "\n";
			if (row.nodeMeta)
			{
				std::cout << "X: " << row.x << "\n";
				std::cout << "Y: " << row.y << "\n";
				std::cout << "Z: " << row.z << "\n";
			}
			std::cout << "Location: " << row.location << "\n";
		}
			else
		{
			std::cout << "X: " << row.x << "\n";
			std::cout << "Y: " << row.y << "\n";
			std::cout << "Z: " << row.z << "\n";
			std::cout << "oldNode: " << row.oldNode << "\n";
			std::cout << "oldParam1: " << row.oldParam1 << "\n";
			std::cout << "oldParam2: " << row.oldParam2 << "\n";
			std::cout << "oldMeta: " << row.oldMeta << "\n";
			std::cout << "newNode: " << row.newNode << "\n";
			std::cout << "newParam1: " << row.newParam1 << "\n";
			std::cout << "newParam2: " << row.newParam2 << "\n";
			std::cout << "newMeta: " << row.newMeta << "\n";
			std::cout << "guessed: " << row.guessed << "\n";
		}
		*/

		rows.push_back(row);
	}

	return rows;
}
ActionRow actionRowFromRollbackAction(RollbackAction action)
{
	ActionRow row;

	row.id        = 0;
	row.actor     = getActorId(action.actor);
	row.timestamp = action.unix_time;
	row.type      = action.type;

	if (row.type == RollbackAction::TYPE_MODIFY_INVENTORY_STACK) {
		row.location = action.inventory_location;
		row.list     = action.inventory_list;
		row.index    = action.inventory_index;
		row.add      = action.inventory_add;
		row.stack    = getStackFromString(action.inventory_stack);
	} else {
		row.x         = action.p.X;
		row.y         = action.p.Y;
		row.z         = action.p.Z;
		row.oldNode   = getNodeId(action.n_old.name);
		row.oldParam1 = action.n_old.param1;
		row.oldParam2 = action.n_old.param2;
		row.oldMeta   = action.n_old.meta;
		row.newNode   = getNodeId(action.n_new.name);
		row.newParam1 = action.n_new.param1;
		row.newParam2 = action.n_new.param2;
		row.newMeta   = action.n_new.meta;
		row.guessed   = action.actor_is_guess;
	}

	return row;
}
std::list<RollbackAction> rollbackActionsFromActionRows(std::list<ActionRow> rows)
{
	std::list<RollbackAction> actions;
	std::list<ActionRow>::const_iterator it;

	for (it = rows.begin(); it != rows.end(); ++it) {
		RollbackAction action;
		action.actor     = (it->actor) ? getActorName(it->actor) : "";
		action.unix_time = it->timestamp;
		action.type      = static_cast<RollbackAction::Type>(it->type);

		switch (action.type) {
		case RollbackAction::TYPE_MODIFY_INVENTORY_STACK:

			action.inventory_location = it->location.c_str();
			action.inventory_list     = it->list;
			action.inventory_index    = it->index;
			action.inventory_add      = it->add;
			action.inventory_stack    = getStringFromStack(it->stack);
			break;

		case RollbackAction::TYPE_SET_NODE:

			action.p            = v3s16(it->x, it->y, it->z);
			action.n_old.name   = getNodeName(it->oldNode);
			action.n_old.param1 = it->oldParam1;
			action.n_old.param2 = it->oldParam2;
			action.n_old.meta   = it->oldMeta;
			action.n_new.name   = getNodeName(it->newNode);
			action.n_new.param1 = it->newParam1;
			action.n_new.param2 = it->newParam2;
			action.n_new.meta   = it->newMeta;
			break;

		default:

			throw ("W.T.F.");
			break;
		}

		actions.push_back(action);
	}

	return actions;
}

std::list<ActionRow> SQL_getRowsSince(time_t firstTime, std::string actor = "")
{
	sqlite3_stmt *dbs_stmt = (!actor.length()) ? dbs_select : dbs_select_withActor;
	sqlite3_reset(dbs_stmt);
	sqlite3_bind_int64(dbs_stmt, 1, firstTime);

	if (actor.length()) {
		sqlite3_bind_int(dbs_stmt, 2, getActorId(actor));
	}

	return actionRowsFromSelect(dbs_stmt);
}

std::list<ActionRow> SQL_getRowsSince_range(time_t firstTime, v3s16 p, int range,
                int limit)
{
	sqlite3_stmt *stmt = dbs_select_range;
	sqlite3_reset(stmt);

	sqlite3_bind_int64(stmt, 1, firstTime);
	sqlite3_bind_int(stmt, 2, (int) p.X);
	sqlite3_bind_int(stmt, 3, range);
	sqlite3_bind_int(stmt, 4, (int) p.Y);
	sqlite3_bind_int(stmt, 5, range);
	sqlite3_bind_int(stmt, 6, (int) p.Z);
	sqlite3_bind_int(stmt, 7, range);
	sqlite3_bind_int(stmt, 8, limit);

	return actionRowsFromSelect(stmt);
}

std::list<RollbackAction> SQL_getActionsSince_range(time_t firstTime, v3s16 p, int range,
                int limit)
{
	std::list<ActionRow> rows = SQL_getRowsSince_range(firstTime, p, range, limit);

	return rollbackActionsFromActionRows(rows);
}

std::list<RollbackAction> SQL_getActionsSince(time_t firstTime, std::string actor = "")
{
	std::list<ActionRow> rows = SQL_getRowsSince(firstTime, actor);
	return rollbackActionsFromActionRows(rows);
}

void TXT_migrate(std::string filepath)
{
	std::cout << "Migrating from rollback.txt to rollback.sqlite" << std::endl;
	SQL_databaseCheck();

	std::ifstream fh(filepath.c_str(), std::ios::in | std::ios::ate);
	if (!fh.good()) {
		throw ("DIE");
	}

	std::streampos filesize = fh.tellg();

	if (filesize > 10) {
		fh.seekg(0);

		std::string bit;
		int i   = 0;
		int id  = 1;
		time_t t   = 0;
		do {
			ActionRow row;

			row.id = id;

			// Get the timestamp
			std::getline(fh, bit, ' ');
			bit = trim(bit);
			if (!atoi(trim(bit).c_str())) {
				std::getline(fh, bit);
				continue;
			}
			row.timestamp = atoi(bit.c_str());

			// Get the actor
			row.actor = getActorId(trim(deSerializeJsonString(fh)));

			// Get the action type
			std::getline(fh, bit, '[');
			std::getline(fh, bit, ' ');

			if (bit == "modify_inventory_stack") {
				row.type = RollbackAction::TYPE_MODIFY_INVENTORY_STACK;
			}

			if (bit == "set_node") {
				row.type = RollbackAction::TYPE_SET_NODE;
			}

			if (row.type == RollbackAction::TYPE_MODIFY_INVENTORY_STACK) {
				row.location = trim(deSerializeJsonString(fh));
				std::getline(fh, bit, ' ');
				row.list     = trim(deSerializeJsonString(fh));
				std::getline(fh, bit, ' ');
				std::getline(fh, bit, ' ');
				row.index    = atoi(trim(bit).c_str());
				std::getline(fh, bit, ' ');
				row.add      = (int)(trim(bit) == "add");
				row.stack    = getStackFromString(trim(deSerializeJsonString(fh)));
				std::getline(fh, bit);
			} else if (row.type == RollbackAction::TYPE_SET_NODE) {
				std::getline(fh, bit, '(');
				std::getline(fh, bit, ',');
				row.x       = atoi(trim(bit).c_str());
				std::getline(fh, bit, ',');
				row.y       = atoi(trim(bit).c_str());
				std::getline(fh, bit, ')');
				row.z       = atoi(trim(bit).c_str());
				std::getline(fh, bit, ' ');
				row.oldNode = getNodeId(trim(deSerializeJsonString(fh)));
				std::getline(fh, bit, ' ');
				std::getline(fh, bit, ' ');
				row.oldParam1 = atoi(trim(bit).c_str());
				std::getline(fh, bit, ' ');
				row.oldParam2 = atoi(trim(bit).c_str());
				row.oldMeta   = trim(deSerializeJsonString(fh));
				std::getline(fh, bit, ' ');
				row.newNode   = getNodeId(trim(deSerializeJsonString(fh)));
				std::getline(fh, bit, ' ');
				std::getline(fh, bit, ' ');
				row.newParam1 = atoi(trim(bit).c_str());
				std::getline(fh, bit, ' ');
				row.newParam2 = atoi(trim(bit).c_str());
				row.newMeta   = trim(deSerializeJsonString(fh));
				std::getline(fh, bit, ' ');
				std::getline(fh, bit, ' ');
				std::getline(fh, bit);
				row.guessed = (int)(trim(bit) == "actor_is_guess");
			}

			/*
			std::cout << "==========READ===========" << std::endl;
			std::cout << "time:      " << row.timestamp << std::endl;
			std::cout << "actor:     " << row.actor << std::endl;
			std::cout << "type:      " << row.type << std::endl;
			if (row.type == RollbackAction::TYPE_MODIFY_INVENTORY_STACK)
			{
				std::cout << "Location:   " << row.location << std::endl;
				std::cout << "List:       " << row.list << std::endl;
				std::cout << "Index:      " << row.index << std::endl;
				std::cout << "Add:        " << row.add << std::endl;
				std::cout << "Stack:      " << row.stack << std::endl;
			}
			if (row.type == RollbackAction::TYPE_SET_NODE)
			{
				std::cout << "x:         " << row.x << std::endl;
				std::cout << "y:         " << row.y << std::endl;
				std::cout << "z:         " << row.z << std::endl;
				std::cout << "oldNode:   " << row.oldNode << std::endl;
				std::cout << "oldParam1: " << row.oldParam1 << std::endl;
				std::cout << "oldParam2: " << row.oldParam2 << std::endl;
				std::cout << "oldMeta:   " << row.oldMeta << std::endl;
				std::cout << "newNode:   " << row.newNode << std::endl;
				std::cout << "newParam1: " << row.newParam1 << std::endl;
				std::cout << "newParam2: " << row.newParam2 << std::endl;
				std::cout << "newMeta:   " << row.newMeta << std::endl;
				std::cout << "guessed:   " << row.guessed << std::endl;
			}
			*/

			if (i == 0) {
				t = time(0);
				sqlite3_exec(dbh, "BEGIN", NULL, NULL, NULL);
			}

			SQL_registerRow(row);
			++i;

			if (time(0) - t) {
				sqlite3_exec(dbh, "COMMIT", NULL, NULL, NULL);
				t = time(0) - t;
				std::cout
				                << " Done: " << (int)(((float) fh.tellg() / (float) filesize) * 100) << "%"
				                << " Speed: " << i / t << "/second     \r" << std::flush;
				i = 0;
			}

			++id;
		} while (!fh.eof() && fh.good());
	} else {
		errorstream << "Empty rollback log" << std::endl;
	}

	std::cout
	                << " Done: 100%                                   " << std::endl
	                << " Now you can delete the old rollback.txt file." << std::endl;
}

// Get nearness factor for subject's action for this action
// Return value: 0 = impossible, >0 = factor
static float getSuspectNearness(bool is_guess, v3s16 suspect_p, time_t suspect_t,
                                v3s16 action_p, time_t action_t)
{
	// Suspect cannot cause things in the past
	if (action_t < suspect_t) {
		return 0;        // 0 = cannot be
	}
	// Start from 100
	int f = 100;
	// Distance (1 node = -x points)
	f -= POINTS_PER_NODE * intToFloat(suspect_p, 1).getDistanceFrom(intToFloat(action_p, 1));
	// Time (1 second = -x points)
	f -= 1 * (action_t - suspect_t);
	// If is a guess, halve the points
	if (is_guess) {
		f *= 0.5;
	}
	// Limit to 0
	if (f < 0) {
		f = 0;
	}
	return f;
}
class RollbackManager: public IRollbackManager
{
public:
	// IRollbackManager interface
	void reportAction(const RollbackAction &action_) {
		// Ignore if not important
		if (!action_.isImportant(m_gamedef)) {
			return;
		}

		RollbackAction action = action_;
		action.unix_time = time(0);

		// Figure out actor
		action.actor = m_current_actor;
		action.actor_is_guess = m_current_actor_is_guess;

		if (action.actor.empty()) { // If actor is not known, find out suspect or cancel
			v3s16 p;
			if (!action.getPosition(&p)) {
				return;
			}

			action.actor = getSuspect(p, 83, 1);
			if (action.actor.empty()) {
				return;
			}

			action.actor_is_guess = true;
		}

		infostream
		                << "RollbackManager::reportAction():"
		                << " time=" << action.unix_time
		                << " actor=\"" << action.actor << "\""
		                << (action.actor_is_guess ? " (guess)" : "")
		                << " action=" << action.toString()
		                << std::endl;
		addAction(action);
	}

	std::string getActor() {
		return m_current_actor;
	}

	bool isActorGuess() {
		return m_current_actor_is_guess;
	}

	void setActor(const std::string &actor, bool is_guess) {
		m_current_actor = actor;
		m_current_actor_is_guess = is_guess;
	}

	std::string getSuspect(v3s16 p, float nearness_shortcut, float min_nearness) {
		if (m_current_actor != "") {
			return m_current_actor;
		}
		int cur_time = time(0);
		time_t first_time = cur_time - (100 - min_nearness);
		RollbackAction likely_suspect;
		float likely_suspect_nearness = 0;
		for (std::list<RollbackAction>::const_reverse_iterator
		     i = m_action_latest_buffer.rbegin();
		     i != m_action_latest_buffer.rend(); i++) {
			if (i->unix_time < first_time) {
				break;
			}
			if (i->actor == "") {
				continue;
			}
			// Find position of suspect or continue
			v3s16 suspect_p;
			if (!i->getPosition(&suspect_p)) {
				continue;
			}
			float f = getSuspectNearness(i->actor_is_guess, suspect_p,
			                             i->unix_time, p, cur_time);
			if (f >= min_nearness && f > likely_suspect_nearness) {
				likely_suspect_nearness = f;
				likely_suspect = *i;
				if (likely_suspect_nearness >= nearness_shortcut) {
					break;
				}
			}
		}
		// No likely suspect was found
		if (likely_suspect_nearness == 0) {
			return "";
		}
		// Likely suspect was found
		return likely_suspect.actor;
	}

	void flush() {
		infostream << "RollbackManager::flush()" << std::endl;

		sqlite3_exec(dbh, "BEGIN", NULL, NULL, NULL);

		std::list<RollbackAction>::const_iterator iter;

		for (iter  = m_action_todisk_buffer.begin();
		     iter != m_action_todisk_buffer.end();
		     iter++) {
			if (iter->actor == "") {
				continue;
			}

			SQL_registerRow(actionRowFromRollbackAction(*iter));
		}

		sqlite3_exec(dbh, "COMMIT", NULL, NULL, NULL);
		m_action_todisk_buffer.clear();
	}

	RollbackManager(const std::string &filepath, IGameDef *gamedef):
		m_filepath(filepath),
		m_gamedef(gamedef),
		m_current_actor_is_guess(false) {
		infostream
		                << "RollbackManager::RollbackManager(" << filepath << ")"
		                << std::endl;

		// Operate correctly in case of still being given rollback.txt as filepath
		std::string directory   =  filepath.substr(0, filepath.rfind(DIR_DELIM) + 1);
		std::string filenameOld =  filepath.substr(filepath.rfind(DIR_DELIM) + 1);
		std::string filenameNew = (filenameOld == "rollback.txt") ? "rollback.sqlite" :
		                          filenameOld;
		std::string filenameTXT	=  directory + "rollback.txt";
		std::string migratingFlag = filepath + ".migrating";

		infostream << "Directory: " << directory   << std::endl;
		infostream << "CheckFor:  " << filenameTXT << std::endl;
		infostream << "FileOld:   " << filenameOld << std::endl;
		infostream << "FileNew:   " << filenameNew << std::endl;

		dbp = directory + filenameNew;

		if ((fs::PathExists(filenameTXT) && fs::PathExists(migratingFlag)) ||
		    (fs::PathExists(filenameTXT) && !fs::PathExists(dbp))) {
			std::ofstream of(migratingFlag.c_str());
			TXT_migrate(filenameTXT);
			fs::DeleteSingleFileOrEmptyDirectory(migratingFlag);
		}

		SQL_databaseCheck();
	}

	~RollbackManager() {
		infostream << "RollbackManager::~RollbackManager()" << std::endl;
		flush();
	}

	void addAction(const RollbackAction &action) {
		m_action_todisk_buffer.push_back(action);
		m_action_latest_buffer.push_back(action);

		// Flush to disk sometimes
		if (m_action_todisk_buffer.size() >= 500) {
			flush();
		}
	}

	std::list<RollbackAction> getEntriesSince(time_t first_time) {
		infostream
		                << "RollbackManager::getEntriesSince(" << first_time << ")"
		                << std::endl;

		flush();

		std::list<RollbackAction> result = SQL_getActionsSince(first_time);

		return result;
	}

	std::list<RollbackAction> getNodeActors(v3s16 pos, int range, time_t seconds, int limit) {
		time_t cur_time = time(0);
		time_t first_time = cur_time - seconds;

		return SQL_getActionsSince_range(first_time, pos, range, limit);
	}

	std::list<RollbackAction> getRevertActions(const std::string &actor_filter,
	                time_t seconds) {
		infostream
		                << "RollbackManager::getRevertActions(" << actor_filter
		                << ", " << seconds << ")"
		                << std::endl;

		// Figure out time
		time_t cur_time = time(0);
		time_t first_time = cur_time - seconds;

		flush();

		std::list<RollbackAction> result = SQL_getActionsSince(first_time, actor_filter);

		return result;
	}
private:
	std::string m_filepath;
	IGameDef *m_gamedef;
	std::string m_current_actor;
	bool m_current_actor_is_guess;
	std::list<RollbackAction> m_action_todisk_buffer;
	std::list<RollbackAction> m_action_latest_buffer;
};

IRollbackManager *createRollbackManager(const std::string &filepath, IGameDef *gamedef)
{
	return new RollbackManager(filepath, gamedef);
}
<|MERGE_RESOLUTION|>--- conflicted
+++ resolved
@@ -429,11 +429,7 @@
 	*/
 	sqlite3_reset(dbs_do);
 
-<<<<<<< HEAD
-	int bind [21], ii = 0;
-=======
 	int bind [22], ii = 0;
->>>>>>> ff252183
 	bool nodeMeta = false;
 
 	bind[ii++] = sqlite3_bind_int(dbs_do, 1, row.actor);
