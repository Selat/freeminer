--- conflicted
+++ resolved
@@ -39,13 +39,9 @@
 	virtual void saveBlock(MapBlock *block)=0;
 	virtual MapBlock* loadBlock(v3s16 blockpos)=0;
 	s64 getBlockAsInteger(const v3s16 pos) const;
-<<<<<<< HEAD
-	v3s16 getIntegerAsBlock(const s64 i) const;
+	v3s16 getIntegerAsBlock(s64 i) const;
 	std::string getBlockAsString(const v3s16 &pos) const;
 	v3s16 getStringAsBlock(const std::string &i) const;
-=======
-	v3s16 getIntegerAsBlock(s64 i) const;
->>>>>>> c5324015
 	virtual void listAllLoadableBlocks(std::list<v3s16> &dst)=0;
 	virtual int Initialized(void)=0;
 	virtual ~Database() {};
