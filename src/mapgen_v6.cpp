--- conflicted
+++ resolved
@@ -546,12 +546,9 @@
 		dgen.generate(blockseed, full_node_min, full_node_max);
 	}
 
-<<<<<<< HEAD
-=======
 	// Add top and bottom side of water to transforming_liquid queue
-	updateLiquid(&data->transforming_liquid, full_node_min, full_node_max);
-
->>>>>>> 4a57ef12
+	updateLiquid(full_node_min, full_node_max);
+
 	// Grow grass
 	growGrass();
 
