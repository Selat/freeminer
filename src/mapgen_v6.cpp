--- conflicted
+++ resolved
@@ -113,6 +113,15 @@
 		c_stair_cobble = c_cobble;
 	if (c_stair_sandstone == CONTENT_IGNORE)
 		c_stair_sandstone = c_sandbrick;
+
+	// freeminer:
+	c_dirt_with_snow  = ndef->getId("mapgen_dirt_with_snow");
+	c_ice             = ndef->getId("mapgen_ice");
+	if (c_ice == CONTENT_IGNORE)
+		c_ice = c_water_source;
+	if (c_dirt_with_snow == CONTENT_IGNORE)
+		c_dirt_with_snow = c_dirt;
+
 }
 
 
@@ -461,40 +470,6 @@
 	// Make some noise
 	calculateNoise();
 
-<<<<<<< HEAD
-	c_stone           = ndef->getId("mapgen_stone");
-	c_dirt            = ndef->getId("mapgen_dirt");
-	c_dirt_with_grass = ndef->getId("mapgen_dirt_with_grass");
-	c_dirt_with_snow  = ndef->getId("mapgen_dirt_with_snow");
-	c_sand            = ndef->getId("mapgen_sand");
-	c_water_source    = ndef->getId("mapgen_water_source");
-	c_lava_source     = ndef->getId("mapgen_lava_source");
-	c_gravel          = ndef->getId("mapgen_gravel");
-	c_cobble          = ndef->getId("mapgen_cobble");
-	c_desert_sand     = ndef->getId("mapgen_desert_sand");
-	c_desert_stone    = ndef->getId("mapgen_desert_stone");
-	c_ice             = ndef->getId("mapgen_ice");
-	c_mossycobble     = ndef->getId("mapgen_mossycobble");
-	c_sandbrick       = ndef->getId("mapgen_sandstonebrick");
-	c_stair_cobble    = ndef->getId("mapgen_stair_cobble");
-	c_stair_sandstone = ndef->getId("mapgen_stair_sandstone");
-	if (c_desert_sand == CONTENT_IGNORE)
-		c_desert_sand = c_sand;
-	if (c_desert_stone == CONTENT_IGNORE)
-		c_desert_stone = c_stone;
-	if (c_mossycobble == CONTENT_IGNORE)
-		c_mossycobble = c_cobble;
-	if (c_sandbrick == CONTENT_IGNORE)
-		c_sandbrick = c_desert_stone;
-	if (c_stair_cobble == CONTENT_IGNORE)
-		c_stair_cobble = c_cobble;
-	if (c_stair_sandstone == CONTENT_IGNORE)
-		c_stair_sandstone = c_sandbrick;
-	if (c_ice == CONTENT_IGNORE)
-		c_ice = c_water_source;
-
-=======
->>>>>>> f0ae2da8
 	// Maximum height of the stone surface and obstacles.
 	// This is used to guide the cave generation
 	s16 stone_surface_max_y;
