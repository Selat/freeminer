/*
mapgen_v6.cpp
Copyright (C) 2010-2013 celeron55, Perttu Ahola <celeron55@gmail.com>
*/

/*
This file is part of Freeminer.

Freeminer is free software: you can redistribute it and/or modify
it under the terms of the GNU General Public License as published by
the Free Software Foundation, either version 3 of the License, or
(at your option) any later version.

Freeminer  is distributed in the hope that it will be useful,
but WITHOUT ANY WARRANTY; without even the implied warranty of
MERCHANTABILITY or FITNESS FOR A PARTICULAR PURPOSE.  See the
GNU General Public License for more details.

You should have received a copy of the GNU General Public License
along with Freeminer.  If not, see <http://www.gnu.org/licenses/>.
*/

#include "mapgen.h"
#include "voxel.h"
#include "noise.h"
#include "mapblock.h"
#include "mapnode.h"
#include "map.h"
//#include "serverobject.h"
#include "content_sao.h"
#include "nodedef.h"
#include "content_mapnode.h" // For content_mapnode_get_new_name
#include "voxelalgorithms.h"
#include "profiler.h"
#include "settings.h" // For g_settings
#include "main.h" // For g_profiler
#include "emerge.h"
#include "dungeongen.h"
#include "cavegen.h"
#include "treegen.h"
#include "mg_ore.h"
#include "mg_decoration.h"
#include "mapgen_v6.h"
#include "environment.h"

FlagDesc flagdesc_mapgen_v6[] = {
	{"jungles",    MGV6_JUNGLES},
	{"biomeblend", MGV6_BIOMEBLEND},
	{"mudflow",    MGV6_MUDFLOW},
	{NULL,         0}
};

///////////////////////////////////////////////////////////////////////////////


MapgenV6::MapgenV6(int mapgenid, MapgenParams *params, EmergeManager *emerge)
	: Mapgen(mapgenid, params, emerge)
{
	this->m_emerge = emerge;
	this->ystride = csize.X; //////fix this

	MapgenV6Params *sp = (MapgenV6Params *)params->sparams;
	this->spflags     = sp->spflags;
	this->freq_desert = sp->freq_desert;
	this->freq_beach  = sp->freq_beach;

	np_cave        = &sp->np_cave;
	np_humidity    = &sp->np_humidity;
	np_trees       = &sp->np_trees;
	np_apple_trees = &sp->np_apple_trees;

	//// Create noise objects
	noise_terrain_base   = new Noise(&sp->np_terrain_base,   seed, csize.X, csize.Y);
	noise_terrain_higher = new Noise(&sp->np_terrain_higher, seed, csize.X, csize.Y);
	noise_steepness      = new Noise(&sp->np_steepness,      seed, csize.X, csize.Y);
	noise_height_select  = new Noise(&sp->np_height_select,  seed, csize.X, csize.Y);
	noise_mud            = new Noise(&sp->np_mud,            seed, csize.X, csize.Y);
	noise_beach          = new Noise(&sp->np_beach,          seed, csize.X, csize.Y);
	noise_biome          = new Noise(&sp->np_biome,          seed, csize.X, csize.Y);

	//// Resolve nodes to be used
	INodeDefManager *ndef = emerge->ndef;

	c_stone           = ndef->getId("mapgen_stone");
	c_dirt            = ndef->getId("mapgen_dirt");
	c_dirt_with_grass = ndef->getId("mapgen_dirt_with_grass");
	c_sand            = ndef->getId("mapgen_sand");
	c_water_source    = ndef->getId("mapgen_water_source");
	c_lava_source     = ndef->getId("mapgen_lava_source");
	c_gravel          = ndef->getId("mapgen_gravel");
	c_cobble          = ndef->getId("mapgen_cobble");
	c_desert_sand     = ndef->getId("mapgen_desert_sand");
	c_desert_stone    = ndef->getId("mapgen_desert_stone");
	c_mossycobble     = ndef->getId("mapgen_mossycobble");
	c_sandbrick       = ndef->getId("mapgen_sandstonebrick");
	c_stair_cobble    = ndef->getId("mapgen_stair_cobble");
	c_stair_sandstone = ndef->getId("mapgen_stair_sandstone");
	if (c_desert_sand == CONTENT_IGNORE)
		c_desert_sand = c_sand;
	if (c_desert_stone == CONTENT_IGNORE)
		c_desert_stone = c_stone;
	if (c_mossycobble == CONTENT_IGNORE)
		c_mossycobble = c_cobble;
	if (c_sandbrick == CONTENT_IGNORE)
		c_sandbrick = c_desert_stone;
	if (c_stair_cobble == CONTENT_IGNORE)
		c_stair_cobble = c_cobble;
	if (c_stair_sandstone == CONTENT_IGNORE)
		c_stair_sandstone = c_sandbrick;

	// freeminer:
	c_dirt_with_snow  = ndef->getId("mapgen_dirt_with_snow");
	c_ice             = ndef->getId("mapgen_ice");
	if (c_ice == CONTENT_IGNORE)
		c_ice = c_water_source;
	if (c_dirt_with_snow == CONTENT_IGNORE)
		c_dirt_with_snow = c_dirt;

}


MapgenV6::~MapgenV6()
{
	delete noise_terrain_base;
	delete noise_terrain_higher;
	delete noise_steepness;
	delete noise_height_select;
	delete noise_mud;
	delete noise_beach;
	delete noise_biome;
}


MapgenV6Params::MapgenV6Params()
{
	spflags     = MGV6_BIOMEBLEND | MGV6_MUDFLOW;
	freq_desert = 0.45;
	freq_beach  = 0.15;

	np_terrain_base   = NoiseParams(-4,  20.0, v3f(250.0, 250.0, 250.0), 82341,  5, 0.6, 2.0);
	np_terrain_higher = NoiseParams(20,  16.0, v3f(500.0, 500.0, 500.0), 85039,  5, 0.6, 2.0);
	np_steepness      = NoiseParams(0.85,0.5,  v3f(125.0, 125.0, 125.0), -932,   5, 0.7, 2.0);
	np_height_select  = NoiseParams(0,   1.0,  v3f(250.0, 250.0, 250.0), 4213,   5, 0.69, 2.0);
	np_mud            = NoiseParams(4,   2.0,  v3f(200.0, 200.0, 200.0), 91013,  3, 0.55, 2.0);
	np_beach          = NoiseParams(0,   1.0,  v3f(250.0, 250.0, 250.0), 59420,  3, 0.50, 2.0);
	np_biome          = NoiseParams(0,   1.0,  v3f(250.0, 250.0, 250.0), 9130,   3, 0.50, 2.0);
	np_cave           = NoiseParams(6,   6.0,  v3f(250.0, 250.0, 250.0), 34329,  3, 0.50, 2.0);
	np_humidity       = NoiseParams(0.5, 0.5,  v3f(500.0, 500.0, 500.0), 72384,  4, 0.66, 2.0);
	np_trees          = NoiseParams(0,   1.0,  v3f(125.0, 125.0, 125.0), 2,      4, 0.66, 2.0);
	np_apple_trees    = NoiseParams(0,   1.0,  v3f(100.0, 100.0, 100.0), 342902, 3, 0.45, 2.0);
}


void MapgenV6Params::readParams(Settings *settings)
{
	settings->getFlagStrNoEx("mgv6_spflags", spflags, flagdesc_mapgen_v6);
	settings->getFloatNoEx("mgv6_freq_desert", freq_desert);
	settings->getFloatNoEx("mgv6_freq_beach",  freq_beach);

	settings->getNoiseParams("mgv6_np_terrain_base",   np_terrain_base);
	settings->getNoiseParams("mgv6_np_terrain_higher", np_terrain_higher);
	settings->getNoiseParams("mgv6_np_steepness",      np_steepness);
	settings->getNoiseParams("mgv6_np_height_select",  np_height_select);
	settings->getNoiseParams("mgv6_np_mud",            np_mud);
	settings->getNoiseParams("mgv6_np_beach",          np_beach);
	settings->getNoiseParams("mgv6_np_biome",          np_biome);
	settings->getNoiseParams("mgv6_np_cave",           np_cave);
	settings->getNoiseParams("mgv6_np_humidity",       np_humidity);
	settings->getNoiseParams("mgv6_np_trees",          np_trees);
	settings->getNoiseParams("mgv6_np_apple_trees",    np_apple_trees);
}


void MapgenV6Params::writeParams(Settings *settings)
{
	settings->setFlagStr("mgv6_spflags", spflags, flagdesc_mapgen_v6, (u32)-1);
	settings->setFloat("mgv6_freq_desert", freq_desert);
	settings->setFloat("mgv6_freq_beach",  freq_beach);

	settings->setNoiseParams("mgv6_np_terrain_base",   np_terrain_base);
	settings->setNoiseParams("mgv6_np_terrain_higher", np_terrain_higher);
	settings->setNoiseParams("mgv6_np_steepness",      np_steepness);
	settings->setNoiseParams("mgv6_np_height_select",  np_height_select);
	settings->setNoiseParams("mgv6_np_mud",            np_mud);
	settings->setNoiseParams("mgv6_np_beach",          np_beach);
	settings->setNoiseParams("mgv6_np_biome",          np_biome);
	settings->setNoiseParams("mgv6_np_cave",           np_cave);
	settings->setNoiseParams("mgv6_np_humidity",       np_humidity);
	settings->setNoiseParams("mgv6_np_trees",          np_trees);
	settings->setNoiseParams("mgv6_np_apple_trees",    np_apple_trees);
}


//////////////////////// Some helper functions for the map generator


// Returns Y one under area minimum if not found
s16 MapgenV6::find_stone_level(v2s16 p2d)
{
	v3s16 em = vm->m_area.getExtent();
	s16 y_nodes_max = vm->m_area.MaxEdge.Y;
	s16 y_nodes_min = vm->m_area.MinEdge.Y;
	u32 i = vm->m_area.index(p2d.X, y_nodes_max, p2d.Y);
	s16 y;

	for (y = y_nodes_max; y >= y_nodes_min; y--) {
		MapNode &n = vm->m_data[i];
		content_t c = n.getContent();
		if (c != CONTENT_IGNORE && (
			c == c_stone || c == c_desert_stone))
			break;

		vm->m_area.add_y(em, i, -1);
	}
	return (y >= y_nodes_min) ? y : y_nodes_min - 1;
}


// Required by mapgen.h
bool MapgenV6::block_is_underground(u64 seed, v3s16 blockpos)
{
	/*s16 minimum_groundlevel = (s16)get_sector_minimum_ground_level(
			seed, v2s16(blockpos.X, blockpos.Z));*/
	// Nah, this is just a heuristic, just return something
	s16 minimum_groundlevel = water_level;

	if(blockpos.Y*MAP_BLOCKSIZE + MAP_BLOCKSIZE <= minimum_groundlevel)
		return true;
	else
		return false;
}


//////////////////////// Base terrain height functions

float MapgenV6::baseTerrainLevel(float terrain_base, float terrain_higher,
	float steepness, float height_select)
{
	float base   = 1 + terrain_base;
	float higher = 1 + terrain_higher;

	// Limit higher ground level to at least base
	if(higher < base)
		higher = base;

	// Steepness factor of cliffs
	float b = steepness;
	b = rangelim(b, 0.0, 1000.0);
	b = 5 * b * b * b * b * b * b * b;
	b = rangelim(b, 0.5, 1000.0);

	// Values 1.5...100 give quite horrible looking slopes
	if (b > 1.5 && b < 100.0)
		b = (b < 10.0) ? 1.5 : 100.0;

	float a_off = -0.20; // Offset to more low
	float a = 0.5 + b * (a_off + height_select);
	a = rangelim(a, 0.0, 1.0); // Limit

	return base * (1.0 - a) + higher * a;
}


float MapgenV6::baseTerrainLevelFromNoise(v2s16 p)
{
	if (flags & MG_FLAT)
		return water_level;

	float terrain_base   = NoisePerlin2D_PO(&noise_terrain_base->np,
							p.X, 0.5, p.Y, 0.5, seed);
	float terrain_higher = NoisePerlin2D_PO(&noise_terrain_higher->np,
							p.X, 0.5, p.Y, 0.5, seed);
	float steepness      = NoisePerlin2D_PO(&noise_steepness->np,
							p.X, 0.5, p.Y, 0.5, seed);
	float height_select  = NoisePerlin2D_PO(&noise_height_select->np,
							p.X, 0.5, p.Y, 0.5, seed);

	return baseTerrainLevel(terrain_base, terrain_higher,
							steepness,    height_select);
}


float MapgenV6::baseTerrainLevelFromMap(v2s16 p)
{
	int index = (p.Y - node_min.Z) * ystride + (p.X - node_min.X);
	return baseTerrainLevelFromMap(index);
}


float MapgenV6::baseTerrainLevelFromMap(int index)
{
	if (flags & MG_FLAT)
		return water_level;

	float terrain_base   = noise_terrain_base->result[index];
	float terrain_higher = noise_terrain_higher->result[index];
	float steepness      = noise_steepness->result[index];
	float height_select  = noise_height_select->result[index];

	return baseTerrainLevel(terrain_base, terrain_higher,
							steepness,    height_select);
}


s16 MapgenV6::find_ground_level_from_noise(u64 seed, v2s16 p2d, s16 precision)
{
	return baseTerrainLevelFromNoise(p2d) + AVERAGE_MUD_AMOUNT;
}


int MapgenV6::getGroundLevelAtPoint(v2s16 p)
{
	return baseTerrainLevelFromNoise(p) + AVERAGE_MUD_AMOUNT;
}


//////////////////////// Noise functions

float MapgenV6::getMudAmount(v2s16 p)
{
	int index = (p.Y - node_min.Z) * ystride + (p.X - node_min.X);
	return getMudAmount(index);
}


bool MapgenV6::getHaveBeach(v2s16 p)
{
	int index = (p.Y - node_min.Z) * ystride + (p.X - node_min.X);
	return getHaveBeach(index);
}


BiomeV6Type MapgenV6::getBiome(v2s16 p)
{
	int index = (p.Y - node_min.Z) * ystride + (p.X - node_min.X);
	return getBiome(index, p);
}


float MapgenV6::getHumidity(v2s16 p)
{
	/*double noise = noise2d_perlin(
		0.5+(float)p.X/500, 0.5+(float)p.Y/500,
		seed+72384, 4, 0.66);
	noise = (noise + 1.0)/2.0;*/

	float noise = NoisePerlin2D(np_humidity, p.X, p.Y, seed);

	if (noise < 0.0)
		noise = 0.0;
	if (noise > 1.0)
		noise = 1.0;
	return noise;
}


float MapgenV6::getTreeAmount(v2s16 p)
{
	/*double noise = noise2d_perlin(
			0.5+(float)p.X/125, 0.5+(float)p.Y/125,
			seed+2, 4, 0.66);*/

	float noise = NoisePerlin2D(np_trees, p.X, p.Y, seed);
	float zeroval = -0.39;
	if (noise < zeroval)
		return 0;
	else
		return 0.04 * (noise-zeroval) / (1.0-zeroval);
}


bool MapgenV6::getHaveAppleTree(v2s16 p)
{
	/*is_apple_tree = noise2d_perlin(
		0.5+(float)p.X/100, 0.5+(float)p.Z/100,
		data->seed+342902, 3, 0.45) > 0.2;*/

	float noise = NoisePerlin2D(np_apple_trees, p.X, p.Y, seed);

	return noise > 0.2;
}


float MapgenV6::getMudAmount(int index)
{
	if (flags & MG_FLAT)
		return AVERAGE_MUD_AMOUNT;

	/*return ((float)AVERAGE_MUD_AMOUNT + 2.0 * noise2d_perlin(
			0.5+(float)p.X/200, 0.5+(float)p.Y/200,
			seed+91013, 3, 0.55));*/

	return noise_mud->result[index];
}


bool MapgenV6::getHaveBeach(int index)
{
	// Determine whether to have sand here
	/*double sandnoise = noise2d_perlin(
			0.2+(float)p2d.X/250, 0.7+(float)p2d.Y/250,
			seed+59420, 3, 0.50);*/

	float sandnoise = noise_beach->result[index];
	return (sandnoise > freq_beach);
}


BiomeV6Type MapgenV6::getBiome(int index, v2s16 p)
{
	// Just do something very simple as for now
	/*double d = noise2d_perlin(
			0.6+(float)p2d.X/250, 0.2+(float)p2d.Y/250,
			seed+9130, 3, 0.50);*/

	float d = noise_biome->result[index];
	if (d > freq_desert)
		return BT_DESERT;

	if ((spflags & MGV6_BIOMEBLEND) &&
		(d > freq_desert - 0.10) &&
		((noise2d(p.X, p.Y, seed) + 1.0) > (freq_desert - d) * 20.0))
		return BT_DESERT;

	return BT_NORMAL;
}


u32 MapgenV6::get_blockseed(u64 seed, v3s16 p)
{
	s32 x=p.X, y=p.Y, z=p.Z;
	return (u32)(seed%0x100000000ULL) + z*38134234 + y*42123 + x*23;
}


//////////////////////// Map generator

void MapgenV6::makeChunk(BlockMakeData *data)
{
	assert(data->vmanip);
	assert(data->nodedef);
	assert(data->blockpos_requested.X >= data->blockpos_min.X &&
		   data->blockpos_requested.Y >= data->blockpos_min.Y &&
		   data->blockpos_requested.Z >= data->blockpos_min.Z);
	assert(data->blockpos_requested.X <= data->blockpos_max.X &&
		   data->blockpos_requested.Y <= data->blockpos_max.Y &&
		   data->blockpos_requested.Z <= data->blockpos_max.Z);

	this->generating = true;
	this->vm   = data->vmanip;
	this->ndef = data->nodedef;

	// Hack: use minimum block coords for old code that assumes a single block
	v3s16 blockpos = data->blockpos_requested;
	v3s16 blockpos_min = data->blockpos_min;
	v3s16 blockpos_max = data->blockpos_max;

	// Area of central chunk
	node_min = blockpos_min*MAP_BLOCKSIZE;
	node_max = (blockpos_max+v3s16(1,1,1))*MAP_BLOCKSIZE-v3s16(1,1,1);

	// Full allocated area
	full_node_min = (blockpos_min-1)*MAP_BLOCKSIZE;
	full_node_max = (blockpos_max+2)*MAP_BLOCKSIZE-v3s16(1,1,1);

	central_area_size = node_max - node_min + v3s16(1,1,1);
	assert(central_area_size.X == central_area_size.Z);

	int volume_blocks = (blockpos_max.X - blockpos_min.X + 1)
					  * (blockpos_max.Y - blockpos_min.Y + 1)
					  * (blockpos_max.Z - blockpos_max.Z + 1);

	volume_nodes = volume_blocks *
		MAP_BLOCKSIZE * MAP_BLOCKSIZE * MAP_BLOCKSIZE;

	// Create a block-specific seed
	blockseed = get_blockseed(data->seed, full_node_min);

	// Make some noise
	calculateNoise();

	// Maximum height of the stone surface and obstacles.
	// This is used to guide the cave generation
	s16 stone_surface_max_y;

	// Generate general ground level to full area
	stone_surface_max_y = generateGround();

	generateExperimental();

	const s16 max_spread_amount = MAP_BLOCKSIZE;
	// Limit dirt flow area by 1 because mud is flown into neighbors.
	s16 mudflow_minpos = -max_spread_amount + 1;
	s16 mudflow_maxpos = central_area_size.X + max_spread_amount - 2;

	// Loop this part, it will make stuff look older and newer nicely
	const u32 age_loops = 2;
	for (u32 i_age = 0; i_age < age_loops; i_age++) { // Aging loop
		// Make caves (this code is relatively horrible)
		if (flags & MG_CAVES)
			generateCaves(stone_surface_max_y);

		// Add mud to the central chunk
		addMud();

		// Add blobs of dirt and gravel underground
		addDirtGravelBlobs();

		// Flow mud away from steep edges
		if (spflags & MGV6_MUDFLOW)
			flowMud(mudflow_minpos, mudflow_maxpos);

	}

	// Add dungeons
	if ((flags & MG_DUNGEONS) && (stone_surface_max_y >= node_min.Y)) {
		DungeonParams dp;

		dp.np_rarity  = nparams_dungeon_rarity;
		dp.np_density = nparams_dungeon_density;
		dp.np_wetness = nparams_dungeon_wetness;
		dp.c_water = c_water_source;
		if (getBiome(0, v2s16(node_min.X, node_min.Z)) == BT_NORMAL) {
			dp.c_cobble  = c_cobble;
			dp.c_moss    = c_mossycobble;
			dp.c_stair   = c_stair_cobble;

			dp.diagonal_dirs = false;
			dp.mossratio  = 3.0;
			dp.holesize   = v3s16(1, 2, 1);
			dp.roomsize   = v3s16(0, 0, 0);
			dp.notifytype = GENNOTIFY_DUNGEON;
		} else {
			dp.c_cobble  = c_sandbrick;
			dp.c_moss    = c_sandbrick; // should make this 'cracked sandstone' later
			dp.c_stair   = c_stair_sandstone;

			dp.diagonal_dirs = true;
			dp.mossratio  = 0.0;
			dp.holesize   = v3s16(2, 3, 2);
			dp.roomsize   = v3s16(2, 5, 2);
			dp.notifytype = GENNOTIFY_TEMPLE;
		}

		DungeonGen dgen(this, &dp);
		dgen.generate(blockseed, full_node_min, full_node_max);
	}

	// Add top and bottom side of water to transforming_liquid queue
<<<<<<< HEAD
	updateLiquid(full_node_min, full_node_max);
=======
	//updateLiquid(&data->transforming_liquid, full_node_min, full_node_max);
>>>>>>> 7233a122

	// Grow grass
	growGrass();

	// Generate some trees, and add grass, if a jungle
	if (flags & MG_TREES)
		placeTreesAndJungleGrass();

	// Generate the registered decorations
	m_emerge->decomgr->placeAllDecos(this, blockseed, node_min, node_max);

	// Generate the registered ores
	m_emerge->oremgr->placeAllOres(this, blockseed, node_min, node_max);

	// Calculate lighting
	if (flags & MG_LIGHT)
		calcLighting(node_min, node_max);

	this->generating = false;
}


void MapgenV6::calculateNoise()
{
	int x = node_min.X;
	int z = node_min.Z;

	if (!(flags & MG_FLAT)) {
		noise_terrain_base->perlinMap2D_PO(x, 0.5, z, 0.5);
		noise_terrain_higher->perlinMap2D_PO(x, 0.5, z, 0.5);
		noise_steepness->perlinMap2D_PO(x, 0.5, z, 0.5);
		noise_height_select->perlinMap2D_PO(x, 0.5, z, 0.5);
		noise_mud->perlinMap2D_PO(x, 0.5, z, 0.5);
	}

	noise_beach->perlinMap2D_PO(x, 0.2, z, 0.7);
	noise_biome->perlinMap2D_PO(x, 0.6, z, 0.2);
}


int MapgenV6::generateGround()
{
	//TimeTaker timer1("Generating ground level");
	MapNode n_air(CONTENT_AIR), n_water_source(c_water_source);
	MapNode n_stone(c_stone), n_desert_stone(c_desert_stone);
	MapNode n_ice(c_ice);
	int stone_surface_max_y = -MAP_GENERATION_LIMIT;
	u32 index = 0;

	for (s16 z = node_min.Z; z <= node_max.Z; z++)
	for (s16 x = node_min.X; x <= node_max.X; x++, index++) {
		// Surface height
		s16 surface_y = (s16)baseTerrainLevelFromMap(index);

		// Log it
		if (surface_y > stone_surface_max_y)
			stone_surface_max_y = surface_y;

		BiomeV6Type bt = getBiome(index, v2s16(x, z));
		s16 heat = m_emerge->env->m_use_weather ? m_emerge->env->getServerMap().updateBlockHeat(m_emerge->env, v3POS(x,node_max.Y,z), nullptr, &heat_cache) : 0;

		// Fill ground with stone
		v3s16 em = vm->m_area.getExtent();
		u32 i = vm->m_area.index(x, node_min.Y, z);
		for (s16 y = node_min.Y; y <= node_max.Y; y++) {
			if (vm->m_data[i].getContent() == CONTENT_IGNORE) {
				if (y <= surface_y) {
					vm->m_data[i] = (y > water_level - surface_y && bt == BT_DESERT) ?
						n_desert_stone : n_stone;
				} else if (y <= water_level) {
					vm->m_data[i] = (heat < 0 && y > heat/3) ? n_ice : n_water_source;
				} else {
					vm->m_data[i] = n_air;
				}
			}
			vm->m_area.add_y(em, i, 1);
		}
	}

	return stone_surface_max_y;
}


void MapgenV6::addMud()
{
	// 15ms @cs=8
	//TimeTaker timer1("add mud");
	MapNode n_dirt(c_dirt), n_gravel(c_gravel);
	MapNode n_sand(c_sand), n_desert_sand(c_desert_sand);
	MapNode addnode;

	u32 index = 0;
	for (s16 z = node_min.Z; z <= node_max.Z; z++)
	for (s16 x = node_min.X; x <= node_max.X; x++, index++) {
		// Randomize mud amount
		s16 mud_add_amount = getMudAmount(index) / 2.0 + 0.5;

		// Find ground level
		s16 surface_y = find_stone_level(v2s16(x, z)); /////////////////optimize this!

		// Handle area not found
		if (surface_y == vm->m_area.MinEdge.Y - 1)
			continue;

		BiomeV6Type bt = getBiome(index, v2s16(x, z));
		addnode = (bt == BT_DESERT) ? n_desert_sand : n_dirt;

		if (bt == BT_DESERT && surface_y + mud_add_amount <= water_level + 1) {
			addnode = n_sand;
		} else if (mud_add_amount <= 0) {
			mud_add_amount = 1 - mud_add_amount;
			addnode = n_gravel;
		} else if (bt == BT_NORMAL && getHaveBeach(index) &&
				surface_y + mud_add_amount <= water_level + 2) {
			addnode = n_sand;
		}

		if (bt == BT_DESERT && surface_y > 20)
			mud_add_amount = MYMAX(0, mud_add_amount - (surface_y - 20) / 5);

		// If topmost node is grass, change it to mud.  It might be if it was
		// flown to there from a neighboring chunk and then converted.
		u32 i = vm->m_area.index(x, surface_y, z);
		if (vm->m_data[i].getContent() == c_dirt_with_grass)
			vm->m_data[i] = n_dirt;

		// Add mud on ground
		s16 mudcount = 0;
		v3s16 em = vm->m_area.getExtent();
		s16 y_start = surface_y + 1;
		i = vm->m_area.index(x, y_start, z);
		for (s16 y = y_start; y <= node_max.Y; y++) {
			if (mudcount >= mud_add_amount)
				break;

			vm->m_data[i] = addnode;
			mudcount++;

			vm->m_area.add_y(em, i, 1);
		}
	}
}


void MapgenV6::flowMud(s16 &mudflow_minpos, s16 &mudflow_maxpos)
{
	// 340ms @cs=8
	//TimeTaker timer1("flow mud");

	// Iterate a few times
	for(s16 k = 0; k < 3; k++) {
		for (s16 z = mudflow_minpos; z <= mudflow_maxpos; z++)
		for (s16 x = mudflow_minpos; x <= mudflow_maxpos; x++) {
			// Invert coordinates every 2nd iteration
			if (k % 2 == 0) {
				x = mudflow_maxpos - (x - mudflow_minpos);
				z = mudflow_maxpos - (z - mudflow_minpos);
			}

			// Node position in 2d
			v2s16 p2d = v2s16(node_min.X, node_min.Z) + v2s16(x, z);

			v3s16 em = vm->m_area.getExtent();
			u32 i = vm->m_area.index(p2d.X, node_max.Y, p2d.Y);
			s16 y = node_max.Y;

			while(y >= node_min.Y)
			{

			for(;; y--)
			{
				MapNode *n = NULL;
				// Find mud
				for(; y >= node_min.Y; y--) {
					n = &vm->m_data[i];
					if (n->getContent() == c_dirt ||
						n->getContent() == c_dirt_with_grass ||
						n->getContent() == c_gravel)
						break;

					vm->m_area.add_y(em, i, -1);
				}

				// Stop if out of area
				//if(vmanip.m_area.contains(i) == false)
				if (y < node_min.Y)
					break;

				if (n->getContent() == c_dirt ||
					n->getContent() == c_dirt_with_grass)
				{
					// Make it exactly mud
					n->setContent(c_dirt);

					// Don't flow it if the stuff under it is not mud
					{
						u32 i2 = i;
						vm->m_area.add_y(em, i2, -1);
						// Cancel if out of area
						if(vm->m_area.contains(i2) == false)
							continue;
						MapNode *n2 = &vm->m_data[i2];
						if (n2->getContent() != c_dirt &&
							n2->getContent() != c_dirt_with_grass)
							continue;
					}
				}

				v3s16 dirs4[4] = {
					v3s16(0,0,1), // back
					v3s16(1,0,0), // right
					v3s16(0,0,-1), // front
					v3s16(-1,0,0), // left
				};

				// Check that upper is air or doesn't exist.
				// Cancel dropping if upper keeps it in place
				u32 i3 = i;
				vm->m_area.add_y(em, i3, 1);
				if (vm->m_area.contains(i3) == true &&
					ndef->get(vm->m_data[i3]).walkable)
					continue;

				// Drop mud on side
				for(u32 di=0; di<4; di++) {
					v3s16 dirp = dirs4[di];
					u32 i2 = i;
					// Move to side
					vm->m_area.add_p(em, i2, dirp);
					// Fail if out of area
					if (vm->m_area.contains(i2) == false)
						continue;
					// Check that side is air
					MapNode *n2 = &vm->m_data[i2];
					if (ndef->get(*n2).walkable)
						continue;
					// Check that under side is air
					vm->m_area.add_y(em, i2, -1);
					if (vm->m_area.contains(i2) == false)
						continue;
					n2 = &vm->m_data[i2];
					if (ndef->get(*n2).walkable)
						continue;
					// Loop further down until not air
					bool dropped_to_unknown = false;
					do {
						vm->m_area.add_y(em, i2, -1);
						n2 = &vm->m_data[i2];
						// if out of known area
						if(vm->m_area.contains(i2) == false ||
							n2->getContent() == CONTENT_IGNORE) {
							dropped_to_unknown = true;
							break;
						}
					} while (ndef->get(*n2).walkable == false);
					// Loop one up so that we're in air
					vm->m_area.add_y(em, i2, 1);
					n2 = &vm->m_data[i2];

					bool old_is_water = (n->getContent() == c_water_source);
					// Move mud to new place
					if (!dropped_to_unknown) {
						*n2 = *n;
						// Set old place to be air (or water)
						if(old_is_water)
							*n = MapNode(c_water_source);
						else
							*n = MapNode(CONTENT_AIR);
					}

					// Done
					break;
				}
			}
			}
		}
	}
}


void MapgenV6::addDirtGravelBlobs()
{
	if (getBiome(v2s16(node_min.X, node_min.Z)) != BT_NORMAL)
		return;

	PseudoRandom pr(blockseed + 983);
	for (int i = 0; i < volume_nodes/10/10/10; i++) {
		bool only_fill_cave = (myrand_range(0,1) != 0);
		v3s16 size(
			pr.range(1, 8),
			pr.range(1, 8),
			pr.range(1, 8)
		);
		v3s16 p0(
			pr.range(node_min.X, node_max.X) - size.X / 2,
			pr.range(node_min.Y, node_max.Y) - size.Y / 2,
			pr.range(node_min.Z, node_max.Z) - size.Z / 2
		);

		MapNode n1((p0.Y > -32 && !pr.range(0, 1)) ? c_dirt : c_gravel);
		for (int z1 = 0; z1 < size.Z; z1++)
		for (int y1 = 0; y1 < size.Y; y1++)
		for (int x1 = 0; x1 < size.X; x1++) {
			v3s16 p = p0 + v3s16(x1, y1, z1);
			u32 i = vm->m_area.index(p);
			if (!vm->m_area.contains(i))
				continue;
			// Cancel if not stone and not cave air
			if (vm->m_data[i].getContent() != c_stone &&
				!(vm->m_flags[i] & VMANIP_FLAG_CAVE))
				continue;
			if (only_fill_cave && !(vm->m_flags[i] & VMANIP_FLAG_CAVE))
				continue;
			vm->m_data[i] = n1;
		}
	}
}


void MapgenV6::placeTreesAndJungleGrass()
{
	//TimeTaker t("placeTrees");

	PseudoRandom grassrandom(blockseed + 53);

	content_t c_sand            = ndef->getId("mapgen_sand");

	content_t c_junglegrass = ndef->getId("mapgen_junglegrass");
	// if we don't have junglegrass, don't place cignore... that's bad
	if (c_junglegrass == CONTENT_IGNORE)
		c_junglegrass = CONTENT_AIR;
	MapNode n_junglegrass(c_junglegrass);
	v3s16 em = vm->m_area.getExtent();

	// Divide area into parts
	s16 div = 8;
	s16 sidelen = central_area_size.X / div;
	double area = sidelen * sidelen;

	// N.B.  We must add jungle grass first, since tree leaves will
	// obstruct the ground, giving us a false ground level
	for (s16 z0 = 0; z0 < div; z0++)
	for (s16 x0 = 0; x0 < div; x0++) {
		// Center position of part of division
		v2s16 p2d_center(
			node_min.X + sidelen / 2 + sidelen * x0,
			node_min.Z + sidelen / 2 + sidelen * z0
		);
		// Minimum edge of part of division
		v2s16 p2d_min(
			node_min.X + sidelen * x0,
			node_min.Z + sidelen * z0
		);
		// Maximum edge of part of division
		v2s16 p2d_max(
			node_min.X + sidelen + sidelen * x0 - 1,
			node_min.Z + sidelen + sidelen * z0 - 1
		);

		// Amount of trees, jungle area
		u32 tree_count = area * getTreeAmount(p2d_center);

		float humidity = 0;

		bool is_jungle = false;
		if (spflags & MGV6_JUNGLES) {
			humidity = getHumidity(p2d_center);
			if (humidity > 0.75) {
				is_jungle = true;
				tree_count *= 4;
			}
		}

		if (node_max.Y < water_level)
			tree_count /= 2;

		// Add jungle grass
		if (is_jungle) {
			u32 grass_count = 5 * humidity * tree_count;
			for (u32 i = 0; i < grass_count; i++) {
				s16 x = grassrandom.range(p2d_min.X, p2d_max.X);
				s16 z = grassrandom.range(p2d_min.Y, p2d_max.Y);

				s16 y = findGroundLevelFull(v2s16(x, z)); ////////////////optimize this!
				if (y < water_level || y < node_min.Y || y > node_max.Y)
					continue;

				u32 vi = vm->m_area.index(x, y, z);
				// place on dirt_with_grass, since we know it is exposed to sunlight
				if (vm->m_data[vi].getContent() == c_dirt_with_grass) {
					vm->m_area.add_y(em, vi, 1);
					vm->m_data[vi] = n_junglegrass;
				}
			}
		}

		// Put trees in random places on part of division
		for (u32 i = 0; i < tree_count; i++) {
			s16 x = myrand_range(p2d_min.X, p2d_max.X);
			s16 z = myrand_range(p2d_min.Y, p2d_max.Y);
			s16 y = findGroundLevelFull(v2s16(x, z)); ////////////////////optimize this!
			// Don't make a tree under water level
			// Don't make a tree so high that it doesn't fit
			if(y > node_max.Y - 6)
				continue;

			v3s16 p(x,y,z);
			// Trees grow only on mud and grass
			{
				u32 i = vm->m_area.index(p);
				MapNode *n = &vm->m_data[i];
				if (n->getContent() != c_dirt &&
					n->getContent() != c_dirt_with_grass &&
					(y >= water_level || n->getContent() != c_sand))
					continue;
			}
			p.Y++;

			// Make a tree
			if (y < water_level) {
				if (y < water_level - 20) // do not spawn trees in lakes
					treegen::make_cavetree(*vm, p, is_jungle, ndef, myrand());
			}
			else if (is_jungle) {
				treegen::make_jungletree(*vm, p, ndef, myrand());
			} else {
				bool is_apple_tree = (myrand_range(0, 3) == 0) &&
										getHaveAppleTree(v2s16(x, z));
				treegen::make_tree(*vm, p, is_apple_tree, ndef, myrand());
			}
		}
	}
	//printf("placeTreesAndJungleGrass: %dms\n", t.stop());
}


void MapgenV6::growGrass()
{
	for (s16 z = full_node_min.Z; z <= full_node_max.Z; z++)
	for (s16 x = full_node_min.X; x <= full_node_max.X; x++) {
		// Find the lowest surface to which enough light ends up to make
		// grass grow.  Basically just wait until not air and not leaves.
		s16 surface_y = 0;
		{
			v3s16 em = vm->m_area.getExtent();
			u32 i = vm->m_area.index(x, node_max.Y, z);
			s16 y;
			// Go to ground level
			for (y = node_max.Y; y >= full_node_min.Y; y--) {
				MapNode &n = vm->m_data[i];
				if (ndef->get(n).param_type != CPT_LIGHT ||
					ndef->get(n).liquid_type != LIQUID_NONE)
					break;
				vm->m_area.add_y(em, i, -1);
			}
			surface_y = (y >= full_node_min.Y) ? y : full_node_min.Y;
		}

		u32 i = vm->m_area.index(x, surface_y, z);
		MapNode *n = &vm->m_data[i];
		if (n->getContent() == c_dirt && surface_y >= water_level - 20)
		{
			if (m_emerge->env->m_use_weather) {
				int heat = m_emerge->env->getServerMap().updateBlockHeat(m_emerge->env, v3POS(x, surface_y, z), nullptr, &heat_cache);
				n->setContent(heat < -10 ? c_dirt_with_snow : (heat < -5 || heat > 50) ? c_dirt : c_dirt_with_grass);
			} else
			n->setContent(c_dirt_with_grass);
		}
	}
}


void MapgenV6::generateCaves(int max_stone_y)
{
	float cave_amount = NoisePerlin2D(np_cave, node_min.X, node_min.Y, seed);
	int volume_nodes = (node_max.X - node_min.X + 1) *
					   (node_max.Y - node_min.Y + 1) * MAP_BLOCKSIZE;
	cave_amount = MYMAX(0.0, cave_amount);
	u32 caves_count = cave_amount * volume_nodes / 50000;
	u32 bruises_count = 1;
	PseudoRandom ps(blockseed + 21343);
	PseudoRandom ps2(blockseed + 1032);

	if (ps.range(1, 6) == 1)
		bruises_count = ps.range(0, ps.range(0, 2));

	if (getBiome(v2s16(node_min.X, node_min.Z)) == BT_DESERT) {
		caves_count   /= 3;
		bruises_count /= 3;
	}

	for (u32 i = 0; i < caves_count + bruises_count; i++) {
		bool large_cave = (i >= caves_count);
		CaveV6 cave(this, &ps, &ps2, large_cave);

		cave.makeCave(node_min, node_max, max_stone_y);
	}
}<|MERGE_RESOLUTION|>--- conflicted
+++ resolved
@@ -545,13 +545,6 @@
 		DungeonGen dgen(this, &dp);
 		dgen.generate(blockseed, full_node_min, full_node_max);
 	}
-
-	// Add top and bottom side of water to transforming_liquid queue
-<<<<<<< HEAD
-	updateLiquid(full_node_min, full_node_max);
-=======
-	//updateLiquid(&data->transforming_liquid, full_node_min, full_node_max);
->>>>>>> 7233a122
 
 	// Grow grass
 	growGrass();
