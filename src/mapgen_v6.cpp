/*
Minetest
Copyright (C) 2010-2013 celeron55, Perttu Ahola <celeron55@gmail.com>

This program is free software; you can redistribute it and/or modify
it under the terms of the GNU Lesser General Public License as published by
the Free Software Foundation; either version 2.1 of the License, or
(at your option) any later version.

This program is distributed in the hope that it will be useful,
but WITHOUT ANY WARRANTY; without even the implied warranty of
MERCHANTABILITY or FITNESS FOR A PARTICULAR PURPOSE.  See the
GNU Lesser General Public License for more details.

You should have received a copy of the GNU Lesser General Public License along
with this program; if not, write to the Free Software Foundation, Inc.,
51 Franklin Street, Fifth Floor, Boston, MA 02110-1301 USA.
*/

#include "mapgen.h"
#include "voxel.h"
#include "noise.h"
#include "mapblock.h"
#include "mapnode.h"
#include "map.h"
//#include "serverobject.h"
#include "content_sao.h"
#include "nodedef.h"
#include "content_mapnode.h" // For content_mapnode_get_new_name
#include "voxelalgorithms.h"
#include "profiler.h"
#include "settings.h" // For g_settings
#include "main.h" // For g_profiler
#include "emerge.h"
#include "dungeongen.h"
#include "cavegen.h"
#include "treegen.h"
#include "mapgen_v6.h"

/////////////////// Mapgen V6 perlin noise default values
NoiseParams nparams_v6_def_terrain_base =
	{-AVERAGE_MUD_AMOUNT, 20.0, v3f(250.0, 250.0, 250.0), 82341, 5, 0.6};
NoiseParams nparams_v6_def_terrain_higher =
	{20.0, 16.0, v3f(500.0, 500.0, 500.0), 85039, 5, 0.6};
NoiseParams nparams_v6_def_steepness =
	{0.85, 0.5, v3f(125.0, 125.0, 125.0), -932, 5, 0.7};
NoiseParams nparams_v6_def_height_select =
	{0.5, 1.0, v3f(250.0, 250.0, 250.0), 4213, 5, 0.69};
NoiseParams nparams_v6_def_mud =
	{AVERAGE_MUD_AMOUNT, 2.0, v3f(200.0, 200.0, 200.0), 91013, 3, 0.55};
NoiseParams nparams_v6_def_beach =
	{0.0, 1.0, v3f(250.0, 250.0, 250.0), 59420, 3, 0.50};
NoiseParams nparams_v6_def_biome =
	{0.0, 1.0, v3f(250.0, 250.0, 250.0), 9130, 3, 0.50};
NoiseParams nparams_v6_def_cave =
	{6.0, 6.0, v3f(250.0, 250.0, 250.0), 34329, 3, 0.50};
NoiseParams nparams_v6_def_humidity =
	{0.5, 0.5, v3f(500.0, 500.0, 500.0), 72384, 4, 0.66};
NoiseParams nparams_v6_def_trees =
	{0.0, 1.0, v3f(125.0, 125.0, 125.0), 2, 4, 0.66};
NoiseParams nparams_v6_def_apple_trees =
	{0.0, 1.0, v3f(100.0, 100.0, 100.0), 342902, 3, 0.45};


///////////////////////////////////////////////////////////////////////////////


MapgenV6::MapgenV6(int mapgenid, MapgenV6Params *params, EmergeManager *emerge) {
	this->generating  = false;
	this->id       = mapgenid;
	this->emerge   = emerge;

	this->seed     = (int)params->seed;
	this->water_level = params->water_level;
	this->flags   = params->flags;
	this->csize   = v3s16(1, 1, 1) * params->chunksize * MAP_BLOCKSIZE;

	this->freq_desert = params->freq_desert;
	this->freq_beach  = params->freq_beach;

	this->ystride = csize.X; //////fix this
	
	np_cave        = &params->np_cave;
	np_humidity    = &params->np_humidity;
	np_trees       = &params->np_trees;
	np_apple_trees = &params->np_apple_trees;

	noise_terrain_base   = new Noise(&params->np_terrain_base,   seed, csize.X, csize.Y);
	noise_terrain_higher = new Noise(&params->np_terrain_higher, seed, csize.X, csize.Y);
	noise_steepness      = new Noise(&params->np_steepness,      seed, csize.X, csize.Y);
	noise_height_select  = new Noise(&params->np_height_select,  seed, csize.X, csize.Y);
	noise_mud            = new Noise(&params->np_mud,            seed, csize.X, csize.Y);
	noise_beach          = new Noise(&params->np_beach,          seed, csize.X, csize.Y);
	noise_biome          = new Noise(&params->np_biome,          seed, csize.X, csize.Y);
}


MapgenV6::~MapgenV6() {
	delete noise_terrain_base;
	delete noise_terrain_higher;
	delete noise_steepness;
	delete noise_height_select;
	delete noise_mud;
	delete noise_beach;
	delete noise_biome;
}


//////////////////////// Some helper functions for the map generator


// Returns Y one under area minimum if not found
s16 MapgenV6::find_stone_level(v2s16 p2d) {
	v3s16 em = vm->m_area.getExtent();
	s16 y_nodes_max = vm->m_area.MaxEdge.Y;
	s16 y_nodes_min = vm->m_area.MinEdge.Y;
	u32 i = vm->m_area.index(p2d.X, y_nodes_max, p2d.Y);
	s16 y;

	for (y = y_nodes_max; y >= y_nodes_min; y--) {
		MapNode &n = vm->m_data[i];
		content_t c = n.getContent();
		if (c != CONTENT_IGNORE && (
			c == c_stone || c == c_desert_stone))
			break;

		vm->m_area.add_y(em, i, -1);
	}
	return (y >= y_nodes_min) ? y : y_nodes_min - 1;
}


// Required by mapgen.h
bool MapgenV6::block_is_underground(u64 seed, v3s16 blockpos)
{
	/*s16 minimum_groundlevel = (s16)get_sector_minimum_ground_level(
			seed, v2s16(blockpos.X, blockpos.Z));*/
	// Nah, this is just a heuristic, just return something
	s16 minimum_groundlevel = water_level;

	if(blockpos.Y*MAP_BLOCKSIZE + MAP_BLOCKSIZE <= minimum_groundlevel)
		return true;
	else
		return false;
}


//////////////////////// Base terrain height functions

float MapgenV6::baseTerrainLevel(float terrain_base, float terrain_higher,
									float steepness, float height_select) {	
	float base   = 1 + terrain_base;
	float higher = 1 + terrain_higher;

	// Limit higher ground level to at least base
	if(higher < base)
		higher = base;

	// Steepness factor of cliffs
	float b = steepness;
	b = rangelim(b, 0.0, 1000.0);
	b = 5 * b * b * b * b * b * b * b;
	b = rangelim(b, 0.5, 1000.0);

	// Values 1.5...100 give quite horrible looking slopes
	if (b > 1.5 && b < 100.0)
		b = (b < 10.0) ? 1.5 : 100.0;

	float a_off = -0.20; // Offset to more low
	float a = 0.5 + b * (a_off + height_select);
	a = rangelim(a, 0.0, 1.0); // Limit
	
	return base * (1.0 - a) + higher * a;
}


float MapgenV6::baseTerrainLevelFromNoise(v2s16 p) {
	if (flags & MG_FLAT)
		return water_level;
		
	float terrain_base   = NoisePerlin2DPosOffset(noise_terrain_base->np,
							p.X, 0.5, p.Y, 0.5, seed);
	float terrain_higher = NoisePerlin2DPosOffset(noise_terrain_higher->np,
							p.X, 0.5, p.Y, 0.5, seed);
	float steepness      = NoisePerlin2DPosOffset(noise_steepness->np,
							p.X, 0.5, p.Y, 0.5, seed);
	float height_select  = NoisePerlin2DNoTxfmPosOffset(noise_height_select->np,
							p.X, 0.5, p.Y, 0.5, seed);

	return baseTerrainLevel(terrain_base, terrain_higher,
							steepness,    height_select);
}


float MapgenV6::baseTerrainLevelFromMap(v2s16 p) {
	int index = (p.Y - node_min.Z) * ystride + (p.X - node_min.X);
	return baseTerrainLevelFromMap(index);
}


float MapgenV6::baseTerrainLevelFromMap(int index) {
	if (flags & MG_FLAT)
		return water_level;
	
	float terrain_base   = noise_terrain_base->result[index];
	float terrain_higher = noise_terrain_higher->result[index];
	float steepness      = noise_steepness->result[index];
	float height_select  = noise_height_select->result[index];
	
	return baseTerrainLevel(terrain_base, terrain_higher,
							steepness,    height_select);
}


s16 MapgenV6::find_ground_level_from_noise(u64 seed, v2s16 p2d, s16 precision) {
	return baseTerrainLevelFromNoise(p2d) + AVERAGE_MUD_AMOUNT;
}


int MapgenV6::getGroundLevelAtPoint(v2s16 p) {
	return baseTerrainLevelFromNoise(p) + AVERAGE_MUD_AMOUNT;
}


//////////////////////// Noise functions

float MapgenV6::getMudAmount(v2s16 p) {
	int index = (p.Y - node_min.Z) * ystride + (p.X - node_min.X);
	return getMudAmount(index);
}


bool MapgenV6::getHaveBeach(v2s16 p) {
	int index = (p.Y - node_min.Z) * ystride + (p.X - node_min.X);
	return getHaveBeach(index);
}


BiomeType MapgenV6::getBiome(v2s16 p) {
	int index = (p.Y - node_min.Z) * ystride + (p.X - node_min.X);
	return getBiome(index, p);
}


float MapgenV6::getHumidity(v2s16 p)
{
	/*double noise = noise2d_perlin(
		0.5+(float)p.X/500, 0.5+(float)p.Y/500,
		seed+72384, 4, 0.66);
	noise = (noise + 1.0)/2.0;*/

	float noise = NoisePerlin2D(np_humidity, p.X, p.Y, seed);

	if (noise < 0.0)
		noise = 0.0;
	if (noise > 1.0)
		noise = 1.0;
	return noise;
}


float MapgenV6::getTreeAmount(v2s16 p)
{
	/*double noise = noise2d_perlin(
			0.5+(float)p.X/125, 0.5+(float)p.Y/125,
			seed+2, 4, 0.66);*/
	
	float noise = NoisePerlin2D(np_trees, p.X, p.Y, seed);
	float zeroval = -0.39;
	if (noise < zeroval)
		return 0;
	else
		return 0.04 * (noise-zeroval) / (1.0-zeroval);
}


bool MapgenV6::getHaveAppleTree(v2s16 p)
{
	/*is_apple_tree = noise2d_perlin(
		0.5+(float)p.X/100, 0.5+(float)p.Z/100,
		data->seed+342902, 3, 0.45) > 0.2;*/
	
	float noise = NoisePerlin2D(np_apple_trees, p.X, p.Y, seed);
	
	return noise > 0.2;
}


float MapgenV6::getMudAmount(int index)
{
	if (flags & MG_FLAT)
		return AVERAGE_MUD_AMOUNT;
		
	/*return ((float)AVERAGE_MUD_AMOUNT + 2.0 * noise2d_perlin(
			0.5+(float)p.X/200, 0.5+(float)p.Y/200,
			seed+91013, 3, 0.55));*/
	
	return noise_mud->result[index];
}


bool MapgenV6::getHaveBeach(int index)
{
	// Determine whether to have sand here
	/*double sandnoise = noise2d_perlin(
			0.2+(float)p2d.X/250, 0.7+(float)p2d.Y/250,
			seed+59420, 3, 0.50);*/
	
	float sandnoise = noise_beach->result[index];
	return (sandnoise > freq_beach);
}


BiomeType MapgenV6::getBiome(int index, v2s16 p)
{
	// Just do something very simple as for now
	/*double d = noise2d_perlin(
			0.6+(float)p2d.X/250, 0.2+(float)p2d.Y/250,
			seed+9130, 3, 0.50);*/
	
	float d = noise_biome->result[index];
	if (d > freq_desert)
		return BT_DESERT;
		
	if ((flags & MGV6_BIOME_BLEND) &&
		(d > freq_desert - 0.10) &&
		((noise2d(p.X, p.Y, seed) + 1.0) > (freq_desert - d) * 20.0))
		return BT_DESERT;
	
	return BT_NORMAL;
}


u32 MapgenV6::get_blockseed(u64 seed, v3s16 p)
{
	s32 x=p.X, y=p.Y, z=p.Z;
	return (u32)(seed%0x100000000ULL) + z*38134234 + y*42123 + x*23;
}


//////////////////////// Map generator

void MapgenV6::makeChunk(BlockMakeData *data) {
	assert(data->vmanip);
	assert(data->nodedef);
	assert(data->blockpos_requested.X >= data->blockpos_min.X &&
		   data->blockpos_requested.Y >= data->blockpos_min.Y &&
		   data->blockpos_requested.Z >= data->blockpos_min.Z);
	assert(data->blockpos_requested.X <= data->blockpos_max.X &&
		   data->blockpos_requested.Y <= data->blockpos_max.Y &&
		   data->blockpos_requested.Z <= data->blockpos_max.Z);
			
	this->generating = true;
	this->vm   = data->vmanip;	
	this->ndef = data->nodedef;
	
	// Hack: use minimum block coords for old code that assumes a single block
	v3s16 blockpos = data->blockpos_requested;
	v3s16 blockpos_min = data->blockpos_min;
	v3s16 blockpos_max = data->blockpos_max;

	// Area of central chunk
	node_min = blockpos_min*MAP_BLOCKSIZE;
	node_max = (blockpos_max+v3s16(1,1,1))*MAP_BLOCKSIZE-v3s16(1,1,1);

	// Full allocated area
	full_node_min = (blockpos_min-1)*MAP_BLOCKSIZE;
	full_node_max = (blockpos_max+2)*MAP_BLOCKSIZE-v3s16(1,1,1);

	central_area_size = node_max - node_min + v3s16(1,1,1);
	assert(central_area_size.X == central_area_size.Z);

	int volume_blocks = (blockpos_max.X - blockpos_min.X + 1)
					  * (blockpos_max.Y - blockpos_min.Y + 1)
					  * (blockpos_max.Z - blockpos_max.Z + 1);

	volume_nodes = volume_blocks *
		MAP_BLOCKSIZE * MAP_BLOCKSIZE * MAP_BLOCKSIZE;

	// Create a block-specific seed
	blockseed = get_blockseed(data->seed, full_node_min);

	// Make some noise
	calculateNoise();

	c_stone           = ndef->getId("mapgen_stone");
	c_dirt            = ndef->getId("mapgen_dirt");
	c_dirt_with_grass = ndef->getId("mapgen_dirt_with_grass");
	c_dirt_with_snow  = ndef->getId("mapgen_dirt_with_snow");
	c_sand            = ndef->getId("mapgen_sand");
	c_water_source    = ndef->getId("mapgen_water_source");
	c_lava_source     = ndef->getId("mapgen_lava_source");
	c_gravel          = ndef->getId("mapgen_gravel");
	c_cobble          = ndef->getId("mapgen_cobble");
	c_desert_sand     = ndef->getId("mapgen_desert_sand");
	c_desert_stone    = ndef->getId("mapgen_desert_stone");
<<<<<<< HEAD
	c_ice             = ndef->getId("mapgen_ice");
=======
	c_mossycobble     = ndef->getId("mapgen_mossycobble");
	c_sandbrick       = ndef->getId("mapgen_sandstonebrick");
	c_stair_cobble    = ndef->getId("mapgen_stair_cobble");
	c_stair_sandstone = ndef->getId("mapgen_stair_sandstone");
>>>>>>> 206565d9
	if (c_desert_sand == CONTENT_IGNORE)
		c_desert_sand = c_sand;
	if (c_desert_stone == CONTENT_IGNORE)
		c_desert_stone = c_stone;
	if (c_mossycobble == CONTENT_IGNORE)
		c_mossycobble = c_cobble;
	if (c_sandbrick == CONTENT_IGNORE)
		c_sandbrick = c_desert_stone;
	if (c_stair_cobble == CONTENT_IGNORE)
		c_stair_cobble = c_cobble;
	if (c_stair_sandstone == CONTENT_IGNORE)
		c_stair_sandstone = c_sandbrick;

	// Maximum height of the stone surface and obstacles.
	// This is used to guide the cave generation
	s16 stone_surface_max_y;

	// Generate general ground level to full area
	stone_surface_max_y = generateGround();

	generateExperimental();

	const s16 max_spread_amount = MAP_BLOCKSIZE;
	// Limit dirt flow area by 1 because mud is flown into neighbors.
	s16 mudflow_minpos = -max_spread_amount + 1;
	s16 mudflow_maxpos = central_area_size.X + max_spread_amount - 2;

	// Loop this part, it will make stuff look older and newer nicely
	const u32 age_loops = 2;
	for (u32 i_age = 0; i_age < age_loops; i_age++) { // Aging loop
		// Make caves (this code is relatively horrible)
		if (flags & MG_CAVES)
			generateCaves(stone_surface_max_y);

		// Add mud to the central chunk
		addMud();

		// Add blobs of dirt and gravel underground
		addDirtGravelBlobs();

		// Flow mud away from steep edges
		flowMud(mudflow_minpos, mudflow_maxpos);

	}
	
	// Add dungeons
	if (flags & MG_DUNGEONS) {
		DungeonParams dp;

		dp.np_rarity  = nparams_dungeon_rarity;
		dp.np_density = nparams_dungeon_density;
		dp.np_wetness = nparams_dungeon_wetness;
		dp.c_water = c_water_source;
		if (getBiome(0, v2s16(node_min.X, node_min.Z)) == BT_NORMAL) {
			dp.c_cobble  = c_cobble;
			dp.c_moss    = c_mossycobble;
			dp.c_stair   = c_stair_cobble;

			dp.diagonal_dirs = false;
			dp.mossratio = 3.0;
			dp.holesize  = v3s16(1, 2, 1);
			dp.roomsize  = v3s16(0, 0, 0);
		} else {
			dp.c_cobble  = c_sandbrick;
			dp.c_moss    = c_sandbrick; // should make this 'cracked sandstone' later
			dp.c_stair   = c_stair_sandstone;

			dp.diagonal_dirs = true;
			dp.mossratio = 0.0;
			dp.holesize  = v3s16(2, 3, 2);
			dp.roomsize  = v3s16(2, 5, 2);
		}

		DungeonGen dgen(ndef, data->seed, water_level, &dp);
		dgen.generate(vm, blockseed, full_node_min, full_node_max);
	}
	
	// Add top and bottom side of water to transforming_liquid queue
	updateLiquid(&data->transforming_liquid, full_node_min, full_node_max);

	// Grow grass
	growGrass();

	// Generate some trees, and add grass, if a jungle
	if (flags & MG_TREES)
		placeTreesAndJungleGrass();
	
	// Generate the registered decorations
	for (unsigned int i = 0; i != emerge->decorations.size(); i++) {
		Decoration *deco = emerge->decorations[i];
		deco->placeDeco(this, blockseed + i, node_min, node_max);
	}

	// Generate the registered ores
	for (unsigned int i = 0; i != emerge->ores.size(); i++) {
		Ore *ore = emerge->ores[i];
		ore->placeOre(this, blockseed + i, node_min, node_max);
	}

	// Calculate lighting
	if (!(flags & MG_NOLIGHT))
		calcLighting(node_min - v3s16(1, 1, 1) * MAP_BLOCKSIZE,
					 node_max + v3s16(1, 0, 1) * MAP_BLOCKSIZE);
	
	this->generating = false;
}


void MapgenV6::calculateNoise() {
	int x = node_min.X;
	int z = node_min.Z;

	// Need to adjust for the original implementation's +.5 offset...
	if (!(flags & MG_FLAT)) {
		noise_terrain_base->perlinMap2D(
			x + 0.5 * noise_terrain_base->np->spread.X,
			z + 0.5 * noise_terrain_base->np->spread.Z);
		noise_terrain_base->transformNoiseMap();

		noise_terrain_higher->perlinMap2D(
			x + 0.5 * noise_terrain_higher->np->spread.X,
			z + 0.5 * noise_terrain_higher->np->spread.Z);
		noise_terrain_higher->transformNoiseMap();

		noise_steepness->perlinMap2D(
			x + 0.5 * noise_steepness->np->spread.X,
			z + 0.5 * noise_steepness->np->spread.Z);
		noise_steepness->transformNoiseMap();

		noise_height_select->perlinMap2D(
			x + 0.5 * noise_height_select->np->spread.X,
			z + 0.5 * noise_height_select->np->spread.Z);

		noise_mud->perlinMap2D(
			x + 0.5 * noise_mud->np->spread.X,
			z + 0.5 * noise_mud->np->spread.Z);
		noise_mud->transformNoiseMap();
	}

	noise_beach->perlinMap2D(
		x + 0.2 * noise_beach->np->spread.X,
		z + 0.7 * noise_beach->np->spread.Z);

	noise_biome->perlinMap2D(
		x + 0.6 * noise_biome->np->spread.X,
		z + 0.2 * noise_biome->np->spread.Z);
}


int MapgenV6::generateGround() {
	//TimeTaker timer1("Generating ground level");
	MapNode n_air(CONTENT_AIR), n_water_source(c_water_source);
	MapNode n_stone(c_stone), n_desert_stone(c_desert_stone);
	MapNode n_ice(c_ice);
	int stone_surface_max_y = -MAP_GENERATION_LIMIT;
	u32 index = 0;
	
	for (s16 z = node_min.Z; z <= node_max.Z; z++)
	for (s16 x = node_min.X; x <= node_max.X; x++, index++) {
		// Surface height
		s16 surface_y = (s16)baseTerrainLevelFromMap(index);
		
		// Log it
		if (surface_y > stone_surface_max_y)
			stone_surface_max_y = surface_y;

		BiomeType bt = getBiome(index, v2s16(x, z));
		
		// Fill ground with stone
		v3s16 em = vm->m_area.getExtent();
		u32 i = vm->m_area.index(x, node_min.Y, z);
		for (s16 y = node_min.Y; y <= node_max.Y; y++) {
			if (vm->m_data[i].getContent() == CONTENT_IGNORE) {
				if (y <= surface_y) {
					vm->m_data[i] = (y > water_level - surface_y && bt == BT_DESERT) ? 
						n_desert_stone : n_stone;
				} else if (y <= water_level) {
					s16 heat = emerge->env->m_use_weather ? emerge->env->getServerMap().updateBlockHeat(emerge->env, v3s16(x,y,z)) : 0;
					vm->m_data[i] = (heat < 0 && y > heat/3) ? n_ice : n_water_source;
				} else {
					vm->m_data[i] = n_air;
				}
			}
			vm->m_area.add_y(em, i, 1);
		}
	}
	
	return stone_surface_max_y;
}


void MapgenV6::addMud() {
	// 15ms @cs=8
	//TimeTaker timer1("add mud");
	MapNode n_dirt(c_dirt), n_gravel(c_gravel);
	MapNode n_sand(c_sand), n_desert_sand(c_desert_sand);
	MapNode addnode;

	u32 index = 0;
	for (s16 z = node_min.Z; z <= node_max.Z; z++)
	for (s16 x = node_min.X; x <= node_max.X; x++, index++) {
		// Randomize mud amount
		s16 mud_add_amount = getMudAmount(index) / 2.0 + 0.5;

		// Find ground level
		s16 surface_y = find_stone_level(v2s16(x, z)); /////////////////optimize this!
		
		// Handle area not found
		if (surface_y == vm->m_area.MinEdge.Y - 1)
			continue;
		
		BiomeType bt = getBiome(index, v2s16(x, z));
		addnode = (bt == BT_DESERT) ? n_desert_sand : n_dirt;

		if (bt == BT_DESERT && surface_y + mud_add_amount <= water_level + 1) {
			addnode = n_sand;
		} else if (mud_add_amount <= 0) {
			mud_add_amount = 1 - mud_add_amount;
			addnode = n_gravel;
		} else if (bt == BT_NORMAL && getHaveBeach(index) &&
				surface_y + mud_add_amount <= water_level + 2) {
			addnode = n_sand;
		}

		if (bt == BT_DESERT && surface_y > 20)
			mud_add_amount = MYMAX(0, mud_add_amount - (surface_y - 20) / 5);

		// If topmost node is grass, change it to mud.  It might be if it was
		// flown to there from a neighboring chunk and then converted.
		u32 i = vm->m_area.index(x, surface_y, z);
		if (vm->m_data[i].getContent() == c_dirt_with_grass)
			vm->m_data[i] = n_dirt;

		// Add mud on ground
		s16 mudcount = 0;
		v3s16 em = vm->m_area.getExtent();
		s16 y_start = surface_y + 1;
		i = vm->m_area.index(x, y_start, z);
		for (s16 y = y_start; y <= node_max.Y; y++) {
			if (mudcount >= mud_add_amount)
				break;

			vm->m_data[i] = addnode;
			mudcount++;

			vm->m_area.add_y(em, i, 1);
		}
	}
}


void MapgenV6::flowMud(s16 &mudflow_minpos, s16 &mudflow_maxpos) {
	// 340ms @cs=8
	TimeTaker timer1("flow mud");

	// Iterate a few times
	for(s16 k = 0; k < 3; k++) {
		for (s16 z = mudflow_minpos; z <= mudflow_maxpos; z++)
		for (s16 x = mudflow_minpos; x <= mudflow_maxpos; x++) {
			// Invert coordinates every 2nd iteration
			if (k % 2 == 0) {
				x = mudflow_maxpos - (x - mudflow_minpos);
				z = mudflow_maxpos - (z - mudflow_minpos);
			}

			// Node position in 2d
			v2s16 p2d = v2s16(node_min.X, node_min.Z) + v2s16(x, z);

			v3s16 em = vm->m_area.getExtent();
			u32 i = vm->m_area.index(p2d.X, node_max.Y, p2d.Y);
			s16 y = node_max.Y;

			while(y >= node_min.Y)
			{

			for(;; y--)
			{
				MapNode *n = NULL;
				// Find mud
				for(; y >= node_min.Y; y--) {
					n = &vm->m_data[i];
					if (n->getContent() == c_dirt ||
						n->getContent() == c_dirt_with_grass ||
						n->getContent() == c_gravel)
						break;

					vm->m_area.add_y(em, i, -1);
				}

				// Stop if out of area
				//if(vmanip.m_area.contains(i) == false)
				if (y < node_min.Y)
					break;

				if (n->getContent() == c_dirt ||
					n->getContent() == c_dirt_with_grass)
				{
					// Make it exactly mud
					n->setContent(c_dirt);

					// Don't flow it if the stuff under it is not mud
					{
						u32 i2 = i;
						vm->m_area.add_y(em, i2, -1);
						// Cancel if out of area
						if(vm->m_area.contains(i2) == false)
							continue;
						MapNode *n2 = &vm->m_data[i2];
						if (n2->getContent() != c_dirt &&
							n2->getContent() != c_dirt_with_grass)
							continue;
					}
				}

				v3s16 dirs4[4] = {
					v3s16(0,0,1), // back
					v3s16(1,0,0), // right
					v3s16(0,0,-1), // front
					v3s16(-1,0,0), // left
				};

				// Check that upper is air or doesn't exist.
				// Cancel dropping if upper keeps it in place
				u32 i3 = i;
				vm->m_area.add_y(em, i3, 1);
				if (vm->m_area.contains(i3) == true &&
					ndef->get(vm->m_data[i3]).walkable)
					continue;

				// Drop mud on side
				for(u32 di=0; di<4; di++) {
					v3s16 dirp = dirs4[di];
					u32 i2 = i;
					// Move to side
					vm->m_area.add_p(em, i2, dirp);
					// Fail if out of area
					if (vm->m_area.contains(i2) == false)
						continue;
					// Check that side is air
					MapNode *n2 = &vm->m_data[i2];
					if (ndef->get(*n2).walkable)
						continue;
					// Check that under side is air
					vm->m_area.add_y(em, i2, -1);
					if (vm->m_area.contains(i2) == false)
						continue;
					n2 = &vm->m_data[i2];
					if (ndef->get(*n2).walkable)
						continue;
					// Loop further down until not air
					bool dropped_to_unknown = false;
					do {
						vm->m_area.add_y(em, i2, -1);
						n2 = &vm->m_data[i2];
						// if out of known area
						if(vm->m_area.contains(i2) == false ||
							n2->getContent() == CONTENT_IGNORE) {
							dropped_to_unknown = true;
							break;
						}
					} while (ndef->get(*n2).walkable == false);
					// Loop one up so that we're in air
					vm->m_area.add_y(em, i2, 1);
					n2 = &vm->m_data[i2];

					bool old_is_water = (n->getContent() == c_water_source);
					// Move mud to new place
					if (!dropped_to_unknown) {
						*n2 = *n;
						// Set old place to be air (or water)
						if(old_is_water)
							*n = MapNode(c_water_source);
						else
							*n = MapNode(CONTENT_AIR);
					}

					// Done
					break;
				}
			}
			}
		}
	}
}


void MapgenV6::addDirtGravelBlobs() {
	if (getBiome(v2s16(node_min.X, node_min.Z)) != BT_NORMAL)
		return;
	
	PseudoRandom pr(blockseed + 983);
	for (int i = 0; i < volume_nodes/10/10/10; i++) {
		bool only_fill_cave = (myrand_range(0,1) != 0);
		v3s16 size(
			pr.range(1, 8),
			pr.range(1, 8),
			pr.range(1, 8)
		);
		v3s16 p0(
			pr.range(node_min.X, node_max.X) - size.X / 2,
			pr.range(node_min.Y, node_max.Y) - size.Y / 2,
			pr.range(node_min.Z, node_max.Z) - size.Z / 2
		);
		
		MapNode n1((p0.Y > -32 && !pr.range(0, 1)) ? c_dirt : c_gravel);
		for (int z1 = 0; z1 < size.Z; z1++)
		for (int y1 = 0; y1 < size.Y; y1++)
		for (int x1 = 0; x1 < size.X; x1++) {
			v3s16 p = p0 + v3s16(x1, y1, z1);
			u32 i = vm->m_area.index(p);
			if (!vm->m_area.contains(i))
				continue;
			// Cancel if not stone and not cave air
			if (vm->m_data[i].getContent() != c_stone &&
				!(vm->m_flags[i] & VMANIP_FLAG_CAVE))
				continue;
			if (only_fill_cave && !(vm->m_flags[i] & VMANIP_FLAG_CAVE))
				continue;
			vm->m_data[i] = n1;
		}
	}
}


void MapgenV6::placeTreesAndJungleGrass() {
	//TimeTaker t("placeTrees");
	
	PseudoRandom grassrandom(blockseed + 53);

	content_t c_sand            = ndef->getId("mapgen_sand");

	content_t c_junglegrass = ndef->getId("mapgen_junglegrass");
	// if we don't have junglegrass, don't place cignore... that's bad
	if (c_junglegrass == CONTENT_IGNORE)
		c_junglegrass = CONTENT_AIR;
	MapNode n_junglegrass(c_junglegrass);
	v3s16 em = vm->m_area.getExtent();
	
	// Divide area into parts
	s16 div = 8;
	s16 sidelen = central_area_size.X / div;
	double area = sidelen * sidelen;
	
	// N.B.  We must add jungle grass first, since tree leaves will
	// obstruct the ground, giving us a false ground level
	for (s16 z0 = 0; z0 < div; z0++)
	for (s16 x0 = 0; x0 < div; x0++) {
		// Center position of part of division
		v2s16 p2d_center(
			node_min.X + sidelen / 2 + sidelen * x0,
			node_min.Z + sidelen / 2 + sidelen * z0
		);
		// Minimum edge of part of division
		v2s16 p2d_min(
			node_min.X + sidelen * x0,
			node_min.Z + sidelen * z0
		);
		// Maximum edge of part of division
		v2s16 p2d_max(
			node_min.X + sidelen + sidelen * x0 - 1,
			node_min.Z + sidelen + sidelen * z0 - 1
		);
		
		// Amount of trees, jungle area
		u32 tree_count = area * getTreeAmount(p2d_center);
		
		float humidity = 0;
		bool is_jungle = false;
		if (flags & MGV6_JUNGLES) {
			humidity = getHumidity(p2d_center);
			if (humidity > 0.75) {
				is_jungle = true;
				tree_count *= 4;
			}
		}

		if (node_max.Y < water_level)
			tree_count /= 2;

		// Add jungle grass
		if (is_jungle) {			
			u32 grass_count = 5 * humidity * tree_count;
			for (u32 i = 0; i < grass_count; i++) {
				s16 x = grassrandom.range(p2d_min.X, p2d_max.X);
				s16 z = grassrandom.range(p2d_min.Y, p2d_max.Y);
				
				s16 y = findGroundLevelFull(v2s16(x, z)); ////////////////optimize this!
				if (y < water_level || y < node_min.Y || y > node_max.Y)
					continue;
				
				u32 vi = vm->m_area.index(x, y, z);
				// place on dirt_with_grass, since we know it is exposed to sunlight
				if (vm->m_data[vi].getContent() == c_dirt_with_grass) {
					vm->m_area.add_y(em, vi, 1);
					vm->m_data[vi] = n_junglegrass;
				}
			}
		}
		
		// Put trees in random places on part of division
		for (u32 i = 0; i < tree_count; i++) {
			s16 x = myrand_range(p2d_min.X, p2d_max.X);
			s16 z = myrand_range(p2d_min.Y, p2d_max.Y);
			s16 y = findGroundLevelFull(v2s16(x, z)); ////////////////////optimize this!
			// Don't make a tree under water level
			// Don't make a tree so high that it doesn't fit
			if(y > node_max.Y - 6)
				continue;
			
			v3s16 p(x,y,z);
			// Trees grow only on mud and grass
			{
				u32 i = vm->m_area.index(p);
				MapNode *n = &vm->m_data[i];
				if (n->getContent() != c_dirt &&
					n->getContent() != c_dirt_with_grass &&
					(y >= water_level || n->getContent() != c_sand))
					continue;
			}
			p.Y++;
			
			// Make a tree
			if (y < water_level) {
				if (y < water_level - 20) // do not spawn trees in lakes
					treegen::make_cavetree(*vm, p, is_jungle, ndef, myrand());
			}
			else if (is_jungle) {
				treegen::make_jungletree(*vm, p, ndef, myrand());
			} else {
				bool is_apple_tree = (myrand_range(0, 3) == 0) &&
										getHaveAppleTree(v2s16(x, z));
				treegen::make_tree(*vm, p, is_apple_tree, ndef, myrand());
			}
		}
	}
	//printf("placeTreesAndJungleGrass: %dms\n", t.stop());
}


void MapgenV6::growGrass() {
	for (s16 z = full_node_min.Z; z <= full_node_max.Z; z++)
	for (s16 x = full_node_min.X; x <= full_node_max.X; x++) {
		// Find the lowest surface to which enough light ends up to make
		// grass grow.  Basically just wait until not air and not leaves.
		s16 surface_y = 0;
		{
			v3s16 em = vm->m_area.getExtent();
			u32 i = vm->m_area.index(x, node_max.Y, z);
			s16 y;
			// Go to ground level
			for (y = node_max.Y; y >= full_node_min.Y; y--) {
				MapNode &n = vm->m_data[i];
				if (ndef->get(n).param_type != CPT_LIGHT ||
					ndef->get(n).liquid_type != LIQUID_NONE)
					break;
				vm->m_area.add_y(em, i, -1);
			}
			surface_y = (y >= full_node_min.Y) ? y : full_node_min.Y;
		}

		u32 i = vm->m_area.index(x, surface_y, z);
		MapNode *n = &vm->m_data[i];
		if (n->getContent() == c_dirt && surface_y >= water_level - 20)
			if (emerge->env->m_use_weather) {
				int heat = emerge->env->getServerMap().updateBlockHeat(emerge->env, v3s16(x, surface_y, z));
				n->setContent(heat < -10 ? c_dirt_with_snow : (heat < -5 || heat > 50) ? c_dirt : c_dirt_with_grass);
			} else
			n->setContent(c_dirt_with_grass);
	}
}


void MapgenV6::generateCaves(int max_stone_y) {
	float cave_amount = NoisePerlin2D(np_cave, node_min.X, node_min.Y, seed);
	int volume_nodes = (node_max.X - node_min.X + 1) *
					   (node_max.Y - node_min.Y + 1) * MAP_BLOCKSIZE;
	cave_amount = MYMAX(0.0, cave_amount);
	u32 caves_count = cave_amount * volume_nodes / 50000;
	u32 bruises_count = 1;
	PseudoRandom ps(blockseed + 21343);
	PseudoRandom ps2(blockseed + 1032);
	
	if (ps.range(1, 6) == 1)
		bruises_count = ps.range(0, ps.range(0, 2));
	
	if (getBiome(v2s16(node_min.X, node_min.Z)) == BT_DESERT) {
		caves_count   /= 3;
		bruises_count /= 3;
	}
	
	for (u32 i = 0; i < caves_count + bruises_count; i++) {
		bool large_cave = (i >= caves_count);
		CaveV6 cave(this, &ps, &ps2, large_cave);

		cave.makeCave(node_min, node_max, max_stone_y);
	}
}<|MERGE_RESOLUTION|>--- conflicted
+++ resolved
@@ -394,14 +394,11 @@
 	c_cobble          = ndef->getId("mapgen_cobble");
 	c_desert_sand     = ndef->getId("mapgen_desert_sand");
 	c_desert_stone    = ndef->getId("mapgen_desert_stone");
-<<<<<<< HEAD
 	c_ice             = ndef->getId("mapgen_ice");
-=======
 	c_mossycobble     = ndef->getId("mapgen_mossycobble");
 	c_sandbrick       = ndef->getId("mapgen_sandstonebrick");
 	c_stair_cobble    = ndef->getId("mapgen_stair_cobble");
 	c_stair_sandstone = ndef->getId("mapgen_stair_sandstone");
->>>>>>> 206565d9
 	if (c_desert_sand == CONTENT_IGNORE)
 		c_desert_sand = c_sand;
 	if (c_desert_stone == CONTENT_IGNORE)
