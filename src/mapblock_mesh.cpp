--- conflicted
+++ resolved
@@ -124,10 +124,7 @@
 {
 	m_blockpos = v3s16(0,0,0);
 
-<<<<<<< HEAD
 #if 0
-=======
->>>>>>> b3a2ef1a
 	v3s16 blockpos_nodes = v3s16(0,0,0);
 	VoxelArea area(blockpos_nodes-v3s16(1,1,1)*MAP_BLOCKSIZE,
 			blockpos_nodes+v3s16(1,1,1)*MAP_BLOCKSIZE*2-v3s16(1,1,1));
@@ -799,24 +796,16 @@
 	INodeDefManager *ndef = data->m_gamedef->ndef();
 	v3s16 blockpos_nodes = data->m_blockpos * MAP_BLOCKSIZE;
 
-<<<<<<< HEAD
 	MapNode n0 = vmanip.getNodeNoEx(blockpos_nodes + p*step);
-	MapNode n1 = vmanip.getNodeNoEx(blockpos_nodes + p*step + face_dir*step);
-	// if(data->debug) infostream<<" GN "<<n0<< n1<< blockpos_nodes<<blockpos_nodes + p*step<<blockpos_nodes + p*step + face_dir*step<<std::endl;
-	TileSpec tile0 = getNodeTile(n0, p, face_dir, data);
-	TileSpec tile1 = getNodeTile(n1, p + face_dir, -face_dir, data);
-	
-=======
-	MapNode n0 = vmanip.getNodeNoEx(blockpos_nodes + p);
 
 	// Don't even try to get n1 if n0 is already CONTENT_IGNORE
 	if (n0.getContent() == CONTENT_IGNORE ) {
 		makes_face = false;
 		return;
 	}
-	MapNode n1 = vmanip.getNodeNoEx(blockpos_nodes + p + face_dir);
-
->>>>>>> b3a2ef1a
+	MapNode n1 = vmanip.getNodeNoEx(blockpos_nodes + p*step + face_dir*step);
+	// if(data->debug) infostream<<" GN "<<n0<< n1<< blockpos_nodes<<blockpos_nodes + p*step<<blockpos_nodes + p*step + face_dir*step<<std::endl;
+
 	// This is hackish
 	bool equivalent = false;
 	u8 mf = face_contents(n0.getContent(), n1.getContent(),
@@ -922,13 +911,8 @@
 			getTileInfo(data, p_next, face_dir,
 					next_makes_face, next_p_corrected,
 					next_face_dir_corrected, next_lights,
-<<<<<<< HEAD
 					next_tile, next_light_source, step);
-			
-=======
-					next_tile, next_light_source);
-
->>>>>>> b3a2ef1a
+
 			if(next_makes_face == makes_face
 					&& next_p_corrected == p_corrected + translate_dir
 					&& next_face_dir_corrected == face_dir_corrected
