/*
mapblock_mesh.cpp
Copyright (C) 2010-2013 celeron55, Perttu Ahola <celeron55@gmail.com>
*/

/*
This file is part of Freeminer.

Freeminer is free software: you can redistribute it and/or modify
it under the terms of the GNU General Public License as published by
the Free Software Foundation, either version 3 of the License, or
(at your option) any later version.

Freeminer  is distributed in the hope that it will be useful,
but WITHOUT ANY WARRANTY; without even the implied warranty of
MERCHANTABILITY or FITNESS FOR A PARTICULAR PURPOSE.  See the
GNU General Public License for more details.

You should have received a copy of the GNU General Public License
along with Freeminer.  If not, see <http://www.gnu.org/licenses/>.
*/

#include "mapblock_mesh.h"
#include "light.h"
#include "mapblock.h"
#include "map.h"
#include "main.h" // for g_profiler
#include "profiler.h"
#include "nodedef.h"
#include "gamedef.h"
#include "mesh.h"
#include "content_mapblock.h"
#include "noise.h"
#include "shader.h"
#include "settings.h"
#include "util/directiontables.h"
#include "clientmap.h"
#include "log_types.h"

static void applyFacesShading(video::SColor& color, float factor)
{
	color.setRed(core::clamp(core::round32(color.getRed()*factor), 0, 255));
	color.setGreen(core::clamp(core::round32(color.getGreen()*factor), 0, 255));
}

int getFarmeshStep(MapDrawControl& draw_control, const v3s16 & playerpos, const v3s16 & blockpos) {
	int range = radius_box(playerpos, blockpos);
	if (draw_control.farmesh) {
		if		(range >= draw_control.farmesh+draw_control.farmesh_step*3)	return 16;
		else if (range >= draw_control.farmesh+draw_control.farmesh_step*2)	return 8;
		else if (range >= draw_control.farmesh+draw_control.farmesh_step)	return 4;
		else if (range >= draw_control.farmesh)								return 2;
	}
	return 1;
};

/*
	MeshMakeData
*/

MeshMakeData::MeshMakeData(IGameDef *gamedef, Map & map_, MapDrawControl& draw_control_):
#if defined(MESH_ZEROCOPY)
	m_vmanip(map_),
#endif
	m_blockpos(-1337,-1337,-1337),
	m_crack_pos_relative(-1337, -1337, -1337),
	m_highlighted_pos_relative(-1337, -1337, -1337),
	m_smooth_lighting(false),
	m_gamedef(gamedef)
	,step(1),
	range(1),
	block(nullptr),
	map(map_),
	draw_control(draw_control_),
	debug(0),
	filled(false)
{}

MeshMakeData::~MeshMakeData() {
	//infostream<<"~MeshMakeData "<<m_blockpos<<std::endl;
}

void MeshMakeData::fill(MapBlock *block_)
{
	block = block_;
	m_blockpos = block->getPos();
	timestamp = block->getTimestamp();
}

void MeshMakeData::fill_data()
{
	if (!block || filled)
		return;
	filled = true;

#if !defined(MESH_ZEROCOPY)
	ScopeProfiler sp(g_profiler, "Client: Mesh data fill");

	v3s16 blockpos_nodes = m_blockpos*MAP_BLOCKSIZE;

	/*
		Copy data
	*/

	// Allocate this block + neighbors
	m_vmanip.clear();
	m_vmanip.addArea(VoxelArea(blockpos_nodes-v3s16(1,1,1)*MAP_BLOCKSIZE,
			blockpos_nodes+v3s16(1,1,1)*MAP_BLOCKSIZE*2-v3s16(1,1,1)));

	{
		//TimeTaker timer("copy central block data");
		// 0ms

		// Copy our data
		block->copyTo(m_vmanip);
	}
	{
		//TimeTaker timer("copy neighbor block data");
		// 0ms

		/*
			Copy neighbors. This is lightning fast.
			Copying only the borders would be *very* slow.
		*/

		// Get map
		Map *map = block->getParent();

		for(u16 i=0; i<26; i++)
		{
			const v3s16 &dir = g_26dirs[i];
			v3s16 bp = m_blockpos + dir;
			MapBlock *b = map->getBlockNoCreateNoEx(bp);
			if(b)
				b->copyTo(m_vmanip);
		}
	}
#endif
}

void MeshMakeData::fillSingleNode(MapNode *node)
{
	m_blockpos = v3s16(0,0,0);

#if !defined(MESH_ZEROCOPY)
	v3s16 blockpos_nodes = v3s16(0,0,0);
	VoxelArea area(blockpos_nodes-v3s16(1,1,1)*MAP_BLOCKSIZE,
			blockpos_nodes+v3s16(1,1,1)*MAP_BLOCKSIZE*2-v3s16(1,1,1));
	s32 volume = area.getVolume();
	s32 our_node_index = area.index(1,1,1);

	// Allocate this block + neighbors
	m_vmanip.clear();
	m_vmanip.addArea(area);

	// Fill in data
	MapNode *data = new MapNode[volume];
	for(s32 i = 0; i < volume; i++)
	{
		if(i == our_node_index)
		{
			data[i] = *node;
		}
		else
		{
			data[i] = MapNode(CONTENT_AIR, LIGHT_MAX, 0);
		}
	}
	m_vmanip.copyFrom(data, area, area.MinEdge, area.MinEdge, area.getExtent());
	delete[] data;
#endif
}

void MeshMakeData::setCrack(int crack_level, v3s16 crack_pos)
{
	if(crack_level >= 0)
		m_crack_pos_relative = crack_pos - m_blockpos*MAP_BLOCKSIZE;
}

void MeshMakeData::setHighlighted(v3s16 highlighted_pos, bool show_hud)
{
	m_show_hud = show_hud;
	m_highlighted_pos_relative = highlighted_pos - m_blockpos*MAP_BLOCKSIZE;
}

void MeshMakeData::setSmoothLighting(bool smooth_lighting)
{
	m_smooth_lighting = smooth_lighting;
}

/*
	Light and vertex color functions
*/

/*
	Calculate non-smooth lighting at interior of node.
	Single light bank.
*/
static u8 getInteriorLight(enum LightBank bank, MapNode n, s32 increment,
		INodeDefManager *ndef)
{
	u8 light = n.getLight(bank, ndef);

	while(increment > 0)
	{
		light = undiminish_light(light);
		--increment;
	}
	while(increment < 0)
	{
		light = diminish_light(light);
		++increment;
	}

	return decode_light(light);
}

/*
	Calculate non-smooth lighting at interior of node.
	Both light banks.
*/
u16 getInteriorLight(MapNode n, s32 increment, INodeDefManager *ndef)
{
	u16 day = getInteriorLight(LIGHTBANK_DAY, n, increment, ndef);
	u16 night = getInteriorLight(LIGHTBANK_NIGHT, n, increment, ndef);
	return day | (night << 8);
}

/*
	Calculate non-smooth lighting at face of node.
	Single light bank.
*/
static u8 getFaceLight(enum LightBank bank, MapNode n, MapNode n2,
		v3s16 face_dir, INodeDefManager *ndef)
{
	u8 light;
	u8 l1 = n.getLight(bank, ndef);
	u8 l2 = n2.getLight(bank, ndef);
	if(l1 > l2)
		light = l1;
	else
		light = l2;

	// Boost light level for light sources
	u8 light_source = MYMAX(ndef->get(n).light_source,
			ndef->get(n2).light_source);
	if(light_source > light)
		light = light_source;

	return decode_light(light);
}

/*
	Calculate non-smooth lighting at face of node.
	Both light banks.
*/
u16 getFaceLight(MapNode n, MapNode n2, v3s16 face_dir, INodeDefManager *ndef)
{
	u16 day = getFaceLight(LIGHTBANK_DAY, n, n2, face_dir, ndef);
	u16 night = getFaceLight(LIGHTBANK_NIGHT, n, n2, face_dir, ndef);
	return day | (night << 8);
}

/*
	Calculate smooth lighting at the XYZ- corner of p.
	Single light bank.
*/
static u8 getSmoothLight(enum LightBank bank, v3s16 p, MeshMakeData *data)
{
	static v3s16 dirs8[8] = {
		v3s16(0,0,0),
		v3s16(0,0,1),
		v3s16(0,1,0),
		v3s16(0,1,1),
		v3s16(1,0,0),
		v3s16(1,1,0),
		v3s16(1,0,1),
		v3s16(1,1,1),
	};

	INodeDefManager *ndef = data->m_gamedef->ndef();

	u16 ambient_occlusion = 0;
	u16 light = 0;
	u16 light_count = 0;
	u8 light_source_max = 0;
	for(u32 i=0; i<8; i++)
	{
		MapNode n = data->m_vmanip.getNodeNoEx(p - dirs8[i]);

		// if it's CONTENT_IGNORE we can't do any light calculations
		if (n.getContent() == CONTENT_IGNORE) {
			continue;
		}

		const ContentFeatures &f = ndef->get(n);
		if(f.light_source > light_source_max)
			light_source_max = f.light_source;
		// Check f.solidness because fast-style leaves look
		// better this way
		if(f.param_type == CPT_LIGHT && f.solidness != 2)
		{
			light += decode_light(n.getLight(bank, ndef));
			light_count++;
		}
		else {
			ambient_occlusion++;
		}
	}

	if(light_count == 0)
		return 255;

	light /= light_count;

	// Boost brightness around light sources
	if(decode_light(light_source_max) >= light)
		//return decode_light(undiminish_light(light_source_max));
		return decode_light(light_source_max);

	if(ambient_occlusion > 4)
	{
		//calculate table index for gamma space multiplier
		ambient_occlusion -= 5;
		//table of precalculated gamma space multiply factors
		//light^2.2 * factor (0.75, 0.5, 0.25, 0.0), so table holds factor ^ (1 / 2.2)
		const float light_amount[4] = {0.877424315, 0.729740053, 0.532520545, 0.0};
		light = core::clamp(core::round32(light*light_amount[ambient_occlusion]), 0, 255);
	}

	return light;
}

/*
	Calculate smooth lighting at the XYZ- corner of p.
	Both light banks.
*/
static u16 getSmoothLight(v3s16 p, MeshMakeData *data)
{
	u16 day = getSmoothLight(LIGHTBANK_DAY, p, data);
	u16 night = getSmoothLight(LIGHTBANK_NIGHT, p, data);
	return day | (night << 8);
}

/*
	Calculate smooth lighting at the given corner of p.
	Both light banks.
*/
u16 getSmoothLight(v3s16 p, v3s16 corner, MeshMakeData *data)
{
	if(corner.X == 1) p.X += 1;
	else              assert(corner.X == -1);
	if(corner.Y == 1) p.Y += 1;
	else              assert(corner.Y == -1);
	if(corner.Z == 1) p.Z += 1;
	else              assert(corner.Z == -1);

	return getSmoothLight(p, data);
}

/*
	Converts from day + night color values (0..255)
	and a given daynight_ratio to the final SColor shown on screen.
*/
static void finalColorBlend(video::SColor& result,
		u8 day, u8 night, u32 daynight_ratio)
{
	s32 rg = (day * daynight_ratio + night * (1000-daynight_ratio)) / 1000;
	s32 b = rg;

	// Moonlight is blue
	b += (day - night) / 13;
	rg -= (day - night) / 23;

	// Emphase blue a bit in darker places
	// Each entry of this array represents a range of 8 blue levels
	static u8 emphase_blue_when_dark[32] = {
		1, 4, 6, 6, 6, 5, 4, 3, 2, 1, 0, 0, 0, 0, 0, 0,
		0, 0, 0, 0, 0, 0, 0, 0, 0, 0, 0, 0, 0, 0, 0, 0,
	};
	b += emphase_blue_when_dark[b / 8];
	b = irr::core::clamp (b, 0, 255);

	// Artificial light is yellow-ish
	static u8 emphase_yellow_when_artificial[16] = {
		0, 0, 0, 0, 0, 0, 0, 0, 0, 0, 0, 5, 10, 15, 15, 15
	};
	rg += emphase_yellow_when_artificial[night/16];
	rg = irr::core::clamp (rg, 0, 255);

	result.setRed(rg);
	result.setGreen(rg);
	result.setBlue(b);
}

/*
	Mesh generation helpers
*/

/*
	vertex_dirs: v3s16[4]
*/
static void getNodeVertexDirs(v3s16 dir, v3s16 *vertex_dirs)
{
	/*
		If looked from outside the node towards the face, the corners are:
		0: bottom-right
		1: bottom-left
		2: top-left
		3: top-right
	*/
	if(dir == v3s16(0,0,1))
	{
		// If looking towards z+, this is the face that is behind
		// the center point, facing towards z+.
		vertex_dirs[0] = v3s16(-1,-1, 1);
		vertex_dirs[1] = v3s16( 1,-1, 1);
		vertex_dirs[2] = v3s16( 1, 1, 1);
		vertex_dirs[3] = v3s16(-1, 1, 1);
	}
	else if(dir == v3s16(0,0,-1))
	{
		// faces towards Z-
		vertex_dirs[0] = v3s16( 1,-1,-1);
		vertex_dirs[1] = v3s16(-1,-1,-1);
		vertex_dirs[2] = v3s16(-1, 1,-1);
		vertex_dirs[3] = v3s16( 1, 1,-1);
	}
	else if(dir == v3s16(1,0,0))
	{
		// faces towards X+
		vertex_dirs[0] = v3s16( 1,-1, 1);
		vertex_dirs[1] = v3s16( 1,-1,-1);
		vertex_dirs[2] = v3s16( 1, 1,-1);
		vertex_dirs[3] = v3s16( 1, 1, 1);
	}
	else if(dir == v3s16(-1,0,0))
	{
		// faces towards X-
		vertex_dirs[0] = v3s16(-1,-1,-1);
		vertex_dirs[1] = v3s16(-1,-1, 1);
		vertex_dirs[2] = v3s16(-1, 1, 1);
		vertex_dirs[3] = v3s16(-1, 1,-1);
	}
	else if(dir == v3s16(0,1,0))
	{
		// faces towards Y+ (assume Z- as "down" in texture)
		vertex_dirs[0] = v3s16( 1, 1,-1);
		vertex_dirs[1] = v3s16(-1, 1,-1);
		vertex_dirs[2] = v3s16(-1, 1, 1);
		vertex_dirs[3] = v3s16( 1, 1, 1);
	}
	else if(dir == v3s16(0,-1,0))
	{
		// faces towards Y- (assume Z+ as "down" in texture)
		vertex_dirs[0] = v3s16( 1,-1, 1);
		vertex_dirs[1] = v3s16(-1,-1, 1);
		vertex_dirs[2] = v3s16(-1,-1,-1);
		vertex_dirs[3] = v3s16( 1,-1,-1);
	}
}

struct FastFace
{
	TileSpec tile;
	video::S3DVertex vertices[4]; // Precalculated vertices
};

static void makeFastFace(TileSpec tile, u16 li0, u16 li1, u16 li2, u16 li3,
		v3f p, v3s16 dir, v3f scale, u8 light_source, std::vector<FastFace> &dest)
{
	FastFace face;

	// Position is at the center of the cube.
	v3f pos = p * BS;

	float x0 = 0.0;
	float y0 = 0.0;
	float w = 1.0;
	float h = 1.0;

	v3f vertex_pos[4];
	v3s16 vertex_dirs[4];
	getNodeVertexDirs(dir, vertex_dirs);

	v3s16 t;
	u16 t1;
	switch (tile.rotation)
	{
	case 0:
		break;
	case 1: //R90
		t = vertex_dirs[0];
		vertex_dirs[0] = vertex_dirs[3];
		vertex_dirs[3] = vertex_dirs[2];
		vertex_dirs[2] = vertex_dirs[1];
		vertex_dirs[1] = t;
		t1=li0;
		li0=li3;
		li3=li2;
		li2=li1;
		li1=t1;
		break;
	case 2: //R180
		t = vertex_dirs[0];
		vertex_dirs[0] = vertex_dirs[2];
		vertex_dirs[2] = t;
		t = vertex_dirs[1];
		vertex_dirs[1] = vertex_dirs[3];
		vertex_dirs[3] = t;
		t1  = li0;
		li0 = li2;
		li2 = t1;
		t1  = li1;
		li1 = li3;
		li3 = t1;
		break;
	case 3: //R270
		t = vertex_dirs[0];
		vertex_dirs[0] = vertex_dirs[1];
		vertex_dirs[1] = vertex_dirs[2];
		vertex_dirs[2] = vertex_dirs[3];
		vertex_dirs[3] = t;
		t1  = li0;
		li0 = li1;
		li1 = li2;
		li2 = li3;
		li3 = t1;
		break;
	case 4: //FXR90
		t = vertex_dirs[0];
		vertex_dirs[0] = vertex_dirs[3];
		vertex_dirs[3] = vertex_dirs[2];
		vertex_dirs[2] = vertex_dirs[1];
		vertex_dirs[1] = t;
		t1  = li0;
		li0 = li3;
		li3 = li2;
		li2 = li1;
		li1 = t1;
		y0 += h;
		h *= -1;
		break;
	case 5: //FXR270
		t = vertex_dirs[0];
		vertex_dirs[0] = vertex_dirs[1];
		vertex_dirs[1] = vertex_dirs[2];
		vertex_dirs[2] = vertex_dirs[3];
		vertex_dirs[3] = t;
		t1  = li0;
		li0 = li1;
		li1 = li2;
		li2 = li3;
		li3 = t1;
		y0 += h;
		h *= -1;
		break;
	case 6: //FYR90
		t = vertex_dirs[0];
		vertex_dirs[0] = vertex_dirs[3];
		vertex_dirs[3] = vertex_dirs[2];
		vertex_dirs[2] = vertex_dirs[1];
		vertex_dirs[1] = t;
		t1  = li0;
		li0 = li3;
		li3 = li2;
		li2 = li1;
		li1 = t1;
		x0 += w;
		w *= -1;
		break;
	case 7: //FYR270
		t = vertex_dirs[0];
		vertex_dirs[0] = vertex_dirs[1];
		vertex_dirs[1] = vertex_dirs[2];
		vertex_dirs[2] = vertex_dirs[3];
		vertex_dirs[3] = t;
		t1  = li0;
		li0 = li1;
		li1 = li2;
		li2 = li3;
		li3 = t1;
		x0 += w;
		w *= -1;
		break;
	case 8: //FX
		y0 += h;
		h *= -1;
		break;
	case 9: //FY
		x0 += w;
		w *= -1;
		break;
	default:
		break;
	}

	for(u16 i=0; i<4; i++)
	{
		vertex_pos[i] = v3f(
				BS/2*vertex_dirs[i].X,
				BS/2*vertex_dirs[i].Y,
				BS/2*vertex_dirs[i].Z
		);
	}

	for(u16 i=0; i<4; i++)
	{
		vertex_pos[i].X *= scale.X;
		vertex_pos[i].Y *= scale.Y;
		vertex_pos[i].Z *= scale.Z;
		vertex_pos[i] += pos;
	}

	f32 abs_scale = 1.0;
	if     (scale.X < 0.999 || scale.X > 1.001) abs_scale = scale.X;
	else if(scale.Y < 0.999 || scale.Y > 1.001) abs_scale = scale.Y;
	else if(scale.Z < 0.999 || scale.Z > 1.001) abs_scale = scale.Z;

	v3f normal(dir.X, dir.Y, dir.Z);

	u8 alpha = tile.alpha;

	face.vertices[0] = video::S3DVertex(vertex_pos[0], normal,
			MapBlock_LightColor(alpha, li0, light_source),
			core::vector2d<f32>(x0+w*abs_scale, y0+h));
	face.vertices[1] = video::S3DVertex(vertex_pos[1], normal,
			MapBlock_LightColor(alpha, li1, light_source),
			core::vector2d<f32>(x0, y0+h));
	face.vertices[2] = video::S3DVertex(vertex_pos[2], normal,
			MapBlock_LightColor(alpha, li2, light_source),
			core::vector2d<f32>(x0, y0));
	face.vertices[3] = video::S3DVertex(vertex_pos[3], normal,
			MapBlock_LightColor(alpha, li3, light_source),
			core::vector2d<f32>(x0+w*abs_scale, y0));

	face.tile = tile;
	dest.push_back(face);
}

/*
	Nodes make a face if contents differ and solidness differs.
	Return value:
		0: No face
		1: Face uses m1's content
		2: Face uses m2's content
	equivalent: Whether the blocks share the same face (eg. water and glass)

	TODO: Add 3: Both faces drawn with backface culling, remove equivalent
*/
static u8 face_contents(content_t m1, content_t m2, bool *equivalent,
		INodeDefManager *ndef)
{
	*equivalent = false;

	if(m1 == CONTENT_IGNORE || m2 == CONTENT_IGNORE)
		return 0;

	bool contents_differ = (m1 != m2);

	const ContentFeatures &f1 = ndef->get(m1);
	const ContentFeatures &f2 = ndef->get(m2);

	// Contents don't differ for different forms of same liquid
	if(f1.sameLiquid(f2))
		contents_differ = false;

	u8 c1 = f1.solidness;
	u8 c2 = f2.solidness;

	bool solidness_differs = (c1 != c2);
	bool makes_face = contents_differ && solidness_differs;

	if(makes_face == false)
		return 0;

	if(c1 == 0)
		c1 = f1.visual_solidness;
	if(c2 == 0)
		c2 = f2.visual_solidness;

	if(c1 == c2){
		*equivalent = true;
		// If same solidness, liquid takes precense
		if(f1.isLiquid())
			return 1;
		if(f2.isLiquid())
			return 2;
	}

	if(c1 > c2)
		return 1;
	else
		return 2;
}

/*
	Gets nth node tile (0 <= n <= 5).
*/
TileSpec getNodeTileN(MapNode mn, v3s16 p, u8 tileindex, MeshMakeData *data)
{
	INodeDefManager *ndef = data->m_gamedef->ndef();
	TileSpec spec = ndef->get(mn).tiles[tileindex];
	// Apply temporary crack
	if (p == data->m_crack_pos_relative)
		spec.material_flags |= MATERIAL_FLAG_CRACK;
	return spec;
}

/*
	Gets node tile given a face direction.
*/
TileSpec getNodeTile(MapNode mn, v3s16 p, v3s16 dir, MeshMakeData *data)
{
	INodeDefManager *ndef = data->m_gamedef->ndef();

	// Direction must be (1,0,0), (-1,0,0), (0,1,0), (0,-1,0),
	// (0,0,1), (0,0,-1) or (0,0,0)
	assert(dir.X * dir.X + dir.Y * dir.Y + dir.Z * dir.Z <= 1);

	// Convert direction to single integer for table lookup
	//  0 = (0,0,0)
	//  1 = (1,0,0)
	//  2 = (0,1,0)
	//  3 = (0,0,1)
	//  4 = invalid, treat as (0,0,0)
	//  5 = (0,0,-1)
	//  6 = (0,-1,0)
	//  7 = (-1,0,0)
	u8 dir_i = ((dir.X + 2 * dir.Y + 3 * dir.Z) & 7)*2;

	// Get rotation for things like chests
	u8 facedir = mn.getFaceDir(ndef);
	if (facedir > 23)
		facedir = 0;
	static const u16 dir_to_tile[24 * 16] =
	{
		// 0     +X    +Y    +Z           -Z    -Y    -X   ->   value=tile,rotation
		   0,0,  2,0 , 0,0 , 4,0 ,  0,0,  5,0 , 1,0 , 3,0 ,  // rotate around y+ 0 - 3
		   0,0,  4,0 , 0,3 , 3,0 ,  0,0,  2,0 , 1,1 , 5,0 ,
		   0,0,  3,0 , 0,2 , 5,0 ,  0,0,  4,0 , 1,2 , 2,0 ,
		   0,0,  5,0 , 0,1 , 2,0 ,  0,0,  3,0 , 1,3 , 4,0 ,

		   0,0,  2,3 , 5,0 , 0,2 ,  0,0,  1,0 , 4,2 , 3,1 ,  // rotate around z+ 4 - 7
		   0,0,  4,3 , 2,0 , 0,1 ,  0,0,  1,1 , 3,2 , 5,1 ,
		   0,0,  3,3 , 4,0 , 0,0 ,  0,0,  1,2 , 5,2 , 2,1 ,
		   0,0,  5,3 , 3,0 , 0,3 ,  0,0,  1,3 , 2,2 , 4,1 ,

		   0,0,  2,1 , 4,2 , 1,2 ,  0,0,  0,0 , 5,0 , 3,3 ,  // rotate around z- 8 - 11
		   0,0,  4,1 , 3,2 , 1,3 ,  0,0,  0,3 , 2,0 , 5,3 ,
		   0,0,  3,1 , 5,2 , 1,0 ,  0,0,  0,2 , 4,0 , 2,3 ,
		   0,0,  5,1 , 2,2 , 1,1 ,  0,0,  0,1 , 3,0 , 4,3 ,

		   0,0,  0,3 , 3,3 , 4,1 ,  0,0,  5,3 , 2,3 , 1,3 ,  // rotate around x+ 12 - 15
		   0,0,  0,2 , 5,3 , 3,1 ,  0,0,  2,3 , 4,3 , 1,0 ,
		   0,0,  0,1 , 2,3 , 5,1 ,  0,0,  4,3 , 3,3 , 1,1 ,
		   0,0,  0,0 , 4,3 , 2,1 ,  0,0,  3,3 , 5,3 , 1,2 ,

		   0,0,  1,1 , 2,1 , 4,3 ,  0,0,  5,1 , 3,1 , 0,1 ,  // rotate around x- 16 - 19
		   0,0,  1,2 , 4,1 , 3,3 ,  0,0,  2,1 , 5,1 , 0,0 ,
		   0,0,  1,3 , 3,1 , 5,3 ,  0,0,  4,1 , 2,1 , 0,3 ,
		   0,0,  1,0 , 5,1 , 2,3 ,  0,0,  3,1 , 4,1 , 0,2 ,

		   0,0,  3,2 , 1,2 , 4,2 ,  0,0,  5,2 , 0,2 , 2,2 ,  // rotate around y- 20 - 23
		   0,0,  5,2 , 1,3 , 3,2 ,  0,0,  2,2 , 0,1 , 4,2 ,
		   0,0,  2,2 , 1,0 , 5,2 ,  0,0,  4,2 , 0,0 , 3,2 ,
		   0,0,  4,2 , 1,1 , 2,2 ,  0,0,  3,2 , 0,3 , 5,2

	};
	u16 tile_index=facedir*16 + dir_i;
	TileSpec spec = getNodeTileN(mn, p, dir_to_tile[tile_index], data);
	spec.rotation=dir_to_tile[tile_index + 1];
	spec.texture = data->m_gamedef->tsrc()->getTexture(spec.texture_id);
	return spec;
}

static void getTileInfo(
		// Input:
		MeshMakeData *data,
		v3s16 p,
		v3s16 face_dir,
		// Output:
		bool &makes_face,
		v3s16 &p_corrected,
		v3s16 &face_dir_corrected,
		u16 *lights,
		TileSpec &tile,
		u8 &light_source
		,int step
	)
{
	auto &vmanip = data->m_vmanip;
	INodeDefManager *ndef = data->m_gamedef->ndef();
	v3s16 blockpos_nodes = data->m_blockpos * MAP_BLOCKSIZE;

	MapNode n0 = vmanip.getNodeNoEx(blockpos_nodes + p*step);

	// Don't even try to get n1 if n0 is already CONTENT_IGNORE
	if (n0.getContent() == CONTENT_IGNORE ) {
		makes_face = false;
		return;
	}
	MapNode n1 = vmanip.getNodeNoEx(blockpos_nodes + p*step + face_dir*step);
	// if(data->debug) infostream<<" GN "<<n0<< n1<< blockpos_nodes<<blockpos_nodes + p*step<<blockpos_nodes + p*step + face_dir*step<<std::endl;

	// This is hackish
	bool equivalent = false;
	u8 mf = face_contents(n0.getContent(), n1.getContent(),
			&equivalent, ndef);

	if(mf == 0)
	{
		makes_face = false;
		return;
	}

	makes_face = true;

	if(mf == 1)
	{
		tile = getNodeTile(n0, p, face_dir, data);
		p_corrected = p;
		face_dir_corrected = face_dir;
		light_source = ndef->get(n0).light_source;
	}
	else
	{
		tile = getNodeTile(n1, p + face_dir, -face_dir, data);
		p_corrected = p + face_dir;
		face_dir_corrected = -face_dir;
		light_source = ndef->get(n1).light_source;
	}

	// eg. water and glass
	if(equivalent)
		tile.material_flags |= MATERIAL_FLAG_BACKFACE_CULLING;

	if(data->m_smooth_lighting == false || step > 1)
	{
		lights[0] = lights[1] = lights[2] = lights[3] =
				getFaceLight(n0, n1, face_dir, ndef);
	}
	else
	{
		v3s16 vertex_dirs[4];
		getNodeVertexDirs(face_dir_corrected, vertex_dirs);
		for(u16 i=0; i<4; i++)
		{
			lights[i] = getSmoothLight(
					blockpos_nodes + p_corrected,
					vertex_dirs[i], data);
		}
	}

	return;
}

/*
	startpos:
	translate_dir: unit vector with only one of x, y or z
	face_dir: unit vector with only one of x, y or z
*/
static void updateFastFaceRow(
		MeshMakeData *data,
		v3s16 startpos,
		v3s16 translate_dir,
		v3f translate_dir_f,
		v3s16 face_dir,
		v3f face_dir_f,
		std::vector<FastFace> &dest,
		int step)
{
	v3s16 p = startpos;

	u16 continuous_tiles_count = 0;

	bool makes_face = false;
	v3s16 p_corrected;
	v3s16 face_dir_corrected;
	u16 lights[4] = {0,0,0,0};
	TileSpec tile;
	u8 light_source = 0;
	getTileInfo(data, p, face_dir,
			makes_face, p_corrected, face_dir_corrected,
			lights, tile, light_source, step);

	u16 to = MAP_BLOCKSIZE/step;
	for(u16 j=0; j<to; j++)
	{
		// If tiling can be done, this is set to false in the next step
		bool next_is_different = true;

		v3s16 p_next;

		bool next_makes_face = false;
		v3s16 next_p_corrected;
		v3s16 next_face_dir_corrected;
		u16 next_lights[4] = {0,0,0,0};
		TileSpec next_tile;
		u8 next_light_source = 0;

		// If at last position, there is nothing to compare to and
		// the face must be drawn anyway
		if(j != to - 1)
		{
			p_next = p + translate_dir;

			getTileInfo(data, p_next, face_dir,
					next_makes_face, next_p_corrected,
					next_face_dir_corrected, next_lights,
					next_tile, next_light_source, step);

			if(next_makes_face == makes_face
					&& next_p_corrected == p_corrected + translate_dir
					&& next_face_dir_corrected == face_dir_corrected
					&& next_lights[0] == lights[0]
					&& next_lights[1] == lights[1]
					&& next_lights[2] == lights[2]
					&& next_lights[3] == lights[3]
					&& next_tile == tile
					&& tile.rotation == 0
					&& next_light_source == light_source)
			{
				next_is_different = false;
			}
			else{
				/*if(makes_face){
					g_profiler->add("Meshgen: diff: next_makes_face != makes_face",
							next_makes_face != makes_face ? 1 : 0);
					g_profiler->add("Meshgen: diff: n_p_corr != p_corr + t_dir",
							(next_p_corrected != p_corrected + translate_dir) ? 1 : 0);
					g_profiler->add("Meshgen: diff: next_f_dir_corr != f_dir_corr",
							next_face_dir_corrected != face_dir_corrected ? 1 : 0);
					g_profiler->add("Meshgen: diff: next_lights[] != lights[]",
							(next_lights[0] != lights[0] ||
							next_lights[0] != lights[0] ||
							next_lights[0] != lights[0] ||
							next_lights[0] != lights[0]) ? 1 : 0);
					g_profiler->add("Meshgen: diff: !(next_tile == tile)",
							!(next_tile == tile) ? 1 : 0);
				}*/
			}
			/*g_profiler->add("Meshgen: Total faces checked", 1);
			if(makes_face)
				g_profiler->add("Meshgen: Total makes_face checked", 1);*/
		} else {
			/*if(makes_face)
				g_profiler->add("Meshgen: diff: last position", 1);*/
		}

		continuous_tiles_count++;

		if(next_is_different)
		{
			/*
				Create a face if there should be one
			*/
			if(makes_face)
			{
				// Floating point conversion of the position vector
				v3f pf(p_corrected.X, p_corrected.Y, p_corrected.Z);
				// Center point of face (kind of)
				v3f sp = pf - ((f32)continuous_tiles_count / 2.0 - 0.5) * translate_dir_f;
				if(continuous_tiles_count != 1)
					sp += translate_dir_f;
				v3f scale(1,1,1);

				if(translate_dir.X != 0) {
					scale.X = continuous_tiles_count;
				}
				if(translate_dir.Y != 0) {
					scale.Y = continuous_tiles_count;
				}
				if(translate_dir.Z != 0) {
					scale.Z = continuous_tiles_count;
				}

				makeFastFace(tile, lights[0], lights[1], lights[2], lights[3],
						sp, face_dir_corrected, scale, light_source,
						dest);

				g_profiler->avg("Meshgen: faces drawn by tiling", 0);
				for(int i = 1; i < continuous_tiles_count; i++){
					g_profiler->avg("Meshgen: faces drawn by tiling", 1);
				}
			}

			continuous_tiles_count = 0;

			makes_face = next_makes_face;
			p_corrected = next_p_corrected;
			face_dir_corrected = next_face_dir_corrected;
			lights[0] = next_lights[0];
			lights[1] = next_lights[1];
			lights[2] = next_lights[2];
			lights[3] = next_lights[3];
			tile = next_tile;
			light_source = next_light_source;
		}

		p = p_next;
	}
}

static void updateAllFastFaceRows(MeshMakeData *data,
		std::vector<FastFace> &dest, int step)
{
	s16 to = MAP_BLOCKSIZE/step;
	/*
		Go through every y,z and get top(y+) faces in rows of x+
	*/
	for(s16 y = 0; y < to; y++) {
		for(s16 z = 0; z < to; z++) {
			updateFastFaceRow(data,
					v3s16(0,y,z),
					v3s16(1,0,0), //dir
					v3f  (1,0,0),
					v3s16(0,1,0), //face dir
					v3f  (0,1,0),
					dest, step);
		}
	}

	/*
		Go through every x,y and get right(x+) faces in rows of z+
	*/
	for(s16 x = 0; x < to; x++) {
		for(s16 y = 0; y < to; y++) {
			updateFastFaceRow(data,
					v3s16(x,y,0),
					v3s16(0,0,1), //dir
					v3f  (0,0,1),
					v3s16(1,0,0), //face dir
					v3f  (1,0,0),
					dest, step);
		}
	}

	/*
		Go through every y,z and get back(z+) faces in rows of x+
	*/
	for(s16 z = 0; z < to; z++) {
		for(s16 y = 0; y < to; y++) {
			updateFastFaceRow(data,
					v3s16(0,y,z),
					v3s16(1,0,0), //dir
					v3f  (1,0,0),
					v3s16(0,0,1), //face dir
					v3f  (0,0,1),
					dest, step);
		}
	}
}

/*
	MapBlockMesh
*/

MapBlockMesh::MapBlockMesh(MeshMakeData *data, v3s16 camera_offset):
	clearHardwareBuffer(false),
	step(data->step),
	timestamp(data->timestamp),
	m_mesh(new scene::SMesh()),
	m_gamedef(data->m_gamedef),
	m_animation_force_timer(0), // force initial animation
	m_last_crack(-1),
	m_crack_materials(),
	m_highlighted_materials(),
	m_last_daynight_ratio((u32) -1),
	m_daynight_diffs(),
	m_usage_timer(0)
{
	m_enable_shaders = g_settings->getBool("enable_shaders");
	m_enable_highlighting = g_settings->getBool("enable_node_highlighting");

	// 4-21ms for MAP_BLOCKSIZE=16  (NOTE: probably outdated)
	// 24-155ms for MAP_BLOCKSIZE=32  (NOTE: probably outdated)
	//TimeTaker timer1("MapBlockMesh()");

	data->fill_data();

	std::vector<FastFace> fastfaces_new;

	/*
		We are including the faces of the trailing edges of the block.
		This means that when something changes, the caller must
		also update the meshes of the blocks at the leading edges.

		NOTE: This is the slowest part of this method.
	*/
	{
		// 4-23ms for MAP_BLOCKSIZE=16  (NOTE: probably outdated)
		//TimeTaker timer2("updateAllFastFaceRows()");
		updateAllFastFaceRows(data, fastfaces_new, step);
	}
	// End of slow part

	//if (data->debug) infostream<<" step="<<step<<" fastfaces_new.size="<<fastfaces_new.size()<<std::endl;

	/*
		Convert FastFaces to MeshCollector
	*/

	MeshCollector collector;

	{
		// avg 0ms (100ms spikes when loading textures the first time)
		// (NOTE: probably outdated)
		//TimeTaker timer2("MeshCollector building");

		for(u32 i=0; i<fastfaces_new.size(); i++)
		{
			FastFace &f = fastfaces_new[i];

			const u16 indices[] = {0,1,2,2,3,0};
			const u16 indices_alternate[] = {0,1,3,2,3,1};

			if(f.tile.texture == NULL)
				continue;

			const u16 *indices_p = indices;

			/*
				Revert triangles for nicer looking gradient if vertices
				1 and 3 have same color or 0 and 2 have different color.
				getRed() is the day color.
			*/
			if(f.vertices[0].Color.getRed() != f.vertices[2].Color.getRed()
					|| f.vertices[1].Color.getRed() == f.vertices[3].Color.getRed())
				indices_p = indices_alternate;

			collector.append(f.tile, f.vertices, 4, indices_p, 6);
		}
	}

	/*
		Add special graphics:
		- torches
		- flowing water
		- fences
		- whatever
	*/

	if(step <= 1)
	mapblock_mesh_generate_special(data, collector);

	m_highlight_mesh_color = data->m_highlight_mesh_color; 

	/*
		Convert MeshCollector to SMesh
	*/
	ITextureSource *tsrc = m_gamedef->tsrc();
	IShaderSource *shdrsrc = m_gamedef->getShaderSource();

	for(u32 i = 0; i < collector.prebuffers.size(); i++)
	{
		PreMeshBuffer &p = collector.prebuffers[i];

		if (step <= data->draw_control.farmesh || !data->draw_control.farmesh) {
		// Generate animation data
		// - Cracks
		if(p.tile.material_flags & MATERIAL_FLAG_CRACK)
		{
			// Find the texture name plus ^[crack:N:
			std::ostringstream os(std::ios::binary);
			os<<tsrc->getTextureName(p.tile.texture_id)<<"^[crack";
			if(p.tile.material_flags & MATERIAL_FLAG_CRACK_OVERLAY)
				os<<"o";  // use ^[cracko
			os<<":"<<(u32)p.tile.animation_frame_count<<":";
			m_crack_materials.insert(std::make_pair(i, os.str()));
			// Replace tile texture with the cracked one
			p.tile.texture = tsrc->getTexture(
					os.str()+"0",
					&p.tile.texture_id);
		}
		// - Texture animation
		if(p.tile.material_flags & MATERIAL_FLAG_ANIMATION_VERTICAL_FRAMES)
		{
			// Add to MapBlockMesh in order to animate these tiles
			m_animation_tiles[i] = p.tile;
			m_animation_frames[i] = 0;
			if(g_settings->getBool("desynchronize_mapblock_texture_animation")){
				// Get starting position from noise
				m_animation_frame_offsets[i] = 100000 * (2.0 + noise3d(
						data->m_blockpos.X, data->m_blockpos.Y,
						data->m_blockpos.Z, 0));
			} else {
				// Play all synchronized
				m_animation_frame_offsets[i] = 0;
			}
			// Replace tile texture with the first animation frame
			FrameSpec animation_frame = p.tile.frames.find(0)->second;
			p.tile.texture = animation_frame.texture;
		}
<<<<<<< HEAD
		}
=======

		if(m_enable_highlighting && p.tile.material_flags & MATERIAL_FLAG_HIGHLIGHTED)
			m_highlighted_materials.push_back(i);	

>>>>>>> 58e6d25e
		for(u32 j = 0; j < p.vertices.size(); j++)
		{
			// Note applyFacesShading second parameter is precalculated sqrt
			// value for speed improvement
			// Skip it for lightsources and top faces.
			video::SColor &vc = p.vertices[j].Color;
			if (!vc.getBlue()) {
				if (p.vertices[j].Normal.Y < -0.5) {
					applyFacesShading (vc, 0.447213);
				} else if (p.vertices[j].Normal.X > 0.5) {
					applyFacesShading (vc, 0.670820);
				} else if (p.vertices[j].Normal.X < -0.5) {
					applyFacesShading (vc, 0.670820);
				} else if (p.vertices[j].Normal.Z > 0.5) {
					applyFacesShading (vc, 0.836660);
				} else if (p.vertices[j].Normal.Z < -0.5) {
					applyFacesShading (vc, 0.836660);
				}
			}
			// - Classic lighting
			// Set initial real color and store for later updates
			u8 day = vc.getRed();
			u8 night = vc.getGreen();
			finalColorBlend(vc, day, night, 1000);
			m_daynight_diffs[i][j] = std::make_pair(day, night);
		}

		// Create material
		video::SMaterial material;
		material.setFlag(video::EMF_LIGHTING, false);
		material.setFlag(video::EMF_BACK_FACE_CULLING, true);
		material.setFlag(video::EMF_BILINEAR_FILTER, false);
		material.setFlag(video::EMF_FOG_ENABLE, true);
<<<<<<< HEAD
		//material.setFlag(video::EMF_ANTI_ALIASING, video::EAAM_OFF);
		//material.setFlag(video::EMF_ANTI_ALIASING, video::EAAM_SIMPLE);
		//material.MaterialType = video::EMT_TRANSPARENT_ALPHA_CHANNEL_REF;
		//material.setFlag(video::EMF_WIREFRAME, true);
=======
>>>>>>> 58e6d25e
		material.setTexture(0, p.tile.texture);

		if (p.tile.material_flags & MATERIAL_FLAG_HIGHLIGHTED) {
			material.MaterialType = video::EMT_TRANSPARENT_ADD_COLOR;
		} else {
			if (m_enable_shaders) {
				material.MaterialType = shdrsrc->getShaderInfo(p.tile.shader_id).material;
				p.tile.applyMaterialOptionsWithShaders(material);
				if (p.tile.normal_texture) {
					material.setTexture(1, p.tile.normal_texture);
					material.setTexture(2, tsrc->getTexture("enable_img.png"));
				} else {
					material.setTexture(2, tsrc->getTexture("disable_img.png"));
				}
			} else {
				p.tile.applyMaterialOptions(material);
			}
		}

		// Create meshbuffer
		// This is a "Standard MeshBuffer",
		// it's a typedeffed CMeshBuffer<video::S3DVertex>
		scene::SMeshBuffer *buf = new scene::SMeshBuffer();
		// Set material
		buf->Material = material;
		// Add to mesh
		m_mesh->addMeshBuffer(buf);
		// Mesh grabbed it
		buf->drop();
		buf->append(&p.vertices[0], p.vertices.size(),
				&p.indices[0], p.indices.size());
	}

	m_camera_offset = camera_offset;

	/*
		Do some stuff to the mesh
	*/

	v3f t = v3f(0,0,0);
	if (step>1) {
		scaleMesh(m_mesh, v3f(step,step,step));
		// TODO: remove this wrong numbers, find formula   good test: fly above ocean
		if (step == 2)	t = v3f(BS/2,		 BS/2,		BS/2);
		if (step == 4)	t = v3f(BS*1.666,	-BS/3.0,	BS*1.666);
		if (step == 8)	t = v3f(BS*2.666,	-BS*2.4,	BS*2.666);
		if (step == 16)	t = v3f(BS*6.4,		-BS*6.4,	BS*6.4);
	}
	translateMesh(m_mesh, intToFloat(data->m_blockpos * MAP_BLOCKSIZE - camera_offset, BS) + t);

	if(m_mesh)
	{
#if 0
		// Usually 1-700 faces and 1-7 materials
		infostream<<"Updated MapBlock mesh p="<<data->m_blockpos<<" has "<<fastfaces_new.size()<<" faces "
				<<"and uses "<<m_mesh->getMeshBufferCount()
				<<" materials "<<" step="<<step<<" range="<<data->range<< " mesh="<<m_mesh<<std::endl;
#endif
	}

	//std::cout<<"added "<<fastfaces.getSize()<<" faces."<<std::endl;

	// Check if animation is required for this mesh
	m_has_animation =
		!m_crack_materials.empty() ||
		!m_daynight_diffs.empty() ||
		!m_animation_tiles.empty() ||
		!m_highlighted_materials.empty();
}

MapBlockMesh::~MapBlockMesh()
{
	if(clearHardwareBuffer)
		for(u32 i=0; i<m_mesh->getMeshBufferCount(); i++){
			scene::IMeshBuffer *buf = m_mesh->getMeshBuffer(i);
			m_gamedef->tsrc()->getDevice()->getVideoDriver()->removeHardwareBuffer(buf);
		}
	m_mesh->drop();
	m_mesh = NULL;
}

void MapBlockMesh::setStatic()
{
	if(g_settings->getBool("enable_vbo")){
		m_mesh->setHardwareMappingHint(scene::EHM_STATIC);
		clearHardwareBuffer = true;
	}
}

bool MapBlockMesh::animate(bool faraway, float time, int crack, u32 daynight_ratio)
{

	if(!m_has_animation)
	{
		m_animation_force_timer = 100000;
		return false;
	}

	m_animation_force_timer = myrand_range(5, 100);

	// Cracks
	if(crack != m_last_crack)
	{
		for(std::map<u32, std::string>::iterator
				i = m_crack_materials.begin();
				i != m_crack_materials.end(); i++)
		{
			scene::IMeshBuffer *buf = m_mesh->getMeshBuffer(i->first);
			std::string basename = i->second;

			// Create new texture name from original
			ITextureSource *tsrc = m_gamedef->getTextureSource();
			std::ostringstream os;
			os<<basename<<crack;
			u32 new_texture_id = 0;
			video::ITexture *new_texture =
				tsrc->getTexture(os.str(), &new_texture_id);
			buf->getMaterial().setTexture(0, new_texture);

			// If the current material is also animated,
			// update animation info
			std::map<u32, TileSpec>::iterator anim_iter =
				m_animation_tiles.find(i->first);
			if(anim_iter != m_animation_tiles.end()){
				TileSpec &tile = anim_iter->second;
				tile.texture = new_texture;
				tile.texture_id = new_texture_id;
				// force animation update
				m_animation_frames[i->first] = -1;
			}
		}

		m_last_crack = crack;
	}

	// Texture animation
	for(std::map<u32, TileSpec>::iterator
			i = m_animation_tiles.begin();
			i != m_animation_tiles.end(); i++)
	{
		const TileSpec &tile = i->second;
		// Figure out current frame
		int frameoffset = m_animation_frame_offsets[i->first];
		int frame = (int)(time * 1000 / tile.animation_frame_length_ms
				+ frameoffset) % (tile.animation_frame_count ? tile.animation_frame_count : 1);
		// If frame doesn't change, skip
		if(frame == m_animation_frames[i->first])
			continue;

		m_animation_frames[i->first] = frame;

		scene::IMeshBuffer *buf = m_mesh->getMeshBuffer(i->first);
		ITextureSource *tsrc = m_gamedef->getTextureSource();

		FrameSpec animation_frame = tile.frames.find(frame)->second;
		buf->getMaterial().setTexture(0, animation_frame.texture);
		if (m_enable_shaders) {
			if (animation_frame.normal_texture) {
				buf->getMaterial().setTexture(1, animation_frame.normal_texture);
				buf->getMaterial().setTexture(2, tsrc->getTexture("enable_img.png"));
			} else {
				buf->getMaterial().setTexture(2, tsrc->getTexture("disable_img.png"));
			}
		}
	}

	// Day-night transition
	if(daynight_ratio != m_last_daynight_ratio)
	{
		for(std::map<u32, std::map<u32, std::pair<u8, u8> > >::iterator
				i = m_daynight_diffs.begin();
				i != m_daynight_diffs.end(); i++)
		{
			scene::IMeshBuffer *buf = m_mesh->getMeshBuffer(i->first);
			buf->setDirty(irr::scene::EBT_VERTEX);
			video::S3DVertex *vertices = (video::S3DVertex*)buf->getVertices();
			for(std::map<u32, std::pair<u8, u8 > >::iterator
					j = i->second.begin();
					j != i->second.end(); j++)
			{
				u32 vertexIndex = j->first;
				u8 day = j->second.first;
				u8 night = j->second.second;
				finalColorBlend(vertices[vertexIndex].Color,
						day, night, daynight_ratio);
			}
		}
		m_last_daynight_ratio = daynight_ratio;
	}

	// Node highlighting
	if (m_enable_highlighting) {
		u8 day = m_highlight_mesh_color.getRed();
		u8 night = m_highlight_mesh_color.getGreen();	
		video::SColor hc;
		finalColorBlend(hc, day, night, daynight_ratio);
		float sin_r = 0.07 * sin(1.5 * time);
		float sin_g = 0.07 * sin(1.5 * time + irr::core::PI * 0.5);
		float sin_b = 0.07 * sin(1.5 * time + irr::core::PI);
		hc.setRed(core::clamp(core::round32(hc.getRed() * (0.8 + sin_r)), 0, 255));
		hc.setGreen(core::clamp(core::round32(hc.getGreen() * (0.8 + sin_g)), 0, 255));
		hc.setBlue(core::clamp(core::round32(hc.getBlue() * (0.8 + sin_b)), 0, 255));

		for(std::list<u32>::iterator
			i = m_highlighted_materials.begin();
			i != m_highlighted_materials.end(); i++)
		{
			scene::IMeshBuffer *buf = m_mesh->getMeshBuffer(*i);
			video::S3DVertex *vertices = (video::S3DVertex*)buf->getVertices();
			for (u32 j = 0; j < buf->getVertexCount() ;j++)
				vertices[j].Color = hc;
		}
	}

	return true;
}

void MapBlockMesh::updateCameraOffset(v3s16 camera_offset)
{
	if (camera_offset != m_camera_offset) {
		translateMesh(m_mesh, intToFloat(m_camera_offset-camera_offset, BS));
		m_camera_offset = camera_offset;
	}
}

/*
	MeshCollector
*/

void MeshCollector::append(const TileSpec &tile,
		const video::S3DVertex *vertices, u32 numVertices,
		const u16 *indices, u32 numIndices)
{
	if(numIndices > 65535)
	{
		dstream<<"FIXME: MeshCollector::append() called with numIndices="<<numIndices<<" (limit 65535)"<<std::endl;
		return;
	}

	PreMeshBuffer *p = NULL;
	for(u32 i=0; i<prebuffers.size(); i++)
	{
		PreMeshBuffer &pp = prebuffers[i];
		if(pp.tile != tile)
			continue;
		if(pp.indices.size() + numIndices > 65535)
			continue;

		p = &pp;
		break;
	}

	if(p == NULL)
	{
		PreMeshBuffer pp;
		pp.tile = tile;
		prebuffers.push_back(pp);
		p = &prebuffers[prebuffers.size()-1];
	}

	u32 vertex_count = p->vertices.size();
	for(u32 i=0; i<numIndices; i++)
	{
		u32 j = indices[i] + vertex_count;
		p->indices.push_back(j);
	}
	for(u32 i=0; i<numVertices; i++)
	{
		p->vertices.push_back(vertices[i]);
	}
}<|MERGE_RESOLUTION|>--- conflicted
+++ resolved
@@ -1192,14 +1192,11 @@
 			FrameSpec animation_frame = p.tile.frames.find(0)->second;
 			p.tile.texture = animation_frame.texture;
 		}
-<<<<<<< HEAD
-		}
-=======
+		}
 
 		if(m_enable_highlighting && p.tile.material_flags & MATERIAL_FLAG_HIGHLIGHTED)
 			m_highlighted_materials.push_back(i);	
 
->>>>>>> 58e6d25e
 		for(u32 j = 0; j < p.vertices.size(); j++)
 		{
 			// Note applyFacesShading second parameter is precalculated sqrt
@@ -1233,13 +1230,7 @@
 		material.setFlag(video::EMF_BACK_FACE_CULLING, true);
 		material.setFlag(video::EMF_BILINEAR_FILTER, false);
 		material.setFlag(video::EMF_FOG_ENABLE, true);
-<<<<<<< HEAD
-		//material.setFlag(video::EMF_ANTI_ALIASING, video::EAAM_OFF);
-		//material.setFlag(video::EMF_ANTI_ALIASING, video::EAAM_SIMPLE);
-		//material.MaterialType = video::EMT_TRANSPARENT_ALPHA_CHANNEL_REF;
 		//material.setFlag(video::EMF_WIREFRAME, true);
-=======
->>>>>>> 58e6d25e
 		material.setTexture(0, p.tile.texture);
 
 		if (p.tile.material_flags & MATERIAL_FLAG_HIGHLIGHTED) {
