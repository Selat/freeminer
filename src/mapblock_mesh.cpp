/*
mapblock_mesh.cpp
Copyright (C) 2010-2013 celeron55, Perttu Ahola <celeron55@gmail.com>
*/

/*
This file is part of Freeminer.

Freeminer is free software: you can redistribute it and/or modify
it under the terms of the GNU General Public License as published by
the Free Software Foundation, either version 3 of the License, or
(at your option) any later version.

Freeminer  is distributed in the hope that it will be useful,
but WITHOUT ANY WARRANTY; without even the implied warranty of
MERCHANTABILITY or FITNESS FOR A PARTICULAR PURPOSE.  See the
GNU General Public License for more details.

You should have received a copy of the GNU General Public License
along with Freeminer.  If not, see <http://www.gnu.org/licenses/>.
*/

#include "mapblock_mesh.h"
#include "light.h"
#include "mapblock.h"
#include "map.h"
#include "main.h" // for g_profiler
#include "profiler.h"
#include "nodedef.h"
#include "gamedef.h"
#include "mesh.h"
#include "content_mapblock.h"
#include "noise.h"
#include "shader.h"
#include "settings.h"
#include "util/directiontables.h"
#include "clientmap.h"
#include "log_types.h"

float srgb_linear_multiply(float f, float m, float max)
{
	f = f * f; // SRGB -> Linear
	f *= m;
	f = sqrt(f); // Linear -> SRGB
	if(f > max)
		f = max;
	return f;
}

int getFarmeshStep(MapDrawControl& draw_control, int range) {
	if (draw_control.farmesh) {
		if		(range >= draw_control.farmesh+draw_control.farmesh_step*3)	return 16;
		else if (range >= draw_control.farmesh+draw_control.farmesh_step*2)	return 8;
		else if (range >= draw_control.farmesh+draw_control.farmesh_step)	return 4;
		else if (range >= draw_control.farmesh)								return 2;
	}
	return 1;
};

/*
	MeshMakeData
*/

MeshMakeData::MeshMakeData(IGameDef *gamedef, Map & map_, MapDrawControl& draw_control_):
	m_vmanip(map_),
	m_blockpos(-1337,-1337,-1337),
	m_crack_pos_relative(-1337, -1337, -1337),
	m_smooth_lighting(false),
	m_gamedef(gamedef)
	,step(1),
	map(map_),
	draw_control(draw_control_),
	debug(0)
{}

void MeshMakeData::fill(MapBlock *block)
{
	m_blockpos = block->getPos();

#if 0
	v3s16 blockpos_nodes = m_blockpos*MAP_BLOCKSIZE;
	
	/*
		Copy data
	*/

	// Allocate this block + neighbors
	m_vmanip.clear();
	m_vmanip.addArea(VoxelArea(blockpos_nodes-v3s16(1,1,1)*MAP_BLOCKSIZE,
			blockpos_nodes+v3s16(1,1,1)*MAP_BLOCKSIZE*2-v3s16(1,1,1)));

	{
		//TimeTaker timer("copy central block data");
		// 0ms

		// Copy our data
		block->copyTo(m_vmanip);
	}
	{
		//TimeTaker timer("copy neighbor block data");
		// 0ms

		/*
			Copy neighbors. This is lightning fast.
			Copying only the borders would be *very* slow.
		*/
		
		// Get map
		Map *map = block->getParent();

		for(u16 i=0; i<26; i++)
		{
			const v3s16 &dir = g_26dirs[i];
			v3s16 bp = m_blockpos + dir;
			MapBlock *b = map->getBlockNoCreateNoEx(bp);
			if(b)
				b->copyTo(m_vmanip);
		}
	}
#endif
}

void MeshMakeData::fillSingleNode(MapNode *node)
{
	m_blockpos = v3s16(0,0,0);

#if 0
	v3s16 blockpos_nodes = v3s16(0,0,0);
	VoxelArea area(blockpos_nodes-v3s16(1,1,1)*MAP_BLOCKSIZE,
			blockpos_nodes+v3s16(1,1,1)*MAP_BLOCKSIZE*2-v3s16(1,1,1));
	s32 volume = area.getVolume();
	s32 our_node_index = area.index(1,1,1);

	// Allocate this block + neighbors
	m_vmanip.clear();
	m_vmanip.addArea(area);

	// Fill in data
	MapNode *data = new MapNode[volume];
	for(s32 i = 0; i < volume; i++)
	{
		if(i == our_node_index)
		{
			data[i] = *node;
		}
		else
		{
			data[i] = MapNode(CONTENT_AIR, LIGHT_MAX, 0);
		}
	}
	m_vmanip.copyFrom(data, area, area.MinEdge, area.MinEdge, area.getExtent());
	delete[] data;
#endif
}

void MeshMakeData::setCrack(int crack_level, v3s16 crack_pos)
{
	if(crack_level >= 0)
		m_crack_pos_relative = crack_pos - m_blockpos*MAP_BLOCKSIZE;
}

void MeshMakeData::setSmoothLighting(bool smooth_lighting)
{
	m_smooth_lighting = smooth_lighting;
}

/*
	Light and vertex color functions
*/

/*
	Calculate non-smooth lighting at interior of node.
	Single light bank.
*/
static u8 getInteriorLight(enum LightBank bank, MapNode n, s32 increment,
		INodeDefManager *ndef)
{
	u8 light = n.getLight(bank, ndef);

	while(increment > 0)
	{
		light = undiminish_light(light);
		--increment;
	}
	while(increment < 0)
	{
		light = diminish_light(light);
		++increment;
	}

	return decode_light(light);
}

/*
	Calculate non-smooth lighting at interior of node.
	Both light banks.
*/
u16 getInteriorLight(MapNode n, s32 increment, INodeDefManager *ndef)
{
	u16 day = getInteriorLight(LIGHTBANK_DAY, n, increment, ndef);
	u16 night = getInteriorLight(LIGHTBANK_NIGHT, n, increment, ndef);
	return day | (night << 8);
}

/*
	Calculate non-smooth lighting at face of node.
	Single light bank.
*/
static u8 getFaceLight(enum LightBank bank, MapNode n, MapNode n2,
		v3s16 face_dir, INodeDefManager *ndef)
{
	u8 light;
	u8 l1 = n.getLight(bank, ndef);
	u8 l2 = n2.getLight(bank, ndef);
	if(l1 > l2)
		light = l1;
	else
		light = l2;

	// Boost light level for light sources
	u8 light_source = MYMAX(ndef->get(n).light_source,
			ndef->get(n2).light_source);
	//if(light_source >= light)
		//return decode_light(undiminish_light(light_source));
	if(light_source > light)
		//return decode_light(light_source);
		light = light_source;

	// Make some nice difference to different sides

	// This makes light come from a corner
	/*if(face_dir.X == 1 || face_dir.Z == 1 || face_dir.Y == -1)
		light = diminish_light(diminish_light(light));
	else if(face_dir.X == -1 || face_dir.Z == -1)
		light = diminish_light(light);*/

	// All neighboring faces have different shade (like in minecraft)
	if(face_dir.X == 1 || face_dir.X == -1 || face_dir.Y == -1)
		light = diminish_light(diminish_light(light));
	else if(face_dir.Z == 1 || face_dir.Z == -1)
		light = diminish_light(light);

	return decode_light(light);
}

/*
	Calculate non-smooth lighting at face of node.
	Both light banks.
*/
u16 getFaceLight(MapNode n, MapNode n2, v3s16 face_dir, INodeDefManager *ndef)
{
	u16 day = getFaceLight(LIGHTBANK_DAY, n, n2, face_dir, ndef);
	u16 night = getFaceLight(LIGHTBANK_NIGHT, n, n2, face_dir, ndef);
	return day | (night << 8);
}

/*
	Calculate smooth lighting at the XYZ- corner of p.
	Single light bank.
*/
static u8 getSmoothLight(enum LightBank bank, v3s16 p, MeshMakeData *data)
{
	static v3s16 dirs8[8] = {
		v3s16(0,0,0),
		v3s16(0,0,1),
		v3s16(0,1,0),
		v3s16(0,1,1),
		v3s16(1,0,0),
		v3s16(1,1,0),
		v3s16(1,0,1),
		v3s16(1,1,1),
	};

	INodeDefManager *ndef = data->m_gamedef->ndef();

	u16 ambient_occlusion = 0;
	u16 light = 0;
	u16 light_count = 0;
	u8 light_source_max = 0;
	for(u32 i=0; i<8; i++)
	{
		MapNode n = data->m_vmanip.getNodeNoEx(p - dirs8[i]);
		const ContentFeatures &f = ndef->get(n);
		if(f.light_source > light_source_max)
			light_source_max = f.light_source;
		// Check f.solidness because fast-style leaves look
		// better this way
		if(f.param_type == CPT_LIGHT && f.solidness != 2)
		{
			light += decode_light(n.getLight(bank, ndef));
			light_count++;
		}
		else if(n.getContent() != CONTENT_IGNORE)
		{
			ambient_occlusion++;
		}
	}

	if(light_count == 0)
		return 255;
	
	light /= light_count;

	// Boost brightness around light sources
	if(decode_light(light_source_max) >= light)
		//return decode_light(undiminish_light(light_source_max));
		return decode_light(light_source_max);

	if(ambient_occlusion > 4)
	{
		//ambient_occlusion -= 4;
		//light = (float)light / ((float)ambient_occlusion * 0.5 + 1.0);
		float light_amount = (8 - ambient_occlusion) / 4.0;
		float light_f = (float)light / 255.0;
		light_f = pow(light_f, 2.2f); // gamma -> linear space
		light_f = light_f * light_amount;
		light_f = pow(light_f, 1.0f/2.2f); // linear -> gamma space
		if(light_f > 1.0)
			light_f = 1.0;
		light = 255.0 * light_f + 0.5;
	}

	return light;
}

/*
	Calculate smooth lighting at the XYZ- corner of p.
	Both light banks.
*/
static u16 getSmoothLight(v3s16 p, MeshMakeData *data)
{
	u16 day = getSmoothLight(LIGHTBANK_DAY, p, data);
	u16 night = getSmoothLight(LIGHTBANK_NIGHT, p, data);
	return day | (night << 8);
}

/*
	Calculate smooth lighting at the given corner of p.
	Both light banks.
*/
u16 getSmoothLight(v3s16 p, v3s16 corner, MeshMakeData *data)
{
	if(corner.X == 1) p.X += 1;
	else              assert(corner.X == -1);
	if(corner.Y == 1) p.Y += 1;
	else              assert(corner.Y == -1);
	if(corner.Z == 1) p.Z += 1;
	else              assert(corner.Z == -1);
	
	return getSmoothLight(p, data);
}

/*
	Converts from day + night color values (0..255)
	and a given daynight_ratio to the final SColor shown on screen.
*/
static void finalColorBlend(video::SColor& result,
		u8 day, u8 night, u32 daynight_ratio)
{
	s32 rg = (day * daynight_ratio + night * (1000-daynight_ratio)) / 1000;
	s32 b = rg;

	// Moonlight is blue
	b += (day - night) / 13;
	rg -= (day - night) / 23;

	// Emphase blue a bit in darker places
	// Each entry of this array represents a range of 8 blue levels
	static u8 emphase_blue_when_dark[32] = {
		1, 4, 6, 6, 6, 5, 4, 3, 2, 1, 0, 0, 0, 0, 0, 0,
		0, 0, 0, 0, 0, 0, 0, 0, 0, 0, 0, 0, 0, 0, 0, 0,
	};
	if(b < 0)
		b = 0;
	if(b > 255)
		b = 255;
	b += emphase_blue_when_dark[b / 8];

	// Artificial light is yellow-ish
	static u8 emphase_yellow_when_artificial[16] = {
		0, 0, 0, 0, 0, 0, 0, 0, 0, 0, 0, 5, 10, 15, 15, 15
	};
	rg += emphase_yellow_when_artificial[night/16];
	if(rg < 0)
		rg = 0;
	if(rg > 255)
		rg = 255;

	result.setRed(rg);
	result.setGreen(rg);
	result.setBlue(b);
}

/*
	Mesh generation helpers
*/

/*
	vertex_dirs: v3s16[4]
*/
static void getNodeVertexDirs(v3s16 dir, v3s16 *vertex_dirs)
{
	/*
		If looked from outside the node towards the face, the corners are:
		0: bottom-right
		1: bottom-left
		2: top-left
		3: top-right
	*/
	if(dir == v3s16(0,0,1))
	{
		// If looking towards z+, this is the face that is behind
		// the center point, facing towards z+.
		vertex_dirs[0] = v3s16(-1,-1, 1);
		vertex_dirs[1] = v3s16( 1,-1, 1);
		vertex_dirs[2] = v3s16( 1, 1, 1);
		vertex_dirs[3] = v3s16(-1, 1, 1);
	}
	else if(dir == v3s16(0,0,-1))
	{
		// faces towards Z-
		vertex_dirs[0] = v3s16( 1,-1,-1);
		vertex_dirs[1] = v3s16(-1,-1,-1);
		vertex_dirs[2] = v3s16(-1, 1,-1);
		vertex_dirs[3] = v3s16( 1, 1,-1);
	}
	else if(dir == v3s16(1,0,0))
	{
		// faces towards X+
		vertex_dirs[0] = v3s16( 1,-1, 1);
		vertex_dirs[1] = v3s16( 1,-1,-1);
		vertex_dirs[2] = v3s16( 1, 1,-1);
		vertex_dirs[3] = v3s16( 1, 1, 1);
	}
	else if(dir == v3s16(-1,0,0))
	{
		// faces towards X-
		vertex_dirs[0] = v3s16(-1,-1,-1);
		vertex_dirs[1] = v3s16(-1,-1, 1);
		vertex_dirs[2] = v3s16(-1, 1, 1);
		vertex_dirs[3] = v3s16(-1, 1,-1);
	}
	else if(dir == v3s16(0,1,0))
	{
		// faces towards Y+ (assume Z- as "down" in texture)
		vertex_dirs[0] = v3s16( 1, 1,-1);
		vertex_dirs[1] = v3s16(-1, 1,-1);
		vertex_dirs[2] = v3s16(-1, 1, 1);
		vertex_dirs[3] = v3s16( 1, 1, 1);
	}
	else if(dir == v3s16(0,-1,0))
	{
		// faces towards Y- (assume Z+ as "down" in texture)
		vertex_dirs[0] = v3s16( 1,-1, 1);
		vertex_dirs[1] = v3s16(-1,-1, 1);
		vertex_dirs[2] = v3s16(-1,-1,-1);
		vertex_dirs[3] = v3s16( 1,-1,-1);
	}
}

struct FastFace
{
	TileSpec tile;
	video::S3DVertex vertices[4]; // Precalculated vertices
};

static void makeFastFace(TileSpec tile, u16 li0, u16 li1, u16 li2, u16 li3,
		v3f p, v3s16 dir, v3f scale, u8 light_source, std::vector<FastFace> &dest)
{
	FastFace face;

	// Position is at the center of the cube.
	v3f pos = p * BS;

	float x0 = 0.0;
	float y0 = 0.0;
	float w = 1.0;
	float h = 1.0;

	v3f vertex_pos[4];
	v3s16 vertex_dirs[4];
	getNodeVertexDirs(dir, vertex_dirs);

	v3s16 t;
	u16 t1;
	switch (tile.rotation)
	{
	case 0:
		break;
	case 1: //R90
		t = vertex_dirs[0];
		vertex_dirs[0] = vertex_dirs[3];
		vertex_dirs[3] = vertex_dirs[2];
		vertex_dirs[2] = vertex_dirs[1];
		vertex_dirs[1] = t;
		t1=li0;
		li0=li3;
		li3=li2;
		li2=li1;
		li1=t1;
		break;
	case 2: //R180
		t = vertex_dirs[0];
		vertex_dirs[0] = vertex_dirs[2];
		vertex_dirs[2] = t;
		t = vertex_dirs[1];
		vertex_dirs[1] = vertex_dirs[3];
		vertex_dirs[3] = t;
		t1  = li0;
		li0 = li2;
		li2 = t1;
		t1  = li1;
		li1 = li3;
		li3 = t1;
		break;
	case 3: //R270
		t = vertex_dirs[0];
		vertex_dirs[0] = vertex_dirs[1];
		vertex_dirs[1] = vertex_dirs[2];
		vertex_dirs[2] = vertex_dirs[3];
		vertex_dirs[3] = t;
		t1  = li0;
		li0 = li1;
		li1 = li2;
		li2 = li3;
		li3 = t1;
		break;
	case 4: //FXR90
		t = vertex_dirs[0];
		vertex_dirs[0] = vertex_dirs[3];
		vertex_dirs[3] = vertex_dirs[2];
		vertex_dirs[2] = vertex_dirs[1];
		vertex_dirs[1] = t;
		t1  = li0;
		li0 = li3;
		li3 = li2;
		li2 = li1;
		li1 = t1;
		y0 += h;
		h *= -1;
		break;
	case 5: //FXR270
		t = vertex_dirs[0];
		vertex_dirs[0] = vertex_dirs[1];
		vertex_dirs[1] = vertex_dirs[2];
		vertex_dirs[2] = vertex_dirs[3];
		vertex_dirs[3] = t;
		t1  = li0;
		li0 = li1;
		li1 = li2;
		li2 = li3;
		li3 = t1;
		y0 += h;
		h *= -1;
		break;
	case 6: //FYR90
		t = vertex_dirs[0];
		vertex_dirs[0] = vertex_dirs[3];
		vertex_dirs[3] = vertex_dirs[2];
		vertex_dirs[2] = vertex_dirs[1];
		vertex_dirs[1] = t;
		t1  = li0;
		li0 = li3;
		li3 = li2;
		li2 = li1;
		li1 = t1;
		x0 += w;
		w *= -1;
		break;
	case 7: //FYR270
		t = vertex_dirs[0];
		vertex_dirs[0] = vertex_dirs[1];
		vertex_dirs[1] = vertex_dirs[2];
		vertex_dirs[2] = vertex_dirs[3];
		vertex_dirs[3] = t;
		t1  = li0;
		li0 = li1;
		li1 = li2;
		li2 = li3;
		li3 = t1;
		x0 += w;
		w *= -1;
		break;
	case 8: //FX
		y0 += h;
		h *= -1;
		break;
	case 9: //FY
		x0 += w;
		w *= -1;
		break;
	default:
		break;
	}

	for(u16 i=0; i<4; i++)
	{
		vertex_pos[i] = v3f(
				BS/2*vertex_dirs[i].X,
				BS/2*vertex_dirs[i].Y,
				BS/2*vertex_dirs[i].Z
		);
	}

	for(u16 i=0; i<4; i++)
	{
		vertex_pos[i].X *= scale.X;
		vertex_pos[i].Y *= scale.Y;
		vertex_pos[i].Z *= scale.Z;
		vertex_pos[i] += pos;
	}

	f32 abs_scale = 1.0;
	if     (scale.X < 0.999 || scale.X > 1.001) abs_scale = scale.X;
	else if(scale.Y < 0.999 || scale.Y > 1.001) abs_scale = scale.Y;
	else if(scale.Z < 0.999 || scale.Z > 1.001) abs_scale = scale.Z;

	v3f normal(dir.X, dir.Y, dir.Z);

	u8 alpha = tile.alpha;

	face.vertices[0] = video::S3DVertex(vertex_pos[0], normal,
			MapBlock_LightColor(alpha, li0, light_source),
			core::vector2d<f32>(x0+w*abs_scale, y0+h));
	face.vertices[1] = video::S3DVertex(vertex_pos[1], normal,
			MapBlock_LightColor(alpha, li1, light_source),
			core::vector2d<f32>(x0, y0+h));
	face.vertices[2] = video::S3DVertex(vertex_pos[2], normal,
			MapBlock_LightColor(alpha, li2, light_source),
			core::vector2d<f32>(x0, y0));
	face.vertices[3] = video::S3DVertex(vertex_pos[3], normal,
			MapBlock_LightColor(alpha, li3, light_source),
			core::vector2d<f32>(x0+w*abs_scale, y0));

	face.tile = tile;
	dest.push_back(face);
}

/*
	Nodes make a face if contents differ and solidness differs.
	Return value:
		0: No face
		1: Face uses m1's content
		2: Face uses m2's content
	equivalent: Whether the blocks share the same face (eg. water and glass)

	TODO: Add 3: Both faces drawn with backface culling, remove equivalent
*/
static u8 face_contents(content_t m1, content_t m2, bool *equivalent,
		INodeDefManager *ndef)
{
	*equivalent = false;

	if(m1 == CONTENT_IGNORE || m2 == CONTENT_IGNORE)
		return 0;
	
	bool contents_differ = (m1 != m2);
	
	const ContentFeatures &f1 = ndef->get(m1);
	const ContentFeatures &f2 = ndef->get(m2);

	// Contents don't differ for different forms of same liquid
	if(f1.sameLiquid(f2))
		contents_differ = false;
	
	u8 c1 = f1.solidness;
	u8 c2 = f2.solidness;

	bool solidness_differs = (c1 != c2);
	bool makes_face = contents_differ && solidness_differs;

	if(makes_face == false)
		return 0;
	
	if(c1 == 0)
		c1 = f1.visual_solidness;
	if(c2 == 0)
		c2 = f2.visual_solidness;
	
	if(c1 == c2){
		*equivalent = true;
		// If same solidness, liquid takes precense
		if(f1.isLiquid())
			return 1;
		if(f2.isLiquid())
			return 2;
	}
	
	if(c1 > c2)
		return 1;
	else
		return 2;
}

/*
	Gets nth node tile (0 <= n <= 5).
*/
TileSpec getNodeTileN(MapNode mn, v3s16 p, u8 tileindex, MeshMakeData *data)
{
	INodeDefManager *ndef = data->m_gamedef->ndef();
	TileSpec spec = ndef->get(mn).tiles[tileindex];
	// Apply temporary crack
	if(p == data->m_crack_pos_relative)
	{
		spec.material_flags |= MATERIAL_FLAG_CRACK;
	}
	return spec;
}

/*
	Gets node tile given a face direction.
*/
TileSpec getNodeTile(MapNode mn, v3s16 p, v3s16 dir, MeshMakeData *data)
{
	INodeDefManager *ndef = data->m_gamedef->ndef();

	// Direction must be (1,0,0), (-1,0,0), (0,1,0), (0,-1,0),
	// (0,0,1), (0,0,-1) or (0,0,0)
	assert(dir.X * dir.X + dir.Y * dir.Y + dir.Z * dir.Z <= 1);

	// Convert direction to single integer for table lookup
	//  0 = (0,0,0)
	//  1 = (1,0,0)
	//  2 = (0,1,0)
	//  3 = (0,0,1)
	//  4 = invalid, treat as (0,0,0)
	//  5 = (0,0,-1)
	//  6 = (0,-1,0)
	//  7 = (-1,0,0)
	u8 dir_i = ((dir.X + 2 * dir.Y + 3 * dir.Z) & 7)*2;

	// Get rotation for things like chests
	u8 facedir = mn.getFaceDir(ndef);
	if (facedir > 23)
		facedir = 0;
	static const u16 dir_to_tile[24 * 16] =
	{
		// 0     +X    +Y    +Z           -Z    -Y    -X   ->   value=tile,rotation  
		   0,0,  2,0 , 0,0 , 4,0 ,  0,0,  5,0 , 1,0 , 3,0 ,  // rotate around y+ 0 - 3
		   0,0,  4,0 , 0,3 , 3,0 ,  0,0,  2,0 , 1,1 , 5,0 ,
		   0,0,  3,0 , 0,2 , 5,0 ,  0,0,  4,0 , 1,2 , 2,0 ,
		   0,0,  5,0 , 0,1 , 2,0 ,  0,0,  3,0 , 1,3 , 4,0 ,

		   0,0,  2,3 , 5,0 , 0,2 ,  0,0,  1,0 , 4,2 , 3,1 ,  // rotate around z+ 4 - 7
		   0,0,  4,3 , 2,0 , 0,1 ,  0,0,  1,1 , 3,2 , 5,1 ,
		   0,0,  3,3 , 4,0 , 0,0 ,  0,0,  1,2 , 5,2 , 2,1 ,
		   0,0,  5,3 , 3,0 , 0,3 ,  0,0,  1,3 , 2,2 , 4,1 ,

		   0,0,  2,1 , 4,2 , 1,2 ,  0,0,  0,0 , 5,0 , 3,3 ,  // rotate around z- 8 - 11
		   0,0,  4,1 , 3,2 , 1,3 ,  0,0,  0,3 , 2,0 , 5,3 ,
		   0,0,  3,1 , 5,2 , 1,0 ,  0,0,  0,2 , 4,0 , 2,3 ,
		   0,0,  5,1 , 2,2 , 1,1 ,  0,0,  0,1 , 3,0 , 4,3 ,

		   0,0,  0,3 , 3,3 , 4,1 ,  0,0,  5,3 , 2,3 , 1,3 ,  // rotate around x+ 12 - 15
		   0,0,  0,2 , 5,3 , 3,1 ,  0,0,  2,3 , 4,3 , 1,0 ,
		   0,0,  0,1 , 2,3 , 5,1 ,  0,0,  4,3 , 3,3 , 1,1 ,
		   0,0,  0,0 , 4,3 , 2,1 ,  0,0,  3,3 , 5,3 , 1,2 ,

		   0,0,  1,1 , 2,1 , 4,3 ,  0,0,  5,1 , 3,1 , 0,1 ,  // rotate around x- 16 - 19  
		   0,0,  1,2 , 4,1 , 3,3 ,  0,0,  2,1 , 5,1 , 0,0 ,
		   0,0,  1,3 , 3,1 , 5,3 ,  0,0,  4,1 , 2,1 , 0,3 ,  
		   0,0,  1,0 , 5,1 , 2,3 ,  0,0,  3,1 , 4,1 , 0,2 ,  

		   0,0,  3,2 , 1,2 , 4,2 ,  0,0,  5,2 , 0,2 , 2,2 ,  // rotate around y- 20 - 23
		   0,0,  5,2 , 1,3 , 3,2 ,  0,0,  2,2 , 0,1 , 4,2 ,  
		   0,0,  2,2 , 1,0 , 5,2 ,  0,0,  4,2 , 0,0 , 3,2 ,  
		   0,0,  4,2 , 1,1 , 2,2 ,  0,0,  3,2 , 0,3 , 5,2   

	};
	u16 tile_index=facedir*16 + dir_i;
	TileSpec spec = getNodeTileN(mn, p, dir_to_tile[tile_index], data);
	spec.rotation=dir_to_tile[tile_index + 1];
	spec.texture = data->m_gamedef->tsrc()->getTexture(spec.texture_id);
	return spec;
}

static void getTileInfo(
		// Input:
		MeshMakeData *data,
		v3s16 p,
		v3s16 face_dir,
		// Output:
		bool &makes_face,
		v3s16 &p_corrected,
		v3s16 &face_dir_corrected,
		u16 *lights,
		TileSpec &tile,
		u8 &light_source
		,int step
	)
{
	//VoxelManipulator &vmanip = data->m_vmanip;
	Map &vmanip = data->m_vmanip;
	INodeDefManager *ndef = data->m_gamedef->ndef();
	v3s16 blockpos_nodes = data->m_blockpos * MAP_BLOCKSIZE;

	MapNode n0 = vmanip.getNodeNoEx(blockpos_nodes + p*step);
	MapNode n1 = vmanip.getNodeNoEx(blockpos_nodes + p*step + face_dir*step);
	// if(data->debug) infostream<<" GN "<<n0<< n1<< blockpos_nodes<<blockpos_nodes + p*step<<blockpos_nodes + p*step + face_dir*step<<std::endl;
	TileSpec tile0 = getNodeTile(n0, p, face_dir, data);
	TileSpec tile1 = getNodeTile(n1, p + face_dir, -face_dir, data);
	
	// This is hackish
	bool equivalent = false;
	u8 mf = face_contents(n0.getContent(), n1.getContent(),
			&equivalent, ndef);

	if(mf == 0)
	{
		makes_face = false;
		return;
	}

	makes_face = true;
	
	if(mf == 1)
	{
		tile = tile0;
		p_corrected = p;
		face_dir_corrected = face_dir;
		light_source = ndef->get(n0).light_source;
	}
	else
	{
		tile = tile1;
		p_corrected = p + face_dir;
		face_dir_corrected = -face_dir;
		light_source = ndef->get(n1).light_source;
	}
	
	// eg. water and glass
	if(equivalent)
		tile.material_flags |= MATERIAL_FLAG_BACKFACE_CULLING;

	if(data->m_smooth_lighting == false || step > 1)
	{
		lights[0] = lights[1] = lights[2] = lights[3] =
				getFaceLight(n0, n1, face_dir, ndef);
	}
	else
	{
		v3s16 vertex_dirs[4];
		getNodeVertexDirs(face_dir_corrected, vertex_dirs);
		for(u16 i=0; i<4; i++)
		{
			lights[i] = getSmoothLight(
					blockpos_nodes + p_corrected,
					vertex_dirs[i], data);
		}
	}
	
	return;
}

/*
	startpos:
	translate_dir: unit vector with only one of x, y or z
	face_dir: unit vector with only one of x, y or z
*/
static void updateFastFaceRow(
		MeshMakeData *data,
		v3s16 startpos,
		v3s16 translate_dir,
		v3f translate_dir_f,
		v3s16 face_dir,
		v3f face_dir_f,
		std::vector<FastFace> &dest,
		int step)
{
	v3s16 p = startpos;
	
	u16 continuous_tiles_count = 0;
	
	bool makes_face = false;
	v3s16 p_corrected;
	v3s16 face_dir_corrected;
	u16 lights[4] = {0,0,0,0};
	TileSpec tile;
	u8 light_source = 0;
	getTileInfo(data, p, face_dir, 
			makes_face, p_corrected, face_dir_corrected,
			lights, tile, light_source, step);

	u16 to = MAP_BLOCKSIZE/step;
	for(u16 j=0; j<to; j++)
	{
		// If tiling can be done, this is set to false in the next step
		bool next_is_different = true;
		
		v3s16 p_next;
		
		bool next_makes_face = false;
		v3s16 next_p_corrected;
		v3s16 next_face_dir_corrected;
		u16 next_lights[4] = {0,0,0,0};
		TileSpec next_tile;
		u8 next_light_source = 0;
		
		// If at last position, there is nothing to compare to and
		// the face must be drawn anyway
		if(j != to - 1)
		{
			p_next = p + translate_dir;
			
			getTileInfo(data, p_next, face_dir,
					next_makes_face, next_p_corrected,
					next_face_dir_corrected, next_lights,
					next_tile, next_light_source, step);
			
			if(next_makes_face == makes_face
					&& next_p_corrected == p_corrected + translate_dir
					&& next_face_dir_corrected == face_dir_corrected
					&& next_lights[0] == lights[0]
					&& next_lights[1] == lights[1]
					&& next_lights[2] == lights[2]
					&& next_lights[3] == lights[3]
					&& next_tile == tile
					&& tile.rotation == 0
					&& next_light_source == light_source)
			{
				next_is_different = false;
			}
			else{
				/*if(makes_face){
					g_profiler->add("Meshgen: diff: next_makes_face != makes_face",
							next_makes_face != makes_face ? 1 : 0);
					g_profiler->add("Meshgen: diff: n_p_corr != p_corr + t_dir",
							(next_p_corrected != p_corrected + translate_dir) ? 1 : 0);
					g_profiler->add("Meshgen: diff: next_f_dir_corr != f_dir_corr",
							next_face_dir_corrected != face_dir_corrected ? 1 : 0);
					g_profiler->add("Meshgen: diff: next_lights[] != lights[]",
							(next_lights[0] != lights[0] ||
							next_lights[0] != lights[0] ||
							next_lights[0] != lights[0] ||
							next_lights[0] != lights[0]) ? 1 : 0);
					g_profiler->add("Meshgen: diff: !(next_tile == tile)",
							!(next_tile == tile) ? 1 : 0);
				}*/
			}
			/*g_profiler->add("Meshgen: Total faces checked", 1);
			if(makes_face)
				g_profiler->add("Meshgen: Total makes_face checked", 1);*/
		} else {
			/*if(makes_face)
				g_profiler->add("Meshgen: diff: last position", 1);*/
		}

		continuous_tiles_count++;
		
		if(next_is_different)
		{
			/*
				Create a face if there should be one
			*/
			if(makes_face)
			{
				// Floating point conversion of the position vector
				v3f pf(p_corrected.X, p_corrected.Y, p_corrected.Z);
				// Center point of face (kind of)
				v3f sp = pf - ((f32)continuous_tiles_count / 2. - 0.5) * translate_dir_f;
				if(continuous_tiles_count != 1)
					sp += translate_dir_f;
				v3f scale(1,1,1);

				if(translate_dir.X != 0)
				{
					scale.X = continuous_tiles_count;
				}
				if(translate_dir.Y != 0)
				{
					scale.Y = continuous_tiles_count;
				}
				if(translate_dir.Z != 0)
				{
					scale.Z = continuous_tiles_count;
				}
				
				makeFastFace(tile, lights[0], lights[1], lights[2], lights[3],
						sp, face_dir_corrected, scale, light_source,
						dest);
				
				g_profiler->avg("Meshgen: faces drawn by tiling", 0);
				for(int i=1; i<continuous_tiles_count; i++){
					g_profiler->avg("Meshgen: faces drawn by tiling", 1);
				}
			}

			continuous_tiles_count = 0;
			
			makes_face = next_makes_face;
			p_corrected = next_p_corrected;
			face_dir_corrected = next_face_dir_corrected;
			lights[0] = next_lights[0];
			lights[1] = next_lights[1];
			lights[2] = next_lights[2];
			lights[3] = next_lights[3];
			tile = next_tile;
			light_source = next_light_source;
		}
		
		p = p_next;
	}
}

static void updateAllFastFaceRows(MeshMakeData *data,
		std::vector<FastFace> &dest, int step)
{
	s16 to = MAP_BLOCKSIZE/step;
	/*
		Go through every y,z and get top(y+) faces in rows of x+
	*/
	for(s16 y=0; y<to; y++){
		for(s16 z=0; z<to; z++){
			updateFastFaceRow(data,
					v3s16(0,y,z),
					v3s16(1,0,0), //dir
					v3f  (1,0,0),
					v3s16(0,1,0), //face dir
					v3f  (0,1,0),
					dest, step);
		}
	}

	/*
		Go through every x,y and get right(x+) faces in rows of z+
	*/
	for(s16 x=0; x<to; x++){
		for(s16 y=0; y<to; y++){
			updateFastFaceRow(data,
					v3s16(x,y,0),
					v3s16(0,0,1), //dir
					v3f  (0,0,1),
					v3s16(1,0,0), //face dir
					v3f  (1,0,0),
					dest, step);
		}
	}

	/*
		Go through every y,z and get back(z+) faces in rows of x+
	*/
	for(s16 z=0; z<to; z++){
		for(s16 y=0; y<to; y++){
			updateFastFaceRow(data,
					v3s16(0,y,z),
					v3s16(1,0,0), //dir
					v3f  (1,0,0),
					v3s16(0,0,1), //face dir
					v3f  (0,0,1),
					dest, step);
		}
	}
}

/*
	MapBlockMesh
*/

MapBlockMesh::MapBlockMesh(MeshMakeData *data, v3s16 camera_offset):
	clearHardwareBuffer(false),
	step(data->step),
	m_mesh(new scene::SMesh()),
	m_gamedef(data->m_gamedef),
	m_animation_force_timer(0), // force initial animation
	m_last_crack(-1),
	m_crack_materials(),
	m_last_daynight_ratio((u32) -1),
	m_daynight_diffs(),
	m_usage_timer(0)
{
	// 4-21ms for MAP_BLOCKSIZE=16  (NOTE: probably outdated)
	// 24-155ms for MAP_BLOCKSIZE=32  (NOTE: probably outdated)
	//TimeTaker timer1("MapBlockMesh()");

	std::vector<FastFace> fastfaces_new;

	/*
		We are including the faces of the trailing edges of the block.
		This means that when something changes, the caller must
		also update the meshes of the blocks at the leading edges.

		NOTE: This is the slowest part of this method.
	*/
	{
		// 4-23ms for MAP_BLOCKSIZE=16  (NOTE: probably outdated)
		//TimeTaker timer2("updateAllFastFaceRows()");
		updateAllFastFaceRows(data, fastfaces_new, step);
	}
	// End of slow part

	//if (data->debug) infostream<<" step="<<step<<" fastfaces_new.size="<<fastfaces_new.size()<<std::endl;

	/*
		Convert FastFaces to MeshCollector
	*/

	MeshCollector collector;

	{
		// avg 0ms (100ms spikes when loading textures the first time)
		// (NOTE: probably outdated)
		//TimeTaker timer2("MeshCollector building");

		for(u32 i=0; i<fastfaces_new.size(); i++)
		{
			FastFace &f = fastfaces_new[i];

			const u16 indices[] = {0,1,2,2,3,0};
			const u16 indices_alternate[] = {0,1,3,2,3,1};
			
			if(f.tile.texture == NULL)
				continue;

			const u16 *indices_p = indices;
			
			/*
				Revert triangles for nicer looking gradient if vertices
				1 and 3 have same color or 0 and 2 have different color.
				getRed() is the day color.
			*/
			if(f.vertices[0].Color.getRed() != f.vertices[2].Color.getRed()
					|| f.vertices[1].Color.getRed() == f.vertices[3].Color.getRed())
				indices_p = indices_alternate;
			
			collector.append(f.tile, f.vertices, 4, indices_p, 6);
		}
	}

	/*
		Add special graphics:
		- torches
		- flowing water
		- fences
		- whatever
	*/

	if(step <= 1)
	mapblock_mesh_generate_special(data, collector);
	

	/*
		Convert MeshCollector to SMesh
	*/
	ITextureSource *tsrc = m_gamedef->tsrc();
	IShaderSource *shdrsrc = m_gamedef->getShaderSource();

	bool enable_shaders     = g_settings->getBool("enable_shaders");
	bool enable_bumpmapping = g_settings->getBool("enable_bumpmapping");
	bool enable_parallax_occlusion = g_settings->getBool("enable_parallax_occlusion");

	for(u32 i = 0; i < collector.prebuffers.size(); i++)
	{
		PreMeshBuffer &p = collector.prebuffers[i];
		/*dstream<<"p.vertices.size()="<<p.vertices.size()
				<<", p.indices.size()="<<p.indices.size()
				<<std::endl;*/

		if (step <= data->draw_control.farmesh || !data->draw_control.farmesh) {
		// Generate animation data
		// - Cracks
		if(p.tile.material_flags & MATERIAL_FLAG_CRACK)
		{
			// Find the texture name plus ^[crack:N:
			std::ostringstream os(std::ios::binary);
			os<<tsrc->getTextureName(p.tile.texture_id)<<"^[crack";
			if(p.tile.material_flags & MATERIAL_FLAG_CRACK_OVERLAY)
				os<<"o";  // use ^[cracko
			os<<":"<<(u32)p.tile.animation_frame_count<<":";
			m_crack_materials.insert(std::make_pair(i, os.str()));
			// Replace tile texture with the cracked one
			p.tile.texture = tsrc->getTexture(
					os.str()+"0",
					&p.tile.texture_id);
		}
		// - Texture animation
		if(p.tile.material_flags & MATERIAL_FLAG_ANIMATION_VERTICAL_FRAMES)
		{
			// Add to MapBlockMesh in order to animate these tiles
			m_animation_tiles[i] = p.tile;
			m_animation_frames[i] = 0;
			if(g_settings->getBool("desynchronize_mapblock_texture_animation")){
				// Get starting position from noise
				m_animation_frame_offsets[i] = 100000 * (2.0 + noise3d(
						data->m_blockpos.X, data->m_blockpos.Y,
						data->m_blockpos.Z, 0));
			} else {
				// Play all synchronized
				m_animation_frame_offsets[i] = 0;
			}
			// Replace tile texture with the first animation frame
			std::ostringstream os(std::ios::binary);
			os<<tsrc->getTextureName(p.tile.texture_id);
			os<<"^[verticalframe:"<<(int)p.tile.animation_frame_count<<":0";
			p.tile.texture = tsrc->getTexture(
					os.str(),
					&p.tile.texture_id);
		}
		}
		// - Classic lighting (shaders handle this by themselves)
		if(!enable_shaders)
		{
			for(u32 j = 0; j < p.vertices.size(); j++)
			{
				video::SColor &vc = p.vertices[j].Color;
				// Set initial real color and store for later updates
				u8 day = vc.getRed();
				u8 night = vc.getGreen();
				finalColorBlend(vc, day, night, 1000);
				if(day != night)
					m_daynight_diffs[i][j] = std::make_pair(day, night);
				// Brighten topside (no shaders)
				if(p.vertices[j].Normal.Y > 0.5)
				{
					vc.setRed  (srgb_linear_multiply(vc.getRed(),   1.3, 255.0));
					vc.setGreen(srgb_linear_multiply(vc.getGreen(), 1.3, 255.0));
					vc.setBlue (srgb_linear_multiply(vc.getBlue(),  1.3, 255.0));
				}
				// Brighten sides facing sun / moon (no shaders)
				if(p.vertices[j].Normal.Z > -0.5 || p.vertices[j].Normal.Z < 0.5)
				{
					vc.setRed  (srgb_linear_multiply(vc.getRed(),   1.3, 255.0));
					vc.setGreen(srgb_linear_multiply(vc.getGreen(), 1.3, 255.0));
					vc.setBlue (srgb_linear_multiply(vc.getBlue(),  1.3, 255.0));
				}
			}
		}

		// Create material
		video::SMaterial material;
		material.setFlag(video::EMF_LIGHTING, false);
		material.setFlag(video::EMF_BACK_FACE_CULLING, true);
		material.setFlag(video::EMF_BILINEAR_FILTER, false);
		material.setFlag(video::EMF_FOG_ENABLE, true);
		//material.setFlag(video::EMF_ANTI_ALIASING, video::EAAM_OFF);
		//material.setFlag(video::EMF_ANTI_ALIASING, video::EAAM_SIMPLE);
		//material.MaterialType = video::EMT_TRANSPARENT_ALPHA_CHANNEL_REF;
		material.setTexture(0, p.tile.texture);

		if (enable_shaders) {
			material.MaterialType = shdrsrc->getShaderInfo(p.tile.shader_id).material;
			p.tile.applyMaterialOptionsWithShaders(material);		
			material.setTexture(2, tsrc->getTexture("disable_img.png"));
			if (enable_bumpmapping || enable_parallax_occlusion) {
				if (tsrc->isKnownSourceImage("override_normal.png")){
					material.setTexture(1, tsrc->getTexture("override_normal.png"));
					material.setTexture(2, tsrc->getTexture("enable_img.png"));
				} else {
					std::string fname_base = tsrc->getTextureName(p.tile.texture_id);
					std::string normal_ext = "_normal.png";
					size_t pos = fname_base.find(".");
					std::string fname_normal = fname_base.substr(0, pos) + normal_ext;

					if (tsrc->isKnownSourceImage(fname_normal)) {
						// look for image extension and replace it 
						size_t i = 0;
						while ((i = fname_base.find(".", i)) != std::string::npos) {
							fname_base.replace(i, 4, normal_ext);
							i += normal_ext.length();
						}
						material.setTexture(1, tsrc->getTexture(fname_base));
						material.setTexture(2, tsrc->getTexture("enable_img.png"));
					}
				}
			}
		} else {
			p.tile.applyMaterialOptions(material);
		}
		// Create meshbuffer

		// This is a "Standard MeshBuffer",
		// it's a typedeffed CMeshBuffer<video::S3DVertex>
		scene::SMeshBuffer *buf = new scene::SMeshBuffer();
		// Set material
		buf->Material = material;
		// Add to mesh
		m_mesh->addMeshBuffer(buf);
		// Mesh grabbed it
		buf->drop();
		buf->append(&p.vertices[0], p.vertices.size(),
				&p.indices[0], p.indices.size());
	}

	m_camera_offset = camera_offset;
	
	/*
		Do some stuff to the mesh
	*/

	v3f t = v3f(0,0,0);
	if (step>1) {
		scaleMesh(m_mesh, v3f(step,step,step));
		// TODO: remove this wrong numbers, find formula   good test: fly above ocean
		if (step == 2)	t = v3f(BS/2,		 BS/2,		BS/2);
		if (step == 4)	t = v3f(BS*1.666,	-BS/3.0,	BS*1.666);
		if (step == 8)	t = v3f(BS*2.666,	-BS*2.4,	BS*2.666);
		if (step == 16)	t = v3f(BS*6.4,		-BS*6.4,	BS*6.4);
	}
	translateMesh(m_mesh, intToFloat(data->m_blockpos * MAP_BLOCKSIZE - camera_offset, BS) + t);

	if(m_mesh)
	{
#if 0
		// Usually 1-700 faces and 1-7 materials
		std::cout<<"Updated MapBlock has "<<fastfaces_new.size()<<" faces "
				<<"and uses "<<m_mesh->getMeshBufferCount()
				<<" materials (meshbuffers)"<<std::endl;
#endif
	}
	
	//std::cout<<"added "<<fastfaces.getSize()<<" faces."<<std::endl;

	// Check if animation is required for this mesh
	m_has_animation =
		!m_crack_materials.empty() ||
		!m_daynight_diffs.empty() ||
		!m_animation_tiles.empty();
}

MapBlockMesh::~MapBlockMesh()
{
	if(clearHardwareBuffer)
		for(u32 i=0; i<m_mesh->getMeshBufferCount(); i++){
			scene::IMeshBuffer *buf = m_mesh->getMeshBuffer(i);
			m_gamedef->tsrc()->getDevice()->getVideoDriver()->removeHardwareBuffer(buf);
		}
	m_mesh->drop();
	m_mesh = NULL;
}

void MapBlockMesh::setStatic()
{
	if(g_settings->getBool("enable_vbo")){
		m_mesh->setHardwareMappingHint(scene::EHM_STATIC);
		clearHardwareBuffer = true;
	}
}

bool MapBlockMesh::animate(bool faraway, float time, int crack, u32 daynight_ratio)
{
	bool enable_shaders = g_settings->getBool("enable_shaders");
	bool enable_bumpmapping = g_settings->getBool("enable_bumpmapping");
	bool enable_parallax_occlusion = g_settings->getBool("enable_parallax_occlusion");

	if(!m_has_animation)
	{
		m_animation_force_timer = 100000;
		return false;
	}

	m_animation_force_timer = myrand_range(5, 100);

	// Cracks
	if(crack != m_last_crack)
	{
		for(std::map<u32, std::string>::iterator
				i = m_crack_materials.begin();
				i != m_crack_materials.end(); i++)
		{
			scene::IMeshBuffer *buf = m_mesh->getMeshBuffer(i->first);
			std::string basename = i->second;

			// Create new texture name from original
			ITextureSource *tsrc = m_gamedef->getTextureSource();
			std::ostringstream os;
			os<<basename<<crack;
			u32 new_texture_id = 0;
			video::ITexture *new_texture =
				tsrc->getTexture(os.str(), &new_texture_id);
			buf->getMaterial().setTexture(0, new_texture);

			// If the current material is also animated,
			// update animation info
			std::map<u32, TileSpec>::iterator anim_iter =
				m_animation_tiles.find(i->first);
			if(anim_iter != m_animation_tiles.end()){
				TileSpec &tile = anim_iter->second;
				tile.texture = new_texture;
				tile.texture_id = new_texture_id;
				// force animation update
				m_animation_frames[i->first] = -1;
			}
		}

		m_last_crack = crack;
	}
	
	// Texture animation
	for(std::map<u32, TileSpec>::iterator
			i = m_animation_tiles.begin();
			i != m_animation_tiles.end(); i++)
	{
		const TileSpec &tile = i->second;
		// Figure out current frame
		int frameoffset = m_animation_frame_offsets[i->first];
		int frame = (int)(time * 1000 / tile.animation_frame_length_ms
				+ frameoffset) % (tile.animation_frame_count ? tile.animation_frame_count : 1);
		// If frame doesn't change, skip
		if(frame == m_animation_frames[i->first])
			continue;

		m_animation_frames[i->first] = frame;

		scene::IMeshBuffer *buf = m_mesh->getMeshBuffer(i->first);
		ITextureSource *tsrc = m_gamedef->getTextureSource();
		IShaderSource *shdrsrc = m_gamedef->getShaderSource();

		// Create new texture name from original
		std::ostringstream os(std::ios::binary);
		os<<tsrc->getTextureName(tile.texture_id);
		os<<"^[verticalframe:"<<(int)tile.animation_frame_count<<":"<<frame;
		// Set the texture
		buf->getMaterial().setTexture(0, tsrc->getTexture(os.str()));
		if (enable_shaders){
			buf->getMaterial().setTexture(2, tsrc->getTexture("disable_img.png"));
			buf->getMaterial().MaterialType = shdrsrc->getShaderInfo(tile.shader_id).material;
			if (enable_bumpmapping || enable_parallax_occlusion){
				if (tsrc->isKnownSourceImage("override_normal.png")){
					buf->getMaterial().setTexture(1, tsrc->getTexture("override_normal.png"));
					buf->getMaterial().setTexture(2, tsrc->getTexture("enable_img.png"));
				} else {
					std::string fname_base,fname_normal;
					fname_base = tsrc->getTextureName(tile.texture_id);
					unsigned pos;
					pos = fname_base.find(".");
					fname_normal = fname_base.substr (0, pos);
					fname_normal += "_normal.png";
					if (tsrc->isKnownSourceImage(fname_normal)){
						os.str("");
						os<<fname_normal<<"^[verticalframe:"<<(int)tile.animation_frame_count<<":"<<frame;
						buf->getMaterial().setTexture(1, tsrc->getTexture(os.str()));
						buf->getMaterial().setTexture(2, tsrc->getTexture("enable_img.png"));
					}
				}
			}
		}
	}

	// Day-night transition
	if(daynight_ratio != m_last_daynight_ratio)
	{
		for(std::map<u32, std::map<u32, std::pair<u8, u8> > >::iterator
				i = m_daynight_diffs.begin();
				i != m_daynight_diffs.end(); i++)
		{
			scene::IMeshBuffer *buf = m_mesh->getMeshBuffer(i->first);
			buf->setDirty(irr::scene::EBT_VERTEX);
			video::S3DVertex *vertices = (video::S3DVertex*)buf->getVertices();
			for(std::map<u32, std::pair<u8, u8 > >::iterator
					j = i->second.begin();
					j != i->second.end(); j++)
			{
				u32 vertexIndex = j->first;
				u8 day = j->second.first;
				u8 night = j->second.second;
				finalColorBlend(vertices[vertexIndex].Color,
						day, night, daynight_ratio);
<<<<<<< HEAD
				video::SColor &vc = vertices[vertexIndex].Color;
				// Brighten topside (no shaders)
				if(vertices[vertexIndex].Normal.Y > 0.5)
				{
					vc.setRed  (srgb_linear_multiply(vc.getRed(),   1.3, 255.0));
					vc.setGreen(srgb_linear_multiply(vc.getGreen(), 1.3, 255.0));
					vc.setBlue (srgb_linear_multiply(vc.getBlue(),  1.3, 255.0));
				}
				// Brighten sides facing sun / moon (no shaders)
				if(vertices[vertexIndex].Normal.Z > -0.5 || vertices[vertexIndex].Normal.Z < 0.5)
				{
					vc.setRed  (srgb_linear_multiply(vc.getRed(),   1.3, 255.0));
					vc.setGreen(srgb_linear_multiply(vc.getGreen(), 1.3, 255.0));
					vc.setBlue (srgb_linear_multiply(vc.getBlue(),  1.3, 255.0));
=======
				// Make sides and bottom darker than the top
				video::SColor &vc = vertices[vertexIndex].Color;
				if(vertices[vertexIndex].Normal.Y > 0.5) {
					vc.setRed  (srgb_linear_multiply(vc.getRed(),   1.2, 255.0));
					vc.setGreen(srgb_linear_multiply(vc.getGreen(), 1.2, 255.0));
					vc.setBlue (srgb_linear_multiply(vc.getBlue(),  1.2, 255.0));
				} else if (vertices[vertexIndex].Normal.Y < -0.5) {
					vc.setRed  (srgb_linear_multiply(vc.getRed(),   0.3, 255.0));
					vc.setGreen(srgb_linear_multiply(vc.getGreen(), 0.3, 255.0));
					vc.setBlue (srgb_linear_multiply(vc.getBlue(),  0.3, 255.0));
				} else if (vertices[vertexIndex].Normal.X > 0.5) {
					vc.setRed  (srgb_linear_multiply(vc.getRed(),   0.8, 255.0));
					vc.setGreen(srgb_linear_multiply(vc.getGreen(), 0.8, 255.0));
					vc.setBlue (srgb_linear_multiply(vc.getBlue(),  0.8, 255.0));
				} else if (vertices[vertexIndex].Normal.X < -0.5) {
					vc.setRed  (srgb_linear_multiply(vc.getRed(),   0.8, 255.0));
					vc.setGreen(srgb_linear_multiply(vc.getGreen(), 0.8, 255.0));
					vc.setBlue (srgb_linear_multiply(vc.getBlue(),  0.8, 255.0));
				} else if (vertices[vertexIndex].Normal.Z > 0.5) {
					vc.setRed  (srgb_linear_multiply(vc.getRed(),   0.5, 255.0));
					vc.setGreen(srgb_linear_multiply(vc.getGreen(), 0.5, 255.0));
					vc.setBlue (srgb_linear_multiply(vc.getBlue(),  0.5, 255.0));
				} else if (vertices[vertexIndex].Normal.Z < -0.5) {
					vc.setRed  (srgb_linear_multiply(vc.getRed(),   0.5, 255.0));
					vc.setGreen(srgb_linear_multiply(vc.getGreen(), 0.5, 255.0));
					vc.setBlue (srgb_linear_multiply(vc.getBlue(),  0.5, 255.0));
>>>>>>> cb3b42ef
				}
			}
		}
		m_last_daynight_ratio = daynight_ratio;
	}

	return true;
}

void MapBlockMesh::updateCameraOffset(v3s16 camera_offset)
{
	if (camera_offset != m_camera_offset) {
		translateMesh(m_mesh, intToFloat(m_camera_offset-camera_offset, BS));
		m_camera_offset = camera_offset;
	}
}

/*
	MeshCollector
*/

void MeshCollector::append(const TileSpec &tile,
		const video::S3DVertex *vertices, u32 numVertices,
		const u16 *indices, u32 numIndices)
{
	if(numIndices > 65535)
	{
		dstream<<"FIXME: MeshCollector::append() called with numIndices="<<numIndices<<" (limit 65535)"<<std::endl;
		return;
	}

	PreMeshBuffer *p = NULL;
	for(u32 i=0; i<prebuffers.size(); i++)
	{
		PreMeshBuffer &pp = prebuffers[i];
		if(pp.tile != tile)
			continue;
		if(pp.indices.size() + numIndices > 65535)
			continue;

		p = &pp;
		break;
	}

	if(p == NULL)
	{
		PreMeshBuffer pp;
		pp.tile = tile;
		prebuffers.push_back(pp);
		p = &prebuffers[prebuffers.size()-1];
	}

	u32 vertex_count = p->vertices.size();
	for(u32 i=0; i<numIndices; i++)
	{
		u32 j = indices[i] + vertex_count;
		p->indices.push_back(j);
	}
	for(u32 i=0; i<numVertices; i++)
	{
		p->vertices.push_back(vertices[i]);
	}
}<|MERGE_RESOLUTION|>--- conflicted
+++ resolved
@@ -1454,22 +1454,6 @@
 				u8 night = j->second.second;
 				finalColorBlend(vertices[vertexIndex].Color,
 						day, night, daynight_ratio);
-<<<<<<< HEAD
-				video::SColor &vc = vertices[vertexIndex].Color;
-				// Brighten topside (no shaders)
-				if(vertices[vertexIndex].Normal.Y > 0.5)
-				{
-					vc.setRed  (srgb_linear_multiply(vc.getRed(),   1.3, 255.0));
-					vc.setGreen(srgb_linear_multiply(vc.getGreen(), 1.3, 255.0));
-					vc.setBlue (srgb_linear_multiply(vc.getBlue(),  1.3, 255.0));
-				}
-				// Brighten sides facing sun / moon (no shaders)
-				if(vertices[vertexIndex].Normal.Z > -0.5 || vertices[vertexIndex].Normal.Z < 0.5)
-				{
-					vc.setRed  (srgb_linear_multiply(vc.getRed(),   1.3, 255.0));
-					vc.setGreen(srgb_linear_multiply(vc.getGreen(), 1.3, 255.0));
-					vc.setBlue (srgb_linear_multiply(vc.getBlue(),  1.3, 255.0));
-=======
 				// Make sides and bottom darker than the top
 				video::SColor &vc = vertices[vertexIndex].Color;
 				if(vertices[vertexIndex].Normal.Y > 0.5) {
@@ -1496,7 +1480,13 @@
 					vc.setRed  (srgb_linear_multiply(vc.getRed(),   0.5, 255.0));
 					vc.setGreen(srgb_linear_multiply(vc.getGreen(), 0.5, 255.0));
 					vc.setBlue (srgb_linear_multiply(vc.getBlue(),  0.5, 255.0));
->>>>>>> cb3b42ef
+				}
+				// Brighten sides facing sun / moon (no shaders)
+				if(vertices[vertexIndex].Normal.Z > -0.5 || vertices[vertexIndex].Normal.Z < 0.5)
+				{
+					vc.setRed  (srgb_linear_multiply(vc.getRed(),   1.2, 255.0));
+					vc.setGreen(srgb_linear_multiply(vc.getGreen(), 1.2, 255.0));
+					vc.setBlue (srgb_linear_multiply(vc.getBlue(),  1.2, 255.0));
 				}
 			}
 		}
