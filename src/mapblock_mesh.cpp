/*
mapblock_mesh.cpp
Copyright (C) 2010-2013 celeron55, Perttu Ahola <celeron55@gmail.com>
*/

/*
This file is part of Freeminer.

Freeminer is free software: you can redistribute it and/or modify
it under the terms of the GNU General Public License as published by
the Free Software Foundation, either version 3 of the License, or
(at your option) any later version.

Freeminer  is distributed in the hope that it will be useful,
but WITHOUT ANY WARRANTY; without even the implied warranty of
MERCHANTABILITY or FITNESS FOR A PARTICULAR PURPOSE.  See the
GNU General Public License for more details.

You should have received a copy of the GNU General Public License
along with Freeminer.  If not, see <http://www.gnu.org/licenses/>.
*/

#include "mapblock_mesh.h"
#include "light.h"
#include "mapblock.h"
#include "map.h"
#include "main.h" // for g_profiler
#include "profiler.h"
#include "nodedef.h"
#include "gamedef.h"
#include "mesh.h"
#include "content_mapblock.h"
#include "noise.h"
#include "shader.h"
#include "settings.h"
#include "util/directiontables.h"
#include "clientmap.h"
#include "log_types.h"

static void applyFacesShading(video::SColor& color, float factor)
{
	color.setRed(core::clamp(core::round32(color.getRed()*factor), 0, 255));
	color.setGreen(core::clamp(core::round32(color.getGreen()*factor), 0, 255));
}

int getFarmeshStep(MapDrawControl& draw_control, const v3s16 & playerpos, const v3s16 & blockpos) {
	int range = radius_box(playerpos, blockpos);
	if (draw_control.farmesh) {
		if		(range >= draw_control.farmesh+draw_control.farmesh_step*3)	return 16;
		else if (range >= draw_control.farmesh+draw_control.farmesh_step*2)	return 8;
		else if (range >= draw_control.farmesh+draw_control.farmesh_step)	return 4;
		else if (range >= draw_control.farmesh)								return 2;
	}
	return 1;
};

/*
	MeshMakeData
*/

MeshMakeData::MeshMakeData(IGameDef *gamedef, Map & map_, MapDrawControl& draw_control_):
	m_vmanip(map_),
	m_blockpos(-1337,-1337,-1337),
	m_crack_pos_relative(-1337, -1337, -1337),
	m_smooth_lighting(false),
	m_gamedef(gamedef)
	,step(1),
	range(1),
	map(map_),
	draw_control(draw_control_),
	debug(0)
{}

MeshMakeData::~MeshMakeData() {
	//infostream<<"~MeshMakeData "<<m_blockpos<<std::endl;
}

void MeshMakeData::fill(MapBlock *block)
{
	m_blockpos = block->getPos();
	timestamp = block->getTimestamp();

#if 0
	v3s16 blockpos_nodes = m_blockpos*MAP_BLOCKSIZE;

	/*
		Copy data
	*/

	// Allocate this block + neighbors
	m_vmanip.clear();
	m_vmanip.addArea(VoxelArea(blockpos_nodes-v3s16(1,1,1)*MAP_BLOCKSIZE,
			blockpos_nodes+v3s16(1,1,1)*MAP_BLOCKSIZE*2-v3s16(1,1,1)));

	{
		//TimeTaker timer("copy central block data");
		// 0ms

		// Copy our data
		block->copyTo(m_vmanip);
	}
	{
		//TimeTaker timer("copy neighbor block data");
		// 0ms

		/*
			Copy neighbors. This is lightning fast.
			Copying only the borders would be *very* slow.
		*/

		// Get map
		Map *map = block->getParent();

		for(u16 i=0; i<26; i++)
		{
			const v3s16 &dir = g_26dirs[i];
			v3s16 bp = m_blockpos + dir;
			MapBlock *b = map->getBlockNoCreateNoEx(bp);
			if(b)
				b->copyTo(m_vmanip);
		}
	}
#endif
}

void MeshMakeData::fillSingleNode(MapNode *node)
{
	m_blockpos = v3s16(0,0,0);

#if 0
	v3s16 blockpos_nodes = v3s16(0,0,0);
	VoxelArea area(blockpos_nodes-v3s16(1,1,1)*MAP_BLOCKSIZE,
			blockpos_nodes+v3s16(1,1,1)*MAP_BLOCKSIZE*2-v3s16(1,1,1));
	s32 volume = area.getVolume();
	s32 our_node_index = area.index(1,1,1);

	// Allocate this block + neighbors
	m_vmanip.clear();
	m_vmanip.addArea(area);

	// Fill in data
	MapNode *data = new MapNode[volume];
	for(s32 i = 0; i < volume; i++)
	{
		if(i == our_node_index)
		{
			data[i] = *node;
		}
		else
		{
			data[i] = MapNode(CONTENT_AIR, LIGHT_MAX, 0);
		}
	}
	m_vmanip.copyFrom(data, area, area.MinEdge, area.MinEdge, area.getExtent());
	delete[] data;
#endif
}

void MeshMakeData::setCrack(int crack_level, v3s16 crack_pos)
{
	if(crack_level >= 0)
		m_crack_pos_relative = crack_pos - m_blockpos*MAP_BLOCKSIZE;
}

void MeshMakeData::setSmoothLighting(bool smooth_lighting)
{
	m_smooth_lighting = smooth_lighting;
}

/*
	Light and vertex color functions
*/

/*
	Calculate non-smooth lighting at interior of node.
	Single light bank.
*/
static u8 getInteriorLight(enum LightBank bank, MapNode n, s32 increment,
		INodeDefManager *ndef)
{
	u8 light = n.getLight(bank, ndef);

	while(increment > 0)
	{
		light = undiminish_light(light);
		--increment;
	}
	while(increment < 0)
	{
		light = diminish_light(light);
		++increment;
	}

	return decode_light(light);
}

/*
	Calculate non-smooth lighting at interior of node.
	Both light banks.
*/
u16 getInteriorLight(MapNode n, s32 increment, INodeDefManager *ndef)
{
	u16 day = getInteriorLight(LIGHTBANK_DAY, n, increment, ndef);
	u16 night = getInteriorLight(LIGHTBANK_NIGHT, n, increment, ndef);
	return day | (night << 8);
}

/*
	Calculate non-smooth lighting at face of node.
	Single light bank.
*/
static u8 getFaceLight(enum LightBank bank, MapNode n, MapNode n2,
		v3s16 face_dir, INodeDefManager *ndef)
{
	u8 light;
	u8 l1 = n.getLight(bank, ndef);
	u8 l2 = n2.getLight(bank, ndef);
	if(l1 > l2)
		light = l1;
	else
		light = l2;

	// Boost light level for light sources
	u8 light_source = MYMAX(ndef->get(n).light_source,
			ndef->get(n2).light_source);
	if(light_source > light)
		light = light_source;

	return decode_light(light);
}

/*
	Calculate non-smooth lighting at face of node.
	Both light banks.
*/
u16 getFaceLight(MapNode n, MapNode n2, v3s16 face_dir, INodeDefManager *ndef)
{
	u16 day = getFaceLight(LIGHTBANK_DAY, n, n2, face_dir, ndef);
	u16 night = getFaceLight(LIGHTBANK_NIGHT, n, n2, face_dir, ndef);
	return day | (night << 8);
}

/*
	Calculate smooth lighting at the XYZ- corner of p.
	Single light bank.
*/
static u8 getSmoothLight(enum LightBank bank, v3s16 p, MeshMakeData *data)
{
	static v3s16 dirs8[8] = {
		v3s16(0,0,0),
		v3s16(0,0,1),
		v3s16(0,1,0),
		v3s16(0,1,1),
		v3s16(1,0,0),
		v3s16(1,1,0),
		v3s16(1,0,1),
		v3s16(1,1,1),
	};

	INodeDefManager *ndef = data->m_gamedef->ndef();

	u16 ambient_occlusion = 0;
	u16 light = 0;
	u16 light_count = 0;
	u8 light_source_max = 0;
	for(u32 i=0; i<8; i++)
	{
		MapNode n = data->m_vmanip.getNodeNoEx(p - dirs8[i]);

		// if it's CONTENT_IGNORE we can't do any light calculations
		if (n.getContent() == CONTENT_IGNORE) {
			continue;
		}

		const ContentFeatures &f = ndef->get(n);
		if(f.light_source > light_source_max)
			light_source_max = f.light_source;
		// Check f.solidness because fast-style leaves look
		// better this way
		if(f.param_type == CPT_LIGHT && f.solidness != 2)
		{
			light += decode_light(n.getLight(bank, ndef));
			light_count++;
		}
		else {
			ambient_occlusion++;
		}
	}

	if(light_count == 0)
		return 255;

	light /= light_count;

	// Boost brightness around light sources
	if(decode_light(light_source_max) >= light)
		//return decode_light(undiminish_light(light_source_max));
		return decode_light(light_source_max);

	if(ambient_occlusion > 4)
	{
		//calculate table index for gamma space multiplier
		ambient_occlusion -= 5;
		//table of precalculated gamma space multiply factors
		//light^2.2 * factor (0.75, 0.5, 0.25, 0.0), so table holds factor ^ (1 / 2.2)
		const float light_amount[4] = {0.877424315, 0.729740053, 0.532520545, 0.0};
		light = core::clamp(core::round32(light*light_amount[ambient_occlusion]), 0, 255);
	}

	return light;
}

/*
	Calculate smooth lighting at the XYZ- corner of p.
	Both light banks.
*/
static u16 getSmoothLight(v3s16 p, MeshMakeData *data)
{
	u16 day = getSmoothLight(LIGHTBANK_DAY, p, data);
	u16 night = getSmoothLight(LIGHTBANK_NIGHT, p, data);
	return day | (night << 8);
}

/*
	Calculate smooth lighting at the given corner of p.
	Both light banks.
*/
u16 getSmoothLight(v3s16 p, v3s16 corner, MeshMakeData *data)
{
	if(corner.X == 1) p.X += 1;
	else              assert(corner.X == -1);
	if(corner.Y == 1) p.Y += 1;
	else              assert(corner.Y == -1);
	if(corner.Z == 1) p.Z += 1;
	else              assert(corner.Z == -1);

	return getSmoothLight(p, data);
}

/*
	Converts from day + night color values (0..255)
	and a given daynight_ratio to the final SColor shown on screen.
*/
static void finalColorBlend(video::SColor& result,
		u8 day, u8 night, u32 daynight_ratio)
{
	s32 rg = (day * daynight_ratio + night * (1000-daynight_ratio)) / 1000;
	s32 b = rg;

	// Moonlight is blue
	b += (day - night) / 13;
	rg -= (day - night) / 23;

	// Emphase blue a bit in darker places
	// Each entry of this array represents a range of 8 blue levels
	static u8 emphase_blue_when_dark[32] = {
		1, 4, 6, 6, 6, 5, 4, 3, 2, 1, 0, 0, 0, 0, 0, 0,
		0, 0, 0, 0, 0, 0, 0, 0, 0, 0, 0, 0, 0, 0, 0, 0,
	};
	b += emphase_blue_when_dark[b / 8];
	b = irr::core::clamp (b, 0, 255);

	// Artificial light is yellow-ish
	static u8 emphase_yellow_when_artificial[16] = {
		0, 0, 0, 0, 0, 0, 0, 0, 0, 0, 0, 5, 10, 15, 15, 15
	};
	rg += emphase_yellow_when_artificial[night/16];
	rg = irr::core::clamp (rg, 0, 255);

	result.setRed(rg);
	result.setGreen(rg);
	result.setBlue(b);
}

/*
	Mesh generation helpers
*/

/*
	vertex_dirs: v3s16[4]
*/
static void getNodeVertexDirs(v3s16 dir, v3s16 *vertex_dirs)
{
	/*
		If looked from outside the node towards the face, the corners are:
		0: bottom-right
		1: bottom-left
		2: top-left
		3: top-right
	*/
	if(dir == v3s16(0,0,1))
	{
		// If looking towards z+, this is the face that is behind
		// the center point, facing towards z+.
		vertex_dirs[0] = v3s16(-1,-1, 1);
		vertex_dirs[1] = v3s16( 1,-1, 1);
		vertex_dirs[2] = v3s16( 1, 1, 1);
		vertex_dirs[3] = v3s16(-1, 1, 1);
	}
	else if(dir == v3s16(0,0,-1))
	{
		// faces towards Z-
		vertex_dirs[0] = v3s16( 1,-1,-1);
		vertex_dirs[1] = v3s16(-1,-1,-1);
		vertex_dirs[2] = v3s16(-1, 1,-1);
		vertex_dirs[3] = v3s16( 1, 1,-1);
	}
	else if(dir == v3s16(1,0,0))
	{
		// faces towards X+
		vertex_dirs[0] = v3s16( 1,-1, 1);
		vertex_dirs[1] = v3s16( 1,-1,-1);
		vertex_dirs[2] = v3s16( 1, 1,-1);
		vertex_dirs[3] = v3s16( 1, 1, 1);
	}
	else if(dir == v3s16(-1,0,0))
	{
		// faces towards X-
		vertex_dirs[0] = v3s16(-1,-1,-1);
		vertex_dirs[1] = v3s16(-1,-1, 1);
		vertex_dirs[2] = v3s16(-1, 1, 1);
		vertex_dirs[3] = v3s16(-1, 1,-1);
	}
	else if(dir == v3s16(0,1,0))
	{
		// faces towards Y+ (assume Z- as "down" in texture)
		vertex_dirs[0] = v3s16( 1, 1,-1);
		vertex_dirs[1] = v3s16(-1, 1,-1);
		vertex_dirs[2] = v3s16(-1, 1, 1);
		vertex_dirs[3] = v3s16( 1, 1, 1);
	}
	else if(dir == v3s16(0,-1,0))
	{
		// faces towards Y- (assume Z+ as "down" in texture)
		vertex_dirs[0] = v3s16( 1,-1, 1);
		vertex_dirs[1] = v3s16(-1,-1, 1);
		vertex_dirs[2] = v3s16(-1,-1,-1);
		vertex_dirs[3] = v3s16( 1,-1,-1);
	}
}

struct FastFace
{
	TileSpec tile;
	video::S3DVertex vertices[4]; // Precalculated vertices
};

static void makeFastFace(TileSpec tile, u16 li0, u16 li1, u16 li2, u16 li3,
		v3f p, v3s16 dir, v3f scale, u8 light_source, std::vector<FastFace> &dest)
{
	FastFace face;

	// Position is at the center of the cube.
	v3f pos = p * BS;

	float x0 = 0.0;
	float y0 = 0.0;
	float w = 1.0;
	float h = 1.0;

	v3f vertex_pos[4];
	v3s16 vertex_dirs[4];
	getNodeVertexDirs(dir, vertex_dirs);

	v3s16 t;
	u16 t1;
	switch (tile.rotation)
	{
	case 0:
		break;
	case 1: //R90
		t = vertex_dirs[0];
		vertex_dirs[0] = vertex_dirs[3];
		vertex_dirs[3] = vertex_dirs[2];
		vertex_dirs[2] = vertex_dirs[1];
		vertex_dirs[1] = t;
		t1=li0;
		li0=li3;
		li3=li2;
		li2=li1;
		li1=t1;
		break;
	case 2: //R180
		t = vertex_dirs[0];
		vertex_dirs[0] = vertex_dirs[2];
		vertex_dirs[2] = t;
		t = vertex_dirs[1];
		vertex_dirs[1] = vertex_dirs[3];
		vertex_dirs[3] = t;
		t1  = li0;
		li0 = li2;
		li2 = t1;
		t1  = li1;
		li1 = li3;
		li3 = t1;
		break;
	case 3: //R270
		t = vertex_dirs[0];
		vertex_dirs[0] = vertex_dirs[1];
		vertex_dirs[1] = vertex_dirs[2];
		vertex_dirs[2] = vertex_dirs[3];
		vertex_dirs[3] = t;
		t1  = li0;
		li0 = li1;
		li1 = li2;
		li2 = li3;
		li3 = t1;
		break;
	case 4: //FXR90
		t = vertex_dirs[0];
		vertex_dirs[0] = vertex_dirs[3];
		vertex_dirs[3] = vertex_dirs[2];
		vertex_dirs[2] = vertex_dirs[1];
		vertex_dirs[1] = t;
		t1  = li0;
		li0 = li3;
		li3 = li2;
		li2 = li1;
		li1 = t1;
		y0 += h;
		h *= -1;
		break;
	case 5: //FXR270
		t = vertex_dirs[0];
		vertex_dirs[0] = vertex_dirs[1];
		vertex_dirs[1] = vertex_dirs[2];
		vertex_dirs[2] = vertex_dirs[3];
		vertex_dirs[3] = t;
		t1  = li0;
		li0 = li1;
		li1 = li2;
		li2 = li3;
		li3 = t1;
		y0 += h;
		h *= -1;
		break;
	case 6: //FYR90
		t = vertex_dirs[0];
		vertex_dirs[0] = vertex_dirs[3];
		vertex_dirs[3] = vertex_dirs[2];
		vertex_dirs[2] = vertex_dirs[1];
		vertex_dirs[1] = t;
		t1  = li0;
		li0 = li3;
		li3 = li2;
		li2 = li1;
		li1 = t1;
		x0 += w;
		w *= -1;
		break;
	case 7: //FYR270
		t = vertex_dirs[0];
		vertex_dirs[0] = vertex_dirs[1];
		vertex_dirs[1] = vertex_dirs[2];
		vertex_dirs[2] = vertex_dirs[3];
		vertex_dirs[3] = t;
		t1  = li0;
		li0 = li1;
		li1 = li2;
		li2 = li3;
		li3 = t1;
		x0 += w;
		w *= -1;
		break;
	case 8: //FX
		y0 += h;
		h *= -1;
		break;
	case 9: //FY
		x0 += w;
		w *= -1;
		break;
	default:
		break;
	}

	for(u16 i=0; i<4; i++)
	{
		vertex_pos[i] = v3f(
				BS/2*vertex_dirs[i].X,
				BS/2*vertex_dirs[i].Y,
				BS/2*vertex_dirs[i].Z
		);
	}

	for(u16 i=0; i<4; i++)
	{
		vertex_pos[i].X *= scale.X;
		vertex_pos[i].Y *= scale.Y;
		vertex_pos[i].Z *= scale.Z;
		vertex_pos[i] += pos;
	}

	f32 abs_scale = 1.0;
	if     (scale.X < 0.999 || scale.X > 1.001) abs_scale = scale.X;
	else if(scale.Y < 0.999 || scale.Y > 1.001) abs_scale = scale.Y;
	else if(scale.Z < 0.999 || scale.Z > 1.001) abs_scale = scale.Z;

	v3f normal(dir.X, dir.Y, dir.Z);

	u8 alpha = tile.alpha;

	face.vertices[0] = video::S3DVertex(vertex_pos[0], normal,
			MapBlock_LightColor(alpha, li0, light_source),
			core::vector2d<f32>(x0+w*abs_scale, y0+h));
	face.vertices[1] = video::S3DVertex(vertex_pos[1], normal,
			MapBlock_LightColor(alpha, li1, light_source),
			core::vector2d<f32>(x0, y0+h));
	face.vertices[2] = video::S3DVertex(vertex_pos[2], normal,
			MapBlock_LightColor(alpha, li2, light_source),
			core::vector2d<f32>(x0, y0));
	face.vertices[3] = video::S3DVertex(vertex_pos[3], normal,
			MapBlock_LightColor(alpha, li3, light_source),
			core::vector2d<f32>(x0+w*abs_scale, y0));

	face.tile = tile;
	dest.push_back(face);
}

/*
	Nodes make a face if contents differ and solidness differs.
	Return value:
		0: No face
		1: Face uses m1's content
		2: Face uses m2's content
	equivalent: Whether the blocks share the same face (eg. water and glass)

	TODO: Add 3: Both faces drawn with backface culling, remove equivalent
*/
static u8 face_contents(content_t m1, content_t m2, bool *equivalent,
		INodeDefManager *ndef)
{
	*equivalent = false;

	if(m1 == CONTENT_IGNORE || m2 == CONTENT_IGNORE)
		return 0;

	bool contents_differ = (m1 != m2);

	const ContentFeatures &f1 = ndef->get(m1);
	const ContentFeatures &f2 = ndef->get(m2);

	// Contents don't differ for different forms of same liquid
	if(f1.sameLiquid(f2))
		contents_differ = false;

	u8 c1 = f1.solidness;
	u8 c2 = f2.solidness;

	bool solidness_differs = (c1 != c2);
	bool makes_face = contents_differ && solidness_differs;

	if(makes_face == false)
		return 0;

	if(c1 == 0)
		c1 = f1.visual_solidness;
	if(c2 == 0)
		c2 = f2.visual_solidness;

	if(c1 == c2){
		*equivalent = true;
		// If same solidness, liquid takes precense
		if(f1.isLiquid())
			return 1;
		if(f2.isLiquid())
			return 2;
	}

	if(c1 > c2)
		return 1;
	else
		return 2;
}

/*
	Gets nth node tile (0 <= n <= 5).
*/
TileSpec getNodeTileN(MapNode mn, v3s16 p, u8 tileindex, MeshMakeData *data)
{
	INodeDefManager *ndef = data->m_gamedef->ndef();
	TileSpec spec = ndef->get(mn).tiles[tileindex];
	// Apply temporary crack
	if(p == data->m_crack_pos_relative)
	{
		spec.material_flags |= MATERIAL_FLAG_CRACK;
	}
	return spec;
}

/*
	Gets node tile given a face direction.
*/
TileSpec getNodeTile(MapNode mn, v3s16 p, v3s16 dir, MeshMakeData *data)
{
	INodeDefManager *ndef = data->m_gamedef->ndef();

	// Direction must be (1,0,0), (-1,0,0), (0,1,0), (0,-1,0),
	// (0,0,1), (0,0,-1) or (0,0,0)
	assert(dir.X * dir.X + dir.Y * dir.Y + dir.Z * dir.Z <= 1);

	// Convert direction to single integer for table lookup
	//  0 = (0,0,0)
	//  1 = (1,0,0)
	//  2 = (0,1,0)
	//  3 = (0,0,1)
	//  4 = invalid, treat as (0,0,0)
	//  5 = (0,0,-1)
	//  6 = (0,-1,0)
	//  7 = (-1,0,0)
	u8 dir_i = ((dir.X + 2 * dir.Y + 3 * dir.Z) & 7)*2;

	// Get rotation for things like chests
	u8 facedir = mn.getFaceDir(ndef);
	if (facedir > 23)
		facedir = 0;
	static const u16 dir_to_tile[24 * 16] =
	{
		// 0     +X    +Y    +Z           -Z    -Y    -X   ->   value=tile,rotation
		   0,0,  2,0 , 0,0 , 4,0 ,  0,0,  5,0 , 1,0 , 3,0 ,  // rotate around y+ 0 - 3
		   0,0,  4,0 , 0,3 , 3,0 ,  0,0,  2,0 , 1,1 , 5,0 ,
		   0,0,  3,0 , 0,2 , 5,0 ,  0,0,  4,0 , 1,2 , 2,0 ,
		   0,0,  5,0 , 0,1 , 2,0 ,  0,0,  3,0 , 1,3 , 4,0 ,

		   0,0,  2,3 , 5,0 , 0,2 ,  0,0,  1,0 , 4,2 , 3,1 ,  // rotate around z+ 4 - 7
		   0,0,  4,3 , 2,0 , 0,1 ,  0,0,  1,1 , 3,2 , 5,1 ,
		   0,0,  3,3 , 4,0 , 0,0 ,  0,0,  1,2 , 5,2 , 2,1 ,
		   0,0,  5,3 , 3,0 , 0,3 ,  0,0,  1,3 , 2,2 , 4,1 ,

		   0,0,  2,1 , 4,2 , 1,2 ,  0,0,  0,0 , 5,0 , 3,3 ,  // rotate around z- 8 - 11
		   0,0,  4,1 , 3,2 , 1,3 ,  0,0,  0,3 , 2,0 , 5,3 ,
		   0,0,  3,1 , 5,2 , 1,0 ,  0,0,  0,2 , 4,0 , 2,3 ,
		   0,0,  5,1 , 2,2 , 1,1 ,  0,0,  0,1 , 3,0 , 4,3 ,

		   0,0,  0,3 , 3,3 , 4,1 ,  0,0,  5,3 , 2,3 , 1,3 ,  // rotate around x+ 12 - 15
		   0,0,  0,2 , 5,3 , 3,1 ,  0,0,  2,3 , 4,3 , 1,0 ,
		   0,0,  0,1 , 2,3 , 5,1 ,  0,0,  4,3 , 3,3 , 1,1 ,
		   0,0,  0,0 , 4,3 , 2,1 ,  0,0,  3,3 , 5,3 , 1,2 ,

		   0,0,  1,1 , 2,1 , 4,3 ,  0,0,  5,1 , 3,1 , 0,1 ,  // rotate around x- 16 - 19
		   0,0,  1,2 , 4,1 , 3,3 ,  0,0,  2,1 , 5,1 , 0,0 ,
		   0,0,  1,3 , 3,1 , 5,3 ,  0,0,  4,1 , 2,1 , 0,3 ,
		   0,0,  1,0 , 5,1 , 2,3 ,  0,0,  3,1 , 4,1 , 0,2 ,

		   0,0,  3,2 , 1,2 , 4,2 ,  0,0,  5,2 , 0,2 , 2,2 ,  // rotate around y- 20 - 23
		   0,0,  5,2 , 1,3 , 3,2 ,  0,0,  2,2 , 0,1 , 4,2 ,
		   0,0,  2,2 , 1,0 , 5,2 ,  0,0,  4,2 , 0,0 , 3,2 ,
		   0,0,  4,2 , 1,1 , 2,2 ,  0,0,  3,2 , 0,3 , 5,2

	};
	u16 tile_index=facedir*16 + dir_i;
	TileSpec spec = getNodeTileN(mn, p, dir_to_tile[tile_index], data);
	spec.rotation=dir_to_tile[tile_index + 1];
	spec.texture = data->m_gamedef->tsrc()->getTexture(spec.texture_id);
	return spec;
}

static void getTileInfo(
		// Input:
		MeshMakeData *data,
		v3s16 p,
		v3s16 face_dir,
		// Output:
		bool &makes_face,
		v3s16 &p_corrected,
		v3s16 &face_dir_corrected,
		u16 *lights,
		TileSpec &tile,
		u8 &light_source
		,int step
	)
{
	//VoxelManipulator &vmanip = data->m_vmanip;
	Map &vmanip = data->m_vmanip;
	INodeDefManager *ndef = data->m_gamedef->ndef();
	v3s16 blockpos_nodes = data->m_blockpos * MAP_BLOCKSIZE;

	MapNode n0 = vmanip.getNodeNoEx(blockpos_nodes + p*step);

	// Don't even try to get n1 if n0 is already CONTENT_IGNORE
	if (n0.getContent() == CONTENT_IGNORE ) {
		makes_face = false;
		return;
	}
	MapNode n1 = vmanip.getNodeNoEx(blockpos_nodes + p*step + face_dir*step);
	// if(data->debug) infostream<<" GN "<<n0<< n1<< blockpos_nodes<<blockpos_nodes + p*step<<blockpos_nodes + p*step + face_dir*step<<std::endl;

	// This is hackish
	bool equivalent = false;
	u8 mf = face_contents(n0.getContent(), n1.getContent(),
			&equivalent, ndef);

	if(mf == 0)
	{
		makes_face = false;
		return;
	}

	makes_face = true;

	if(mf == 1)
	{
		tile = getNodeTile(n0, p, face_dir, data);
		p_corrected = p;
		face_dir_corrected = face_dir;
		light_source = ndef->get(n0).light_source;
	}
	else
	{
		tile = getNodeTile(n1, p + face_dir, -face_dir, data);
		p_corrected = p + face_dir;
		face_dir_corrected = -face_dir;
		light_source = ndef->get(n1).light_source;
	}

	// eg. water and glass
	if(equivalent)
		tile.material_flags |= MATERIAL_FLAG_BACKFACE_CULLING;

	if(data->m_smooth_lighting == false || step > 1)
	{
		lights[0] = lights[1] = lights[2] = lights[3] =
				getFaceLight(n0, n1, face_dir, ndef);
	}
	else
	{
		v3s16 vertex_dirs[4];
		getNodeVertexDirs(face_dir_corrected, vertex_dirs);
		for(u16 i=0; i<4; i++)
		{
			lights[i] = getSmoothLight(
					blockpos_nodes + p_corrected,
					vertex_dirs[i], data);
		}
	}

	return;
}

/*
	startpos:
	translate_dir: unit vector with only one of x, y or z
	face_dir: unit vector with only one of x, y or z
*/
static void updateFastFaceRow(
		MeshMakeData *data,
		v3s16 startpos,
		v3s16 translate_dir,
		v3f translate_dir_f,
		v3s16 face_dir,
		v3f face_dir_f,
		std::vector<FastFace> &dest,
		int step)
{
	v3s16 p = startpos;

	u16 continuous_tiles_count = 0;

	bool makes_face = false;
	v3s16 p_corrected;
	v3s16 face_dir_corrected;
	u16 lights[4] = {0,0,0,0};
	TileSpec tile;
	u8 light_source = 0;
	getTileInfo(data, p, face_dir,
			makes_face, p_corrected, face_dir_corrected,
			lights, tile, light_source, step);

	u16 to = MAP_BLOCKSIZE/step;
	for(u16 j=0; j<to; j++)
	{
		// If tiling can be done, this is set to false in the next step
		bool next_is_different = true;

		v3s16 p_next;

		bool next_makes_face = false;
		v3s16 next_p_corrected;
		v3s16 next_face_dir_corrected;
		u16 next_lights[4] = {0,0,0,0};
		TileSpec next_tile;
		u8 next_light_source = 0;

		// If at last position, there is nothing to compare to and
		// the face must be drawn anyway
		if(j != to - 1)
		{
			p_next = p + translate_dir;

			getTileInfo(data, p_next, face_dir,
					next_makes_face, next_p_corrected,
					next_face_dir_corrected, next_lights,
					next_tile, next_light_source, step);

			if(next_makes_face == makes_face
					&& next_p_corrected == p_corrected + translate_dir
					&& next_face_dir_corrected == face_dir_corrected
					&& next_lights[0] == lights[0]
					&& next_lights[1] == lights[1]
					&& next_lights[2] == lights[2]
					&& next_lights[3] == lights[3]
					&& next_tile == tile
					&& tile.rotation == 0
					&& next_light_source == light_source)
			{
				next_is_different = false;
			}
			else{
				/*if(makes_face){
					g_profiler->add("Meshgen: diff: next_makes_face != makes_face",
							next_makes_face != makes_face ? 1 : 0);
					g_profiler->add("Meshgen: diff: n_p_corr != p_corr + t_dir",
							(next_p_corrected != p_corrected + translate_dir) ? 1 : 0);
					g_profiler->add("Meshgen: diff: next_f_dir_corr != f_dir_corr",
							next_face_dir_corrected != face_dir_corrected ? 1 : 0);
					g_profiler->add("Meshgen: diff: next_lights[] != lights[]",
							(next_lights[0] != lights[0] ||
							next_lights[0] != lights[0] ||
							next_lights[0] != lights[0] ||
							next_lights[0] != lights[0]) ? 1 : 0);
					g_profiler->add("Meshgen: diff: !(next_tile == tile)",
							!(next_tile == tile) ? 1 : 0);
				}*/
			}
			/*g_profiler->add("Meshgen: Total faces checked", 1);
			if(makes_face)
				g_profiler->add("Meshgen: Total makes_face checked", 1);*/
		} else {
			/*if(makes_face)
				g_profiler->add("Meshgen: diff: last position", 1);*/
		}

		continuous_tiles_count++;

		if(next_is_different)
		{
			/*
				Create a face if there should be one
			*/
			if(makes_face)
			{
				// Floating point conversion of the position vector
				v3f pf(p_corrected.X, p_corrected.Y, p_corrected.Z);
				// Center point of face (kind of)
				v3f sp = pf - ((f32)continuous_tiles_count / 2.0 - 0.5) * translate_dir_f;
				if(continuous_tiles_count != 1)
					sp += translate_dir_f;
				v3f scale(1,1,1);

				if(translate_dir.X != 0) {
					scale.X = continuous_tiles_count;
				}
				if(translate_dir.Y != 0) {
					scale.Y = continuous_tiles_count;
				}
				if(translate_dir.Z != 0) {
					scale.Z = continuous_tiles_count;
				}

				makeFastFace(tile, lights[0], lights[1], lights[2], lights[3],
						sp, face_dir_corrected, scale, light_source,
						dest);

				g_profiler->avg("Meshgen: faces drawn by tiling", 0);
				for(int i = 1; i < continuous_tiles_count; i++){
					g_profiler->avg("Meshgen: faces drawn by tiling", 1);
				}
			}

			continuous_tiles_count = 0;

			makes_face = next_makes_face;
			p_corrected = next_p_corrected;
			face_dir_corrected = next_face_dir_corrected;
			lights[0] = next_lights[0];
			lights[1] = next_lights[1];
			lights[2] = next_lights[2];
			lights[3] = next_lights[3];
			tile = next_tile;
			light_source = next_light_source;
		}

		p = p_next;
	}
}

static void updateAllFastFaceRows(MeshMakeData *data,
		std::vector<FastFace> &dest, int step)
{
	s16 to = MAP_BLOCKSIZE/step;
	/*
		Go through every y,z and get top(y+) faces in rows of x+
	*/
<<<<<<< HEAD
	for(s16 y=0; y<to; y++){
		for(s16 z=0; z<to; z++){
=======
	for(s16 y = 0; y < MAP_BLOCKSIZE; y++) {
		for(s16 z = 0; z < MAP_BLOCKSIZE; z++) {
>>>>>>> d9df592d
			updateFastFaceRow(data,
					v3s16(0,y,z),
					v3s16(1,0,0), //dir
					v3f  (1,0,0),
					v3s16(0,1,0), //face dir
					v3f  (0,1,0),
					dest, step);
		}
	}

	/*
		Go through every x,y and get right(x+) faces in rows of z+
	*/
<<<<<<< HEAD
	for(s16 x=0; x<to; x++){
		for(s16 y=0; y<to; y++){
=======
	for(s16 x = 0; x < MAP_BLOCKSIZE; x++) {
		for(s16 y = 0; y < MAP_BLOCKSIZE; y++) {
>>>>>>> d9df592d
			updateFastFaceRow(data,
					v3s16(x,y,0),
					v3s16(0,0,1), //dir
					v3f  (0,0,1),
					v3s16(1,0,0), //face dir
					v3f  (1,0,0),
					dest, step);
		}
	}

	/*
		Go through every y,z and get back(z+) faces in rows of x+
	*/
<<<<<<< HEAD
	for(s16 z=0; z<to; z++){
		for(s16 y=0; y<to; y++){
=======
	for(s16 z = 0; z < MAP_BLOCKSIZE; z++) {
		for(s16 y = 0; y < MAP_BLOCKSIZE; y++) {
>>>>>>> d9df592d
			updateFastFaceRow(data,
					v3s16(0,y,z),
					v3s16(1,0,0), //dir
					v3f  (1,0,0),
					v3s16(0,0,1), //face dir
					v3f  (0,0,1),
					dest, step);
		}
	}
}

/*
	MapBlockMesh
*/

MapBlockMesh::MapBlockMesh(MeshMakeData *data, v3s16 camera_offset):
	clearHardwareBuffer(false),
	step(data->step),
	timestamp(data->timestamp),
	m_mesh(new scene::SMesh()),
	m_gamedef(data->m_gamedef),
	m_animation_force_timer(0), // force initial animation
	m_last_crack(-1),
	m_crack_materials(),
	m_last_daynight_ratio((u32) -1),
	m_daynight_diffs(),
	m_usage_timer(0)
{
	// 4-21ms for MAP_BLOCKSIZE=16  (NOTE: probably outdated)
	// 24-155ms for MAP_BLOCKSIZE=32  (NOTE: probably outdated)
	//TimeTaker timer1("MapBlockMesh()");

	std::vector<FastFace> fastfaces_new;

	/*
		We are including the faces of the trailing edges of the block.
		This means that when something changes, the caller must
		also update the meshes of the blocks at the leading edges.

		NOTE: This is the slowest part of this method.
	*/
	{
		// 4-23ms for MAP_BLOCKSIZE=16  (NOTE: probably outdated)
		//TimeTaker timer2("updateAllFastFaceRows()");
		updateAllFastFaceRows(data, fastfaces_new, step);
	}
	// End of slow part

	//if (data->debug) infostream<<" step="<<step<<" fastfaces_new.size="<<fastfaces_new.size()<<std::endl;

	/*
		Convert FastFaces to MeshCollector
	*/

	MeshCollector collector;

	{
		// avg 0ms (100ms spikes when loading textures the first time)
		// (NOTE: probably outdated)
		//TimeTaker timer2("MeshCollector building");

		for(u32 i=0; i<fastfaces_new.size(); i++)
		{
			FastFace &f = fastfaces_new[i];

			const u16 indices[] = {0,1,2,2,3,0};
			const u16 indices_alternate[] = {0,1,3,2,3,1};

			if(f.tile.texture == NULL)
				continue;

			const u16 *indices_p = indices;

			/*
				Revert triangles for nicer looking gradient if vertices
				1 and 3 have same color or 0 and 2 have different color.
				getRed() is the day color.
			*/
			if(f.vertices[0].Color.getRed() != f.vertices[2].Color.getRed()
					|| f.vertices[1].Color.getRed() == f.vertices[3].Color.getRed())
				indices_p = indices_alternate;

			collector.append(f.tile, f.vertices, 4, indices_p, 6);
		}
	}

	/*
		Add special graphics:
		- torches
		- flowing water
		- fences
		- whatever
	*/

	if(step <= 1)
	mapblock_mesh_generate_special(data, collector);


	/*
		Convert MeshCollector to SMesh
	*/
	ITextureSource *tsrc = m_gamedef->tsrc();
	IShaderSource *shdrsrc = m_gamedef->getShaderSource();

	bool enable_shaders     = g_settings->getBool("enable_shaders");

	for(u32 i = 0; i < collector.prebuffers.size(); i++)
	{
		PreMeshBuffer &p = collector.prebuffers[i];
		/*dstream<<"p.vertices.size()="<<p.vertices.size()
				<<", p.indices.size()="<<p.indices.size()
				<<std::endl;*/

		if (step <= data->draw_control.farmesh || !data->draw_control.farmesh) {
		// Generate animation data
		// - Cracks
		if(p.tile.material_flags & MATERIAL_FLAG_CRACK)
		{
			// Find the texture name plus ^[crack:N:
			std::ostringstream os(std::ios::binary);
			os<<tsrc->getTextureName(p.tile.texture_id)<<"^[crack";
			if(p.tile.material_flags & MATERIAL_FLAG_CRACK_OVERLAY)
				os<<"o";  // use ^[cracko
			os<<":"<<(u32)p.tile.animation_frame_count<<":";
			m_crack_materials.insert(std::make_pair(i, os.str()));
			// Replace tile texture with the cracked one
			p.tile.texture = tsrc->getTexture(
					os.str()+"0",
					&p.tile.texture_id);
		}
		// - Texture animation
		if(p.tile.material_flags & MATERIAL_FLAG_ANIMATION_VERTICAL_FRAMES)
		{
			// Add to MapBlockMesh in order to animate these tiles
			m_animation_tiles[i] = p.tile;
			m_animation_frames[i] = 0;
			if(g_settings->getBool("desynchronize_mapblock_texture_animation")){
				// Get starting position from noise
				m_animation_frame_offsets[i] = 100000 * (2.0 + noise3d(
						data->m_blockpos.X, data->m_blockpos.Y,
						data->m_blockpos.Z, 0));
			} else {
				// Play all synchronized
				m_animation_frame_offsets[i] = 0;
			}
			// Replace tile texture with the first animation frame
			FrameSpec animation_frame = p.tile.frames.find(0)->second;
			p.tile.texture = animation_frame.texture;
		}
		}
		for(u32 j = 0; j < p.vertices.size(); j++)
		{
			// Note applyFacesShading second parameter is precalculated sqrt
			// value for speed improvement
			// Skip it for lightsources and top faces.
			video::SColor &vc = p.vertices[j].Color;
			if (!vc.getBlue()) {
				if (p.vertices[j].Normal.Y < -0.5) {
					applyFacesShading (vc, 0.447213);
				} else if (p.vertices[j].Normal.X > 0.5) {
					applyFacesShading (vc, 0.670820);
				} else if (p.vertices[j].Normal.X < -0.5) {
					applyFacesShading (vc, 0.670820);
				} else if (p.vertices[j].Normal.Z > 0.5) {
					applyFacesShading (vc, 0.836660);
				} else if (p.vertices[j].Normal.Z < -0.5) {
					applyFacesShading (vc, 0.836660);
				}
			}
			// - Classic lighting
			// Set initial real color and store for later updates
			u8 day = vc.getRed();
			u8 night = vc.getGreen();
			finalColorBlend(vc, day, night, 1000);
			if(day != night)
				m_daynight_diffs[i][j] = std::make_pair(day, night);
		}

		// Create material
		video::SMaterial material;
		material.setFlag(video::EMF_LIGHTING, false);
		material.setFlag(video::EMF_BACK_FACE_CULLING, true);
		material.setFlag(video::EMF_BILINEAR_FILTER, false);
		material.setFlag(video::EMF_FOG_ENABLE, true);
		//material.setFlag(video::EMF_ANTI_ALIASING, video::EAAM_OFF);
		//material.setFlag(video::EMF_ANTI_ALIASING, video::EAAM_SIMPLE);
		//material.MaterialType = video::EMT_TRANSPARENT_ALPHA_CHANNEL_REF;
		material.setTexture(0, p.tile.texture);

		if (enable_shaders) {
			material.MaterialType = shdrsrc->getShaderInfo(p.tile.shader_id).material;
			p.tile.applyMaterialOptionsWithShaders(material);
			if (p.tile.normal_texture) {
				material.setTexture(1, p.tile.normal_texture);
				material.setTexture(2, tsrc->getTexture("enable_img.png"));
			} else {
				material.setTexture(2, tsrc->getTexture("disable_img.png"));
			}
		} else {
			p.tile.applyMaterialOptions(material);
		}

		// Create meshbuffer
		// This is a "Standard MeshBuffer",
		// it's a typedeffed CMeshBuffer<video::S3DVertex>
		scene::SMeshBuffer *buf = new scene::SMeshBuffer();
		// Set material
		buf->Material = material;
		// Add to mesh
		m_mesh->addMeshBuffer(buf);
		// Mesh grabbed it
		buf->drop();
		buf->append(&p.vertices[0], p.vertices.size(),
				&p.indices[0], p.indices.size());
	}

	m_camera_offset = camera_offset;

	/*
		Do some stuff to the mesh
	*/

	v3f t = v3f(0,0,0);
	if (step>1) {
		scaleMesh(m_mesh, v3f(step,step,step));
		// TODO: remove this wrong numbers, find formula   good test: fly above ocean
		if (step == 2)	t = v3f(BS/2,		 BS/2,		BS/2);
		if (step == 4)	t = v3f(BS*1.666,	-BS/3.0,	BS*1.666);
		if (step == 8)	t = v3f(BS*2.666,	-BS*2.4,	BS*2.666);
		if (step == 16)	t = v3f(BS*6.4,		-BS*6.4,	BS*6.4);
	}
	translateMesh(m_mesh, intToFloat(data->m_blockpos * MAP_BLOCKSIZE - camera_offset, BS) + t);

	if(m_mesh)
	{
#if 0
		// Usually 1-700 faces and 1-7 materials
		infostream<<"Updated MapBlock mesh p="<<data->m_blockpos<<" has "<<fastfaces_new.size()<<" faces "
				<<"and uses "<<m_mesh->getMeshBufferCount()
				<<" materials "<<" step="<<step<<" range="<<data->range<< " mesh="<<m_mesh<<std::endl;
#endif
	}

	//std::cout<<"added "<<fastfaces.getSize()<<" faces."<<std::endl;

	// Check if animation is required for this mesh
	m_has_animation =
		!m_crack_materials.empty() ||
		!m_daynight_diffs.empty() ||
		!m_animation_tiles.empty();
}

MapBlockMesh::~MapBlockMesh()
{
	if(clearHardwareBuffer)
		for(u32 i=0; i<m_mesh->getMeshBufferCount(); i++){
			scene::IMeshBuffer *buf = m_mesh->getMeshBuffer(i);
			m_gamedef->tsrc()->getDevice()->getVideoDriver()->removeHardwareBuffer(buf);
		}
	m_mesh->drop();
	m_mesh = NULL;
}

void MapBlockMesh::setStatic()
{
	if(g_settings->getBool("enable_vbo")){
		m_mesh->setHardwareMappingHint(scene::EHM_STATIC);
		clearHardwareBuffer = true;
	}
}

bool MapBlockMesh::animate(bool faraway, float time, int crack, u32 daynight_ratio)
{
	bool enable_shaders = g_settings->getBool("enable_shaders");

	if(!m_has_animation)
	{
		m_animation_force_timer = 100000;
		return false;
	}

	m_animation_force_timer = myrand_range(5, 100);

	// Cracks
	if(crack != m_last_crack)
	{
		for(std::map<u32, std::string>::iterator
				i = m_crack_materials.begin();
				i != m_crack_materials.end(); i++)
		{
			scene::IMeshBuffer *buf = m_mesh->getMeshBuffer(i->first);
			std::string basename = i->second;

			// Create new texture name from original
			ITextureSource *tsrc = m_gamedef->getTextureSource();
			std::ostringstream os;
			os<<basename<<crack;
			u32 new_texture_id = 0;
			video::ITexture *new_texture =
				tsrc->getTexture(os.str(), &new_texture_id);
			buf->getMaterial().setTexture(0, new_texture);

			// If the current material is also animated,
			// update animation info
			std::map<u32, TileSpec>::iterator anim_iter =
				m_animation_tiles.find(i->first);
			if(anim_iter != m_animation_tiles.end()){
				TileSpec &tile = anim_iter->second;
				tile.texture = new_texture;
				tile.texture_id = new_texture_id;
				// force animation update
				m_animation_frames[i->first] = -1;
			}
		}

		m_last_crack = crack;
	}

	// Texture animation
	for(std::map<u32, TileSpec>::iterator
			i = m_animation_tiles.begin();
			i != m_animation_tiles.end(); i++)
	{
		const TileSpec &tile = i->second;
		// Figure out current frame
		int frameoffset = m_animation_frame_offsets[i->first];
		int frame = (int)(time * 1000 / tile.animation_frame_length_ms
				+ frameoffset) % (tile.animation_frame_count ? tile.animation_frame_count : 1);
		// If frame doesn't change, skip
		if(frame == m_animation_frames[i->first])
			continue;

		m_animation_frames[i->first] = frame;

		scene::IMeshBuffer *buf = m_mesh->getMeshBuffer(i->first);
		ITextureSource *tsrc = m_gamedef->getTextureSource();

		FrameSpec animation_frame = tile.frames.find(frame)->second;
		buf->getMaterial().setTexture(0, animation_frame.texture);
		if (enable_shaders) {
			if (animation_frame.normal_texture) {
				buf->getMaterial().setTexture(1, animation_frame.normal_texture);
				buf->getMaterial().setTexture(2, tsrc->getTexture("enable_img.png"));
			} else {
				buf->getMaterial().setTexture(2, tsrc->getTexture("disable_img.png"));
			}
		}
	}

	// Day-night transition
	if(daynight_ratio != m_last_daynight_ratio)
	{
		for(std::map<u32, std::map<u32, std::pair<u8, u8> > >::iterator
				i = m_daynight_diffs.begin();
				i != m_daynight_diffs.end(); i++)
		{
			scene::IMeshBuffer *buf = m_mesh->getMeshBuffer(i->first);
			buf->setDirty(irr::scene::EBT_VERTEX);
			video::S3DVertex *vertices = (video::S3DVertex*)buf->getVertices();
			for(std::map<u32, std::pair<u8, u8 > >::iterator
					j = i->second.begin();
					j != i->second.end(); j++)
			{
				u32 vertexIndex = j->first;
				u8 day = j->second.first;
				u8 night = j->second.second;
				finalColorBlend(vertices[vertexIndex].Color,
						day, night, daynight_ratio);
			}
		}
		m_last_daynight_ratio = daynight_ratio;
	}

	return true;
}

void MapBlockMesh::updateCameraOffset(v3s16 camera_offset)
{
	if (camera_offset != m_camera_offset) {
		translateMesh(m_mesh, intToFloat(m_camera_offset-camera_offset, BS));
		m_camera_offset = camera_offset;
	}
}

/*
	MeshCollector
*/

void MeshCollector::append(const TileSpec &tile,
		const video::S3DVertex *vertices, u32 numVertices,
		const u16 *indices, u32 numIndices)
{
	if(numIndices > 65535)
	{
		dstream<<"FIXME: MeshCollector::append() called with numIndices="<<numIndices<<" (limit 65535)"<<std::endl;
		return;
	}

	PreMeshBuffer *p = NULL;
	for(u32 i=0; i<prebuffers.size(); i++)
	{
		PreMeshBuffer &pp = prebuffers[i];
		if(pp.tile != tile)
			continue;
		if(pp.indices.size() + numIndices > 65535)
			continue;

		p = &pp;
		break;
	}

	if(p == NULL)
	{
		PreMeshBuffer pp;
		pp.tile = tile;
		prebuffers.push_back(pp);
		p = &prebuffers[prebuffers.size()-1];
	}

	u32 vertex_count = p->vertices.size();
	for(u32 i=0; i<numIndices; i++)
	{
		u32 j = indices[i] + vertex_count;
		p->indices.push_back(j);
	}
	for(u32 i=0; i<numVertices; i++)
	{
		p->vertices.push_back(vertices[i]);
	}
}<|MERGE_RESOLUTION|>--- conflicted
+++ resolved
@@ -991,13 +991,8 @@
 	/*
 		Go through every y,z and get top(y+) faces in rows of x+
 	*/
-<<<<<<< HEAD
-	for(s16 y=0; y<to; y++){
-		for(s16 z=0; z<to; z++){
-=======
-	for(s16 y = 0; y < MAP_BLOCKSIZE; y++) {
-		for(s16 z = 0; z < MAP_BLOCKSIZE; z++) {
->>>>>>> d9df592d
+	for(s16 y = 0; y < to; y++) {
+		for(s16 z = 0; z < to; z++) {
 			updateFastFaceRow(data,
 					v3s16(0,y,z),
 					v3s16(1,0,0), //dir
@@ -1011,13 +1006,8 @@
 	/*
 		Go through every x,y and get right(x+) faces in rows of z+
 	*/
-<<<<<<< HEAD
-	for(s16 x=0; x<to; x++){
-		for(s16 y=0; y<to; y++){
-=======
-	for(s16 x = 0; x < MAP_BLOCKSIZE; x++) {
-		for(s16 y = 0; y < MAP_BLOCKSIZE; y++) {
->>>>>>> d9df592d
+	for(s16 x = 0; x < to; x++) {
+		for(s16 y = 0; y < to; y++) {
 			updateFastFaceRow(data,
 					v3s16(x,y,0),
 					v3s16(0,0,1), //dir
@@ -1031,13 +1021,8 @@
 	/*
 		Go through every y,z and get back(z+) faces in rows of x+
 	*/
-<<<<<<< HEAD
-	for(s16 z=0; z<to; z++){
-		for(s16 y=0; y<to; y++){
-=======
-	for(s16 z = 0; z < MAP_BLOCKSIZE; z++) {
-		for(s16 y = 0; y < MAP_BLOCKSIZE; y++) {
->>>>>>> d9df592d
+	for(s16 z = 0; z < to; z++) {
+		for(s16 y = 0; y < to; y++) {
 			updateFastFaceRow(data,
 					v3s16(0,y,z),
 					v3s16(1,0,0), //dir
