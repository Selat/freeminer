--- conflicted
+++ resolved
@@ -1184,14 +1184,8 @@
 					os.str(),
 					&p.tile.texture_id);
 		}
-<<<<<<< HEAD
-		}
-		// - Classic lighting (shaders handle this by themselves)
-		if(!enable_shaders)
-=======
-
+		}
 		for(u32 j = 0; j < p.vertices.size(); j++)
->>>>>>> e69d6607
 		{
 			video::SColor &vc = p.vertices[j].Color;
 			if(p.vertices[j].Normal.Y > 0.5) {
@@ -1216,23 +1210,6 @@
 				finalColorBlend(vc, day, night, 1000);
 				if(day != night)
 					m_daynight_diffs[i][j] = std::make_pair(day, night);
-<<<<<<< HEAD
-				// Brighten topside (no shaders)
-				if(p.vertices[j].Normal.Y > 0.5)
-				{
-					vc.setRed  (srgb_linear_multiply(vc.getRed(),   1.3, 255.0));
-					vc.setGreen(srgb_linear_multiply(vc.getGreen(), 1.3, 255.0));
-					vc.setBlue (srgb_linear_multiply(vc.getBlue(),  1.3, 255.0));
-				}
-				// Brighten sides facing sun / moon (no shaders)
-				if(p.vertices[j].Normal.Z > -0.5 || p.vertices[j].Normal.Z < 0.5)
-				{
-					vc.setRed  (srgb_linear_multiply(vc.getRed(),   1.3, 255.0));
-					vc.setGreen(srgb_linear_multiply(vc.getGreen(), 1.3, 255.0));
-					vc.setBlue (srgb_linear_multiply(vc.getBlue(),  1.3, 255.0));
-				}
-=======
->>>>>>> e69d6607
 			}
 		}
 
@@ -1465,46 +1442,6 @@
 				u8 night = j->second.second;
 				finalColorBlend(vertices[vertexIndex].Color,
 						day, night, daynight_ratio);
-<<<<<<< HEAD
-				// If no smooth lighting, shading is already correct
-				if(!smooth_lighting)
-					continue;
-				// Make sides and bottom darker than the top
-				video::SColor &vc = vertices[vertexIndex].Color;
-				if(vertices[vertexIndex].Normal.Y > 0.5) {
-					vc.setRed  (srgb_linear_multiply(vc.getRed(),   1.2, 255.0));
-					vc.setGreen(srgb_linear_multiply(vc.getGreen(), 1.2, 255.0));
-					vc.setBlue (srgb_linear_multiply(vc.getBlue(),  1.2, 255.0));
-				} else if (vertices[vertexIndex].Normal.Y < -0.5) {
-					vc.setRed  (srgb_linear_multiply(vc.getRed(),   0.3, 255.0));
-					vc.setGreen(srgb_linear_multiply(vc.getGreen(), 0.3, 255.0));
-					vc.setBlue (srgb_linear_multiply(vc.getBlue(),  0.3, 255.0));
-				} else if (vertices[vertexIndex].Normal.X > 0.5) {
-					vc.setRed  (srgb_linear_multiply(vc.getRed(),   0.8, 255.0));
-					vc.setGreen(srgb_linear_multiply(vc.getGreen(), 0.8, 255.0));
-					vc.setBlue (srgb_linear_multiply(vc.getBlue(),  0.8, 255.0));
-				} else if (vertices[vertexIndex].Normal.X < -0.5) {
-					vc.setRed  (srgb_linear_multiply(vc.getRed(),   0.8, 255.0));
-					vc.setGreen(srgb_linear_multiply(vc.getGreen(), 0.8, 255.0));
-					vc.setBlue (srgb_linear_multiply(vc.getBlue(),  0.8, 255.0));
-				} else if (vertices[vertexIndex].Normal.Z > 0.5) {
-					vc.setRed  (srgb_linear_multiply(vc.getRed(),   0.5, 255.0));
-					vc.setGreen(srgb_linear_multiply(vc.getGreen(), 0.5, 255.0));
-					vc.setBlue (srgb_linear_multiply(vc.getBlue(),  0.5, 255.0));
-				} else if (vertices[vertexIndex].Normal.Z < -0.5) {
-					vc.setRed  (srgb_linear_multiply(vc.getRed(),   0.5, 255.0));
-					vc.setGreen(srgb_linear_multiply(vc.getGreen(), 0.5, 255.0));
-					vc.setBlue (srgb_linear_multiply(vc.getBlue(),  0.5, 255.0));
-				}
-				// Brighten sides facing sun / moon (no shaders)
-				if(vertices[vertexIndex].Normal.Z > -0.5 || vertices[vertexIndex].Normal.Z < 0.5)
-				{
-					vc.setRed  (srgb_linear_multiply(vc.getRed(),   1.2, 255.0));
-					vc.setGreen(srgb_linear_multiply(vc.getGreen(), 1.2, 255.0));
-					vc.setBlue (srgb_linear_multiply(vc.getBlue(),  1.2, 255.0));
-				}
-=======
->>>>>>> e69d6607
 			}
 		}
 		m_last_daynight_ratio = daynight_ratio;
