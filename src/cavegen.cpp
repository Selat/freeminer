/*
cavegen.cpp
Copyright (C) 2010-2013 celeron55, Perttu Ahola <celeron55@gmail.com>
*/

/*
This file is part of Freeminer.

Freeminer is free software: you can redistribute it and/or modify
it under the terms of the GNU General Public License as published by
the Free Software Foundation, either version 3 of the License, or
(at your option) any later version.

Freeminer  is distributed in the hope that it will be useful,
but WITHOUT ANY WARRANTY; without even the implied warranty of
MERCHANTABILITY or FITNESS FOR A PARTICULAR PURPOSE.  See the
GNU General Public License for more details.

You should have received a copy of the GNU General Public License
along with Freeminer.  If not, see <http://www.gnu.org/licenses/>.
*/

#include "util/numeric.h"
#include "map.h"
#include "mapgen.h"
#include "mapgen_v6.h"
#include "mapgen_v7.h"
#include "cavegen.h"
#include "emerge.h"
#include "environment.h"

NoiseParams nparams_caveliquids(0, 1, v3f(150.0, 150.0, 150.0), 776, 3, 0.6);


///////////////////////////////////////////////////////////////////////////////


CaveV6::CaveV6(MapgenV6 *mg, PseudoRandom *ps, PseudoRandom *ps2, bool is_large_cave) {
	this->mg   = mg;
	this->vm   = mg->vm;
	this->ndef = mg->ndef;
	this->water_level = mg->water_level;
	this->large_cave = is_large_cave;
	this->ps  = ps;
	this->ps2 = ps2;
	this->c_water_source = mg->c_water_source;
	this->c_lava_source  = mg->c_lava_source;
	this->c_ice          = mg->c_ice;

	min_tunnel_diameter = 2;
	max_tunnel_diameter = ps->range(2, 6);
	dswitchint = ps->range(1, 14);
	flooded = true;

	if (large_cave) {
		part_max_length_rs = ps->range(2,4);
		tunnel_routepoints = ps->range(5, ps->range(15,30));
		min_tunnel_diameter = 5;
		max_tunnel_diameter = ps->range(7, ps->range(8,24));
	} else {
		part_max_length_rs = ps->range(2,9);
		tunnel_routepoints = ps->range(10, ps->range(15,30));
	}

	large_cave_is_flat = (ps->range(0,1) == 0);
}


void CaveV6::makeCave(v3s16 nmin, v3s16 nmax, int max_stone_height) {
	node_min = nmin;
	node_max = nmax;
	max_stone_y = max_stone_height;
	main_direction = v3f(0, 0, 0);

	// Allowed route area size in nodes
	ar = node_max - node_min + v3s16(1, 1, 1);
	// Area starting point in nodes
	of = node_min;

	// Allow a bit more
	//(this should be more than the maximum radius of the tunnel)
	const s16 max_spread_amount = MAP_BLOCKSIZE;
	s16 insure = 10;
	s16 more = MYMAX(max_spread_amount - max_tunnel_diameter / 2 - insure, 1);
	ar += v3s16(1,0,1) * more * 2;
	of -= v3s16(1,0,1) * more;

	route_y_min = 0;
	// Allow half a diameter + 7 over stone surface
	route_y_max = -of.Y + max_stone_y + max_tunnel_diameter / 2 + 7;

	// Limit maximum to area
	route_y_max = rangelim(route_y_max, 0, ar.Y - 1);

	if (large_cave) {
		s16 min = 0;
		if (node_min.Y < water_level && node_max.Y > water_level) {
			min = water_level - max_tunnel_diameter/3 - of.Y;
			route_y_max = water_level + max_tunnel_diameter/3 - of.Y;
		}
		route_y_min = ps->range(min, min + max_tunnel_diameter);
		route_y_min = rangelim(route_y_min, 0, route_y_max);
	}

	s16 route_start_y_min = route_y_min;
	s16 route_start_y_max = route_y_max;

	route_start_y_min = rangelim(route_start_y_min, 0, ar.Y-1);
	route_start_y_max = rangelim(route_start_y_max, route_start_y_min, ar.Y-1);

	// Randomize starting position
	orp = v3f(
		(float)(ps->next() % ar.X) + 0.5,
		(float)(ps->range(route_start_y_min, route_start_y_max)) + 0.5,
		(float)(ps->next() % ar.Z) + 0.5
	);

	// Add generation notify begin event
	v3s16 abs_pos(of.X + orp.X, of.Y + orp.Y, of.Z + orp.Z);
	GenNotifyType notifytype = large_cave ?
		GENNOTIFY_LARGECAVE_BEGIN : GENNOTIFY_CAVE_BEGIN;
	mg->gennotify.addEvent(notifytype, abs_pos);

	// Generate some tunnel starting from orp
	for (u16 j = 0; j < tunnel_routepoints; j++)
		makeTunnel(j % dswitchint == 0);

	// Add generation notify end event
	abs_pos = v3s16(of.X + orp.X, of.Y + orp.Y, of.Z + orp.Z);
	notifytype = large_cave ?
		GENNOTIFY_LARGECAVE_BEGIN : GENNOTIFY_CAVE_BEGIN;
	mg->gennotify.addEvent(notifytype, abs_pos);
}


void CaveV6::makeTunnel(bool dirswitch) {
	if (dirswitch && !large_cave) {
		main_direction = v3f(
			((float)(ps->next() % 20) - (float)10) / 10,
			((float)(ps->next() % 20) - (float)10) / 30,
			((float)(ps->next() % 20) - (float)10) / 10
		);
		main_direction *= (float)ps->range(0, 10) / 10;
	}

	// Randomize size
	s16 min_d = min_tunnel_diameter;
	s16 max_d = max_tunnel_diameter;
	rs = ps->range(min_d, max_d);

	v3s16 maxlen;
	if (large_cave) {
		maxlen = v3s16(
			rs * part_max_length_rs,
			rs * part_max_length_rs / 2,
			rs * part_max_length_rs
		);
	} else {
		maxlen = v3s16(
			rs * part_max_length_rs,
			ps->range(1, rs * part_max_length_rs),
			rs * part_max_length_rs
		);
	}

	v3f vec(
		(float)(ps->next() % (maxlen.X * 1)) - (float)maxlen.X / 2,
		(float)(ps->next() % (maxlen.Y * 1)) - (float)maxlen.Y / 2,
		(float)(ps->next() % (maxlen.Z * 1)) - (float)maxlen.Z / 2
	);

	// Jump downward sometimes
	if (!large_cave && ps->range(0, 12) == 0) {
		vec = v3f(
			(float)(ps->next() % (maxlen.X * 1)) - (float)maxlen.X / 2,
			(float)(ps->next() % (maxlen.Y * 2)) - (float)maxlen.Y,
			(float)(ps->next() % (maxlen.Z * 1)) - (float)maxlen.Z / 2
		);
	}

	vec += main_direction;

	v3f rp = orp + vec;
	if (rp.X < 0)
		rp.X = 0;
	else if (rp.X >= ar.X)
		rp.X = ar.X - 1;

	if (rp.Y < route_y_min)
		rp.Y = route_y_min;
	else if (rp.Y >= route_y_max)
		rp.Y = route_y_max - 1;

	if (rp.Z < 0)
		rp.Z = 0;
	else if (rp.Z >= ar.Z)
		rp.Z = ar.Z - 1;

	vec = rp - orp;

	float veclen = vec.getLength();
	// As odd as it sounds, veclen is *exactly* 0.0 sometimes, causing a FPE
	if (veclen < 0.05)
		veclen = 1.0;

	// Every second section is rough
	bool randomize_xz = (ps2->range(1, 2) == 1);

	// Carve routes
	for (float f = 0; f < 1.0; f += 1.0 / veclen)
		carveRoute(vec, f, randomize_xz);

	orp = rp;
}


void CaveV6::carveRoute(v3f vec, float f, bool randomize_xz) {
	MapNode airnode(CONTENT_AIR);
	MapNode waternode(c_water_source);
	MapNode lavanode(c_lava_source);
<<<<<<< HEAD
	MapNode n_ice(c_ice);
	
=======

>>>>>>> d75f0b03
	v3s16 startp(orp.X, orp.Y, orp.Z);
	startp += of;

	v3f fp = orp + vec * f;
	fp.X += 0.1 * ps->range(-10, 10);
	fp.Z += 0.1 * ps->range(-10, 10);
	v3s16 cp(fp.X, fp.Y, fp.Z);

	s16 d0 = -rs/2;
	s16 d1 = d0 + rs;
	if (randomize_xz) {
		d0 += ps->range(-1, 1);
		d1 += ps->range(-1, 1);
	}

	for (s16 z0 = d0; z0 <= d1; z0++) {
		s16 si = rs / 2 - MYMAX(0, abs(z0) - rs / 7 - 1);
		for (s16 x0 = -si - ps->range(0,1); x0 <= si - 1 + ps->range(0,1); x0++) {
			s16 maxabsxz = MYMAX(abs(x0), abs(z0));
			s16 si2 = rs / 2 - MYMAX(0, maxabsxz - rs / 7 - 1);
			for (s16 y0 = -si2; y0 <= si2; y0++) {
				if (large_cave_is_flat) {
					// Make large caves not so tall
					if (rs > 7 && abs(y0) >= rs / 3)
						continue;
				}

				v3s16 p(cp.X + x0, cp.Y + y0, cp.Z + z0);
				p += of;

				if (vm->m_area.contains(p) == false)
					continue;

				u32 i = vm->m_area.index(p);
				content_t c = vm->m_data[i].getContent();
				if (!ndef->get(c).is_ground_content)
					continue;

				s16 heat = mg->emerge->env->m_use_weather ? mg->emerge->env->getServerMap().updateBlockHeat(mg->emerge->env, p, nullptr, &mg->heat_cache) : 0;
				MapNode n_water_or_ice = (heat < 0 && (p.Y > water_level + heat/4 || p.Y > startp.Y - 2 + heat/4)) ? n_ice : waternode;
				if (large_cave) {
					int full_ymin = node_min.Y - MAP_BLOCKSIZE;
					int full_ymax = node_max.Y + MAP_BLOCKSIZE;

					if (flooded && full_ymin < water_level && full_ymax > water_level) {
						vm->m_data[i] = (p.Y <= water_level) ? n_water_or_ice : airnode;
					} else if (flooded && full_ymax < water_level) {
						vm->m_data[i] = (p.Y < startp.Y - 2) ? (flooded_water ? n_water_or_ice : lavanode) : airnode;
					} else {
						vm->m_data[i] = airnode;
					}
				} else {
					// Don't replace air or water or lava or ignore
					if (c == CONTENT_IGNORE || c == CONTENT_AIR ||
						c == c_water_source || c == c_lava_source)
						continue;

					vm->m_data[i] = airnode;
					vm->m_flags[i] |= VMANIP_FLAG_CAVE;
				}
			}
		}
	}
}


///////////////////////////////////////// Caves V7

CaveV7::CaveV7(MapgenV7 *mg, PseudoRandom *ps, bool is_large_cave) {
	this->mg   = mg;
	this->vm   = mg->vm;
	this->ndef = mg->ndef;
	this->water_level = mg->water_level;
	this->large_cave  = is_large_cave;
	this->ps = ps;
	this->c_water_source = mg->c_water_source;
	this->c_lava_source  = mg->c_lava_source;
	this->c_ice          = mg->c_ice;
	this->np_caveliquids = &nparams_caveliquids;

	dswitchint = ps->range(1, 14);
	flooded    = ps->range(1, 2) == 2;

	if (large_cave) {
		part_max_length_rs = ps->range(2, 4);
		tunnel_routepoints = ps->range(5, ps->range(15, 30));
		min_tunnel_diameter = 5;
		max_tunnel_diameter = ps->range(7, ps->range(8, 24));
	} else {
		part_max_length_rs = ps->range(2, 9);
		tunnel_routepoints = ps->range(10, ps->range(15, 30));
		min_tunnel_diameter = 2;
		max_tunnel_diameter = ps->range(2, 6);
	}

	large_cave_is_flat = (ps->range(0, 1) == 0);
}


void CaveV7::makeCave(v3s16 nmin, v3s16 nmax, int max_stone_height) {
	node_min = nmin;
	node_max = nmax;
	max_stone_y = max_stone_height;
	main_direction = v3f(0, 0, 0);

	// Allowed route area size in nodes
	ar = node_max - node_min + v3s16(1, 1, 1);
	// Area starting point in nodes
	of = node_min;

	// Allow a bit more
	//(this should be more than the maximum radius of the tunnel)
	s16 insure = 10;
	s16 more = MYMAX(MAP_BLOCKSIZE - max_tunnel_diameter / 2 - insure, 1);
	ar += v3s16(1,0,1) * more * 2;
	of -= v3s16(1,0,1) * more;

	route_y_min = 0;
	// Allow half a diameter + 7 over stone surface
	route_y_max = -of.Y + max_stone_y + max_tunnel_diameter / 2 + 7;

	// Limit maximum to area
	route_y_max = rangelim(route_y_max, 0, ar.Y - 1);

	if (large_cave) {
		s16 min = 0;
		if (node_min.Y < water_level && node_max.Y > water_level) {
			min = water_level - max_tunnel_diameter/3 - of.Y;
			route_y_max = water_level + max_tunnel_diameter/3 - of.Y;
		}
		route_y_min = ps->range(min, min + max_tunnel_diameter);
		route_y_min = rangelim(route_y_min, 0, route_y_max);
	}

	s16 route_start_y_min = route_y_min;
	s16 route_start_y_max = route_y_max;

	route_start_y_min = rangelim(route_start_y_min, 0, ar.Y - 1);
	route_start_y_max = rangelim(route_start_y_max, route_start_y_min, ar.Y - 1);

	// Randomize starting position
	orp = v3f(
		(float)(ps->next() % ar.X) + 0.5,
		(float)(ps->range(route_start_y_min, route_start_y_max)) + 0.5,
		(float)(ps->next() % ar.Z) + 0.5
	);

	// Add generation notify begin event
	v3s16 abs_pos(of.X + orp.X, of.Y + orp.Y, of.Z + orp.Z);
	GenNotifyType notifytype = large_cave ?
		GENNOTIFY_LARGECAVE_BEGIN : GENNOTIFY_CAVE_BEGIN;
	mg->gennotify.addEvent(notifytype, abs_pos);

	// Generate some tunnel starting from orp
	for (u16 j = 0; j < tunnel_routepoints; j++)
		makeTunnel(j % dswitchint == 0);

	// Add generation notify end event
	abs_pos = v3s16(of.X + orp.X, of.Y + orp.Y, of.Z + orp.Z);
	notifytype = large_cave ?
		GENNOTIFY_LARGECAVE_END : GENNOTIFY_CAVE_END;
	mg->gennotify.addEvent(notifytype, abs_pos);
}


void CaveV7::makeTunnel(bool dirswitch) {
	if (dirswitch && !large_cave) {
		main_direction = v3f(
			((float)(ps->next() % 20) - (float)10) / 10,
			((float)(ps->next() % 20) - (float)10) / 30,
			((float)(ps->next() % 20) - (float)10) / 10
		);
		main_direction *= (float)ps->range(0, 10) / 10;
	}

	// Randomize size
	s16 min_d = min_tunnel_diameter;
	s16 max_d = max_tunnel_diameter;
	rs = ps->range(min_d, max_d);

	v3s16 maxlen;
	if (large_cave) {
		maxlen = v3s16(
			rs * part_max_length_rs,
			rs * part_max_length_rs / 2,
			rs * part_max_length_rs
		);
	} else {
		maxlen = v3s16(
			rs * part_max_length_rs,
			ps->range(1, rs * part_max_length_rs),
			rs * part_max_length_rs
		);
	}

	v3f vec;
	// Jump downward sometimes
	if (!large_cave && ps->range(0, 12) == 0) {
		vec = v3f(
			(float)(ps->next() % (maxlen.X * 1)) - (float)maxlen.X / 2,
			(float)(ps->next() % (maxlen.Y * 2)) - (float)maxlen.Y,
			(float)(ps->next() % (maxlen.Z * 1)) - (float)maxlen.Z / 2
		);
	} else {
		vec = v3f(
			(float)(ps->next() % (maxlen.X * 1)) - (float)maxlen.X / 2,
			(float)(ps->next() % (maxlen.Y * 1)) - (float)maxlen.Y / 2,
			(float)(ps->next() % (maxlen.Z * 1)) - (float)maxlen.Z / 2
		);
	}

	// Do not make large caves that are above ground.
	// It is only necessary to check the startpoint and endpoint.
	if (large_cave) {
		v3s16 orpi(orp.X, orp.Y, orp.Z);
		v3s16 veci(vec.X, vec.Y, vec.Z);
		v3s16 p;

		p = orpi + veci + of + rs / 2;
		if (p.Z >= node_min.Z && p.Z <= node_max.Z &&
			p.X >= node_min.X && p.X <= node_max.X) {
			u32 index = (p.Z - node_min.Z) * mg->ystride + (p.X - node_min.X);
			s16 h = mg->ridge_heightmap[index];
			if (h < p.Y)
				return;
		} else if (p.Y > water_level) {
			return; // If it's not in our heightmap, use a simple heuristic
		}

		p = orpi + of + rs / 2;
		if (p.Z >= node_min.Z && p.Z <= node_max.Z &&
			p.X >= node_min.X && p.X <= node_max.X) {
			u32 index = (p.Z - node_min.Z) * mg->ystride + (p.X - node_min.X);
			s16 h = mg->ridge_heightmap[index];
			if (h < p.Y)
				return;
		} else if (p.Y > water_level) {
			return;
		}
	}

	vec += main_direction;

	v3f rp = orp + vec;
	if (rp.X < 0)
		rp.X = 0;
	else if (rp.X >= ar.X)
		rp.X = ar.X - 1;

	if (rp.Y < route_y_min)
		rp.Y = route_y_min;
	else if (rp.Y >= route_y_max)
		rp.Y = route_y_max - 1;

	if (rp.Z < 0)
		rp.Z = 0;
	else if (rp.Z >= ar.Z)
		rp.Z = ar.Z - 1;

	vec = rp - orp;

	float veclen = vec.getLength();
	if (veclen < 0.05)
		veclen = 1.0;

	// Every second section is rough
	bool randomize_xz = (ps->range(1, 2) == 1);

	// Make a ravine every once in a while if it's long enough
	//float xylen = vec.X * vec.X + vec.Z * vec.Z;
	//disable ravines for now
	bool is_ravine = false; //(xylen > 500.0) && !large_cave && (ps->range(1, 8) == 1);

	// Carve routes
	for (float f = 0; f < 1.0; f += 1.0 / veclen)
		carveRoute(vec, f, randomize_xz, is_ravine);

	orp = rp;
}


void CaveV7::carveRoute(v3f vec, float f, bool randomize_xz, bool is_ravine) {
	MapNode airnode(CONTENT_AIR);
	MapNode waternode(c_water_source);
	MapNode lavanode(c_lava_source);

	v3s16 startp(orp.X, orp.Y, orp.Z);
	startp += of;

	float nval = NoisePerlin3D(np_caveliquids, startp.X,
							startp.Y, startp.Z, mg->seed);
	MapNode liquidnode = nval < 0.40 ? lavanode : waternode;

	v3f fp = orp + vec * f;
	fp.X += 0.1 * ps->range(-10, 10);
	fp.Z += 0.1 * ps->range(-10, 10);
	v3s16 cp(fp.X, fp.Y, fp.Z);

	s16 d0 = -rs/2;
	s16 d1 = d0 + rs;
	if (randomize_xz) {
		d0 += ps->range(-1, 1);
		d1 += ps->range(-1, 1);
	}

	bool flat_cave_floor = !large_cave && ps->range(0, 2) == 2;
	bool should_make_cave_hole = ps->range(1, 10) == 1;

	for (s16 z0 = d0; z0 <= d1; z0++) {
		s16 si = rs / 2 - MYMAX(0, abs(z0) - rs / 7 - 1);
		for (s16 x0 = -si - ps->range(0,1); x0 <= si - 1 + ps->range(0,1); x0++) {
			s16 maxabsxz = MYMAX(abs(x0), abs(z0));

			s16 si2 = is_ravine ? MYMIN(ps->range(25, 26), ar.Y) :
								 rs / 2 - MYMAX(0, maxabsxz - rs / 7 - 1);

			for (s16 y0 = -si2; y0 <= si2; y0++) {
				// Make better floors in small caves
				if(flat_cave_floor && y0 <= -rs/2 && rs<=7)
					continue;

				if (large_cave_is_flat) {
					// Make large caves not so tall
					if (rs > 7 && abs(y0) >= rs / 3)
						continue;
				}

				v3s16 p(cp.X + x0, cp.Y + y0, cp.Z + z0);
				p += of;

				if (!is_ravine && mg->heightmap && should_make_cave_hole &&
					p.X <= node_max.X && p.Z <= node_max.Z) {
					int maplen = node_max.X - node_min.X + 1;
					int idx = (p.Z - node_min.Z) * maplen + (p.X - node_min.X);
					if (p.Y >= mg->heightmap[idx] - 2)
						continue;
				}

				if (vm->m_area.contains(p) == false)
					continue;

				u32 i = vm->m_area.index(p);

				// Don't replace air, water, lava, or ice
				content_t c = vm->m_data[i].getContent();
				if (!ndef->get(c).is_ground_content || c == CONTENT_AIR ||
					c == c_water_source || c == c_lava_source || c == c_ice)
					continue;

				if (large_cave) {
					int full_ymin = node_min.Y - MAP_BLOCKSIZE;
					int full_ymax = node_max.Y + MAP_BLOCKSIZE;

					if (flooded && full_ymin < water_level && full_ymax > water_level)
						vm->m_data[i] = (p.Y <= water_level) ? waternode : airnode;
					else if (flooded && full_ymax < water_level)
						vm->m_data[i] = (p.Y < startp.Y - 4) ? liquidnode : airnode;
					else
						vm->m_data[i] = airnode;
				} else {
					if (c == CONTENT_IGNORE)
						continue;

					vm->m_data[i] = airnode;
					vm->m_flags[i] |= VMANIP_FLAG_CAVE;
				}
			}
		}
	}
}<|MERGE_RESOLUTION|>--- conflicted
+++ resolved
@@ -218,12 +218,8 @@
 	MapNode airnode(CONTENT_AIR);
 	MapNode waternode(c_water_source);
 	MapNode lavanode(c_lava_source);
-<<<<<<< HEAD
 	MapNode n_ice(c_ice);
-	
-=======
-
->>>>>>> d75f0b03
+
 	v3s16 startp(orp.X, orp.Y, orp.Z);
 	startp += of;
 
