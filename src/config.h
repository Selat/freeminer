/*
	If CMake is used, includes the cmake-generated cmake_config.h.
	Otherwise use default values
*/

#ifndef CONFIG_H
#define CONFIG_H

#define PROJECT_NAME "Freeminer"
#define RUN_IN_PLACE 0
#define USE_GETTEXT 0
#define USE_SOUND 0
#define USE_CURL 0
#define STATIC_SHAREDIR ""

#ifdef ANDROID
// android builds will use leveldb by default because for some reason sqlite doesn't work very well
#define USE_LEVELDB 1
#else
#define USE_LEVELDB 0
<<<<<<< HEAD
#endif
=======
#define USE_LUAJIT 0
#define USE_MANDELBULBER 0
#define STATIC_BUILD 0
>>>>>>> 75b8b18d

#ifdef USE_CMAKE_CONFIG_H
	#include "cmake_config.h"
	#undef PROJECT_NAME
	#define PROJECT_NAME CMAKE_PROJECT_NAME
	#undef RUN_IN_PLACE
	#define RUN_IN_PLACE CMAKE_RUN_IN_PLACE
	#undef USE_GETTEXT
	#define USE_GETTEXT CMAKE_USE_GETTEXT
	#undef USE_SOUND
	#define USE_SOUND CMAKE_USE_SOUND
	#undef USE_CURL
	#define USE_CURL CMAKE_USE_CURL
	#undef STATIC_SHAREDIR
	#define STATIC_SHAREDIR CMAKE_STATIC_SHAREDIR
	#undef USE_LEVELDB
	#define USE_LEVELDB CMAKE_USE_LEVELDB
	#undef USE_LUAJIT
	#define USE_LUAJIT CMAKE_USE_LUAJIT
	#undef USE_MANDELBULBER
	#define USE_MANDELBULBER CMAKE_USE_MANDELBULBER
	#undef STATIC_BUILD
	#define STATIC_BUILD CMAKE_STATIC_BUILD
#endif

#endif
<|MERGE_RESOLUTION|>--- conflicted
+++ resolved
@@ -18,13 +18,11 @@
 #define USE_LEVELDB 1
 #else
 #define USE_LEVELDB 0
-<<<<<<< HEAD
 #endif
-=======
+
 #define USE_LUAJIT 0
 #define USE_MANDELBULBER 0
 #define STATIC_BUILD 0
->>>>>>> 75b8b18d
 
 #ifdef USE_CMAKE_CONFIG_H
 	#include "cmake_config.h"
