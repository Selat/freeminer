--- conflicted
+++ resolved
@@ -8,7 +8,9 @@
 
 #define PROJECT_NAME "Freeminer"
 #define RUN_IN_PLACE 0
-#define STATIC_SHAREDIR ""
+#ifndef STATIC_SHAREDIR
+	#define STATIC_SHAREDIR ""
+#endif
 
 #define USE_GETTEXT 0
 
@@ -23,13 +25,7 @@
 #ifndef USE_FREETYPE
 	#define USE_FREETYPE 0
 #endif
-<<<<<<< HEAD
-#ifndef STATIC_SHAREDIR
-	#define STATIC_SHAREDIR ""
-#endif
-=======
 
->>>>>>> 1cc40c0a
 #ifndef USE_LEVELDB
 	#define USE_LEVELDB 0
 #endif
