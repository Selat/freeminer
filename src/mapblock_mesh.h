--- conflicted
+++ resolved
@@ -155,14 +155,11 @@
 	u32 m_last_daynight_ratio;
 	// For each meshbuffer, maps vertex indices to (day,night) pairs
 	std::map<u32, std::map<u32, std::pair<u8, u8> > > m_daynight_diffs;
-<<<<<<< HEAD
 
 	u32 m_usage_timer;
-=======
 	
 	// Camera offset info -> do we have to translate the mesh?
 	v3s16 m_camera_offset;
->>>>>>> 062de11b
 };
 
 
