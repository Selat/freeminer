/*
settings.h
Copyright (C) 2010-2013 celeron55, Perttu Ahola <celeron55@gmail.com>
*/

/*
This file is part of Freeminer.

Freeminer is free software: you can redistribute it and/or modify
it under the terms of the GNU General Public License as published by
the Free Software Foundation, either version 3 of the License, or
(at your option) any later version.

Freeminer  is distributed in the hope that it will be useful,
but WITHOUT ANY WARRANTY; without even the implied warranty of
MERCHANTABILITY or FITNESS FOR A PARTICULAR PURPOSE.  See the
GNU General Public License for more details.

You should have received a copy of the GNU General Public License
along with Freeminer.  If not, see <http://www.gnu.org/licenses/>.
*/

#ifndef SETTINGS_HEADER
#define SETTINGS_HEADER

#include "irrlichttypes_bloated.h"
#include "util/string.h"
<<<<<<< HEAD
#include "porting.h"
#include "json/json.h" // for json config values
#include "util/serialize.h"
#include <list>
=======
#include "jthread/jmutex.h"
#include <string>
>>>>>>> 6bc4cad0
#include <map>
#include <list>
#include <set>

enum ValueType
{
	VALUETYPE_STRING,
	VALUETYPE_FLAG // Doesn't take any arguments
};

struct ValueSpec
{
	ValueSpec(ValueType a_type, const char *a_help=NULL)
	{
		type = a_type;
		help = a_help;
	}
	ValueType type;
	const char *help;
};


class Settings
{
public:
	Settings() {}

	Settings & operator += (const Settings &other);
	Settings & operator = (const Settings &other);


	/***********************
	 * Reading and writing *
	 ***********************/

	// Read configuration file.  Returns success.
	bool readConfigFile(const char *filename);
	//Updates configuration file.  Returns success.
	bool updateConfigFile(const char *filename);
	// NOTE: Types of allowed_options are ignored.  Returns success.
	bool parseCommandLine(int argc, char *argv[],
<<<<<<< HEAD
			std::map<std::string, ValueSpec> &allowed_options)
	{
		int nonopt_index = 0;
		int i=1;
		for(;;)
		{
			if(i >= argc)
				break;
			std::string argname = argv[i];
			if(argname.substr(0, 2) != "--")
			{
				// If option doesn't start with -, read it in as nonoptX
				if(argname[0] != '-'){
					std::string name = "nonopt";
					name += itos(nonopt_index);
					set(name, argname);
					nonopt_index++;
					i++;
					continue;
				}
				errorstream<<"Invalid command-line parameter \""
						<<argname<<"\": --<option> expected."<<std::endl;
				return false;
			}
			i++;

			std::string name = argname.substr(2);

			std::map<std::string, ValueSpec>::iterator n;
			n = allowed_options.find(name);
			if(n == allowed_options.end())
			{
				errorstream<<"Unknown command-line parameter \""
						<<argname<<"\""<<std::endl;
				return false;
			}

			ValueType type = n->second.type;

			std::string value = "";

			if(type == VALUETYPE_FLAG)
			{
				value = "true";
			}
			else
			{
				if(i >= argc)
				{
					errorstream<<"Invalid command-line parameter \""
							<<name<<"\": missing value"<<std::endl;
					return false;
				}
				value = argv[i];
				i++;
			}


			infostream<<"Valid command-line parameter: \""
					<<name<<"\" = \""<<value<<"\""
					<<std::endl;
			set(name, value);
		}

		return true;
	}

	void set(const std::string &name, const std::string &value)
	{
		JMutexAutoLock lock(m_mutex);

		m_settings[name] = value;
	}

	void set(const std::string &name, const char *value)
	{
		JMutexAutoLock lock(m_mutex);

		m_settings[name] = value;
	}


	void setDefault(const std::string &name, std::string value)
	{
		JMutexAutoLock lock(m_mutex);

		m_defaults[name] = value;
	}

	bool exists(const std::string &name) const
	{
		JMutexAutoLock lock(m_mutex);

		return (m_settings.find(name) != m_settings.end() ||
			m_defaults.find(name) != m_defaults.end());
	}

	std::string get(const std::string &name) const
	{
		JMutexAutoLock lock(m_mutex);

		std::map<std::string, std::string>::const_iterator n;
		if ((n = m_settings.find(name)) == m_settings.end())
			if ((n = m_defaults.find(name)) == m_defaults.end())
				throw SettingNotFoundException(("Setting [" + name + "] not found ").c_str());

		return n->second;
	}

	//////////// Get setting
	bool getBool(const std::string &name) const
	{
		return is_yes(get(name));
	}

	bool getFlag(const std::string &name) const
	{
		try {
			return getBool(name);
		} catch(SettingNotFoundException &e) {
			return false;
		}
	}

	float getFloat(const std::string &name) const
	{
		return stof(get(name));
	}

	u16 getU16(const std::string &name) const
	{
		return stoi(get(name), 0, 65535);
	}

	s16 getS16(const std::string &name) const
	{
		return stoi(get(name), -32768, 32767);
	}

	s32 getS32(const std::string &name) const
	{
		return stoi(get(name));
	}

	v3f getV3F(const std::string &name) const
	{
		v3f value;
		Strfnd f(get(name));
		f.next("(");
		value.X = stof(f.next(","));
		value.Y = stof(f.next(","));
		value.Z = stof(f.next(")"));
		return value;
	}

	v2f getV2F(const std::string &name) const
	{
		v2f value;
		Strfnd f(get(name));
		f.next("(");
		value.X = stof(f.next(","));
		value.Y = stof(f.next(")"));
		return value;
	}

	u64 getU64(const std::string &name) const
	{
		u64 value = 0;
		std::string s = get(name);
		std::istringstream ss(s);
		ss >> value;
		return value;
	}

=======
			std::map<std::string, ValueSpec> &allowed_options);
	bool parseConfigLines(std::istream &is, const std::string &end = "");
	void writeLines(std::ostream &os) const;


	/***********
	 * Getters *
	 ***********/

	std::string get(const std::string &name) const;
	bool getBool(const std::string &name) const;
	u16 getU16(const std::string &name) const;
	s16 getS16(const std::string &name) const;
	s32 getS32(const std::string &name) const;
	u64 getU64(const std::string &name) const;
	float getFloat(const std::string &name) const;
	v2f getV2F(const std::string &name) const;
	v3f getV3F(const std::string &name) const;
>>>>>>> 6bc4cad0
	u32 getFlagStr(const std::string &name, const FlagDesc *flagdesc,
			u32 *flagmask) const;
	// N.B. if getStruct() is used to read a non-POD aggregate type,
	// the behavior is undefined.
	bool getStruct(const std::string &name, const std::string &format,
			void *out, size_t olen) const;

	// return all keys used
	std::vector<std::string> getNames() const;
	bool exists(const std::string &name) const;


	/***************************************
	 * Getters that don't throw exceptions *
	 ***************************************/

	bool getNoEx(const std::string &name, std::string &val) const;
	bool getFlag(const std::string &name) const;
	bool getU16NoEx(const std::string &name, u16 &val) const;
	bool getS16NoEx(const std::string &name, s16 &val) const;
	bool getS32NoEx(const std::string &name, s32 &val) const;
	bool getU64NoEx(const std::string &name, u64 &val) const;
	bool getFloatNoEx(const std::string &name, float &val) const;
	bool getV2FNoEx(const std::string &name, v2f &val) const;
	bool getV3FNoEx(const std::string &name, v3f &val) const;
	// N.B. getFlagStrNoEx() does not set val, but merely modifies it.  Thus,
	// val must be initialized before using getFlagStrNoEx().  The intention of
	// this is to simplify modifying a flags field from a default value.
	bool getFlagStrNoEx(const std::string &name, u32 &val, FlagDesc *flagdesc) const;


	/***********
	 * Setters *
	 ***********/

	void set(const std::string &name, std::string value);
	void set(const std::string &name, const char *value);
	void setDefault(const std::string &name, std::string value);
	void setBool(const std::string &name, bool value);
	void setS16(const std::string &name, s16 value);
	void setS32(const std::string &name, s32 value);
	void setU64(const std::string &name, u64 value);
	void setFloat(const std::string &name, float value);
	void setV2F(const std::string &name, v2f value);
	void setV3F(const std::string &name, v3f value);
	void setFlagStr(const std::string &name, u32 flags,
		const FlagDesc *flagdesc, u32 flagmask);
	// N.B. if setStruct() is used to write a non-POD aggregate type,
	// the behavior is undefined.
	bool setStruct(const std::string &name, const std::string &format, void *value);

<<<<<<< HEAD
	void setFlagStr(const std::string &name, u32 flags,
		const FlagDesc *flagdesc, u32 flagmask)
	{
		set(name, writeFlagString(flags, flagdesc, flagmask));
	}

	void setBool(const std::string &name, bool value)
	{
		set(name, value ? "true" : "false");
	}

	void setFloat(const std::string &name, float value)
	{
		set(name, ftos(value));
	}

	void setV3F(const std::string &name, v3f value)
	{
		std::ostringstream os;
		os<<"("<<value.X<<","<<value.Y<<","<<value.Z<<")";
		set(name, os.str());
	}

	void setV2F(const std::string &name, v2f value)
	{
		std::ostringstream os;
		os<<"("<<value.X<<","<<value.Y<<")";
		set(name, os.str());
	}

	void setS16(const std::string &name, s16 value)
	{
		set(name, itos(value));
	}

	void setS32(const std::string &name, s32 value)
	{
		set(name, itos(value));
	}

	void setU64(const std::string &name, u64 value)
	{
		std::ostringstream os;
		os<<value;
		set(name, os.str());
	}

	Json::Value getJson(const std::string & name)
	{
		Json::Value root;
		std::string value = get(name);
		if (value.empty())
			return root;
		if (!json_reader.parse( value, root ) ) {
			errorstream  << "Failed to parse json conf var [" << name << "]='" << value <<"' : " << json_reader.getFormattedErrorMessages();
		}
		return root;
	}

	void setJson(const std::string & name, const Json::Value & value)
	{
		set(name, value.empty() ? "{}" : json_writer.write( value ));
	}

	void clear()
	{
		JMutexAutoLock lock(m_mutex);
		clearNoLock();
	}

	void updateValue(const Settings &other, const std::string &name)
	{
		if (&other == this)
			return;

		JMutexAutoLock lock(m_mutex);

		try {
			std::string val = other.get(name);
			m_settings[name] = val;
		} catch (SettingNotFoundException &e) {
		}
	}

	void update(const Settings &other)
	{
		if (&other == this)
			return;

		JMutexAutoLock lock(m_mutex);
		JMutexAutoLock lock2(other.m_mutex);

		updateNoLock(other);
	}

	Settings & operator+=(const Settings &other)
	{
		update(other);

		return *this;
	}

	Settings & operator=(const Settings &other)
	{
		if (&other == this)
			return *this;

		JMutexAutoLock lock(m_mutex);
		JMutexAutoLock lock2(other.m_mutex);

		clearNoLock();
		updateNoLock(other);
=======
	// remove a setting
	bool remove(const std::string &name);
	void clear();
	void updateValue(const Settings &other, const std::string &name);
	void update(const Settings &other);
>>>>>>> 6bc4cad0


private:
	/***********************
	 * Reading and writing *
	 ***********************/

	bool parseConfigObject(std::istream &is,
			std::string &name, std::string &value);
	bool parseConfigObject(std::istream &is,
			std::string &name, std::string &value,
			const std::string &end, bool &end_found);
	/*
	 * Reads a configuration object from stream (usually a single line)
	 * and adds it to dst.
	 * Preserves comments and empty lines.
	 * Setting names that were added to dst are also added to updated.
	 */
	void getUpdatedConfigObject(std::istream &is,
			std::list<std::string> &dst,
			std::set<std::string> &updated,
			bool &changed);


	void updateNoLock(const Settings &other);
	void clearNoLock();


	std::map<std::string, std::string> m_settings;
	std::map<std::string, std::string> m_defaults;
	// All methods that access m_settings/m_defaults directly should lock this.
	Json::Reader json_reader;
	Json::FastWriter json_writer;
	mutable JMutex m_mutex;
};

#endif
<|MERGE_RESOLUTION|>--- conflicted
+++ resolved
@@ -25,18 +25,14 @@
 
 #include "irrlichttypes_bloated.h"
 #include "util/string.h"
-<<<<<<< HEAD
-#include "porting.h"
-#include "json/json.h" // for json config values
-#include "util/serialize.h"
-#include <list>
-=======
 #include "jthread/jmutex.h"
 #include <string>
->>>>>>> 6bc4cad0
 #include <map>
 #include <list>
 #include <set>
+
+#include "porting.h"
+#include "json/json.h" // for json config values
 
 enum ValueType
 {
@@ -75,182 +71,6 @@
 	bool updateConfigFile(const char *filename);
 	// NOTE: Types of allowed_options are ignored.  Returns success.
 	bool parseCommandLine(int argc, char *argv[],
-<<<<<<< HEAD
-			std::map<std::string, ValueSpec> &allowed_options)
-	{
-		int nonopt_index = 0;
-		int i=1;
-		for(;;)
-		{
-			if(i >= argc)
-				break;
-			std::string argname = argv[i];
-			if(argname.substr(0, 2) != "--")
-			{
-				// If option doesn't start with -, read it in as nonoptX
-				if(argname[0] != '-'){
-					std::string name = "nonopt";
-					name += itos(nonopt_index);
-					set(name, argname);
-					nonopt_index++;
-					i++;
-					continue;
-				}
-				errorstream<<"Invalid command-line parameter \""
-						<<argname<<"\": --<option> expected."<<std::endl;
-				return false;
-			}
-			i++;
-
-			std::string name = argname.substr(2);
-
-			std::map<std::string, ValueSpec>::iterator n;
-			n = allowed_options.find(name);
-			if(n == allowed_options.end())
-			{
-				errorstream<<"Unknown command-line parameter \""
-						<<argname<<"\""<<std::endl;
-				return false;
-			}
-
-			ValueType type = n->second.type;
-
-			std::string value = "";
-
-			if(type == VALUETYPE_FLAG)
-			{
-				value = "true";
-			}
-			else
-			{
-				if(i >= argc)
-				{
-					errorstream<<"Invalid command-line parameter \""
-							<<name<<"\": missing value"<<std::endl;
-					return false;
-				}
-				value = argv[i];
-				i++;
-			}
-
-
-			infostream<<"Valid command-line parameter: \""
-					<<name<<"\" = \""<<value<<"\""
-					<<std::endl;
-			set(name, value);
-		}
-
-		return true;
-	}
-
-	void set(const std::string &name, const std::string &value)
-	{
-		JMutexAutoLock lock(m_mutex);
-
-		m_settings[name] = value;
-	}
-
-	void set(const std::string &name, const char *value)
-	{
-		JMutexAutoLock lock(m_mutex);
-
-		m_settings[name] = value;
-	}
-
-
-	void setDefault(const std::string &name, std::string value)
-	{
-		JMutexAutoLock lock(m_mutex);
-
-		m_defaults[name] = value;
-	}
-
-	bool exists(const std::string &name) const
-	{
-		JMutexAutoLock lock(m_mutex);
-
-		return (m_settings.find(name) != m_settings.end() ||
-			m_defaults.find(name) != m_defaults.end());
-	}
-
-	std::string get(const std::string &name) const
-	{
-		JMutexAutoLock lock(m_mutex);
-
-		std::map<std::string, std::string>::const_iterator n;
-		if ((n = m_settings.find(name)) == m_settings.end())
-			if ((n = m_defaults.find(name)) == m_defaults.end())
-				throw SettingNotFoundException(("Setting [" + name + "] not found ").c_str());
-
-		return n->second;
-	}
-
-	//////////// Get setting
-	bool getBool(const std::string &name) const
-	{
-		return is_yes(get(name));
-	}
-
-	bool getFlag(const std::string &name) const
-	{
-		try {
-			return getBool(name);
-		} catch(SettingNotFoundException &e) {
-			return false;
-		}
-	}
-
-	float getFloat(const std::string &name) const
-	{
-		return stof(get(name));
-	}
-
-	u16 getU16(const std::string &name) const
-	{
-		return stoi(get(name), 0, 65535);
-	}
-
-	s16 getS16(const std::string &name) const
-	{
-		return stoi(get(name), -32768, 32767);
-	}
-
-	s32 getS32(const std::string &name) const
-	{
-		return stoi(get(name));
-	}
-
-	v3f getV3F(const std::string &name) const
-	{
-		v3f value;
-		Strfnd f(get(name));
-		f.next("(");
-		value.X = stof(f.next(","));
-		value.Y = stof(f.next(","));
-		value.Z = stof(f.next(")"));
-		return value;
-	}
-
-	v2f getV2F(const std::string &name) const
-	{
-		v2f value;
-		Strfnd f(get(name));
-		f.next("(");
-		value.X = stof(f.next(","));
-		value.Y = stof(f.next(")"));
-		return value;
-	}
-
-	u64 getU64(const std::string &name) const
-	{
-		u64 value = 0;
-		std::string s = get(name);
-		std::istringstream ss(s);
-		ss >> value;
-		return value;
-	}
-
-=======
 			std::map<std::string, ValueSpec> &allowed_options);
 	bool parseConfigLines(std::istream &is, const std::string &end = "");
 	void writeLines(std::ostream &os) const;
@@ -269,7 +89,6 @@
 	float getFloat(const std::string &name) const;
 	v2f getV2F(const std::string &name) const;
 	v3f getV3F(const std::string &name) const;
->>>>>>> 6bc4cad0
 	u32 getFlagStr(const std::string &name, const FlagDesc *flagdesc,
 			u32 *flagmask) const;
 	// N.B. if getStruct() is used to read a non-POD aggregate type,
@@ -320,128 +139,14 @@
 	// N.B. if setStruct() is used to write a non-POD aggregate type,
 	// the behavior is undefined.
 	bool setStruct(const std::string &name, const std::string &format, void *value);
-
-<<<<<<< HEAD
-	void setFlagStr(const std::string &name, u32 flags,
-		const FlagDesc *flagdesc, u32 flagmask)
-	{
-		set(name, writeFlagString(flags, flagdesc, flagmask));
-	}
-
-	void setBool(const std::string &name, bool value)
-	{
-		set(name, value ? "true" : "false");
-	}
-
-	void setFloat(const std::string &name, float value)
-	{
-		set(name, ftos(value));
-	}
-
-	void setV3F(const std::string &name, v3f value)
-	{
-		std::ostringstream os;
-		os<<"("<<value.X<<","<<value.Y<<","<<value.Z<<")";
-		set(name, os.str());
-	}
-
-	void setV2F(const std::string &name, v2f value)
-	{
-		std::ostringstream os;
-		os<<"("<<value.X<<","<<value.Y<<")";
-		set(name, os.str());
-	}
-
-	void setS16(const std::string &name, s16 value)
-	{
-		set(name, itos(value));
-	}
-
-	void setS32(const std::string &name, s32 value)
-	{
-		set(name, itos(value));
-	}
-
-	void setU64(const std::string &name, u64 value)
-	{
-		std::ostringstream os;
-		os<<value;
-		set(name, os.str());
-	}
-
-	Json::Value getJson(const std::string & name)
-	{
-		Json::Value root;
-		std::string value = get(name);
-		if (value.empty())
-			return root;
-		if (!json_reader.parse( value, root ) ) {
-			errorstream  << "Failed to parse json conf var [" << name << "]='" << value <<"' : " << json_reader.getFormattedErrorMessages();
-		}
-		return root;
-	}
-
-	void setJson(const std::string & name, const Json::Value & value)
-	{
-		set(name, value.empty() ? "{}" : json_writer.write( value ));
-	}
-
-	void clear()
-	{
-		JMutexAutoLock lock(m_mutex);
-		clearNoLock();
-	}
-
-	void updateValue(const Settings &other, const std::string &name)
-	{
-		if (&other == this)
-			return;
-
-		JMutexAutoLock lock(m_mutex);
-
-		try {
-			std::string val = other.get(name);
-			m_settings[name] = val;
-		} catch (SettingNotFoundException &e) {
-		}
-	}
-
-	void update(const Settings &other)
-	{
-		if (&other == this)
-			return;
-
-		JMutexAutoLock lock(m_mutex);
-		JMutexAutoLock lock2(other.m_mutex);
-
-		updateNoLock(other);
-	}
-
-	Settings & operator+=(const Settings &other)
-	{
-		update(other);
-
-		return *this;
-	}
-
-	Settings & operator=(const Settings &other)
-	{
-		if (&other == this)
-			return *this;
-
-		JMutexAutoLock lock(m_mutex);
-		JMutexAutoLock lock2(other.m_mutex);
-
-		clearNoLock();
-		updateNoLock(other);
-=======
 	// remove a setting
 	bool remove(const std::string &name);
 	void clear();
 	void updateValue(const Settings &other, const std::string &name);
 	void update(const Settings &other);
->>>>>>> 6bc4cad0
 
+	Json::Value getJson(const std::string & name);
+	void setJson(const std::string & name, const Json::Value & value);
 
 private:
 	/***********************
