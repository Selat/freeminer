/*
settings.h
Copyright (C) 2010-2013 celeron55, Perttu Ahola <celeron55@gmail.com>
*/

/*
This file is part of Freeminer.

Freeminer is free software: you can redistribute it and/or modify
it under the terms of the GNU General Public License as published by
the Free Software Foundation, either version 3 of the License, or
(at your option) any later version.

Freeminer  is distributed in the hope that it will be useful,
but WITHOUT ANY WARRANTY; without even the implied warranty of
MERCHANTABILITY or FITNESS FOR A PARTICULAR PURPOSE.  See the
GNU General Public License for more details.

You should have received a copy of the GNU General Public License
along with Freeminer.  If not, see <http://www.gnu.org/licenses/>.
*/

#ifndef SETTINGS_HEADER
#define SETTINGS_HEADER

#include "irrlichttypes_bloated.h"
#include "util/string.h"
#include "jthread/jmutex.h"
#include <string>
#include <map>
#include <list>
#include <set>

#include "porting.h"
#include "json/json.h" // for json config values
#include "msgpack.h"
#include <stdint.h>

class Settings;
struct NoiseParams;

/** function type to register a changed callback */
typedef void (*setting_changed_callback)(const std::string, void*);

enum ValueType {
	VALUETYPE_STRING,
	VALUETYPE_FLAG // Doesn't take any arguments
};

enum SettingsParseEvent {
	SPE_NONE,
	SPE_INVALID,
	SPE_COMMENT,
	SPE_KVPAIR,
	SPE_END,
	SPE_GROUP,
	SPE_MULTILINE,
};

struct ValueSpec {
	ValueSpec(ValueType a_type, const char *a_help=NULL)
	{
		type = a_type;
		help = a_help;
	}

	ValueType type;
	const char *help;
};

struct SettingsEntry {
	SettingsEntry()
	{
		group    = NULL;
		is_group = false;
	}

	SettingsEntry(const std::string &value_)
	{
		value    = value_;
		group    = NULL;
		is_group = false;
	}

	SettingsEntry(Settings *group_)
	{
		group    = group_;
		is_group = true;
	}

	std::string value;
	Settings *group;
	bool is_group;
};

class Settings {
public:
	Settings() {}
	~Settings();

	Settings & operator += (const Settings &other);
	Settings & operator = (const Settings &other);

	/***********************
	 * Reading and writing *
	 ***********************/

	// Read configuration file.  Returns success.
	bool readConfigFile(const char *filename);
	//Updates configuration file.  Returns success.
	bool updateConfigFile(const std::string &filename);
	// NOTE: Types of allowed_options are ignored.  Returns success.
	bool parseCommandLine(int argc, char *argv[],
			std::map<std::string, ValueSpec> &allowed_options);
	bool parseConfigLines(std::istream &is, const std::string &end = "");
	void writeLines(std::ostream &os, u32 tab_depth=0) const;

	SettingsParseEvent parseConfigObject(const std::string &line,
		const std::string &end, std::string &name, std::string &value);
	bool updateConfigObject(std::istream &is, std::ostream &os,
		const std::string &end, u32 tab_depth=0);

	static bool checkNameValid(const std::string &name);
	static bool checkValueValid(const std::string &value);
	static std::string sanitizeName(const std::string &name);
	static std::string sanitizeValue(const std::string &value);
	static std::string getMultiline(std::istream &is, size_t *num_lines=NULL);
	static void printEntry(std::ostream &os, const std::string &name,
		const SettingsEntry &entry, u32 tab_depth=0);

	/***********
	 * Getters *
	 ***********/

	const SettingsEntry &getEntry(const std::string &name) const;
	Settings *getGroup(const std::string &name) const;
	std::string get(const std::string &name) const;
	bool getBool(const std::string &name) const;
	u16 getU16(const std::string &name) const;
	s16 getS16(const std::string &name) const;
	s32 getS32(const std::string &name) const;
	u64 getU64(const std::string &name) const;
	float getFloat(const std::string &name) const;
	v2f getV2F(const std::string &name) const;
	v3f getV3F(const std::string &name) const;
	u32 getFlagStr(const std::string &name, const FlagDesc *flagdesc,
			u32 *flagmask) const;
	// N.B. if getStruct() is used to read a non-POD aggregate type,
	// the behavior is undefined.
	bool getStruct(const std::string &name, const std::string &format,
			void *out, size_t olen) const;
	bool getNoiseParams(const std::string &name, NoiseParams &np) const;
	bool getNoiseParamsFromValue(const std::string &name, NoiseParams &np) const;
	bool getNoiseParamsFromGroup(const std::string &name, NoiseParams &np) const;

	// return all keys used
	std::vector<std::string> getNames() const;
	bool exists(const std::string &name) const;


	/***************************************
	 * Getters that don't throw exceptions *
	 ***************************************/

	bool getEntryNoEx(const std::string &name, SettingsEntry &val) const;
	bool getGroupNoEx(const std::string &name, Settings *&val) const;
	bool getNoEx(const std::string &name, std::string &val) const;
	bool getFlag(const std::string &name) const;
	bool getU16NoEx(const std::string &name, u16 &val) const;
	bool getS16NoEx(const std::string &name, s16 &val) const;
	bool getS32NoEx(const std::string &name, s32 &val) const;
	bool getU64NoEx(const std::string &name, u64 &val) const;
	bool getFloatNoEx(const std::string &name, float &val) const;
	bool getV2FNoEx(const std::string &name, v2f &val) const;
	bool getV3FNoEx(const std::string &name, v3f &val) const;
	// N.B. getFlagStrNoEx() does not set val, but merely modifies it.  Thus,
	// val must be initialized before using getFlagStrNoEx().  The intention of
	// this is to simplify modifying a flags field from a default value.
	bool getFlagStrNoEx(const std::string &name, u32 &val, FlagDesc *flagdesc) const;


	/***********
	 * Setters *
	 ***********/

	// N.B. Groups not allocated with new must be set to NULL in the settings
	// tree before object destruction.
	bool setEntry(const std::string &name, const void *entry,
		bool set_group, bool set_default);
	bool set(const std::string &name, const std::string &value);
	bool setDefault(const std::string &name, const std::string &value);
	bool setGroup(const std::string &name, Settings *group);
	bool setGroupDefault(const std::string &name, Settings *group);
	bool setBool(const std::string &name, bool value);
	bool setS16(const std::string &name, s16 value);
	bool setU16(const std::string &name, u16 value);
	bool setS32(const std::string &name, s32 value);
	bool setU64(const std::string &name, uint64_t value);
	bool setFloat(const std::string &name, float value);
	bool setV2F(const std::string &name, v2f value);
	bool setV3F(const std::string &name, v3f value);
	bool setFlagStr(const std::string &name, u32 flags,
		const FlagDesc *flagdesc, u32 flagmask);
	bool setNoiseParams(const std::string &name, const NoiseParams &np,
		bool set_default=false);
	// N.B. if setStruct() is used to write a non-POD aggregate type,
	// the behavior is undefined.
	bool setStruct(const std::string &name, const std::string &format, void *value);
	// remove a setting
	bool remove(const std::string &name);
	void clear();
	void updateValue(const Settings &other, const std::string &name);
	void update(const Settings &other);
<<<<<<< HEAD

	Json::Value getJson(const std::string & name, const Json::Value & def = Json::Value());
	void setJson(const std::string & name, const Json::Value & value);

	void registerChangedCallback(std::string name, setting_changed_callback cbf);
=======
	void registerChangedCallback(std::string name, setting_changed_callback cbf, void *userdata = NULL);
	void deregisterChangedCallback(std::string name, setting_changed_callback cbf, void *userdata = NULL);
>>>>>>> 5b55deb1

	Json::Value m_json;
	bool toJson(Json::Value &json) const;
	bool fromJson(const Json::Value &json);
	bool writeJsonFile(const std::string &filename);
	bool readJsonFile(const std::string &filename);
	void msgpack_pack(msgpack::packer<msgpack::sbuffer> &pk) const;
	void msgpack_unpack(msgpack::object o);

private:

	void updateNoLock(const Settings &other);
	void clearNoLock();

	void doCallbacks(std::string name);

	std::map<std::string, SettingsEntry> m_settings;
	std::map<std::string, SettingsEntry> m_defaults;
<<<<<<< HEAD
	std::map<std::string, std::vector<setting_changed_callback> > m_callbacks;
	// All methods that access m_settings/m_defaults directly should lock this.
	Json::Reader json_reader;
	Json::StyledWriter json_writer;
	mutable JMutex m_mutex;
=======

	std::map<std::string, std::vector<std::pair<setting_changed_callback,void*> > > m_callbacks;

	mutable JMutex m_callbackMutex;
	mutable JMutex m_mutex; // All methods that access m_settings/m_defaults directly should lock this.

>>>>>>> 5b55deb1
};

extern Settings *g_settings;
extern std::string g_settings_path;

#endif<|MERGE_RESOLUTION|>--- conflicted
+++ resolved
@@ -211,16 +211,12 @@
 	void clear();
 	void updateValue(const Settings &other, const std::string &name);
 	void update(const Settings &other);
-<<<<<<< HEAD
 
 	Json::Value getJson(const std::string & name, const Json::Value & def = Json::Value());
 	void setJson(const std::string & name, const Json::Value & value);
 
-	void registerChangedCallback(std::string name, setting_changed_callback cbf);
-=======
 	void registerChangedCallback(std::string name, setting_changed_callback cbf, void *userdata = NULL);
 	void deregisterChangedCallback(std::string name, setting_changed_callback cbf, void *userdata = NULL);
->>>>>>> 5b55deb1
 
 	Json::Value m_json;
 	bool toJson(Json::Value &json) const;
@@ -239,20 +235,15 @@
 
 	std::map<std::string, SettingsEntry> m_settings;
 	std::map<std::string, SettingsEntry> m_defaults;
-<<<<<<< HEAD
-	std::map<std::string, std::vector<setting_changed_callback> > m_callbacks;
-	// All methods that access m_settings/m_defaults directly should lock this.
+
 	Json::Reader json_reader;
 	Json::StyledWriter json_writer;
-	mutable JMutex m_mutex;
-=======
 
 	std::map<std::string, std::vector<std::pair<setting_changed_callback,void*> > > m_callbacks;
 
 	mutable JMutex m_callbackMutex;
 	mutable JMutex m_mutex; // All methods that access m_settings/m_defaults directly should lock this.
 
->>>>>>> 5b55deb1
 };
 
 extern Settings *g_settings;
