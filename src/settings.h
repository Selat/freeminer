/*
settings.h
Copyright (C) 2010-2013 celeron55, Perttu Ahola <celeron55@gmail.com>
*/

/*
This file is part of Freeminer.

Freeminer is free software: you can redistribute it and/or modify
it under the terms of the GNU General Public License as published by
the Free Software Foundation, either version 3 of the License, or
(at your option) any later version.

Freeminer  is distributed in the hope that it will be useful,
but WITHOUT ANY WARRANTY; without even the implied warranty of
MERCHANTABILITY or FITNESS FOR A PARTICULAR PURPOSE.  See the
GNU General Public License for more details.

You should have received a copy of the GNU General Public License
along with Freeminer.  If not, see <http://www.gnu.org/licenses/>.
*/

#ifndef SETTINGS_HEADER
#define SETTINGS_HEADER

#include "irrlichttypes_bloated.h"
#include "exceptions.h"
#include <string>
#include "jthread/jmutex.h"
#include "jthread/jmutexautolock.h"
#include "strfnd.h"
#include <iostream>
#include <fstream>
#include <sstream>
#include "debug.h"
#include "log.h"
#include "util/string.h"
#include "porting.h"
#include "json/json.h" // for json config values
#include "util/serialize.h"
#include <list>
#include <map>
#include <set>
#include "filesys.h"
#include <cctype>

enum ValueType
{
	VALUETYPE_STRING,
	VALUETYPE_FLAG // Doesn't take any arguments
};

struct ValueSpec
{
	ValueSpec(ValueType a_type, const char *a_help=NULL)
	{
		type = a_type;
		help = a_help;
	}
	ValueType type;
	const char *help;
};

class Settings
{
public:
	Settings()
	{
	}

	void writeLines(std::ostream &os) const
	{
		JMutexAutoLock lock(m_mutex);

		for(std::map<std::string, std::string>::const_iterator
				i = m_settings.begin();
				i != m_settings.end(); ++i)
		{
			std::string name = i->first;
			std::string value = i->second;
			os<<name<<" = "<<value<<"\n";
		}
	}
  
	// return all keys used
	std::vector<std::string> getNames() const
	{
		std::vector<std::string> names;
		for(std::map<std::string, std::string>::const_iterator
				i = m_settings.begin();
				i != m_settings.end(); ++i)
		{
			names.push_back(i->first);
		}
		return names;
	}

	// remove a setting
	bool remove(const std::string &name)
	{
		return m_settings.erase(name);
	}


	bool parseConfigLine(const std::string &line)
	{
		JMutexAutoLock lock(m_mutex);

		std::string trimmedline = trim(line);

		// Ignore empty lines and comments
		if(trimmedline.size() == 0 || trimmedline[0] == '#')
			return true;

		//infostream<<"trimmedline=\""<<trimmedline<<"\""<<std::endl;

		Strfnd sf(trim(line));

		std::string name = sf.next("=");
		name = trim(name);

		if(name == "")
			return true;

		std::string value = sf.next("\n");
		value = trim(value);

		/*infostream<<"Config name=\""<<name<<"\" value=\""
				<<value<<"\""<<std::endl;*/

		m_settings[name] = value;

		return true;
	}

	void parseConfigLines(std::istream &is, const std::string &endstring)
	{
		for(;;){
			if(is.eof())
				break;
			std::string line;
			std::getline(is, line);
			std::string trimmedline = trim(line);
			if(endstring != ""){
				if(trimmedline == endstring)
					break;
			}
			parseConfigLine(line);
		}
	}

	// Returns false on EOF
	bool parseConfigObject(std::istream &is)
	{
		if(is.eof())
			return false;

		/*
			NOTE: This function might be expanded to allow multi-line
			      settings.
		*/
		std::string line;
		std::getline(is, line);
		//infostream<<"got line: \""<<line<<"\""<<std::endl;

		return parseConfigLine(line);
	}

	/*
		Read configuration file

		Returns true on success
	*/
	bool readConfigFile(const char *filename)
	{
		std::ifstream is(filename);
		if(is.good() == false)
			return false;

		/*infostream<<"Parsing configuration file: \""
				<<filename<<"\""<<std::endl;*/

		while(parseConfigObject(is));

		return true;
	}

	/*
		Reads a configuration object from stream (usually a single line)
		and adds it to dst.

		Preserves comments and empty lines.

		Settings that were added to dst are also added to updated.
		key of updated is setting name, value of updated is dummy.

		Returns false on EOF
	*/
	bool getUpdatedConfigObject(std::istream &is,
			std::list<std::string> &dst,
			std::set<std::string> &updated,
			bool &value_changed)
	{
		JMutexAutoLock lock(m_mutex);

		if(is.eof())
			return false;

		// NOTE: This function will be expanded to allow multi-line settings
		std::string line;
		std::getline(is, line);

		std::string trimmedline = trim(line);

		std::string line_end = "";
		if(is.eof() == false)
			line_end = "\n";

		// Ignore empty lines and comments
		if(trimmedline.size() == 0 || trimmedline[0] == '#')
		{
			dst.push_back(line+line_end);
			return true;
		}

		Strfnd sf(trim(line));

		std::string name = sf.next("=");
		name = trim(name);

		if(name == "")
		{
			dst.push_back(line+line_end);
			return true;
		}

		std::string value = sf.next("\n");
		value = trim(value);

		if(m_settings.find(name) != m_settings.end())
		{
			std::string newvalue = m_settings[name];

			if(newvalue != value)
			{
				infostream<<"Changing value of \""<<name<<"\" = \""
						<<value<<"\" -> \""<<newvalue<<"\""
						<<std::endl;
				value_changed = true;
			}

			dst.push_back(name + " = " + newvalue + line_end);

			updated.insert(name);
		}
		else //file contains a setting which is not in m_settings
			value_changed=true;
			
		return true;
	}

	/*
		Updates configuration file

		Returns true on success
	*/
	bool updateConfigFile(const char *filename)
	{
		infostream<<"Updating configuration file: \""
				<<filename<<"\""<<std::endl;

		std::list<std::string> objects;
		std::set<std::string> updated;
		bool something_actually_changed = false;

		// Read and modify stuff
		{
			std::ifstream is(filename);
			if(is.good() == false)
			{
				infostream<<"updateConfigFile():"
						" Error opening configuration file"
						" for reading: \""
						<<filename<<"\""<<std::endl;
			}
			else
			{
				while(getUpdatedConfigObject(is, objects, updated,
						something_actually_changed));
			}
		}

		JMutexAutoLock lock(m_mutex);

		// If something not yet determined to have been changed, check if
		// any new stuff was added
		if(!something_actually_changed){
			for(std::map<std::string, std::string>::const_iterator
					i = m_settings.begin();
					i != m_settings.end(); ++i)
			{
				if(updated.find(i->first) != updated.end())
					continue;
				something_actually_changed = true;
				break;
			}
		}

		// If nothing was actually changed, skip writing the file
		if(!something_actually_changed){
			infostream<<"Skipping writing of "<<filename
					<<" because content wouldn't be modified"<<std::endl;
			return true;
		}

		// Write stuff back
		{
			std::ostringstream ss(std::ios_base::binary);

			/*
				Write updated stuff
			*/
			for(std::list<std::string>::const_iterator
					i = objects.begin();
					i != objects.end(); ++i)
			{
				ss<<(*i);
			}

			/*
				Write stuff that was not already in the file
			*/
			for(std::map<std::string, std::string>::const_iterator
					i = m_settings.begin();
					i != m_settings.end(); ++i)
			{
				if(updated.find(i->first) != updated.end())
					continue;
				std::string name = i->first;
				std::string value = i->second;
				infostream<<"Adding \""<<name<<"\" = \""<<value<<"\""
						<<std::endl;
				ss<<name<<" = "<<value<<"\n";
			}

			if(!fs::safeWriteToFile(filename, ss.str()))
			{
				errorstream<<"Error writing configuration file: \""
						<<filename<<"\""<<std::endl;
				return false;
			}
		}

		return true;
	}

	/*
		NOTE: Types of allowed_options are ignored

		returns true on success
	*/
	bool parseCommandLine(int argc, char *argv[],
			std::map<std::string, ValueSpec> &allowed_options)
	{
		int nonopt_index = 0;
		int i=1;
		for(;;)
		{
			if(i >= argc)
				break;
			std::string argname = argv[i];
			if(argname.substr(0, 2) != "--")
			{
				// If option doesn't start with -, read it in as nonoptX
				if(argname[0] != '-'){
					std::string name = "nonopt";
					name += itos(nonopt_index);
					set(name, argname);
					nonopt_index++;
					i++;
					continue;
				}
				errorstream<<"Invalid command-line parameter \""
						<<argname<<"\": --<option> expected."<<std::endl;
				return false;
			}
			i++;

			std::string name = argname.substr(2);

			std::map<std::string, ValueSpec>::iterator n;
			n = allowed_options.find(name);
			if(n == allowed_options.end())
			{
				errorstream<<"Unknown command-line parameter \""
						<<argname<<"\""<<std::endl;
				return false;
			}

			ValueType type = n->second.type;

			std::string value = "";

			if(type == VALUETYPE_FLAG)
			{
				value = "true";
			}
			else
			{
				if(i >= argc)
				{
					errorstream<<"Invalid command-line parameter \""
							<<name<<"\": missing value"<<std::endl;
					return false;
				}
				value = argv[i];
				i++;
			}


			infostream<<"Valid command-line parameter: \""
					<<name<<"\" = \""<<value<<"\""
					<<std::endl;
			set(name, value);
		}

		return true;
	}

<<<<<<< HEAD
	void set(std::string name, const std::string &value)
=======
	void set(const std::string &name, std::string value)
>>>>>>> 2ae5d3f3
	{
		JMutexAutoLock lock(m_mutex);

		m_settings[name] = value;
	}

	void set(const std::string &name, const char *value)
	{
		JMutexAutoLock lock(m_mutex);

		m_settings[name] = value;
	}


	void setDefault(const std::string &name, std::string value)
	{
		JMutexAutoLock lock(m_mutex);

		m_defaults[name] = value;
	}

	bool exists(const std::string &name) const
	{
		JMutexAutoLock lock(m_mutex);

		return (m_settings.find(name) != m_settings.end() ||
			m_defaults.find(name) != m_defaults.end());
	}

	std::string get(const std::string &name) const
	{
		JMutexAutoLock lock(m_mutex);

		std::map<std::string, std::string>::const_iterator n;
		if ((n = m_settings.find(name)) == m_settings.end())
			if ((n = m_defaults.find(name)) == m_defaults.end())
				throw SettingNotFoundException(("Setting [" + name + "] not found ").c_str());

		return n->second;
	}

	//////////// Get setting
	bool getBool(const std::string &name) const
	{
		return is_yes(get(name));
	}

	bool getFlag(const std::string &name) const
	{
		try {
			return getBool(name);
		} catch(SettingNotFoundException &e) {
			return false;
		}
	}

	float getFloat(const std::string &name) const
	{
		return stof(get(name));
	}

	u16 getU16(const std::string &name) const
	{
		return stoi(get(name), 0, 65535);
	}

	s16 getS16(const std::string &name) const
	{
		return stoi(get(name), -32768, 32767);
	}

	s32 getS32(const std::string &name) const
	{
		return stoi(get(name));
	}

	v3f getV3F(const std::string &name) const
	{
		v3f value;
		Strfnd f(get(name));
		f.next("(");
		value.X = stof(f.next(","));
		value.Y = stof(f.next(","));
		value.Z = stof(f.next(")"));
		return value;
	}

	v2f getV2F(const std::string &name) const
	{
		v2f value;
		Strfnd f(get(name));
		f.next("(");
		value.X = stof(f.next(","));
		value.Y = stof(f.next(")"));
		return value;
	}

	u64 getU64(const std::string &name) const
	{
		u64 value = 0;
		std::string s = get(name);
		std::istringstream ss(s);
		ss >> value;
		return value;
	}

	u32 getFlagStr(const std::string &name, const FlagDesc *flagdesc,
			u32 *flagmask) const
	{
		std::string val = get(name);
		return std::isdigit(val[0])
			? stoi(val)
			: readFlagString(val, flagdesc, flagmask);
	}

	// N.B. if getStruct() is used to read a non-POD aggregate type,
	// the behavior is undefined.
	bool getStruct(const std::string &name, const std::string &format,
			void *out, size_t olen) const
	{
		std::string valstr;

		try {
			valstr = get(name);
		} catch (SettingNotFoundException &e) {
			return false;
		}

		if (!deSerializeStringToStruct(valstr, format, out, olen))
			return false;

		return true;
	}

	//////////// Try to get value, no exception thrown
	bool getNoEx(const std::string &name, std::string &val) const
	{
		try {
			val = get(name);
			return true;
		} catch (SettingNotFoundException &e) {
			return false;
		}
	}

	// N.B. getFlagStrNoEx() does not set val, but merely modifies it.  Thus,
	// val must be initialized before using getFlagStrNoEx().  The intention of
	// this is to simplify modifying a flags field from a default value.
	bool getFlagStrNoEx(const std::string &name, u32 &val, FlagDesc *flagdesc) const
	{
		try {
			u32 flags, flagmask;

			flags = getFlagStr(name, flagdesc, &flagmask);

			val &= ~flagmask;
			val |=  flags;

			return true;
		} catch (SettingNotFoundException &e) {
			return false;
		}
	}

	bool getFloatNoEx(const std::string &name, float &val) const
	{
		try {
			val = getFloat(name);
			return true;
		} catch (SettingNotFoundException &e) {
			return false;
		}
	}

	bool getU16NoEx(const std::string &name, int &val) const
	{
		try {
			val = getU16(name);
			return true;
		} catch (SettingNotFoundException &e) {
			return false;
		}
	}

	bool getU16NoEx(const std::string &name, u16 &val) const
	{
		try {
			val = getU16(name);
			return true;
		} catch (SettingNotFoundException &e) {
			return false;
		}
	}

	bool getS16NoEx(const std::string &name, int &val) const
	{
		try {
			val = getU16(name);
			return true;
		} catch (SettingNotFoundException &e) {
			return false;
		}
	}

	bool getS16NoEx(const std::string &name, s16 &val) const
	{
		try {
			val = getS16(name);
			return true;
		} catch (SettingNotFoundException &e) {
			return false;
		}
	}

	bool getS32NoEx(const std::string &name, s32 &val) const
	{
		try {
			val = getS32(name);
			return true;
		} catch (SettingNotFoundException &e) {
			return false;
		}
	}

	bool getV3FNoEx(const std::string &name, v3f &val) const
	{
		try {
			val = getV3F(name);
			return true;
		} catch (SettingNotFoundException &e) {
			return false;
		}
	}

	bool getV2FNoEx(const std::string &name, v2f &val) const
	{
		try {
			val = getV2F(name);
			return true;
		} catch (SettingNotFoundException &e) {
			return false;
		}
	}

	bool getU64NoEx(const std::string &name, u64 &val) const
	{
		try {
			val = getU64(name);
			return true;
		} catch (SettingNotFoundException &e) {
			return false;
		}
	}

	//////////// Set setting

	// N.B. if setStruct() is used to write a non-POD aggregate type,
	// the behavior is undefined.
	bool setStruct(const std::string &name, const std::string &format, void *value)
	{
		std::string structstr;
		if (!serializeStructToString(&structstr, format, value))
			return false;

		set(name, structstr);
		return true;
	}

	void setFlagStr(const std::string &name, u32 flags,
		const FlagDesc *flagdesc, u32 flagmask)
	{
		set(name, writeFlagString(flags, flagdesc, flagmask));
	}

	void setBool(const std::string &name, bool value)
	{
		set(name, value ? "true" : "false");
	}

	void setFloat(const std::string &name, float value)
	{
		set(name, ftos(value));
	}

	void setV3F(const std::string &name, v3f value)
	{
		std::ostringstream os;
		os<<"("<<value.X<<","<<value.Y<<","<<value.Z<<")";
		set(name, os.str());
	}

	void setV2F(const std::string &name, v2f value)
	{
		std::ostringstream os;
		os<<"("<<value.X<<","<<value.Y<<")";
		set(name, os.str());
	}

	void setS16(const std::string &name, s16 value)
	{
		set(name, itos(value));
	}

	void setS32(const std::string &name, s32 value)
	{
		set(name, itos(value));
	}

	void setU64(const std::string &name, u64 value)
	{
		std::ostringstream os;
		os<<value;
		set(name, os.str());
	}

	Json::Value getJson(const std::string & name)
	{
		Json::Value root;
		std::string value = get(name);
		if (value.empty())
			return root;
		if (!json_reader.parse( value, root ) ) {
			errorstream  << "Failed to parse json conf var [" << name << "]='" << value <<"' : " << json_reader.getFormattedErrorMessages();
		}
		return root;
	}

	void setJson(const std::string & name, const Json::Value & value)
	{
		set(name, value.empty() ? "{}" : json_writer.write( value ));
	}

	void clear()
	{
		JMutexAutoLock lock(m_mutex);
		clearNoLock();
	}

	void updateValue(const Settings &other, const std::string &name)
	{
		if (&other == this)
			return;

		JMutexAutoLock lock(m_mutex);

		try {
			std::string val = other.get(name);
			m_settings[name] = val;
		} catch (SettingNotFoundException &e) {
		}
	}

	void update(const Settings &other)
	{
		if (&other == this)
			return;

		JMutexAutoLock lock(m_mutex);
		JMutexAutoLock lock2(other.m_mutex);

		updateNoLock(other);
	}

	Settings & operator+=(const Settings &other)
	{
		update(other);

		return *this;
	}

	Settings & operator=(const Settings &other)
	{
		if (&other == this)
			return *this;

		JMutexAutoLock lock(m_mutex);
		JMutexAutoLock lock2(other.m_mutex);

		clearNoLock();
		updateNoLock(other);

		return *this;
	}

private:

	void updateNoLock(const Settings &other)
	{
		m_settings.insert(other.m_settings.begin(), other.m_settings.end());
		m_defaults.insert(other.m_defaults.begin(), other.m_defaults.end());
	}

	void clearNoLock()
	{
		m_settings.clear();
		m_defaults.clear();
	}


	std::map<std::string, std::string> m_settings;
	std::map<std::string, std::string> m_defaults;
	// All methods that access m_settings/m_defaults directly should lock this.
<<<<<<< HEAD
	JMutex m_mutex;
	Json::Reader json_reader;
	Json::FastWriter json_writer;
=======
	mutable JMutex m_mutex;
>>>>>>> 2ae5d3f3
};

#endif
<|MERGE_RESOLUTION|>--- conflicted
+++ resolved
@@ -427,11 +427,7 @@
 		return true;
 	}
 
-<<<<<<< HEAD
-	void set(std::string name, const std::string &value)
-=======
-	void set(const std::string &name, std::string value)
->>>>>>> 2ae5d3f3
+	void set(const std::string &name, const std::string &value)
 	{
 		JMutexAutoLock lock(m_mutex);
 
@@ -834,13 +830,9 @@
 	std::map<std::string, std::string> m_settings;
 	std::map<std::string, std::string> m_defaults;
 	// All methods that access m_settings/m_defaults directly should lock this.
-<<<<<<< HEAD
-	JMutex m_mutex;
 	Json::Reader json_reader;
 	Json::FastWriter json_writer;
-=======
 	mutable JMutex m_mutex;
->>>>>>> 2ae5d3f3
 };
 
 #endif
