--- conflicted
+++ resolved
@@ -410,15 +410,8 @@
 	/*
 		Update tile textures to latest return values of TextueSource.
 	*/
-<<<<<<< HEAD
-	virtual void updateTextures(ITextureSource *tsrc)=0;
-=======
 	virtual void updateTextures(ITextureSource *tsrc,
 		IShaderSource *shdsrc)=0;
-
-	virtual void serialize(std::ostream &os, u16 protocol_version)=0;
-	virtual void deSerialize(std::istream &is)=0;
->>>>>>> 6285b729
 };
 
 IWritableNodeDefManager* createNodeDefManager();
