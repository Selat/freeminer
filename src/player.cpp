--- conflicted
+++ resolved
@@ -48,7 +48,6 @@
 	movement_fov(0),
 	peer_id(PEER_ID_INEXISTENT),
 	keyPressed(0),
-	need_save(false),
 // protected
 	m_gamedef(gamedef),
 	m_breath(-1),
@@ -290,53 +289,6 @@
 	}
 }
 
-
-void RemotePlayer::save(std::string savedir)
-{
-	/*
-	 * We have to open all possible player files in the players directory
-	 * and check their player names because some file systems are not
-	 * case-sensitive and player names are case-sensitive.
-	 */
-
-	// A player to deserialize files into to check their names
-	RemotePlayer testplayer(m_gamedef);
-
-	savedir += DIR_DELIM;
-	std::string path = savedir + m_name;
-	for (u32 i = 0; i < PLAYER_FILE_ALTERNATE_TRIES; i++) {
-		if (!fs::PathExists(path)) {
-			// Open file and serialize
-			std::ostringstream ss(std::ios_base::binary);
-			serialize(ss);
-			if (!fs::safeWriteToFile(path, ss.str())) {
-				infostream << "Failed to write " << path << std::endl;
-			}
-			return;
-		}
-		// Open file and deserialize
-		std::ifstream is(path.c_str(), std::ios_base::binary);
-		if (!is.good()) {
-			infostream << "Failed to open " << path << std::endl;
-			return;
-		}
-		testplayer.deSerialize(is, path);
-		if (strcmp(testplayer.getName(), m_name) == 0) {
-			// Open file and serialize
-			std::ostringstream ss(std::ios_base::binary);
-			serialize(ss);
-			if (!fs::safeWriteToFile(path, ss.str())) {
-				infostream << "Failed to write " << path << std::endl;
-			}
-			return;
-		}
-		path = savedir + m_name + itos(i);
-	}
-
-	infostream << "Didn't find free file for player " << m_name << std::endl;
-	return;
-}
-
 /*
 	RemotePlayer
 */
@@ -346,9 +298,6 @@
 	if(m_sao)
 		m_sao->setBasePosition(position);
 }
-<<<<<<< HEAD
-
-
 
 Json::Value operator<<(Json::Value &json, v3f &v) {
 	json["X"] = v.X;
@@ -410,6 +359,4 @@
 	}
 
 	return json;
-}
-=======
->>>>>>> 089fc010
+}