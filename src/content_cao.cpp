/*
content_cao.cpp
Copyright (C) 2010-2013 celeron55, Perttu Ahola <celeron55@gmail.com>
*/

/*
This file is part of Freeminer.

Freeminer is free software: you can redistribute it and/or modify
it under the terms of the GNU General Public License as published by
the Free Software Foundation, either version 3 of the License, or
(at your option) any later version.

Freeminer  is distributed in the hope that it will be useful,
but WITHOUT ANY WARRANTY; without even the implied warranty of
MERCHANTABILITY or FITNESS FOR A PARTICULAR PURPOSE.  See the
GNU General Public License for more details.

You should have received a copy of the GNU General Public License
along with Freeminer.  If not, see <http://www.gnu.org/licenses/>.
*/

#include <ICameraSceneNode.h>
#include <ITextSceneNode.h>
#include <IBillboardSceneNode.h>
#include <IMeshManipulator.h>
#include <IAnimatedMeshSceneNode.h>
#include <IBoneSceneNode.h>
#include "content_cao.h"
#include "util/numeric.h" // For IntervalLimiter
#include "util/serialize.h"
#include "util/mathconstants.h"
#include "tile.h"
#include "environment.h"
#include "collision.h"
#include "settings.h"
#include "serialization.h" // For decompressZlib
#include "gamedef.h"
#include "clientobject.h"
#include "content_object.h"
#include "mesh.h"
#include "itemdef.h"
#include "tool.h"
#include "content_cso.h"
#include "sound.h"
#include "nodedef.h"
#include "localplayer.h"
#include "map.h"
#include "main.h" // g_settings
#include "camera.h" // CameraModes
#include "wieldmesh.h"
#include "log.h"

class Settings;
struct ToolCapabilities;

#define PP(x) "("<<(x).X<<","<<(x).Y<<","<<(x).Z<<")"

std::map<u16, ClientActiveObject::Factory> ClientActiveObject::m_types;

SmoothTranslator::SmoothTranslator():
	vect_old(0,0,0),
	vect_show(0,0,0),
	vect_aim(0,0,0),
	anim_counter(0),
	anim_time(0),
	anim_time_counter(0),
	aim_is_end(true)
{}

void SmoothTranslator::init(v3f vect)
{
	vect_old = vect;
	vect_show = vect;
	vect_aim = vect;
	anim_counter = 0;
	anim_time = 0;
	anim_time_counter = 0;
	aim_is_end = true;
}

void SmoothTranslator::sharpen()
{
	init(vect_show);
}

void SmoothTranslator::update(v3f vect_new, bool is_end_position, float update_interval)
{
	aim_is_end = is_end_position;
	vect_old = vect_show;
	vect_aim = vect_new;
	if(update_interval > 0)
	{
		anim_time = update_interval;
	} else {
		if(anim_time < 0.001 || anim_time > 1.0)
			anim_time = anim_time_counter;
		else
			anim_time = anim_time * 0.9 + anim_time_counter * 0.1;
	}
	anim_time_counter = 0;
	anim_counter = 0;
}

void SmoothTranslator::translate(f32 dtime)
{
	anim_time_counter = anim_time_counter + dtime;
	anim_counter = anim_counter + dtime;
	v3f vect_move = vect_aim - vect_old;
	f32 moveratio = 1.0;
	if(anim_time > 0.001)
		moveratio = anim_time_counter / anim_time;
	// Move a bit less than should, to avoid oscillation
	moveratio = moveratio * 0.8;
	float move_end = 1.5;
	if(aim_is_end)
		move_end = 1.0;
	if(moveratio > move_end)
		moveratio = move_end;
	vect_show = vect_old + vect_move * moveratio;
}

bool SmoothTranslator::is_moving()
{
	return ((anim_time_counter / anim_time) < 1.4);
}

/*
	Other stuff
*/

static void setBillboardTextureMatrix(scene::IBillboardSceneNode *bill,
		float txs, float tys, int col, int row)
{
	video::SMaterial& material = bill->getMaterial(0);
	core::matrix4& matrix = material.getTextureMatrix(0);
	matrix.setTextureTranslate(txs*col, tys*row);
	matrix.setTextureScale(txs, tys);
}

/*
	TestCAO
*/

class TestCAO : public ClientActiveObject
{
public:
	TestCAO(IGameDef *gamedef, ClientEnvironment *env);
	virtual ~TestCAO();
	
	u8 getType() const
	{
		return ACTIVEOBJECT_TYPE_TEST;
	}
	
	static ClientActiveObject* create(IGameDef *gamedef, ClientEnvironment *env);

	void addToScene(scene::ISceneManager *smgr, ITextureSource *tsrc,
			IrrlichtDevice *irr);
	void removeFromScene(bool permanent);
	void updateLight(u8 light_at_pos);
	v3s16 getLightPosition();
	void updateNodePos();

	void step(float dtime, ClientEnvironment *env);

	void processMessage(const std::string &data);

	bool getCollisionBox(aabb3f *toset) { return false; }
private:
	scene::IMeshSceneNode *m_node;
	v3f m_position;
};

// Prototype
TestCAO proto_TestCAO(NULL, NULL);

TestCAO::TestCAO(IGameDef *gamedef, ClientEnvironment *env):
	ClientActiveObject(0, gamedef, env),
	m_node(NULL),
	m_position(v3f(0,10*BS,0))
{
	ClientActiveObject::registerType(getType(), create);
}

TestCAO::~TestCAO()
{
}

ClientActiveObject* TestCAO::create(IGameDef *gamedef, ClientEnvironment *env)
{
	return new TestCAO(gamedef, env);
}

void TestCAO::addToScene(scene::ISceneManager *smgr, ITextureSource *tsrc,
			IrrlichtDevice *irr)
{
	if(m_node != NULL)
		return;
	
	//video::IVideoDriver* driver = smgr->getVideoDriver();
	
	scene::SMesh *mesh = new scene::SMesh();
	scene::IMeshBuffer *buf = new scene::SMeshBuffer();
	video::SColor c(255,255,255,255);
	video::S3DVertex vertices[4] =
	{
		video::S3DVertex(-BS/2,-BS/4,0, 0,0,0, c, 0,1),
		video::S3DVertex(BS/2,-BS/4,0, 0,0,0, c, 1,1),
		video::S3DVertex(BS/2,BS/4,0, 0,0,0, c, 1,0),
		video::S3DVertex(-BS/2,BS/4,0, 0,0,0, c, 0,0),
	};
	u16 indices[] = {0,1,2,2,3,0};
	buf->append(vertices, 4, indices, 6);
	// Set material
	buf->getMaterial().setFlag(video::EMF_LIGHTING, false);
	buf->getMaterial().setFlag(video::EMF_BACK_FACE_CULLING, false);
	buf->getMaterial().setTexture(0, tsrc->getTexture("rat.png"));
	buf->getMaterial().setFlag(video::EMF_BILINEAR_FILTER, false);
	buf->getMaterial().setFlag(video::EMF_FOG_ENABLE, true);
	buf->getMaterial().MaterialType = video::EMT_TRANSPARENT_ALPHA_CHANNEL;
	// Add to mesh
	mesh->addMeshBuffer(buf);
	buf->drop();
	m_node = smgr->addMeshSceneNode(mesh, NULL);
	mesh->drop();
	updateNodePos();
}

void TestCAO::removeFromScene(bool permanent)
{
	if(m_node == NULL)
		return;

	m_node->remove();
	m_node->drop();
	m_node = NULL;
}

void TestCAO::updateLight(u8 light_at_pos)
{
}

v3s16 TestCAO::getLightPosition()
{
	return floatToInt(m_position, BS);
}

void TestCAO::updateNodePos()
{
	if(m_node == NULL)
		return;

	m_node->setPosition(m_position);
	//m_node->setRotation(v3f(0, 45, 0));
}

void TestCAO::step(float dtime, ClientEnvironment *env)
{
	if(m_node)
	{
		v3f rot = m_node->getRotation();
		//infostream<<"dtime="<<dtime<<", rot.Y="<<rot.Y<<std::endl;
		rot.Y += dtime * 180;
		m_node->setRotation(rot);
	}
}

void TestCAO::processMessage(const std::string &data)
{
	infostream<<"TestCAO: Got data: "<<data<<std::endl;
	std::istringstream is(data, std::ios::binary);
	u16 cmd;
	is>>cmd;
	if(cmd == 0)
	{
		v3f newpos;
		is>>newpos.X;
		is>>newpos.Y;
		is>>newpos.Z;
		m_position = newpos;
		updateNodePos();
	}
}

/*
	ItemCAO
*/

class ItemCAO : public ClientActiveObject
{
public:
	ItemCAO(IGameDef *gamedef, ClientEnvironment *env);
	virtual ~ItemCAO();
	
	u8 getType() const
	{
		return ACTIVEOBJECT_TYPE_ITEM;
	}
	
	static ClientActiveObject* create(IGameDef *gamedef, ClientEnvironment *env);

	void addToScene(scene::ISceneManager *smgr, ITextureSource *tsrc,
			IrrlichtDevice *irr);
	void removeFromScene(bool permanent);
	void updateLight(u8 light_at_pos);
	v3s16 getLightPosition();
	void updateNodePos();
	void updateInfoText();
	void updateTexture();

	void step(float dtime, ClientEnvironment *env);

	void processMessage(const std::string &data);

	void initialize(const std::string &data);
	
	core::aabbox3d<f32>* getSelectionBox()
		{return &m_selection_box;}
	v3f getPosition()
		{return m_position;}
	
	std::string infoText()
		{return m_infotext;}

	bool getCollisionBox(aabb3f *toset) { return false; }
private:
	core::aabbox3d<f32> m_selection_box;
	scene::IMeshSceneNode *m_node;
	v3f m_position;
	std::string m_itemstring;
	std::string m_infotext;
};

#include "inventory.h"

// Prototype
ItemCAO proto_ItemCAO(NULL, NULL);

ItemCAO::ItemCAO(IGameDef *gamedef, ClientEnvironment *env):
	ClientActiveObject(0, gamedef, env),
	m_selection_box(-BS/3.,0.0,-BS/3., BS/3.,BS*2./3.,BS/3.),
	m_node(NULL),
	m_position(v3f(0,10*BS,0))
{
	if(!gamedef && !env)
	{
		ClientActiveObject::registerType(getType(), create);
	}
}

ItemCAO::~ItemCAO()
{
}

ClientActiveObject* ItemCAO::create(IGameDef *gamedef, ClientEnvironment *env)
{
	return new ItemCAO(gamedef, env);
}

void ItemCAO::addToScene(scene::ISceneManager *smgr, ITextureSource *tsrc,
			IrrlichtDevice *irr)
{
	if(m_node != NULL)
		return;
	
	//video::IVideoDriver* driver = smgr->getVideoDriver();
	
	scene::SMesh *mesh = new scene::SMesh();
	scene::IMeshBuffer *buf = new scene::SMeshBuffer();
	video::SColor c(255,255,255,255);
	video::S3DVertex vertices[4] =
	{
		/*video::S3DVertex(-BS/2,-BS/4,0, 0,0,0, c, 0,1),
		video::S3DVertex(BS/2,-BS/4,0, 0,0,0, c, 1,1),
		video::S3DVertex(BS/2,BS/4,0, 0,0,0, c, 1,0),
		video::S3DVertex(-BS/2,BS/4,0, 0,0,0, c, 0,0),*/
		video::S3DVertex(BS/3.,0,0, 0,0,0, c, 0,1),
		video::S3DVertex(-BS/3.,0,0, 0,0,0, c, 1,1),
		video::S3DVertex(-BS/3.,0+BS*2./3.,0, 0,0,0, c, 1,0),
		video::S3DVertex(BS/3.,0+BS*2./3.,0, 0,0,0, c, 0,0),
	};
	u16 indices[] = {0,1,2,2,3,0};
	buf->append(vertices, 4, indices, 6);
	// Set material
	buf->getMaterial().setFlag(video::EMF_LIGHTING, false);
	buf->getMaterial().setFlag(video::EMF_BACK_FACE_CULLING, false);
	// Initialize with a generated placeholder texture
	buf->getMaterial().setTexture(0, tsrc->getTexture(""));
	buf->getMaterial().setFlag(video::EMF_BILINEAR_FILTER, false);
	buf->getMaterial().setFlag(video::EMF_FOG_ENABLE, true);
	buf->getMaterial().MaterialType = video::EMT_TRANSPARENT_ALPHA_CHANNEL;
	// Add to mesh
	mesh->addMeshBuffer(buf);
	buf->drop();
	m_node = smgr->addMeshSceneNode(mesh, NULL);
	mesh->drop();
	updateNodePos();

	/*
		Update image of node
	*/

	updateTexture();
}

void ItemCAO::removeFromScene(bool permanent)
{
	if(m_node == NULL)
		return;

	m_node->remove();
	m_node->drop();
	m_node = NULL;
}

void ItemCAO::updateLight(u8 light_at_pos)
{
	if(m_node == NULL)
		return;

	u8 li = decode_light(light_at_pos);
	video::SColor color(255,li,li,li);
	setMeshColor(m_node->getMesh(), color);
}

v3s16 ItemCAO::getLightPosition()
{
	return floatToInt(m_position + v3f(0,0.5*BS,0), BS);
}

void ItemCAO::updateNodePos()
{
	if(m_node == NULL)
		return;

	m_node->setPosition(m_position);
}

void ItemCAO::updateInfoText()
{
	try{
		IItemDefManager *idef = m_gamedef->idef();
		ItemStack item;
		item.deSerialize(m_itemstring, idef);
		if(item.isKnown(idef))
			m_infotext = item.getDefinition(idef).description;
		else
			m_infotext = "Unknown item: '" + m_itemstring + "'";
		if(item.count >= 2)
			m_infotext += " (" + itos(item.count) + ")";
	}
	catch(SerializationError &e)
	{
		m_infotext = "Unknown item: '" + m_itemstring + "'";
	}
}

void ItemCAO::updateTexture()
{
	if(m_node == NULL)
		return;

	// Create an inventory item to see what is its image
	std::istringstream is(m_itemstring, std::ios_base::binary);
	video::ITexture *texture = NULL;
	try{
		IItemDefManager *idef = m_gamedef->idef();
		ItemStack item;
		item.deSerialize(is, idef);
		texture = idef->getInventoryTexture(item.getDefinition(idef).name, m_gamedef);
	}
	catch(SerializationError &e)
	{
		infostream<<"WARNING: "<<__FUNCTION_NAME
				<<": error deSerializing itemstring \""
				<<m_itemstring<<std::endl;
	}
	
	// Set meshbuffer texture
	m_node->getMaterial(0).setTexture(0, texture);
}


void ItemCAO::step(float dtime, ClientEnvironment *env)
{
	if(m_node)
	{
		/*v3f rot = m_node->getRotation();
		rot.Y += dtime * 120;
		m_node->setRotation(rot);*/
		LocalPlayer *player = env->getLocalPlayer();
		assert(player);
		v3f rot = m_node->getRotation();
		rot.Y = 180.0 - (player->getYaw());
		m_node->setRotation(rot);
	}
}

void ItemCAO::processMessage(const std::string &data)
{
	//infostream<<"ItemCAO: Got message"<<std::endl;
	std::istringstream is(data, std::ios::binary);
	// command
	u8 cmd = readU8(is);
	if(cmd == 0)
	{
		// pos
		m_position = readV3F1000(is);
		updateNodePos();
	}
	if(cmd == 1)
	{
		// itemstring
		m_itemstring = deSerializeString(is);
		updateInfoText();
		updateTexture();
	}
}

void ItemCAO::initialize(const std::string &data)
{
	infostream<<"ItemCAO: Got init data"<<std::endl;
	
	{
		std::istringstream is(data, std::ios::binary);
		// version
		u8 version = readU8(is);
		// check version
		if(version != 0)
			return;
		// pos
		m_position = readV3F1000(is);
		// itemstring
		m_itemstring = deSerializeString(is);
	}
	
	updateNodePos();
	updateInfoText();
}

/*
	GenericCAO
*/

#include "genericobject.h"

GenericCAO::GenericCAO(IGameDef *gamedef, ClientEnvironment *env):
		ClientActiveObject(0, gamedef, env),
		//
		m_is_player(false),
		m_is_local_player(false),
		m_id(0),
		//
		m_smgr(NULL),
		m_irr(NULL),
		m_selection_box(-BS/3.,-BS/3.,-BS/3., BS/3.,BS/3.,BS/3.),
		m_meshnode(NULL),
		m_animated_meshnode(NULL),
		m_wield_meshnode(NULL),
		m_spritenode(NULL),
		m_textnode(NULL),
		m_shadownode(nullptr),
		m_position(v3f(0,10*BS,0)),
		m_velocity(v3f(0,0,0)),
		m_acceleration(v3f(0,0,0)),
		m_yaw(0),
		m_hp(1),
		m_tx_size(1,1),
		m_tx_basepos(0,0),
		m_initial_tx_basepos_set(false),
		m_tx_select_horiz_by_yawpitch(false),
		m_animation_range(v2s32(0,0)),
		m_animation_speed(15),
		m_animation_blend(0),
		m_bone_position(std::map<std::string, core::vector2d<v3f> >()),
		m_attachment_bone(""),
		m_attachment_position(v3f(0,0,0)),
		m_attachment_rotation(v3f(0,0,0)),
		m_attached_to_local(false),
		m_anim_frame(0),
		m_anim_num_frames(1),
		m_anim_framelength(0.2),
		m_anim_timer(0),
		m_reset_textures_timer(-1),
		m_visuals_expired(false),
		m_step_distance_counter(0),
		m_last_light(255),
		m_is_visible(false)
{
	if(gamedef == NULL)
		ClientActiveObject::registerType(getType(), create);
}

bool GenericCAO::getCollisionBox(aabb3f *toset)
{
	if (m_prop.physical)
	{
		//update collision box
		toset->MinEdge = m_prop.collisionbox.MinEdge * BS;
		toset->MaxEdge = m_prop.collisionbox.MaxEdge * BS;

		toset->MinEdge += m_position;
		toset->MaxEdge += m_position;

		return true;
	}

	return false;
}

bool GenericCAO::collideWithObjects()
{
	return m_prop.collideWithObjects;
}

void GenericCAO::initialize(const std::string &data)
{
	//infostream<<"GenericCAO: Got init data"<<std::endl;
	std::istringstream is(data, std::ios::binary);
	int num_messages = 0;
	// version
	u8 version = readU8(is);
	// check version
	if(version == 1) // In PROTOCOL_VERSION 14
	{
		m_name = deSerializeString(is);
		m_is_player = readU8(is);
		m_id = readS16(is);
		m_position = readV3F1000(is);
		m_yaw = readF1000(is);
		m_hp = readS16(is);
		num_messages = readU8(is);
	}
	else if(version == 0) // In PROTOCOL_VERSION 13
	{
		m_name = deSerializeString(is);
		m_is_player = readU8(is);
		m_position = readV3F1000(is);
		m_yaw = readF1000(is);
		m_hp = readS16(is);
		num_messages = readU8(is);
	}
	else
	{
		errorstream<<"GenericCAO: Unsupported init data version"
				<<std::endl;
		return;
	}

	for(int i=0; i<num_messages; i++)
	{
		std::string message = deSerializeLongString(is);
		processMessage(message);
	}

	pos_translator.init(m_position);
	updateNodePos();

	if(m_is_player)
	{
		Player *player = m_env->getPlayer(m_name.c_str());
		if(player && player->isLocal())
		{
			m_is_local_player = true;
			m_is_visible = false;
			LocalPlayer* localplayer = dynamic_cast<LocalPlayer*>(player);

			assert( localplayer != NULL );
			localplayer->setCAO(this);
		}
		m_env->addPlayerName(m_name.c_str());
	}
}

GenericCAO::~GenericCAO()
{
	if(m_is_player)
	{
		m_env->removePlayerName(m_name);
	}
	removeFromScene(true);
}

core::aabbox3d<f32>* GenericCAO::getSelectionBox()
{
	if(!m_prop.is_visible || !m_is_visible || m_is_local_player || getParent() != NULL)
		return NULL;
	return &m_selection_box;
}

v3f GenericCAO::getPosition()
{
	if (getParent() != NULL) {
		scene::ISceneNode *node = getSceneNode();
		if (node)
			return node->getAbsolutePosition();
		else
			return m_position;
	}
	return pos_translator.vect_show;
}

scene::ISceneNode* GenericCAO::getSceneNode()
{
	if (m_meshnode)
		return m_meshnode;
	if (m_animated_meshnode)
		return m_animated_meshnode;
	if (m_wield_meshnode)
		return m_wield_meshnode;
	if (m_spritenode)
		return m_spritenode;
	return NULL;
}

scene::IMeshSceneNode* GenericCAO::getMeshSceneNode()
{
	return m_meshnode;
}

scene::IAnimatedMeshSceneNode* GenericCAO::getAnimatedMeshSceneNode()
{
	return m_animated_meshnode;
}

WieldMeshSceneNode* GenericCAO::getWieldMeshSceneNode()
{
	return m_wield_meshnode;
}

scene::IBillboardSceneNode* GenericCAO::getSpriteSceneNode()
{
	return m_spritenode;
}

void GenericCAO::setAttachments()
{
	updateAttachments();
}

ClientActiveObject* GenericCAO::getParent()
{
	ClientActiveObject *obj = NULL;

	u16 attached_id = m_env->m_attachements[getId()];

	if ((attached_id != 0) &&
			(attached_id != getId())) {
		obj = m_env->getActiveObject(attached_id);
	}
	return obj;
}

void GenericCAO::removeFromScene(bool permanent)
{
	// Should be true when removing the object permanently and false when refreshing (eg: updating visuals)
	if((m_env != NULL) && (permanent)) 
	{
		for(std::vector<u16>::iterator ci = m_children.begin();
						ci != m_children.end(); ci++)
		{
			if (m_env->m_attachements[*ci] == getId()) {
				m_env->m_attachements[*ci] = 0;
			}
		}

		m_env->m_attachements[getId()] = 0;
		
		LocalPlayer* player = m_env->getLocalPlayer();
		if (this == player->parent) {
			player->parent = NULL;
			player->isAttached = false;
		}
	}

	if (m_shadownode) {
		m_shadownode = nullptr;
	}

	if(m_meshnode)
	{
		m_meshnode->remove();
		m_meshnode->drop();
		m_meshnode = NULL;
	}
	if(m_animated_meshnode)
	{
		m_animated_meshnode->remove();
		m_animated_meshnode->drop();
		m_animated_meshnode = NULL;
	}
	if(m_wield_meshnode)
	{
		m_wield_meshnode->remove();
		m_wield_meshnode->drop();
		m_wield_meshnode = NULL;
	}
	if(m_spritenode)
	{
		m_spritenode->remove();
		m_spritenode->drop();
		m_spritenode = NULL;
	}
	if (m_textnode)
	{
		m_textnode->remove();
		m_textnode->drop();
		m_textnode = NULL;
	}
}

void GenericCAO::addToScene(scene::ISceneManager *smgr, ITextureSource *tsrc,
		IrrlichtDevice *irr)
{
	m_smgr = smgr;
	m_irr = irr;

	if (getSceneNode() != NULL)
		return;

	m_visuals_expired = false;

	if(!m_prop.is_visible)
		return;

	//video::IVideoDriver* driver = smgr->getVideoDriver();

	if(m_prop.visual == "sprite")
	{
/*
		infostream<<"GenericCAO::addToScene(): single_sprite"<<std::endl;
*/
		m_spritenode = smgr->addBillboardSceneNode(
				NULL, v2f(1, 1), v3f(0,0,0), -1);
		m_spritenode->grab();
		m_spritenode->setMaterialTexture(0,
				tsrc->getTexture("unknown_node.png"));
		m_spritenode->setMaterialFlag(video::EMF_LIGHTING, false);
		m_spritenode->setMaterialFlag(video::EMF_BILINEAR_FILTER, false);
		m_spritenode->setMaterialType(video::EMT_TRANSPARENT_ALPHA_CHANNEL_REF);
		m_spritenode->setMaterialFlag(video::EMF_FOG_ENABLE, true);
		u8 li = m_last_light;
		m_spritenode->setColor(video::SColor(255,li,li,li));
		m_spritenode->setSize(m_prop.visual_size*BS);
		{
			const float txs = 1.0 / 1;
			const float tys = 1.0 / 1;
			setBillboardTextureMatrix(m_spritenode,
					txs, tys, 0, 0);
		}
	}
	else if(m_prop.visual == "upright_sprite") {
		scene::SMesh *mesh = new scene::SMesh();
		double dx = BS*m_prop.visual_size.X/2;
		double dy = BS*m_prop.visual_size.Y/2;
		{ // Front
		scene::IMeshBuffer *buf = new scene::SMeshBuffer();
		u8 li = m_last_light;
		video::SColor c(255,li,li,li);
		video::S3DVertex vertices[4] =
		{
			video::S3DVertex(-dx,-dy,0, 0,0,0, c, 0,1),
			video::S3DVertex(dx,-dy,0, 0,0,0, c, 1,1),
			video::S3DVertex(dx,dy,0, 0,0,0, c, 1,0),
			video::S3DVertex(-dx,dy,0, 0,0,0, c, 0,0),
		};
		u16 indices[] = {0,1,2,2,3,0};
		buf->append(vertices, 4, indices, 6);
		// Set material
		buf->getMaterial().setFlag(video::EMF_LIGHTING, false);
		buf->getMaterial().setFlag(video::EMF_BILINEAR_FILTER, false);
		buf->getMaterial().setFlag(video::EMF_FOG_ENABLE, true);
		buf->getMaterial().MaterialType = video::EMT_TRANSPARENT_ALPHA_CHANNEL;
		// Add to mesh
		mesh->addMeshBuffer(buf);
		buf->drop();
		}
		{ // Back
		scene::IMeshBuffer *buf = new scene::SMeshBuffer();
		u8 li = m_last_light;
		video::SColor c(255,li,li,li);
		video::S3DVertex vertices[4] =
		{
			video::S3DVertex(dx,-dy,0, 0,0,0, c, 1,1),
			video::S3DVertex(-dx,-dy,0, 0,0,0, c, 0,1),
			video::S3DVertex(-dx,dy,0, 0,0,0, c, 0,0),
			video::S3DVertex(dx,dy,0, 0,0,0, c, 1,0),
		};
		u16 indices[] = {0,1,2,2,3,0};
		buf->append(vertices, 4, indices, 6);
		// Set material
		buf->getMaterial().setFlag(video::EMF_LIGHTING, false);
		buf->getMaterial().setFlag(video::EMF_BILINEAR_FILTER, false);
		buf->getMaterial().setFlag(video::EMF_FOG_ENABLE, true);
		buf->getMaterial().MaterialType = video::EMT_TRANSPARENT_ALPHA_CHANNEL_REF;
		// Add to mesh
		mesh->addMeshBuffer(buf);
		buf->drop();
		}
		m_meshnode = smgr->addMeshSceneNode(mesh, NULL);
		m_meshnode->grab();
		mesh->drop();
		// Set it to use the materials of the meshbuffers directly.
		// This is needed for changing the texture in the future
		m_meshnode->setReadOnlyMaterials(true);
	}
	else if(m_prop.visual == "cube") {
		infostream<<"GenericCAO::addToScene(): cube"<<std::endl;
		scene::IMesh *mesh = createCubeMesh(v3f(BS,BS,BS));
		m_meshnode = smgr->addMeshSceneNode(mesh, NULL);
		m_meshnode->grab();
		mesh->drop();
		
		m_meshnode->setScale(v3f(m_prop.visual_size.X,
				m_prop.visual_size.Y,
				m_prop.visual_size.X));
		u8 li = m_last_light;
		setMeshColor(m_meshnode->getMesh(), video::SColor(255,li,li,li));

		m_meshnode->setMaterialFlag(video::EMF_LIGHTING, false);
		m_meshnode->setMaterialFlag(video::EMF_BILINEAR_FILTER, false);
		m_meshnode->setMaterialType(video::EMT_TRANSPARENT_ALPHA_CHANNEL_REF);
		m_meshnode->setMaterialFlag(video::EMF_FOG_ENABLE, true);
	}
	else if(m_prop.visual == "mesh") {
		infostream<<"GenericCAO::addToScene(): mesh"<<std::endl;
		scene::IAnimatedMesh *mesh = m_gamedef->getMesh(m_prop.mesh);
		if(mesh)
		{
			m_animated_meshnode = smgr->addAnimatedMeshSceneNode(mesh, NULL);
			m_animated_meshnode->grab();
			mesh->drop(); // The scene node took hold of it
			m_animated_meshnode->animateJoints(); // Needed for some animations
			m_animated_meshnode->setScale(v3f(m_prop.visual_size.X,
					m_prop.visual_size.Y,
					m_prop.visual_size.X));
			u8 li = m_last_light;
			setMeshColor(m_animated_meshnode->getMesh(), video::SColor(255,li,li,li));

			m_animated_meshnode->setMaterialFlag(video::EMF_LIGHTING, false);
			m_animated_meshnode->setMaterialFlag(video::EMF_BILINEAR_FILTER, false);
			m_animated_meshnode->setMaterialType(video::EMT_TRANSPARENT_ALPHA_CHANNEL_REF);
			m_animated_meshnode->setMaterialFlag(video::EMF_FOG_ENABLE, true);
		}
		else
			errorstream<<"GenericCAO::addToScene(): Could not load mesh "<<m_prop.mesh<<std::endl;
	}
	else if(m_prop.visual == "wielditem") {
		//infostream<<"GenericCAO::addToScene(): wielditem"<<std::endl;
		//infostream<<"textures: "<<m_prop.textures.size()<<std::endl;
		if(m_prop.textures.size() >= 1){
			//infostream<<"textures[0]: "<<m_prop.textures[0]<<std::endl;
			IItemDefManager *idef = m_gamedef->idef();
			ItemStack item(m_prop.textures[0], 1, 0, "", idef);

			m_wield_meshnode = new WieldMeshSceneNode(
					smgr->getRootSceneNode(), smgr, -1);
			m_wield_meshnode->setItem(item, m_gamedef);
<<<<<<< HEAD
			//m_wield_meshnode->grab();
			
=======

>>>>>>> a39c136e
			m_wield_meshnode->setScale(v3f(m_prop.visual_size.X/2,
					m_prop.visual_size.Y/2,
					m_prop.visual_size.X/2));
			u8 li = m_last_light;
			m_wield_meshnode->setColor(video::SColor(255,li,li,li));
		}
	} else {
		infostream<<"GenericCAO::addToScene(): \""<<m_prop.visual
				<<"\" not supported"<<std::endl;
	}
	updateTextures("");

	scene::ISceneNode *node = getSceneNode();
	if (node && m_is_player && !m_is_local_player) {
		// Add a text node for showing the name
		gui::IGUIEnvironment* gui = irr->getGUIEnvironment();
		std::wstring wname = narrow_to_wide(m_name);
		m_textnode = smgr->addTextSceneNode(gui->getBuiltInFont(),
				wname.c_str(), video::SColor(255,255,255,255), node);
		m_textnode->grab();
		m_textnode->setPosition(v3f(0, BS*1.1, 0));
	}

	updateNodePos();
	updateAnimation();
	updateBonePosition();
	updateAttachments();

#if (IRRLICHT_VERSION_MAJOR >= 1 && IRRLICHT_VERSION_MINOR >= 8) || IRRLICHT_VERSION_MAJOR >= 2
	if (g_settings->getBool("shadows")) {
		if (m_wield_meshnode && m_wield_meshnode->m_meshnode)
			m_shadownode = m_wield_meshnode->m_meshnode->addShadowVolumeSceneNode();
		if(m_animated_meshnode)
			m_shadownode = m_animated_meshnode->addShadowVolumeSceneNode();
		else if(m_meshnode)
			m_shadownode = m_meshnode->addShadowVolumeSceneNode();
	}
#endif
}

void GenericCAO::updateLight(u8 light_at_pos)
{
	u8 li = decode_light(light_at_pos);
	if(li != m_last_light)
	{
		m_last_light = li;
		video::SColor color(255,li,li,li);
		if(m_meshnode)
			setMeshColor(m_meshnode->getMesh(), color);
		if(m_animated_meshnode)
			setMeshColor(m_animated_meshnode->getMesh(), color);
		if(m_wield_meshnode)
			m_wield_meshnode->setColor(color);
		if(m_spritenode)
			m_spritenode->setColor(color);
	}
}

v3s16 GenericCAO::getLightPosition()
{
	return floatToInt(m_position, BS);
}

void GenericCAO::updateNodePos()
{
	if (getParent() != NULL)
		return;

	scene::ISceneNode *node = getSceneNode();

	if (node) {
		v3s16 camera_offset = m_env->getCameraOffset();
		node->setPosition(pos_translator.vect_show - intToFloat(camera_offset, BS));
		if (node != m_spritenode) { // rotate if not a sprite
			v3f rot = node->getRotation();
			rot.Y = -m_yaw;
			node->setRotation(rot);
		}
	}
}
	
void GenericCAO::step(float dtime, ClientEnvironment *env)
{
	// Handel model of local player instantly to prevent lags
	if(m_is_local_player)
	{
		LocalPlayer *player = m_env->getLocalPlayer();

		if (m_is_visible)
		{
			int old_anim = player->last_animation;
			float old_anim_speed = player->last_animation_speed;
			m_position = player->getPosition() + v3f(0,BS,0);
			m_velocity = v3f(0,0,0);
			m_acceleration = v3f(0,0,0);
			pos_translator.vect_show = m_position;
			m_yaw = player->getYaw();
			PlayerControl controls = player->getPlayerControl();

			bool walking = false;
			if(controls.up || controls.down || controls.left || controls.right)
				walking = true;

			f32 new_speed = player->local_animation_speed;
			v2s32 new_anim = v2s32(0,0);
			bool allow_update = false;

			// increase speed if using fast or flying fast
			if((g_settings->getBool("fast_move") &&
					m_gamedef->checkLocalPrivilege("fast")) &&
					(controls.aux1 ||
					(!player->touching_ground &&
					g_settings->getBool("free_move") &&
					m_gamedef->checkLocalPrivilege("fly"))))
					new_speed *= 1.5;
			// slowdown speed if sneeking
			if(controls.sneak && walking)
				new_speed /= 2;

			if(walking && (controls.LMB || controls.RMB))
			{
				new_anim = player->local_animations[3];
				player->last_animation = WD_ANIM;
			} else if(walking) {
				new_anim = player->local_animations[1];
				player->last_animation = WALK_ANIM;
			} else if(controls.LMB || controls.RMB) {
				new_anim = player->local_animations[2];
				player->last_animation = DIG_ANIM;
			}

			// Apply animations if input detected and not attached
			// or set idle animation
			if ((new_anim.X + new_anim.Y) > 0 && !player->isAttached)
			{
				allow_update = true;
				m_animation_range = new_anim;
				m_animation_speed = new_speed;
				player->last_animation_speed = m_animation_speed;
			} else {
				player->last_animation = NO_ANIM;

				if (old_anim != NO_ANIM)
				{
					m_animation_range = player->local_animations[0];
					updateAnimation();
				}
			}

			// Update local player animations
			if ((player->last_animation != old_anim ||
				m_animation_speed != old_anim_speed) &&
				player->last_animation != NO_ANIM && allow_update)
					updateAnimation();

		}
	}

	if(m_visuals_expired && m_smgr && m_irr){
		m_visuals_expired = false;

		// Attachments, part 1: All attached objects must be unparented first,
		// or Irrlicht causes a segmentation fault
		for(std::vector<u16>::iterator ci = m_children.begin();
				ci != m_children.end();)
		{
			if (m_env->m_attachements[*ci] != getId()) {
				ci = m_children.erase(ci);
				continue;
			}
			ClientActiveObject *obj = m_env->getActiveObject(*ci);
			if (obj) {
				scene::ISceneNode *child_node = obj->getSceneNode();
				if (child_node)
					child_node->setParent(m_smgr->getRootSceneNode());
			}
			++ci;
		}

		removeFromScene(false);
		addToScene(m_smgr, m_gamedef->tsrc(), m_irr);

		// Attachments, part 2: Now that the parent has been refreshed, put its attachments back
		for(std::vector<u16>::iterator ci = m_children.begin();
						ci != m_children.end(); ci++)
		{
			// Get the object of the child
			ClientActiveObject *obj = m_env->getActiveObject(*ci);
			if (obj)
				obj->setAttachments();
		}
	}

	// Make sure m_is_visible is always applied
	scene::ISceneNode *node = getSceneNode();
	if (node)
		node->setVisible(m_is_visible);

	if(getParent() != NULL) // Attachments should be glued to their parent by Irrlicht
	{
		// Set these for later
		m_position = getPosition();
		m_velocity = v3f(0,0,0);
		m_acceleration = v3f(0,0,0);
		pos_translator.vect_show = m_position;

		if(m_is_local_player) // Update local player attachment position
		{
			LocalPlayer *player = m_env->getLocalPlayer();
			player->overridePosition = getParent()->getPosition();
			m_env->getLocalPlayer()->parent = getParent();
		}
	} else {
		v3f lastpos = pos_translator.vect_show;

		if(m_prop.physical)
		{
			core::aabbox3d<f32> box = m_prop.collisionbox;
			box.MinEdge *= BS;
			box.MaxEdge *= BS;
			collisionMoveResult moveresult;
			f32 pos_max_d = BS*0.125; // Distance per iteration
			v3f p_pos = m_position;
			v3f p_velocity = m_velocity;
			v3f p_acceleration = m_acceleration;
			moveresult = collisionMoveSimple(env,env->getGameDef(),
					pos_max_d, box, m_prop.stepheight, dtime,
					p_pos, p_velocity, p_acceleration,
					this, m_prop.collideWithObjects);
			// Apply results
			m_position = p_pos;
			m_velocity = p_velocity;
			m_acceleration = p_acceleration;

			bool is_end_position = moveresult.collides;
			pos_translator.update(m_position, is_end_position, dtime);
			pos_translator.translate(dtime);
			updateNodePos();
		} else {
			m_position += dtime * m_velocity + 0.5 * dtime * dtime * m_acceleration;
			m_velocity += dtime * m_acceleration;
			pos_translator.update(m_position, pos_translator.aim_is_end,
					pos_translator.anim_time);
			pos_translator.translate(dtime);
			updateNodePos();
		}

		float moved = lastpos.getDistanceFrom(pos_translator.vect_show);
		m_step_distance_counter += moved;
		if(m_step_distance_counter > 1.5*BS)
		{
			m_step_distance_counter = 0;
			if(!m_is_local_player && m_prop.makes_footstep_sound)
			{
				INodeDefManager *ndef = m_gamedef->ndef();
				v3s16 p = floatToInt(getPosition() + v3f(0,
						(m_prop.collisionbox.MinEdge.Y-0.5)*BS, 0), BS);
				MapNode n = m_env->getMap().getNodeTry(p);
				SimpleSoundSpec spec = ndef->get(n).sound_footstep;
				m_gamedef->sound()->playSoundAt(spec, false, getPosition());
			}
		}
	}

	m_anim_timer += dtime;
	if(m_anim_timer >= m_anim_framelength)
	{
		m_anim_timer -= m_anim_framelength;
		m_anim_frame++;
		if(m_anim_frame >= m_anim_num_frames)
			m_anim_frame = 0;
	}

	updateTexturePos();

	if(m_reset_textures_timer >= 0)
	{
		m_reset_textures_timer -= dtime;
		if(m_reset_textures_timer <= 0){
			m_reset_textures_timer = -1;
			updateTextures("");
		}
	}
	if(getParent() == NULL && fabs(m_prop.automatic_rotate) > 0.001)
	{
		m_yaw += dtime * m_prop.automatic_rotate * 180 / M_PI;
		updateNodePos();
	}

	if (getParent() == NULL && m_prop.automatic_face_movement_dir &&
			(fabs(m_velocity.Z) > 0.001 || fabs(m_velocity.X) > 0.001))
	{
		m_yaw = atan2(m_velocity.Z,m_velocity.X) * 180 / M_PI
				+ m_prop.automatic_face_movement_dir_offset;
		updateNodePos();
	}

	if (m_shadownode && !(rand()%50)) {
		auto n = m_env->getMap().getNodeTry(floatToInt(getPosition(), BS));
		if (n.getContent() != CONTENT_IGNORE)
			m_shadownode->setVisible(n.getLight(LIGHTBANK_DAY, env->getGameDef()->ndef()) >= LIGHT_SUN);
	}

}

void GenericCAO::updateTexturePos()
{
	if(m_spritenode)
	{
		scene::ICameraSceneNode* camera =
				m_spritenode->getSceneManager()->getActiveCamera();
		if(!camera)
			return;
		v3f cam_to_entity = m_spritenode->getAbsolutePosition()
				- camera->getAbsolutePosition();
		cam_to_entity.normalize();

		int row = m_tx_basepos.Y;
		int col = m_tx_basepos.X;

		if(m_tx_select_horiz_by_yawpitch)
		{
			if(cam_to_entity.Y > 0.75)
				col += 5;
			else if(cam_to_entity.Y < -0.75)
				col += 4;
			else{
				float mob_dir =
						atan2(cam_to_entity.Z, cam_to_entity.X) / M_PI * 180.;
				float dir = mob_dir - m_yaw;
				dir = wrapDegrees_180(dir);
				//infostream<<"id="<<m_id<<" dir="<<dir<<std::endl;
				if(fabs(wrapDegrees_180(dir - 0)) <= 45.1)
					col += 2;
				else if(fabs(wrapDegrees_180(dir - 90)) <= 45.1)
					col += 3;
				else if(fabs(wrapDegrees_180(dir - 180)) <= 45.1)
					col += 0;
				else if(fabs(wrapDegrees_180(dir + 90)) <= 45.1)
					col += 1;
				else
					col += 4;
			}
		}

		// Animation goes downwards
		row += m_anim_frame;

		float txs = m_tx_size.X;
		float tys = m_tx_size.Y;
		setBillboardTextureMatrix(m_spritenode,
				txs, tys, col, row);
	}
}

void GenericCAO::updateTextures(const std::string &mod)
{
	ITextureSource *tsrc = m_gamedef->tsrc();

	bool use_trilinear_filter = g_settings->getBool("trilinear_filter");
	bool use_bilinear_filter = g_settings->getBool("bilinear_filter");
	bool use_anisotropic_filter = g_settings->getBool("anisotropic_filter");

	if(m_spritenode)
	{
		if(m_prop.visual == "sprite")
		{
			std::string texturestring = "unknown_node.png";
			if(m_prop.textures.size() >= 1)
				texturestring = m_prop.textures[0];
			texturestring += mod;
			m_spritenode->setMaterialTexture(0,
					tsrc->getTexture(texturestring));

			// This allows setting per-material colors. However, until a real lighting
			// system is added, the code below will have no effect. Once MineTest
			// has directional lighting, it should work automatically.
			if(m_prop.colors.size() >= 1)
			{
				m_spritenode->getMaterial(0).AmbientColor = m_prop.colors[0];
				m_spritenode->getMaterial(0).DiffuseColor = m_prop.colors[0];
				m_spritenode->getMaterial(0).SpecularColor = m_prop.colors[0];
			}

			m_spritenode->getMaterial(0).setFlag(video::EMF_TRILINEAR_FILTER, use_trilinear_filter);
			m_spritenode->getMaterial(0).setFlag(video::EMF_BILINEAR_FILTER, use_bilinear_filter);
			m_spritenode->getMaterial(0).setFlag(video::EMF_ANISOTROPIC_FILTER, use_anisotropic_filter);
		}
	}
	if(m_animated_meshnode)
	{
		if(m_prop.visual == "mesh")
		{
			for (u32 i = 0; i < m_prop.textures.size() &&
					i < m_animated_meshnode->getMaterialCount(); ++i)
			{
				std::string texturestring = m_prop.textures[i];
				if(texturestring == "")
					continue; // Empty texture string means don't modify that material
				texturestring += mod;
				video::ITexture* texture = tsrc->getTexture(texturestring);
				if(!texture)
				{
					errorstream<<"GenericCAO::updateTextures(): Could not load texture "<<texturestring<<std::endl;
					continue;
				}

				// Set material flags and texture
				video::SMaterial& material = m_animated_meshnode->getMaterial(i);
				material.TextureLayer[0].Texture = texture;
				material.setFlag(video::EMF_LIGHTING, false);
				material.setFlag(video::EMF_BILINEAR_FILTER, false);

				m_animated_meshnode->getMaterial(i)
						.setFlag(video::EMF_TRILINEAR_FILTER, use_trilinear_filter);
				m_animated_meshnode->getMaterial(i)
						.setFlag(video::EMF_BILINEAR_FILTER, use_bilinear_filter);
				m_animated_meshnode->getMaterial(i)
						.setFlag(video::EMF_ANISOTROPIC_FILTER, use_anisotropic_filter);
			}
			for (u32 i = 0; i < m_prop.colors.size() &&
			i < m_animated_meshnode->getMaterialCount(); ++i)
			{
				// This allows setting per-material colors. However, until a real lighting
				// system is added, the code below will have no effect. Once MineTest
				// has directional lighting, it should work automatically.
				m_animated_meshnode->getMaterial(i).AmbientColor = m_prop.colors[i];
				m_animated_meshnode->getMaterial(i).DiffuseColor = m_prop.colors[i];
				m_animated_meshnode->getMaterial(i).SpecularColor = m_prop.colors[i];
			}
		}
	}
	if(m_meshnode)
	{
		if(m_prop.visual == "cube")
		{
			for (u32 i = 0; i < 6; ++i)
			{
				std::string texturestring = "unknown_node.png";
				if(m_prop.textures.size() > i)
					texturestring = m_prop.textures[i];
				texturestring += mod;


				// Set material flags and texture
				video::SMaterial& material = m_meshnode->getMaterial(i);
				material.setFlag(video::EMF_LIGHTING, false);
				material.setFlag(video::EMF_BILINEAR_FILTER, false);
				material.setTexture(0,
						tsrc->getTexture(texturestring));
				material.getTextureMatrix(0).makeIdentity();

				// This allows setting per-material colors. However, until a real lighting
				// system is added, the code below will have no effect. Once MineTest
				// has directional lighting, it should work automatically.
				if(m_prop.colors.size() > i)
				{
					m_meshnode->getMaterial(i).AmbientColor = m_prop.colors[i];
					m_meshnode->getMaterial(i).DiffuseColor = m_prop.colors[i];
					m_meshnode->getMaterial(i).SpecularColor = m_prop.colors[i];
				}

				m_meshnode->getMaterial(i).setFlag(video::EMF_TRILINEAR_FILTER, use_trilinear_filter);
				m_meshnode->getMaterial(i).setFlag(video::EMF_BILINEAR_FILTER, use_bilinear_filter);
				m_meshnode->getMaterial(i).setFlag(video::EMF_ANISOTROPIC_FILTER, use_anisotropic_filter);
			}
		}
		else if(m_prop.visual == "upright_sprite")
		{
			scene::IMesh *mesh = m_meshnode->getMesh();
			{
				std::string tname = "blank.png";
				if(m_prop.textures.size() >= 1)
					tname = m_prop.textures[0];
				tname += mod;
				scene::IMeshBuffer *buf = mesh->getMeshBuffer(0);
				buf->getMaterial().setTexture(0,
						tsrc->getTexture(tname));

				// This allows setting per-material colors. However, until a real lighting
				// system is added, the code below will have no effect. Once MineTest
				// has directional lighting, it should work automatically.
				if(m_prop.colors.size() >= 1)
				{
					buf->getMaterial().AmbientColor = m_prop.colors[0];
					buf->getMaterial().DiffuseColor = m_prop.colors[0];
					buf->getMaterial().SpecularColor = m_prop.colors[0];
				}

				buf->getMaterial().setFlag(video::EMF_TRILINEAR_FILTER, use_trilinear_filter);
				buf->getMaterial().setFlag(video::EMF_BILINEAR_FILTER, use_bilinear_filter);
				buf->getMaterial().setFlag(video::EMF_ANISOTROPIC_FILTER, use_anisotropic_filter);
			}
			{
				std::string tname = "blank.png";
				if(m_prop.textures.size() >= 2)
					tname = m_prop.textures[1];
				else if(m_prop.textures.size() >= 1)
					tname = m_prop.textures[0];
				tname += mod;
				scene::IMeshBuffer *buf = mesh->getMeshBuffer(1);
				buf->getMaterial().setTexture(0,
						tsrc->getTexture(tname));

				// This allows setting per-material colors. However, until a real lighting
				// system is added, the code below will have no effect. Once MineTest
				// has directional lighting, it should work automatically.
				if(m_prop.colors.size() >= 2)
				{
					buf->getMaterial().AmbientColor = m_prop.colors[1];
					buf->getMaterial().DiffuseColor = m_prop.colors[1];
					buf->getMaterial().SpecularColor = m_prop.colors[1];
				}
				else if(m_prop.colors.size() >= 1)
				{
					buf->getMaterial().AmbientColor = m_prop.colors[0];
					buf->getMaterial().DiffuseColor = m_prop.colors[0];
					buf->getMaterial().SpecularColor = m_prop.colors[0];
				}

				buf->getMaterial().setFlag(video::EMF_TRILINEAR_FILTER, use_trilinear_filter);
				buf->getMaterial().setFlag(video::EMF_BILINEAR_FILTER, use_bilinear_filter);
				buf->getMaterial().setFlag(video::EMF_ANISOTROPIC_FILTER, use_anisotropic_filter);
			}
		}
	}
}

void GenericCAO::updateAnimation()
{
	if(m_animated_meshnode == NULL)
		return;
	m_animated_meshnode->setFrameLoop(m_animation_range.X, m_animation_range.Y);
	m_animated_meshnode->setAnimationSpeed(m_animation_speed);
	m_animated_meshnode->setTransitionTime(m_animation_blend);
}

void GenericCAO::updateBonePosition()
{
	if(m_bone_position.empty() || m_animated_meshnode == NULL)
		return;

	m_animated_meshnode->setJointMode(irr::scene::EJUOR_CONTROL); // To write positions to the mesh on render
	for(std::map<std::string,
			core::vector2d<v3f> >::const_iterator ii = m_bone_position.begin();
			ii != m_bone_position.end(); ++ii)
	{
		std::string bone_name = (*ii).first;
		v3f bone_pos = (*ii).second.X;
		v3f bone_rot = (*ii).second.Y;
		irr::scene::IBoneSceneNode* bone = m_animated_meshnode->getJointNode(bone_name.c_str());
		if(bone)
		{
			bone->setPosition(bone_pos);
			bone->setRotation(bone_rot);
		}
	}
}
	
void GenericCAO::updateAttachments()
{

	// localplayer itself can't be attached to localplayer
	if (!m_is_local_player)
	{
		m_attached_to_local = getParent() != NULL && getParent()->isLocalPlayer();
		// Objects attached to the local player should always be hidden
		m_is_visible = !m_attached_to_local;
	}

	if(getParent() == NULL || m_attached_to_local) // Detach or don't attach
	{
		scene::ISceneNode *node = getSceneNode();
		if (node) {
			v3f old_position = node->getAbsolutePosition();
			v3f old_rotation = node->getRotation();
			node->setParent(m_smgr->getRootSceneNode());
			node->setPosition(old_position);
			node->setRotation(old_rotation);
			node->updateAbsolutePosition();
		}
		if (m_is_local_player) {
			LocalPlayer *player = m_env->getLocalPlayer();
			player->isAttached = false;
		}
	}
	else // Attach
	{
		scene::ISceneNode *my_node = getSceneNode();

		scene::ISceneNode *parent_node = getParent()->getSceneNode();
		scene::IAnimatedMeshSceneNode *parent_animated_mesh_node =
				getParent()->getAnimatedMeshSceneNode();
		if (parent_animated_mesh_node && m_attachment_bone != "") {
			parent_node = parent_animated_mesh_node->getJointNode(m_attachment_bone.c_str());
		}

		if (my_node && parent_node) {
			my_node->setParent(parent_node);
			my_node->setPosition(m_attachment_position);
			my_node->setRotation(m_attachment_rotation);
			my_node->updateAbsolutePosition();
		}
		if (m_is_local_player) {
			LocalPlayer *player = m_env->getLocalPlayer();
			player->isAttached = true;
		}
	}
}

void GenericCAO::processMessage(const std::string &data)
{
	//infostream<<"GenericCAO: Got message"<<std::endl;
	std::istringstream is(data, std::ios::binary);
	// command
	u8 cmd = readU8(is);
	if(cmd == GENERIC_CMD_SET_PROPERTIES)
	{
		m_prop = gob_read_set_properties(is);

		m_selection_box = m_prop.collisionbox;
		m_selection_box.MinEdge *= BS;
		m_selection_box.MaxEdge *= BS;

		m_tx_size.X = 1.0 / m_prop.spritediv.X;
		m_tx_size.Y = 1.0 / m_prop.spritediv.Y;

		if(!m_initial_tx_basepos_set){
			m_initial_tx_basepos_set = true;
			m_tx_basepos = m_prop.initial_sprite_basepos;
		}

		expireVisuals();
	}
	else if(cmd == GENERIC_CMD_UPDATE_POSITION)
	{
		// Not sent by the server if this object is an attachment.
		// We might however get here if the server notices the object being detached before the client.
		m_position = readV3F1000(is);
		m_velocity = readV3F1000(is);
		m_acceleration = readV3F1000(is);
		if(fabs(m_prop.automatic_rotate) < 0.001)
			m_yaw = readF1000(is);
		else
			readF1000(is);
		bool do_interpolate = readU8(is);
		bool is_end_position = readU8(is);
		float update_interval = readF1000(is);

		// Place us a bit higher if we're physical, to not sink into
		// the ground due to sucky collision detection...
		if(m_prop.physical)
			m_position += v3f(0,0.002,0);

		if(getParent() != NULL) // Just in case
			return;

		if(do_interpolate)
		{
			if(!m_prop.physical)
				pos_translator.update(m_position, is_end_position, update_interval);
		} else {
			pos_translator.init(m_position);
		}
		updateNodePos();
	}
	else if(cmd == GENERIC_CMD_SET_TEXTURE_MOD) {
		std::string mod = deSerializeString(is);
		updateTextures(mod);
	}
	else if(cmd == GENERIC_CMD_SET_SPRITE) {
		v2s16 p = readV2S16(is);
		int num_frames = readU16(is);
		float framelength = readF1000(is);
		bool select_horiz_by_yawpitch = readU8(is);

		m_tx_basepos = p;
		m_anim_num_frames = num_frames;
		m_anim_framelength = framelength;
		m_tx_select_horiz_by_yawpitch = select_horiz_by_yawpitch;

		updateTexturePos();
	}
	else if(cmd == GENERIC_CMD_SET_PHYSICS_OVERRIDE) {
		float override_speed = readF1000(is);
		float override_jump = readF1000(is);
		float override_gravity = readF1000(is);
		// these are sent inverted so we get true when the server sends nothing
		bool sneak = !readU8(is);
		bool sneak_glitch = !readU8(is);


		if(m_is_local_player)
		{
			LocalPlayer *player = m_env->getLocalPlayer();
			player->physics_override_speed = override_speed;
			player->physics_override_jump = override_jump;
			player->physics_override_gravity = override_gravity;
			player->physics_override_sneak = sneak;
			player->physics_override_sneak_glitch = sneak_glitch;
		}
	}
	else if(cmd == GENERIC_CMD_SET_ANIMATION) {
		// TODO: change frames send as v2s32 value
		v2f range = readV2F1000(is);
		if (!m_is_local_player) {
			m_animation_range = v2s32((s32)range.X, (s32)range.Y);
			m_animation_speed = readF1000(is);
			m_animation_blend = readF1000(is);
			updateAnimation();
		} else {
			LocalPlayer *player = m_env->getLocalPlayer();
			if(player->last_animation == NO_ANIM)
			{
				m_animation_range = v2s32((s32)range.X, (s32)range.Y);
				m_animation_speed = readF1000(is);
				m_animation_blend = readF1000(is);
			}
			// update animation only if local animations present
			// and received animation is unknown (except idle animation)
			bool is_known = false;
			for (int i = 1;i<4;i++)
			{
				if(m_animation_range.Y == player->local_animations[i].Y)
					is_known = true;
			}
			if(!is_known ||
					(player->local_animations[1].Y + player->local_animations[2].Y < 1))
			{
					updateAnimation();
			}
		}
	}
	else if(cmd == GENERIC_CMD_SET_BONE_POSITION) {
		std::string bone = deSerializeString(is);
		v3f position = readV3F1000(is);
		v3f rotation = readV3F1000(is);
		m_bone_position[bone] = core::vector2d<v3f>(position, rotation);

		updateBonePosition();
	}
	else if(cmd == GENERIC_CMD_SET_ATTACHMENT) {
		m_env->m_attachements[getId()] = readS16(is);
		m_children.push_back(m_env->m_attachements[getId()]);
		m_attachment_bone = deSerializeString(is);
		m_attachment_position = readV3F1000(is);
		m_attachment_rotation = readV3F1000(is);

		updateAttachments();
	}
	else if(cmd == GENERIC_CMD_PUNCHED) {
		/*s16 damage =*/ readS16(is);
		s16 result_hp = readS16(is);

		// Use this instead of the send damage to not interfere with prediction
		s16 damage = m_hp - result_hp;

		m_hp = result_hp;

		if (damage > 0)
		{
			if (m_hp <= 0)
			{
				// TODO: Execute defined fast response
				// As there is no definition, make a smoke puff
				ClientSimpleObject *simple = createSmokePuff(
						m_smgr, m_env, m_position,
						m_prop.visual_size * BS);
				m_env->addSimpleObject(simple);
			} else {
				// TODO: Execute defined fast response
				// Flashing shall suffice as there is no definition
				m_reset_textures_timer = 0.05;
				if(damage >= 2)
					m_reset_textures_timer += 0.05 * damage;
				updateTextures("^[brighten");
			}
		}
	}
	else if(cmd == GENERIC_CMD_UPDATE_ARMOR_GROUPS) {
		m_armor_groups.clear();
		int armor_groups_size = readU16(is);
		for(int i=0; i<armor_groups_size; i++)
		{
			std::string name = deSerializeString(is);
			int rating = readS16(is);
			m_armor_groups[name] = rating;
		}
	}
}
	
bool GenericCAO::directReportPunch(v3f dir, const ItemStack *punchitem,
		float time_from_last_punch)
{
	assert(punchitem);
	const ToolCapabilities *toolcap =
			&punchitem->getToolCapabilities(m_gamedef->idef());
	PunchDamageResult result = getPunchDamage(
			m_armor_groups,
			toolcap,
			punchitem,
			time_from_last_punch);

	if(result.did_punch && result.damage != 0)
	{
		if(result.damage < m_hp)
		{
			m_hp -= result.damage;
		} else {
			m_hp = 0;
			// TODO: Execute defined fast response
			// As there is no definition, make a smoke puff
			ClientSimpleObject *simple = createSmokePuff(
					m_smgr, m_env, m_position,
					m_prop.visual_size * BS);
			m_env->addSimpleObject(simple);
		}
		// TODO: Execute defined fast response
		// Flashing shall suffice as there is no definition
		m_reset_textures_timer = 0.05;
		if(result.damage >= 2)
			m_reset_textures_timer += 0.05 * result.damage;
		updateTextures("^[brighten");
	}

	return false;
}

std::string GenericCAO::debugInfoText()
{
	std::ostringstream os(std::ios::binary);
	os<<"GenericCAO hp="<<m_hp<<"\n";
	os<<"armor={";
	for(ItemGroupList::const_iterator i = m_armor_groups.begin();
			i != m_armor_groups.end(); i++)
	{
		os<<i->first<<"="<<i->second<<", ";
	}
	os<<"}";
	return os.str();
}

// Prototype
GenericCAO proto_GenericCAO(NULL, NULL);<|MERGE_RESOLUTION|>--- conflicted
+++ resolved
@@ -957,12 +957,7 @@
 			m_wield_meshnode = new WieldMeshSceneNode(
 					smgr->getRootSceneNode(), smgr, -1);
 			m_wield_meshnode->setItem(item, m_gamedef);
-<<<<<<< HEAD
-			//m_wield_meshnode->grab();
-			
-=======
-
->>>>>>> a39c136e
+
 			m_wield_meshnode->setScale(v3f(m_prop.visual_size.X/2,
 					m_prop.visual_size.Y/2,
 					m_prop.visual_size.X/2));
