/*
content_cao.cpp
Copyright (C) 2010-2013 celeron55, Perttu Ahola <celeron55@gmail.com>
*/

/*
This file is part of Freeminer.

Freeminer is free software: you can redistribute it and/or modify
it under the terms of the GNU General Public License as published by
the Free Software Foundation, either version 3 of the License, or
(at your option) any later version.

Freeminer  is distributed in the hope that it will be useful,
but WITHOUT ANY WARRANTY; without even the implied warranty of
MERCHANTABILITY or FITNESS FOR A PARTICULAR PURPOSE.  See the
GNU General Public License for more details.

You should have received a copy of the GNU General Public License
along with Freeminer.  If not, see <http://www.gnu.org/licenses/>.
*/

#include "content_cao.h"
#include "tile.h"
#include "environment.h"
#include "collision.h"
#include "settings.h"
#include <ICameraSceneNode.h>
#include <ITextSceneNode.h>
#include <IBillboardSceneNode.h>
#include "serialization.h" // For decompressZlib
#include "gamedef.h"
#include "clientobject.h"
#include "content_object.h"
#include "mesh.h"
#include "itemdef.h"
#include "tool.h"
#include "content_cso.h"
#include "sound.h"
#include "nodedef.h"
#include "localplayer.h"
#include "util/numeric.h" // For IntervalLimiter
#include "util/serialize.h"
#include "util/mathconstants.h"
#include "map.h"
#include "main.h" // g_settings
#include "camera.h" // CameraModes
#include <IMeshManipulator.h>
#include <IAnimatedMeshSceneNode.h>
#include <IBoneSceneNode.h>

class Settings;
struct ToolCapabilities;

#define PP(x) "("<<(x).X<<","<<(x).Y<<","<<(x).Z<<")"

std::map<u16, ClientActiveObject::Factory> ClientActiveObject::m_types;

SmoothTranslator::SmoothTranslator():
	vect_old(0,0,0),
	vect_show(0,0,0),
	vect_aim(0,0,0),
	anim_counter(0),
	anim_time(0),
	anim_time_counter(0),
	aim_is_end(true)
{}

void SmoothTranslator::init(v3f vect)
{
	vect_old = vect;
	vect_show = vect;
	vect_aim = vect;
	anim_counter = 0;
	anim_time = 0;
	anim_time_counter = 0;
	aim_is_end = true;
}

void SmoothTranslator::sharpen()
{
	init(vect_show);
}

void SmoothTranslator::update(v3f vect_new, bool is_end_position, float update_interval)
{
	aim_is_end = is_end_position;
	vect_old = vect_show;
	vect_aim = vect_new;
	if(update_interval > 0)
	{
		anim_time = update_interval;
	} else {
		if(anim_time < 0.001 || anim_time > 1.0)
			anim_time = anim_time_counter;
		else
			anim_time = anim_time * 0.9 + anim_time_counter * 0.1;
	}
	anim_time_counter = 0;
	anim_counter = 0;
}

void SmoothTranslator::translate(f32 dtime)
{
	anim_time_counter = anim_time_counter + dtime;
	anim_counter = anim_counter + dtime;
	v3f vect_move = vect_aim - vect_old;
	f32 moveratio = 1.0;
	if(anim_time > 0.001)
		moveratio = anim_time_counter / anim_time;
	// Move a bit less than should, to avoid oscillation
	moveratio = moveratio * 0.8;
	float move_end = 1.5;
	if(aim_is_end)
		move_end = 1.0;
	if(moveratio > move_end)
		moveratio = move_end;
	vect_show = vect_old + vect_move * moveratio;
}

bool SmoothTranslator::is_moving()
{
	return ((anim_time_counter / anim_time) < 1.4);
}

/*
	Other stuff
*/

static void setBillboardTextureMatrix(scene::IBillboardSceneNode *bill,
		float txs, float tys, int col, int row)
{
	video::SMaterial& material = bill->getMaterial(0);
	core::matrix4& matrix = material.getTextureMatrix(0);
	matrix.setTextureTranslate(txs*col, tys*row);
	matrix.setTextureScale(txs, tys);
}

/*
	TestCAO
*/

class TestCAO : public ClientActiveObject
{
public:
	TestCAO(IGameDef *gamedef, ClientEnvironment *env);
	virtual ~TestCAO();
	
	u8 getType() const
	{
		return ACTIVEOBJECT_TYPE_TEST;
	}
	
	static ClientActiveObject* create(IGameDef *gamedef, ClientEnvironment *env);

	void addToScene(scene::ISceneManager *smgr, ITextureSource *tsrc,
			IrrlichtDevice *irr);
	void removeFromScene(bool permanent);
	void updateLight(u8 light_at_pos);
	v3s16 getLightPosition();
	void updateNodePos();

	void step(float dtime, ClientEnvironment *env);

	void processMessage(const std::string &data);

	bool getCollisionBox(aabb3f *toset) { return false; }
private:
	scene::IMeshSceneNode *m_node;
	v3f m_position;
};

// Prototype
TestCAO proto_TestCAO(NULL, NULL);

TestCAO::TestCAO(IGameDef *gamedef, ClientEnvironment *env):
	ClientActiveObject(0, gamedef, env),
	m_node(NULL),
	m_position(v3f(0,10*BS,0))
{
	ClientActiveObject::registerType(getType(), create);
}

TestCAO::~TestCAO()
{
}

ClientActiveObject* TestCAO::create(IGameDef *gamedef, ClientEnvironment *env)
{
	return new TestCAO(gamedef, env);
}

void TestCAO::addToScene(scene::ISceneManager *smgr, ITextureSource *tsrc,
			IrrlichtDevice *irr)
{
	if(m_node != NULL)
		return;
	
	//video::IVideoDriver* driver = smgr->getVideoDriver();
	
	scene::SMesh *mesh = new scene::SMesh();
	scene::IMeshBuffer *buf = new scene::SMeshBuffer();
	video::SColor c(255,255,255,255);
	video::S3DVertex vertices[4] =
	{
		video::S3DVertex(-BS/2,-BS/4,0, 0,0,0, c, 0,1),
		video::S3DVertex(BS/2,-BS/4,0, 0,0,0, c, 1,1),
		video::S3DVertex(BS/2,BS/4,0, 0,0,0, c, 1,0),
		video::S3DVertex(-BS/2,BS/4,0, 0,0,0, c, 0,0),
	};
	u16 indices[] = {0,1,2,2,3,0};
	buf->append(vertices, 4, indices, 6);
	// Set material
	buf->getMaterial().setFlag(video::EMF_LIGHTING, false);
	buf->getMaterial().setFlag(video::EMF_BACK_FACE_CULLING, false);
	buf->getMaterial().setTexture(0, tsrc->getTexture("rat.png"));
	buf->getMaterial().setFlag(video::EMF_BILINEAR_FILTER, false);
	buf->getMaterial().setFlag(video::EMF_FOG_ENABLE, true);
	buf->getMaterial().MaterialType = video::EMT_TRANSPARENT_ALPHA_CHANNEL;
	// Add to mesh
	mesh->addMeshBuffer(buf);
	buf->drop();
	m_node = smgr->addMeshSceneNode(mesh, NULL);
	mesh->drop();
	updateNodePos();
}

void TestCAO::removeFromScene(bool permanent)
{
	if(m_node == NULL)
		return;

	m_node->remove();
	m_node = NULL;
}

void TestCAO::updateLight(u8 light_at_pos)
{
}

v3s16 TestCAO::getLightPosition()
{
	return floatToInt(m_position, BS);
}

void TestCAO::updateNodePos()
{
	if(m_node == NULL)
		return;

	m_node->setPosition(m_position);
	//m_node->setRotation(v3f(0, 45, 0));
}

void TestCAO::step(float dtime, ClientEnvironment *env)
{
	if(m_node)
	{
		v3f rot = m_node->getRotation();
		//infostream<<"dtime="<<dtime<<", rot.Y="<<rot.Y<<std::endl;
		rot.Y += dtime * 180;
		m_node->setRotation(rot);
	}
}

void TestCAO::processMessage(const std::string &data)
{
	infostream<<"TestCAO: Got data: "<<data<<std::endl;
	std::istringstream is(data, std::ios::binary);
	u16 cmd;
	is>>cmd;
	if(cmd == 0)
	{
		v3f newpos;
		is>>newpos.X;
		is>>newpos.Y;
		is>>newpos.Z;
		m_position = newpos;
		updateNodePos();
	}
}

/*
	ItemCAO
*/

class ItemCAO : public ClientActiveObject
{
public:
	ItemCAO(IGameDef *gamedef, ClientEnvironment *env);
	virtual ~ItemCAO();
	
	u8 getType() const
	{
		return ACTIVEOBJECT_TYPE_ITEM;
	}
	
	static ClientActiveObject* create(IGameDef *gamedef, ClientEnvironment *env);

	void addToScene(scene::ISceneManager *smgr, ITextureSource *tsrc,
			IrrlichtDevice *irr);
	void removeFromScene(bool permanent);
	void updateLight(u8 light_at_pos);
	v3s16 getLightPosition();
	void updateNodePos();
	void updateInfoText();
	void updateTexture();

	void step(float dtime, ClientEnvironment *env);

	void processMessage(const std::string &data);

	void initialize(const std::string &data);
	
	core::aabbox3d<f32>* getSelectionBox()
		{return &m_selection_box;}
	v3f getPosition()
		{return m_position;}
	
	std::string infoText()
		{return m_infotext;}

	bool getCollisionBox(aabb3f *toset) { return false; }
private:
	core::aabbox3d<f32> m_selection_box;
	scene::IMeshSceneNode *m_node;
	v3f m_position;
	std::string m_itemstring;
	std::string m_infotext;
};

#include "inventory.h"

// Prototype
ItemCAO proto_ItemCAO(NULL, NULL);

ItemCAO::ItemCAO(IGameDef *gamedef, ClientEnvironment *env):
	ClientActiveObject(0, gamedef, env),
	m_selection_box(-BS/3.,0.0,-BS/3., BS/3.,BS*2./3.,BS/3.),
	m_node(NULL),
	m_position(v3f(0,10*BS,0))
{
	if(!gamedef && !env)
	{
		ClientActiveObject::registerType(getType(), create);
	}
}

ItemCAO::~ItemCAO()
{
}

ClientActiveObject* ItemCAO::create(IGameDef *gamedef, ClientEnvironment *env)
{
	return new ItemCAO(gamedef, env);
}

void ItemCAO::addToScene(scene::ISceneManager *smgr, ITextureSource *tsrc,
			IrrlichtDevice *irr)
{
	if(m_node != NULL)
		return;
	
	//video::IVideoDriver* driver = smgr->getVideoDriver();
	
	scene::SMesh *mesh = new scene::SMesh();
	scene::IMeshBuffer *buf = new scene::SMeshBuffer();
	video::SColor c(255,255,255,255);
	video::S3DVertex vertices[4] =
	{
		/*video::S3DVertex(-BS/2,-BS/4,0, 0,0,0, c, 0,1),
		video::S3DVertex(BS/2,-BS/4,0, 0,0,0, c, 1,1),
		video::S3DVertex(BS/2,BS/4,0, 0,0,0, c, 1,0),
		video::S3DVertex(-BS/2,BS/4,0, 0,0,0, c, 0,0),*/
		video::S3DVertex(BS/3.,0,0, 0,0,0, c, 0,1),
		video::S3DVertex(-BS/3.,0,0, 0,0,0, c, 1,1),
		video::S3DVertex(-BS/3.,0+BS*2./3.,0, 0,0,0, c, 1,0),
		video::S3DVertex(BS/3.,0+BS*2./3.,0, 0,0,0, c, 0,0),
	};
	u16 indices[] = {0,1,2,2,3,0};
	buf->append(vertices, 4, indices, 6);
	// Set material
	buf->getMaterial().setFlag(video::EMF_LIGHTING, false);
	buf->getMaterial().setFlag(video::EMF_BACK_FACE_CULLING, false);
	// Initialize with a generated placeholder texture
	buf->getMaterial().setTexture(0, tsrc->getTexture(""));
	buf->getMaterial().setFlag(video::EMF_BILINEAR_FILTER, false);
	buf->getMaterial().setFlag(video::EMF_FOG_ENABLE, true);
	buf->getMaterial().MaterialType = video::EMT_TRANSPARENT_ALPHA_CHANNEL;
	// Add to mesh
	mesh->addMeshBuffer(buf);
	buf->drop();
	m_node = smgr->addMeshSceneNode(mesh, NULL);
	mesh->drop();
	updateNodePos();

	/*
		Update image of node
	*/

	updateTexture();
}

void ItemCAO::removeFromScene(bool permanent)
{
	if(m_node == NULL)
		return;

	m_node->remove();
	m_node = NULL;
}

void ItemCAO::updateLight(u8 light_at_pos)
{
	if(m_node == NULL)
		return;

	u8 li = decode_light(light_at_pos);
	video::SColor color(255,li,li,li);
	setMeshColor(m_node->getMesh(), color);
}

v3s16 ItemCAO::getLightPosition()
{
	return floatToInt(m_position + v3f(0,0.5*BS,0), BS);
}

void ItemCAO::updateNodePos()
{
	if(m_node == NULL)
		return;

	m_node->setPosition(m_position);
}

void ItemCAO::updateInfoText()
{
	try{
		IItemDefManager *idef = m_gamedef->idef();
		ItemStack item;
		item.deSerialize(m_itemstring, idef);
		if(item.isKnown(idef))
			m_infotext = item.getDefinition(idef).description;
		else
			m_infotext = "Unknown item: '" + m_itemstring + "'";
		if(item.count >= 2)
			m_infotext += " (" + itos(item.count) + ")";
	}
	catch(SerializationError &e)
	{
		m_infotext = "Unknown item: '" + m_itemstring + "'";
	}
}

void ItemCAO::updateTexture()
{
	if(m_node == NULL)
		return;

	// Create an inventory item to see what is its image
	std::istringstream is(m_itemstring, std::ios_base::binary);
	video::ITexture *texture = NULL;
	try{
		IItemDefManager *idef = m_gamedef->idef();
		ItemStack item;
		item.deSerialize(is, idef);
		texture = idef->getInventoryTexture(item.getDefinition(idef).name, m_gamedef);
	}
	catch(SerializationError &e)
	{
		infostream<<"WARNING: "<<__FUNCTION_NAME
				<<": error deSerializing itemstring \""
				<<m_itemstring<<std::endl;
	}
	
	// Set meshbuffer texture
	m_node->getMaterial(0).setTexture(0, texture);
}


void ItemCAO::step(float dtime, ClientEnvironment *env)
{
	if(m_node)
	{
		/*v3f rot = m_node->getRotation();
		rot.Y += dtime * 120;
		m_node->setRotation(rot);*/
		LocalPlayer *player = env->getLocalPlayer();
		assert(player);
		v3f rot = m_node->getRotation();
		rot.Y = 180.0 - (player->getYaw());
		m_node->setRotation(rot);
	}
}

void ItemCAO::processMessage(const std::string &data)
{
	//infostream<<"ItemCAO: Got message"<<std::endl;
	std::istringstream is(data, std::ios::binary);
	// command
	u8 cmd = readU8(is);
	if(cmd == 0)
	{
		// pos
		m_position = readV3F1000(is);
		updateNodePos();
	}
	if(cmd == 1)
	{
		// itemstring
		m_itemstring = deSerializeString(is);
		updateInfoText();
		updateTexture();
	}
}

void ItemCAO::initialize(const std::string &data)
{
	infostream<<"ItemCAO: Got init data"<<std::endl;
	
	{
		std::istringstream is(data, std::ios::binary);
		// version
		u8 version = readU8(is);
		// check version
		if(version != 0)
			return;
		// pos
		m_position = readV3F1000(is);
		// itemstring
		m_itemstring = deSerializeString(is);
	}
	
	updateNodePos();
	updateInfoText();
}

/*
	GenericCAO
*/

#include "genericobject.h"

GenericCAO::GenericCAO(IGameDef *gamedef, ClientEnvironment *env):
		ClientActiveObject(0, gamedef, env),
		//
		m_is_player(false),
		m_is_local_player(false),
		m_id(0),
		//
		m_smgr(NULL),
		m_irr(NULL),
		m_selection_box(-BS/3.,-BS/3.,-BS/3., BS/3.,BS/3.,BS/3.),
		m_meshnode(NULL),
		m_animated_meshnode(NULL),
		m_spritenode(NULL),
		m_textnode(NULL),
		m_position(v3f(0,10*BS,0)),
		m_velocity(v3f(0,0,0)),
		m_acceleration(v3f(0,0,0)),
		m_yaw(0),
		m_hp(1),
		m_tx_size(1,1),
		m_tx_basepos(0,0),
		m_initial_tx_basepos_set(false),
		m_tx_select_horiz_by_yawpitch(false),
		m_animation_range(v2s32(0,0)),
		m_animation_speed(15),
		m_animation_blend(0),
		m_bone_position(std::map<std::string, core::vector2d<v3f> >()),
		m_attachment_bone(""),
		m_attachment_position(v3f(0,0,0)),
		m_attachment_rotation(v3f(0,0,0)),
		m_attached_to_local(false),
		m_anim_frame(0),
		m_anim_num_frames(1),
		m_anim_framelength(0.2),
		m_anim_timer(0),
		m_reset_textures_timer(-1),
		m_visuals_expired(false),
		m_step_distance_counter(0),
		m_last_light(255),
		m_is_visible(false)
{
	if(gamedef == NULL)
		ClientActiveObject::registerType(getType(), create);
}

bool GenericCAO::getCollisionBox(aabb3f *toset)
{
	if (m_prop.physical)
	{
		//update collision box
		toset->MinEdge = m_prop.collisionbox.MinEdge * BS;
		toset->MaxEdge = m_prop.collisionbox.MaxEdge * BS;

		toset->MinEdge += m_position;
		toset->MaxEdge += m_position;

		return true;
	}

	return false;
}

bool GenericCAO::collideWithObjects()
{
	return m_prop.collideWithObjects;
}

void GenericCAO::initialize(const std::string &data)
{
	infostream<<"GenericCAO: Got init data"<<std::endl;
	std::istringstream is(data, std::ios::binary);
	int num_messages = 0;
	// version
	u8 version = readU8(is);
	// check version
	if(version == 1) // In PROTOCOL_VERSION 14
	{
		m_name = deSerializeString(is);
		m_is_player = readU8(is);
		m_id = readS16(is);
		m_position = readV3F1000(is);
		m_yaw = readF1000(is);
		m_hp = readS16(is);
		num_messages = readU8(is);
	}
	else if(version == 0) // In PROTOCOL_VERSION 13
	{
		m_name = deSerializeString(is);
		m_is_player = readU8(is);
		m_position = readV3F1000(is);
		m_yaw = readF1000(is);
		m_hp = readS16(is);
		num_messages = readU8(is);
	}
	else
	{
		errorstream<<"GenericCAO: Unsupported init data version"
				<<std::endl;
		return;
	}

	for(int i=0; i<num_messages; i++)
	{
		std::string message = deSerializeLongString(is);
		processMessage(message);
	}

	pos_translator.init(m_position);
	updateNodePos();

	if(m_is_player)
	{
		Player *player = m_env->getPlayer(m_name.c_str());
		if(player && player->isLocal())
		{
			m_is_local_player = true;
			m_is_visible = false;
			LocalPlayer* localplayer = dynamic_cast<LocalPlayer*>(player);

			assert( localplayer != NULL );
			localplayer->setCAO(this);
		}
		m_env->addPlayerName(m_name.c_str());
	}
}

GenericCAO::~GenericCAO()
{
	if(m_is_player)
	{
		m_env->removePlayerName(m_name.c_str());
	}
}

core::aabbox3d<f32>* GenericCAO::getSelectionBox()
{
	if(!m_prop.is_visible || !m_is_visible || m_is_local_player || getParent() != NULL)
		return NULL;
	return &m_selection_box;
}

v3f GenericCAO::getPosition()
{
	if(getParent() != NULL)
	{
		if(m_meshnode)
			return m_meshnode->getAbsolutePosition();
		if(m_animated_meshnode)
			return m_animated_meshnode->getAbsolutePosition();
		if(m_spritenode)
			return m_spritenode->getAbsolutePosition();
		return m_position;
	}
	return pos_translator.vect_show;
}

scene::IMeshSceneNode* GenericCAO::getMeshSceneNode()
{
	if(m_meshnode)
		return m_meshnode;
	return NULL;
}

scene::IAnimatedMeshSceneNode* GenericCAO::getAnimatedMeshSceneNode()
{
	if(m_animated_meshnode)
		return m_animated_meshnode;
	return NULL;
}

scene::IBillboardSceneNode* GenericCAO::getSpriteSceneNode()
{
	if(m_spritenode)
		return m_spritenode;
	return NULL;
}

void GenericCAO::setAttachments()
{
	updateAttachments();
}

ClientActiveObject* GenericCAO::getParent()
{
	ClientActiveObject *obj = NULL;
	for(std::vector<core::vector2d<int> >::const_iterator cii = m_env->attachment_list.begin(); cii != m_env->attachment_list.end(); cii++)
	{
		if(cii->X == getId()) // This ID is our child
		{
			if(cii->Y > 0) // A parent ID exists for our child
			{
				if(cii->X != cii->Y) // The parent and child ID are not the same
				{
					obj = m_env->getActiveObject(cii->Y);
				}
			}
			break;
		}
	}
	if(obj)
		return obj;
	return NULL;
}

void GenericCAO::removeFromScene(bool permanent)
{
	if(permanent) // Should be true when removing the object permanently and false when refreshing (eg: updating visuals)
	{
		// Detach this object's children
		for(std::vector<core::vector2d<int> >::iterator ii = m_env->attachment_list.begin();
				ii != m_env->attachment_list.end(); ii++)
		{
			if(ii->Y == getId()) // Is a child of our object
			{
				ii->Y = 0;
				// Get the object of the child
				ClientActiveObject *obj = m_env->getActiveObject(ii->X);
				if(obj)
					obj->setAttachments();
			}
		}
		// Delete this object from the attachments list
		for(std::vector<core::vector2d<int> >::iterator ii = m_env->attachment_list.begin();
				ii != m_env->attachment_list.end(); ii++)
		{
			if(ii->X == getId()) // Is our object
			{
				m_env->attachment_list.erase(ii);
				break;
			}
		}
	}

	if(m_meshnode)
	{
		m_meshnode->remove();
		m_meshnode = NULL;
	}
	if(m_animated_meshnode)
	{
		m_animated_meshnode->remove();
		m_animated_meshnode = NULL;
	}
	if(m_spritenode)
	{
		m_spritenode->remove();
		m_spritenode = NULL;
	}
}

void GenericCAO::addToScene(scene::ISceneManager *smgr, ITextureSource *tsrc,
		IrrlichtDevice *irr)
{
	m_smgr = smgr;
	m_irr = irr;

	if(m_meshnode != NULL || m_animated_meshnode != NULL || m_spritenode != NULL)
		return;

	m_visuals_expired = false;

	if(!m_prop.is_visible)
		return;

	//video::IVideoDriver* driver = smgr->getVideoDriver();

	if(m_prop.visual == "sprite")
	{
/*
		infostream<<"GenericCAO::addToScene(): single_sprite"<<std::endl;
*/
		m_spritenode = smgr->addBillboardSceneNode(
				NULL, v2f(1, 1), v3f(0,0,0), -1);
		m_spritenode->setMaterialTexture(0,
				tsrc->getTexture("unknown_node.png"));
		m_spritenode->setMaterialFlag(video::EMF_LIGHTING, false);
		m_spritenode->setMaterialFlag(video::EMF_BILINEAR_FILTER, false);
		m_spritenode->setMaterialType(video::EMT_TRANSPARENT_ALPHA_CHANNEL_REF);
		m_spritenode->setMaterialFlag(video::EMF_FOG_ENABLE, true);
		u8 li = m_last_light;
		m_spritenode->setColor(video::SColor(255,li,li,li));
		m_spritenode->setSize(m_prop.visual_size*BS);
		{
			const float txs = 1.0 / 1;
			const float tys = 1.0 / 1;
			setBillboardTextureMatrix(m_spritenode,
					txs, tys, 0, 0);
		}
	}
	else if(m_prop.visual == "upright_sprite") {
		scene::SMesh *mesh = new scene::SMesh();
		double dx = BS*m_prop.visual_size.X/2;
		double dy = BS*m_prop.visual_size.Y/2;
		{ // Front
		scene::IMeshBuffer *buf = new scene::SMeshBuffer();
		u8 li = m_last_light;
		video::SColor c(255,li,li,li);
		video::S3DVertex vertices[4] =
		{
			video::S3DVertex(-dx,-dy,0, 0,0,0, c, 0,1),
			video::S3DVertex(dx,-dy,0, 0,0,0, c, 1,1),
			video::S3DVertex(dx,dy,0, 0,0,0, c, 1,0),
			video::S3DVertex(-dx,dy,0, 0,0,0, c, 0,0),
		};
		u16 indices[] = {0,1,2,2,3,0};
		buf->append(vertices, 4, indices, 6);
		// Set material
		buf->getMaterial().setFlag(video::EMF_LIGHTING, false);
		buf->getMaterial().setFlag(video::EMF_BILINEAR_FILTER, false);
		buf->getMaterial().setFlag(video::EMF_FOG_ENABLE, true);
		buf->getMaterial().MaterialType = video::EMT_TRANSPARENT_ALPHA_CHANNEL;
		// Add to mesh
		mesh->addMeshBuffer(buf);
		buf->drop();
		}
		{ // Back
		scene::IMeshBuffer *buf = new scene::SMeshBuffer();
		u8 li = m_last_light;
		video::SColor c(255,li,li,li);
		video::S3DVertex vertices[4] =
		{
			video::S3DVertex(dx,-dy,0, 0,0,0, c, 1,1),
			video::S3DVertex(-dx,-dy,0, 0,0,0, c, 0,1),
			video::S3DVertex(-dx,dy,0, 0,0,0, c, 0,0),
			video::S3DVertex(dx,dy,0, 0,0,0, c, 1,0),
		};
		u16 indices[] = {0,1,2,2,3,0};
		buf->append(vertices, 4, indices, 6);
		// Set material
		buf->getMaterial().setFlag(video::EMF_LIGHTING, false);
		buf->getMaterial().setFlag(video::EMF_BILINEAR_FILTER, false);
		buf->getMaterial().setFlag(video::EMF_FOG_ENABLE, true);
		buf->getMaterial().MaterialType = video::EMT_TRANSPARENT_ALPHA_CHANNEL_REF;
		// Add to mesh
		mesh->addMeshBuffer(buf);
		buf->drop();
		}
		m_meshnode = smgr->addMeshSceneNode(mesh, NULL);
		mesh->drop();
		// Set it to use the materials of the meshbuffers directly.
		// This is needed for changing the texture in the future
		m_meshnode->setReadOnlyMaterials(true);
	}
	else if(m_prop.visual == "cube") {
		infostream<<"GenericCAO::addToScene(): cube"<<std::endl;
		scene::IMesh *mesh = createCubeMesh(v3f(BS,BS,BS));
		m_meshnode = smgr->addMeshSceneNode(mesh, NULL);
		mesh->drop();
		
		m_meshnode->setScale(v3f(m_prop.visual_size.X,
				m_prop.visual_size.Y,
				m_prop.visual_size.X));
		u8 li = m_last_light;
		setMeshColor(m_meshnode->getMesh(), video::SColor(255,li,li,li));

		m_meshnode->setMaterialFlag(video::EMF_LIGHTING, false);
		m_meshnode->setMaterialFlag(video::EMF_BILINEAR_FILTER, false);
		m_meshnode->setMaterialType(video::EMT_TRANSPARENT_ALPHA_CHANNEL_REF);
		m_meshnode->setMaterialFlag(video::EMF_FOG_ENABLE, true);
	}
	else if(m_prop.visual == "mesh") {
		infostream<<"GenericCAO::addToScene(): mesh"<<std::endl;
		scene::IAnimatedMesh *mesh = m_gamedef->getMesh(m_prop.mesh);
		if(mesh)
		{
			m_animated_meshnode = smgr->addAnimatedMeshSceneNode(mesh, NULL);
			mesh->drop(); // The scene node took hold of it
			m_animated_meshnode->animateJoints(); // Needed for some animations
			m_animated_meshnode->setScale(v3f(m_prop.visual_size.X,
					m_prop.visual_size.Y,
					m_prop.visual_size.X));
			u8 li = m_last_light;
			setMeshColor(m_animated_meshnode->getMesh(), video::SColor(255,li,li,li));

			m_animated_meshnode->setMaterialFlag(video::EMF_LIGHTING, false);
			m_animated_meshnode->setMaterialFlag(video::EMF_BILINEAR_FILTER, false);
			m_animated_meshnode->setMaterialType(video::EMT_TRANSPARENT_ALPHA_CHANNEL_REF);
			m_animated_meshnode->setMaterialFlag(video::EMF_FOG_ENABLE, true);
		}
		else
			errorstream<<"GenericCAO::addToScene(): Could not load mesh "<<m_prop.mesh<<std::endl;
	}
	else if(m_prop.visual == "wielditem") {
		infostream<<"GenericCAO::addToScene(): node"<<std::endl;
		infostream<<"textures: "<<m_prop.textures.size()<<std::endl;
		if(m_prop.textures.size() >= 1){
			infostream<<"textures[0]: "<<m_prop.textures[0]<<std::endl;
			IItemDefManager *idef = m_gamedef->idef();
			ItemStack item(m_prop.textures[0], 1, 0, "", idef);
			scene::IMesh *item_mesh = idef->getWieldMesh(item.getDefinition(idef).name, m_gamedef);

			// Copy mesh to be able to set unique vertex colors
			scene::IMeshManipulator *manip =
					irr->getVideoDriver()->getMeshManipulator();
			scene::IMesh *mesh = manip->createMeshUniquePrimitives(item_mesh);

			m_meshnode = smgr->addMeshSceneNode(mesh, NULL);
			mesh->drop();
			
			m_meshnode->setScale(v3f(m_prop.visual_size.X/2,
					m_prop.visual_size.Y/2,
					m_prop.visual_size.X/2));
			u8 li = m_last_light;
			setMeshColor(m_meshnode->getMesh(), video::SColor(255,li,li,li));
<<<<<<< HEAD

			m_meshnode->setMaterialFlag(video::EMF_LIGHTING, false);
			m_meshnode->setMaterialFlag(video::EMF_BILINEAR_FILTER, false);
			m_meshnode->setMaterialType(video::EMT_TRANSPARENT_ALPHA_CHANNEL_REF);
			m_meshnode->setMaterialFlag(video::EMF_FOG_ENABLE, true);
		}
		else if(m_prop.visual == "mesh"){
			infostream<<"GenericCAO::addToScene(): mesh"<<std::endl;
			scene::IAnimatedMesh *mesh = m_gamedef->getMesh(m_prop.mesh);
			if(mesh)
			{
				m_animated_meshnode = smgr->addAnimatedMeshSceneNode(mesh, NULL);
				mesh->drop(); // The scene node took hold of it
				m_animated_meshnode->animateJoints(); // Needed for some animations
				m_animated_meshnode->setScale(v3f(m_prop.visual_size.X,
						m_prop.visual_size.Y,
						m_prop.visual_size.X));
				u8 li = m_last_light;
				setMeshColor(m_animated_meshnode->getMesh(), video::SColor(255,li,li,li));

				m_animated_meshnode->setMaterialFlag(video::EMF_LIGHTING, false);
				m_animated_meshnode->setMaterialFlag(video::EMF_BILINEAR_FILTER, false);
				m_animated_meshnode->setMaterialType(video::EMT_TRANSPARENT_ALPHA_CHANNEL_REF);
				m_animated_meshnode->setMaterialFlag(video::EMF_FOG_ENABLE, true);
			}
			else
				errorstream<<"GenericCAO::addToScene(): Could not load mesh "<<m_prop.mesh<<std::endl;
		}
		else if(m_prop.visual == "wielditem"){
/*
			infostream<<"GenericCAO::addToScene(): node"<<std::endl;
			infostream<<"textures: "<<m_prop.textures.size()<<std::endl;
*/
			if(m_prop.textures.size() >= 1){
/*
				infostream<<"textures[0]: "<<m_prop.textures[0]<<std::endl;
*/
				IItemDefManager *idef = m_gamedef->idef();
				ItemStack item(m_prop.textures[0], 1, 0, "", idef);
				scene::IMesh *item_mesh = idef->getWieldMesh(item.getDefinition(idef).name, m_gamedef);
				
				// Copy mesh to be able to set unique vertex colors
				scene::IMeshManipulator *manip =
						irr->getVideoDriver()->getMeshManipulator();
				scene::IMesh *mesh = manip->createMeshUniquePrimitives(item_mesh);

				m_meshnode = smgr->addMeshSceneNode(mesh, NULL);
				mesh->drop();
				
				m_meshnode->setScale(v3f(m_prop.visual_size.X/2,
						m_prop.visual_size.Y/2,
						m_prop.visual_size.X/2));
				u8 li = m_last_light;
				setMeshColor(m_meshnode->getMesh(), video::SColor(255,li,li,li));
			}
		} else {
			infostream<<"GenericCAO::addToScene(): \""<<m_prop.visual
					<<"\" not supported"<<std::endl;
		}
		updateTextures("");
		
		scene::ISceneNode *node = NULL;
		if(m_spritenode)
			node = m_spritenode;
		else if(m_animated_meshnode)
			node = m_animated_meshnode;
		else if(m_meshnode)
			node = m_meshnode;
		if(node && m_is_player && !m_is_local_player){
			// Add a text node for showing the name
			gui::IGUIEnvironment* gui = irr->getGUIEnvironment();
			std::wstring wname = utf8_to_wide(m_name);
			m_textnode = smgr->addTextSceneNode(gui->getBuiltInFont(),
					wname.c_str(), video::SColor(255,255,255,255), node);
			m_textnode->setPosition(v3f(0, BS*1.1, 0));
=======
>>>>>>> 6285b729
		}
	} else {
		infostream<<"GenericCAO::addToScene(): \""<<m_prop.visual
				<<"\" not supported"<<std::endl;
	}
	updateTextures("");

	scene::ISceneNode *node = NULL;
	if(m_spritenode)
		node = m_spritenode;
	else if(m_animated_meshnode)
		node = m_animated_meshnode;
	else if(m_meshnode)
		node = m_meshnode;
	if(node && m_is_player && !m_is_local_player){
		// Add a text node for showing the name
		gui::IGUIEnvironment* gui = irr->getGUIEnvironment();
		std::wstring wname = narrow_to_wide(m_name);
		m_textnode = smgr->addTextSceneNode(gui->getBuiltInFont(),
				wname.c_str(), video::SColor(255,255,255,255), node);
		m_textnode->setPosition(v3f(0, BS*1.1, 0));
	}

	updateNodePos();
	updateAnimation();
	updateBonePosition();
	updateAttachments();
}
		
void GenericCAO::updateLight(u8 light_at_pos)
{
	u8 li = decode_light(light_at_pos);
	if(li != m_last_light)
	{
		m_last_light = li;
		video::SColor color(255,li,li,li);
		if(m_meshnode)
			setMeshColor(m_meshnode->getMesh(), color);
		if(m_animated_meshnode)
			setMeshColor(m_animated_meshnode->getMesh(), color);
		if(m_spritenode)
			m_spritenode->setColor(color);
	}
}

v3s16 GenericCAO::getLightPosition()
{
	return floatToInt(m_position, BS);
}

void GenericCAO::updateNodePos()
{
	if(getParent() != NULL)
		return;

	v3s16 camera_offset = m_env->getCameraOffset();
	if(m_meshnode)
	{
		m_meshnode->setPosition(pos_translator.vect_show-intToFloat(camera_offset, BS));
		v3f rot = m_meshnode->getRotation();
		rot.Y = -m_yaw;
		m_meshnode->setRotation(rot);
	}
	if(m_animated_meshnode)
	{
		m_animated_meshnode->setPosition(pos_translator.vect_show-intToFloat(camera_offset, BS));
		v3f rot = m_animated_meshnode->getRotation();
		rot.Y = -m_yaw;
		m_animated_meshnode->setRotation(rot);
	}
	if(m_spritenode)
	{
		m_spritenode->setPosition(pos_translator.vect_show-intToFloat(camera_offset, BS));
	}
}
	
void GenericCAO::step(float dtime, ClientEnvironment *env)
{
	// Handel model of local player instantly to prevent lags
	if(m_is_local_player)
	{
		LocalPlayer *player = m_env->getLocalPlayer();

		if (m_is_visible)
		{
			int old_anim = player->last_animation;
			float old_anim_speed = player->last_animation_speed;
			m_position = player->getPosition() + v3f(0,BS,0);
			m_velocity = v3f(0,0,0);
			m_acceleration = v3f(0,0,0);
			pos_translator.vect_show = m_position;
			m_yaw = player->getYaw();
			PlayerControl controls = player->getPlayerControl();

			bool walking = false;
			if(controls.up || controls.down || controls.left || controls.right)
				walking = true;

			f32 new_speed = player->local_animation_speed;
			v2s32 new_anim = v2s32(0,0);
			bool allow_update = false;

			// increase speed if using fast or flying fast
			if((g_settings->getBool("fast_move") &&
					m_gamedef->checkLocalPrivilege("fast")) &&
					(controls.aux1 ||
					(!player->touching_ground &&
					g_settings->getBool("free_move") &&
					m_gamedef->checkLocalPrivilege("fly"))))
					new_speed *= 1.5;
			// slowdown speed if sneeking
			if(controls.sneak && walking)
				new_speed /= 2;

			if(walking && (controls.LMB || controls.RMB))
			{
				new_anim = player->local_animations[3];
				player->last_animation = WD_ANIM;
			} else if(walking) {
				new_anim = player->local_animations[1];
				player->last_animation = WALK_ANIM;
			} else if(controls.LMB || controls.RMB) {
				new_anim = player->local_animations[2];
				player->last_animation = DIG_ANIM;
			}

			// Apply animations if input detected and not attached
			// or set idle animation
			if ((new_anim.X + new_anim.Y) > 0 && !player->isAttached)
			{
				allow_update = true;
				m_animation_range = new_anim;
				m_animation_speed = new_speed;
				player->last_animation_speed = m_animation_speed;
			} else {
				player->last_animation = NO_ANIM;

				if (old_anim != NO_ANIM)
				{
					m_animation_range = player->local_animations[0];
					updateAnimation();
				}
			}

			// Update local player animations
			if ((player->last_animation != old_anim ||
				m_animation_speed != old_anim_speed) &&
				player->last_animation != NO_ANIM && allow_update)
					updateAnimation();

		}
	}

	if(m_visuals_expired && m_smgr && m_irr){
		m_visuals_expired = false;

		// Attachments, part 1: All attached objects must be unparented first,
		// or Irrlicht causes a segmentation fault
		for(std::vector<core::vector2d<int> >::iterator ii = m_env->attachment_list.begin();
				ii != m_env->attachment_list.end(); ii++)
		{
			if(ii->Y == getId()) // This is a child of our parent
			{
				// Get the object of the child
				ClientActiveObject *obj = m_env->getActiveObject(ii->X);
				if(obj)
				{
					scene::IMeshSceneNode *m_child_meshnode
							= obj->getMeshSceneNode();
					scene::IAnimatedMeshSceneNode *m_child_animated_meshnode
							= obj->getAnimatedMeshSceneNode();
					scene::IBillboardSceneNode *m_child_spritenode
							= obj->getSpriteSceneNode();
					if(m_child_meshnode)
						m_child_meshnode->setParent(m_smgr->getRootSceneNode());
					if(m_child_animated_meshnode)
						m_child_animated_meshnode->setParent(m_smgr->getRootSceneNode());
					if(m_child_spritenode)
						m_child_spritenode->setParent(m_smgr->getRootSceneNode());
				}
			}
		}

		removeFromScene(false);
		addToScene(m_smgr, m_gamedef->tsrc(), m_irr);

		// Attachments, part 2: Now that the parent has been refreshed, put its attachments back
		for(std::vector<core::vector2d<int> >::iterator ii = m_env->attachment_list.begin();
				ii != m_env->attachment_list.end(); ii++)
		{
			if(ii->Y == getId()) // This is a child of our parent
			{
				// Get the object of the child
				ClientActiveObject *obj = m_env->getActiveObject(ii->X);
				if(obj)
					obj->setAttachments();
			}
		}
	}

	// Make sure m_is_visible is always applied
	if(m_meshnode)
		m_meshnode->setVisible(m_is_visible);
	if(m_animated_meshnode)
		m_animated_meshnode->setVisible(m_is_visible);
	if(m_spritenode)
		m_spritenode->setVisible(m_is_visible);
	if(m_textnode)
		m_textnode->setVisible(m_is_visible);

	if(getParent() != NULL) // Attachments should be glued to their parent by Irrlicht
	{
		// Set these for later
		m_position = getPosition();
		m_velocity = v3f(0,0,0);
		m_acceleration = v3f(0,0,0);
		pos_translator.vect_show = m_position;

		if(m_is_local_player) // Update local player attachment position
		{
			LocalPlayer *player = m_env->getLocalPlayer();
			player->overridePosition = getParent()->getPosition();
			m_env->getLocalPlayer()->parent = getParent();
		}
	} else {
		v3f lastpos = pos_translator.vect_show;

		if(m_prop.physical)
		{
			core::aabbox3d<f32> box = m_prop.collisionbox;
			box.MinEdge *= BS;
			box.MaxEdge *= BS;
			collisionMoveResult moveresult;
			f32 pos_max_d = BS*0.125; // Distance per iteration
			v3f p_pos = m_position;
			v3f p_velocity = m_velocity;
			v3f p_acceleration = m_acceleration;
			moveresult = collisionMoveSimple(env,env->getGameDef(),
					pos_max_d, box, m_prop.stepheight, dtime,
					p_pos, p_velocity, p_acceleration,
					this, m_prop.collideWithObjects);
			// Apply results
			m_position = p_pos;
			m_velocity = p_velocity;
			m_acceleration = p_acceleration;

			bool is_end_position = moveresult.collides;
			pos_translator.update(m_position, is_end_position, dtime);
			pos_translator.translate(dtime);
			updateNodePos();
		} else {
			m_position += dtime * m_velocity + 0.5 * dtime * dtime * m_acceleration;
			m_velocity += dtime * m_acceleration;
			pos_translator.update(m_position, pos_translator.aim_is_end,
					pos_translator.anim_time);
			pos_translator.translate(dtime);
			updateNodePos();
		}

		float moved = lastpos.getDistanceFrom(pos_translator.vect_show);
		m_step_distance_counter += moved;
		if(m_step_distance_counter > 1.5*BS)
		{
			m_step_distance_counter = 0;
			if(!m_is_local_player && m_prop.makes_footstep_sound)
			{
				INodeDefManager *ndef = m_gamedef->ndef();
				v3s16 p = floatToInt(getPosition() + v3f(0,
						(m_prop.collisionbox.MinEdge.Y-0.5)*BS, 0), BS);
				MapNode n = m_env->getMap().getNodeNoEx(p);
				SimpleSoundSpec spec = ndef->get(n).sound_footstep;
				m_gamedef->sound()->playSoundAt(spec, false, getPosition());
			}
		}
	}

	m_anim_timer += dtime;
	if(m_anim_timer >= m_anim_framelength)
	{
		m_anim_timer -= m_anim_framelength;
		m_anim_frame++;
		if(m_anim_frame >= m_anim_num_frames)
			m_anim_frame = 0;
	}

	updateTexturePos();

	if(m_reset_textures_timer >= 0)
	{
		m_reset_textures_timer -= dtime;
		if(m_reset_textures_timer <= 0){
			m_reset_textures_timer = -1;
			updateTextures("");
		}
	}
	if(getParent() == NULL && fabs(m_prop.automatic_rotate) > 0.001)
	{
		m_yaw += dtime * m_prop.automatic_rotate * 180 / M_PI;
		updateNodePos();
	}

	if (getParent() == NULL && m_prop.automatic_face_movement_dir &&
			(fabs(m_velocity.Z) > 0.001 || fabs(m_velocity.X) > 0.001))
	{
		m_yaw = atan2(m_velocity.Z,m_velocity.X) * 180 / M_PI
				+ m_prop.automatic_face_movement_dir_offset;
		updateNodePos();
	}
}

void GenericCAO::updateTexturePos()
{
	if(m_spritenode)
	{
		scene::ICameraSceneNode* camera =
				m_spritenode->getSceneManager()->getActiveCamera();
		if(!camera)
			return;
		v3f cam_to_entity = m_spritenode->getAbsolutePosition()
				- camera->getAbsolutePosition();
		cam_to_entity.normalize();

		int row = m_tx_basepos.Y;
		int col = m_tx_basepos.X;

		if(m_tx_select_horiz_by_yawpitch)
		{
			if(cam_to_entity.Y > 0.75)
				col += 5;
			else if(cam_to_entity.Y < -0.75)
				col += 4;
			else{
				float mob_dir =
						atan2(cam_to_entity.Z, cam_to_entity.X) / M_PI * 180.;
				float dir = mob_dir - m_yaw;
				dir = wrapDegrees_180(dir);
				//infostream<<"id="<<m_id<<" dir="<<dir<<std::endl;
				if(fabs(wrapDegrees_180(dir - 0)) <= 45.1)
					col += 2;
				else if(fabs(wrapDegrees_180(dir - 90)) <= 45.1)
					col += 3;
				else if(fabs(wrapDegrees_180(dir - 180)) <= 45.1)
					col += 0;
				else if(fabs(wrapDegrees_180(dir + 90)) <= 45.1)
					col += 1;
				else
					col += 4;
			}
		}

		// Animation goes downwards
		row += m_anim_frame;

		float txs = m_tx_size.X;
		float tys = m_tx_size.Y;
		setBillboardTextureMatrix(m_spritenode,
				txs, tys, col, row);
	}
}

void GenericCAO::updateTextures(const std::string &mod)
{
	ITextureSource *tsrc = m_gamedef->tsrc();

	bool use_trilinear_filter = g_settings->getBool("trilinear_filter");
	bool use_bilinear_filter = g_settings->getBool("bilinear_filter");
	bool use_anisotropic_filter = g_settings->getBool("anisotropic_filter");

	if(m_spritenode)
	{
		if(m_prop.visual == "sprite")
		{
			std::string texturestring = "unknown_node.png";
			if(m_prop.textures.size() >= 1)
				texturestring = m_prop.textures[0];
			texturestring += mod;
			m_spritenode->setMaterialTexture(0,
					tsrc->getTexture(texturestring));

			// This allows setting per-material colors. However, until a real lighting
			// system is added, the code below will have no effect. Once MineTest
			// has directional lighting, it should work automatically.
			if(m_prop.colors.size() >= 1)
			{
				m_spritenode->getMaterial(0).AmbientColor = m_prop.colors[0];
				m_spritenode->getMaterial(0).DiffuseColor = m_prop.colors[0];
				m_spritenode->getMaterial(0).SpecularColor = m_prop.colors[0];
			}

			m_spritenode->getMaterial(0).setFlag(video::EMF_TRILINEAR_FILTER, use_trilinear_filter);
			m_spritenode->getMaterial(0).setFlag(video::EMF_BILINEAR_FILTER, use_bilinear_filter);
			m_spritenode->getMaterial(0).setFlag(video::EMF_ANISOTROPIC_FILTER, use_anisotropic_filter);
		}
	}
	if(m_animated_meshnode)
	{
		if(m_prop.visual == "mesh")
		{
			for (u32 i = 0; i < m_prop.textures.size() &&
					i < m_animated_meshnode->getMaterialCount(); ++i)
			{
				std::string texturestring = m_prop.textures[i];
				if(texturestring == "")
					continue; // Empty texture string means don't modify that material
				texturestring += mod;
				video::ITexture* texture = tsrc->getTexture(texturestring);
				if(!texture)
				{
					errorstream<<"GenericCAO::updateTextures(): Could not load texture "<<texturestring<<std::endl;
					continue;
				}

				// Set material flags and texture
				video::SMaterial& material = m_animated_meshnode->getMaterial(i);
				material.TextureLayer[0].Texture = texture;
				material.setFlag(video::EMF_LIGHTING, false);
				material.setFlag(video::EMF_BILINEAR_FILTER, false);

				m_animated_meshnode->getMaterial(i)
						.setFlag(video::EMF_TRILINEAR_FILTER, use_trilinear_filter);
				m_animated_meshnode->getMaterial(i)
						.setFlag(video::EMF_BILINEAR_FILTER, use_bilinear_filter);
				m_animated_meshnode->getMaterial(i)
						.setFlag(video::EMF_ANISOTROPIC_FILTER, use_anisotropic_filter);
			}
			for (u32 i = 0; i < m_prop.colors.size() &&
			i < m_animated_meshnode->getMaterialCount(); ++i)
			{
				// This allows setting per-material colors. However, until a real lighting
				// system is added, the code below will have no effect. Once MineTest
				// has directional lighting, it should work automatically.
				m_animated_meshnode->getMaterial(i).AmbientColor = m_prop.colors[i];
				m_animated_meshnode->getMaterial(i).DiffuseColor = m_prop.colors[i];
				m_animated_meshnode->getMaterial(i).SpecularColor = m_prop.colors[i];
			}
		}
	}
	if(m_meshnode)
	{
		if(m_prop.visual == "cube")
		{
			for (u32 i = 0; i < 6; ++i)
			{
				std::string texturestring = "unknown_node.png";
				if(m_prop.textures.size() > i)
					texturestring = m_prop.textures[i];
				texturestring += mod;


				// Set material flags and texture
				video::SMaterial& material = m_meshnode->getMaterial(i);
				material.setFlag(video::EMF_LIGHTING, false);
				material.setFlag(video::EMF_BILINEAR_FILTER, false);
				material.setTexture(0,
						tsrc->getTexture(texturestring));
				material.getTextureMatrix(0).makeIdentity();

				// This allows setting per-material colors. However, until a real lighting
				// system is added, the code below will have no effect. Once MineTest
				// has directional lighting, it should work automatically.
				if(m_prop.colors.size() > i)
				{
					m_meshnode->getMaterial(i).AmbientColor = m_prop.colors[i];
					m_meshnode->getMaterial(i).DiffuseColor = m_prop.colors[i];
					m_meshnode->getMaterial(i).SpecularColor = m_prop.colors[i];
				}

				m_meshnode->getMaterial(i).setFlag(video::EMF_TRILINEAR_FILTER, use_trilinear_filter);
				m_meshnode->getMaterial(i).setFlag(video::EMF_BILINEAR_FILTER, use_bilinear_filter);
				m_meshnode->getMaterial(i).setFlag(video::EMF_ANISOTROPIC_FILTER, use_anisotropic_filter);
			}
		}
		else if(m_prop.visual == "upright_sprite")
		{
			scene::IMesh *mesh = m_meshnode->getMesh();
			{
				std::string tname = "unknown_object.png";
				if(m_prop.textures.size() >= 1)
					tname = m_prop.textures[0];
				tname += mod;
				scene::IMeshBuffer *buf = mesh->getMeshBuffer(0);
				buf->getMaterial().setTexture(0,
						tsrc->getTexture(tname));

				// This allows setting per-material colors. However, until a real lighting
				// system is added, the code below will have no effect. Once MineTest
				// has directional lighting, it should work automatically.
				if(m_prop.colors.size() >= 1)
				{
					buf->getMaterial().AmbientColor = m_prop.colors[0];
					buf->getMaterial().DiffuseColor = m_prop.colors[0];
					buf->getMaterial().SpecularColor = m_prop.colors[0];
				}

				buf->getMaterial().setFlag(video::EMF_TRILINEAR_FILTER, use_trilinear_filter);
				buf->getMaterial().setFlag(video::EMF_BILINEAR_FILTER, use_bilinear_filter);
				buf->getMaterial().setFlag(video::EMF_ANISOTROPIC_FILTER, use_anisotropic_filter);
			}
			{
				std::string tname = "unknown_object.png";
				if(m_prop.textures.size() >= 2)
					tname = m_prop.textures[1];
				else if(m_prop.textures.size() >= 1)
					tname = m_prop.textures[0];
				tname += mod;
				scene::IMeshBuffer *buf = mesh->getMeshBuffer(1);
				buf->getMaterial().setTexture(0,
						tsrc->getTexture(tname));

				// This allows setting per-material colors. However, until a real lighting
				// system is added, the code below will have no effect. Once MineTest
				// has directional lighting, it should work automatically.
				if(m_prop.colors.size() >= 2)
				{
					buf->getMaterial().AmbientColor = m_prop.colors[1];
					buf->getMaterial().DiffuseColor = m_prop.colors[1];
					buf->getMaterial().SpecularColor = m_prop.colors[1];
				}
				else if(m_prop.colors.size() >= 1)
				{
					buf->getMaterial().AmbientColor = m_prop.colors[0];
					buf->getMaterial().DiffuseColor = m_prop.colors[0];
					buf->getMaterial().SpecularColor = m_prop.colors[0];
				}

				buf->getMaterial().setFlag(video::EMF_TRILINEAR_FILTER, use_trilinear_filter);
				buf->getMaterial().setFlag(video::EMF_BILINEAR_FILTER, use_bilinear_filter);
				buf->getMaterial().setFlag(video::EMF_ANISOTROPIC_FILTER, use_anisotropic_filter);
			}
		}
	}
}

void GenericCAO::updateAnimation()
{
	if(m_animated_meshnode == NULL)
		return;
	m_animated_meshnode->setFrameLoop(m_animation_range.X, m_animation_range.Y);
	m_animated_meshnode->setAnimationSpeed(m_animation_speed);
	m_animated_meshnode->setTransitionTime(m_animation_blend);
}

void GenericCAO::updateBonePosition()
{
	if(!m_bone_position.size() || m_animated_meshnode == NULL)
		return;

	m_animated_meshnode->setJointMode(irr::scene::EJUOR_CONTROL); // To write positions to the mesh on render
	for(std::map<std::string,
			core::vector2d<v3f> >::const_iterator ii = m_bone_position.begin();
			ii != m_bone_position.end(); ++ii)
	{
		std::string bone_name = (*ii).first;
		v3f bone_pos = (*ii).second.X;
		v3f bone_rot = (*ii).second.Y;
		irr::scene::IBoneSceneNode* bone = m_animated_meshnode->getJointNode(bone_name.c_str());
		if(bone)
		{
			bone->setPosition(bone_pos);
			bone->setRotation(bone_rot);
		}
	}
}
	
void GenericCAO::updateAttachments()
{

	// localplayer itself can't be attached to localplayer
	if (!m_is_local_player)
	{
		m_attached_to_local = getParent() != NULL && getParent()->isLocalPlayer();
		// Objects attached to the local player should always be hidden
		m_is_visible = !m_attached_to_local;
	}

	if(getParent() == NULL || m_attached_to_local) // Detach or don't attach
	{
		if(m_meshnode)
		{
			v3f old_position = m_meshnode->getAbsolutePosition();
			v3f old_rotation = m_meshnode->getRotation();
			m_meshnode->setParent(m_smgr->getRootSceneNode());
			m_meshnode->setPosition(old_position);
			m_meshnode->setRotation(old_rotation);
			m_meshnode->updateAbsolutePosition();
		}
		if(m_animated_meshnode)
		{
			v3f old_position = m_animated_meshnode->getAbsolutePosition();
			v3f old_rotation = m_animated_meshnode->getRotation();
			m_animated_meshnode->setParent(m_smgr->getRootSceneNode());
			m_animated_meshnode->setPosition(old_position);
			m_animated_meshnode->setRotation(old_rotation);
			m_animated_meshnode->updateAbsolutePosition();
		}
		if(m_spritenode)
		{
			v3f old_position = m_spritenode->getAbsolutePosition();
			v3f old_rotation = m_spritenode->getRotation();
			m_spritenode->setParent(m_smgr->getRootSceneNode());
			m_spritenode->setPosition(old_position);
			m_spritenode->setRotation(old_rotation);
			m_spritenode->updateAbsolutePosition();
		}
		if(m_is_local_player)
		{
			LocalPlayer *player = m_env->getLocalPlayer();
			player->isAttached = false;
		}
	}
	else // Attach
	{
		scene::IMeshSceneNode *parent_mesh = NULL;
		if(getParent()->getMeshSceneNode())
			parent_mesh = getParent()->getMeshSceneNode();
		scene::IAnimatedMeshSceneNode *parent_animated_mesh = NULL;
		if(getParent()->getAnimatedMeshSceneNode())
			parent_animated_mesh = getParent()->getAnimatedMeshSceneNode();
		scene::IBillboardSceneNode *parent_sprite = NULL;
		if(getParent()->getSpriteSceneNode())
			parent_sprite = getParent()->getSpriteSceneNode();

		scene::IBoneSceneNode *parent_bone = NULL;
		if(parent_animated_mesh && m_attachment_bone != "")
		{
			parent_bone =
					parent_animated_mesh->getJointNode(m_attachment_bone.c_str());
		}
		// The spaghetti code below makes sure attaching works if either the
		// parent or child is a spritenode, meshnode, or animatedmeshnode
		// TODO: Perhaps use polymorphism here to save code duplication
		if(m_meshnode)
		{
			if(parent_bone)
			{
				m_meshnode->setParent(parent_bone);
				m_meshnode->setPosition(m_attachment_position);
				m_meshnode->setRotation(m_attachment_rotation);
				m_meshnode->updateAbsolutePosition();
			}
			else
			{
				if(parent_mesh)
				{
					m_meshnode->setParent(parent_mesh);
					m_meshnode->setPosition(m_attachment_position);
					m_meshnode->setRotation(m_attachment_rotation);
					m_meshnode->updateAbsolutePosition();
				}
				else if(parent_animated_mesh) {
					m_meshnode->setParent(parent_animated_mesh);
					m_meshnode->setPosition(m_attachment_position);
					m_meshnode->setRotation(m_attachment_rotation);
					m_meshnode->updateAbsolutePosition();
				}
				else if(parent_sprite) {
					m_meshnode->setParent(parent_sprite);
					m_meshnode->setPosition(m_attachment_position);
					m_meshnode->setRotation(m_attachment_rotation);
					m_meshnode->updateAbsolutePosition();
				}
			}
		}
		if(m_animated_meshnode)
		{
			if(parent_bone)
			{
				m_animated_meshnode->setParent(parent_bone);
				m_animated_meshnode->setPosition(m_attachment_position);
				m_animated_meshnode->setRotation(m_attachment_rotation);
				m_animated_meshnode->updateAbsolutePosition();
			}
			else
			{
				if(parent_mesh)
				{
					m_animated_meshnode->setParent(parent_mesh);
					m_animated_meshnode->setPosition(m_attachment_position);
					m_animated_meshnode->setRotation(m_attachment_rotation);
					m_animated_meshnode->updateAbsolutePosition();
				} else if(parent_animated_mesh) {
					m_animated_meshnode->setParent(parent_animated_mesh);
					m_animated_meshnode->setPosition(m_attachment_position);
					m_animated_meshnode->setRotation(m_attachment_rotation);
					m_animated_meshnode->updateAbsolutePosition();
				} else if(parent_sprite) {
					m_animated_meshnode->setParent(parent_sprite);
					m_animated_meshnode->setPosition(m_attachment_position);
					m_animated_meshnode->setRotation(m_attachment_rotation);
					m_animated_meshnode->updateAbsolutePosition();
				}
			}
		}
		if(m_spritenode)
		{
			if(parent_bone)
			{
				m_spritenode->setParent(parent_bone);
				m_spritenode->setPosition(m_attachment_position);
				m_spritenode->setRotation(m_attachment_rotation);
				m_spritenode->updateAbsolutePosition();
			} else {
				if(parent_mesh)
				{
					m_spritenode->setParent(parent_mesh);
					m_spritenode->setPosition(m_attachment_position);
					m_spritenode->setRotation(m_attachment_rotation);
					m_spritenode->updateAbsolutePosition();
				}
				else if(parent_animated_mesh) {
					m_spritenode->setParent(parent_animated_mesh);
					m_spritenode->setPosition(m_attachment_position);
					m_spritenode->setRotation(m_attachment_rotation);
					m_spritenode->updateAbsolutePosition();
				}
				else if(parent_sprite) {
					m_spritenode->setParent(parent_sprite);
					m_spritenode->setPosition(m_attachment_position);
					m_spritenode->setRotation(m_attachment_rotation);
					m_spritenode->updateAbsolutePosition();
				}
			}
		}
		if(m_is_local_player)
		{
			LocalPlayer *player = m_env->getLocalPlayer();
			player->isAttached = true;
		}
	}
}

void GenericCAO::processMessage(const std::string &data)
{
	//infostream<<"GenericCAO: Got message"<<std::endl;
	std::istringstream is(data, std::ios::binary);
	// command
	u8 cmd = readU8(is);
	if(cmd == GENERIC_CMD_SET_PROPERTIES)
	{
		m_prop = gob_read_set_properties(is);

		m_selection_box = m_prop.collisionbox;
		m_selection_box.MinEdge *= BS;
		m_selection_box.MaxEdge *= BS;

		m_tx_size.X = 1.0 / m_prop.spritediv.X;
		m_tx_size.Y = 1.0 / m_prop.spritediv.Y;

		if(!m_initial_tx_basepos_set){
			m_initial_tx_basepos_set = true;
			m_tx_basepos = m_prop.initial_sprite_basepos;
		}

		expireVisuals();
	}
	else if(cmd == GENERIC_CMD_UPDATE_POSITION)
	{
		// Not sent by the server if this object is an attachment.
		// We might however get here if the server notices the object being detached before the client.
		m_position = readV3F1000(is);
		m_velocity = readV3F1000(is);
		m_acceleration = readV3F1000(is);
		if(fabs(m_prop.automatic_rotate) < 0.001)
			m_yaw = readF1000(is);
		else
			readF1000(is);
		bool do_interpolate = readU8(is);
		bool is_end_position = readU8(is);
		float update_interval = readF1000(is);

		// Place us a bit higher if we're physical, to not sink into
		// the ground due to sucky collision detection...
		if(m_prop.physical)
			m_position += v3f(0,0.002,0);

		if(getParent() != NULL) // Just in case
			return;

		if(do_interpolate)
		{
			if(!m_prop.physical)
				pos_translator.update(m_position, is_end_position, update_interval);
		} else {
			pos_translator.init(m_position);
		}
		updateNodePos();
	}
	else if(cmd == GENERIC_CMD_SET_TEXTURE_MOD) {
		std::string mod = deSerializeString(is);
		updateTextures(mod);
	}
	else if(cmd == GENERIC_CMD_SET_SPRITE) {
		v2s16 p = readV2S16(is);
		int num_frames = readU16(is);
		float framelength = readF1000(is);
		bool select_horiz_by_yawpitch = readU8(is);

		m_tx_basepos = p;
		m_anim_num_frames = num_frames;
		m_anim_framelength = framelength;
		m_tx_select_horiz_by_yawpitch = select_horiz_by_yawpitch;

		updateTexturePos();
	}
	else if(cmd == GENERIC_CMD_SET_PHYSICS_OVERRIDE) {
		float override_speed = readF1000(is);
		float override_jump = readF1000(is);
		float override_gravity = readF1000(is);
		// these are sent inverted so we get true when the server sends nothing
		bool sneak = !readU8(is);
		bool sneak_glitch = !readU8(is);


		if(m_is_local_player)
		{
			LocalPlayer *player = m_env->getLocalPlayer();
			player->physics_override_speed = override_speed;
			player->physics_override_jump = override_jump;
			player->physics_override_gravity = override_gravity;
			player->physics_override_sneak = sneak;
			player->physics_override_sneak_glitch = sneak_glitch;
		}
	}
	else if(cmd == GENERIC_CMD_SET_ANIMATION) {
		// TODO: change frames send as v2s32 value
		v2f range = readV2F1000(is);
		if (!m_is_local_player) {
			m_animation_range = v2s32((s32)range.X, (s32)range.Y);
			m_animation_speed = readF1000(is);
			m_animation_blend = readF1000(is);
			updateAnimation();
		} else {
			LocalPlayer *player = m_env->getLocalPlayer();
			if(player->last_animation == NO_ANIM)
			{
				m_animation_range = v2s32((s32)range.X, (s32)range.Y);
				m_animation_speed = readF1000(is);
				m_animation_blend = readF1000(is);
			}
			// update animation only if local animations present
			// and received animation is unknown (except idle animation)
			bool is_known = false;
			for (int i = 1;i<4;i++)
			{
				if(m_animation_range.Y == player->local_animations[i].Y)
					is_known = true;
			}
			if(!is_known ||
					(player->local_animations[1].Y + player->local_animations[2].Y < 1))
			{
					updateAnimation();
			}
		}
	}
	else if(cmd == GENERIC_CMD_SET_BONE_POSITION) {
		std::string bone = deSerializeString(is);
		v3f position = readV3F1000(is);
		v3f rotation = readV3F1000(is);
		m_bone_position[bone] = core::vector2d<v3f>(position, rotation);

		updateBonePosition();
	}
	else if(cmd == GENERIC_CMD_SET_ATTACHMENT) {
		// If an entry already exists for this object, delete it first to avoid duplicates
		for(std::vector<core::vector2d<int> >::iterator ii = m_env->attachment_list.begin(); ii != m_env->attachment_list.end(); ii++)
		{
			if(ii->X == getId()) // This is the ID of our object
			{
				m_env->attachment_list.erase(ii);
				break;
			}
		}
		m_env->attachment_list.push_back(core::vector2d<int>(getId(), readS16(is)));
		m_attachment_bone = deSerializeString(is);
		m_attachment_position = readV3F1000(is);
		m_attachment_rotation = readV3F1000(is);

		updateAttachments();
	}
	else if(cmd == GENERIC_CMD_PUNCHED) {
		/*s16 damage =*/ readS16(is);
		s16 result_hp = readS16(is);

		// Use this instead of the send damage to not interfere with prediction
		s16 damage = m_hp - result_hp;

		m_hp = result_hp;

		if (damage > 0)
		{
			if (m_hp <= 0)
			{
				// TODO: Execute defined fast response
				// As there is no definition, make a smoke puff
				ClientSimpleObject *simple = createSmokePuff(
						m_smgr, m_env, m_position,
						m_prop.visual_size * BS);
				m_env->addSimpleObject(simple);
			} else {
				// TODO: Execute defined fast response
				// Flashing shall suffice as there is no definition
				m_reset_textures_timer = 0.05;
				if(damage >= 2)
					m_reset_textures_timer += 0.05 * damage;
				updateTextures("^[brighten");
			}
		}
	}
	else if(cmd == GENERIC_CMD_UPDATE_ARMOR_GROUPS) {
		m_armor_groups.clear();
		int armor_groups_size = readU16(is);
		for(int i=0; i<armor_groups_size; i++)
		{
			std::string name = deSerializeString(is);
			int rating = readS16(is);
			m_armor_groups[name] = rating;
		}
	}
}
	
bool GenericCAO::directReportPunch(v3f dir, const ItemStack *punchitem,
		float time_from_last_punch)
{
	assert(punchitem);
	const ToolCapabilities *toolcap =
			&punchitem->getToolCapabilities(m_gamedef->idef());
	PunchDamageResult result = getPunchDamage(
			m_armor_groups,
			toolcap,
			punchitem,
			time_from_last_punch);

	if(result.did_punch && result.damage != 0)
	{
		if(result.damage < m_hp)
		{
			m_hp -= result.damage;
		} else {
			m_hp = 0;
			// TODO: Execute defined fast response
			// As there is no definition, make a smoke puff
			ClientSimpleObject *simple = createSmokePuff(
					m_smgr, m_env, m_position,
					m_prop.visual_size * BS);
			m_env->addSimpleObject(simple);
		}
		// TODO: Execute defined fast response
		// Flashing shall suffice as there is no definition
		m_reset_textures_timer = 0.05;
		if(result.damage >= 2)
			m_reset_textures_timer += 0.05 * result.damage;
		updateTextures("^[brighten");
	}

	return false;
}

std::string GenericCAO::debugInfoText()
{
	std::ostringstream os(std::ios::binary);
	os<<"GenericCAO hp="<<m_hp<<"\n";
	os<<"armor={";
	for(ItemGroupList::const_iterator i = m_armor_groups.begin();
			i != m_armor_groups.end(); i++)
	{
		os<<i->first<<"="<<i->second<<", ";
	}
	os<<"}";
	return os.str();
}

// Prototype
GenericCAO proto_GenericCAO(NULL, NULL);<|MERGE_RESOLUTION|>--- conflicted
+++ resolved
@@ -945,84 +945,6 @@
 					m_prop.visual_size.X/2));
 			u8 li = m_last_light;
 			setMeshColor(m_meshnode->getMesh(), video::SColor(255,li,li,li));
-<<<<<<< HEAD
-
-			m_meshnode->setMaterialFlag(video::EMF_LIGHTING, false);
-			m_meshnode->setMaterialFlag(video::EMF_BILINEAR_FILTER, false);
-			m_meshnode->setMaterialType(video::EMT_TRANSPARENT_ALPHA_CHANNEL_REF);
-			m_meshnode->setMaterialFlag(video::EMF_FOG_ENABLE, true);
-		}
-		else if(m_prop.visual == "mesh"){
-			infostream<<"GenericCAO::addToScene(): mesh"<<std::endl;
-			scene::IAnimatedMesh *mesh = m_gamedef->getMesh(m_prop.mesh);
-			if(mesh)
-			{
-				m_animated_meshnode = smgr->addAnimatedMeshSceneNode(mesh, NULL);
-				mesh->drop(); // The scene node took hold of it
-				m_animated_meshnode->animateJoints(); // Needed for some animations
-				m_animated_meshnode->setScale(v3f(m_prop.visual_size.X,
-						m_prop.visual_size.Y,
-						m_prop.visual_size.X));
-				u8 li = m_last_light;
-				setMeshColor(m_animated_meshnode->getMesh(), video::SColor(255,li,li,li));
-
-				m_animated_meshnode->setMaterialFlag(video::EMF_LIGHTING, false);
-				m_animated_meshnode->setMaterialFlag(video::EMF_BILINEAR_FILTER, false);
-				m_animated_meshnode->setMaterialType(video::EMT_TRANSPARENT_ALPHA_CHANNEL_REF);
-				m_animated_meshnode->setMaterialFlag(video::EMF_FOG_ENABLE, true);
-			}
-			else
-				errorstream<<"GenericCAO::addToScene(): Could not load mesh "<<m_prop.mesh<<std::endl;
-		}
-		else if(m_prop.visual == "wielditem"){
-/*
-			infostream<<"GenericCAO::addToScene(): node"<<std::endl;
-			infostream<<"textures: "<<m_prop.textures.size()<<std::endl;
-*/
-			if(m_prop.textures.size() >= 1){
-/*
-				infostream<<"textures[0]: "<<m_prop.textures[0]<<std::endl;
-*/
-				IItemDefManager *idef = m_gamedef->idef();
-				ItemStack item(m_prop.textures[0], 1, 0, "", idef);
-				scene::IMesh *item_mesh = idef->getWieldMesh(item.getDefinition(idef).name, m_gamedef);
-				
-				// Copy mesh to be able to set unique vertex colors
-				scene::IMeshManipulator *manip =
-						irr->getVideoDriver()->getMeshManipulator();
-				scene::IMesh *mesh = manip->createMeshUniquePrimitives(item_mesh);
-
-				m_meshnode = smgr->addMeshSceneNode(mesh, NULL);
-				mesh->drop();
-				
-				m_meshnode->setScale(v3f(m_prop.visual_size.X/2,
-						m_prop.visual_size.Y/2,
-						m_prop.visual_size.X/2));
-				u8 li = m_last_light;
-				setMeshColor(m_meshnode->getMesh(), video::SColor(255,li,li,li));
-			}
-		} else {
-			infostream<<"GenericCAO::addToScene(): \""<<m_prop.visual
-					<<"\" not supported"<<std::endl;
-		}
-		updateTextures("");
-		
-		scene::ISceneNode *node = NULL;
-		if(m_spritenode)
-			node = m_spritenode;
-		else if(m_animated_meshnode)
-			node = m_animated_meshnode;
-		else if(m_meshnode)
-			node = m_meshnode;
-		if(node && m_is_player && !m_is_local_player){
-			// Add a text node for showing the name
-			gui::IGUIEnvironment* gui = irr->getGUIEnvironment();
-			std::wstring wname = utf8_to_wide(m_name);
-			m_textnode = smgr->addTextSceneNode(gui->getBuiltInFont(),
-					wname.c_str(), video::SColor(255,255,255,255), node);
-			m_textnode->setPosition(v3f(0, BS*1.1, 0));
-=======
->>>>>>> 6285b729
 		}
 	} else {
 		infostream<<"GenericCAO::addToScene(): \""<<m_prop.visual
@@ -1040,7 +962,7 @@
 	if(node && m_is_player && !m_is_local_player){
 		// Add a text node for showing the name
 		gui::IGUIEnvironment* gui = irr->getGUIEnvironment();
-		std::wstring wname = narrow_to_wide(m_name);
+		std::wstring wname = utf8_to_wide(m_name);
 		m_textnode = smgr->addTextSceneNode(gui->getBuiltInFont(),
 				wname.c_str(), video::SColor(255,255,255,255), node);
 		m_textnode->setPosition(v3f(0, BS*1.1, 0));
