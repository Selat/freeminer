--- conflicted
+++ resolved
@@ -1,3 +1,4 @@
+
 /*
 Minetest
 Copyright (C) 2010-2013 celeron55, Perttu Ahola <celeron55@gmail.com>
@@ -314,13 +315,8 @@
 */
 
 ServerEnvironment::ServerEnvironment(ServerMap *map,
-<<<<<<< HEAD
-		GameScripting *scriptIface, Circuit* circuit,
-		IGameDef *gamedef, IBackgroundBlockEmerger *emerger):
+		GameScripting *scriptIface, Circuit* circuit, IGameDef *gamedef):
 	m_abmhandler(NULL),
-=======
-		GameScripting *scriptIface, IGameDef *gamedef):
->>>>>>> 89f7dc1e
 	m_map(map),
 	m_script(scriptIface),
 	m_circuit(circuit),
@@ -338,7 +334,6 @@
 	m_max_lag_estimate(0.1)
 {
 	m_use_weather = g_settings->getBool("weather");
-	emerger->env = this;
 }
 
 Player * ServerEnvironment::getPlayer(const char *name)
