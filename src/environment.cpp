--- conflicted
+++ resolved
@@ -2600,29 +2600,13 @@
 			player->move(dtime, this, 100*BS);
 
 		}
-<<<<<<< HEAD
-
-		// Update lighting on all players on client
-		float light = 1.0;
-		try{
-			// Get node at head
-			v3s16 p = player->getLightPosition();
-			MapNode n = m_map->getNode(p);
-			light = n.getLightBlendF1((float)getDayNightRatio()/1000, m_gamedef->ndef());
-		}
-		catch(InvalidPositionException &e){
-			light = blend_light_f1((float)getDayNightRatio()/1000, LIGHT_SUN, 0);
-		}
-		player->light = light;
-	}
-
-=======
 	}
 
 	// Update lighting on local player (used for wield item)
 	u32 day_night_ratio = getDayNightRatio();
 	{
 		// Get node at head
+		float player_light = 1.0;
 
 		// On InvalidPositionException, use this as default
 		// (day: LIGHT_SUN, night: 0)
@@ -2631,15 +2615,19 @@
 		try {
 			v3s16 p = lplayer->getLightPosition();
 			node_at_lplayer = m_map->getNode(p);
-		} catch (InvalidPositionException &e) {}
+		} catch (InvalidPositionException &e) {
+			//player_light = blend_light_f1((float)getDayNightRatio()/1000, LIGHT_SUN, 0);
+		}
 
 		u16 light = getInteriorLight(node_at_lplayer, 0, m_gamedef->ndef());
 		u8 day = light & 0xff;
 		u8 night = (light >> 8) & 0xff;
 		finalColorBlend(lplayer->light_color, day, night, day_night_ratio);
-	}
-
->>>>>>> 9b551d5c
+
+		//lplayer->light = node_at_lplayer.getLightBlendF1((float)getDayNightRatio()/1000, m_gamedef->ndef());
+
+	}
+
 	/*
 		Step active objects and update lighting of them
 	*/
