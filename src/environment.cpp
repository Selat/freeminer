--- conflicted
+++ resolved
@@ -42,11 +42,8 @@
 #include "map.h"
 #include "emerge.h"
 #include "util/serialize.h"
-<<<<<<< HEAD
 #include "fmbitset.h"
-=======
 #include "circuit.h"
->>>>>>> 22617145
 
 #define PP(x) "("<<(x).X<<","<<(x).Y<<","<<(x).Z<<")"
 
@@ -409,17 +406,7 @@
 	std::list<Player*>::iterator i = m_players.begin();
 	while (i != m_players.end())
 	{
-<<<<<<< HEAD
 		Player *player = *i;
-=======
-		if(player_files[i].dir || player_files[i].name[0] == '.')
-			continue;
-
-		// Full path to this file
-		std::string path = players_path + "/" + player_files[i].name;
-
-		//infostream<<"Checking player file "<<path<<std::endl;
->>>>>>> 22617145
 
 		if (player->path == "") {
 			std::string playername = player->getName();
@@ -428,24 +415,9 @@
 				//infostream<<"Not saving unnamed player."<<std::endl;
 				goto save_end;
 			}
-<<<<<<< HEAD
 			if(string_allowed(playername, PLAYERNAME_ALLOWED_CHARS) == false)
 				playername = "player";
 			player->path = players_path + "/" + playername;
-=======
-			testplayer.deSerialize(is, player_files[i].name);
-		}
-
-		//infostream<<"Loaded test player with name "<<testplayer.getName()<<std::endl;
-
-		// Search for the player
-		std::string playername = testplayer.getName();
-		Player *player = getPlayer(playername.c_str());
-		if(player == NULL)
-		{
-			infostream<<"Didn't find matching player, ignoring file "<<path<<std::endl;
-			continue;
->>>>>>> 22617145
 		}
 
 		//infostream<<"Saving player "<<player->getName()<<" to "<<player->path<<std::endl;
@@ -815,18 +787,10 @@
 							+ block2->m_static_objects.m_stored.size();
 				}
 				// Extrapolate
-<<<<<<< HEAD
 				//u32 wider_known_count = 3*3*3; // - wider_unknown_count;
 				//active_object_count_wider += wider_unknown_count * active_object_count_wider / wider_known_count;
 				
 				// Call trigger
-=======
-				u32 wider_known_count = 3*3*3 - wider_unknown_count;
-				active_object_count_wider += wider_unknown_count * active_object_count_wider / wider_known_count;
-
-				// Call all the trigger variations
-				i->abm->trigger(m_env, p, n);
->>>>>>> 22617145
 				i->abm->trigger(m_env, p, n,
 						active_object_count, active_object_count_wider, neighbor, activate);
 			}
@@ -905,9 +869,7 @@
 	bool succeeded = m_map->addNodeWithEvent(p, n);
 	if(!succeeded)
 		return false;
-<<<<<<< HEAD
-	}
-=======
+	}
 
 	if(ndef->get(n).is_wire) {
 		m_circuit->addWire(getMap(), ndef, p);
@@ -917,7 +879,6 @@
 		m_circuit->addElement(getMap(), ndef, p, ndef->get(n).circuit_element_states);
 	}
 
->>>>>>> 22617145
 	// Call post-destructor
 	if(ndef->get(n_old).has_after_destruct)
 		m_script->node_after_destruct(p, n_old);
@@ -947,9 +908,7 @@
 	bool succeeded = m_map->removeNodeWithEvent(p);
 	if(!succeeded)
 		return false;
-<<<<<<< HEAD
-	}
-=======
+	}
 	if(ndef->get(n_old).is_wire) {
 		m_circuit->removeWire(*m_map, ndef, p, n_old);
 	}
@@ -957,7 +916,6 @@
 		m_circuit->removeElement(p);
 	}
 
->>>>>>> 22617145
 	// Call post-destructor
 	if(ndef->get(n_old).has_after_destruct)
 		m_script->node_after_destruct(p, n_old);
@@ -1171,12 +1129,9 @@
 		m_game_time += inc_i;
 		m_game_time_fraction_counter -= (float)inc_i;
 	}
-<<<<<<< HEAD
-	
+
 	TimeTaker timer_step("Environment step");
-=======
-
->>>>>>> 22617145
+
 	/*
 		Handle players
 	*/
@@ -1223,7 +1178,6 @@
 					floatToInt(player->getPosition(), BS));
 			players_blockpos.push_back(blockpos);
 		}
-<<<<<<< HEAD
 		if (g_settings->getBool("enable_force_load")) {
 			for(std::map<u16, ServerActiveObject*>::iterator
 				i = m_active_objects.begin();
@@ -1241,8 +1195,6 @@
 				}
 			}
 		}
-=======
->>>>>>> 22617145
 
 		/*
 			Update list of active blocks, collecting changes
@@ -1314,15 +1266,9 @@
 	*/
 	if(m_active_block_timer_last || m_active_blocks_nodemetadata_interval.step(dtime, 1.0))
 	{
-<<<<<<< HEAD
 		//ScopeProfiler sp(g_profiler, "SEnv: mess in act. blocks avg /1s", SPT_AVG);
-		
+
 		//float dtime = 1.0;
-=======
-		ScopeProfiler sp(g_profiler, "SEnv: mess in act. blocks avg /1s", SPT_AVG);
-
-		float dtime = 1.0;
->>>>>>> 22617145
 
 		u32 n = 0, calls = 0, end_ms = porting::getTimeMs() + max_cycle_ms;
 		for(std::set<v3s16>::iterator
@@ -1378,15 +1324,11 @@
 				break;
 		}
 	}
-<<<<<<< HEAD
 		if (!calls)
 			m_active_block_timer_last = 0;
 	}
-	
+
 	m_active_block_abm_dtime += dtime;
-=======
-
->>>>>>> 22617145
 	const float abm_interval = 1.0;
 	if(m_active_block_abm_last || m_active_block_modifier_interval.step(dtime, abm_interval))
 	{
@@ -1446,16 +1388,11 @@
 					<<porting::getTimeMs()-end_ms + u32(1000 * m_recommended_send_interval)<<"ms "
 					<<std::endl;
 		}
-<<<<<<< HEAD
 */
 		if (!m_active_block_abm_last)
 			m_active_block_abm_dtime = 0;
 	}
-	
-=======
-	}while(0);
-
->>>>>>> 22617145
+
 	/*
 		Step script environment (run global on_step())
 	*/
@@ -1770,22 +1707,14 @@
 			<<"added (id="<<object->getId()<<")"<<std::endl;*/
 
 	m_active_objects[object->getId()] = object;
-<<<<<<< HEAD
-  
+
 /*
-=======
-
->>>>>>> 22617145
 	verbosestream<<"ServerEnvironment::addActiveObjectRaw(): "
 			<<"Added id="<<object->getId()<<"; there are now "
 			<<m_active_objects.size()<<" active objects."
 			<<std::endl;
-<<<<<<< HEAD
 */
-	
-=======
-
->>>>>>> 22617145
+
 	// Register reference in scripting api (must be done before post-init)
 	m_script->addObjectReference(object);
 	// Post-initialize object
@@ -2260,12 +2189,8 @@
 			obj->m_pending_deactivation = true;
 			continue;
 		}
-<<<<<<< HEAD
-		
+
 /*
-=======
-
->>>>>>> 22617145
 		verbosestream<<"ServerEnvironment::deactivateFarObjects(): "
 				<<"object id="<<id<<" is not known by clients"
 				<<"; deleting"<<std::endl;
@@ -2392,12 +2317,8 @@
 	bool is_climbing = lplayer->is_climbing;
 
 	f32 player_speed = lplayer->getSpeed().getLength();
-<<<<<<< HEAD
 	v3f pf = lplayer->getPosition();
-	
-=======
-
->>>>>>> 22617145
+
 	/*
 		Maximum position increment
 	*/
@@ -2414,20 +2335,13 @@
 	if(dtime_max_increment > 0.01)
 		dtime_max_increment = 0.01;
 
-<<<<<<< HEAD
 	if(dtime_max_increment*m_move_max_loop < dtime)
 		dtime_max_increment = dtime/m_move_max_loop;
-	
+
 	// Don't allow overly huge dtime
 	if(dtime > 2)
 		dtime = 2;
-	
-=======
-	// Don't allow overly huge dtime
-	if(dtime > 0.5)
-		dtime = 0.5;
-
->>>>>>> 22617145
+
 	f32 dtime_downcount = dtime;
 
 	/*
@@ -2527,16 +2441,12 @@
 	}
 	while(dtime_downcount > 0.001);
 
-<<<<<<< HEAD
 	//infostream<<"loop "<<loopcount<<"/"<<m_move_max_loop<<" breaked="<<breaked<<std::endl;
 
 	if (breaked && m_move_max_loop > loopcount)
 		--m_move_max_loop;
 	if (!breaked && m_move_max_loop < 50)
 		++m_move_max_loop;
-=======
-	//std::cout<<"Looped "<<loopcount<<" times."<<std::endl;
->>>>>>> 22617145
 
 	for(std::list<CollisionInfo>::iterator
 			i = player_collisions.begin();
@@ -2579,12 +2489,6 @@
 	*/
 	if(m_lava_hurt_interval.step(dtime, 1.0))
 	{
-<<<<<<< HEAD
-		
-=======
-		v3f pf = lplayer->getPosition();
-
->>>>>>> 22617145
 		// Feet, middle and head
 		v3s16 p1 = floatToInt(pf + v3f(0, BS*0.1, 0), BS);
 		MapNode n1 = m_map->getNodeNoEx(p1);
@@ -2691,10 +2595,7 @@
 	/*
 		Step active objects and update lighting of them
 	*/
-<<<<<<< HEAD
-=======
-
->>>>>>> 22617145
+
 	g_profiler->avg("CEnv: num of objects", m_active_objects.size());
 	bool update_lighting = m_active_object_light_update_interval.step(dtime, 0.21);
 	u32 n = 0, calls = 0, end_ms = porting::getTimeMs() + u32(500/g_settings->getFloat("wanted_fps"));
