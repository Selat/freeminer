--- conflicted
+++ resolved
@@ -445,11 +445,10 @@
 	bool newplayer = false;
 	bool found = false;
 	if (!player) {
-		player = new RemotePlayer(m_gamedef, playername.c_str());
+		player = new RemotePlayer(m_gamedef, playername);
 		newplayer = true;
 	}
 
-<<<<<<< HEAD
 	try {
 		Json::Value player_json;
 		m_players_storage->get_json(("p." + playername).c_str(), player_json);
@@ -473,10 +472,7 @@
 
 	std::string players_path = m_path_world + DIR_DELIM "players" DIR_DELIM;
 
-	auto testplayer = new RemotePlayer(m_gamedef);
-=======
-	RemotePlayer testplayer(m_gamedef, "");
->>>>>>> 5baf379f
+	auto testplayer = new RemotePlayer(m_gamedef, "");
 	std::string path = players_path + playername;
 		// Open file and deserialize
 		std::ifstream is(path.c_str(), std::ios_base::binary);
@@ -503,7 +499,6 @@
 	if (newplayer) {
 		addPlayer(player);
 	}
-	player->setModified(false);
 	return player;
 }
 
