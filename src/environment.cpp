/*
environment.cpp
Copyright (C) 2010-2013 celeron55, Perttu Ahola <celeron55@gmail.com>
*/

/*
This file is part of Freeminer.

Freeminer is free software: you can redistribute it and/or modify
it under the terms of the GNU General Public License as published by
the Free Software Foundation, either version 3 of the License, or
(at your option) any later version.

Freeminer  is distributed in the hope that it will be useful,
but WITHOUT ANY WARRANTY; without even the implied warranty of
MERCHANTABILITY or FITNESS FOR A PARTICULAR PURPOSE.  See the
GNU General Public License for more details.

You should have received a copy of the GNU General Public License
along with Freeminer.  If not, see <http://www.gnu.org/licenses/>.
*/

#include "environment.h"
#include "filesys.h"
#include "porting.h"
#include "collision.h"
#include "content_mapnode.h"
#include "mapblock.h"
#include "serverobject.h"
#include "content_sao.h"
#include "settings.h"
#include "log_types.h"
#include "profiler.h"
#include "scripting_game.h"
#include "nodedef.h"
#include "nodemetadata.h"
#include <fstream>
#include "gamedef.h"
#ifndef SERVER
#include "clientmap.h"
#include "localplayer.h"
#include "event.h"
#endif
#include "daynightratio.h"
#include "map.h"
#include "emerge.h"
#include "util/serialize.h"
#include "fmbitset.h"
#include "circuit.h"
#include "key_value_storage.h"
#include <random>

#define PP(x) "("<<(x).X<<","<<(x).Y<<","<<(x).Z<<")"

std::random_device random_device; // todo: move me to random.h
std::mt19937 random_gen(random_device());

Environment::Environment():
	m_time_of_day_f(9000./24000),
	m_time_of_day_speed(0),
	m_time_counter(0),
	m_enable_day_night_ratio_override(false),
	m_day_night_ratio_override(0.0f)
{
	m_time_of_day = 9000;
}

Environment::~Environment()
{
	// Deallocate players
	for(std::list<Player*>::iterator i = m_players.begin();
			i != m_players.end(); ++i)
	{
		delete (*i);
	}
}

void Environment::addPlayer(Player *player)
{
	DSTACK(__FUNCTION_NAME);
	/*
		Check that peer_ids are unique.
		Also check that names are unique.
		Exception: there can be multiple players with peer_id=0
	*/
	// If peer id is non-zero, it has to be unique.
	if(player->peer_id != 0)
		assert(getPlayer(player->peer_id) == NULL);
	// Name has to be unique.
	assert(getPlayer(player->getName()) == NULL);
	// Add.
	m_players.push_back(player);
}

/*
void Environment::removePlayer(u16 peer_id)
{
	DSTACK(__FUNCTION_NAME);

	for(std::list<Player*>::iterator i = m_players.begin();
			i != m_players.end();)
	{
		Player *player = *i;
		if(player->peer_id == peer_id) {
			delete player;
			i = m_players.erase(i);
		} else {
			++i;
		}
	}
}

void Environment::removePlayer(const std::string &name)
{
	for (std::list<Player*>::iterator it = m_players.begin();
			it != m_players.end(); ++it) {
		if ((*it)->getName() == name) {
			delete *it;
			m_players.erase(it);
			return;
		}
	}
}
*/

Player * Environment::getPlayer(u16 peer_id)
{
	for(std::list<Player*>::iterator i = m_players.begin();
			i != m_players.end(); ++i)
	{
		Player *player = *i;
		if(player->peer_id == peer_id)
			return player;
	}
	return NULL;
}

Player * Environment::getPlayer(const std::string &name)
{
	for(auto &player : m_players) {
 		if(player->getName() == name)
			return player;
	}
	return NULL;
}

std::list<Player*> Environment::getPlayers()
{
	return m_players;
}

std::list<Player*> Environment::getPlayers(bool ignore_disconnected)
{
	std::list<Player*> newlist;
	for(std::list<Player*>::iterator
			i = m_players.begin();
			i != m_players.end(); ++i)
	{
		Player *player = *i;

		if(ignore_disconnected)
		{
			// Ignore disconnected players
			if(player->peer_id == 0)
				continue;
		}

		newlist.push_back(player);
	}
	return newlist;
}

u32 Environment::getDayNightRatio()
{
	if(m_enable_day_night_ratio_override)
		return m_day_night_ratio_override;
	bool smooth = g_settings->getBool("enable_shaders");
	return time_to_daynight_ratio(m_time_of_day_f*24000, smooth);
}

void Environment::setTimeOfDaySpeed(float speed)
{
	auto lock = m_lock.lock_unique();
	m_time_of_day_speed = speed;
}

float Environment::getTimeOfDaySpeed()
{
	auto lock = m_lock.lock_shared();
	float retval = m_time_of_day_speed;
	return retval;
}

void Environment::stepTimeOfDay(float dtime)
{
	float day_speed = getTimeOfDaySpeed();
	
	m_time_counter += dtime;
	f32 speed = day_speed * 24000./(24.*3600);
	u32 units = (u32)(m_time_counter*speed);
	bool sync_f = false;
	if(units > 0){
		// Sync at overflow
		if(m_time_of_day + units >= 24000)
			sync_f = true;
		m_time_of_day = (m_time_of_day + units) % 24000;
		if(sync_f)
			m_time_of_day_f = (float)m_time_of_day / 24000.0;
	}
	if (speed > 0) {
		m_time_counter -= (f32)units / speed;
	}
	if(!sync_f){
		m_time_of_day_f += day_speed/24/3600*dtime;
		if(m_time_of_day_f > 1.0)
			m_time_of_day_f -= 1.0;
		if(m_time_of_day_f < 0.0)
			m_time_of_day_f += 1.0;
	}
}

/*
	ABMWithState
*/

ABMWithState::ABMWithState(ActiveBlockModifier *abm_, ServerEnvironment *senv):
	abm(abm_),
	timer(0),
	required_neighbors(CONTENT_ID_CAPACITY),
	required_neighbors_activate(CONTENT_ID_CAPACITY)
{
	auto ndef = senv->getGameDef()->ndef();
	interval = abm->getTriggerInterval();
	chance = abm->getTriggerChance();
	// Initialize timer to random value to spread processing
	float itv = MYMAX(0.001, interval); // No less than 1ms
	int minval = MYMAX(-0.51*itv, -60); // Clamp to
	int maxval = MYMIN(0.51*itv, 60);   // +-60 seconds
	timer = myrand_range(minval, maxval);

	for(auto & i : abm->getRequiredNeighbors(0))
		ndef->getIds(i, required_neighbors);

	for(auto & i : abm->getRequiredNeighbors(1))
		ndef->getIds(i, required_neighbors_activate);

	for(auto & i : abm->getTriggerContents())
		ndef->getIds(i, trigger_ids);
}

/*
	ActiveBlockList
*/

void fillRadiusBlock(v3s16 p0, s16 r, std::set<v3s16> &list)
{
	v3s16 p;
	for(p.X=p0.X-r; p.X<=p0.X+r; p.X++)
	for(p.Y=p0.Y-r; p.Y<=p0.Y+r; p.Y++)
	for(p.Z=p0.Z-r; p.Z<=p0.Z+r; p.Z++)
	{
		// Set in list
		list.insert(p);
	}
}

void ActiveBlockList::update(std::list<v3s16> &active_positions,
		s16 radius,
		std::set<v3s16> &blocks_removed,
		std::set<v3s16> &blocks_added)
{
	/*
		Create the new list
	*/
	std::set<v3s16> newlist = m_forceloaded_list;
	for(std::list<v3s16>::iterator i = active_positions.begin();
			i != active_positions.end(); ++i)
	{
		fillRadiusBlock(*i, radius, newlist);
	}

	/*
		Find out which blocks on the old list are not on the new list
	*/
	// Go through old list
	for(std::set<v3s16>::iterator i = m_list.begin();
			i != m_list.end(); ++i)
	{
		v3s16 p = *i;
		// If not on new list, it's been removed
		if(newlist.find(p) == newlist.end())
			blocks_removed.insert(p);
	}

	/*
		Find out which blocks on the new list are not on the old list
	*/
	// Go through new list
	for(std::set<v3s16>::iterator i = newlist.begin();
			i != newlist.end(); ++i)
	{
		v3s16 p = *i;
		// If not on old list, it's been added
		if(m_list.find(p) == m_list.end())
			blocks_added.insert(p);
	}

	/*
		Update m_list
	*/
	m_list.clear();
	for(std::set<v3s16>::iterator i = newlist.begin();
			i != newlist.end(); ++i)
	{
		v3s16 p = *i;
		m_list.insert(p);
	}
}

/*
	ServerEnvironment
*/

ServerEnvironment::ServerEnvironment(ServerMap *map,
		GameScripting *scriptIface,
		Circuit* circuit,
		IGameDef *gamedef,
		const std::string &path_world) :
	m_abmhandler(NULL),
	m_game_time_start(0),
	m_map(map),
	m_script(scriptIface),
	m_circuit(circuit),
	m_gamedef(gamedef),
	m_path_world(path_world),
	m_send_recommended_timer(0),
	m_active_objects_last(0),
	m_active_block_abm_last(0),
	m_active_block_abm_dtime(0),
	m_active_block_abm_dtime_counter(0),
	m_active_block_timer_last(0),
	m_blocks_added_last(0),
	m_game_time_fraction_counter(0),
	m_recommended_send_interval(0.1),
	m_max_lag_estimate(0.1)
{
	m_game_time = 0;
	m_use_weather = g_settings->getBool("weather");
	try {
		m_key_value_storage = new KeyValueStorage(path_world, "key_value_storage");
		m_players_storage = new KeyValueStorage(path_world, "players");
	} catch(KeyValueStorageException &e) {
		errorstream << "Cant open KV database: "<< e.what() << std::endl;
	}
}

ServerEnvironment::~ServerEnvironment()
{
	// Clear active block list.
	// This makes the next one delete all active objects.
	m_active_blocks.clear();

	// Convert all objects to static and delete the active objects
	deactivateFarObjects(true);

	// Drop/delete map
	m_map->drop();

	// Delete ActiveBlockModifiers
	for(std::list<ABMWithState>::iterator
			i = m_abms.begin(); i != m_abms.end(); ++i){
		delete i->abm;
	}
	delete m_key_value_storage;
	delete m_players_storage;
}

Map & ServerEnvironment::getMap()
{
	return *m_map;
}

ServerMap & ServerEnvironment::getServerMap()
{
	return *m_map;
}

KeyValueStorage *ServerEnvironment::getKeyValueStorage()
{
	return m_key_value_storage;
}

bool ServerEnvironment::line_of_sight(v3f pos1, v3f pos2, float stepsize, v3s16 *p)
{
	float distance = pos1.getDistanceFrom(pos2);

	//calculate normalized direction vector
	v3f normalized_vector = v3f((pos2.X - pos1.X)/distance,
								(pos2.Y - pos1.Y)/distance,
								(pos2.Z - pos1.Z)/distance);

	//find out if there's a node on path between pos1 and pos2
	for (float i = 1; i < distance; i += stepsize) {
		v3s16 pos = floatToInt(v3f(normalized_vector.X * i,
				normalized_vector.Y * i,
				normalized_vector.Z * i) +pos1,BS);

		MapNode n = getMap().getNodeNoEx(pos);

		if(n.param0 != CONTENT_AIR) {
			if (p) {
				*p = pos;
			}
			return false;
		}
	}
	return true;
}

void ServerEnvironment::saveLoadedPlayers()
{
	auto i = m_players.begin();
	while (i != m_players.end())
	{
		auto *player = *i;
		savePlayer(player->getName());
		if(!player->peer_id && !player->getPlayerSAO() && player->refs <= 0) {
			delete player;
			i = m_players.erase(i);
		} else {
			++i;
		}
	}
}

void ServerEnvironment::savePlayer(const std::string &playername)
{
	auto *player = getPlayer(playername);
	if (!player)
		return;
	Json::Value player_json;
	player_json << *player;
	m_players_storage->put_json(std::string("p.") + player->getName(), player_json);
}

Player * ServerEnvironment::loadPlayer(const std::string &playername)
{
	auto *player = getPlayer(playername);
	bool newplayer = false;
	bool found = false;
	if (!player) {
		player = new RemotePlayer(m_gamedef, playername);
		newplayer = true;
	}

	try {
		Json::Value player_json;
		m_players_storage->get_json(("p." + playername).c_str(), player_json);
		verbosestream<<"Reading kv player "<<playername<<std::endl;
		if (!player_json.empty()) {
			player_json >> *player;
			if (newplayer) {
				addPlayer(player);
			}
			return player;
		}
	} catch (...)  {
	}

	//TODO: REMOVE OLD SAVE TO FILE:

	if(!string_allowed(playername, PLAYERNAME_ALLOWED_CHARS) || !playername.size()) {
		infostream<<"Not loading player with invalid name: "<<playername<<std::endl;
		return nullptr;
	}

	std::string players_path = m_path_world + DIR_DELIM "players" DIR_DELIM;

	auto testplayer = new RemotePlayer(m_gamedef, "");
	std::string path = players_path + playername;
		// Open file and deserialize
		std::ifstream is(path.c_str(), std::ios_base::binary);
		if (!is.good()) {
			return NULL;
		}
		try {
		testplayer->deSerialize(is, path);
		} catch (SerializationError e) {
			errorstream<<e.what()<<std::endl;
			return nullptr;
		}
		is.close();
		if (testplayer->getName() == playername) {
			player = testplayer;
			found = true;
		}
	if (!found) {
		delete testplayer;
		infostream << "Player file for player " << playername
				<< " not found" << std::endl;
		return NULL;
	}
	if (newplayer) {
		addPlayer(player);
	}
	return player;
}

void ServerEnvironment::saveMeta()
{
	std::string path = m_path_world + DIR_DELIM "env_meta.txt";

	// Open file and serialize
	std::ostringstream ss(std::ios_base::binary);

	Settings args;
	args.setU64("game_time", m_game_time);
	args.setU64("time_of_day", getTimeOfDay());
	args.writeLines(ss);
	ss<<"EnvArgsEnd\n";

	if(!fs::safeWriteToFile(path, ss.str()))
	{
		errorstream<<"ServerEnvironment::saveMeta(): Failed to write "
				<<path<<std::endl;
	}
}

void ServerEnvironment::loadMeta()
{
	std::string path = m_path_world + DIR_DELIM "env_meta.txt";

	// Open file and deserialize
	std::ifstream is(path.c_str(), std::ios_base::binary);
	if (!is.good()) {
		infostream << "ServerEnvironment::loadMeta(): Failed to open "
				<< path << std::endl;
		//throw SerializationError("Couldn't load env meta");
	}

	Settings args;

	if (!args.parseConfigLines(is, "EnvArgsEnd")) {
		errorstream << "ServerEnvironment::loadMeta(): EnvArgsEnd not found! in " << path << std::endl;
/*
		throw SerializationError("ServerEnvironment::loadMeta(): "
				"EnvArgsEnd not found!");
*/
	}

	try {
		m_game_time_start =
		m_game_time = args.getU64("game_time");
	} catch (SettingNotFoundException &e) {
		// Getting this is crucial, otherwise timestamps are useless
		//throw SerializationError("Couldn't load env meta game_time");
	}

	try {
		m_time_of_day = args.getU64("time_of_day");
	} catch (SettingNotFoundException &e) {
		// This is not as important
		m_time_of_day = 9000;
	}
}

	ABMHandler::
	ABMHandler(std::list<ABMWithState> &abms,
			float dtime_s, ServerEnvironment *env,
			bool use_timers, bool activate = false):
		m_env(env),
		m_aabms_empty(true)
	{
<<<<<<< HEAD
		m_aabms.resize(CONTENT_ID_CAPACITY);
=======
		m_aabms.fill(nullptr);

>>>>>>> 6799b3a4
		if(dtime_s < 0.001)
			return;

		//INodeDefManager *ndef = env->getGameDef()->ndef();
		for(auto & ai: abms){
			auto i = &ai;
			ActiveBlockModifier *abm = i->abm;
			float trigger_interval = i->interval;
			if(trigger_interval < 0.001)
				trigger_interval = 0.001;
			float actual_interval = dtime_s;
			if(use_timers){
				i->timer += dtime_s;
				if(i->timer < trigger_interval)
					continue;
				actual_interval = i->timer;
				if (i->timer > trigger_interval*3)
					i->timer = trigger_interval;
				else
					i->timer -= trigger_interval;
			}
			float intervals = actual_interval / trigger_interval;
			if(intervals == 0)
				continue;
			float chance = i->chance;
			if(chance == 0)
				chance = 1;
			ActiveABM aabm;
			aabm.abm = abm; //del, same as abmws
			aabm.abmws = i;
			aabm.chance = chance / intervals;
			if(aabm.chance == 0)
				aabm.chance = 1;
			// Trigger contents
				for (auto &c : i->trigger_ids)
				{
					if (!m_aabms[c]) {
						m_aabms[c] = new std::list<ActiveABM>;
						m_aabms_list.push_back(m_aabms[c]);
					}
					m_aabms[c]->push_back(aabm);
					m_aabms_empty = false;
				}
		}
	}

	ABMHandler::
	~ABMHandler() {
		for (std::list<std::list<ActiveABM>*>::iterator i = m_aabms_list.begin();
				i != m_aabms_list.end(); ++i)
			delete *i;
	}

	// Find out how many objects the given block and its neighbours contain.
	// Returns the number of objects in the block, and also in 'wider' the
	// number of objects in the block and all its neighbours. The latter
	// may an estimate if any neighbours are unloaded.
	u32 ABMHandler::countObjects(MapBlock *block, ServerMap * map, u32 &wider)
	{
		wider = 0;
		u32 wider_unknown_count = 0;
		for(s16 x=-1; x<=1; x++)
		for(s16 y=-1; y<=1; y++)
		for(s16 z=-1; z<=1; z++)
		{
			MapBlock *block2 = map->getBlockNoCreateNoEx(
					block->getPos() + v3s16(x,y,z), true);
			if(block2==NULL){
				wider_unknown_count++;
				continue;
			}
			wider += block2->m_static_objects.m_active.size()
					+ block2->m_static_objects.m_stored.size();
		}
		// Extrapolate
		u32 active_object_count = block->m_static_objects.m_active.size();
		u32 wider_known_count = 3*3*3 - wider_unknown_count;
		if (wider_known_count)
		wider += wider_unknown_count * wider / wider_known_count;
		return active_object_count;
	}

typedef struct {
	ActiveABM * i;
	v3s16 p;
	MapNode n;
	u32 active_object_count;
	u32 active_object_count_wider;
	MapNode neighbor;
} trigger_one;

	void ABMHandler::apply(MapBlock *block, bool activate)
	{
		if(m_aabms_empty)
			return;

		std::list<trigger_one> trigger_list;
		ServerMap *map = &m_env->getServerMap();
		{
		auto lock = block->try_lock_unique_rec();
		if (!lock->owns_lock())
			return;
		ScopeProfiler sp(g_profiler, "ABM select", SPT_ADD);

		u32 active_object_count_wider;
		u32 active_object_count = this->countObjects(block, map, active_object_count_wider);
		m_env->m_added_objects = 0;

		v3s16 p0;
		for(p0.X=0; p0.X<MAP_BLOCKSIZE; p0.X++)
		for(p0.Y=0; p0.Y<MAP_BLOCKSIZE; p0.Y++)
		for(p0.Z=0; p0.Z<MAP_BLOCKSIZE; p0.Z++)
		{
			MapNode n = block->getNodeTry(p0);
			content_t c = n.getContent();
			if (c == CONTENT_IGNORE)
				continue;
			v3s16 p = p0 + block->getPosRelative();

			if (!m_aabms[c])
				continue;

			for(auto & ir: *(m_aabms[c])) {
				auto i = &ir;
				if(myrand() % i->chance != 0)
					continue;
				// Check neighbors
				MapNode neighbor;
				auto & required_neighbors = activate ? ir.abmws->required_neighbors_activate : ir.abmws->required_neighbors;
				if(required_neighbors.count() > 0)
				{
					v3s16 p1;
					int neighbors_range = i->abm->getNeighborsRange();
					for(p1.X = p.X - neighbors_range; p1.X <= p.X + neighbors_range; ++p1.X)
					for(p1.Y = p.Y - neighbors_range; p1.Y <= p.Y + neighbors_range; ++p1.Y)
					for(p1.Z = p.Z - neighbors_range; p1.Z <= p.Z + neighbors_range; ++p1.Z)
					{
						if(p1 == p)
							continue;
						MapNode n = map->getNodeTry(p1);
						content_t c = n.getContent();
						if (c == CONTENT_IGNORE)
							continue;
						if(required_neighbors.get(c)){
							neighbor = n;
							goto neighbor_found;
						}
					}
					// No required neighbor found
					continue;
				}
neighbor_found:

				trigger_list.emplace_back(trigger_one{i, p, n, active_object_count, active_object_count_wider, neighbor});
			}
		}
		}

		ScopeProfiler sp(g_profiler, "ABM triggers", SPT_ADD);

		while (!trigger_list.empty()) {
			auto abm = trigger_list.front();

			auto & i = abm.i;
			auto & p = abm.p;
			auto & n = abm.n;
			auto & active_object_count = abm.active_object_count;
			auto & active_object_count_wider = abm.active_object_count_wider;
			auto & neighbor = abm.neighbor;

			//TODO: async call for c++ abms

				i->abm->trigger(m_env, p, n,
						active_object_count, active_object_count_wider, neighbor, activate);

				// Count surrounding objects again if the abms added any
				if(m_env->m_added_objects > 0) {
					active_object_count = countObjects(block, map, active_object_count_wider);
					m_env->m_added_objects = 0;
				}

			trigger_list.pop_front();
		}

	}
/*
};
*/

void ServerEnvironment::activateBlock(MapBlock *block, u32 additional_dtime)
{
	// Reset usage timer immediately, otherwise a block that becomes active
	// again at around the same time as it would normally be unloaded will
	// get unloaded incorrectly. (I think this still leaves a small possibility
	// of a race condition between this and server::AsyncRunStep, which only
	// some kind of synchronisation will fix, but it at least reduces the window
	// of opportunity for it to break from seconds to nanoseconds)
	block->resetUsageTimer();

	// Get time difference
	u32 dtime_s = 0;
	u32 stamp = block->getTimestamp();
	if(m_game_time > stamp && stamp != BLOCK_TIMESTAMP_UNDEFINED)
		dtime_s = m_game_time - stamp;
	dtime_s += additional_dtime;

	/*infostream<<"ServerEnvironment::activateBlock(): block timestamp: "
			<<stamp<<", game time: "<<m_game_time<<std::endl;*/

	// Set current time as timestamp
	block->setTimestampNoChangedFlag(m_game_time);

	/*infostream<<"ServerEnvironment::activateBlock(): block is "
			<<dtime_s<<" seconds old."<<std::endl;*/

	// Activate stored objects
	activateObjects(block, dtime_s);

//	// Calculate weather conditions
//	m_map->updateBlockHeat(this, block->getPos() *  MAP_BLOCKSIZE, block);

	// Run node timers
	std::map<v3s16, NodeTimer> elapsed_timers =
		block->m_node_timers.step((float)dtime_s);
	if(!elapsed_timers.empty()){
		MapNode n;
		for(std::map<v3s16, NodeTimer>::iterator
				i = elapsed_timers.begin();
				i != elapsed_timers.end(); i++){
			n = block->getNodeNoEx(i->first);
			v3s16 p = i->first + block->getPosRelative();
			if(m_script->node_on_timer(p,n,i->second.elapsed))
				block->setNodeTimer(i->first,NodeTimer(i->second.timeout,0));
		}
	}

	/* Handle ActiveBlockModifiers */
	ABMHandler abmhandler(m_abms, dtime_s, this, false, true);
	abmhandler.apply(block, true);
}

void ServerEnvironment::addActiveBlockModifier(ActiveBlockModifier *abm)
{
	m_abms.push_back(ABMWithState(abm, this));
}

bool ServerEnvironment::setNode(v3s16 p, const MapNode &n, s16 fast)
{
	INodeDefManager *ndef = m_gamedef->ndef();
	MapNode n_old = m_map->getNodeNoEx(p);

	// Call destructor
	if (ndef->get(n_old).has_on_destruct)
		m_script->node_on_destruct(p, n_old);

	// Replace node

	if (fast) {
		try {
			MapNode nn = n;
			if (fast == 2)
				nn.param1 = n_old.param1;
			m_map->setNode(p, nn);
		} catch(InvalidPositionException &e) { }
	} else {
	if (!m_map->addNodeWithEvent(p, n))
		return false;
	}

	m_circuit->addNode(p);

	// Update active VoxelManipulator if a mapgen thread
	m_map->updateVManip(p);

	// Call post-destructor
	if (ndef->get(n_old).has_after_destruct)
		m_script->node_after_destruct(p, n_old);

	// Call constructor
	if (ndef->get(n).has_on_construct)
		m_script->node_on_construct(p, n);

	return true;
}

bool ServerEnvironment::removeNode(v3s16 p, s16 fast)
{
	INodeDefManager *ndef = m_gamedef->ndef();
	MapNode n_old = m_map->getNodeNoEx(p);

	// Call destructor
	if (ndef->get(n_old).has_on_destruct)
		m_script->node_on_destruct(p, n_old);

	// Replace with air
	// This is slightly optimized compared to addNodeWithEvent(air)
	if (fast) {
		MapNode n;
		try {
			if (fast == 2)
				n.param1 = n_old.param1;
			m_map->setNode(p, n);
		} catch(InvalidPositionException &e) { }
	} else {
	if (!m_map->removeNodeWithEvent(p))
		return false;
	}

	m_circuit->removeNode(p, n_old);

	// Update active VoxelManipulator if a mapgen thread
	m_map->updateVManip(p);

	// Call post-destructor
	if (ndef->get(n_old).has_after_destruct)
		m_script->node_after_destruct(p, n_old);

	// Air doesn't require constructor
	return true;
}

bool ServerEnvironment::swapNode(v3s16 p, const MapNode &n)
{
	//INodeDefManager *ndef = m_gamedef->ndef();
	MapNode n_old = m_map->getNodeNoEx(p);
	if (!m_map->addNodeWithEvent(p, n, false))
		return false;
	m_circuit->swapNode(p, n_old, n);

	// Update active VoxelManipulator if a mapgen thread
	m_map->updateVManip(p);

	return true;
}

std::set<u16> ServerEnvironment::getObjectsInsideRadius(v3f pos, float radius)
{
	std::set<u16> objects;
	auto lock = m_active_objects.lock_shared_rec();
	for(auto
			i = m_active_objects.begin();
			i != m_active_objects.end(); ++i)
	{
		ServerActiveObject* obj = i->second;
		u16 id = i->first;
		v3f objectpos = obj->getBasePosition();
		if(objectpos.getDistanceFrom(pos) > radius)
			continue;
		objects.insert(id);
	}
	return objects;
}

void ServerEnvironment::clearAllObjects()
{
	infostream<<"ServerEnvironment::clearAllObjects(): "
			<<"Removing all active objects"<<std::endl;
	std::list<u16> objects_to_remove;
	auto lock = m_active_objects.lock_unique_rec();

	for(auto
			i = m_active_objects.begin();
			i != m_active_objects.end(); ++i)
	{
		ServerActiveObject* obj = i->second;
		if(obj->getType() == ACTIVEOBJECT_TYPE_PLAYER)
			continue;
		u16 id = i->first;
		// Delete static object if block is loaded
		if(obj->m_static_exists){
			MapBlock *block = m_map->getBlockNoCreateNoEx(obj->m_static_block);
			if(block){
				block->m_static_objects.remove(id);
				block->raiseModified(MOD_STATE_WRITE_NEEDED,
						"clearAllObjects");
				obj->m_static_exists = false;
			}
		}
		// If known by some client, don't delete immediately
		if(obj->m_known_by_count > 0){
			obj->m_pending_deactivation = true;
			obj->m_removed = true;
			continue;
		}

		// Tell the object about removal
		obj->removingFromEnvironment();
		// Deregister in scripting api
		m_script->removeObjectReference(obj);

		// Delete active object
		if(obj->environmentDeletes())
			delete obj;
		// Id to be removed from m_active_objects
		objects_to_remove.push_back(id);
	}
	// Remove references from m_active_objects
	for(std::list<u16>::iterator i = objects_to_remove.begin();
			i != objects_to_remove.end(); ++i)
	{
		m_active_objects.erase(*i);
	}

	// Get list of loaded blocks
	std::list<v3s16> loaded_blocks;
	infostream<<"ServerEnvironment::clearAllObjects(): "
			<<"Listing all loaded blocks"<<std::endl;
	m_map->listAllLoadedBlocks(loaded_blocks);
	infostream<<"ServerEnvironment::clearAllObjects(): "
			<<"Done listing all loaded blocks: "
			<<loaded_blocks.size()<<std::endl;

	// Get list of loadable blocks
	std::list<v3s16> loadable_blocks;
	infostream<<"ServerEnvironment::clearAllObjects(): "
			<<"Listing all loadable blocks"<<std::endl;
	m_map->listAllLoadableBlocks(loadable_blocks);
	infostream<<"ServerEnvironment::clearAllObjects(): "
			<<"Done listing all loadable blocks: "
			<<loadable_blocks.size()
			<<", now clearing"<<std::endl;

	// Grab a reference on each loaded block to avoid unloading it
	for(std::list<v3s16>::iterator i = loaded_blocks.begin();
			i != loaded_blocks.end(); ++i)
	{
		v3s16 p = *i;
		MapBlock *block = m_map->getBlockNoCreateNoEx(p);
		assert(block);
		block->refGrab();
	}

	// Remove objects in all loadable blocks
	u32 unload_interval = g_settings->getS32("max_clearobjects_extra_loaded_blocks");
	unload_interval = MYMAX(unload_interval, 1);
	u32 report_interval = loadable_blocks.size() / 10;
	u32 num_blocks_checked = 0;
	u32 num_blocks_cleared = 0;
	u32 num_objs_cleared = 0;
	for(std::list<v3s16>::iterator i = loadable_blocks.begin();
			i != loadable_blocks.end(); ++i)
	{
		v3s16 p = *i;
		MapBlock *block = m_map->emergeBlock(p, false);
		if(!block){
			errorstream<<"ServerEnvironment::clearAllObjects(): "
					<<"Failed to emerge block "<<PP(p)<<std::endl;
			continue;
		}
		u32 num_stored = block->m_static_objects.m_stored.size();
		u32 num_active = block->m_static_objects.m_active.size();
		if(num_stored != 0 || num_active != 0){
			block->m_static_objects.m_stored.clear();
			block->m_static_objects.m_active.clear();
			block->raiseModified(MOD_STATE_WRITE_NEEDED,
					"clearAllObjects");
			num_objs_cleared += num_stored + num_active;
			num_blocks_cleared++;
		}
		num_blocks_checked++;

		if(report_interval != 0 &&
				num_blocks_checked % report_interval == 0){
			float percent = 100.0 * (float)num_blocks_checked /
					loadable_blocks.size();
			infostream<<"ServerEnvironment::clearAllObjects(): "
					<<"Cleared "<<num_objs_cleared<<" objects"
					<<" in "<<num_blocks_cleared<<" blocks ("
					<<percent<<"%)"<<std::endl;
		}
		if(num_blocks_checked % unload_interval == 0){
			m_map->unloadUnreferencedBlocks();
		}
	}
	m_map->unloadUnreferencedBlocks();

	// Drop references that were added above
	for(std::list<v3s16>::iterator i = loaded_blocks.begin();
			i != loaded_blocks.end(); ++i)
	{
		v3s16 p = *i;
		MapBlock *block = m_map->getBlockNoCreateNoEx(p);
		assert(block);
		block->refDrop();
	}

	infostream<<"ServerEnvironment::clearAllObjects(): "
			<<"Finished: Cleared "<<num_objs_cleared<<" objects"
			<<" in "<<num_blocks_cleared<<" blocks"<<std::endl;
}

void ServerEnvironment::step(float dtime, float uptime, int max_cycle_ms)
{
	DSTACK(__FUNCTION_NAME);

	//TimeTaker timer("ServerEnv step");

	/* Step time of day */
	stepTimeOfDay(dtime);

	// Update this one
	// NOTE: This is kind of funny on a singleplayer game, but doesn't
	// really matter that much.
	m_recommended_send_interval = g_settings->getFloat("dedicated_server_step");

	/*
		Increment game time
	*/
	{
		m_game_time_fraction_counter += dtime;
		u32 inc_i = (u32)m_game_time_fraction_counter;
		m_game_time += inc_i;
		m_game_time_fraction_counter -= (float)inc_i;
	}

	TimeTaker timer_step("Environment step");
	g_profiler->add("SMap: Blocks", getMap().m_blocks.size());

	/*
		Handle players
	*/
	{
		//TimeTaker timer_step_player("player step");
		//ScopeProfiler sp(g_profiler, "SEnv: handle players avg", SPT_AVG);
		for(std::list<Player*>::iterator i = m_players.begin();
				i != m_players.end(); ++i)
		{
			Player *player = *i;

			// Ignore disconnected players
			if(player->peer_id == 0)
				continue;

			// Move
			player->move(dtime, this, 100*BS);
		}
	}

	/*
	 * Update circuit
	 */
	m_circuit->update(dtime);

	/*
		Manage active block list
	*/
	if(m_blocks_added_last || m_active_blocks_management_interval.step(dtime, 2.0))
	{
		//TimeTaker timer_s1("Manage active block list");
		ScopeProfiler sp(g_profiler, "SEnv: manage act. block list avg /2s", SPT_AVG);
		if (!m_blocks_added_last) {
		/*
			Get player block positions
		*/
		std::list<v3s16> players_blockpos;
		for(std::list<Player*>::iterator
				i = m_players.begin();
				i != m_players.end(); ++i)
		{
			Player *player = *i;
			// Ignore disconnected players
			if(player->peer_id == 0)
				continue;
			v3s16 blockpos = getNodeBlockPos(
					floatToInt(player->getPosition(), BS));
			players_blockpos.push_back(blockpos);
		}
		if (!m_blocks_added_last && g_settings->getBool("enable_force_load")) {
			//TimeTaker timer_s2("force load");
			auto lock = m_active_objects.try_lock_shared_rec();
			if (lock->owns_lock())
			for(auto
				i = m_active_objects.begin();
				i != m_active_objects.end(); ++i)
			{
				ServerActiveObject* obj = i->second;
				if(obj->getType() == ACTIVEOBJECT_TYPE_PLAYER)
					continue;
				ObjectProperties* props = obj->accessObjectProperties();
				if(props->force_load){
					v3f objectpos = obj->getBasePosition();
					v3s16 blockpos = getNodeBlockPos(
					floatToInt(objectpos, BS));
					players_blockpos.push_back(blockpos);
				}
			}
		}

		/*
			Update list of active blocks, collecting changes
		*/
		const s16 active_block_range = g_settings->getS16("active_block_range");
		std::set<v3s16> blocks_removed;
		m_active_blocks.update(players_blockpos, active_block_range,
				blocks_removed, m_blocks_added);

		/*
			Handle removed blocks
		*/

		// Convert active objects that are no more in active blocks to static
		deactivateFarObjects(false);
		}

		/*
			Handle added blocks
		*/

		u32 n = 0, end_ms = porting::getTimeMs() + max_cycle_ms;
		m_blocks_added_last = 0;
		auto i = m_blocks_added.begin();
		for(; i != m_blocks_added.end(); ++i) {
			++n;
			v3s16 p = *i;
			MapBlock *block = m_map->getBlockOrEmerge(p);
			if(block==NULL){
				m_active_blocks.m_list.erase(p);
				continue;
			}

			activateBlock(block);
			/* infostream<<"Server: Block " << PP(p)
				<< " became active"<<std::endl; */
			if (porting::getTimeMs() > end_ms) {
				m_blocks_added_last = n;
				break;
			}
		}
		m_blocks_added.erase(m_blocks_added.begin(), i);
	}

	/*
		Mess around in active blocks
	*/
	if(m_active_block_timer_last || m_active_blocks_nodemetadata_interval.step(dtime, 1.0))
	{
		//TimeTaker timer_s1("Mess around in active blocks");
		//ScopeProfiler sp(g_profiler, "SEnv: mess in act. blocks avg /1s", SPT_AVG);

		//float dtime = 1.0;

		u32 n = 0, calls = 0, end_ms = porting::getTimeMs() + max_cycle_ms;
		for(std::set<v3s16>::iterator
				i = m_active_blocks.m_list.begin();
				i != m_active_blocks.m_list.end(); ++i)
		{
			if (n++ < m_active_block_timer_last)
				continue;
			else
				m_active_block_timer_last = 0;
			++calls;

			v3s16 p = *i;

			/*infostream<<"Server: Block ("<<p.X<<","<<p.Y<<","<<p.Z
					<<") being handled"<<std::endl;*/

			MapBlock *block = m_map->getBlockNoCreateNoEx(p, true);
			if(block==NULL)
				continue;

			// Reset block usage timer
			block->resetUsageTimer();

			// Set current time as timestamp
			block->setTimestampNoChangedFlag(m_game_time);
			// If time has changed much from the one on disk,
			// set block to be saved when it is unloaded
/*
			if(block->getTimestamp() > block->getDiskTimestamp() + 60)
				block->raiseModified(MOD_STATE_WRITE_AT_UNLOAD,
						"Timestamp older than 60s (step)");
*/

			// Run node timers
			if (!block->m_node_timers.m_uptime_last)  // not very good place, but minimum modifications
				block->m_node_timers.m_uptime_last = uptime - dtime;
			std::map<v3s16, NodeTimer> elapsed_timers =
				block->m_node_timers.step(uptime - block->m_node_timers.m_uptime_last);
			block->m_node_timers.m_uptime_last = uptime;
			if(!elapsed_timers.empty()){
				MapNode n;
				for(std::map<v3s16, NodeTimer>::iterator
						i = elapsed_timers.begin();
						i != elapsed_timers.end(); i++){
					n = block->getNodeNoEx(i->first);
					p = i->first + block->getPosRelative();
					if(m_script->node_on_timer(p,n,i->second.elapsed))
						block->setNodeTimer(i->first,NodeTimer(i->second.timeout,0));
				}
			}

			if (porting::getTimeMs() > end_ms) {
				m_active_block_timer_last = n;
				break;
		}
	}
		if (!calls)
			m_active_block_timer_last = 0;
	}

	g_profiler->add("SMap: Blocks: Active", m_active_blocks.m_list.size());
	m_active_block_abm_dtime_counter += dtime;
	const float abm_interval = 1.0;
	if(m_active_block_abm_last || m_active_block_modifier_interval.step(dtime, abm_interval))
	{
		ScopeProfiler sp(g_profiler, "SEnv: modify in blocks avg /1s", SPT_AVG);
		TimeTaker timer("modify in active blocks");

		// Initialize handling of ActiveBlockModifiers
		if (!m_active_block_abm_last || !m_abmhandler) {
			if (m_abmhandler)
				delete m_abmhandler;
			m_abmhandler = new ABMHandler(m_abms, MYMAX(m_active_block_abm_dtime, m_active_block_abm_dtime_counter), this, true, false);
		}
/*
		ABMHandler abmhandler(m_abms, m_active_block_abm_dtime, this, true);
*/
		u32 n = 0, calls = 0, end_ms = porting::getTimeMs() + max_cycle_ms;

		for(std::set<v3s16>::iterator
				i = m_active_blocks.m_list.begin();
				i != m_active_blocks.m_list.end(); ++i)
		{
			if (n++ < m_active_block_abm_last)
				continue;
			else
				m_active_block_abm_last = 0;
			++calls;

			ScopeProfiler sp(g_profiler, "SEnv: ABM one block avg", SPT_AVG);

			v3s16 p = *i;

			/*infostream<<"Server: Block ("<<p.X<<","<<p.Y<<","<<p.Z
					<<") being handled"<<std::endl;*/

			MapBlock *block = m_map->getBlockNoCreateNoEx(p, true);
			if(block==NULL)
				continue;

			// Set current time as timestamp
			block->setTimestampNoChangedFlag(m_game_time);

			/* Handle ActiveBlockModifiers */
			m_abmhandler->apply(block);

			if (porting::getTimeMs() > end_ms) {
				m_active_block_abm_last = n;
				break;
			}
		}
		if (!calls)
			m_active_block_abm_last = 0;

/*
		if(m_active_block_abm_last) {
			infostream<<"WARNING: active block modifiers ("
					<<calls<<"/"<<m_active_blocks.m_list.size()<<" to "<<m_active_block_abm_last<<") took "
					<<porting::getTimeMs()-end_ms + u32(1000 * m_recommended_send_interval)<<"ms "
					<<std::endl;
		}
*/
		if (!m_active_block_abm_last) {
			m_active_block_abm_dtime = m_active_block_abm_dtime_counter;
			m_active_block_abm_dtime_counter = 0;
		}
	}

	if (g_settings->getBool("abm_random")) {
		TimeTaker timer("env: random abm");
		MapBlock* block = nullptr;
		{
			auto lock = m_map->m_blocks.try_lock_shared_rec();
			if (lock->owns_lock() && m_map->m_blocks.size()) {
				std::uniform_int_distribution<> distribution(0, m_map->m_blocks.size()-1);
				auto it = m_map->m_blocks.begin();
				std::advance( it, distribution(random_gen) );
				block = it->second.get();
			}
		}

		if (block) {
			u32 dtime_s = 0;
			u32 stamp = block->getTimestamp();
			if(m_game_time > stamp && stamp != BLOCK_TIMESTAMP_UNDEFINED)
				dtime_s = m_game_time - stamp;
			block->setTimestampNoChangedFlag(m_game_time);
			if (!dtime_s)
				dtime_s = uptime;
			ABMHandler abmhandler(m_abms, dtime_s, this, true);
			abmhandler.apply(block);
		}
	}

	/*
		Step script environment (run global on_step())
	*/
	{
	ScopeProfiler sp(g_profiler, "SEnv: environment_Step AVG", SPT_AVG);
	TimeTaker timer("environment_Step");
	m_script->environment_Step(dtime);
	}
	/*
		Step active objects
	*/
	{
		//ScopeProfiler sp(g_profiler, "SEnv: step act. objs avg", SPT_AVG);
		//TimeTaker timer("Step active objects");

	std::vector<ServerActiveObject*> objects;
	{
		auto lock = m_active_objects.try_lock_shared_rec();
		if (lock->owns_lock()) {
			for(auto & ir : m_active_objects) {
				objects.emplace_back(ir.second);
			}
		}
	}

	if (objects.size())
	{
		g_profiler->add("SEnv: Objects", objects.size());

		// This helps the objects to send data at the same time
		bool send_recommended = false;
		m_send_recommended_timer += dtime;
		if(m_send_recommended_timer > getSendRecommendedInterval())
		{
			m_send_recommended_timer -= getSendRecommendedInterval();
			if (m_send_recommended_timer > getSendRecommendedInterval() * 2) {
				m_send_recommended_timer = 0;
			}
			send_recommended = true;
		}
		u32 n = 0, calls = 0, end_ms = porting::getTimeMs() + max_cycle_ms;

		for(auto & obj : objects) {
			if (n++ < m_active_objects_last)
				continue;
			else
				m_active_objects_last = 0;
			++calls;

			// Don't step if is to be removed or stored statically
			if(obj->m_removed || obj->m_pending_deactivation)
				continue;
			// Step object
			if (!obj->m_uptime_last)  // not very good place, but minimum modifications
				obj->m_uptime_last = uptime - dtime;
			obj->step(uptime - obj->m_uptime_last, send_recommended);
			obj->m_uptime_last = uptime;
			// Read messages from object
/*
			while(!obj->m_messages_out.empty())
			{
				m_active_object_messages.push_back(
						obj->m_messages_out.pop_front());
			}
*/

			if (porting::getTimeMs() > end_ms) {
				m_active_objects_last = n;
				break;
			}
		}
		if (!calls)
			m_active_objects_last = 0;
	}
	}

	/*
		Manage active objects
	*/
	if(m_object_management_interval.step(dtime, 0.5))
	{
		//TimeTaker timer("Manage active objects");
		//ScopeProfiler sp(g_profiler, "SEnv: remove removed objs avg /.5s", SPT_AVG);
		/*
			Remove objects that satisfy (m_removed && m_known_by_count==0)
		*/
		removeRemovedObjects();
	}
}

ServerActiveObject* ServerEnvironment::getActiveObject(u16 id)
{
	auto n = m_active_objects.find(id);
	if(n == m_active_objects.end())
		return NULL;
	return n->second;
}

bool isFreeServerActiveObjectId(u16 id,
		maybe_shared_map<u16, ServerActiveObject*> &objects)
{
	if(id == 0)
		return false;

	return objects.find(id) == objects.end();
}

u16 getFreeServerActiveObjectId(
		maybe_shared_map<u16, ServerActiveObject*> &objects)
{
	//try to reuse id's as late as possible
	static u16 last_used_id = 0;
	u16 startid = last_used_id;
	for(;;)
	{
		last_used_id ++;
		if(isFreeServerActiveObjectId(last_used_id, objects))
			return last_used_id;

		if(last_used_id == startid)
			return 0;
	}
}

u16 ServerEnvironment::addActiveObject(ServerActiveObject *object)
{
	assert(object);
	m_added_objects++;
	u16 id = addActiveObjectRaw(object, true, 0);
	return id;
}

#if 0
bool ServerEnvironment::addActiveObjectAsStatic(ServerActiveObject *obj)
{
	assert(obj);

	v3f objectpos = obj->getBasePosition();

	// The block in which the object resides in
	v3s16 blockpos_o = getNodeBlockPos(floatToInt(objectpos, BS));

	/*
		Update the static data
	*/

	// Create new static object
	std::string staticdata = obj->getStaticData();
	StaticObject s_obj(obj->getType(), objectpos, staticdata);
	// Add to the block where the object is located in
	v3s16 blockpos = getNodeBlockPos(floatToInt(objectpos, BS));
	// Get or generate the block
	MapBlock *block = m_map->emergeBlock(blockpos);

	bool succeeded = false;

	if(block)
	{
		block->m_static_objects.insert(0, s_obj);
		block->raiseModified(MOD_STATE_WRITE_AT_UNLOAD,
				"addActiveObjectAsStatic");
		succeeded = true;
	}
	else{
		infostream<<"ServerEnvironment::addActiveObjectAsStatic: "
				<<"Could not find or generate "
				<<"a block for storing static object"<<std::endl;
		succeeded = false;
	}

	if(obj->environmentDeletes())
		delete obj;

	return succeeded;
}
#endif

/*
	Finds out what new objects have been added to
	inside a radius around a position
*/
void ServerEnvironment::getAddedActiveObjects(v3s16 pos, s16 radius,
		maybe_shared_unordered_map<u16, bool> &current_objects,
		std::set<u16> &added_objects)
{
	v3f pos_f = intToFloat(pos, BS);
	f32 radius_f = radius * BS;
	/*
		Go through the object list,
		- discard m_removed objects,
		- discard objects that are too far away,
		- discard objects that are found in current_objects.
		- add remaining objects to added_objects
	*/
	auto lock = m_active_objects.lock_shared_rec();
	for(auto
			i = m_active_objects.begin();
			i != m_active_objects.end(); ++i)
	{
		u16 id = i->first;
		// Get object
		ServerActiveObject *object = i->second;
		if(object == NULL)
			continue;
		// Discard if removed or deactivating
		if(object->m_removed || object->m_pending_deactivation)
			continue;
		if(object->unlimitedTransferDistance() == false){
			// Discard if too far
			f32 distance_f = object->getBasePosition().getDistanceFrom(pos_f);
			if(distance_f > radius_f)
				continue;
		}
		// Discard if already on current_objects
		auto n = current_objects.find(id);
		if(n != current_objects.end())
			continue;
		// Add to added_objects
		added_objects.insert(id);
	}
}

/*
	Finds out what objects have been removed from
	inside a radius around a position
*/
void ServerEnvironment::getRemovedActiveObjects(v3s16 pos, s16 radius,
		maybe_shared_unordered_map<u16, bool> &current_objects,
		std::set<u16> &removed_objects)
{
	v3f pos_f = intToFloat(pos, BS);
	f32 radius_f = radius * BS;
	/*
		Go through current_objects; object is removed if:
		- object is not found in m_active_objects (this is actually an
		  error condition; objects should be set m_removed=true and removed
		  only after all clients have been informed about removal), or
		- object has m_removed=true, or
		- object is too far away
	*/
	for(auto
			i = current_objects.begin();
			i != current_objects.end(); ++i)
	{
		u16 id = i->first;
		ServerActiveObject *object = getActiveObject(id);

		if(object == NULL){
			infostream<<"ServerEnvironment::getRemovedActiveObjects():"
					<<" object in current_objects is NULL"<<std::endl;
			removed_objects.insert(id);
			continue;
		}

		if(object->m_removed || object->m_pending_deactivation)
		{
			removed_objects.insert(id);
			continue;
		}

		// If transfer distance is unlimited, don't remove
		if(object->unlimitedTransferDistance())
			continue;

		f32 distance_f = object->getBasePosition().getDistanceFrom(pos_f);

		if(distance_f >= radius_f)
		{
			removed_objects.insert(id);
			continue;
		}

		// Not removed
	}
}

ActiveObjectMessage ServerEnvironment::getActiveObjectMessage()
{
	if(m_active_object_messages.empty())
		return ActiveObjectMessage(0);

	return m_active_object_messages.pop_front();
}

/*
	************ Private methods *************
*/

u16 ServerEnvironment::addActiveObjectRaw(ServerActiveObject *object,
		bool set_changed, u32 dtime_s)
{
	assert(object);
	if(object->getId() == 0){
		u16 new_id = getFreeServerActiveObjectId(m_active_objects);
		if(new_id == 0)
		{
			errorstream<<"ServerEnvironment::addActiveObjectRaw(): "
					<<"no free ids available"<<std::endl;
			if(object->environmentDeletes())
				delete object;
			return 0;
		}
		object->setId(new_id);
	}
	else{
		verbosestream<<"ServerEnvironment::addActiveObjectRaw(): "
				<<"supplied with id "<<object->getId()<<std::endl;
	}
	if(isFreeServerActiveObjectId(object->getId(), m_active_objects) == false)
	{
		errorstream<<"ServerEnvironment::addActiveObjectRaw(): "
				<<"id is not free ("<<object->getId()<<")"<<std::endl;
		if(object->environmentDeletes())
			delete object;
		return 0;
	}
	/*infostream<<"ServerEnvironment::addActiveObjectRaw(): "
			<<"added (id="<<object->getId()<<")"<<std::endl;*/

	m_active_objects.set(object->getId(), object);

/*
	verbosestream<<"ServerEnvironment::addActiveObjectRaw(): "
			<<"Added id="<<object->getId()<<"; there are now "
			<<m_active_objects.size()<<" active objects."
			<<std::endl;
*/

	// Register reference in scripting api (must be done before post-init)
	m_script->addObjectReference(object);
	// Post-initialize object
	object->addedToEnvironment(dtime_s);

	// Add static data to block
	if(object->isStaticAllowed())
	{
		// Add static object to active static list of the block
		v3f objectpos = object->getBasePosition();
		std::string staticdata = object->getStaticData();
		StaticObject s_obj(object->getType(), objectpos, staticdata);
		// Add to the block where the object is located in
		v3s16 blockpos = getNodeBlockPos(floatToInt(objectpos, BS));
		MapBlock *block = m_map->emergeBlock(blockpos);
		if(block){
			block->m_static_objects.m_active.set(object->getId(), s_obj);
			object->m_static_exists = true;
			object->m_static_block = blockpos;

			if(set_changed)
				block->raiseModified(MOD_STATE_WRITE_NEEDED,
						"addActiveObjectRaw");
		} else {
			v3s16 p = floatToInt(objectpos, BS);
			errorstream<<"ServerEnvironment::addActiveObjectRaw(): "
					<<"could not emerge block for storing id="<<object->getId()
					<<" statically (pos="<<PP(p)<<")"<<std::endl;
		}
	}

	return object->getId();
}

/*
	Remove objects that satisfy (m_removed && m_known_by_count==0)
*/
void ServerEnvironment::removeRemovedObjects()
{
	TimeTaker timer("ServerEnvironment::removeRemovedObjects()");
	std::list<u16> objects_to_remove;

	std::vector<ServerActiveObject*> objects;
	{
		auto lock = m_active_objects.try_lock_shared_rec();
		if (lock->owns_lock()) {
			for(auto & ir : m_active_objects) {
				auto obj = ir.second;
				if (obj) {
					objects.emplace_back(obj);
				} else {
					auto id = ir.first;
					objects_to_remove.push_back(id);
				}
			}
		}
	}

	if (objects.size())
	for (auto & obj : objects)
	{
		if(!obj)
			continue;

		u16 id = obj->getId();

		/*
			We will delete objects that are marked as removed or thatare
			waiting for deletion after deactivation
		*/
		if(obj->m_removed == false && obj->m_pending_deactivation == false)
			continue;

		/*
			Delete static data from block if is marked as removed
		*/
		if(obj->m_static_exists && obj->m_removed)
		{
			MapBlock *block = m_map->emergeBlock(obj->m_static_block, false);
			if (block) {
				block->m_static_objects.remove(id);
				block->raiseModified(MOD_STATE_WRITE_NEEDED,
						"removeRemovedObjects/remove");
				obj->m_static_exists = false;
			} else {
				infostream<<"Failed to emerge block from which an object to "
						<<"be removed was loaded from. id="<<id<<std::endl;
			}
		}

		// If m_known_by_count > 0, don't actually remove. On some future
		// invocation this will be 0, which is when removal will continue.
		if(obj->m_known_by_count > 0)
			continue;

		/*
			Move static data from active to stored if not marked as removed
		*/
		if(obj->m_static_exists && !obj->m_removed){
			MapBlock *block = m_map->emergeBlock(obj->m_static_block, false);
			if (block) {
				std::map<u16, StaticObject>::iterator i =
						block->m_static_objects.m_active.find(id);
				if(i != block->m_static_objects.m_active.end()){
					block->m_static_objects.m_stored.push_back(i->second);
					block->m_static_objects.m_active.erase(id);
					block->raiseModified(MOD_STATE_WRITE_NEEDED,
							"removeRemovedObjects/deactivate");
				}
			} else {
				infostream<<"Failed to emerge block from which an object to "
						<<"be deactivated was loaded from. id="<<id<<std::endl;
			}
		}

		// Tell the object about removal
		obj->removingFromEnvironment();
		// Deregister in scripting api
		m_script->removeObjectReference(obj);

		// Delete
		if(obj->environmentDeletes())
			delete obj;
		// Id to be removed from m_active_objects
		objects_to_remove.push_back(id);
	}

	if (!objects_to_remove.empty()) {
	auto lock = m_active_objects.lock_unique_rec();
	// Remove references from m_active_objects
	for(std::list<u16>::iterator i = objects_to_remove.begin();
			i != objects_to_remove.end(); ++i)
	{
		m_active_objects.erase(*i);
	}
	}
}

static void print_hexdump(std::ostream &o, const std::string &data)
{
	const int linelength = 16;
	for(int l=0; ; l++){
		int i0 = linelength * l;
		bool at_end = false;
		int thislinelength = linelength;
		if(i0 + thislinelength > (int)data.size()){
			thislinelength = data.size() - i0;
			at_end = true;
		}
		for(int di=0; di<linelength; di++){
			int i = i0 + di;
			char buf[4];
			if(di<thislinelength)
				snprintf(buf, 4, "%.2x ", data[i]);
			else
				snprintf(buf, 4, "   ");
			o<<buf;
		}
		o<<" ";
		for(int di=0; di<thislinelength; di++){
			int i = i0 + di;
			if(data[i] >= 32)
				o<<data[i];
			else
				o<<".";
		}
		o<<std::endl;
		if(at_end)
			break;
	}
}

/*
	Convert stored objects from blocks near the players to active.
*/
void ServerEnvironment::activateObjects(MapBlock *block, u32 dtime_s)
{
	if(block==NULL)
		return;
	// Ignore if no stored objects (to not set changed flag)
	if(block->m_static_objects.m_stored.size() == 0)
		return;
/*
	verbosestream<<"ServerEnvironment::activateObjects(): "
			<<"activating objects of block "<<PP(block->getPos())
			<<" ("<<block->m_static_objects.m_stored.size()
			<<" objects)"<<std::endl;
*/
	bool large_amount = (block->m_static_objects.m_stored.size() > g_settings->getU16("max_objects_per_block"));
	if(large_amount){
		errorstream<<"suspiciously large amount of objects detected: "
				<<block->m_static_objects.m_stored.size()<<" in "
				<<PP(block->getPos())
				<<"; removing all of them."<<std::endl;
		// Clear stored list
		block->m_static_objects.m_stored.clear();
		block->raiseModified(MOD_STATE_WRITE_NEEDED,
				"stored list cleared in activateObjects due to "
				"large amount of objects");
		return;
	}

	// Activate stored objects
	std::list<StaticObject> new_stored;
	for(std::list<StaticObject>::iterator
			i = block->m_static_objects.m_stored.begin();
			i != block->m_static_objects.m_stored.end(); ++i)
	{
		/*infostream<<"Server: Creating an active object from "
				<<"static data"<<std::endl;*/
		StaticObject &s_obj = *i;
		// Create an active object from the data
		ServerActiveObject *obj = ServerActiveObject::create
				(s_obj.type, this, 0, s_obj.pos, s_obj.data);
		// If couldn't create object, store static data back.
		if(obj==NULL)
		{
			errorstream<<"ServerEnvironment::activateObjects(): "
					<<"failed to create active object from static object "
					<<"in block "<<PP(s_obj.pos/BS)
					<<" type="<<(int)s_obj.type<<" data:"<<std::endl;
			print_hexdump(verbosestream, s_obj.data);

			new_stored.push_back(s_obj);
			continue;
		}
/*
		verbosestream<<"ServerEnvironment::activateObjects(): "
				<<"activated static object pos="<<PP(s_obj.pos/BS)
				<<" type="<<(int)s_obj.type<<std::endl;
*/
		// This will also add the object to the active static list
		addActiveObjectRaw(obj, false, dtime_s);
	}
	// Clear stored list
	block->m_static_objects.m_stored.clear();
	// Add leftover failed stuff to stored list
	for(std::list<StaticObject>::iterator
			i = new_stored.begin();
			i != new_stored.end(); ++i)
	{
		StaticObject &s_obj = *i;
		block->m_static_objects.m_stored.push_back(s_obj);
	}

	// Turn the active counterparts of activated objects not pending for
	// deactivation
	for(std::map<u16, StaticObject>::iterator
			i = block->m_static_objects.m_active.begin();
			i != block->m_static_objects.m_active.end(); ++i)
	{
		u16 id = i->first;
		ServerActiveObject *object = getActiveObject(id);
		if (!object)
			continue;
		object->m_pending_deactivation = false;
	}

	/*
		Note: Block hasn't really been modified here.
		The objects have just been activated and moved from the stored
		static list to the active static list.
		As such, the block is essentially the same.
		Thus, do not call block->raiseModified(MOD_STATE_WRITE_NEEDED).
		Otherwise there would be a huge amount of unnecessary I/O.
	*/
}

/*
	Convert objects that are not standing inside active blocks to static.

	If m_known_by_count != 0, active object is not deleted, but static
	data is still updated.

	If force_delete is set, active object is deleted nevertheless. It
	shall only be set so in the destructor of the environment.

	If block wasn't generated (not in memory or on disk),
*/
void ServerEnvironment::deactivateFarObjects(bool force_delete)
{
	//ScopeProfiler sp(g_profiler, "SEnv: deactivateFarObjects");

	std::list<u16> objects_to_remove;

	std::vector<ServerActiveObject*> objects;
	{
		auto lock = m_active_objects.try_lock_shared_rec();
		if (lock->owns_lock()) {
			for(auto & ir : m_active_objects) {
				auto obj = ir.second;
				if (obj) {
					objects.emplace_back(obj);
				} else {
					auto id = ir.first;
					objects_to_remove.push_back(id);
				}
			}
		}
	}

	if (objects.size())
	for (auto & obj : objects)
	{
		if (!obj)
			continue;

		// Do not deactivate if static data creation not allowed
		if(!force_delete && !obj->isStaticAllowed())
			continue;

		// If pending deactivation, let removeRemovedObjects() do it
		if(!force_delete && obj->m_pending_deactivation)
			continue;

		u16 id = obj->getId();
		v3f objectpos = obj->getBasePosition();

		// The block in which the object resides in
		v3s16 blockpos_o = getNodeBlockPos(floatToInt(objectpos, BS));

		// If object's static data is stored in a deactivated block and object
		// is actually located in an active block, re-save to the block in
		// which the object is actually located in.
		if(!force_delete &&
				obj->m_static_exists &&
				!m_active_blocks.contains(obj->m_static_block) &&
				 m_active_blocks.contains(blockpos_o))
		{
			v3s16 old_static_block = obj->m_static_block;

			// Save to block where object is located
			MapBlock *block = m_map->emergeBlock(blockpos_o, false);
			if(!block){
				errorstream<<"ServerEnvironment::deactivateFarObjects(): "
						<<"Could not save object id="<<id
						<<" to it's current block "<<PP(blockpos_o)
						<<std::endl;
				continue;
			}
			std::string staticdata_new = obj->getStaticData();
			StaticObject s_obj(obj->getType(), objectpos, staticdata_new);
			block->m_static_objects.insert(id, s_obj);
			obj->m_static_block = blockpos_o;
			block->raiseModified(MOD_STATE_WRITE_NEEDED,
					"deactivateFarObjects: Static data moved in");

			// Delete from block where object was located
			block = m_map->emergeBlock(old_static_block, false);
			if(!block){
				errorstream<<"ServerEnvironment::deactivateFarObjects(): "
						<<"Could not delete object id="<<id
						<<" from it's previous block "<<PP(old_static_block)
						<<std::endl;
				continue;
			}
			block->m_static_objects.remove(id);
			block->raiseModified(MOD_STATE_WRITE_NEEDED,
					"deactivateFarObjects: Static data moved out");
			continue;
		}

		// If block is active, don't remove
		if(!force_delete && m_active_blocks.contains(blockpos_o))
			continue;

/*
		verbosestream<<"ServerEnvironment::deactivateFarObjects(): "
				<<"deactivating object id="<<id<<" on inactive block "
				<<PP(blockpos_o)<<std::endl;
*/

		// If known by some client, don't immediately delete.
		bool pending_delete = (obj->m_known_by_count > 0 && !force_delete);

		/*
			Update the static data
		*/

		if(obj->isStaticAllowed())
		{
			// Create new static object
			std::string staticdata_new = obj->getStaticData();
			StaticObject s_obj(obj->getType(), objectpos, staticdata_new);

			bool stays_in_same_block = false;
			bool data_changed = true;

			if(obj->m_static_exists){
				if(obj->m_static_block == blockpos_o)
					stays_in_same_block = true;

				MapBlock *block = m_map->emergeBlock(obj->m_static_block, false);
				if (!block)
					continue;

				std::map<u16, StaticObject>::iterator n =
						block->m_static_objects.m_active.find(id);
				if(n != block->m_static_objects.m_active.end()){
					StaticObject static_old = n->second;

					float save_movem = obj->getMinimumSavedMovement();

					if(static_old.data == staticdata_new &&
							(static_old.pos - objectpos).getLength() < save_movem)
						data_changed = false;
				} else {
					errorstream<<"ServerEnvironment::deactivateFarObjects(): "
							<<"id="<<id<<" m_static_exists=true but "
							<<"static data doesn't actually exist in "
							<<PP(obj->m_static_block)<<std::endl;
				}
			}

			bool shall_be_written = (!stays_in_same_block || data_changed);

			// Delete old static object
			if(obj->m_static_exists)
			{
				MapBlock *block = m_map->emergeBlock(obj->m_static_block, false);
				if(block)
				{
					block->m_static_objects.remove(id);
					obj->m_static_exists = false;
					// Only mark block as modified if data changed considerably
					if(shall_be_written)
						block->raiseModified(MOD_STATE_WRITE_NEEDED,
								"deactivateFarObjects: Static data "
								"changed considerably");
				}
			}

			// Add to the block where the object is located in
			v3s16 blockpos = getNodeBlockPos(floatToInt(objectpos, BS));
			// Get or generate the block
			MapBlock *block = NULL;
			try{
				block = m_map->emergeBlock(blockpos);
			} catch(InvalidPositionException &e){
				// Handled via NULL pointer
				// NOTE: emergeBlock's failure is usually determined by it
				//       actually returning NULL
			}

			if(block)
			{
				if(block->m_static_objects.m_stored.size() >= g_settings->getU16("max_objects_per_block")){
					errorstream<<"ServerEnv: Trying to store id="<<obj->getId()
							<<" statically but block "<<PP(blockpos)
							<<" already contains "
							<<block->m_static_objects.m_stored.size()
							<<" objects."
							<<" Forcing delete."<<std::endl;
					force_delete = true;
				} else {
					// If static counterpart already exists in target block,
					// remove it first.
					// This shouldn't happen because the object is removed from
					// the previous block before this according to
					// obj->m_static_block, but happens rarely for some unknown
					// reason. Unsuccessful attempts have been made to find
					// said reason.
					if(id && block->m_static_objects.m_active.find(id) != block->m_static_objects.m_active.end()){
						infostream<<"ServerEnv: WARNING: Performing hack #83274"
								<<std::endl;
						block->m_static_objects.remove(id);
					}
					// Store static data
					u16 store_id = pending_delete ? id : 0;
					block->m_static_objects.insert(store_id, s_obj);

					// Only mark block as modified if data changed considerably
					if(shall_be_written)
						block->raiseModified(MOD_STATE_WRITE_NEEDED,
								"deactivateFarObjects: Static data "
								"changed considerably");

					obj->m_static_exists = true;
					obj->m_static_block = block->getPos();
				}
			}
			else{
				if(!force_delete){
					v3s16 p = floatToInt(objectpos, BS);
					errorstream<<"ServerEnv: Could not find or generate "
							<<"a block for storing id="<<obj->getId()
							<<" statically (pos="<<PP(p)<<")"<<std::endl;
					continue;
				}
			}
		}

		/*
			If known by some client, set pending deactivation.
			Otherwise delete it immediately.
		*/

		if(pending_delete && !force_delete)
		{
			verbosestream<<"ServerEnvironment::deactivateFarObjects(): "
					<<"object id="<<id<<" is known by clients"
					<<"; not deleting yet"<<std::endl;

			obj->m_pending_deactivation = true;
			continue;
		}

/*
		verbosestream<<"ServerEnvironment::deactivateFarObjects(): "
				<<"object id="<<id<<" is not known by clients"
				<<"; deleting"<<std::endl;
*/

		// Tell the object about removal
		obj->removingFromEnvironment();
		// Deregister in scripting api
		m_script->removeObjectReference(obj);

		// Delete active object
		if(obj->environmentDeletes())
		{
			m_active_objects.set(id, nullptr);
			delete obj;
		}
		// Id to be removed from m_active_objects
		objects_to_remove.push_back(id);
	}

	//if(m_active_objects.size()) verbosestream<<"ServerEnvironment::deactivateFarObjects(): deactivated="<<objects_to_remove.size()<< " from="<<m_active_objects.size()<<std::endl;

	if (!objects_to_remove.empty()) {
	auto lock = m_active_objects.lock_unique_rec();
	// Remove references from m_active_objects
	for(std::list<u16>::iterator i = objects_to_remove.begin();
			i != objects_to_remove.end(); ++i)
	{
		m_active_objects.erase(*i);
	}
	}
}


#ifndef SERVER

#include "clientsimpleobject.h"

/*
	ClientEnvironment
*/

ClientEnvironment::ClientEnvironment(ClientMap *map, scene::ISceneManager *smgr,
		ITextureSource *texturesource, IGameDef *gamedef,
		IrrlichtDevice *irr):
	m_map(map),
	m_smgr(smgr),
	m_texturesource(texturesource),
	m_gamedef(gamedef),
	m_irr(irr)
	,m_active_objects_client_last(0),
	m_move_max_loop(10)
{
	char zero = 0;
	memset(m_attachements, zero, sizeof(m_attachements));
}

ClientEnvironment::~ClientEnvironment()
{
	// delete active objects
	for(std::map<u16, ClientActiveObject*>::iterator
			i = m_active_objects.begin();
			i != m_active_objects.end(); ++i)
	{
		delete i->second;
	}

	for(std::list<ClientSimpleObject*>::iterator
			i = m_simple_objects.begin(); i != m_simple_objects.end(); ++i)
	{
		delete *i;
	}

	// Drop/delete map
	m_map->drop();
}

Map & ClientEnvironment::getMap()
{
	return *m_map;
}

ClientMap & ClientEnvironment::getClientMap()
{
	return *m_map;
}

void ClientEnvironment::addPlayer(Player *player)
{
	DSTACK(__FUNCTION_NAME);
	/*
		It is a failure if player is local and there already is a local
		player
	*/
	assert(!(player->isLocal() == true && getLocalPlayer() != NULL));

	Environment::addPlayer(player);
}

LocalPlayer * ClientEnvironment::getLocalPlayer()
{
	for(std::list<Player*>::iterator i = m_players.begin();
			i != m_players.end(); ++i)
	{
		Player *player = *i;
		if(player->isLocal())
			return (LocalPlayer*)player;
	}
	return NULL;
}

void ClientEnvironment::step(float dtime, float uptime, int max_cycle_ms)
{
	DSTACK(__FUNCTION_NAME);

	/* Step time of day */
	stepTimeOfDay(dtime);

	// Get some settings
	bool fly_allowed = m_gamedef->checkLocalPrivilege("fly");
	bool free_move = fly_allowed && g_settings->getBool("free_move");

	// Get local player
	LocalPlayer *lplayer = getLocalPlayer();
	assert(lplayer);
	// collision info queue
	std::list<CollisionInfo> player_collisions;

	/*
		Get the speed the player is going
	*/
	bool is_climbing = lplayer->is_climbing;

	f32 player_speed = lplayer->getSpeed().getLength();
	v3f pf = lplayer->getPosition();

	/*
		Maximum position increment
	*/
	//f32 position_max_increment = 0.05*BS;
	f32 position_max_increment = 0.1*BS;

	// Maximum time increment (for collision detection etc)
	// time = distance / speed
	f32 dtime_max_increment = 1;
	if(player_speed > 0.001)
		dtime_max_increment = position_max_increment / player_speed;

	// Maximum time increment is 10ms or lower
	if(dtime_max_increment > 0.01)
		dtime_max_increment = 0.01;

	if(dtime_max_increment*m_move_max_loop < dtime)
		dtime_max_increment = dtime/m_move_max_loop;

	// Don't allow overly huge dtime
	if(dtime > 2)
		dtime = 2;

	f32 dtime_downcount = dtime;

	/*
		Stuff that has a maximum time increment
	*/

	u32 loopcount = 0;
	u32 breaked = 0, lend_ms = porting::getTimeMs() + max_cycle_ms;
	do
	{
		loopcount++;

		f32 dtime_part;
		if(dtime_downcount > dtime_max_increment)
		{
			dtime_part = dtime_max_increment;
			dtime_downcount -= dtime_part;
		}
		else
		{
			dtime_part = dtime_downcount;
			/*
				Setting this to 0 (no -=dtime_part) disables an infinite loop
				when dtime_part is so small that dtime_downcount -= dtime_part
				does nothing
			*/
			dtime_downcount = 0;
		}

		/*
			Handle local player
		*/

		{
			// Apply physics
			if(free_move == false && is_climbing == false)
			{
				f32 viscosity_factor = 0;
				// Gravity
				v3f speed = lplayer->getSpeed();
				if(lplayer->in_liquid == false) {
					speed.Y -= lplayer->movement_gravity * lplayer->physics_override_gravity * dtime_part * 2;
					viscosity_factor = 0.97; // todo maybe depend on speed; 0.96 = ~100 nps max
					viscosity_factor += (1.0-viscosity_factor) *
						(1-(MAP_GENERATION_LIMIT - pf.Y/BS)/
							MAP_GENERATION_LIMIT);
				}

				// Liquid floating / sinking
				if(lplayer->in_liquid && !lplayer->swimming_vertical)
					speed.Y -= lplayer->movement_liquid_sink * dtime_part * 2;

				if(lplayer->in_liquid_stable || lplayer->in_liquid)
				{
					viscosity_factor = 0.3; // todo: must depend on speed^2
				}
				// Liquid resistance
				if(viscosity_factor)
				{
					// How much the node's viscosity blocks movement, ranges between 0 and 1
					// Should match the scale at which viscosity increase affects other liquid attributes

					v3f d_wanted = -speed / lplayer->movement_liquid_fluidity;
					f32 dl = d_wanted.getLength();
					if(dl > lplayer->movement_liquid_fluidity_smooth)
						dl = lplayer->movement_liquid_fluidity_smooth;
					if (lplayer->liquid_viscosity < 1) //rewrite this shit
						dl /= 2;
					dl *= (lplayer->liquid_viscosity * viscosity_factor) + (1 - viscosity_factor);

					v3f d = d_wanted.normalize() * dl;
					speed += d;

#if 0 // old code
					if(speed.X > lplayer->movement_liquid_fluidity + lplayer->movement_liquid_fluidity_smooth)	speed.X -= lplayer->movement_liquid_fluidity_smooth;
					if(speed.X < -lplayer->movement_liquid_fluidity - lplayer->movement_liquid_fluidity_smooth)	speed.X += lplayer->movement_liquid_fluidity_smooth;
					if(speed.Y > lplayer->movement_liquid_fluidity + lplayer->movement_liquid_fluidity_smooth)	speed.Y -= lplayer->movement_liquid_fluidity_smooth;
					if(speed.Y < -lplayer->movement_liquid_fluidity - lplayer->movement_liquid_fluidity_smooth)	speed.Y += lplayer->movement_liquid_fluidity_smooth;
					if(speed.Z > lplayer->movement_liquid_fluidity + lplayer->movement_liquid_fluidity_smooth)	speed.Z -= lplayer->movement_liquid_fluidity_smooth;
					if(speed.Z < -lplayer->movement_liquid_fluidity - lplayer->movement_liquid_fluidity_smooth)	speed.Z += lplayer->movement_liquid_fluidity_smooth;
#endif
				}

				lplayer->setSpeed(speed);
			}

			/*
				Move the lplayer.
				This also does collision detection.
			*/
			lplayer->move(dtime_part, this, position_max_increment,
					&player_collisions);
		}
		if (porting::getTimeMs() >= lend_ms) {
			breaked = loopcount;
			break;
		}

	}
	while(dtime_downcount > 0.001);

	//infostream<<"loop "<<loopcount<<"/"<<m_move_max_loop<<" breaked="<<breaked<<std::endl;

	if (breaked && m_move_max_loop > loopcount)
		--m_move_max_loop;
	if (!breaked && m_move_max_loop < 50)
		++m_move_max_loop;

	for(std::list<CollisionInfo>::iterator
			i = player_collisions.begin();
			i != player_collisions.end(); ++i)
	{
		CollisionInfo &info = *i;
		v3f speed_diff = info.new_speed - info.old_speed;
		// Handle only fall damage
		// (because otherwise walking against something in fast_move kills you)
		if((speed_diff.Y < 0 || info.old_speed.Y >= 0) &&
			speed_diff.getLength() <= lplayer->movement_speed_fast * 1.1) {
			continue;
		}
		f32 pre_factor = 1; // 1 hp per node/s
		f32 tolerance = BS*14; // 5 without damage
		f32 post_factor = 1; // 1 hp per node/s
		if(info.type == COLLISION_NODE)
		{
			const ContentFeatures &f = m_gamedef->ndef()->
					get(m_map->getNodeNoEx(info.node_p));
			// Determine fall damage multiplier
			int addp = itemgroup_get(f.groups, "fall_damage_add_percent");
			pre_factor = 1.0 + (float)addp/100.0;
		}
		float speed = pre_factor * speed_diff.getLength();
		if(speed > tolerance)
		{
			f32 damage_f = (speed - tolerance)/BS * post_factor;
			u16 damage = (u16)(damage_f+0.5);
			if(damage != 0){
				damageLocalPlayer(damage, true);
				MtEvent *e = new SimpleTriggerEvent("PlayerFallingDamage");
				m_gamedef->event()->put(e);
			}
		}
	}

	/*
		A quick draft of lava damage
	*/
	if(m_lava_hurt_interval.step(dtime, 1.0))
	{
		// Feet, middle and head
		v3s16 p1 = floatToInt(pf + v3f(0, BS*0.1, 0), BS);
		MapNode n1 = m_map->getNodeNoEx(p1);
		v3s16 p2 = floatToInt(pf + v3f(0, BS*0.8, 0), BS);
		MapNode n2 = m_map->getNodeNoEx(p2);
		v3s16 p3 = floatToInt(pf + v3f(0, BS*1.6, 0), BS);
		MapNode n3 = m_map->getNodeNoEx(p3);

		u32 damage_per_second = 0;
		damage_per_second = MYMAX(damage_per_second,
				m_gamedef->ndef()->get(n1).damage_per_second);
		damage_per_second = MYMAX(damage_per_second,
				m_gamedef->ndef()->get(n2).damage_per_second);
		damage_per_second = MYMAX(damage_per_second,
				m_gamedef->ndef()->get(n3).damage_per_second);

		if(damage_per_second != 0)
		{
			damageLocalPlayer(damage_per_second, true);
		}
	}

	/*
		Drowning
	*/
	if(m_drowning_interval.step(dtime, 2.0))
	{
		v3f pf = lplayer->getPosition();

		// head
		v3s16 p = floatToInt(pf + v3f(0, BS*1.6, 0), BS);
		MapNode n = m_map->getNodeNoEx(p);
		ContentFeatures c = m_gamedef->ndef()->get(n);
		u8 drowning_damage = c.drowning;
		if(drowning_damage > 0 && lplayer->hp > 0){
			u16 breath = lplayer->getBreath();
			if(breath > 10){
				breath = 11;
			}
			if(breath > 0){
				breath -= 1;
			}
			lplayer->setBreath(breath);
			updateLocalPlayerBreath(breath);
		}

		if(lplayer->getBreath() == 0 && drowning_damage > 0){
			damageLocalPlayer(drowning_damage, true);
		}
	}
	if(m_breathing_interval.step(dtime, 0.5))
	{
		v3f pf = lplayer->getPosition();

		// head
		v3s16 p = floatToInt(pf + v3f(0, BS*1.6, 0), BS);
		MapNode n = m_map->getNodeNoEx(p);
		ContentFeatures c = m_gamedef->ndef()->get(n);
		if (!lplayer->hp){
			lplayer->setBreath(11);
		}
		else if(c.drowning == 0){
			u16 breath = lplayer->getBreath();
			if(breath <= 10){
				breath += 1;
				lplayer->setBreath(breath);
				updateLocalPlayerBreath(breath);
			}
		}
	}

	/*
		Stuff that can be done in an arbitarily large dtime
	*/
	for(std::list<Player*>::iterator i = m_players.begin();
			i != m_players.end(); ++i)
	{
		Player *player = *i;

		/*
			Handle non-local players
		*/
		if(player->isLocal() == false)
		{
			// Move
			player->move(dtime, this, 100*BS);

		}

		// Update lighting on all players on client
		float light = 1.0;
		try{
			// Get node at head
			v3s16 p = player->getLightPosition();
			MapNode n = m_map->getNode(p);
			light = n.getLightBlendF1((float)getDayNightRatio()/1000, m_gamedef->ndef());
		}
		catch(InvalidPositionException &e){
			light = blend_light_f1((float)getDayNightRatio()/1000, LIGHT_SUN, 0);
		}
		player->light = light;
	}

	/*
		Step active objects and update lighting of them
	*/

	g_profiler->avg("CEnv: num of objects", m_active_objects.size());
	bool update_lighting = m_active_object_light_update_interval.step(dtime, 0.21);
	u32 n = 0, calls = 0, end_ms = porting::getTimeMs() + u32(500/g_settings->getFloat("wanted_fps"));
	for(std::map<u16, ClientActiveObject*>::iterator
			i = m_active_objects.begin();
			i != m_active_objects.end(); ++i)
	{

		if (n++ < m_active_objects_client_last)
			continue;
		else
			m_active_objects_client_last = 0;
		++calls;

		ClientActiveObject* obj = i->second;
		// Step object
		obj->step(dtime, this);

		if(update_lighting)
		{
			// Update lighting
			u8 light = 0;
			try{
				// Get node at head
				v3s16 p = obj->getLightPosition();
				MapNode n = m_map->getNode(p);
				light = n.getLightBlend(getDayNightRatio(), m_gamedef->ndef());
			}
			catch(InvalidPositionException &e){
				light = blend_light(getDayNightRatio(), LIGHT_SUN, 0);
			}
			obj->updateLight(light);
		}
		if (porting::getTimeMs() > end_ms) {
			m_active_objects_client_last = n;
			break;
		}
	}
	if (!calls)
		m_active_objects_client_last = 0;

	/*
		Step and handle simple objects
	*/

	g_profiler->avg("CEnv: num of simple objects", m_simple_objects.size());
	for(std::list<ClientSimpleObject*>::iterator
			i = m_simple_objects.begin(); i != m_simple_objects.end();)
	{
		ClientSimpleObject *simple = *i;
		std::list<ClientSimpleObject*>::iterator cur = i;
		++i;
		simple->step(dtime);
		if(simple->m_to_be_removed){
			delete simple;
			m_simple_objects.erase(cur);
		}
	}
}

void ClientEnvironment::addSimpleObject(ClientSimpleObject *simple)
{
	m_simple_objects.push_back(simple);
}

ClientActiveObject* ClientEnvironment::getActiveObject(u16 id)
{
	std::map<u16, ClientActiveObject*>::iterator n;
	n = m_active_objects.find(id);
	if(n == m_active_objects.end())
		return NULL;
	return n->second;
}

bool isFreeClientActiveObjectId(u16 id,
		std::map<u16, ClientActiveObject*> &objects)
{
	if(id == 0)
		return false;

	return objects.find(id) == objects.end();
}

u16 getFreeClientActiveObjectId(
		std::map<u16, ClientActiveObject*> &objects)
{
	//try to reuse id's as late as possible
	static u16 last_used_id = 0;
	u16 startid = last_used_id;
	for(;;)
	{
		last_used_id ++;
		if(isFreeClientActiveObjectId(last_used_id, objects))
			return last_used_id;

		if(last_used_id == startid)
			return 0;
	}
}

u16 ClientEnvironment::addActiveObject(ClientActiveObject *object)
{
	assert(object);
	if(object->getId() == 0)
	{
		u16 new_id = getFreeClientActiveObjectId(m_active_objects);
		if(new_id == 0)
		{
			infostream<<"ClientEnvironment::addActiveObject(): "
					<<"no free ids available"<<std::endl;
			delete object;
			return 0;
		}
		object->setId(new_id);
	}
	if(isFreeClientActiveObjectId(object->getId(), m_active_objects) == false)
	{
		infostream<<"ClientEnvironment::addActiveObject(): "
				<<"id is not free ("<<object->getId()<<")"<<std::endl;
		delete object;
		return 0;
	}
/*
	infostream<<"ClientEnvironment::addActiveObject(): "
			<<"added (id="<<object->getId()<<")"<<std::endl;
*/
	m_active_objects[object->getId()] = object;
	object->addToScene(m_smgr, m_texturesource, m_irr);
	{ // Update lighting immediately
		u8 light = 0;
		try{
			// Get node at head
			v3s16 p = object->getLightPosition();
			MapNode n = m_map->getNode(p);
			light = n.getLightBlend(getDayNightRatio(), m_gamedef->ndef());
		}
		catch(InvalidPositionException &e){
			light = blend_light(getDayNightRatio(), LIGHT_SUN, 0);
		}
		object->updateLight(light);
	}
	return object->getId();
}

void ClientEnvironment::addActiveObject(u16 id, u8 type,
		const std::string &init_data)
{
	ClientActiveObject* obj =
			ClientActiveObject::create(type, m_gamedef, this);
	if(obj == NULL)
	{
		infostream<<"ClientEnvironment::addActiveObject(): "
				<<"id="<<id<<" type="<<type<<": Couldn't create object"
				<<std::endl;
		return;
	}

	obj->setId(id);

	try
	{
		obj->initialize(init_data);
	}
	catch(SerializationError &e)
	{
		errorstream<<"ClientEnvironment::addActiveObject():"
				<<" id="<<id<<" type="<<type
				<<": SerializationError in initialize(): "
				<<e.what()
				<<": init_data="<<serializeJsonString(init_data)
				<<std::endl;
	}

	addActiveObject(obj);
}

void ClientEnvironment::removeActiveObject(u16 id)
{
/*
	verbosestream<<"ClientEnvironment::removeActiveObject(): "
			<<"id="<<id<<std::endl;
*/
	ClientActiveObject* obj = getActiveObject(id);
	if(obj == NULL)
	{
		infostream<<"ClientEnvironment::removeActiveObject(): "
				<<"id="<<id<<" not found"<<std::endl;
		return;
	}
	obj->removeFromScene(true);
	delete obj;
	m_active_objects.erase(id);
}

void ClientEnvironment::processActiveObjectMessage(u16 id,
		const std::string &data)
{
	ClientActiveObject* obj = getActiveObject(id);
	if(obj == NULL)
	{
		infostream<<"ClientEnvironment::processActiveObjectMessage():"
				<<" got message for id="<<id<<", which doesn't exist."
				<<std::endl;
		return;
	}
	try
	{
		obj->processMessage(data);
	}
	catch(SerializationError &e)
	{
		errorstream<<"ClientEnvironment::processActiveObjectMessage():"
				<<" id="<<id<<" type="<<obj->getType()
				<<" SerializationError in processMessage(),"
				<<" message="<<serializeJsonString(data)
				<<std::endl;
	}
}

/*
	Callbacks for activeobjects
*/

void ClientEnvironment::damageLocalPlayer(u8 damage, bool handle_hp)
{
	LocalPlayer *lplayer = getLocalPlayer();
	assert(lplayer);

	if(handle_hp){
		if(lplayer->hp > damage)
			lplayer->hp -= damage;
		else
			lplayer->hp = 0;
	}

	ClientEnvEvent event;
	event.type = CEE_PLAYER_DAMAGE;
	event.player_damage.amount = damage;
	event.player_damage.send_to_server = handle_hp;
	m_client_event_queue.push_back(event);
}

void ClientEnvironment::updateLocalPlayerBreath(u16 breath)
{
	ClientEnvEvent event;
	event.type = CEE_PLAYER_BREATH;
	event.player_breath.amount = breath;
	m_client_event_queue.push_back(event);
}

/*
	Client likes to call these
*/

void ClientEnvironment::getActiveObjects(v3f origin, f32 max_d,
		std::vector<DistanceSortedActiveObject> &dest)
{
	for(std::map<u16, ClientActiveObject*>::iterator
			i = m_active_objects.begin();
			i != m_active_objects.end(); ++i)
	{
		ClientActiveObject* obj = i->second;

		f32 d = (obj->getPosition() - origin).getLength();

		if(d > max_d)
			continue;

		DistanceSortedActiveObject dso(obj, d);

		dest.push_back(dso);
	}
}

ClientEnvEvent ClientEnvironment::getClientEvent()
{
	ClientEnvEvent event;
	if(m_client_event_queue.empty())
		event.type = CEE_NONE;
	else {
		event = m_client_event_queue.front();
		m_client_event_queue.pop_front();
	}
	return event;
}

#endif // #ifndef SERVER<|MERGE_RESOLUTION|>--- conflicted
+++ resolved
@@ -571,12 +571,8 @@
 		m_env(env),
 		m_aabms_empty(true)
 	{
-<<<<<<< HEAD
-		m_aabms.resize(CONTENT_ID_CAPACITY);
-=======
 		m_aabms.fill(nullptr);
 
->>>>>>> 6799b3a4
 		if(dtime_s < 0.001)
 			return;
 
