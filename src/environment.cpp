/*
environment.cpp
Copyright (C) 2010-2013 celeron55, Perttu Ahola <celeron55@gmail.com>
*/

/*
This file is part of Freeminer.

Freeminer is free software: you can redistribute it and/or modify
it under the terms of the GNU General Public License as published by
the Free Software Foundation, either version 3 of the License, or
(at your option) any later version.

Freeminer  is distributed in the hope that it will be useful,
but WITHOUT ANY WARRANTY; without even the implied warranty of
MERCHANTABILITY or FITNESS FOR A PARTICULAR PURPOSE.  See the
GNU General Public License for more details.

You should have received a copy of the GNU General Public License
along with Freeminer.  If not, see <http://www.gnu.org/licenses/>.
*/

#include "environment.h"
#include "filesys.h"
#include "porting.h"
#include "collision.h"
#include "content_mapnode.h"
#include "mapblock.h"
#include "serverobject.h"
#include "content_sao.h"
#include "settings.h"
#include "log_types.h"
#include "profiler.h"
#include "scripting_game.h"
#include "nodedef.h"
#include "nodemetadata.h"
#include "main.h" // For g_settings, g_profiler
#include "gamedef.h"
#ifndef SERVER
#include "clientmap.h"
#include "localplayer.h"
#include "event.h"
#endif
#include "daynightratio.h"
#include "map.h"
#include "emerge.h"
#include "util/serialize.h"
#include "fmbitset.h"
#include "circuit.h"
#include "key_value_storage.h"

#define PP(x) "("<<(x).X<<","<<(x).Y<<","<<(x).Z<<")"

Environment::Environment():
	m_time_of_day_f(9000./24000),
	m_time_of_day_speed(0),
	m_time_counter(0),
	m_enable_day_night_ratio_override(false),
	m_day_night_ratio_override(0.0f)
{
	m_time_of_day = 9000;
}

Environment::~Environment()
{
	// Deallocate players
	for(std::list<Player*>::iterator i = m_players.begin();
			i != m_players.end(); ++i)
	{
		delete (*i);
	}
}

void Environment::addPlayer(Player *player)
{
	DSTACK(__FUNCTION_NAME);
	/*
		Check that peer_ids are unique.
		Also check that names are unique.
		Exception: there can be multiple players with peer_id=0
	*/
	// If peer id is non-zero, it has to be unique.
	if(player->peer_id != 0)
		assert(getPlayer(player->peer_id) == NULL);
	// Name has to be unique.
	assert(getPlayer(player->getName()) == NULL);
	// Add.
	m_players.push_back(player);
}

/*
void Environment::removePlayer(u16 peer_id)
{
	DSTACK(__FUNCTION_NAME);

	for(std::list<Player*>::iterator i = m_players.begin();
			i != m_players.end();)
	{
		Player *player = *i;
		if(player->peer_id == peer_id) {
			delete player;
			i = m_players.erase(i);
		} else {
			++i;
		}
	}
}

void Environment::removePlayer(const std::string &name)
{
	for (std::list<Player*>::iterator it = m_players.begin();
			it != m_players.end(); ++it) {
		if ((*it)->getName() == name) {
			delete *it;
			m_players.erase(it);
			return;
		}
	}
}
*/

Player * Environment::getPlayer(u16 peer_id)
{
	for(std::list<Player*>::iterator i = m_players.begin();
			i != m_players.end(); ++i)
	{
		Player *player = *i;
		if(player->peer_id == peer_id)
			return player;
	}
	return NULL;
}

Player * Environment::getPlayer(const std::string &name)
{
	for(auto &player : m_players) {
 		if(player->getName() == name)
			return player;
	}
	return NULL;
}

std::list<Player*> Environment::getPlayers()
{
	return m_players;
}

std::list<Player*> Environment::getPlayers(bool ignore_disconnected)
{
	std::list<Player*> newlist;
	for(std::list<Player*>::iterator
			i = m_players.begin();
			i != m_players.end(); ++i)
	{
		Player *player = *i;

		if(ignore_disconnected)
		{
			// Ignore disconnected players
			if(player->peer_id == 0)
				continue;
		}

		newlist.push_back(player);
	}
	return newlist;
}

u32 Environment::getDayNightRatio()
{
	if(m_enable_day_night_ratio_override)
		return m_day_night_ratio_override;
	bool smooth = g_settings->getBool("enable_shaders");
	return time_to_daynight_ratio(m_time_of_day_f*24000, smooth);
}

void Environment::setTimeOfDaySpeed(float speed)
{
	auto lock = m_lock.lock_unique();
	m_time_of_day_speed = speed;
}

float Environment::getTimeOfDaySpeed()
{
	auto lock = m_lock.lock_shared();
	float retval = m_time_of_day_speed;
	return retval;
}

void Environment::stepTimeOfDay(float dtime)
{
	float day_speed = getTimeOfDaySpeed();
	
	m_time_counter += dtime;
	f32 speed = day_speed * 24000./(24.*3600);
	u32 units = (u32)(m_time_counter*speed);
	bool sync_f = false;
	if(units > 0){
		// Sync at overflow
		if(m_time_of_day + units >= 24000)
			sync_f = true;
		m_time_of_day = (m_time_of_day + units) % 24000;
		if(sync_f)
			m_time_of_day_f = (float)m_time_of_day / 24000.0;
	}
	if (speed > 0) {
		m_time_counter -= (f32)units / speed;
	}
	if(!sync_f){
		m_time_of_day_f += day_speed/24/3600*dtime;
		if(m_time_of_day_f > 1.0)
			m_time_of_day_f -= 1.0;
		if(m_time_of_day_f < 0.0)
			m_time_of_day_f += 1.0;
	}
}

/*
	ABMWithState
*/

ABMWithState::ABMWithState(ActiveBlockModifier *abm_, ServerEnvironment *senv):
	abm(abm_),
	timer(0),
	required_neighbors(CONTENT_ID_CAPACITY),
	required_neighbors_activate(CONTENT_ID_CAPACITY)
{
	auto ndef = senv->getGameDef()->ndef();
	interval = abm->getTriggerInterval();
	chance = abm->getTriggerChance();
	// Initialize timer to random value to spread processing
	float itv = MYMAX(0.001, interval); // No less than 1ms
	int minval = MYMAX(-0.51*itv, -60); // Clamp to
	int maxval = MYMIN(0.51*itv, 60);   // +-60 seconds
	timer = myrand_range(minval, maxval);

	for(auto & i : abm->getRequiredNeighbors(0))
		ndef->getIds(i, required_neighbors);

	for(auto & i : abm->getRequiredNeighbors(1))
		ndef->getIds(i, required_neighbors_activate);

	for(auto & i : abm->getTriggerContents())
		ndef->getIds(i, trigger_ids);
}

/*
	ActiveBlockList
*/

void fillRadiusBlock(v3s16 p0, s16 r, std::set<v3s16> &list)
{
	v3s16 p;
	for(p.X=p0.X-r; p.X<=p0.X+r; p.X++)
	for(p.Y=p0.Y-r; p.Y<=p0.Y+r; p.Y++)
	for(p.Z=p0.Z-r; p.Z<=p0.Z+r; p.Z++)
	{
		// Set in list
		list.insert(p);
	}
}

void ActiveBlockList::update(std::list<v3s16> &active_positions,
		s16 radius,
		std::set<v3s16> &blocks_removed,
		std::set<v3s16> &blocks_added)
{
	/*
		Create the new list
	*/
	std::set<v3s16> newlist = m_forceloaded_list;
	for(std::list<v3s16>::iterator i = active_positions.begin();
			i != active_positions.end(); ++i)
	{
		fillRadiusBlock(*i, radius, newlist);
	}

	/*
		Find out which blocks on the old list are not on the new list
	*/
	// Go through old list
	for(std::set<v3s16>::iterator i = m_list.begin();
			i != m_list.end(); ++i)
	{
		v3s16 p = *i;
		// If not on new list, it's been removed
		if(newlist.find(p) == newlist.end())
			blocks_removed.insert(p);
	}

	/*
		Find out which blocks on the new list are not on the old list
	*/
	// Go through new list
	for(std::set<v3s16>::iterator i = newlist.begin();
			i != newlist.end(); ++i)
	{
		v3s16 p = *i;
		// If not on old list, it's been added
		if(m_list.find(p) == m_list.end())
			blocks_added.insert(p);
	}

	/*
		Update m_list
	*/
	m_list.clear();
	for(std::set<v3s16>::iterator i = newlist.begin();
			i != newlist.end(); ++i)
	{
		v3s16 p = *i;
		m_list.insert(p);
	}
}

/*
	ServerEnvironment
*/

ServerEnvironment::ServerEnvironment(ServerMap *map,
		GameScripting *scriptIface,
		Circuit* circuit,
		IGameDef *gamedef,
		const std::string &path_world) :
	m_abmhandler(NULL),
	m_game_time_start(0),
	m_map(map),
	m_script(scriptIface),
	m_circuit(circuit),
	m_gamedef(gamedef),
	m_path_world(path_world),
	m_send_recommended_timer(0),
	m_active_objects_last(0),
	m_active_block_abm_last(0),
	m_active_block_abm_dtime(0),
	m_active_block_abm_dtime_counter(0),
	m_active_block_timer_last(0),
	m_blocks_added_last(0),
	m_game_time(0),
	m_game_time_fraction_counter(0),
	m_recommended_send_interval(0.1),
	m_max_lag_estimate(0.1)
{
	m_use_weather = g_settings->getBool("weather");
	try {
		m_key_value_storage = new KeyValueStorage(path_world, "key_value_storage");
		m_players_storage = new KeyValueStorage(path_world, "players");
	} catch(KeyValueStorageException &e) {
		errorstream << "Cant open KV database: "<< e.what() << std::endl;
	}
}

ServerEnvironment::~ServerEnvironment()
{
	// Clear active block list.
	// This makes the next one delete all active objects.
	m_active_blocks.clear();

	// Convert all objects to static and delete the active objects
	deactivateFarObjects(true);

	// Drop/delete map
	m_map->drop();

	// Delete ActiveBlockModifiers
	for(std::list<ABMWithState>::iterator
			i = m_abms.begin(); i != m_abms.end(); ++i){
		delete i->abm;
	}
	delete m_key_value_storage;
	delete m_players_storage;
}

Map & ServerEnvironment::getMap()
{
	return *m_map;
}

ServerMap & ServerEnvironment::getServerMap()
{
	return *m_map;
}

KeyValueStorage *ServerEnvironment::getKeyValueStorage()
{
	return m_key_value_storage;
}

bool ServerEnvironment::line_of_sight(v3f pos1, v3f pos2, float stepsize, v3s16 *p)
{
	float distance = pos1.getDistanceFrom(pos2);

	//calculate normalized direction vector
	v3f normalized_vector = v3f((pos2.X - pos1.X)/distance,
								(pos2.Y - pos1.Y)/distance,
								(pos2.Z - pos1.Z)/distance);

	//find out if there's a node on path between pos1 and pos2
	for (float i = 1; i < distance; i += stepsize) {
		v3s16 pos = floatToInt(v3f(normalized_vector.X * i,
				normalized_vector.Y * i,
				normalized_vector.Z * i) +pos1,BS);

		MapNode n = getMap().getNodeNoEx(pos);

		if(n.param0 != CONTENT_AIR) {
			if (p) {
				*p = pos;
			}
			return false;
		}
	}
	return true;
}

void ServerEnvironment::saveLoadedPlayers()
{
	auto i = m_players.begin();
	while (i != m_players.end())
	{
		auto *player = *i;
		savePlayer(player->getName());
		if(!player->peer_id && !player->getPlayerSAO() && player->refs <= 0) {
			delete player;
			i = m_players.erase(i);
		} else {
			++i;
		}
	}
}

void ServerEnvironment::savePlayer(const std::string &playername)
{
	auto *player = getPlayer(playername);
	if (!player)
		return;
	Json::Value player_json;
	player_json << *player;
	m_players_storage->put_json(std::string("p.") + player->getName(), player_json);
}

Player * ServerEnvironment::loadPlayer(const std::string &playername)
{
	auto *player = getPlayer(playername);
	bool newplayer = false;
	bool found = false;
	if (!player) {
		player = new RemotePlayer(m_gamedef);
		newplayer = true;
	}

	try {
		Json::Value player_json;
		m_players_storage->get_json(("p." + playername).c_str(), player_json);
		verbosestream<<"Reading kv player "<<playername<<std::endl;
		if (!player_json.empty()) {
			player_json >> *player;
			if (newplayer) {
				addPlayer(player);
			}
			return player;
		}
	} catch (...)  {
	}

	//TODO: REMOVE OLD SAVE TO FILE:

	if(!string_allowed(playername, PLAYERNAME_ALLOWED_CHARS) || !playername.size()) {
		infostream<<"Not loading player with invalid name: "<<playername<<std::endl;
		return nullptr;
	}

	std::string players_path = m_path_world + DIR_DELIM "players" DIR_DELIM;

	auto testplayer = new RemotePlayer(m_gamedef);
	std::string path = players_path + playername;
		// Open file and deserialize
		std::ifstream is(path.c_str(), std::ios_base::binary);
		if (!is.good()) {
			return NULL;
		}
		try {
		testplayer->deSerialize(is, path);
		} catch (SerializationError e) {
			errorstream<<e.what()<<std::endl;
			return nullptr;
		}
		is.close();
		if (testplayer->getName() == playername) {
			player = testplayer;
			found = true;
		}
	if (!found) {
		delete testplayer;
		infostream << "Player file for player " << playername
				<< " not found" << std::endl;
		return NULL;
	}
	if (newplayer) {
		addPlayer(player);
	}
	return player;
}

void ServerEnvironment::saveMeta()
{
	std::string path = m_path_world + DIR_DELIM "env_meta.txt";

	// Open file and serialize
	std::ostringstream ss(std::ios_base::binary);

	Settings args;
	args.setU64("game_time", m_game_time);
	args.setU64("time_of_day", getTimeOfDay());
	args.writeLines(ss);
	ss<<"EnvArgsEnd\n";

	if(!fs::safeWriteToFile(path, ss.str()))
	{
		errorstream<<"ServerEnvironment::saveMeta(): Failed to write "
				<<path<<std::endl;
	}
}

void ServerEnvironment::loadMeta()
{
	std::string path = m_path_world + DIR_DELIM "env_meta.txt";

	// Open file and deserialize
	std::ifstream is(path.c_str(), std::ios_base::binary);
	if (!is.good()) {
		infostream << "ServerEnvironment::loadMeta(): Failed to open "
				<< path << std::endl;
		throw SerializationError("Couldn't load env meta");
	}

	Settings args;

<<<<<<< HEAD
	for(;;)
	{
		if(is.eof())
			return;
/*
			throw SerializationError
					("ServerEnvironment::loadMeta(): EnvArgsEnd not found");
*/
		std::string line;
		std::getline(is, line);
		std::string trimmedline = trim(line);
		if(trimmedline == "EnvArgsEnd")
			break;
		args.parseConfigLine(line);
	}

	try{
		m_game_time_start =
=======
	if (!args.parseConfigLines(is, "EnvArgsEnd")) {
		throw SerializationError("ServerEnvironment::loadMeta(): "
				"EnvArgsEnd not found!");
	}

	try {
>>>>>>> 6bc4cad0
		m_game_time = args.getU64("game_time");
	} catch (SettingNotFoundException &e) {
		// Getting this is crucial, otherwise timestamps are useless
		throw SerializationError("Couldn't load env meta game_time");
	}

	try {
		m_time_of_day = args.getU64("time_of_day");
	} catch (SettingNotFoundException &e) {
		// This is not as important
		m_time_of_day = 9000;
	}
}

	ABMHandler::
	ABMHandler(std::list<ABMWithState> &abms,
			float dtime_s, ServerEnvironment *env,
			bool use_timers, bool activate = false):
		m_env(env),
		m_aabms(),
		m_aabms_empty(true)
	{
		if(dtime_s < 0.001)
			return;

		//INodeDefManager *ndef = env->getGameDef()->ndef();
		for(auto & ai: abms){
			auto i = &ai;
			ActiveBlockModifier *abm = i->abm;
			float trigger_interval = i->interval;
			if(trigger_interval < 0.001)
				trigger_interval = 0.001;
			float actual_interval = dtime_s;
			if(use_timers){
				i->timer += dtime_s;
				if(i->timer < trigger_interval)
					continue;
				actual_interval = i->timer;
				if (i->timer > trigger_interval*3)
					i->timer = trigger_interval;
				else
					i->timer -= trigger_interval;
			}
			float intervals = actual_interval / trigger_interval;
			if(intervals == 0)
				continue;
			float chance = i->chance;
			if(chance == 0)
				chance = 1;
			ActiveABM aabm;
			aabm.abm = abm; //del, same as abmws
			aabm.abmws = i;
			aabm.chance = chance / intervals;
			if(aabm.chance == 0)
				aabm.chance = 1;
			// Trigger contents
				for (auto &c : i->trigger_ids)
				{
					if (!m_aabms[c]) {
						m_aabms[c] = new std::list<ActiveABM>;
						m_aabms_list.push_back(m_aabms[c]);
					}
					m_aabms[c]->push_back(aabm);
					m_aabms_empty = false;
				}
		}
	}

	ABMHandler::
	~ABMHandler() {
		for (std::list<std::list<ActiveABM>*>::iterator i = m_aabms_list.begin();
				i != m_aabms_list.end(); ++i)
			delete *i;
	}

	// Find out how many objects the given block and its neighbours contain.
	// Returns the number of objects in the block, and also in 'wider' the
	// number of objects in the block and all its neighbours. The latter
	// may an estimate if any neighbours are unloaded.
	u32 ABMHandler::countObjects(MapBlock *block, ServerMap * map, u32 &wider)
	{
		wider = 0;
		u32 wider_unknown_count = 0;
		for(s16 x=-1; x<=1; x++)
		for(s16 y=-1; y<=1; y++)
		for(s16 z=-1; z<=1; z++)
		{
			MapBlock *block2 = map->getBlockNoCreateNoEx(
					block->getPos() + v3s16(x,y,z));
			if(block2==NULL){
				wider_unknown_count++;
				continue;
			}
			wider += block2->m_static_objects.m_active.size()
					+ block2->m_static_objects.m_stored.size();
		}
		// Extrapolate
		u32 active_object_count = block->m_static_objects.m_active.size();
		u32 wider_known_count = 3*3*3 - wider_unknown_count;
		wider += wider_unknown_count * wider / wider_known_count;
		return active_object_count;
	}

	void ABMHandler::apply(MapBlock *block, bool activate)
	{
		if(m_aabms_empty)
			return;

		auto lock = block->try_lock_unique_rec();
		if (!lock->owns_lock())
			return;
		ScopeProfiler sp(g_profiler, "ABM apply", SPT_ADD);
		ServerMap *map = &m_env->getServerMap();

		u32 active_object_count_wider;
		u32 active_object_count = this->countObjects(block, map, active_object_count_wider);
		m_env->m_added_objects = 0;

		v3s16 p0;
		for(p0.X=0; p0.X<MAP_BLOCKSIZE; p0.X++)
		for(p0.Y=0; p0.Y<MAP_BLOCKSIZE; p0.Y++)
		for(p0.Z=0; p0.Z<MAP_BLOCKSIZE; p0.Z++)
		{
			MapNode n = block->getNodeNoLock(p0);
			content_t c = n.getContent();
			v3s16 p = p0 + block->getPosRelative();

			if (!m_aabms[c])
				continue;

			for(auto & ir: *(m_aabms[c])) {
				auto i = &ir;
				if(myrand() % i->chance != 0)
					continue;
				// Check neighbors
				MapNode neighbor;
				auto & required_neighbors = activate ? ir.abmws->required_neighbors_activate : ir.abmws->required_neighbors;
				if(required_neighbors.count() > 0)
				{
					v3s16 p1;
					int neighbors_range = i->abm->getNeighborsRange();
					for(p1.X = p.X - neighbors_range; p1.X <= p.X + neighbors_range; ++p1.X)
					for(p1.Y = p.Y - neighbors_range; p1.Y <= p.Y + neighbors_range; ++p1.Y)
					for(p1.Z = p.Z - neighbors_range; p1.Z <= p.Z + neighbors_range; ++p1.Z)
					{
						if(p1 == p)
							continue;
						MapNode n = map->getNodeTry(p1);
						content_t c = n.getContent();
						if (c == CONTENT_IGNORE)
							continue;
						if(required_neighbors.get(c)){
							neighbor = n;
							goto neighbor_found;
						}
					}
					// No required neighbor found
					continue;
				}
neighbor_found:

				i->abm->trigger(m_env, p, n,
						active_object_count, active_object_count_wider, neighbor, activate);

				// Count surrounding objects again if the abms added any
				if(m_env->m_added_objects > 0) {
					active_object_count = countObjects(block, map, active_object_count_wider);
					m_env->m_added_objects = 0;
				}
			}
		}
	}
/*
};
*/

void ServerEnvironment::activateBlock(MapBlock *block, u32 additional_dtime)
{
	// Reset usage timer immediately, otherwise a block that becomes active
	// again at around the same time as it would normally be unloaded will
	// get unloaded incorrectly. (I think this still leaves a small possibility
	// of a race condition between this and server::AsyncRunStep, which only
	// some kind of synchronisation will fix, but it at least reduces the window
	// of opportunity for it to break from seconds to nanoseconds)
	block->resetUsageTimer();

	// Get time difference
	u32 dtime_s = 0;
	u32 stamp = block->getTimestamp();
	if(m_game_time > stamp && stamp != BLOCK_TIMESTAMP_UNDEFINED)
		dtime_s = m_game_time - block->getTimestamp();
	dtime_s += additional_dtime;

	/*infostream<<"ServerEnvironment::activateBlock(): block timestamp: "
			<<stamp<<", game time: "<<m_game_time<<std::endl;*/

	// Set current time as timestamp
	block->setTimestampNoChangedFlag(m_game_time);

	/*infostream<<"ServerEnvironment::activateBlock(): block is "
			<<dtime_s<<" seconds old."<<std::endl;*/

	// Activate stored objects
	activateObjects(block, dtime_s);

//	// Calculate weather conditions
//	m_map->updateBlockHeat(this, block->getPos() *  MAP_BLOCKSIZE, block);

	// Run node timers
	std::map<v3s16, NodeTimer> elapsed_timers =
		block->m_node_timers.step((float)dtime_s);
	if(!elapsed_timers.empty()){
		MapNode n;
		for(std::map<v3s16, NodeTimer>::iterator
				i = elapsed_timers.begin();
				i != elapsed_timers.end(); i++){
			n = block->getNodeNoEx(i->first);
			v3s16 p = i->first + block->getPosRelative();
			if(m_script->node_on_timer(p,n,i->second.elapsed))
				block->setNodeTimer(i->first,NodeTimer(i->second.timeout,0));
		}
	}

	/* Handle ActiveBlockModifiers */
	ABMHandler abmhandler(m_abms, dtime_s, this, false, true);
	abmhandler.apply(block, true);
}

void ServerEnvironment::addActiveBlockModifier(ActiveBlockModifier *abm)
{
	m_abms.push_back(ABMWithState(abm, this));
}

bool ServerEnvironment::setNode(v3s16 p, const MapNode &n, s16 fast)
{
	INodeDefManager *ndef = m_gamedef->ndef();
	MapNode n_old = m_map->getNodeNoEx(p);

	// Call destructor
	if (ndef->get(n_old).has_on_destruct)
		m_script->node_on_destruct(p, n_old);

	// Replace node

	if (fast) {
		try {
			MapNode nn = n;
			if (fast == 2)
				nn.param1 = n_old.param1;
			m_map->setNode(p, nn);
		} catch(InvalidPositionException &e) { }
	} else {
	if (!m_map->addNodeWithEvent(p, n))
		return false;
	}

	m_circuit->addNode(p);

	// Update active VoxelManipulator if a mapgen thread
	m_map->updateVManip(p);

	// Call post-destructor
	if (ndef->get(n_old).has_after_destruct)
		m_script->node_after_destruct(p, n_old);

	// Call constructor
	if (ndef->get(n).has_on_construct)
		m_script->node_on_construct(p, n);

	return true;
}

bool ServerEnvironment::removeNode(v3s16 p, s16 fast)
{
	INodeDefManager *ndef = m_gamedef->ndef();
	MapNode n_old = m_map->getNodeNoEx(p);

	// Call destructor
	if (ndef->get(n_old).has_on_destruct)
		m_script->node_on_destruct(p, n_old);

	// Replace with air
	// This is slightly optimized compared to addNodeWithEvent(air)
	if (fast) {
		MapNode n;
		try {
			if (fast == 2)
				n.param1 = n_old.param1;
			m_map->setNode(p, n);
		} catch(InvalidPositionException &e) { }
	} else {
	if (!m_map->removeNodeWithEvent(p))
		return false;
	}

	m_circuit->removeNode(p, n_old);

	// Update active VoxelManipulator if a mapgen thread
	m_map->updateVManip(p);

	// Call post-destructor
	if (ndef->get(n_old).has_after_destruct)
		m_script->node_after_destruct(p, n_old);

	// Air doesn't require constructor
	return true;
}

bool ServerEnvironment::swapNode(v3s16 p, const MapNode &n)
{
	//INodeDefManager *ndef = m_gamedef->ndef();
	MapNode n_old = m_map->getNodeNoEx(p);
	if (!m_map->addNodeWithEvent(p, n, false))
		return false;
	m_circuit->swapNode(p, n_old, n);

	// Update active VoxelManipulator if a mapgen thread
	m_map->updateVManip(p);

	return true;
}

std::set<u16> ServerEnvironment::getObjectsInsideRadius(v3f pos, float radius)
{
	std::set<u16> objects;
	for(std::map<u16, ServerActiveObject*>::iterator
			i = m_active_objects.begin();
			i != m_active_objects.end(); ++i)
	{
		ServerActiveObject* obj = i->second;
		u16 id = i->first;
		v3f objectpos = obj->getBasePosition();
		if(objectpos.getDistanceFrom(pos) > radius)
			continue;
		objects.insert(id);
	}
	return objects;
}

void ServerEnvironment::clearAllObjects()
{
	infostream<<"ServerEnvironment::clearAllObjects(): "
			<<"Removing all active objects"<<std::endl;
	std::list<u16> objects_to_remove;
	for(std::map<u16, ServerActiveObject*>::iterator
			i = m_active_objects.begin();
			i != m_active_objects.end(); ++i)
	{
		ServerActiveObject* obj = i->second;
		if(obj->getType() == ACTIVEOBJECT_TYPE_PLAYER)
			continue;
		u16 id = i->first;
		// Delete static object if block is loaded
		if(obj->m_static_exists){
			MapBlock *block = m_map->getBlockNoCreateNoEx(obj->m_static_block);
			if(block){
				block->m_static_objects.remove(id);
				block->raiseModified(MOD_STATE_WRITE_NEEDED,
						"clearAllObjects");
				obj->m_static_exists = false;
			}
		}
		// If known by some client, don't delete immediately
		if(obj->m_known_by_count > 0){
			obj->m_pending_deactivation = true;
			obj->m_removed = true;
			continue;
		}

		// Tell the object about removal
		obj->removingFromEnvironment();
		// Deregister in scripting api
		m_script->removeObjectReference(obj);

		// Delete active object
		if(obj->environmentDeletes())
			delete obj;
		// Id to be removed from m_active_objects
		objects_to_remove.push_back(id);
	}
	// Remove references from m_active_objects
	for(std::list<u16>::iterator i = objects_to_remove.begin();
			i != objects_to_remove.end(); ++i)
	{
		m_active_objects.erase(*i);
	}

	// Get list of loaded blocks
	std::list<v3s16> loaded_blocks;
	infostream<<"ServerEnvironment::clearAllObjects(): "
			<<"Listing all loaded blocks"<<std::endl;
	m_map->listAllLoadedBlocks(loaded_blocks);
	infostream<<"ServerEnvironment::clearAllObjects(): "
			<<"Done listing all loaded blocks: "
			<<loaded_blocks.size()<<std::endl;

	// Get list of loadable blocks
	std::list<v3s16> loadable_blocks;
	infostream<<"ServerEnvironment::clearAllObjects(): "
			<<"Listing all loadable blocks"<<std::endl;
	m_map->listAllLoadableBlocks(loadable_blocks);
	infostream<<"ServerEnvironment::clearAllObjects(): "
			<<"Done listing all loadable blocks: "
			<<loadable_blocks.size()
			<<", now clearing"<<std::endl;

	// Grab a reference on each loaded block to avoid unloading it
	for(std::list<v3s16>::iterator i = loaded_blocks.begin();
			i != loaded_blocks.end(); ++i)
	{
		v3s16 p = *i;
		MapBlock *block = m_map->getBlockNoCreateNoEx(p);
		assert(block);
		block->refGrab();
	}

	// Remove objects in all loadable blocks
	u32 unload_interval = g_settings->getS32("max_clearobjects_extra_loaded_blocks");
	unload_interval = MYMAX(unload_interval, 1);
	u32 report_interval = loadable_blocks.size() / 10;
	u32 num_blocks_checked = 0;
	u32 num_blocks_cleared = 0;
	u32 num_objs_cleared = 0;
	for(std::list<v3s16>::iterator i = loadable_blocks.begin();
			i != loadable_blocks.end(); ++i)
	{
		v3s16 p = *i;
		MapBlock *block = m_map->emergeBlock(p, false);
		if(!block){
			errorstream<<"ServerEnvironment::clearAllObjects(): "
					<<"Failed to emerge block "<<PP(p)<<std::endl;
			continue;
		}
		u32 num_stored = block->m_static_objects.m_stored.size();
		u32 num_active = block->m_static_objects.m_active.size();
		if(num_stored != 0 || num_active != 0){
			block->m_static_objects.m_stored.clear();
			block->m_static_objects.m_active.clear();
			block->raiseModified(MOD_STATE_WRITE_NEEDED,
					"clearAllObjects");
			num_objs_cleared += num_stored + num_active;
			num_blocks_cleared++;
		}
		num_blocks_checked++;

		if(report_interval != 0 &&
				num_blocks_checked % report_interval == 0){
			float percent = 100.0 * (float)num_blocks_checked /
					loadable_blocks.size();
			infostream<<"ServerEnvironment::clearAllObjects(): "
					<<"Cleared "<<num_objs_cleared<<" objects"
					<<" in "<<num_blocks_cleared<<" blocks ("
					<<percent<<"%)"<<std::endl;
		}
		if(num_blocks_checked % unload_interval == 0){
			m_map->unloadUnreferencedBlocks();
		}
	}
	m_map->unloadUnreferencedBlocks();

	// Drop references that were added above
	for(std::list<v3s16>::iterator i = loaded_blocks.begin();
			i != loaded_blocks.end(); ++i)
	{
		v3s16 p = *i;
		MapBlock *block = m_map->getBlockNoCreateNoEx(p);
		assert(block);
		block->refDrop();
	}

	infostream<<"ServerEnvironment::clearAllObjects(): "
			<<"Finished: Cleared "<<num_objs_cleared<<" objects"
			<<" in "<<num_blocks_cleared<<" blocks"<<std::endl;
}

void ServerEnvironment::step(float dtime, float uptime, int max_cycle_ms)
{
	DSTACK(__FUNCTION_NAME);

	//TimeTaker timer("ServerEnv step");

	/* Step time of day */
	stepTimeOfDay(dtime);

	// Update this one
	// NOTE: This is kind of funny on a singleplayer game, but doesn't
	// really matter that much.
	m_recommended_send_interval = g_settings->getFloat("dedicated_server_step");

	/*
		Increment game time
	*/
	{
		m_game_time_fraction_counter += dtime;
		u32 inc_i = (u32)m_game_time_fraction_counter;
		m_game_time += inc_i;
		m_game_time_fraction_counter -= (float)inc_i;
	}

	TimeTaker timer_step("Environment step");
	g_profiler->add("SMap: Blocks", getMap().m_blocks.size());

	/*
		Handle players
	*/
	{
		//TimeTaker timer_step_player("player step");
		//ScopeProfiler sp(g_profiler, "SEnv: handle players avg", SPT_AVG);
		for(std::list<Player*>::iterator i = m_players.begin();
				i != m_players.end(); ++i)
		{
			Player *player = *i;

			// Ignore disconnected players
			if(player->peer_id == 0)
				continue;

			// Move
			player->move(dtime, this, 100*BS);
		}
	}

	/*
	 * Update circuit
	 */
	m_circuit->update(dtime);

	/*
		Manage active block list
	*/
	if(m_blocks_added_last || m_active_blocks_management_interval.step(dtime, 2.0))
	{
		//TimeTaker timer_s1("Manage active block list");
		ScopeProfiler sp(g_profiler, "SEnv: manage act. block list avg /2s", SPT_AVG);
		if (!m_blocks_added_last) {
		/*
			Get player block positions
		*/
		std::list<v3s16> players_blockpos;
		for(std::list<Player*>::iterator
				i = m_players.begin();
				i != m_players.end(); ++i)
		{
			Player *player = *i;
			// Ignore disconnected players
			if(player->peer_id == 0)
				continue;
			v3s16 blockpos = getNodeBlockPos(
					floatToInt(player->getPosition(), BS));
			players_blockpos.push_back(blockpos);
		}
		if (!m_blocks_added_last && g_settings->getBool("enable_force_load")) {
			//TimeTaker timer_s2("force load");
			for(std::map<u16, ServerActiveObject*>::iterator
				i = m_active_objects.begin();
				i != m_active_objects.end(); ++i)
			{
				ServerActiveObject* obj = i->second;
				if(obj->getType() == ACTIVEOBJECT_TYPE_PLAYER)
					continue;
				ObjectProperties* props = obj->accessObjectProperties();
				if(props->force_load){
					v3f objectpos = obj->getBasePosition();
					v3s16 blockpos = getNodeBlockPos(
					floatToInt(objectpos, BS));
					players_blockpos.push_back(blockpos);
				}
			}
		}

		/*
			Update list of active blocks, collecting changes
		*/
		const s16 active_block_range = g_settings->getS16("active_block_range");
		std::set<v3s16> blocks_removed;
		m_active_blocks.update(players_blockpos, active_block_range,
				blocks_removed, m_blocks_added);

		/*
			Handle removed blocks
		*/

		// Convert active objects that are no more in active blocks to static
		deactivateFarObjects(false);
		}

		/*
			Handle added blocks
		*/

		u32 n = 0, end_ms = porting::getTimeMs() + max_cycle_ms;
		m_blocks_added_last = 0;
		auto i = m_blocks_added.begin();
		for(; i != m_blocks_added.end(); ++i) {
			++n;
			v3s16 p = *i;
			MapBlock *block = m_map->getBlockOrEmerge(p);
			if(block==NULL){
				m_active_blocks.m_list.erase(p);
				continue;
			}

			activateBlock(block);
			/* infostream<<"Server: Block " << PP(p)
				<< " became active"<<std::endl; */
			if (porting::getTimeMs() > end_ms) {
				m_blocks_added_last = n;
				break;
			}
		}
		m_blocks_added.erase(m_blocks_added.begin(), i);
	}

	/*
		Mess around in active blocks
	*/
	if(m_active_block_timer_last || m_active_blocks_nodemetadata_interval.step(dtime, 1.0))
	{
		//TimeTaker timer_s1("Mess around in active blocks");
		//ScopeProfiler sp(g_profiler, "SEnv: mess in act. blocks avg /1s", SPT_AVG);

		//float dtime = 1.0;

		u32 n = 0, calls = 0, end_ms = porting::getTimeMs() + max_cycle_ms;
		for(std::set<v3s16>::iterator
				i = m_active_blocks.m_list.begin();
				i != m_active_blocks.m_list.end(); ++i)
		{
			if (n++ < m_active_block_timer_last)
				continue;
			else
				m_active_block_timer_last = 0;
			++calls;

			v3s16 p = *i;

			/*infostream<<"Server: Block ("<<p.X<<","<<p.Y<<","<<p.Z
					<<") being handled"<<std::endl;*/

			MapBlock *block = m_map->getBlockNoCreateNoEx(p, true);
			if(block==NULL)
				continue;

			// Reset block usage timer
			block->resetUsageTimer();

			// Set current time as timestamp
			block->setTimestampNoChangedFlag(m_game_time);
			// If time has changed much from the one on disk,
			// set block to be saved when it is unloaded
/*
			if(block->getTimestamp() > block->getDiskTimestamp() + 60)
				block->raiseModified(MOD_STATE_WRITE_AT_UNLOAD,
						"Timestamp older than 60s (step)");
*/

			// Run node timers
			if (!block->m_node_timers.m_uptime_last)  // not very good place, but minimum modifications
				block->m_node_timers.m_uptime_last = uptime - dtime;
			std::map<v3s16, NodeTimer> elapsed_timers =
				block->m_node_timers.step(uptime - block->m_node_timers.m_uptime_last);
			block->m_node_timers.m_uptime_last = uptime;
			if(!elapsed_timers.empty()){
				MapNode n;
				for(std::map<v3s16, NodeTimer>::iterator
						i = elapsed_timers.begin();
						i != elapsed_timers.end(); i++){
					n = block->getNodeNoEx(i->first);
					p = i->first + block->getPosRelative();
					if(m_script->node_on_timer(p,n,i->second.elapsed))
						block->setNodeTimer(i->first,NodeTimer(i->second.timeout,0));
				}
			}

			if (porting::getTimeMs() > end_ms) {
				m_active_block_timer_last = n;
				break;
		}
	}
		if (!calls)
			m_active_block_timer_last = 0;
	}

	g_profiler->add("SMap: Blocks: Active", m_active_blocks.m_list.size());
	m_active_block_abm_dtime_counter += dtime;
	const float abm_interval = 1.0;
	if(m_active_block_abm_last || m_active_block_modifier_interval.step(dtime, abm_interval))
	{
		ScopeProfiler sp(g_profiler, "SEnv: modify in blocks avg /1s", SPT_AVG);
		TimeTaker timer("modify in active blocks");

		// Initialize handling of ActiveBlockModifiers
		if (!m_active_block_abm_last || !m_abmhandler) {
			if (m_abmhandler)
				delete m_abmhandler;
			m_abmhandler = new ABMHandler(m_abms, MYMAX(m_active_block_abm_dtime, m_active_block_abm_dtime_counter), this, true, false);
		}
/*
		ABMHandler abmhandler(m_abms, m_active_block_abm_dtime, this, true);
*/
		u32 n = 0, calls = 0, end_ms = porting::getTimeMs() + max_cycle_ms;

		for(std::set<v3s16>::iterator
				i = m_active_blocks.m_list.begin();
				i != m_active_blocks.m_list.end(); ++i)
		{
			if (n++ < m_active_block_abm_last)
				continue;
			else
				m_active_block_abm_last = 0;
			++calls;

			ScopeProfiler sp(g_profiler, "SEnv: ABM one block avg", SPT_AVG);

			v3s16 p = *i;

			/*infostream<<"Server: Block ("<<p.X<<","<<p.Y<<","<<p.Z
					<<") being handled"<<std::endl;*/

			MapBlock *block = m_map->getBlockNoCreateNoEx(p, true);
			if(block==NULL)
				continue;

			// Set current time as timestamp
			block->setTimestampNoChangedFlag(m_game_time);

			/* Handle ActiveBlockModifiers */
			m_abmhandler->apply(block);

			if (porting::getTimeMs() > end_ms) {
				m_active_block_abm_last = n;
				break;
			}
		}
		if (!calls)
			m_active_block_abm_last = 0;

/*
		if(m_active_block_abm_last) {
			infostream<<"WARNING: active block modifiers ("
					<<calls<<"/"<<m_active_blocks.m_list.size()<<" to "<<m_active_block_abm_last<<") took "
					<<porting::getTimeMs()-end_ms + u32(1000 * m_recommended_send_interval)<<"ms "
					<<std::endl;
		}
*/
		if (!m_active_block_abm_last) {
			m_active_block_abm_dtime = m_active_block_abm_dtime_counter;
			m_active_block_abm_dtime_counter = 0;
		}
	}

	/*
		Step script environment (run global on_step())
	*/
	{
	ScopeProfiler sp(g_profiler, "SEnv: environment_Step AVG", SPT_AVG);
	TimeTaker timer("environment_Step");
	m_script->environment_Step(dtime);
	}
	/*
		Step active objects
	*/
	{
		//ScopeProfiler sp(g_profiler, "SEnv: step act. objs avg", SPT_AVG);
		//TimeTaker timer("Step active objects");

		g_profiler->add("SEnv: Objects", m_active_objects.size());

		// This helps the objects to send data at the same time
		bool send_recommended = false;
		m_send_recommended_timer += dtime;
		if(m_send_recommended_timer > getSendRecommendedInterval())
		{
			m_send_recommended_timer -= getSendRecommendedInterval();
			if (m_send_recommended_timer > getSendRecommendedInterval() * 2) {
				m_send_recommended_timer = 0;
			}
			send_recommended = true;
		}
		bool only_peaceful_mobs = g_settings->getBool("only_peaceful_mobs");
		u32 n = 0, calls = 0, end_ms = porting::getTimeMs() + max_cycle_ms;
		for(std::map<u16, ServerActiveObject*>::iterator
				i = m_active_objects.begin();
				i != m_active_objects.end(); ++i)
		{
			if (n++ < m_active_objects_last)
				continue;
			else
				m_active_objects_last = 0;
			++calls;
			ServerActiveObject* obj = i->second;
			// Remove non-peaceful mobs on peaceful mode
			if(only_peaceful_mobs){
				if(!obj->isPeaceful())
					obj->m_removed = true;
			}
			// Don't step if is to be removed or stored statically
			if(obj->m_removed || obj->m_pending_deactivation)
				continue;
			// Step object
			if (!obj->m_uptime_last)  // not very good place, but minimum modifications
				obj->m_uptime_last = uptime - dtime;
			obj->step(uptime - obj->m_uptime_last, send_recommended);
			obj->m_uptime_last = uptime;
			// Read messages from object
			while(!obj->m_messages_out.empty())
			{
				m_active_object_messages.push_back(
						obj->m_messages_out.pop_front());
			}

			if (porting::getTimeMs() > end_ms) {
				m_active_objects_last = n;
				break;
			}
		}
		if (!calls)
			m_active_objects_last = 0;
	}

	/*
		Manage active objects
	*/
	if(m_object_management_interval.step(dtime, 0.5))
	{
		//TimeTaker timer("Manage active objects");
		//ScopeProfiler sp(g_profiler, "SEnv: remove removed objs avg /.5s", SPT_AVG);
		/*
			Remove objects that satisfy (m_removed && m_known_by_count==0)
		*/
		removeRemovedObjects();
	}
}

ServerActiveObject* ServerEnvironment::getActiveObject(u16 id)
{
	std::map<u16, ServerActiveObject*>::iterator n;
	n = m_active_objects.find(id);
	if(n == m_active_objects.end())
		return NULL;
	return n->second;
}

bool isFreeServerActiveObjectId(u16 id,
		std::map<u16, ServerActiveObject*> &objects)
{
	if(id == 0)
		return false;

	return objects.find(id) == objects.end();
}

u16 getFreeServerActiveObjectId(
		std::map<u16, ServerActiveObject*> &objects)
{
	//try to reuse id's as late as possible
	static u16 last_used_id = 0;
	u16 startid = last_used_id;
	for(;;)
	{
		last_used_id ++;
		if(isFreeServerActiveObjectId(last_used_id, objects))
			return last_used_id;

		if(last_used_id == startid)
			return 0;
	}
}

u16 ServerEnvironment::addActiveObject(ServerActiveObject *object)
{
	assert(object);
	m_added_objects++;
	u16 id = addActiveObjectRaw(object, true, 0);
	return id;
}

#if 0
bool ServerEnvironment::addActiveObjectAsStatic(ServerActiveObject *obj)
{
	assert(obj);

	v3f objectpos = obj->getBasePosition();

	// The block in which the object resides in
	v3s16 blockpos_o = getNodeBlockPos(floatToInt(objectpos, BS));

	/*
		Update the static data
	*/

	// Create new static object
	std::string staticdata = obj->getStaticData();
	StaticObject s_obj(obj->getType(), objectpos, staticdata);
	// Add to the block where the object is located in
	v3s16 blockpos = getNodeBlockPos(floatToInt(objectpos, BS));
	// Get or generate the block
	MapBlock *block = m_map->emergeBlock(blockpos);

	bool succeeded = false;

	if(block)
	{
		block->m_static_objects.insert(0, s_obj);
		block->raiseModified(MOD_STATE_WRITE_AT_UNLOAD,
				"addActiveObjectAsStatic");
		succeeded = true;
	}
	else{
		infostream<<"ServerEnvironment::addActiveObjectAsStatic: "
				<<"Could not find or generate "
				<<"a block for storing static object"<<std::endl;
		succeeded = false;
	}

	if(obj->environmentDeletes())
		delete obj;

	return succeeded;
}
#endif

/*
	Finds out what new objects have been added to
	inside a radius around a position
*/
void ServerEnvironment::getAddedActiveObjects(v3s16 pos, s16 radius,
		std::set<u16> &current_objects,
		std::set<u16> &added_objects)
{
	v3f pos_f = intToFloat(pos, BS);
	f32 radius_f = radius * BS;
	/*
		Go through the object list,
		- discard m_removed objects,
		- discard objects that are too far away,
		- discard objects that are found in current_objects.
		- add remaining objects to added_objects
	*/
	for(std::map<u16, ServerActiveObject*>::iterator
			i = m_active_objects.begin();
			i != m_active_objects.end(); ++i)
	{
		u16 id = i->first;
		// Get object
		ServerActiveObject *object = i->second;
		if(object == NULL)
			continue;
		// Discard if removed or deactivating
		if(object->m_removed || object->m_pending_deactivation)
			continue;
		if(object->unlimitedTransferDistance() == false){
			// Discard if too far
			f32 distance_f = object->getBasePosition().getDistanceFrom(pos_f);
			if(distance_f > radius_f)
				continue;
		}
		// Discard if already on current_objects
		std::set<u16>::iterator n;
		n = current_objects.find(id);
		if(n != current_objects.end())
			continue;
		// Add to added_objects
		added_objects.insert(id);
	}
}

/*
	Finds out what objects have been removed from
	inside a radius around a position
*/
void ServerEnvironment::getRemovedActiveObjects(v3s16 pos, s16 radius,
		std::set<u16> &current_objects,
		std::set<u16> &removed_objects)
{
	v3f pos_f = intToFloat(pos, BS);
	f32 radius_f = radius * BS;
	/*
		Go through current_objects; object is removed if:
		- object is not found in m_active_objects (this is actually an
		  error condition; objects should be set m_removed=true and removed
		  only after all clients have been informed about removal), or
		- object has m_removed=true, or
		- object is too far away
	*/
	for(std::set<u16>::iterator
			i = current_objects.begin();
			i != current_objects.end(); ++i)
	{
		u16 id = *i;
		ServerActiveObject *object = getActiveObject(id);

		if(object == NULL){
			infostream<<"ServerEnvironment::getRemovedActiveObjects():"
					<<" object in current_objects is NULL"<<std::endl;
			removed_objects.insert(id);
			continue;
		}

		if(object->m_removed || object->m_pending_deactivation)
		{
			removed_objects.insert(id);
			continue;
		}

		// If transfer distance is unlimited, don't remove
		if(object->unlimitedTransferDistance())
			continue;

		f32 distance_f = object->getBasePosition().getDistanceFrom(pos_f);

		if(distance_f >= radius_f)
		{
			removed_objects.insert(id);
			continue;
		}

		// Not removed
	}
}

ActiveObjectMessage ServerEnvironment::getActiveObjectMessage()
{
	if(m_active_object_messages.empty())
		return ActiveObjectMessage(0);

	ActiveObjectMessage message = m_active_object_messages.front();
	m_active_object_messages.pop_front();
	return message;
}

/*
	************ Private methods *************
*/

u16 ServerEnvironment::addActiveObjectRaw(ServerActiveObject *object,
		bool set_changed, u32 dtime_s)
{
	assert(object);
	if(object->getId() == 0){
		u16 new_id = getFreeServerActiveObjectId(m_active_objects);
		if(new_id == 0)
		{
			errorstream<<"ServerEnvironment::addActiveObjectRaw(): "
					<<"no free ids available"<<std::endl;
			if(object->environmentDeletes())
				delete object;
			return 0;
		}
		object->setId(new_id);
	}
	else{
		verbosestream<<"ServerEnvironment::addActiveObjectRaw(): "
				<<"supplied with id "<<object->getId()<<std::endl;
	}
	if(isFreeServerActiveObjectId(object->getId(), m_active_objects) == false)
	{
		errorstream<<"ServerEnvironment::addActiveObjectRaw(): "
				<<"id is not free ("<<object->getId()<<")"<<std::endl;
		if(object->environmentDeletes())
			delete object;
		return 0;
	}
	/*infostream<<"ServerEnvironment::addActiveObjectRaw(): "
			<<"added (id="<<object->getId()<<")"<<std::endl;*/

	m_active_objects[object->getId()] = object;

/*
	verbosestream<<"ServerEnvironment::addActiveObjectRaw(): "
			<<"Added id="<<object->getId()<<"; there are now "
			<<m_active_objects.size()<<" active objects."
			<<std::endl;
*/

	// Register reference in scripting api (must be done before post-init)
	m_script->addObjectReference(object);
	// Post-initialize object
	object->addedToEnvironment(dtime_s);

	// Add static data to block
	if(object->isStaticAllowed())
	{
		// Add static object to active static list of the block
		v3f objectpos = object->getBasePosition();
		std::string staticdata = object->getStaticData();
		StaticObject s_obj(object->getType(), objectpos, staticdata);
		// Add to the block where the object is located in
		v3s16 blockpos = getNodeBlockPos(floatToInt(objectpos, BS));
		MapBlock *block = m_map->emergeBlock(blockpos);
		if(block){
			block->m_static_objects.m_active.set(object->getId(), s_obj);
			object->m_static_exists = true;
			object->m_static_block = blockpos;

			if(set_changed)
				block->raiseModified(MOD_STATE_WRITE_NEEDED,
						"addActiveObjectRaw");
		} else {
			v3s16 p = floatToInt(objectpos, BS);
			errorstream<<"ServerEnvironment::addActiveObjectRaw(): "
					<<"could not emerge block for storing id="<<object->getId()
					<<" statically (pos="<<PP(p)<<")"<<std::endl;
		}
	}

	return object->getId();
}

/*
	Remove objects that satisfy (m_removed && m_known_by_count==0)
*/
void ServerEnvironment::removeRemovedObjects()
{
	TimeTaker timer("ServerEnvironment::removeRemovedObjects()");
	std::list<u16> objects_to_remove;
	for(std::map<u16, ServerActiveObject*>::iterator
			i = m_active_objects.begin();
			i != m_active_objects.end(); ++i)
	{
		u16 id = i->first;
		ServerActiveObject* obj = i->second;
		// This shouldn't happen but check it
		if(obj == NULL)
		{
			infostream<<"NULL object found in ServerEnvironment"
					<<" while finding removed objects. id="<<id<<std::endl;
			// Id to be removed from m_active_objects
			objects_to_remove.push_back(id);
			continue;
		}

		/*
			We will delete objects that are marked as removed or thatare
			waiting for deletion after deactivation
		*/
		if(obj->m_removed == false && obj->m_pending_deactivation == false)
			continue;

		/*
			Delete static data from block if is marked as removed
		*/
		if(obj->m_static_exists && obj->m_removed)
		{
			MapBlock *block = m_map->emergeBlock(obj->m_static_block, false);
			if (block) {
				block->m_static_objects.remove(id);
				block->raiseModified(MOD_STATE_WRITE_NEEDED,
						"removeRemovedObjects/remove");
				obj->m_static_exists = false;
			} else {
				infostream<<"Failed to emerge block from which an object to "
						<<"be removed was loaded from. id="<<id<<std::endl;
			}
		}

		// If m_known_by_count > 0, don't actually remove. On some future
		// invocation this will be 0, which is when removal will continue.
		if(obj->m_known_by_count > 0)
			continue;

		/*
			Move static data from active to stored if not marked as removed
		*/
		if(obj->m_static_exists && !obj->m_removed){
			MapBlock *block = m_map->emergeBlock(obj->m_static_block, false);
			if (block) {
				std::map<u16, StaticObject>::iterator i =
						block->m_static_objects.m_active.find(id);
				if(i != block->m_static_objects.m_active.end()){
					block->m_static_objects.m_stored.push_back(i->second);
					block->m_static_objects.m_active.erase(id);
					block->raiseModified(MOD_STATE_WRITE_NEEDED,
							"removeRemovedObjects/deactivate");
				}
			} else {
				infostream<<"Failed to emerge block from which an object to "
						<<"be deactivated was loaded from. id="<<id<<std::endl;
			}
		}

		// Tell the object about removal
		obj->removingFromEnvironment();
		// Deregister in scripting api
		m_script->removeObjectReference(obj);

		// Delete
		if(obj->environmentDeletes())
			delete obj;
		// Id to be removed from m_active_objects
		objects_to_remove.push_back(id);
	}
	// Remove references from m_active_objects
	for(std::list<u16>::iterator i = objects_to_remove.begin();
			i != objects_to_remove.end(); ++i)
	{
		m_active_objects.erase(*i);
	}
}

static void print_hexdump(std::ostream &o, const std::string &data)
{
	const int linelength = 16;
	for(int l=0; ; l++){
		int i0 = linelength * l;
		bool at_end = false;
		int thislinelength = linelength;
		if(i0 + thislinelength > (int)data.size()){
			thislinelength = data.size() - i0;
			at_end = true;
		}
		for(int di=0; di<linelength; di++){
			int i = i0 + di;
			char buf[4];
			if(di<thislinelength)
				snprintf(buf, 4, "%.2x ", data[i]);
			else
				snprintf(buf, 4, "   ");
			o<<buf;
		}
		o<<" ";
		for(int di=0; di<thislinelength; di++){
			int i = i0 + di;
			if(data[i] >= 32)
				o<<data[i];
			else
				o<<".";
		}
		o<<std::endl;
		if(at_end)
			break;
	}
}

/*
	Convert stored objects from blocks near the players to active.
*/
void ServerEnvironment::activateObjects(MapBlock *block, u32 dtime_s)
{
	if(block==NULL)
		return;
	// Ignore if no stored objects (to not set changed flag)
	if(block->m_static_objects.m_stored.size() == 0)
		return;
/*
	verbosestream<<"ServerEnvironment::activateObjects(): "
			<<"activating objects of block "<<PP(block->getPos())
			<<" ("<<block->m_static_objects.m_stored.size()
			<<" objects)"<<std::endl;
*/
	bool large_amount = (block->m_static_objects.m_stored.size() > g_settings->getU16("max_objects_per_block"));
	if(large_amount){
		errorstream<<"suspiciously large amount of objects detected: "
				<<block->m_static_objects.m_stored.size()<<" in "
				<<PP(block->getPos())
				<<"; removing all of them."<<std::endl;
		// Clear stored list
		block->m_static_objects.m_stored.clear();
		block->raiseModified(MOD_STATE_WRITE_NEEDED,
				"stored list cleared in activateObjects due to "
				"large amount of objects");
		return;
	}

	// Activate stored objects
	std::list<StaticObject> new_stored;
	for(std::list<StaticObject>::iterator
			i = block->m_static_objects.m_stored.begin();
			i != block->m_static_objects.m_stored.end(); ++i)
	{
		/*infostream<<"Server: Creating an active object from "
				<<"static data"<<std::endl;*/
		StaticObject &s_obj = *i;
		// Create an active object from the data
		ServerActiveObject *obj = ServerActiveObject::create
				(s_obj.type, this, 0, s_obj.pos, s_obj.data);
		// If couldn't create object, store static data back.
		if(obj==NULL)
		{
			errorstream<<"ServerEnvironment::activateObjects(): "
					<<"failed to create active object from static object "
					<<"in block "<<PP(s_obj.pos/BS)
					<<" type="<<(int)s_obj.type<<" data:"<<std::endl;
			print_hexdump(verbosestream, s_obj.data);

			new_stored.push_back(s_obj);
			continue;
		}
/*
		verbosestream<<"ServerEnvironment::activateObjects(): "
				<<"activated static object pos="<<PP(s_obj.pos/BS)
				<<" type="<<(int)s_obj.type<<std::endl;
*/
		// This will also add the object to the active static list
		addActiveObjectRaw(obj, false, dtime_s);
	}
	// Clear stored list
	block->m_static_objects.m_stored.clear();
	// Add leftover failed stuff to stored list
	for(std::list<StaticObject>::iterator
			i = new_stored.begin();
			i != new_stored.end(); ++i)
	{
		StaticObject &s_obj = *i;
		block->m_static_objects.m_stored.push_back(s_obj);
	}

	// Turn the active counterparts of activated objects not pending for
	// deactivation
	for(std::map<u16, StaticObject>::iterator
			i = block->m_static_objects.m_active.begin();
			i != block->m_static_objects.m_active.end(); ++i)
	{
		u16 id = i->first;
		ServerActiveObject *object = getActiveObject(id);
		if (!object)
			continue;
		object->m_pending_deactivation = false;
	}

	/*
		Note: Block hasn't really been modified here.
		The objects have just been activated and moved from the stored
		static list to the active static list.
		As such, the block is essentially the same.
		Thus, do not call block->raiseModified(MOD_STATE_WRITE_NEEDED).
		Otherwise there would be a huge amount of unnecessary I/O.
	*/
}

/*
	Convert objects that are not standing inside active blocks to static.

	If m_known_by_count != 0, active object is not deleted, but static
	data is still updated.

	If force_delete is set, active object is deleted nevertheless. It
	shall only be set so in the destructor of the environment.

	If block wasn't generated (not in memory or on disk),
*/
void ServerEnvironment::deactivateFarObjects(bool force_delete)
{
	//ScopeProfiler sp(g_profiler, "SEnv: deactivateFarObjects");

	std::list<u16> objects_to_remove;
	for(std::map<u16, ServerActiveObject*>::iterator
			i = m_active_objects.begin();
			i != m_active_objects.end(); ++i)
	{
		ServerActiveObject* obj = i->second;
		if (!obj)
			continue;

		// Do not deactivate if static data creation not allowed
		if(!force_delete && !obj->isStaticAllowed())
			continue;

		// If pending deactivation, let removeRemovedObjects() do it
		if(!force_delete && obj->m_pending_deactivation)
			continue;

		u16 id = i->first;
		v3f objectpos = obj->getBasePosition();

		// The block in which the object resides in
		v3s16 blockpos_o = getNodeBlockPos(floatToInt(objectpos, BS));

		// If object's static data is stored in a deactivated block and object
		// is actually located in an active block, re-save to the block in
		// which the object is actually located in.
		if(!force_delete &&
				obj->m_static_exists &&
				!m_active_blocks.contains(obj->m_static_block) &&
				 m_active_blocks.contains(blockpos_o))
		{
			v3s16 old_static_block = obj->m_static_block;

			// Save to block where object is located
			MapBlock *block = m_map->emergeBlock(blockpos_o, false);
			if(!block){
				errorstream<<"ServerEnvironment::deactivateFarObjects(): "
						<<"Could not save object id="<<id
						<<" to it's current block "<<PP(blockpos_o)
						<<std::endl;
				continue;
			}
			std::string staticdata_new = obj->getStaticData();
			StaticObject s_obj(obj->getType(), objectpos, staticdata_new);
			block->m_static_objects.insert(id, s_obj);
			obj->m_static_block = blockpos_o;
			block->raiseModified(MOD_STATE_WRITE_NEEDED,
					"deactivateFarObjects: Static data moved in");

			// Delete from block where object was located
			block = m_map->emergeBlock(old_static_block, false);
			if(!block){
				errorstream<<"ServerEnvironment::deactivateFarObjects(): "
						<<"Could not delete object id="<<id
						<<" from it's previous block "<<PP(old_static_block)
						<<std::endl;
				continue;
			}
			block->m_static_objects.remove(id);
			block->raiseModified(MOD_STATE_WRITE_NEEDED,
					"deactivateFarObjects: Static data moved out");
			continue;
		}

		// If block is active, don't remove
		if(!force_delete && m_active_blocks.contains(blockpos_o))
			continue;

/*
		verbosestream<<"ServerEnvironment::deactivateFarObjects(): "
				<<"deactivating object id="<<id<<" on inactive block "
				<<PP(blockpos_o)<<std::endl;
*/

		// If known by some client, don't immediately delete.
		bool pending_delete = (obj->m_known_by_count > 0 && !force_delete);

		/*
			Update the static data
		*/

		if(obj->isStaticAllowed())
		{
			// Create new static object
			std::string staticdata_new = obj->getStaticData();
			StaticObject s_obj(obj->getType(), objectpos, staticdata_new);

			bool stays_in_same_block = false;
			bool data_changed = true;

			if(obj->m_static_exists){
				if(obj->m_static_block == blockpos_o)
					stays_in_same_block = true;

				MapBlock *block = m_map->emergeBlock(obj->m_static_block, false);
				if (!block)
					continue;

				std::map<u16, StaticObject>::iterator n =
						block->m_static_objects.m_active.find(id);
				if(n != block->m_static_objects.m_active.end()){
					StaticObject static_old = n->second;

					float save_movem = obj->getMinimumSavedMovement();

					if(static_old.data == staticdata_new &&
							(static_old.pos - objectpos).getLength() < save_movem)
						data_changed = false;
				} else {
					errorstream<<"ServerEnvironment::deactivateFarObjects(): "
							<<"id="<<id<<" m_static_exists=true but "
							<<"static data doesn't actually exist in "
							<<PP(obj->m_static_block)<<std::endl;
				}
			}

			bool shall_be_written = (!stays_in_same_block || data_changed);

			// Delete old static object
			if(obj->m_static_exists)
			{
				MapBlock *block = m_map->emergeBlock(obj->m_static_block, false);
				if(block)
				{
					block->m_static_objects.remove(id);
					obj->m_static_exists = false;
					// Only mark block as modified if data changed considerably
					if(shall_be_written)
						block->raiseModified(MOD_STATE_WRITE_NEEDED,
								"deactivateFarObjects: Static data "
								"changed considerably");
				}
			}

			// Add to the block where the object is located in
			v3s16 blockpos = getNodeBlockPos(floatToInt(objectpos, BS));
			// Get or generate the block
			MapBlock *block = NULL;
			try{
				block = m_map->emergeBlock(blockpos);
			} catch(InvalidPositionException &e){
				// Handled via NULL pointer
				// NOTE: emergeBlock's failure is usually determined by it
				//       actually returning NULL
			}

			if(block)
			{
				if(block->m_static_objects.m_stored.size() >= g_settings->getU16("max_objects_per_block")){
					errorstream<<"ServerEnv: Trying to store id="<<obj->getId()
							<<" statically but block "<<PP(blockpos)
							<<" already contains "
							<<block->m_static_objects.m_stored.size()
							<<" objects."
							<<" Forcing delete."<<std::endl;
					force_delete = true;
				} else {
					// If static counterpart already exists in target block,
					// remove it first.
					// This shouldn't happen because the object is removed from
					// the previous block before this according to
					// obj->m_static_block, but happens rarely for some unknown
					// reason. Unsuccessful attempts have been made to find
					// said reason.
					if(id && block->m_static_objects.m_active.find(id) != block->m_static_objects.m_active.end()){
						infostream<<"ServerEnv: WARNING: Performing hack #83274"
								<<std::endl;
						block->m_static_objects.remove(id);
					}
					// Store static data
					u16 store_id = pending_delete ? id : 0;
					block->m_static_objects.insert(store_id, s_obj);

					// Only mark block as modified if data changed considerably
					if(shall_be_written)
						block->raiseModified(MOD_STATE_WRITE_NEEDED,
								"deactivateFarObjects: Static data "
								"changed considerably");

					obj->m_static_exists = true;
					obj->m_static_block = block->getPos();
				}
			}
			else{
				if(!force_delete){
					v3s16 p = floatToInt(objectpos, BS);
					errorstream<<"ServerEnv: Could not find or generate "
							<<"a block for storing id="<<obj->getId()
							<<" statically (pos="<<PP(p)<<")"<<std::endl;
					continue;
				}
			}
		}

		/*
			If known by some client, set pending deactivation.
			Otherwise delete it immediately.
		*/

		if(pending_delete && !force_delete)
		{
			verbosestream<<"ServerEnvironment::deactivateFarObjects(): "
					<<"object id="<<id<<" is known by clients"
					<<"; not deleting yet"<<std::endl;

			obj->m_pending_deactivation = true;
			continue;
		}

/*
		verbosestream<<"ServerEnvironment::deactivateFarObjects(): "
				<<"object id="<<id<<" is not known by clients"
				<<"; deleting"<<std::endl;
*/

		// Tell the object about removal
		obj->removingFromEnvironment();
		// Deregister in scripting api
		m_script->removeObjectReference(obj);

		// Delete active object
		if(obj->environmentDeletes())
			delete obj;
		// Id to be removed from m_active_objects
		objects_to_remove.push_back(id);
	}

	//if(m_active_objects.size()) verbosestream<<"ServerEnvironment::deactivateFarObjects(): deactivated="<<objects_to_remove.size()<< " from="<<m_active_objects.size()<<std::endl;

	// Remove references from m_active_objects
	for(std::list<u16>::iterator i = objects_to_remove.begin();
			i != objects_to_remove.end(); ++i)
	{
		m_active_objects.erase(*i);
	}
}


#ifndef SERVER

#include "clientsimpleobject.h"

/*
	ClientEnvironment
*/

ClientEnvironment::ClientEnvironment(ClientMap *map, scene::ISceneManager *smgr,
		ITextureSource *texturesource, IGameDef *gamedef,
		IrrlichtDevice *irr):
	m_map(map),
	m_smgr(smgr),
	m_texturesource(texturesource),
	m_gamedef(gamedef),
	m_irr(irr)
	,m_active_objects_client_last(0),
	m_move_max_loop(10)
{
	char zero = 0;
	memset(m_attachements, zero, sizeof(m_attachements));
}

ClientEnvironment::~ClientEnvironment()
{
	// delete active objects
	for(std::map<u16, ClientActiveObject*>::iterator
			i = m_active_objects.begin();
			i != m_active_objects.end(); ++i)
	{
		delete i->second;
	}

	for(std::list<ClientSimpleObject*>::iterator
			i = m_simple_objects.begin(); i != m_simple_objects.end(); ++i)
	{
		delete *i;
	}

	// Drop/delete map
	m_map->drop();
}

Map & ClientEnvironment::getMap()
{
	return *m_map;
}

ClientMap & ClientEnvironment::getClientMap()
{
	return *m_map;
}

void ClientEnvironment::addPlayer(Player *player)
{
	DSTACK(__FUNCTION_NAME);
	/*
		It is a failure if player is local and there already is a local
		player
	*/
	assert(!(player->isLocal() == true && getLocalPlayer() != NULL));

	Environment::addPlayer(player);
}

LocalPlayer * ClientEnvironment::getLocalPlayer()
{
	for(std::list<Player*>::iterator i = m_players.begin();
			i != m_players.end(); ++i)
	{
		Player *player = *i;
		if(player->isLocal())
			return (LocalPlayer*)player;
	}
	return NULL;
}

void ClientEnvironment::step(float dtime, float uptime, int max_cycle_ms)
{
	DSTACK(__FUNCTION_NAME);

	/* Step time of day */
	stepTimeOfDay(dtime);

	// Get some settings
	bool fly_allowed = m_gamedef->checkLocalPrivilege("fly");
	bool free_move = fly_allowed && g_settings->getBool("free_move");

	// Get local player
	LocalPlayer *lplayer = getLocalPlayer();
	assert(lplayer);
	// collision info queue
	std::list<CollisionInfo> player_collisions;

	/*
		Get the speed the player is going
	*/
	bool is_climbing = lplayer->is_climbing;

	f32 player_speed = lplayer->getSpeed().getLength();
	v3f pf = lplayer->getPosition();

	/*
		Maximum position increment
	*/
	//f32 position_max_increment = 0.05*BS;
	f32 position_max_increment = 0.1*BS;

	// Maximum time increment (for collision detection etc)
	// time = distance / speed
	f32 dtime_max_increment = 1;
	if(player_speed > 0.001)
		dtime_max_increment = position_max_increment / player_speed;

	// Maximum time increment is 10ms or lower
	if(dtime_max_increment > 0.01)
		dtime_max_increment = 0.01;

	if(dtime_max_increment*m_move_max_loop < dtime)
		dtime_max_increment = dtime/m_move_max_loop;

	// Don't allow overly huge dtime
	if(dtime > 2)
		dtime = 2;

	f32 dtime_downcount = dtime;

	/*
		Stuff that has a maximum time increment
	*/

	u32 loopcount = 0;
	u32 breaked = 0, lend_ms = porting::getTimeMs() + max_cycle_ms;
	do
	{
		loopcount++;

		f32 dtime_part;
		if(dtime_downcount > dtime_max_increment)
		{
			dtime_part = dtime_max_increment;
			dtime_downcount -= dtime_part;
		}
		else
		{
			dtime_part = dtime_downcount;
			/*
				Setting this to 0 (no -=dtime_part) disables an infinite loop
				when dtime_part is so small that dtime_downcount -= dtime_part
				does nothing
			*/
			dtime_downcount = 0;
		}

		/*
			Handle local player
		*/

		{
			// Apply physics
			if(free_move == false && is_climbing == false)
			{
				f32 viscosity_factor = 0;
				// Gravity
				v3f speed = lplayer->getSpeed();
				if(lplayer->in_liquid == false) {
					speed.Y -= lplayer->movement_gravity * lplayer->physics_override_gravity * dtime_part * 2;
					viscosity_factor = 0.97; // todo maybe depend on speed; 0.96 = ~100 nps max
					viscosity_factor += (1.0-viscosity_factor) *
						(1-(MAP_GENERATION_LIMIT - pf.Y/BS)/
							MAP_GENERATION_LIMIT);
				}

				// Liquid floating / sinking
				if(lplayer->in_liquid && !lplayer->swimming_vertical)
					speed.Y -= lplayer->movement_liquid_sink * dtime_part * 2;

				if(lplayer->in_liquid_stable || lplayer->in_liquid)
				{
					viscosity_factor = 0.3; // todo: must depend on speed^2
				}
				// Liquid resistance
				if(viscosity_factor)
				{
					// How much the node's viscosity blocks movement, ranges between 0 and 1
					// Should match the scale at which viscosity increase affects other liquid attributes

					v3f d_wanted = -speed / lplayer->movement_liquid_fluidity;
					f32 dl = d_wanted.getLength();
					if(dl > lplayer->movement_liquid_fluidity_smooth)
						dl = lplayer->movement_liquid_fluidity_smooth;
					if (lplayer->liquid_viscosity < 1) //rewrite this shit
						dl /= 2;
					dl *= (lplayer->liquid_viscosity * viscosity_factor) + (1 - viscosity_factor);

					v3f d = d_wanted.normalize() * dl;
					speed += d;

#if 0 // old code
					if(speed.X > lplayer->movement_liquid_fluidity + lplayer->movement_liquid_fluidity_smooth)	speed.X -= lplayer->movement_liquid_fluidity_smooth;
					if(speed.X < -lplayer->movement_liquid_fluidity - lplayer->movement_liquid_fluidity_smooth)	speed.X += lplayer->movement_liquid_fluidity_smooth;
					if(speed.Y > lplayer->movement_liquid_fluidity + lplayer->movement_liquid_fluidity_smooth)	speed.Y -= lplayer->movement_liquid_fluidity_smooth;
					if(speed.Y < -lplayer->movement_liquid_fluidity - lplayer->movement_liquid_fluidity_smooth)	speed.Y += lplayer->movement_liquid_fluidity_smooth;
					if(speed.Z > lplayer->movement_liquid_fluidity + lplayer->movement_liquid_fluidity_smooth)	speed.Z -= lplayer->movement_liquid_fluidity_smooth;
					if(speed.Z < -lplayer->movement_liquid_fluidity - lplayer->movement_liquid_fluidity_smooth)	speed.Z += lplayer->movement_liquid_fluidity_smooth;
#endif
				}

				lplayer->setSpeed(speed);
			}

			/*
				Move the lplayer.
				This also does collision detection.
			*/
			lplayer->move(dtime_part, this, position_max_increment,
					&player_collisions);
		}
		if (porting::getTimeMs() >= lend_ms) {
			breaked = loopcount;
			break;
		}

	}
	while(dtime_downcount > 0.001);

	//infostream<<"loop "<<loopcount<<"/"<<m_move_max_loop<<" breaked="<<breaked<<std::endl;

	if (breaked && m_move_max_loop > loopcount)
		--m_move_max_loop;
	if (!breaked && m_move_max_loop < 50)
		++m_move_max_loop;

	for(std::list<CollisionInfo>::iterator
			i = player_collisions.begin();
			i != player_collisions.end(); ++i)
	{
		CollisionInfo &info = *i;
		v3f speed_diff = info.new_speed - info.old_speed;
		// Handle only fall damage
		// (because otherwise walking against something in fast_move kills you)
		if((speed_diff.Y < 0 || info.old_speed.Y >= 0) &&
			speed_diff.getLength() <= lplayer->movement_speed_fast * 1.1) {
			continue;
		}
		f32 pre_factor = 1; // 1 hp per node/s
		f32 tolerance = BS*14; // 5 without damage
		f32 post_factor = 1; // 1 hp per node/s
		if(info.type == COLLISION_NODE)
		{
			const ContentFeatures &f = m_gamedef->ndef()->
					get(m_map->getNodeNoEx(info.node_p));
			// Determine fall damage multiplier
			int addp = itemgroup_get(f.groups, "fall_damage_add_percent");
			pre_factor = 1.0 + (float)addp/100.0;
		}
		float speed = pre_factor * speed_diff.getLength();
		if(speed > tolerance)
		{
			f32 damage_f = (speed - tolerance)/BS * post_factor;
			u16 damage = (u16)(damage_f+0.5);
			if(damage != 0){
				damageLocalPlayer(damage, true);
				MtEvent *e = new SimpleTriggerEvent("PlayerFallingDamage");
				m_gamedef->event()->put(e);
			}
		}
	}

	/*
		A quick draft of lava damage
	*/
	if(m_lava_hurt_interval.step(dtime, 1.0))
	{
		// Feet, middle and head
		v3s16 p1 = floatToInt(pf + v3f(0, BS*0.1, 0), BS);
		MapNode n1 = m_map->getNodeNoEx(p1);
		v3s16 p2 = floatToInt(pf + v3f(0, BS*0.8, 0), BS);
		MapNode n2 = m_map->getNodeNoEx(p2);
		v3s16 p3 = floatToInt(pf + v3f(0, BS*1.6, 0), BS);
		MapNode n3 = m_map->getNodeNoEx(p3);

		u32 damage_per_second = 0;
		damage_per_second = MYMAX(damage_per_second,
				m_gamedef->ndef()->get(n1).damage_per_second);
		damage_per_second = MYMAX(damage_per_second,
				m_gamedef->ndef()->get(n2).damage_per_second);
		damage_per_second = MYMAX(damage_per_second,
				m_gamedef->ndef()->get(n3).damage_per_second);

		if(damage_per_second != 0)
		{
			damageLocalPlayer(damage_per_second, true);
		}
	}

	/*
		Drowning
	*/
	if(m_drowning_interval.step(dtime, 2.0))
	{
		v3f pf = lplayer->getPosition();

		// head
		v3s16 p = floatToInt(pf + v3f(0, BS*1.6, 0), BS);
		MapNode n = m_map->getNodeNoEx(p);
		ContentFeatures c = m_gamedef->ndef()->get(n);
		u8 drowning_damage = c.drowning;
		if(drowning_damage > 0 && lplayer->hp > 0){
			u16 breath = lplayer->getBreath();
			if(breath > 10){
				breath = 11;
			}
			if(breath > 0){
				breath -= 1;
			}
			lplayer->setBreath(breath);
			updateLocalPlayerBreath(breath);
		}

		if(lplayer->getBreath() == 0 && drowning_damage > 0){
			damageLocalPlayer(drowning_damage, true);
		}
	}
	if(m_breathing_interval.step(dtime, 0.5))
	{
		v3f pf = lplayer->getPosition();

		// head
		v3s16 p = floatToInt(pf + v3f(0, BS*1.6, 0), BS);
		MapNode n = m_map->getNodeNoEx(p);
		ContentFeatures c = m_gamedef->ndef()->get(n);
		if (!lplayer->hp){
			lplayer->setBreath(11);
		}
		else if(c.drowning == 0){
			u16 breath = lplayer->getBreath();
			if(breath <= 10){
				breath += 1;
				lplayer->setBreath(breath);
				updateLocalPlayerBreath(breath);
			}
		}
	}

	/*
		Stuff that can be done in an arbitarily large dtime
	*/
	for(std::list<Player*>::iterator i = m_players.begin();
			i != m_players.end(); ++i)
	{
		Player *player = *i;

		/*
			Handle non-local players
		*/
		if(player->isLocal() == false)
		{
			// Move
			player->move(dtime, this, 100*BS);

		}

		// Update lighting on all players on client
		float light = 1.0;
		try{
			// Get node at head
			v3s16 p = player->getLightPosition();
			MapNode n = m_map->getNode(p);
			light = n.getLightBlendF1((float)getDayNightRatio()/1000, m_gamedef->ndef());
		}
		catch(InvalidPositionException &e){
			light = blend_light_f1((float)getDayNightRatio()/1000, LIGHT_SUN, 0);
		}
		player->light = light;
	}

	/*
		Step active objects and update lighting of them
	*/

	g_profiler->avg("CEnv: num of objects", m_active_objects.size());
	bool update_lighting = m_active_object_light_update_interval.step(dtime, 0.21);
	u32 n = 0, calls = 0, end_ms = porting::getTimeMs() + u32(500/g_settings->getFloat("wanted_fps"));
	for(std::map<u16, ClientActiveObject*>::iterator
			i = m_active_objects.begin();
			i != m_active_objects.end(); ++i)
	{

		if (n++ < m_active_objects_client_last)
			continue;
		else
			m_active_objects_client_last = 0;
		++calls;

		ClientActiveObject* obj = i->second;
		// Step object
		obj->step(dtime, this);

		if(update_lighting)
		{
			// Update lighting
			u8 light = 0;
			try{
				// Get node at head
				v3s16 p = obj->getLightPosition();
				MapNode n = m_map->getNode(p);
				light = n.getLightBlend(getDayNightRatio(), m_gamedef->ndef());
			}
			catch(InvalidPositionException &e){
				light = blend_light(getDayNightRatio(), LIGHT_SUN, 0);
			}
			obj->updateLight(light);
		}
		if (porting::getTimeMs() > end_ms) {
			m_active_objects_client_last = n;
			break;
		}
	}
	if (!calls)
		m_active_objects_client_last = 0;

	/*
		Step and handle simple objects
	*/

	g_profiler->avg("CEnv: num of simple objects", m_simple_objects.size());
	for(std::list<ClientSimpleObject*>::iterator
			i = m_simple_objects.begin(); i != m_simple_objects.end();)
	{
		ClientSimpleObject *simple = *i;
		std::list<ClientSimpleObject*>::iterator cur = i;
		++i;
		simple->step(dtime);
		if(simple->m_to_be_removed){
			delete simple;
			m_simple_objects.erase(cur);
		}
	}
}

void ClientEnvironment::addSimpleObject(ClientSimpleObject *simple)
{
	m_simple_objects.push_back(simple);
}

ClientActiveObject* ClientEnvironment::getActiveObject(u16 id)
{
	std::map<u16, ClientActiveObject*>::iterator n;
	n = m_active_objects.find(id);
	if(n == m_active_objects.end())
		return NULL;
	return n->second;
}

bool isFreeClientActiveObjectId(u16 id,
		std::map<u16, ClientActiveObject*> &objects)
{
	if(id == 0)
		return false;

	return objects.find(id) == objects.end();
}

u16 getFreeClientActiveObjectId(
		std::map<u16, ClientActiveObject*> &objects)
{
	//try to reuse id's as late as possible
	static u16 last_used_id = 0;
	u16 startid = last_used_id;
	for(;;)
	{
		last_used_id ++;
		if(isFreeClientActiveObjectId(last_used_id, objects))
			return last_used_id;

		if(last_used_id == startid)
			return 0;
	}
}

u16 ClientEnvironment::addActiveObject(ClientActiveObject *object)
{
	assert(object);
	if(object->getId() == 0)
	{
		u16 new_id = getFreeClientActiveObjectId(m_active_objects);
		if(new_id == 0)
		{
			infostream<<"ClientEnvironment::addActiveObject(): "
					<<"no free ids available"<<std::endl;
			delete object;
			return 0;
		}
		object->setId(new_id);
	}
	if(isFreeClientActiveObjectId(object->getId(), m_active_objects) == false)
	{
		infostream<<"ClientEnvironment::addActiveObject(): "
				<<"id is not free ("<<object->getId()<<")"<<std::endl;
		delete object;
		return 0;
	}
/*
	infostream<<"ClientEnvironment::addActiveObject(): "
			<<"added (id="<<object->getId()<<")"<<std::endl;
*/
	m_active_objects[object->getId()] = object;
	object->addToScene(m_smgr, m_texturesource, m_irr);
	{ // Update lighting immediately
		u8 light = 0;
		try{
			// Get node at head
			v3s16 p = object->getLightPosition();
			MapNode n = m_map->getNode(p);
			light = n.getLightBlend(getDayNightRatio(), m_gamedef->ndef());
		}
		catch(InvalidPositionException &e){
			light = blend_light(getDayNightRatio(), LIGHT_SUN, 0);
		}
		object->updateLight(light);
	}
	return object->getId();
}

void ClientEnvironment::addActiveObject(u16 id, u8 type,
		const std::string &init_data)
{
	ClientActiveObject* obj =
			ClientActiveObject::create(type, m_gamedef, this);
	if(obj == NULL)
	{
		infostream<<"ClientEnvironment::addActiveObject(): "
				<<"id="<<id<<" type="<<type<<": Couldn't create object"
				<<std::endl;
		return;
	}

	obj->setId(id);

	try
	{
		obj->initialize(init_data);
	}
	catch(SerializationError &e)
	{
		errorstream<<"ClientEnvironment::addActiveObject():"
				<<" id="<<id<<" type="<<type
				<<": SerializationError in initialize(): "
				<<e.what()
				<<": init_data="<<serializeJsonString(init_data)
				<<std::endl;
	}

	addActiveObject(obj);
}

void ClientEnvironment::removeActiveObject(u16 id)
{
/*
	verbosestream<<"ClientEnvironment::removeActiveObject(): "
			<<"id="<<id<<std::endl;
*/
	ClientActiveObject* obj = getActiveObject(id);
	if(obj == NULL)
	{
		infostream<<"ClientEnvironment::removeActiveObject(): "
				<<"id="<<id<<" not found"<<std::endl;
		return;
	}
	obj->removeFromScene(true);
	delete obj;
	m_active_objects.erase(id);
}

void ClientEnvironment::processActiveObjectMessage(u16 id,
		const std::string &data)
{
	ClientActiveObject* obj = getActiveObject(id);
	if(obj == NULL)
	{
		infostream<<"ClientEnvironment::processActiveObjectMessage():"
				<<" got message for id="<<id<<", which doesn't exist."
				<<std::endl;
		return;
	}
	try
	{
		obj->processMessage(data);
	}
	catch(SerializationError &e)
	{
		errorstream<<"ClientEnvironment::processActiveObjectMessage():"
				<<" id="<<id<<" type="<<obj->getType()
				<<" SerializationError in processMessage(),"
				<<" message="<<serializeJsonString(data)
				<<std::endl;
	}
}

/*
	Callbacks for activeobjects
*/

void ClientEnvironment::damageLocalPlayer(u8 damage, bool handle_hp)
{
	LocalPlayer *lplayer = getLocalPlayer();
	assert(lplayer);

	if(handle_hp){
		if(lplayer->hp > damage)
			lplayer->hp -= damage;
		else
			lplayer->hp = 0;
	}

	ClientEnvEvent event;
	event.type = CEE_PLAYER_DAMAGE;
	event.player_damage.amount = damage;
	event.player_damage.send_to_server = handle_hp;
	m_client_event_queue.push_back(event);
}

void ClientEnvironment::updateLocalPlayerBreath(u16 breath)
{
	ClientEnvEvent event;
	event.type = CEE_PLAYER_BREATH;
	event.player_breath.amount = breath;
	m_client_event_queue.push_back(event);
}

/*
	Client likes to call these
*/

void ClientEnvironment::getActiveObjects(v3f origin, f32 max_d,
		std::vector<DistanceSortedActiveObject> &dest)
{
	for(std::map<u16, ClientActiveObject*>::iterator
			i = m_active_objects.begin();
			i != m_active_objects.end(); ++i)
	{
		ClientActiveObject* obj = i->second;

		f32 d = (obj->getPosition() - origin).getLength();

		if(d > max_d)
			continue;

		DistanceSortedActiveObject dso(obj, d);

		dest.push_back(dso);
	}
}

ClientEnvEvent ClientEnvironment::getClientEvent()
{
	ClientEnvEvent event;
	if(m_client_event_queue.empty())
		event.type = CEE_NONE;
	else {
		event = m_client_event_queue.front();
		m_client_event_queue.pop_front();
	}
	return event;
}

#endif // #ifndef SERVER<|MERGE_RESOLUTION|>--- conflicted
+++ resolved
@@ -536,33 +536,16 @@
 
 	Settings args;
 
-<<<<<<< HEAD
-	for(;;)
-	{
-		if(is.eof())
-			return;
+	if (!args.parseConfigLines(is, "EnvArgsEnd")) {
+		errorstream << "ServerEnvironment::loadMeta(): EnvArgsEnd not found! in " << path << std::endl;
 /*
-			throw SerializationError
-					("ServerEnvironment::loadMeta(): EnvArgsEnd not found");
-*/
-		std::string line;
-		std::getline(is, line);
-		std::string trimmedline = trim(line);
-		if(trimmedline == "EnvArgsEnd")
-			break;
-		args.parseConfigLine(line);
-	}
-
-	try{
-		m_game_time_start =
-=======
-	if (!args.parseConfigLines(is, "EnvArgsEnd")) {
 		throw SerializationError("ServerEnvironment::loadMeta(): "
 				"EnvArgsEnd not found!");
+*/
 	}
 
 	try {
->>>>>>> 6bc4cad0
+		m_game_time_start =
 		m_game_time = args.getU64("game_time");
 	} catch (SettingNotFoundException &e) {
 		// Getting this is crucial, otherwise timestamps are useless
