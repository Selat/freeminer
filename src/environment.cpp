/*
environment.cpp
Copyright (C) 2010-2013 celeron55, Perttu Ahola <celeron55@gmail.com>
*/

/*
This file is part of Freeminer.

Freeminer is free software: you can redistribute it and/or modify
it under the terms of the GNU General Public License as published by
the Free Software Foundation, either version 3 of the License, or
(at your option) any later version.

Freeminer  is distributed in the hope that it will be useful,
but WITHOUT ANY WARRANTY; without even the implied warranty of
MERCHANTABILITY or FITNESS FOR A PARTICULAR PURPOSE.  See the
GNU General Public License for more details.

You should have received a copy of the GNU General Public License
along with Freeminer.  If not, see <http://www.gnu.org/licenses/>.
*/

#include "environment.h"
#include "filesys.h"
#include "porting.h"
#include "collision.h"
#include "content_mapnode.h"
#include "mapblock.h"
#include "serverobject.h"
#include "content_sao.h"
#include "settings.h"
#include "log.h"
#include "profiler.h"
#include "scripting_game.h"
#include "nodedef.h"
#include "nodemetadata.h"
#include "main.h" // For g_settings, g_profiler
#include "gamedef.h"
#ifndef SERVER
#include "clientmap.h"
#include "localplayer.h"
#include "event.h"
#endif
#include "daynightratio.h"
#include "map.h"
#include "emerge.h"
#include "util/serialize.h"
#include "fmbitset.h"
#include "circuit.h"

#define PP(x) "("<<(x).X<<","<<(x).Y<<","<<(x).Z<<")"

Environment::Environment():
	m_time_of_day(9000),
	m_time_of_day_f(9000./24000),
	m_time_of_day_speed(0),
	m_time_counter(0),
	m_enable_day_night_ratio_override(false),
	m_day_night_ratio_override(0.0f)
{
}

Environment::~Environment()
{
	// Deallocate players
	for(std::list<Player*>::iterator i = m_players.begin();
			i != m_players.end(); ++i)
	{
		delete (*i);
	}
}

void Environment::addPlayer(Player *player)
{
	DSTACK(__FUNCTION_NAME);
	/*
		Check that peer_ids are unique.
		Also check that names are unique.
		Exception: there can be multiple players with peer_id=0
	*/
	// If peer id is non-zero, it has to be unique.
	if(player->peer_id != 0)
		assert(getPlayer(player->peer_id) == NULL);
	// Name has to be unique.
	assert(getPlayer(player->getName()) == NULL);
	// Add.
	m_players.push_back(player);
}

void Environment::removePlayer(u16 peer_id)
{
	DSTACK(__FUNCTION_NAME);

	for(std::list<Player*>::iterator i = m_players.begin();
			i != m_players.end();)
	{
		Player *player = *i;
		if(player->peer_id == peer_id) {
			delete player;
			i = m_players.erase(i);
		} else {
			++i;
		}
	}
}

Player * Environment::getPlayer(u16 peer_id)
{
	for(std::list<Player*>::iterator i = m_players.begin();
			i != m_players.end(); ++i)
	{
		Player *player = *i;
		if(player->peer_id == peer_id)
			return player;
	}
	return NULL;
}

Player * Environment::getPlayer(const char *name)
{
	for(std::list<Player*>::iterator i = m_players.begin();
			i != m_players.end(); ++i)
	{
		Player *player = *i;
		if(strcmp(player->getName(), name) == 0)
			return player;
	}
	return NULL;
}

Player * Environment::getRandomConnectedPlayer()
{
	std::list<Player*> connected_players = getPlayers(true);
	u32 chosen_one = myrand() % connected_players.size();
	u32 j = 0;
	for(std::list<Player*>::iterator
			i = connected_players.begin();
			i != connected_players.end(); ++i)
	{
		if(j == chosen_one)
		{
			Player *player = *i;
			return player;
		}
		j++;
	}
	return NULL;
}

Player * Environment::getNearestConnectedPlayer(v3f pos)
{
	std::list<Player*> connected_players = getPlayers(true);
	f32 nearest_d = 0;
	Player *nearest_player = NULL;
	for(std::list<Player*>::iterator
			i = connected_players.begin();
			i != connected_players.end(); ++i)
	{
		Player *player = *i;
		f32 d = player->getPosition().getDistanceFrom(pos);
		if(d < nearest_d || nearest_player == NULL)
		{
			nearest_d = d;
			nearest_player = player;
		}
	}
	return nearest_player;
}

std::list<Player*> Environment::getPlayers()
{
	return m_players;
}

std::list<Player*> Environment::getPlayers(bool ignore_disconnected)
{
	std::list<Player*> newlist;
	for(std::list<Player*>::iterator
			i = m_players.begin();
			i != m_players.end(); ++i)
	{
		Player *player = *i;

		if(ignore_disconnected)
		{
			// Ignore disconnected players
			if(player->peer_id == 0)
				continue;
		}

		newlist.push_back(player);
	}
	return newlist;
}

u32 Environment::getDayNightRatio()
{
	if(m_enable_day_night_ratio_override)
		return m_day_night_ratio_override;
	bool smooth = g_settings->getBool("enable_shaders");
	return time_to_daynight_ratio(m_time_of_day_f*24000, smooth);
}

void Environment::stepTimeOfDay(float dtime)
{
	m_time_counter += dtime;
	f32 speed = m_time_of_day_speed * 24000./(24.*3600);
	u32 units = (u32)(m_time_counter*speed);
	m_time_counter -= (f32)units / speed;
	bool sync_f = false;
	if(units > 0){
		// Sync at overflow
		if(m_time_of_day + units >= 24000)
			sync_f = true;
		m_time_of_day = (m_time_of_day + units) % 24000;
		if(sync_f)
			m_time_of_day_f = (float)m_time_of_day / 24000.0;
	}
	if(!sync_f){
		m_time_of_day_f += m_time_of_day_speed/24/3600*dtime;
		if(m_time_of_day_f > 1.0)
			m_time_of_day_f -= 1.0;
		if(m_time_of_day_f < 0.0)
			m_time_of_day_f += 1.0;
	}
}

/*
	ABMWithState
*/

ABMWithState::ABMWithState(ActiveBlockModifier *abm_):
	abm(abm_),
	timer(0)
{
	// Initialize timer to random value to spread processing
	float itv = abm->getTriggerInterval();
	itv = MYMAX(0.001, itv); // No less than 1ms
	int minval = MYMAX(-0.51*itv, -60); // Clamp to
	int maxval = MYMIN(0.51*itv, 60);   // +-60 seconds
	timer = myrand_range(minval, maxval);
}

/*
	ActiveBlockList
*/

void fillRadiusBlock(v3s16 p0, s16 r, std::set<v3s16> &list)
{
	v3s16 p;
	for(p.X=p0.X-r; p.X<=p0.X+r; p.X++)
	for(p.Y=p0.Y-r; p.Y<=p0.Y+r; p.Y++)
	for(p.Z=p0.Z-r; p.Z<=p0.Z+r; p.Z++)
	{
		// Set in list
		list.insert(p);
	}
}

void ActiveBlockList::update(std::list<v3s16> &active_positions,
		s16 radius,
		std::set<v3s16> &blocks_removed,
		std::set<v3s16> &blocks_added)
{
	/*
		Create the new list
	*/
	std::set<v3s16> newlist = m_forceloaded_list;
	for(std::list<v3s16>::iterator i = active_positions.begin();
			i != active_positions.end(); ++i)
	{
		fillRadiusBlock(*i, radius, newlist);
	}

	/*
		Find out which blocks on the old list are not on the new list
	*/
	// Go through old list
	for(std::set<v3s16>::iterator i = m_list.begin();
			i != m_list.end(); ++i)
	{
		v3s16 p = *i;
		// If not on new list, it's been removed
		if(newlist.find(p) == newlist.end())
			blocks_removed.insert(p);
	}

	/*
		Find out which blocks on the new list are not on the old list
	*/
	// Go through new list
	for(std::set<v3s16>::iterator i = newlist.begin();
			i != newlist.end(); ++i)
	{
		v3s16 p = *i;
		// If not on old list, it's been added
		if(m_list.find(p) == m_list.end())
			blocks_added.insert(p);
	}

	/*
		Update m_list
	*/
	m_list.clear();
	for(std::set<v3s16>::iterator i = newlist.begin();
			i != newlist.end(); ++i)
	{
		v3s16 p = *i;
		m_list.insert(p);
	}
}

/*
	ServerEnvironment
*/

ServerEnvironment::ServerEnvironment(ServerMap *map,
		GameScripting *scriptIface, Circuit* circuit, IGameDef *gamedef):
	m_abmhandler(NULL),
	m_map(map),
	m_script(scriptIface),
	m_circuit(circuit),
	m_gamedef(gamedef),
	m_random_spawn_timer(3),
	m_send_recommended_timer(0),
	m_active_objects_last(0),
	m_active_block_abm_last(0),
	m_active_block_abm_dtime(0),
	m_active_block_timer_last(0),
	m_blocks_added_last(0),
	m_game_time(0),
	m_game_time_fraction_counter(0),
	m_recommended_send_interval(0.1),
	m_max_lag_estimate(0.1)
{
	m_use_weather = g_settings->getBool("weather");
}

Player * ServerEnvironment::getPlayer(const char *name)
{
	Player *player = Environment::getPlayer(name);
	if (player)
		return player;
	return deSerializePlayer(name);
}

ServerEnvironment::~ServerEnvironment()
{
	// Clear active block list.
	// This makes the next one delete all active objects.
	m_active_blocks.clear();

	// Convert all objects to static and delete the active objects
	deactivateFarObjects(true);

	// Drop/delete map
	m_map->drop();

	// Delete ActiveBlockModifiers
	for(std::list<ABMWithState>::iterator
			i = m_abms.begin(); i != m_abms.end(); ++i){
		delete i->abm;
	}
}

Map & ServerEnvironment::getMap()
{
	return *m_map;
}

ServerMap & ServerEnvironment::getServerMap()
{
	return *m_map;
}

bool ServerEnvironment::line_of_sight(v3f pos1, v3f pos2, float stepsize, v3s16 *p)
{
	float distance = pos1.getDistanceFrom(pos2);

	//calculate normalized direction vector
	v3f normalized_vector = v3f((pos2.X - pos1.X)/distance,
								(pos2.Y - pos1.Y)/distance,
								(pos2.Z - pos1.Z)/distance);

	//find out if there's a node on path between pos1 and pos2
	for (float i = 1; i < distance; i += stepsize) {
		v3s16 pos = floatToInt(v3f(normalized_vector.X * i,
				normalized_vector.Y * i,
				normalized_vector.Z * i) +pos1,BS);

		MapNode n = getMap().getNodeNoEx(pos);

		if(n.param0 != CONTENT_AIR) {
			if (p) {
				*p = pos;
			}
			return false;
		}
	}
	return true;
}

void ServerEnvironment::serializePlayers(const std::string &savedir)
{
	std::string players_path = savedir + "/players";
	fs::CreateDir(players_path);

	std::list<Player*>::iterator i = m_players.begin();
	while (i != m_players.end())
	{
		Player *player = *i;

		if (player->path == "") {
			std::string playername = player->getName();
			if(playername == "")
			{
				//infostream<<"Not saving unnamed player."<<std::endl;
				goto save_end;
			}
			if(string_allowed(playername, PLAYERNAME_ALLOWED_CHARS) == false)
				playername = "player";
			player->path = players_path + "/" + playername;
		}

		//infostream<<"Saving player "<<player->getName()<<" to "<<player->path<<std::endl;
		{
			std::ostringstream ss(std::ios_base::binary);
			player->serialize(ss);
			if(!fs::safeWriteToFile(player->path, ss.str())) {
				infostream<<"Failed to write "<<player->path<<std::endl;
				goto save_end;
			}
		}
		player->need_save = 0;

		save_end:
		if(!player->peer_id && !player->getPlayerSAO() && player->refs <= 0) {
			delete player;
			i = m_players.erase(i);
		} else {
			++i;
		}
	}

	//infostream<<"Saved "<<saved_players.size()<<" players."<<std::endl;
}

#if WTF
void ServerEnvironment::deSerializePlayers(const std::string &savedir)
{
	std::string players_path = savedir + "/players";

	std::vector<fs::DirListNode> player_files = fs::GetDirListing(players_path);
	for(u32 i=0; i<player_files.size(); i++)
	{
		if(player_files[i].dir)
			continue;

		// Full path to this file
		std::string path = players_path + "/" + player_files[i].name;

		//infostream<<"Checking player file "<<path<<std::endl;

		// Load player to see what is its name
		RemotePlayer testplayer(m_gamedef);
		{
			// Open file and deserialize
			std::ifstream is(path.c_str(), std::ios_base::binary);
			if(is.good() == false || is.eof())
			{
				infostream<<"Failed to read "<<path<<std::endl;
				continue;
			}
			try {
			testplayer.deSerialize(is, player_files[i].name);
			} catch (SerializationError e) {
				errorstream<<e.what()<<std::endl;
				continue;
			}
		}

		if(!string_allowed(testplayer.getName(), PLAYERNAME_ALLOWED_CHARS))
		{
			infostream<<"Not loading player with invalid name: "
					<<testplayer.getName()<<std::endl;
		}

		/*infostream<<"Loaded test player with name "<<testplayer.getName()
				<<std::endl;*/

		// Search for the player
		std::string playername = testplayer.getName();
		Player *player = getPlayer(playername.c_str());
		bool newplayer = false;
		if(player == NULL)
		{
			//infostream<<"Is a new player"<<std::endl;
			player = new RemotePlayer(m_gamedef);
			newplayer = true;
		}

		// Load player
		{
			verbosestream<<"Reading player "<<testplayer.getName()<<" from "
					<<path<<std::endl;
			// Open file and deserialize
			std::ifstream is(path.c_str(), std::ios_base::binary);
			if(is.good() == false || is.eof())
			{
				infostream<<"Failed to read "<<path<<std::endl;
				continue;
			}
			try {
			player->deSerialize(is, player_files[i].name);
			} catch (SerializationError e) {
				errorstream<<e.what()<<std::endl;
				continue;
			}
			player->path = path;
		}

		if(newplayer)
		{
			addPlayer(player);
		}
	}
}
#endif

Player * ServerEnvironment::deSerializePlayer(const std::string &name)
{
	if(!string_allowed(name, PLAYERNAME_ALLOWED_CHARS) || !name.size()) {
		infostream<<"Not loading player with invalid name: "<<name<<std::endl;
		return NULL;
	}
	std::string path = m_map->m_savedir + "/players" + "/" + name;

	infostream<<"Checking player file "<<path<<std::endl;
	Player *player = new RemotePlayer(m_gamedef);
	verbosestream<<"Reading player "<<name<<" from " <<path<<std::endl;
	std::ifstream is(path.c_str(), std::ios_base::binary);
	if(is.good() == false || is.eof()) {
		infostream<<"Failed to read "<<path<<std::endl;
		return NULL;
	}
	try {
		player->deSerialize(is, name);
	} catch (SerializationError e) {
		errorstream<<e.what()<<std::endl;
		return NULL;
	}
	player->path = path;
	addPlayer(player);
	return player;
}

void ServerEnvironment::saveMeta(const std::string &savedir)
{
	std::string path = savedir + "/env_meta.txt";

	// Open file and serialize
	std::ostringstream ss(std::ios_base::binary);

	Settings args;
	args.setU64("game_time", m_game_time);
	args.setU64("time_of_day", getTimeOfDay());
	args.writeLines(ss);
	ss<<"EnvArgsEnd\n";

	if(!fs::safeWriteToFile(path, ss.str()))
	{
		infostream<<"ServerEnvironment::saveMeta(): Failed to write "
				<<path<<std::endl;
		throw SerializationError("Couldn't save env meta");
	}
}

void ServerEnvironment::loadMeta(const std::string &savedir)
{
	std::string path = savedir + "/env_meta.txt";

	// Open file and deserialize
	std::ifstream is(path.c_str(), std::ios_base::binary);
	if(is.good() == false)
	{
		infostream<<"ServerEnvironment::loadMeta(): Failed to open "
				<<path<<std::endl;
		throw SerializationError("Couldn't load env meta");
	}

	Settings args;

	for(;;)
	{
		if(is.eof())
			return;
/*
			throw SerializationError
					("ServerEnvironment::loadMeta(): EnvArgsEnd not found");
*/
		std::string line;
		std::getline(is, line);
		std::string trimmedline = trim(line);
		if(trimmedline == "EnvArgsEnd")
			break;
		args.parseConfigLine(line);
	}

	try{
		m_game_time = args.getU64("game_time");
	}catch(SettingNotFoundException &e){
		// Getting this is crucial, otherwise timestamps are useless
		throw SerializationError("Couldn't load env meta game_time");
	}

	try{
		m_time_of_day = args.getU64("time_of_day");
	}catch(SettingNotFoundException &e){
		// This is not as important
		m_time_of_day = 9000;
	}
}

#if WTF // now in .h
struct ActiveABM
{
	ActiveABM():
		required_neighbors(CONTENT_ID_CAPACITY)
	{}
	ActiveBlockModifier *abm;
	int chance;
	int neighbors_range;
	FMBitset required_neighbors;
};
#endif

/*
class ABMHandler
{
private:
	ServerEnvironment *m_env;
	std::list<ActiveABM> *m_aabms[CONTENT_ID_CAPACITY];
	std::list<std::list<ActiveABM>*> m_aabms_list;
	bool m_aabms_empty;
public:
*/

	ABMHandler::
	ABMHandler(std::list<ABMWithState> &abms,
			float dtime_s, ServerEnvironment *env,
			bool use_timers, bool activate = false):
		m_env(env),
		m_aabms(),
		m_aabms_empty(true)
	{
		if(dtime_s < 0.001)
			return;
		INodeDefManager *ndef = env->getGameDef()->ndef();
		for(std::list<ABMWithState>::iterator
				i = abms.begin(); i != abms.end(); ++i){
			ActiveBlockModifier *abm = i->abm;
			float trigger_interval = abm->getTriggerInterval();
			if(trigger_interval < 0.001)
				trigger_interval = 0.001;
			float actual_interval = dtime_s;
			if(use_timers){
				i->timer += dtime_s;
				if(i->timer < trigger_interval)
					continue;
				i->timer -= trigger_interval;
				if (i->timer > trigger_interval*2)
					i->timer = 0;
				actual_interval = trigger_interval;
			}
			float intervals = actual_interval / trigger_interval;
			if(intervals == 0)
				continue;
			float chance = abm->getTriggerChance();
			if(chance == 0)
				chance = 1;
			ActiveABM aabm;
			aabm.abm = abm;
			aabm.neighbors_range = abm->getNeighborsRange();
			aabm.chance = chance / intervals;
			if(aabm.chance == 0)
				aabm.chance = 1;
			// Trigger neighbors
			std::set<std::string> required_neighbors_s
					= abm->getRequiredNeighbors(activate);
			for(std::set<std::string>::iterator
					i = required_neighbors_s.begin();
					i != required_neighbors_s.end(); i++)
			{
				ndef->getIds(*i, aabm.required_neighbors);
			}
			// Trigger contents
			std::set<std::string> contents_s = abm->getTriggerContents();
			for(std::set<std::string>::iterator
					i = contents_s.begin(); i != contents_s.end(); i++)
			{
				std::set<content_t> ids;
				ndef->getIds(*i, ids);
				for(std::set<content_t>::const_iterator k = ids.begin();
						k != ids.end(); k++)
				{
					content_t c = *k;
					if (!m_aabms[c]) {
						m_aabms[c] = new std::list<ActiveABM>;
						m_aabms_list.push_back(m_aabms[c]);
					}
					m_aabms[c]->push_back(aabm);
					m_aabms_empty = false;
				}
			}
		}
	}

	ABMHandler::
	~ABMHandler() {
		for (std::list<std::list<ActiveABM>*>::iterator i = m_aabms_list.begin();
				i != m_aabms_list.end(); ++i)
			delete *i;
	}

	// Find out how many objects the given block and its neighbours contain.
	// Returns the number of objects in the block, and also in 'wider' the
	// number of objects in the block and all its neighbours. The latter
	// may an estimate if any neighbours are unloaded.
	u32 ABMHandler::countObjects(MapBlock *block, ServerMap * map, u32 &wider)
	{
		wider = 0;
		u32 wider_unknown_count = 0;
		for(s16 x=-1; x<=1; x++)
		for(s16 y=-1; y<=1; y++)
		for(s16 z=-1; z<=1; z++)
		{
			MapBlock *block2 = map->getBlockNoCreateNoEx(
					block->getPos() + v3s16(x,y,z));
			if(block2==NULL){
				wider_unknown_count++;
				continue;
			}
			wider += block2->m_static_objects.m_active.size()
					+ block2->m_static_objects.m_stored.size();
		}
		// Extrapolate
		u32 active_object_count = block->m_static_objects.m_active.size();
		u32 wider_known_count = 3*3*3 - wider_unknown_count;
		wider += wider_unknown_count * wider / wider_known_count;
		return active_object_count;
	}

	void ABMHandler::apply(MapBlock *block, bool activate)
	{
		if(m_aabms_empty)
			return;

		ScopeProfiler sp(g_profiler, "ABM apply", SPT_ADD);
		ServerMap *map = &m_env->getServerMap();

		u32 active_object_count_wider;
		u32 active_object_count = this->countObjects(block, map, active_object_count_wider);
		m_env->m_added_objects = 0;

		v3s16 p0;
		for(p0.X=0; p0.X<MAP_BLOCKSIZE; p0.X++)
		for(p0.Y=0; p0.Y<MAP_BLOCKSIZE; p0.Y++)
		for(p0.Z=0; p0.Z<MAP_BLOCKSIZE; p0.Z++)
		{
			MapNode n = block->getNodeNoEx(p0);
			content_t c = n.getContent();
			v3s16 p = p0 + block->getPosRelative();

			if (!m_aabms[c])
				continue;

			for(std::list<ActiveABM>::iterator
					i = m_aabms[c]->begin(); i != m_aabms[c]->end(); i++)
			{
				if(myrand() % i->chance != 0)
					continue;
				// Check neighbors
				MapNode neighbor;
				if(i->required_neighbors.count() > 0)
				{
					v3s16 p1;
					int neighbors_range = i->neighbors_range;
					for(p1.X = p.X - neighbors_range; p1.X <= p.X + neighbors_range; ++p1.X)
					for(p1.Y = p.Y - neighbors_range; p1.Y <= p.Y + neighbors_range; ++p1.Y)
					for(p1.Z = p.Z - neighbors_range; p1.Z <= p.Z + neighbors_range; ++p1.Z)
					{
						if(p1 == p)
							continue;
						MapNode n = map->getNodeNoEx(p1);
						content_t c = n.getContent();
						if(i->required_neighbors.get(c)){
							neighbor = n;
							goto neighbor_found;
						}
					}
					// No required neighbor found
					continue;
				}
neighbor_found:

				i->abm->trigger(m_env, p, n,
<<<<<<< HEAD
						active_object_count, active_object_count_wider + active_object_count, neighbor, activate);
=======
						active_object_count, active_object_count_wider);
>>>>>>> 564e11fc

				// Count surrounding objects again if the abms added any
				if(m_env->m_added_objects > 0) {
					active_object_count = countObjects(block, map, active_object_count_wider);
					m_env->m_added_objects = 0;
				}
			}
		}
	}
/*
};
*/

void ServerEnvironment::activateBlock(MapBlock *block, u32 additional_dtime)
{
	// Reset usage timer immediately, otherwise a block that becomes active
	// again at around the same time as it would normally be unloaded will
	// get unloaded incorrectly. (I think this still leaves a small possibility
	// of a race condition between this and server::AsyncRunStep, which only
	// some kind of synchronisation will fix, but it at least reduces the window
	// of opportunity for it to break from seconds to nanoseconds)
	block->resetUsageTimer();

	// Get time difference
	u32 dtime_s = 0;
	u32 stamp = block->getTimestamp();
	if(m_game_time > stamp && stamp != BLOCK_TIMESTAMP_UNDEFINED)
		dtime_s = m_game_time - block->getTimestamp();
	dtime_s += additional_dtime;

	/*infostream<<"ServerEnvironment::activateBlock(): block timestamp: "
			<<stamp<<", game time: "<<m_game_time<<std::endl;*/

	// Set current time as timestamp
	block->setTimestampNoChangedFlag(m_game_time);

	/*infostream<<"ServerEnvironment::activateBlock(): block is "
			<<dtime_s<<" seconds old."<<std::endl;*/

	// Activate stored objects
	activateObjects(block, dtime_s);
	
//	// Calculate weather conditions
//	m_map->updateBlockHeat(this, block->getPos() *  MAP_BLOCKSIZE, block);

	// Run node timers
	std::map<v3s16, NodeTimer> elapsed_timers =
		block->m_node_timers.step((float)dtime_s);
	if(!elapsed_timers.empty()){
		MapNode n;
		for(std::map<v3s16, NodeTimer>::iterator
				i = elapsed_timers.begin();
				i != elapsed_timers.end(); i++){
			n = block->getNodeNoEx(i->first);
			v3s16 p = i->first + block->getPosRelative();
			if(m_script->node_on_timer(p,n,i->second.elapsed))
				block->setNodeTimer(i->first,NodeTimer(i->second.timeout,0));
		}
	}

	/* Handle ActiveBlockModifiers */
	ABMHandler abmhandler(m_abms, dtime_s, this, false, true);
	abmhandler.apply(block, true);
}

void ServerEnvironment::addActiveBlockModifier(ActiveBlockModifier *abm)
{
	m_abms.push_back(ABMWithState(abm));
}

bool ServerEnvironment::setNode(v3s16 p, const MapNode &n, s16 fast)
{
	INodeDefManager *ndef = m_gamedef->ndef();
	MapNode n_old = m_map->getNodeNoEx(p);
	// Call destructor
	if(ndef->get(n_old).has_on_destruct)
		m_script->node_on_destruct(p, n_old);
	// Replace node
	
	if (fast) {
		try {
			MapNode nn = n;
			if (fast == 2)
				nn.param1 = n_old.param1;
			m_map->setNode(p, nn);
		} catch(InvalidPositionException &e) { }
	} else {
	bool succeeded = m_map->addNodeWithEvent(p, n);
	if(!succeeded)
		return false;
	}

	if(ndef->get(n).is_wire) {
		m_circuit->addWire(getMap(), ndef, p);
	}
	// Call circuit update
	if(ndef->get(n).is_circuit_element) {
		m_circuit->addElement(getMap(), ndef, p, ndef->get(n).circuit_element_states);
	}

	// Call post-destructor
	if(ndef->get(n_old).has_after_destruct)
		m_script->node_after_destruct(p, n_old);
	// Call constructor
	if(ndef->get(n).has_on_construct)
		m_script->node_on_construct(p, n);
	return true;
}

bool ServerEnvironment::removeNode(v3s16 p, s16 fast)
{
	INodeDefManager *ndef = m_gamedef->ndef();
	MapNode n_old = m_map->getNodeNoEx(p);
	// Call destructor
	if(ndef->get(n_old).has_on_destruct)
		m_script->node_on_destruct(p, n_old);
	// Replace with air
	// This is slightly optimized compared to addNodeWithEvent(air)
	if (fast) {
		MapNode n;
		try {
			if (fast == 2)
				n.param1 = n_old.param1;
			m_map->setNode(p, n);
		} catch(InvalidPositionException &e) { }
	} else {
	bool succeeded = m_map->removeNodeWithEvent(p);
	if(!succeeded)
		return false;
	}
	if(ndef->get(n_old).is_wire) {
		m_circuit->removeWire(*m_map, ndef, p, n_old);
	}
	if(ndef->get(n_old).is_circuit_element) {
		m_circuit->removeElement(p);
	}

	// Call post-destructor
	if(ndef->get(n_old).has_after_destruct)
		m_script->node_after_destruct(p, n_old);
	// Air doesn't require constructor
	return true;
}

bool ServerEnvironment::swapNode(v3s16 p, const MapNode &n)
{
	INodeDefManager *ndef = m_gamedef->ndef();
	MapNode n_old = m_map->getNodeNoEx(p);
	bool succeeded = m_map->addNodeWithEvent(p, n, false);
	if(succeeded) {
		MapNode n_new = n;
		if(ndef->get(n_new).is_circuit_element) {
			if(ndef->get(n_old).is_circuit_element) {
				m_circuit->updateElement(n_new, p, ndef, ndef->get(n_new).circuit_element_states);
			} else {
				if(ndef->get(n_old).is_wire) {
					m_circuit->removeWire(*m_map, ndef, p, n_old);
				}
				m_circuit->addElement(*m_map, ndef, p, ndef->get(n_new).circuit_element_states);
			}
		} else {
			if(ndef->get(n_old).is_circuit_element) {
				m_circuit->removeElement(p);
			} else if(ndef->get(n_old).is_wire) {
				m_circuit->removeWire(*m_map, ndef, p, n_old);
			}
			if(ndef->get(n_new).is_wire) {
				m_circuit->addWire(*m_map, ndef, p);
			}
		}
	}
	return succeeded;
}

std::set<u16> ServerEnvironment::getObjectsInsideRadius(v3f pos, float radius)
{
	std::set<u16> objects;
	for(std::map<u16, ServerActiveObject*>::iterator
			i = m_active_objects.begin();
			i != m_active_objects.end(); ++i)
	{
		ServerActiveObject* obj = i->second;
		u16 id = i->first;
		v3f objectpos = obj->getBasePosition();
		if(objectpos.getDistanceFrom(pos) > radius)
			continue;
		objects.insert(id);
	}
	return objects;
}

void ServerEnvironment::clearAllObjects()
{
	infostream<<"ServerEnvironment::clearAllObjects(): "
			<<"Removing all active objects"<<std::endl;
	std::list<u16> objects_to_remove;
	for(std::map<u16, ServerActiveObject*>::iterator
			i = m_active_objects.begin();
			i != m_active_objects.end(); ++i)
	{
		ServerActiveObject* obj = i->second;
		if(obj->getType() == ACTIVEOBJECT_TYPE_PLAYER)
			continue;
		u16 id = i->first;
		// Delete static object if block is loaded
		if(obj->m_static_exists){
			MapBlock *block = m_map->getBlockNoCreateNoEx(obj->m_static_block);
			if(block){
				block->m_static_objects.remove(id);
				block->raiseModified(MOD_STATE_WRITE_NEEDED,
						"clearAllObjects");
				obj->m_static_exists = false;
			}
		}
		// If known by some client, don't delete immediately
		if(obj->m_known_by_count > 0){
			obj->m_pending_deactivation = true;
			obj->m_removed = true;
			continue;
		}

		// Tell the object about removal
		obj->removingFromEnvironment();
		// Deregister in scripting api
		m_script->removeObjectReference(obj);

		// Delete active object
		if(obj->environmentDeletes())
			delete obj;
		// Id to be removed from m_active_objects
		objects_to_remove.push_back(id);
	}
	// Remove references from m_active_objects
	for(std::list<u16>::iterator i = objects_to_remove.begin();
			i != objects_to_remove.end(); ++i)
	{
		m_active_objects.erase(*i);
	}

	// Get list of loaded blocks
	std::list<v3s16> loaded_blocks;
	infostream<<"ServerEnvironment::clearAllObjects(): "
			<<"Listing all loaded blocks"<<std::endl;
	m_map->listAllLoadedBlocks(loaded_blocks);
	infostream<<"ServerEnvironment::clearAllObjects(): "
			<<"Done listing all loaded blocks: "
			<<loaded_blocks.size()<<std::endl;

	// Get list of loadable blocks
	std::list<v3s16> loadable_blocks;
	infostream<<"ServerEnvironment::clearAllObjects(): "
			<<"Listing all loadable blocks"<<std::endl;
	m_map->listAllLoadableBlocks(loadable_blocks);
	infostream<<"ServerEnvironment::clearAllObjects(): "
			<<"Done listing all loadable blocks: "
			<<loadable_blocks.size()
			<<", now clearing"<<std::endl;

	// Grab a reference on each loaded block to avoid unloading it
	for(std::list<v3s16>::iterator i = loaded_blocks.begin();
			i != loaded_blocks.end(); ++i)
	{
		v3s16 p = *i;
		MapBlock *block = m_map->getBlockNoCreateNoEx(p);
		assert(block);
		block->refGrab();
	}

	// Remove objects in all loadable blocks
	u32 unload_interval = g_settings->getS32("max_clearobjects_extra_loaded_blocks");
	unload_interval = MYMAX(unload_interval, 1);
	u32 report_interval = loadable_blocks.size() / 10;
	u32 num_blocks_checked = 0;
	u32 num_blocks_cleared = 0;
	u32 num_objs_cleared = 0;
	for(std::list<v3s16>::iterator i = loadable_blocks.begin();
			i != loadable_blocks.end(); ++i)
	{
		v3s16 p = *i;
		MapBlock *block = m_map->emergeBlock(p, false);
		if(!block){
			errorstream<<"ServerEnvironment::clearAllObjects(): "
					<<"Failed to emerge block "<<PP(p)<<std::endl;
			continue;
		}
		u32 num_stored = block->m_static_objects.m_stored.size();
		u32 num_active = block->m_static_objects.m_active.size();
		if(num_stored != 0 || num_active != 0){
			block->m_static_objects.m_stored.clear();
			block->m_static_objects.m_active.clear();
			block->raiseModified(MOD_STATE_WRITE_NEEDED,
					"clearAllObjects");
			num_objs_cleared += num_stored + num_active;
			num_blocks_cleared++;
		}
		num_blocks_checked++;

		if(report_interval != 0 &&
				num_blocks_checked % report_interval == 0){
			float percent = 100.0 * (float)num_blocks_checked /
					loadable_blocks.size();
			infostream<<"ServerEnvironment::clearAllObjects(): "
					<<"Cleared "<<num_objs_cleared<<" objects"
					<<" in "<<num_blocks_cleared<<" blocks ("
					<<percent<<"%)"<<std::endl;
		}
		if(num_blocks_checked % unload_interval == 0){
			m_map->unloadUnreferencedBlocks();
		}
	}
	m_map->unloadUnreferencedBlocks();

	// Drop references that were added above
	for(std::list<v3s16>::iterator i = loaded_blocks.begin();
			i != loaded_blocks.end(); ++i)
	{
		v3s16 p = *i;
		MapBlock *block = m_map->getBlockNoCreateNoEx(p);
		assert(block);
		block->refDrop();
	}

	infostream<<"ServerEnvironment::clearAllObjects(): "
			<<"Finished: Cleared "<<num_objs_cleared<<" objects"
			<<" in "<<num_blocks_cleared<<" blocks"<<std::endl;
}

void ServerEnvironment::step(float dtime, float uptime, int max_cycle_ms)
{
	DSTACK(__FUNCTION_NAME);

	//TimeTaker timer("ServerEnv step");

	/* Step time of day */
	stepTimeOfDay(dtime);

	// Update this one
	// NOTE: This is kind of funny on a singleplayer game, but doesn't
	// really matter that much.
	m_recommended_send_interval = g_settings->getFloat("dedicated_server_step");

	/*
		Increment game time
	*/
	{
		m_game_time_fraction_counter += dtime;
		u32 inc_i = (u32)m_game_time_fraction_counter;
		m_game_time += inc_i;
		m_game_time_fraction_counter -= (float)inc_i;
	}

	TimeTaker timer_step("Environment step");

	/*
		Handle players
	*/
	{
		//ScopeProfiler sp(g_profiler, "SEnv: handle players avg", SPT_AVG);
		for(std::list<Player*>::iterator i = m_players.begin();
				i != m_players.end(); ++i)
		{
			Player *player = *i;

			// Ignore disconnected players
			if(player->peer_id == 0)
				continue;

			// Move
			player->move(dtime, *m_map, 100*BS);
		}
	}

	/*
	 * Update circuit
	 */
	m_circuit -> update(dtime, *m_map, m_gamedef->ndef());

	/*
		Manage active block list
	*/
	if(m_blocks_added_last || m_active_blocks_management_interval.step(dtime, 2.0))
	{
		ScopeProfiler sp(g_profiler, "SEnv: manage act. block list avg /2s", SPT_AVG);
		/*
			Get player block positions
		*/
		std::list<v3s16> players_blockpos;
		for(std::list<Player*>::iterator
				i = m_players.begin();
				i != m_players.end(); ++i)
		{
			Player *player = *i;
			// Ignore disconnected players
			if(player->peer_id == 0)
				continue;
			v3s16 blockpos = getNodeBlockPos(
					floatToInt(player->getPosition(), BS));
			players_blockpos.push_back(blockpos);
		}
		if (g_settings->getBool("enable_force_load")) {
			for(std::map<u16, ServerActiveObject*>::iterator
				i = m_active_objects.begin();
				i != m_active_objects.end(); ++i)
			{
				ServerActiveObject* obj = i->second;
				if(obj->getType() == ACTIVEOBJECT_TYPE_PLAYER)
					continue;
				ObjectProperties* props = obj->accessObjectProperties();
				if(props->force_load){
					v3f objectpos = obj->getBasePosition();
					v3s16 blockpos = getNodeBlockPos(
					floatToInt(objectpos, BS));
					players_blockpos.push_back(blockpos);
				}
			}
		}

		/*
			Update list of active blocks, collecting changes
		*/
		const s16 active_block_range = g_settings->getS16("active_block_range");
		std::set<v3s16> blocks_removed;
		m_active_blocks.update(players_blockpos, active_block_range,
				blocks_removed, m_blocks_added);

		/*
			Handle removed blocks
		*/

		// Convert active objects that are no more in active blocks to static
		deactivateFarObjects(false);

		for(std::set<v3s16>::iterator
				i = blocks_removed.begin();
				i != blocks_removed.end(); ++i)
		{
			v3s16 p = *i;

			/* infostream<<"Server: Block " << PP(p)
				<< " became inactive"<<std::endl; */

			MapBlock *block = m_map->getBlockNoCreateNoEx(p);
			if(block==NULL)
				continue;

			// Set current time as timestamp (and let it set ChangedFlag)
			block->setTimestamp(m_game_time);
		}

		/*
			Handle added blocks
		*/

		u32 n = 0, end_ms = porting::getTimeMs() + max_cycle_ms;
		m_blocks_added_last = 0;
		std::set<v3s16>::iterator i;
		for(i = m_blocks_added.begin();
				i != m_blocks_added.end(); ++i)
		{
			++n;
			v3s16 p = *i;

			MapBlock *block = m_map->getBlockOrEmerge(p);
			if(block==NULL){
				m_active_blocks.m_list.erase(p);
				continue;
			}

			activateBlock(block);
			/* infostream<<"Server: Block " << PP(p)
				<< " became active"<<std::endl; */
			if (porting::getTimeMs() > end_ms) {
				m_blocks_added_last = n;
				break;
			}
		}
		m_blocks_added.erase(m_blocks_added.begin(), i);
	}

	/*
		Mess around in active blocks
	*/
	if(m_active_block_timer_last || m_active_blocks_nodemetadata_interval.step(dtime, 1.0))
	{
		//ScopeProfiler sp(g_profiler, "SEnv: mess in act. blocks avg /1s", SPT_AVG);

		//float dtime = 1.0;

		u32 n = 0, calls = 0, end_ms = porting::getTimeMs() + max_cycle_ms;
		for(std::set<v3s16>::iterator
				i = m_active_blocks.m_list.begin();
				i != m_active_blocks.m_list.end(); ++i)
		{
			if (n++ < m_active_block_timer_last)
				continue;
			else
				m_active_block_timer_last = 0;
			++calls;

			v3s16 p = *i;

			/*infostream<<"Server: Block ("<<p.X<<","<<p.Y<<","<<p.Z
					<<") being handled"<<std::endl;*/

			MapBlock *block = m_map->getBlockNoCreateNoEx(p);
			if(block==NULL)
				continue;

			// Reset block usage timer
			block->resetUsageTimer();

			// Set current time as timestamp
			block->setTimestampNoChangedFlag(m_game_time);
			// If time has changed much from the one on disk,
			// set block to be saved when it is unloaded
			if(block->getTimestamp() > block->getDiskTimestamp() + 60)
				block->raiseModified(MOD_STATE_WRITE_AT_UNLOAD,
						"Timestamp older than 60s (step)");

			// Run node timers
			if (!block->m_node_timers.m_uptime_last)  // not very good place, but minimum modifications
				block->m_node_timers.m_uptime_last = uptime - dtime;
			std::map<v3s16, NodeTimer> elapsed_timers =
				block->m_node_timers.step(uptime - block->m_node_timers.m_uptime_last);
			block->m_node_timers.m_uptime_last = uptime;
			if(!elapsed_timers.empty()){
				MapNode n;
				for(std::map<v3s16, NodeTimer>::iterator
						i = elapsed_timers.begin();
						i != elapsed_timers.end(); i++){
					n = block->getNodeNoEx(i->first);
					p = i->first + block->getPosRelative();
					if(m_script->node_on_timer(p,n,i->second.elapsed))
						block->setNodeTimer(i->first,NodeTimer(i->second.timeout,0));
				}
			}

			if (porting::getTimeMs() > end_ms) {
				m_active_block_timer_last = n;
				break;
		}
	}
		if (!calls)
			m_active_block_timer_last = 0;
	}

	m_active_block_abm_dtime += dtime;
	const float abm_interval = 1.0;
	if(m_active_block_abm_last || m_active_block_modifier_interval.step(dtime, abm_interval))
	{
		ScopeProfiler sp(g_profiler, "SEnv: modify in blocks avg /1s", SPT_AVG);
		TimeTaker timer("modify in active blocks");

		// Initialize handling of ActiveBlockModifiers
		if (!m_active_block_abm_last || !m_abmhandler) {
			if (m_abmhandler)
				delete m_abmhandler;
			m_abmhandler = new ABMHandler(m_abms, m_active_block_abm_dtime, this, true, false);
		}
/*
		ABMHandler abmhandler(m_abms, m_active_block_abm_dtime, this, true);
*/
		u32 n = 0, calls = 0, end_ms = porting::getTimeMs() + max_cycle_ms;

		for(std::set<v3s16>::iterator
				i = m_active_blocks.m_list.begin();
				i != m_active_blocks.m_list.end(); ++i)
		{
			if (n++ < m_active_block_abm_last)
				continue;
			else
				m_active_block_abm_last = 0;
			++calls;

			ScopeProfiler sp(g_profiler, "SEnv: ABM one block avg", SPT_AVG);

			v3s16 p = *i;

			/*infostream<<"Server: Block ("<<p.X<<","<<p.Y<<","<<p.Z
					<<") being handled"<<std::endl;*/

			MapBlock *block = m_map->getBlockNoCreateNoEx(p);
			if(block==NULL)
				continue;

			// Set current time as timestamp
			block->setTimestampNoChangedFlag(m_game_time);

			/* Handle ActiveBlockModifiers */
			m_abmhandler->apply(block);

			if (porting::getTimeMs() > end_ms) {
				m_active_block_abm_last = n;
				break;
			}
		}
		if (!calls)
			m_active_block_abm_last = 0;

/*
		if(m_active_block_abm_last) {
			infostream<<"WARNING: active block modifiers ("
					<<calls<<"/"<<m_active_blocks.m_list.size()<<" to "<<m_active_block_abm_last<<") took "
					<<porting::getTimeMs()-end_ms + u32(1000 * m_recommended_send_interval)<<"ms "
					<<std::endl;
		}
*/
		if (!m_active_block_abm_last)
			m_active_block_abm_dtime = 0;
	}

	/*
		Step script environment (run global on_step())
	*/
	{
	ScopeProfiler sp(g_profiler, "SEnv: environment_Step AVG", SPT_AVG);
	TimeTaker timer("environment_Step");
	m_script->environment_Step(dtime);
	}
	/*
		Step active objects
	*/
	{
		//ScopeProfiler sp(g_profiler, "SEnv: step act. objs avg", SPT_AVG);
		//TimeTaker timer("Step active objects");

		g_profiler->avg("SEnv: num of objects", m_active_objects.size());

		// This helps the objects to send data at the same time
		bool send_recommended = false;
		m_send_recommended_timer += dtime;
		if(m_send_recommended_timer > getSendRecommendedInterval())
		{
			m_send_recommended_timer -= getSendRecommendedInterval();
			if (m_send_recommended_timer > getSendRecommendedInterval() * 2) {
				m_send_recommended_timer = 0;
			}
			send_recommended = true;
		}
		bool only_peaceful_mobs = g_settings->getBool("only_peaceful_mobs");
		u32 n = 0, calls = 0, end_ms = porting::getTimeMs() + max_cycle_ms;
		for(std::map<u16, ServerActiveObject*>::iterator
				i = m_active_objects.begin();
				i != m_active_objects.end(); ++i)
		{
			if (n++ < m_active_objects_last)
				continue;
			else
				m_active_objects_last = 0;
			++calls;
			ServerActiveObject* obj = i->second;
			// Remove non-peaceful mobs on peaceful mode
			if(only_peaceful_mobs){
				if(!obj->isPeaceful())
					obj->m_removed = true;
			}
			// Don't step if is to be removed or stored statically
			if(obj->m_removed || obj->m_pending_deactivation)
				continue;
			// Step object
			if (!obj->m_uptime_last)  // not very good place, but minimum modifications
				obj->m_uptime_last = uptime - dtime;
			obj->step(uptime - obj->m_uptime_last, send_recommended);
			obj->m_uptime_last = uptime;
			// Read messages from object
			while(!obj->m_messages_out.empty())
			{
				m_active_object_messages.push_back(
						obj->m_messages_out.pop_front());
			}

			if (porting::getTimeMs() > end_ms) {
				m_active_objects_last = n;
				break;
			}
		}
		if (!calls)
			m_active_objects_last = 0;
	}

	/*
		Manage active objects
	*/
	if(m_object_management_interval.step(dtime, 0.5))
	{
		//ScopeProfiler sp(g_profiler, "SEnv: remove removed objs avg /.5s", SPT_AVG);
		/*
			Remove objects that satisfy (m_removed && m_known_by_count==0)
		*/
		removeRemovedObjects();
	}
}

ServerActiveObject* ServerEnvironment::getActiveObject(u16 id)
{
	std::map<u16, ServerActiveObject*>::iterator n;
	n = m_active_objects.find(id);
	if(n == m_active_objects.end())
		return NULL;
	return n->second;
}

bool isFreeServerActiveObjectId(u16 id,
		std::map<u16, ServerActiveObject*> &objects)
{
	if(id == 0)
		return false;

	return objects.find(id) == objects.end();
}

u16 getFreeServerActiveObjectId(
		std::map<u16, ServerActiveObject*> &objects)
{
	//try to reuse id's as late as possible
	static u16 last_used_id = 0;
	u16 startid = last_used_id;
	for(;;)
	{
		last_used_id ++;
		if(isFreeServerActiveObjectId(last_used_id, objects))
			return last_used_id;

		if(last_used_id == startid)
			return 0;
	}
}

u16 ServerEnvironment::addActiveObject(ServerActiveObject *object)
{
	assert(object);
	m_added_objects++;
	u16 id = addActiveObjectRaw(object, true, 0);
	return id;
}

#if 0
bool ServerEnvironment::addActiveObjectAsStatic(ServerActiveObject *obj)
{
	assert(obj);

	v3f objectpos = obj->getBasePosition();

	// The block in which the object resides in
	v3s16 blockpos_o = getNodeBlockPos(floatToInt(objectpos, BS));

	/*
		Update the static data
	*/

	// Create new static object
	std::string staticdata = obj->getStaticData();
	StaticObject s_obj(obj->getType(), objectpos, staticdata);
	// Add to the block where the object is located in
	v3s16 blockpos = getNodeBlockPos(floatToInt(objectpos, BS));
	// Get or generate the block
	MapBlock *block = m_map->emergeBlock(blockpos);

	bool succeeded = false;

	if(block)
	{
		block->m_static_objects.insert(0, s_obj);
		block->raiseModified(MOD_STATE_WRITE_AT_UNLOAD,
				"addActiveObjectAsStatic");
		succeeded = true;
	}
	else{
		infostream<<"ServerEnvironment::addActiveObjectAsStatic: "
				<<"Could not find or generate "
				<<"a block for storing static object"<<std::endl;
		succeeded = false;
	}

	if(obj->environmentDeletes())
		delete obj;

	return succeeded;
}
#endif

/*
	Finds out what new objects have been added to
	inside a radius around a position
*/
void ServerEnvironment::getAddedActiveObjects(v3s16 pos, s16 radius,
		std::set<u16> &current_objects,
		std::set<u16> &added_objects)
{
	v3f pos_f = intToFloat(pos, BS);
	f32 radius_f = radius * BS;
	/*
		Go through the object list,
		- discard m_removed objects,
		- discard objects that are too far away,
		- discard objects that are found in current_objects.
		- add remaining objects to added_objects
	*/
	for(std::map<u16, ServerActiveObject*>::iterator
			i = m_active_objects.begin();
			i != m_active_objects.end(); ++i)
	{
		u16 id = i->first;
		// Get object
		ServerActiveObject *object = i->second;
		if(object == NULL)
			continue;
		// Discard if removed or deactivating
		if(object->m_removed || object->m_pending_deactivation)
			continue;
		if(object->unlimitedTransferDistance() == false){
			// Discard if too far
			f32 distance_f = object->getBasePosition().getDistanceFrom(pos_f);
			if(distance_f > radius_f)
				continue;
		}
		// Discard if already on current_objects
		std::set<u16>::iterator n;
		n = current_objects.find(id);
		if(n != current_objects.end())
			continue;
		// Add to added_objects
		added_objects.insert(id);
	}
}

/*
	Finds out what objects have been removed from
	inside a radius around a position
*/
void ServerEnvironment::getRemovedActiveObjects(v3s16 pos, s16 radius,
		std::set<u16> &current_objects,
		std::set<u16> &removed_objects)
{
	v3f pos_f = intToFloat(pos, BS);
	f32 radius_f = radius * BS;
	/*
		Go through current_objects; object is removed if:
		- object is not found in m_active_objects (this is actually an
		  error condition; objects should be set m_removed=true and removed
		  only after all clients have been informed about removal), or
		- object has m_removed=true, or
		- object is too far away
	*/
	for(std::set<u16>::iterator
			i = current_objects.begin();
			i != current_objects.end(); ++i)
	{
		u16 id = *i;
		ServerActiveObject *object = getActiveObject(id);

		if(object == NULL){
			infostream<<"ServerEnvironment::getRemovedActiveObjects():"
					<<" object in current_objects is NULL"<<std::endl;
			removed_objects.insert(id);
			continue;
		}

		if(object->m_removed || object->m_pending_deactivation)
		{
			removed_objects.insert(id);
			continue;
		}

		// If transfer distance is unlimited, don't remove
		if(object->unlimitedTransferDistance())
			continue;

		f32 distance_f = object->getBasePosition().getDistanceFrom(pos_f);

		if(distance_f >= radius_f)
		{
			removed_objects.insert(id);
			continue;
		}

		// Not removed
	}
}

ActiveObjectMessage ServerEnvironment::getActiveObjectMessage()
{
	if(m_active_object_messages.empty())
		return ActiveObjectMessage(0);

	ActiveObjectMessage message = m_active_object_messages.front();
	m_active_object_messages.pop_front();
	return message;
}

/*
	************ Private methods *************
*/

u16 ServerEnvironment::addActiveObjectRaw(ServerActiveObject *object,
		bool set_changed, u32 dtime_s)
{
	assert(object);
	if(object->getId() == 0){
		u16 new_id = getFreeServerActiveObjectId(m_active_objects);
		if(new_id == 0)
		{
			errorstream<<"ServerEnvironment::addActiveObjectRaw(): "
					<<"no free ids available"<<std::endl;
			if(object->environmentDeletes())
				delete object;
			return 0;
		}
		object->setId(new_id);
	}
	else{
		verbosestream<<"ServerEnvironment::addActiveObjectRaw(): "
				<<"supplied with id "<<object->getId()<<std::endl;
	}
	if(isFreeServerActiveObjectId(object->getId(), m_active_objects) == false)
	{
		errorstream<<"ServerEnvironment::addActiveObjectRaw(): "
				<<"id is not free ("<<object->getId()<<")"<<std::endl;
		if(object->environmentDeletes())
			delete object;
		return 0;
	}
	/*infostream<<"ServerEnvironment::addActiveObjectRaw(): "
			<<"added (id="<<object->getId()<<")"<<std::endl;*/

	m_active_objects[object->getId()] = object;

/*
	verbosestream<<"ServerEnvironment::addActiveObjectRaw(): "
			<<"Added id="<<object->getId()<<"; there are now "
			<<m_active_objects.size()<<" active objects."
			<<std::endl;
*/

	// Register reference in scripting api (must be done before post-init)
	m_script->addObjectReference(object);
	// Post-initialize object
	object->addedToEnvironment(dtime_s);

	// Add static data to block
	if(object->isStaticAllowed())
	{
		// Add static object to active static list of the block
		v3f objectpos = object->getBasePosition();
		std::string staticdata = object->getStaticData();
		StaticObject s_obj(object->getType(), objectpos, staticdata);
		// Add to the block where the object is located in
		v3s16 blockpos = getNodeBlockPos(floatToInt(objectpos, BS));
		MapBlock *block = m_map->emergeBlock(blockpos);
		if(block){
			block->m_static_objects.m_active[object->getId()] = s_obj;
			object->m_static_exists = true;
			object->m_static_block = blockpos;

			if(set_changed)
				block->raiseModified(MOD_STATE_WRITE_NEEDED,
						"addActiveObjectRaw");
		} else {
			v3s16 p = floatToInt(objectpos, BS);
			errorstream<<"ServerEnvironment::addActiveObjectRaw(): "
					<<"could not emerge block for storing id="<<object->getId()
					<<" statically (pos="<<PP(p)<<")"<<std::endl;
		}
	}

	return object->getId();
}

/*
	Remove objects that satisfy (m_removed && m_known_by_count==0)
*/
void ServerEnvironment::removeRemovedObjects()
{
	TimeTaker timer("ServerEnvironment::removeRemovedObjects()");
	std::list<u16> objects_to_remove;
	for(std::map<u16, ServerActiveObject*>::iterator
			i = m_active_objects.begin();
			i != m_active_objects.end(); ++i)
	{
		u16 id = i->first;
		ServerActiveObject* obj = i->second;
		// This shouldn't happen but check it
		if(obj == NULL)
		{
			infostream<<"NULL object found in ServerEnvironment"
					<<" while finding removed objects. id="<<id<<std::endl;
			// Id to be removed from m_active_objects
			objects_to_remove.push_back(id);
			continue;
		}

		/*
			We will delete objects that are marked as removed or thatare
			waiting for deletion after deactivation
		*/
		if(obj->m_removed == false && obj->m_pending_deactivation == false)
			continue;

		/*
			Delete static data from block if is marked as removed
		*/
		if(obj->m_static_exists && obj->m_removed)
		{
			MapBlock *block = m_map->emergeBlock(obj->m_static_block, false);
			if (block) {
				block->m_static_objects.remove(id);
				block->raiseModified(MOD_STATE_WRITE_NEEDED,
						"removeRemovedObjects/remove");
				obj->m_static_exists = false;
			} else {
				infostream<<"Failed to emerge block from which an object to "
						<<"be removed was loaded from. id="<<id<<std::endl;
			}
		}

		// If m_known_by_count > 0, don't actually remove. On some future
		// invocation this will be 0, which is when removal will continue.
		if(obj->m_known_by_count > 0)
			continue;
		
		/*
			Move static data from active to stored if not marked as removed
		*/
		if(obj->m_static_exists && !obj->m_removed){
			MapBlock *block = m_map->emergeBlock(obj->m_static_block, false);
			if (block) {
				std::map<u16, StaticObject>::iterator i =
						block->m_static_objects.m_active.find(id);
				if(i != block->m_static_objects.m_active.end()){
					block->m_static_objects.m_stored.push_back(i->second);
					block->m_static_objects.m_active.erase(id);
					block->raiseModified(MOD_STATE_WRITE_NEEDED,
							"removeRemovedObjects/deactivate");
				}
			} else {
				infostream<<"Failed to emerge block from which an object to "
						<<"be deactivated was loaded from. id="<<id<<std::endl;
			}
		}

		// Tell the object about removal
		obj->removingFromEnvironment();
		// Deregister in scripting api
		m_script->removeObjectReference(obj);

		// Delete
		if(obj->environmentDeletes())
			delete obj;
		// Id to be removed from m_active_objects
		objects_to_remove.push_back(id);
	}
	// Remove references from m_active_objects
	for(std::list<u16>::iterator i = objects_to_remove.begin();
			i != objects_to_remove.end(); ++i)
	{
		m_active_objects.erase(*i);
	}
}

static void print_hexdump(std::ostream &o, const std::string &data)
{
	const int linelength = 16;
	for(int l=0; ; l++){
		int i0 = linelength * l;
		bool at_end = false;
		int thislinelength = linelength;
		if(i0 + thislinelength > (int)data.size()){
			thislinelength = data.size() - i0;
			at_end = true;
		}
		for(int di=0; di<linelength; di++){
			int i = i0 + di;
			char buf[4];
			if(di<thislinelength)
				snprintf(buf, 4, "%.2x ", data[i]);
			else
				snprintf(buf, 4, "   ");
			o<<buf;
		}
		o<<" ";
		for(int di=0; di<thislinelength; di++){
			int i = i0 + di;
			if(data[i] >= 32)
				o<<data[i];
			else
				o<<".";
		}
		o<<std::endl;
		if(at_end)
			break;
	}
}

/*
	Convert stored objects from blocks near the players to active.
*/
void ServerEnvironment::activateObjects(MapBlock *block, u32 dtime_s)
{
	if(block==NULL)
		return;
	// Ignore if no stored objects (to not set changed flag)
	if(block->m_static_objects.m_stored.size() == 0)
		return;
/*
	verbosestream<<"ServerEnvironment::activateObjects(): "
			<<"activating objects of block "<<PP(block->getPos())
			<<" ("<<block->m_static_objects.m_stored.size()
			<<" objects)"<<std::endl;
*/
	bool large_amount = (block->m_static_objects.m_stored.size() > g_settings->getU16("max_objects_per_block"));
	if(large_amount){
		errorstream<<"suspiciously large amount of objects detected: "
				<<block->m_static_objects.m_stored.size()<<" in "
				<<PP(block->getPos())
				<<"; removing all of them."<<std::endl;
		// Clear stored list
		block->m_static_objects.m_stored.clear();
		block->raiseModified(MOD_STATE_WRITE_NEEDED,
				"stored list cleared in activateObjects due to "
				"large amount of objects");
		return;
	}

	// Activate stored objects
	std::list<StaticObject> new_stored;
	for(std::list<StaticObject>::iterator
			i = block->m_static_objects.m_stored.begin();
			i != block->m_static_objects.m_stored.end(); ++i)
	{
		/*infostream<<"Server: Creating an active object from "
				<<"static data"<<std::endl;*/
		StaticObject &s_obj = *i;
		// Create an active object from the data
		ServerActiveObject *obj = ServerActiveObject::create
				(s_obj.type, this, 0, s_obj.pos, s_obj.data);
		// If couldn't create object, store static data back.
		if(obj==NULL)
		{
			errorstream<<"ServerEnvironment::activateObjects(): "
					<<"failed to create active object from static object "
					<<"in block "<<PP(s_obj.pos/BS)
					<<" type="<<(int)s_obj.type<<" data:"<<std::endl;
			print_hexdump(verbosestream, s_obj.data);

			new_stored.push_back(s_obj);
			continue;
		}
/*
		verbosestream<<"ServerEnvironment::activateObjects(): "
				<<"activated static object pos="<<PP(s_obj.pos/BS)
				<<" type="<<(int)s_obj.type<<std::endl;
*/
		// This will also add the object to the active static list
		addActiveObjectRaw(obj, false, dtime_s);
	}
	// Clear stored list
	block->m_static_objects.m_stored.clear();
	// Add leftover failed stuff to stored list
	for(std::list<StaticObject>::iterator
			i = new_stored.begin();
			i != new_stored.end(); ++i)
	{
		StaticObject &s_obj = *i;
		block->m_static_objects.m_stored.push_back(s_obj);
	}

	// Turn the active counterparts of activated objects not pending for
	// deactivation
	for(std::map<u16, StaticObject>::iterator
			i = block->m_static_objects.m_active.begin();
			i != block->m_static_objects.m_active.end(); ++i)
	{
		u16 id = i->first;
		ServerActiveObject *object = getActiveObject(id);
		assert(object);
		object->m_pending_deactivation = false;
	}

	/*
		Note: Block hasn't really been modified here.
		The objects have just been activated and moved from the stored
		static list to the active static list.
		As such, the block is essentially the same.
		Thus, do not call block->raiseModified(MOD_STATE_WRITE_NEEDED).
		Otherwise there would be a huge amount of unnecessary I/O.
	*/
}

/*
	Convert objects that are not standing inside active blocks to static.

	If m_known_by_count != 0, active object is not deleted, but static
	data is still updated.

	If force_delete is set, active object is deleted nevertheless. It
	shall only be set so in the destructor of the environment.

	If block wasn't generated (not in memory or on disk),
*/
void ServerEnvironment::deactivateFarObjects(bool force_delete)
{
	//ScopeProfiler sp(g_profiler, "SEnv: deactivateFarObjects");

	std::list<u16> objects_to_remove;
	for(std::map<u16, ServerActiveObject*>::iterator
			i = m_active_objects.begin();
			i != m_active_objects.end(); ++i)
	{
		ServerActiveObject* obj = i->second;
		assert(obj);

		// Do not deactivate if static data creation not allowed
		if(!force_delete && !obj->isStaticAllowed())
			continue;

		// If pending deactivation, let removeRemovedObjects() do it
		if(!force_delete && obj->m_pending_deactivation)
			continue;

		u16 id = i->first;
		v3f objectpos = obj->getBasePosition();

		// The block in which the object resides in
		v3s16 blockpos_o = getNodeBlockPos(floatToInt(objectpos, BS));

		// If object's static data is stored in a deactivated block and object
		// is actually located in an active block, re-save to the block in
		// which the object is actually located in.
		if(!force_delete &&
				obj->m_static_exists &&
				!m_active_blocks.contains(obj->m_static_block) &&
				 m_active_blocks.contains(blockpos_o))
		{
			v3s16 old_static_block = obj->m_static_block;

			// Save to block where object is located
			MapBlock *block = m_map->emergeBlock(blockpos_o, false);
			if(!block){
				errorstream<<"ServerEnvironment::deactivateFarObjects(): "
						<<"Could not save object id="<<id
						<<" to it's current block "<<PP(blockpos_o)
						<<std::endl;
				continue;
			}
			std::string staticdata_new = obj->getStaticData();
			StaticObject s_obj(obj->getType(), objectpos, staticdata_new);
			block->m_static_objects.insert(id, s_obj);
			obj->m_static_block = blockpos_o;
			block->raiseModified(MOD_STATE_WRITE_NEEDED,
					"deactivateFarObjects: Static data moved in");

			// Delete from block where object was located
			block = m_map->emergeBlock(old_static_block, false);
			if(!block){
				errorstream<<"ServerEnvironment::deactivateFarObjects(): "
						<<"Could not delete object id="<<id
						<<" from it's previous block "<<PP(old_static_block)
						<<std::endl;
				continue;
			}
			block->m_static_objects.remove(id);
			block->raiseModified(MOD_STATE_WRITE_NEEDED,
					"deactivateFarObjects: Static data moved out");
			continue;
		}

		// If block is active, don't remove
		if(!force_delete && m_active_blocks.contains(blockpos_o))
			continue;

/*
		verbosestream<<"ServerEnvironment::deactivateFarObjects(): "
				<<"deactivating object id="<<id<<" on inactive block "
				<<PP(blockpos_o)<<std::endl;
*/

		// If known by some client, don't immediately delete.
		bool pending_delete = (obj->m_known_by_count > 0 && !force_delete);

		/*
			Update the static data
		*/

		if(obj->isStaticAllowed())
		{
			// Create new static object
			std::string staticdata_new = obj->getStaticData();
			StaticObject s_obj(obj->getType(), objectpos, staticdata_new);

			bool stays_in_same_block = false;
			bool data_changed = true;

			if(obj->m_static_exists){
				if(obj->m_static_block == blockpos_o)
					stays_in_same_block = true;

				MapBlock *block = m_map->emergeBlock(obj->m_static_block, false);
				if (!block)
					continue;

				std::map<u16, StaticObject>::iterator n =
						block->m_static_objects.m_active.find(id);
				if(n != block->m_static_objects.m_active.end()){
					StaticObject static_old = n->second;

					float save_movem = obj->getMinimumSavedMovement();

					if(static_old.data == staticdata_new &&
							(static_old.pos - objectpos).getLength() < save_movem)
						data_changed = false;
				} else {
					errorstream<<"ServerEnvironment::deactivateFarObjects(): "
							<<"id="<<id<<" m_static_exists=true but "
							<<"static data doesn't actually exist in "
							<<PP(obj->m_static_block)<<std::endl;
				}
			}

			bool shall_be_written = (!stays_in_same_block || data_changed);

			// Delete old static object
			if(obj->m_static_exists)
			{
				MapBlock *block = m_map->emergeBlock(obj->m_static_block, false);
				if(block)
				{
					block->m_static_objects.remove(id);
					obj->m_static_exists = false;
					// Only mark block as modified if data changed considerably
					if(shall_be_written)
						block->raiseModified(MOD_STATE_WRITE_NEEDED,
								"deactivateFarObjects: Static data "
								"changed considerably");
				}
			}

			// Add to the block where the object is located in
			v3s16 blockpos = getNodeBlockPos(floatToInt(objectpos, BS));
			// Get or generate the block
			MapBlock *block = NULL;
			try{
				block = m_map->emergeBlock(blockpos);
			} catch(InvalidPositionException &e){
				// Handled via NULL pointer
				// NOTE: emergeBlock's failure is usually determined by it
				//       actually returning NULL
			}

			if(block)
			{
				if(block->m_static_objects.m_stored.size() >= g_settings->getU16("max_objects_per_block")){
					errorstream<<"ServerEnv: Trying to store id="<<obj->getId()
							<<" statically but block "<<PP(blockpos)
							<<" already contains "
							<<block->m_static_objects.m_stored.size()
							<<" objects."
							<<" Forcing delete."<<std::endl;
					force_delete = true;
				} else {
					// If static counterpart already exists in target block,
					// remove it first.
					// This shouldn't happen because the object is removed from
					// the previous block before this according to
					// obj->m_static_block, but happens rarely for some unknown
					// reason. Unsuccessful attempts have been made to find
					// said reason.
					if(id && block->m_static_objects.m_active.find(id) != block->m_static_objects.m_active.end()){
						infostream<<"ServerEnv: WARNING: Performing hack #83274"
								<<std::endl;
						block->m_static_objects.remove(id);
					}
					// Store static data
					u16 store_id = pending_delete ? id : 0;
					block->m_static_objects.insert(store_id, s_obj);

					// Only mark block as modified if data changed considerably
					if(shall_be_written)
						block->raiseModified(MOD_STATE_WRITE_NEEDED,
								"deactivateFarObjects: Static data "
								"changed considerably");

					obj->m_static_exists = true;
					obj->m_static_block = block->getPos();
				}
			}
			else{
				if(!force_delete){
					v3s16 p = floatToInt(objectpos, BS);
					errorstream<<"ServerEnv: Could not find or generate "
							<<"a block for storing id="<<obj->getId()
							<<" statically (pos="<<PP(p)<<")"<<std::endl;
					continue;
				}
			}
		}

		/*
			If known by some client, set pending deactivation.
			Otherwise delete it immediately.
		*/

		if(pending_delete && !force_delete)
		{
			verbosestream<<"ServerEnvironment::deactivateFarObjects(): "
					<<"object id="<<id<<" is known by clients"
					<<"; not deleting yet"<<std::endl;

			obj->m_pending_deactivation = true;
			continue;
		}

/*
		verbosestream<<"ServerEnvironment::deactivateFarObjects(): "
				<<"object id="<<id<<" is not known by clients"
				<<"; deleting"<<std::endl;
*/

		// Tell the object about removal
		obj->removingFromEnvironment();
		// Deregister in scripting api
		m_script->removeObjectReference(obj);

		// Delete active object
		if(obj->environmentDeletes())
			delete obj;
		// Id to be removed from m_active_objects
		objects_to_remove.push_back(id);
	}

	//if(m_active_objects.size()) verbosestream<<"ServerEnvironment::deactivateFarObjects(): deactivated="<<objects_to_remove.size()<< " from="<<m_active_objects.size()<<std::endl;

	// Remove references from m_active_objects
	for(std::list<u16>::iterator i = objects_to_remove.begin();
			i != objects_to_remove.end(); ++i)
	{
		m_active_objects.erase(*i);
	}
}


#ifndef SERVER

#include "clientsimpleobject.h"

/*
	ClientEnvironment
*/

ClientEnvironment::ClientEnvironment(ClientMap *map, scene::ISceneManager *smgr,
		ITextureSource *texturesource, IGameDef *gamedef,
		IrrlichtDevice *irr):
	m_map(map),
	m_smgr(smgr),
	m_texturesource(texturesource),
	m_gamedef(gamedef),
	m_irr(irr)
	,m_active_objects_client_last(0),
	m_move_max_loop(10)
{
}

ClientEnvironment::~ClientEnvironment()
{
	// delete active objects
	for(std::map<u16, ClientActiveObject*>::iterator
			i = m_active_objects.begin();
			i != m_active_objects.end(); ++i)
	{
		delete i->second;
	}

	for(std::list<ClientSimpleObject*>::iterator
			i = m_simple_objects.begin(); i != m_simple_objects.end(); ++i)
	{
		delete *i;
	}

	// Drop/delete map
	m_map->drop();
}

Map & ClientEnvironment::getMap()
{
	return *m_map;
}

ClientMap & ClientEnvironment::getClientMap()
{
	return *m_map;
}

void ClientEnvironment::addPlayer(Player *player)
{
	DSTACK(__FUNCTION_NAME);
	/*
		It is a failure if player is local and there already is a local
		player
	*/
	assert(!(player->isLocal() == true && getLocalPlayer() != NULL));

	Environment::addPlayer(player);
}

LocalPlayer * ClientEnvironment::getLocalPlayer()
{
	for(std::list<Player*>::iterator i = m_players.begin();
			i != m_players.end(); ++i)
	{
		Player *player = *i;
		if(player->isLocal())
			return (LocalPlayer*)player;
	}
	return NULL;
}

void ClientEnvironment::step(float dtime, float uptime, int max_cycle_ms)
{
	DSTACK(__FUNCTION_NAME);

	/* Step time of day */
	stepTimeOfDay(dtime);

	// Get some settings
	bool fly_allowed = m_gamedef->checkLocalPrivilege("fly");
	bool free_move = fly_allowed && g_settings->getBool("free_move");

	// Get local player
	LocalPlayer *lplayer = getLocalPlayer();
	assert(lplayer);
	// collision info queue
	std::list<CollisionInfo> player_collisions;

	/*
		Get the speed the player is going
	*/
	bool is_climbing = lplayer->is_climbing;

	f32 player_speed = lplayer->getSpeed().getLength();
	v3f pf = lplayer->getPosition();

	/*
		Maximum position increment
	*/
	//f32 position_max_increment = 0.05*BS;
	f32 position_max_increment = 0.1*BS;

	// Maximum time increment (for collision detection etc)
	// time = distance / speed
	f32 dtime_max_increment = 1;
	if(player_speed > 0.001)
		dtime_max_increment = position_max_increment / player_speed;

	// Maximum time increment is 10ms or lower
	if(dtime_max_increment > 0.01)
		dtime_max_increment = 0.01;

	if(dtime_max_increment*m_move_max_loop < dtime)
		dtime_max_increment = dtime/m_move_max_loop;

	// Don't allow overly huge dtime
	if(dtime > 2)
		dtime = 2;

	f32 dtime_downcount = dtime;

	/*
		Stuff that has a maximum time increment
	*/

	u32 loopcount = 0;
	u32 breaked = 0, lend_ms = porting::getTimeMs() + max_cycle_ms;
	do
	{
		loopcount++;

		f32 dtime_part;
		if(dtime_downcount > dtime_max_increment)
		{
			dtime_part = dtime_max_increment;
			dtime_downcount -= dtime_part;
		}
		else
		{
			dtime_part = dtime_downcount;
			/*
				Setting this to 0 (no -=dtime_part) disables an infinite loop
				when dtime_part is so small that dtime_downcount -= dtime_part
				does nothing
			*/
			dtime_downcount = 0;
		}

		/*
			Handle local player
		*/

		{
			// Apply physics
			if(free_move == false && is_climbing == false)
			{
				f32 viscosity_factor = 0;
				// Gravity
				v3f speed = lplayer->getSpeed();
				if(lplayer->in_liquid == false) {
					speed.Y -= lplayer->movement_gravity * lplayer->physics_override_gravity * dtime_part * 2;
					viscosity_factor = 0.96; // todo maybe depend on speed; 0.96 = ~100 nps max
					viscosity_factor += (1.0-viscosity_factor) * 
						(1-(MAP_GENERATION_LIMIT - pf.Y/BS)/
							MAP_GENERATION_LIMIT);
				}

				// Liquid floating / sinking
				if(lplayer->in_liquid && !lplayer->swimming_vertical)
					speed.Y -= lplayer->movement_liquid_sink * dtime_part * 2;

				if(lplayer->in_liquid_stable || lplayer->in_liquid)
				{
					viscosity_factor = 0.3; // todo: must depend on speed^2
				}
				// Liquid resistance
				if(viscosity_factor)
				{
					// How much the node's viscosity blocks movement, ranges between 0 and 1
					// Should match the scale at which viscosity increase affects other liquid attributes

					v3f d_wanted = -speed / lplayer->movement_liquid_fluidity;
					f32 dl = d_wanted.getLength();
					if(dl > lplayer->movement_liquid_fluidity_smooth)
						dl = lplayer->movement_liquid_fluidity_smooth;
					dl *= (lplayer->liquid_viscosity * viscosity_factor) + (1 - viscosity_factor);

					v3f d = d_wanted.normalize() * dl;
					speed += d;

#if 0 // old code
					if(speed.X > lplayer->movement_liquid_fluidity + lplayer->movement_liquid_fluidity_smooth)	speed.X -= lplayer->movement_liquid_fluidity_smooth;
					if(speed.X < -lplayer->movement_liquid_fluidity - lplayer->movement_liquid_fluidity_smooth)	speed.X += lplayer->movement_liquid_fluidity_smooth;
					if(speed.Y > lplayer->movement_liquid_fluidity + lplayer->movement_liquid_fluidity_smooth)	speed.Y -= lplayer->movement_liquid_fluidity_smooth;
					if(speed.Y < -lplayer->movement_liquid_fluidity - lplayer->movement_liquid_fluidity_smooth)	speed.Y += lplayer->movement_liquid_fluidity_smooth;
					if(speed.Z > lplayer->movement_liquid_fluidity + lplayer->movement_liquid_fluidity_smooth)	speed.Z -= lplayer->movement_liquid_fluidity_smooth;
					if(speed.Z < -lplayer->movement_liquid_fluidity - lplayer->movement_liquid_fluidity_smooth)	speed.Z += lplayer->movement_liquid_fluidity_smooth;
#endif
				}

				lplayer->setSpeed(speed);
			}

			/*
				Move the lplayer.
				This also does collision detection.
			*/
			lplayer->move(dtime_part, this, position_max_increment,
					&player_collisions);
		}
		if (porting::getTimeMs() >= lend_ms) {
			breaked = loopcount;
			break;
		}
	
	}
	while(dtime_downcount > 0.001);

	//infostream<<"loop "<<loopcount<<"/"<<m_move_max_loop<<" breaked="<<breaked<<std::endl;

	if (breaked && m_move_max_loop > loopcount)
		--m_move_max_loop;
	if (!breaked && m_move_max_loop < 50)
		++m_move_max_loop;

	for(std::list<CollisionInfo>::iterator
			i = player_collisions.begin();
			i != player_collisions.end(); ++i)
	{
		CollisionInfo &info = *i;
		v3f speed_diff = info.new_speed - info.old_speed;
		// Handle only fall damage
		// (because otherwise walking against something in fast_move kills you)
		if((speed_diff.Y < 0 || info.old_speed.Y >= 0) && 
			speed_diff.getLength() <= lplayer->movement_speed_fast * 1.1) {
			continue;
		}
		f32 pre_factor = 1; // 1 hp per node/s
		f32 tolerance = BS*14; // 5 without damage
		f32 post_factor = 1; // 1 hp per node/s
		if(info.type == COLLISION_NODE)
		{
			const ContentFeatures &f = m_gamedef->ndef()->
					get(m_map->getNodeNoEx(info.node_p));
			// Determine fall damage multiplier
			int addp = itemgroup_get(f.groups, "fall_damage_add_percent");
			pre_factor = 1.0 + (float)addp/100.0;
		}
		float speed = pre_factor * speed_diff.getLength();
		if(speed > tolerance)
		{
			f32 damage_f = (speed - tolerance)/BS * post_factor;
			u16 damage = (u16)(damage_f+0.5);
			if(damage != 0){
				damageLocalPlayer(damage, true);
				MtEvent *e = new SimpleTriggerEvent("PlayerFallingDamage");
				m_gamedef->event()->put(e);
			}
		}
	}

	/*
		A quick draft of lava damage
	*/
	if(m_lava_hurt_interval.step(dtime, 1.0))
	{
		// Feet, middle and head
		v3s16 p1 = floatToInt(pf + v3f(0, BS*0.1, 0), BS);
		MapNode n1 = m_map->getNodeNoEx(p1);
		v3s16 p2 = floatToInt(pf + v3f(0, BS*0.8, 0), BS);
		MapNode n2 = m_map->getNodeNoEx(p2);
		v3s16 p3 = floatToInt(pf + v3f(0, BS*1.6, 0), BS);
		MapNode n3 = m_map->getNodeNoEx(p3);

		u32 damage_per_second = 0;
		damage_per_second = MYMAX(damage_per_second,
				m_gamedef->ndef()->get(n1).damage_per_second);
		damage_per_second = MYMAX(damage_per_second,
				m_gamedef->ndef()->get(n2).damage_per_second);
		damage_per_second = MYMAX(damage_per_second,
				m_gamedef->ndef()->get(n3).damage_per_second);

		if(damage_per_second != 0)
		{
			damageLocalPlayer(damage_per_second, true);
		}
	}

	/*
		Drowning
	*/
	if(m_drowning_interval.step(dtime, 2.0))
	{
		v3f pf = lplayer->getPosition();

		// head
		v3s16 p = floatToInt(pf + v3f(0, BS*1.6, 0), BS);
		MapNode n = m_map->getNodeNoEx(p);
		ContentFeatures c = m_gamedef->ndef()->get(n);
		u8 drowning_damage = c.drowning;
		if(drowning_damage > 0 && lplayer->hp > 0){
			u16 breath = lplayer->getBreath();
			if(breath > 10){
				breath = 11;
			}
			if(breath > 0){
				breath -= 1;
			}
			lplayer->setBreath(breath);
			updateLocalPlayerBreath(breath);
		}

		if(lplayer->getBreath() == 0 && drowning_damage > 0){
			damageLocalPlayer(drowning_damage, true);
		}
	}
	if(m_breathing_interval.step(dtime, 0.5))
	{
		v3f pf = lplayer->getPosition();

		// head
		v3s16 p = floatToInt(pf + v3f(0, BS*1.6, 0), BS);
		MapNode n = m_map->getNodeNoEx(p);
		ContentFeatures c = m_gamedef->ndef()->get(n);
		if (!lplayer->hp){
			lplayer->setBreath(11);
		}
		else if(c.drowning == 0){
			u16 breath = lplayer->getBreath();
			if(breath <= 10){
				breath += 1;
				lplayer->setBreath(breath);
				updateLocalPlayerBreath(breath);
			}
		}
	}

	/*
		Stuff that can be done in an arbitarily large dtime
	*/
	for(std::list<Player*>::iterator i = m_players.begin();
			i != m_players.end(); ++i)
	{
		Player *player = *i;

		/*
			Handle non-local players
		*/
		if(player->isLocal() == false)
		{
			// Move
			player->move(dtime, *m_map, 100*BS);

		}

		// Update lighting on all players on client
		float light = 1.0;
		try{
			// Get node at head
			v3s16 p = player->getLightPosition();
			MapNode n = m_map->getNode(p);
			light = n.getLightBlendF1((float)getDayNightRatio()/1000, m_gamedef->ndef());
		}
		catch(InvalidPositionException &e){
			light = blend_light_f1((float)getDayNightRatio()/1000, LIGHT_SUN, 0);
		}
		player->light = light;
	}

	/*
		Step active objects and update lighting of them
	*/

	g_profiler->avg("CEnv: num of objects", m_active_objects.size());
	bool update_lighting = m_active_object_light_update_interval.step(dtime, 0.21);
	u32 n = 0, calls = 0, end_ms = porting::getTimeMs() + u32(500/g_settings->getFloat("wanted_fps"));
	for(std::map<u16, ClientActiveObject*>::iterator
			i = m_active_objects.begin();
			i != m_active_objects.end(); ++i)
	{

		if (n++ < m_active_objects_client_last)
			continue;
		else
			m_active_objects_client_last = 0;
		++calls;

		ClientActiveObject* obj = i->second;
		// Step object
		obj->step(dtime, this);

		if(update_lighting)
		{
			// Update lighting
			u8 light = 0;
			try{
				// Get node at head
				v3s16 p = obj->getLightPosition();
				MapNode n = m_map->getNode(p);
				light = n.getLightBlend(getDayNightRatio(), m_gamedef->ndef());
			}
			catch(InvalidPositionException &e){
				light = blend_light(getDayNightRatio(), LIGHT_SUN, 0);
			}
			obj->updateLight(light);
		}
		if (porting::getTimeMs() > end_ms) {
			m_active_objects_client_last = n;
			break;
		}
	}
	if (!calls)
		m_active_objects_client_last = 0;

	/*
		Step and handle simple objects
	*/

	g_profiler->avg("CEnv: num of simple objects", m_simple_objects.size());
	for(std::list<ClientSimpleObject*>::iterator
			i = m_simple_objects.begin(); i != m_simple_objects.end();)
	{
		ClientSimpleObject *simple = *i;
		std::list<ClientSimpleObject*>::iterator cur = i;
		++i;
		simple->step(dtime);
		if(simple->m_to_be_removed){
			delete simple;
			m_simple_objects.erase(cur);
		}
	}
}

void ClientEnvironment::addSimpleObject(ClientSimpleObject *simple)
{
	m_simple_objects.push_back(simple);
}

ClientActiveObject* ClientEnvironment::getActiveObject(u16 id)
{
	std::map<u16, ClientActiveObject*>::iterator n;
	n = m_active_objects.find(id);
	if(n == m_active_objects.end())
		return NULL;
	return n->second;
}

bool isFreeClientActiveObjectId(u16 id,
		std::map<u16, ClientActiveObject*> &objects)
{
	if(id == 0)
		return false;

	return objects.find(id) == objects.end();
}

u16 getFreeClientActiveObjectId(
		std::map<u16, ClientActiveObject*> &objects)
{
	//try to reuse id's as late as possible
	static u16 last_used_id = 0;
	u16 startid = last_used_id;
	for(;;)
	{
		last_used_id ++;
		if(isFreeClientActiveObjectId(last_used_id, objects))
			return last_used_id;

		if(last_used_id == startid)
			return 0;
	}
}

u16 ClientEnvironment::addActiveObject(ClientActiveObject *object)
{
	assert(object);
	if(object->getId() == 0)
	{
		u16 new_id = getFreeClientActiveObjectId(m_active_objects);
		if(new_id == 0)
		{
			infostream<<"ClientEnvironment::addActiveObject(): "
					<<"no free ids available"<<std::endl;
			delete object;
			return 0;
		}
		object->setId(new_id);
	}
	if(isFreeClientActiveObjectId(object->getId(), m_active_objects) == false)
	{
		infostream<<"ClientEnvironment::addActiveObject(): "
				<<"id is not free ("<<object->getId()<<")"<<std::endl;
		delete object;
		return 0;
	}
/*
	infostream<<"ClientEnvironment::addActiveObject(): "
			<<"added (id="<<object->getId()<<")"<<std::endl;
*/
	m_active_objects[object->getId()] = object;
	object->addToScene(m_smgr, m_texturesource, m_irr);
	{ // Update lighting immediately
		u8 light = 0;
		try{
			// Get node at head
			v3s16 p = object->getLightPosition();
			MapNode n = m_map->getNode(p);
			light = n.getLightBlend(getDayNightRatio(), m_gamedef->ndef());
		}
		catch(InvalidPositionException &e){
			light = blend_light(getDayNightRatio(), LIGHT_SUN, 0);
		}
		object->updateLight(light);
	}
	return object->getId();
}

void ClientEnvironment::addActiveObject(u16 id, u8 type,
		const std::string &init_data)
{
	ClientActiveObject* obj =
			ClientActiveObject::create(type, m_gamedef, this);
	if(obj == NULL)
	{
		infostream<<"ClientEnvironment::addActiveObject(): "
				<<"id="<<id<<" type="<<type<<": Couldn't create object"
				<<std::endl;
		return;
	}

	obj->setId(id);

	try
	{
		obj->initialize(init_data);
	}
	catch(SerializationError &e)
	{
		errorstream<<"ClientEnvironment::addActiveObject():"
				<<" id="<<id<<" type="<<type
				<<": SerializationError in initialize(): "
				<<e.what()
				<<": init_data="<<serializeJsonString(init_data)
				<<std::endl;
	}

	addActiveObject(obj);
}

void ClientEnvironment::removeActiveObject(u16 id)
{
/*
	verbosestream<<"ClientEnvironment::removeActiveObject(): "
			<<"id="<<id<<std::endl;
*/
	ClientActiveObject* obj = getActiveObject(id);
	if(obj == NULL)
	{
		infostream<<"ClientEnvironment::removeActiveObject(): "
				<<"id="<<id<<" not found"<<std::endl;
		return;
	}
	obj->removeFromScene(true);
	delete obj;
	m_active_objects.erase(id);
}

void ClientEnvironment::processActiveObjectMessage(u16 id,
		const std::string &data)
{
	ClientActiveObject* obj = getActiveObject(id);
	if(obj == NULL)
	{
		infostream<<"ClientEnvironment::processActiveObjectMessage():"
				<<" got message for id="<<id<<", which doesn't exist."
				<<std::endl;
		return;
	}
	try
	{
		obj->processMessage(data);
	}
	catch(SerializationError &e)
	{
		errorstream<<"ClientEnvironment::processActiveObjectMessage():"
				<<" id="<<id<<" type="<<obj->getType()
				<<" SerializationError in processMessage(),"
				<<" message="<<serializeJsonString(data)
				<<std::endl;
	}
}

/*
	Callbacks for activeobjects
*/

void ClientEnvironment::damageLocalPlayer(u8 damage, bool handle_hp)
{
	LocalPlayer *lplayer = getLocalPlayer();
	assert(lplayer);

	if(handle_hp){
		if(lplayer->hp > damage)
			lplayer->hp -= damage;
		else
			lplayer->hp = 0;
	}

	ClientEnvEvent event;
	event.type = CEE_PLAYER_DAMAGE;
	event.player_damage.amount = damage;
	event.player_damage.send_to_server = handle_hp;
	m_client_event_queue.push_back(event);
}

void ClientEnvironment::updateLocalPlayerBreath(u16 breath)
{
	ClientEnvEvent event;
	event.type = CEE_PLAYER_BREATH;
	event.player_breath.amount = breath;
	m_client_event_queue.push_back(event);
}

/*
	Client likes to call these
*/

void ClientEnvironment::getActiveObjects(v3f origin, f32 max_d,
		std::vector<DistanceSortedActiveObject> &dest)
{
	for(std::map<u16, ClientActiveObject*>::iterator
			i = m_active_objects.begin();
			i != m_active_objects.end(); ++i)
	{
		ClientActiveObject* obj = i->second;

		f32 d = (obj->getPosition() - origin).getLength();

		if(d > max_d)
			continue;

		DistanceSortedActiveObject dso(obj, d);

		dest.push_back(dso);
	}
}

ClientEnvEvent ClientEnvironment::getClientEvent()
{
	ClientEnvEvent event;
	if(m_client_event_queue.empty())
		event.type = CEE_NONE;
	else {
		event = m_client_event_queue.front();
		m_client_event_queue.pop_front();
	}
	return event;
}

#endif // #ifndef SERVER

<|MERGE_RESOLUTION|>--- conflicted
+++ resolved
@@ -804,11 +804,7 @@
 neighbor_found:
 
 				i->abm->trigger(m_env, p, n,
-<<<<<<< HEAD
-						active_object_count, active_object_count_wider + active_object_count, neighbor, activate);
-=======
-						active_object_count, active_object_count_wider);
->>>>>>> 564e11fc
+						active_object_count, active_object_count_wider, neighbor, activate);
 
 				// Count surrounding objects again if the abms added any
 				if(m_env->m_added_objects > 0) {
