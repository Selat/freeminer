/*
convert_json.cpp
Copyright (C) 2013 celeron55, Perttu Ahola <celeron55@gmail.com>
*/

/*
This file is part of Freeminer.

Freeminer is free software: you can redistribute it and/or modify
it under the terms of the GNU General Public License as published by
the Free Software Foundation, either version 3 of the License, or
(at your option) any later version.

Freeminer  is distributed in the hope that it will be useful,
but WITHOUT ANY WARRANTY; without even the implied warranty of
MERCHANTABILITY or FITNESS FOR A PARTICULAR PURPOSE.  See the
GNU General Public License for more details.

You should have received a copy of the GNU General Public License
along with Freeminer.  If not, see <http://www.gnu.org/licenses/>.
*/

#include <vector>
#include <iostream>
#include <sstream>

#include "convert_json.h"
#include "mods.h"
#include "config.h"
#include "log.h"
#include "main.h" // for g_settings
#include "settings.h"
<<<<<<< HEAD
/*
#include "version.h"
*/
=======
>>>>>>> 5357a17b
#include "httpfetch.h"
#include "porting.h"

Json::Value                 fetchJsonValue(const std::string &url,
		std::vector<std::string> *extra_headers) {

	HTTPFetchRequest fetchrequest;
	HTTPFetchResult fetchresult;
	fetchrequest.url = url;
	fetchrequest.caller = HTTPFETCH_SYNC;

	if (extra_headers != NULL)
		fetchrequest.extra_headers = *extra_headers;

	httpfetch_sync(fetchrequest,fetchresult);

	if (!fetchresult.succeeded) {
		return Json::Value();
	}
	Json::Value root;
	Json::Reader reader;
	std::istringstream stream(fetchresult.data);

	if (!reader.parse( stream, root ) )
	{
		errorstream << "URL: " << url << std::endl;
		errorstream << "Failed to parse json data " << reader.getFormattedErrorMessages();
		errorstream << "data: \"" << fetchresult.data << "\"" << std::endl;
		return Json::Value();
	}

	if (root.isArray()) {
		return root;
	}
	if ((root["list"].isArray())) {
		return root["list"];
	}
	else {
		return root;
	}

	return Json::Value();
}

std::vector<ModStoreMod>    readModStoreList(Json::Value& modlist) {
		std::vector<ModStoreMod> retval;

	if (modlist.isArray()) {
		for (unsigned int i = 0; i < modlist.size(); i++)
		{
			ModStoreMod toadd;
			toadd.valid = true;

			//id
			if (modlist[i]["id"].asString().size()) {
				std::string id_raw = modlist[i]["id"].asString();
				char* endptr = 0;
				int numbervalue = strtol(id_raw.c_str(),&endptr,10);

				if ((id_raw != "") && (*endptr == 0)) {
					toadd.id = numbervalue;
				}
				else {
					errorstream << "readModStoreList: missing id" << std::endl;
					toadd.valid = false;
				}
			}
			else {
				errorstream << "readModStoreList: missing id" << std::endl;
				toadd.valid = false;
			}

			//title
			if (modlist[i]["title"].asString().size()) {
				toadd.title = modlist[i]["title"].asString();
			}
			else {
				errorstream << "readModStoreList: missing title" << std::endl;
				toadd.valid = false;
			}

			//basename
			if (modlist[i]["basename"].asString().size()) {
				toadd.basename = modlist[i]["basename"].asString();
			}
			else {
				errorstream << "readModStoreList: missing basename" << std::endl;
				toadd.valid = false;
			}

			//author

			//rating

			//version

			if (toadd.valid) {
				retval.push_back(toadd);
			}
		}
	}
	return retval;
}

ModStoreModDetails          readModStoreModDetails(Json::Value& details) {

	ModStoreModDetails retval;

	retval.valid = true;

	//version set
	if (details["version_set"].isArray()) {
		for (unsigned int i = 0; i < details["version_set"].size(); i++)
		{
			ModStoreVersionEntry toadd;

			if (details["version_set"][i]["id"].asString().size()) {
				std::string id_raw = details["version_set"][i]["id"].asString();
				char* endptr = 0;
				int numbervalue = strtol(id_raw.c_str(),&endptr,10);

				if ((id_raw != "") && (*endptr == 0)) {
					toadd.id = numbervalue;
				}
			}
			else {
				errorstream << "readModStoreModDetails: missing version_set id" << std::endl;
				retval.valid = false;
			}

			//date
			if (details["version_set"][i]["date"].asString().size()) {
				toadd.date = details["version_set"][i]["date"].asString();
			}

			//file
			if (details["version_set"][i]["file"].asString().size()) {
				toadd.file = details["version_set"][i]["file"].asString();
			}
			else {
				errorstream << "readModStoreModDetails: missing version_set file" << std::endl;
				retval.valid = false;
			}

			//approved

			//mtversion

			if( retval.valid ) {
				retval.versions.push_back(toadd);
			}
			else {
				break;
			}
		}
	}

	if (retval.versions.size() < 1) {
		infostream << "readModStoreModDetails: not a single version specified!" << std::endl;
		retval.valid = false;
	}

	//categories
	if (details["categories"].isObject()) {
		for (unsigned int i = 0; i < details["categories"].size(); i++) {
			ModStoreCategoryInfo toadd;

			if (details["categories"][i]["id"].asString().size()) {

				std::string id_raw = details["categories"][i]["id"].asString();
				char* endptr = 0;
				int numbervalue = strtol(id_raw.c_str(),&endptr,10);

				if ((id_raw != "") && (*endptr == 0)) {
					toadd.id = numbervalue;
				}
			}
			else {
				errorstream << "readModStoreModDetails: missing categories id" << std::endl;
				retval.valid = false;
			}
			if (details["categories"][i]["title"].asString().size()) {
				toadd.name = details["categories"][i]["title"].asString();
			}
			else {
				errorstream << "readModStoreModDetails: missing categories title" << std::endl;
				retval.valid = false;
			}

			if( retval.valid ) {
				retval.categories.push_back(toadd);
			}
			else {
				break;
			}
		}
	}

	//author
	if (details["author"].isObject()) {
		if (details["author"]["id"].asString().size()) {

			std::string id_raw = details["author"]["id"].asString();
			char* endptr = 0;
			int numbervalue = strtol(id_raw.c_str(),&endptr,10);

			if ((id_raw != "") && (*endptr == 0)) {
				retval.author.id = numbervalue;
			}
			else {
				errorstream << "readModStoreModDetails: missing author id (convert)" << std::endl;
				retval.valid = false;
			}
		}
		else {
			errorstream << "readModStoreModDetails: missing author id" << std::endl;
			retval.valid = false;
		}

		if (details["author"]["username"].asString().size()) {
			retval.author.username = details["author"]["username"].asString();
		}
		else {
			errorstream << "readModStoreModDetails: missing author username" << std::endl;
			retval.valid = false;
		}
	}
	else {
		errorstream << "readModStoreModDetails: missing author" << std::endl;
		retval.valid = false;
	}

	//license
	if (details["license"].isObject()) {
		if (details["license"]["id"].asString().size()) {

			std::string id_raw = details["license"]["id"].asString();
			char* endptr = 0;
			int numbervalue = strtol(id_raw.c_str(),&endptr,10);

			if ((id_raw != "") && (*endptr == 0)) {
				retval.license.id = numbervalue;
			}
		}
		else {
			errorstream << "readModStoreModDetails: missing license id" << std::endl;
			retval.valid = false;
		}

		if (details["license"]["short"].asString().size()) {
			retval.license.shortinfo = details["license"]["short"].asString();
		}
		else {
			errorstream << "readModStoreModDetails: missing license short" << std::endl;
			retval.valid = false;
		}

		if (details["license"]["link"].asString().size()) {
			retval.license.url = details["license"]["link"].asString();
		}

	}

	//titlepic
	if (details["titlepic"].isObject()) {
		if (details["titlepic"]["id"].asString().size()) {

			std::string id_raw = details["titlepic"]["id"].asString();
			char* endptr = 0;
			int numbervalue = strtol(id_raw.c_str(),&endptr,10);

			if ((id_raw != "") && (*endptr == 0)) {
				retval.titlepic.id = numbervalue;
			}
		}

		if (details["titlepic"]["file"].asString().size()) {
			retval.titlepic.file = details["titlepic"]["file"].asString();
		}

		if (details["titlepic"]["desc"].asString().size()) {
			retval.titlepic.description = details["titlepic"]["desc"].asString();
		}

		if (details["titlepic"]["mod"].asString().size()) {

			std::string mod_raw = details["titlepic"]["mod"].asString();
			char* endptr = 0;
			int numbervalue = strtol(mod_raw.c_str(),&endptr,10);

			if ((mod_raw != "") && (*endptr == 0)) {
				retval.titlepic.mod = numbervalue;
			}
		}
	}

	//id
	if (details["id"].asString().size()) {

		std::string id_raw = details["id"].asString();
		char* endptr = 0;
		int numbervalue = strtol(id_raw.c_str(),&endptr,10);

		if ((id_raw != "") && (*endptr == 0)) {
			retval.id = numbervalue;
		}
	}
	else {
		errorstream << "readModStoreModDetails: missing id" << std::endl;
		retval.valid = false;
	}

	//title
	if (details["title"].asString().size()) {
		retval.title = details["title"].asString();
	}
	else {
		errorstream << "readModStoreModDetails: missing title" << std::endl;
		retval.valid = false;
	}

	//basename
	if (details["basename"].asString().size()) {
		retval.basename = details["basename"].asString();
	}
	else {
		errorstream << "readModStoreModDetails: missing basename" << std::endl;
		retval.valid = false;
	}

	//description
	if (details["desc"].asString().size()) {
		retval.description = details["desc"].asString();
	}

	//repository
	if (details["replink"].asString().size()) {
		retval.repository = details["replink"].asString();
	}

	//value
	if (details["rating"].asString().size()) {

		std::string id_raw = details["rating"].asString();
		char* endptr = 0;
		float numbervalue = strtof(id_raw.c_str(),&endptr);

		if ((id_raw != "") && (*endptr == 0)) {
			retval.rating = numbervalue;
		}
	}
	else {
		retval.rating = 0.0;
	}

	//depends
	if (details["depends"].isArray()) {
		//TODO
	}

	//softdepends
	if (details["softdep"].isArray()) {
		//TODO
	}

	//screenshot url
	if (details["screenshot_url"].asString().size()) {
		retval.screenshot_url = details["screenshot_url"].asString();
	}

	return retval;
}<|MERGE_RESOLUTION|>--- conflicted
+++ resolved
@@ -30,12 +30,6 @@
 #include "log.h"
 #include "main.h" // for g_settings
 #include "settings.h"
-<<<<<<< HEAD
-/*
-#include "version.h"
-*/
-=======
->>>>>>> 5357a17b
 #include "httpfetch.h"
 #include "porting.h"
 
