--- conflicted
+++ resolved
@@ -367,9 +367,6 @@
 	settings->setDefault("enable_any_name", "0"); //WARNING!!! SECURITY RISK WITH SOME MODULES
 	settings->setDefault("password_save", "1");
 
-<<<<<<< HEAD
-#if !defined(_WIN32) && !CMAKE_USE_IPV4_DEFAULT && ENET_IPV6
-=======
 #if defined(_WIN32)
 	settings->setDefault("more_threads", "false");
 #else
@@ -377,8 +374,7 @@
 #endif
 
 
-#if !defined(_WIN32) && !CMAKE_USE_IPV4_DEFAULT
->>>>>>> a73a6b90
+#if !defined(_WIN32) && !CMAKE_USE_IPV4_DEFAULT && ENET_IPV6
 	settings->setDefault("ipv6_server", "true"); // problems on all windows versions (unable to play in local game)
 #endif
 
