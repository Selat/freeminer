--- conflicted
+++ resolved
@@ -322,12 +322,7 @@
 	settings->setDefault("farmesh_step", "3");
 
 #ifndef _WIN32
-<<<<<<< HEAD
 //enet! TODO	settings->setDefault("ipv6_server", "true"); // problems on all windows versions (unable to play in local game)
-=======
-	//BROKEN settings->setDefault("ipv6_server", "true"); // problems on all windows versions (unable to play in local game)
-	//settings->setDefault("bind_address","::"); // REMOVE ME!!! dirty fix to broken ipv6 server
->>>>>>> 96a3ad63
 #endif
 }
 
