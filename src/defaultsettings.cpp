--- conflicted
+++ resolved
@@ -6,12 +6,12 @@
 /*
 This file is part of Freeminer.
 
-Freeminer is free software: you can redistribute it and/or modify
+Freeminer is free software; you can redistribute it and/or modify
 it under the terms of the GNU General Public License as published by
 the Free Software Foundation, either version 3 of the License, or
 (at your option) any later version.
 
-Freeminer  is distributed in the hope that it will be useful,
+This program is distributed in the hope that it will be useful,
 but WITHOUT ANY WARRANTY; without even the implied warranty of
 MERCHANTABILITY or FITNESS FOR A PARTICULAR PURPOSE.  See the
 GNU General Public License for more details.
@@ -450,12 +450,7 @@
 	settings->setDefault("enable_particles", "false");
 	settings->setDefault("video_driver", "ogles1");
 	settings->setDefault("touchtarget", "true");
-<<<<<<< HEAD
-	settings->setDefault("main_menu_script","/sdcard/freeminer/builtin/mainmenu/init_android.lua");
 	settings->setDefault("TMPFolder","/sdcard/freeminer/tmp/");
-=======
-	settings->setDefault("TMPFolder","/sdcard/Minetest/tmp/");
->>>>>>> d406ac99
 	settings->setDefault("touchscreen_threshold","20");
 	settings->setDefault("smooth_lighting", "false");
 	/*
