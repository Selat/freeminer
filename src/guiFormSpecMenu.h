/*
guiFormSpecMenu.h
Copyright (C) 2013 celeron55, Perttu Ahola <celeron55@gmail.com>
*/

/*
This file is part of Freeminer.

Freeminer is free software: you can redistribute it and/or modify
it under the terms of the GNU General Public License as published by
the Free Software Foundation, either version 3 of the License, or
(at your option) any later version.

Freeminer  is distributed in the hope that it will be useful,
but WITHOUT ANY WARRANTY; without even the implied warranty of
MERCHANTABILITY or FITNESS FOR A PARTICULAR PURPOSE.  See the
GNU General Public License for more details.

You should have received a copy of the GNU General Public License
along with Freeminer.  If not, see <http://www.gnu.org/licenses/>.
*/


#ifndef GUIINVENTORYMENU_HEADER
#define GUIINVENTORYMENU_HEADER

#include <utility>

#include "irrlichttypes_extrabloated.h"
#include "inventory.h"
#include "inventorymanager.h"
#include "modalMenu.h"
#include "guiTable.h"

class IGameDef;
class InventoryManager;
class ISimpleTextureSource;

typedef enum {
	f_Button,
	f_Table,
	f_TabHeader,
	f_CheckBox,
	f_DropDown,
	f_Unknown
} FormspecFieldType;

typedef enum {
	quit_mode_no,
	quit_mode_accept,
	quit_mode_cancel
} FormspecQuitMode;

struct TextDest
{
	virtual ~TextDest() {};
	// This is deprecated I guess? -celeron55
	virtual void gotText(std::wstring text){}
	virtual void gotText(std::map<std::string, std::string> fields) = 0;
	virtual void setFormName(std::string formname)
	{ m_formname = formname;};

	std::string m_formname;
};

class IFormSource
{
public:
	virtual ~IFormSource(){}
	virtual std::string getForm() = 0;
	// Fill in variables in field text
	virtual std::string resolveText(std::string str){ return str; }
};

class GUIFormSpecMenu : public GUIModalMenu
{
	struct ItemSpec
	{
		ItemSpec()
		{
			i = -1;
		}
		ItemSpec(const InventoryLocation &a_inventoryloc,
				const std::string &a_listname,
				s32 a_i)
		{
			inventoryloc = a_inventoryloc;
			listname = a_listname;
			i = a_i;
		}
		bool isValid() const
		{
			return i != -1;
		}

		InventoryLocation inventoryloc;
		std::string listname;
		s32 i;
	};

	struct ListDrawSpec
	{
		ListDrawSpec()
		{
		}
		ListDrawSpec(const InventoryLocation &a_inventoryloc,
				const std::string &a_listname,
				v2s32 a_pos, v2s32 a_geom, s32 a_start_item_i):
			inventoryloc(a_inventoryloc),
			listname(a_listname),
			pos(a_pos),
			geom(a_geom),
			start_item_i(a_start_item_i)
		{
		}

		InventoryLocation inventoryloc;
		std::string listname;
		v2s32 pos;
		v2s32 geom;
		s32 start_item_i;
	};

	struct ImageDrawSpec
	{
		ImageDrawSpec()
		{
		}
		ImageDrawSpec(const std::string &a_name,
				v2s32 a_pos, v2s32 a_geom):
			name(a_name),
			pos(a_pos),
			geom(a_geom)
		{
			scale = true;
		}
		ImageDrawSpec(const std::string &a_name,
				v2s32 a_pos):
			name(a_name),
			pos(a_pos)
		{
			scale = false;
		}
		std::string name;
		v2s32 pos;
		v2s32 geom;
		bool scale;
	};
	
	struct FieldSpec
	{
		FieldSpec()
		{
		}
<<<<<<< HEAD
		FieldSpec(const std::string name, const std::wstring label, const std::wstring fdeflt, int id):
=======
		FieldSpec(const std::wstring name, const std::wstring label,
				const std::wstring fdeflt, int id) :
>>>>>>> f75714c2
			fname(name),
			flabel(label),
			fdefault(fdeflt),
			fid(id)
		{
			send = false;
			ftype = f_Unknown;
			is_exit = false;
			tooltip="";
		}
		std::string fname;
		std::wstring flabel;
		std::wstring fdefault;
		int fid;
		bool send;
		FormspecFieldType ftype;
		bool is_exit;
		core::rect<s32> rect;
		std::string tooltip;
	};

	struct BoxDrawSpec {
		BoxDrawSpec(v2s32 a_pos, v2s32 a_geom,irr::video::SColor a_color):
			pos(a_pos),
			geom(a_geom),
			color(a_color)
		{
		}
		v2s32 pos;
		v2s32 geom;
		irr::video::SColor color;
	};

public:
	GUIFormSpecMenu(irr::IrrlichtDevice* dev,
			gui::IGUIElement* parent, s32 id,
			IMenuManager *menumgr,
			InventoryManager *invmgr,
			IGameDef *gamedef,
			ISimpleTextureSource *tsrc
			);

	~GUIFormSpecMenu();

	void setFormSpec(const std::string &formspec_string,
			InventoryLocation current_inventory_location)
	{
		m_formspec_string = formspec_string;
		m_current_inventory_location = current_inventory_location;
		regenerateGui(m_screensize_old);
	}
	
	// form_src is deleted by this GUIFormSpecMenu
	void setFormSource(IFormSource *form_src)
	{
		m_form_src = form_src;
	}

	// text_dst is deleted by this GUIFormSpecMenu
	void setTextDest(TextDest *text_dst)
	{
		m_text_dst = text_dst;
	}

	void allowClose(bool value)
	{
		m_allowclose = value;
	}

	void lockSize(bool lock,v2u32 basescreensize=v2u32(0,0)) {
		m_lock = lock;
		m_lockscreensize = basescreensize;
	}

	void removeChildren();
	void setInitialFocus();
	/*
		Remove and re-add (or reposition) stuff
	*/
	void regenerateGui(v2u32 screensize);
	
	ItemSpec getItemAtPos(v2s32 p) const;
	void drawList(const ListDrawSpec &s, int phase);
	void drawSelectedItem();
	void drawMenu();
	void updateSelectedItem();
	ItemStack verifySelectedItem();

	void acceptInput(FormspecQuitMode quitmode);
	bool preprocessEvent(const SEvent& event);
	bool OnEvent(const SEvent& event);

	GUITable* getTable(const std::string &tablename);

	static bool parseColor(const std::string &value,
			video::SColor &color, bool quiet);

protected:
	v2s32 getBasePos() const
	{
			return padding + offset + AbsoluteRect.UpperLeftCorner;
	}

	v2s32 padding;
	v2s32 spacing;
	v2s32 imgsize;
	v2s32 offset;
	
	irr::IrrlichtDevice* m_device;
	InventoryManager *m_invmgr;
	IGameDef *m_gamedef;
	ISimpleTextureSource *m_tsrc;

	std::string m_formspec_string;
	InventoryLocation m_current_inventory_location;
	IFormSource *m_form_src;
	TextDest *m_text_dst;

	std::vector<ListDrawSpec> m_inventorylists;
	std::vector<ImageDrawSpec> m_backgrounds;
	std::vector<ImageDrawSpec> m_images;
	std::vector<ImageDrawSpec> m_itemimages;
	std::vector<BoxDrawSpec> m_boxes;
	std::vector<FieldSpec> m_fields;
	std::vector<std::pair<FieldSpec,GUITable*> > m_tables;
	std::vector<std::pair<FieldSpec,gui::IGUICheckBox*> > m_checkboxes;

	ItemSpec *m_selected_item;
	u32 m_selected_amount;
	bool m_selected_dragging;
	
	// WARNING: BLACK MAGIC
	// Used to guess and keep up with some special things the server can do.
	// If name is "", no guess exists.
	ItemStack m_selected_content_guess;
	InventoryLocation m_selected_content_guess_inventory;

	v2s32 m_pointer;
	gui::IGUIStaticText *m_tooltip_element;

	bool m_allowclose;
	bool m_lock;
	v2u32 m_lockscreensize;

	bool m_bgfullscreen;
	bool m_slotborder;
	bool m_clipbackground;
	video::SColor m_bgcolor;
	video::SColor m_slotbg_n;
	video::SColor m_slotbg_h;
	video::SColor m_slotbordercolor;
private:
	typedef struct {
		v2s32 size;
		s32 helptext_h;
		core::rect<s32> rect;
		v2s32 basepos;
		int bp_set;
		v2u32 screensize;
		std::string focused_fieldname;
		GUITable::TableOptions table_options;
		GUITable::TableColumns table_columns;
		// used to restore table selection/scroll/treeview state
		std::map<std::string, GUITable::DynamicData> table_dyndata;
	} parserData;

	typedef struct {
		bool key_up;
		bool key_down;
		bool key_enter;
		bool key_escape;
	} fs_key_pendig;

	fs_key_pendig current_keys_pending;

	void parseElement(parserData* data,std::string element);

	void parseSize(parserData* data,std::string element);
	void parseList(parserData* data,std::string element);
	void parseCheckbox(parserData* data,std::string element);
	void parseImage(parserData* data,std::string element);
	void parseItemImage(parserData* data,std::string element);
	void parseButton(parserData* data,std::string element,std::string typ);
	void parseBackground(parserData* data,std::string element);
	void parseTableOptions(parserData* data,std::string element);
	void parseTableColumns(parserData* data,std::string element);
	void parseTable(parserData* data,std::string element);
	void parseTextList(parserData* data,std::string element);
	void parseDropDown(parserData* data,std::string element);
	void parsePwdField(parserData* data,std::string element);
	void parseField(parserData* data,std::string element,std::string type);
	void parseSimpleField(parserData* data,std::vector<std::string> &parts);
	void parseTextArea(parserData* data,std::vector<std::string>& parts,
			std::string type);
	void parseLabel(parserData* data,std::string element);
	void parseVertLabel(parserData* data,std::string element);
	void parseImageButton(parserData* data,std::string element,std::string type);
	void parseItemImageButton(parserData* data,std::string element);
	void parseTabHeader(parserData* data,std::string element);
	void parseBox(parserData* data,std::string element);
	void parseBackgroundColor(parserData* data,std::string element);
	void parseListColors(parserData* data,std::string element);
};

class FormspecFormSource: public IFormSource
{
public:
	FormspecFormSource(std::string formspec,FormspecFormSource** game_formspec)
	{
		m_formspec = formspec;
		m_game_formspec = game_formspec;
	}

	~FormspecFormSource()
	{
		*m_game_formspec = 0;
	}

	void setForm(std::string formspec) {
		m_formspec = formspec;
	}

	std::string getForm()
	{
		return m_formspec;
	}

	std::string m_formspec;
	FormspecFormSource** m_game_formspec;
};

#endif
<|MERGE_RESOLUTION|>--- conflicted
+++ resolved
@@ -152,12 +152,7 @@
 		FieldSpec()
 		{
 		}
-<<<<<<< HEAD
 		FieldSpec(const std::string name, const std::wstring label, const std::wstring fdeflt, int id):
-=======
-		FieldSpec(const std::wstring name, const std::wstring label,
-				const std::wstring fdeflt, int id) :
->>>>>>> f75714c2
 			fname(name),
 			flabel(label),
 			fdefault(fdeflt),
