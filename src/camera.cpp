--- conflicted
+++ resolved
@@ -54,11 +54,8 @@
 
 	m_wieldmgr(NULL),
 	m_wieldnode(NULL),
-<<<<<<< HEAD
 	m_wieldlight(0),
 	m_wieldlight_add(0),
-=======
->>>>>>> 9b551d5c
 
 	m_draw_control(draw_control),
 	m_gamedef(gamedef),
@@ -716,12 +713,13 @@
 		else if (m_wield_change_timer == 0)
 			m_wield_change_timer = -0.001;
 	}
+	IItemDefManager *idef = m_gamedef->idef();
+	std::string itemname = item.getDefinition(idef).name;
 	m_wieldlight_add = ((ItemGroupList)idef->get(itemname).groups)["wield_light"]*200/14;
 }
 
 void Camera::drawWieldedTool(irr::core::matrix4* translation)
 {
-<<<<<<< HEAD
 	// Set vertex colors of wield mesh according to light level
 	u8 li = m_wieldlight;
 	if (g_settings->getBool("enable_shaders"))
@@ -732,12 +730,8 @@
 			li = 200;
 	}
 	video::SColor color(255,li,li,li);
-	setMeshColor(m_wieldnode->getMesh(), color);
-
-	// Clear Z buffer
-=======
+
 	// Clear Z buffer so that the wielded tool stay in front of world geometry
->>>>>>> 9b551d5c
 	m_wieldmgr->getVideoDriver()->clearZBuffer();
 
 	// Draw the wielded node (in a separate scene manager)
