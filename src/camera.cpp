--- conflicted
+++ resolved
@@ -394,12 +394,9 @@
 	m_cameranode->setUpVector(abs_cam_up);
 	// *100.0 helps in large map coordinates
 	m_cameranode->setTarget(my_cp + 100 * m_camera_direction);
-<<<<<<< HEAD
-=======
 
 	if (current_camera_mode == THIRD_FRONT)// update the camera position in front-view mode to render blocks behind player
 		m_camera_position = my_cp;
->>>>>>> 2b8f6f34
 
 	if (current_camera_mode == THIRD_FRONT)// update the camera position in front-view mode to render blocks behind player
 		m_camera_position = my_cp;
