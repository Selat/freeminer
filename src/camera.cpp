--- conflicted
+++ resolved
@@ -359,11 +359,7 @@
 	// Reposition the camera for third person view
 	if (current_camera_mode > CAMERA_MODE_FIRST) {
 		
-<<<<<<< HEAD
-		if (current_camera_mode == THIRD_FRONT)
-=======
 		if (current_camera_mode == CAMERA_MODE_THIRD_FRONT)
->>>>>>> 9122a918
 			m_camera_direction *= -1;
 
 		my_cp.Y += 2;
@@ -401,13 +397,7 @@
 	m_cameranode->setTarget(my_cp + 100 * m_camera_direction);
 
 	// update the camera position in front-view mode to render blocks behind player
-	if (current_camera_mode == THIRD_FRONT)
-<<<<<<< HEAD
-		m_camera_position = my_cp;
-
-	if (current_camera_mode == THIRD_FRONT)// update the camera position in front-view mode to render blocks behind player
-=======
->>>>>>> 9122a918
+	if (current_camera_mode == CAMERA_MODE_THIRD_FRONT)
 		m_camera_position = my_cp;
 
 	// Get FOV
@@ -493,11 +483,7 @@
 	if ((hypot(speed.X, speed.Z) > BS) &&
 		(player->touching_ground) &&
 		(g_settings->getBool("view_bobbing") == true) &&
-<<<<<<< HEAD
-		(g_settings->getBool("free_move") == false && current_camera_mode == FIRST ||
-=======
 		(g_settings->getBool("free_move") == false && current_camera_mode == CAMERA_MODE_FIRST ||
->>>>>>> 9122a918
 				!m_gamedef->checkLocalPrivilege("fly")))
 	{
 		// Start animation
