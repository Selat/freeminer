--- conflicted
+++ resolved
@@ -436,12 +436,6 @@
 	if (player->zoom) {
 		m_wieldnode->setVisible(false);
 	} else {
-<<<<<<< HEAD
-=======
-		fov_degrees = m_cache_fov;
-		fov_degrees = MYMAX(fov_degrees, 10.0);
-		fov_degrees = MYMIN(fov_degrees, 170.0);
->>>>>>> 2a97d2fa
 		m_wieldnode->setVisible(true);
 	}
 	f32 fov_degrees = MYMAX(MYMIN(m_draw_control.fov, 170.0), 10.0);
