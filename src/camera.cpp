--- conflicted
+++ resolved
@@ -434,24 +434,17 @@
 	if (m_camera_mode == CAMERA_MODE_THIRD_FRONT)
 		m_camera_position = my_cp;
 
-<<<<<<< HEAD
 	// Get FOV
 	f32 fov_degrees;
 	if (player->zoom) {
 		fov_degrees = g_settings->getFloat("zoom_fov");
 		m_wieldnode->setVisible(false);
 	} else {
-		fov_degrees = g_settings->getFloat("fov");
+		fov_degrees = m_cache_fov;
 		fov_degrees = MYMAX(fov_degrees, 10.0);
 		fov_degrees = MYMIN(fov_degrees, 170.0);
 		m_wieldnode->setVisible(true);
 	}
-=======
-	// Get FOV setting
-	f32 fov_degrees = m_cache_fov;
-	fov_degrees = MYMAX(fov_degrees, 10.0);
-	fov_degrees = MYMIN(fov_degrees, 170.0);
->>>>>>> d75f0b03
 
 	// Greater FOV if running
         v3f speed = player->getSpeed();
@@ -596,15 +589,11 @@
 	else
 		m_cameranode->setFarValue(viewing_range_max * BS * 10);
 
-<<<<<<< HEAD
 	int farmesh = g_settings->getS32("farmesh");
 	int farmesh_step = g_settings->getS32("farmesh_step");
 	int farmesh_wanted = g_settings->getS32("farmesh_wanted");
 
-	f32 wanted_fps = g_settings->getFloat("wanted_fps");
-=======
 	f32 wanted_fps = m_cache_wanted_fps;
->>>>>>> d75f0b03
 	wanted_fps = MYMAX(wanted_fps, 1.0);
 	f32 wanted_frametime = 1.0 / wanted_fps;
 
