/*
camera.cpp
Copyright (C) 2010-2013 celeron55, Perttu Ahola <celeron55@gmail.com>
*/

/*
This file is part of Freeminer.

Freeminer is free software: you can redistribute it and/or modify
it under the terms of the GNU General Public License as published by
the Free Software Foundation, either version 3 of the License, or
(at your option) any later version.

Freeminer  is distributed in the hope that it will be useful,
but WITHOUT ANY WARRANTY; without even the implied warranty of
MERCHANTABILITY or FITNESS FOR A PARTICULAR PURPOSE.  See the
GNU General Public License for more details.

You should have received a copy of the GNU General Public License
along with Freeminer.  If not, see <http://www.gnu.org/licenses/>.
*/

#include "camera.h"
#include "debug.h"
#include "client.h"
#include "main.h" // for g_settings
#include "map.h"
#include "clientmap.h" // MapDrawControl
#include "player.h"
#include <cmath>
#include "settings.h"
#include "wieldmesh.h"
#include "noise.h" // easeCurve
#include "gamedef.h"
#include "sound.h"
#include "event.h"
#include "profiler.h"
#include "util/numeric.h"
#include "util/mathconstants.h"
#include "constants.h"

#define CAMERA_OFFSET_STEP 1000

#include "nodedef.h"
#include "game.h" // CameraModes

#include "nodedef.h"

Camera::Camera(scene::ISceneManager* smgr, MapDrawControl& draw_control,
		IGameDef *gamedef):
	m_playernode(NULL),
	m_headnode(NULL),
	m_cameranode(NULL),

	m_wieldmgr(NULL),
	m_wieldlight(0),
	m_wieldlight_add(0),
	m_wieldnode(NULL),

	m_draw_control(draw_control),
	m_gamedef(gamedef),

	m_camera_position(0,0,0),
	m_camera_direction(0,0,0),
	m_camera_offset(0,0,0),

	m_aspect(1.0),
	m_fov_x(1.0),
	m_fov_y(1.0),

	m_added_busytime(0),
	m_added_frames(0),
	m_range_old(0),
	m_busytime_old(0),
	m_frametime_counter(0),
	m_time_per_range(30. / 50), // a sane default of 30ms per 50 nodes of range

	m_view_bobbing_anim(0),
	m_view_bobbing_state(0),
	m_view_bobbing_speed(0),
	m_view_bobbing_fall(0),

	m_digging_anim(0),
	m_digging_button(-1),

	m_wield_change_timer(0.125),
	m_wield_item_next(),

	m_camera_mode(CAMERA_MODE_FIRST)
{
	//dstream<<__FUNCTION_NAME<<std::endl;

	// note: making the camera node a child of the player node
	// would lead to unexpected behaviour, so we don't do that.
	m_playernode = smgr->addEmptySceneNode(smgr->getRootSceneNode());
	m_headnode = smgr->addEmptySceneNode(m_playernode);
	m_cameranode = smgr->addCameraSceneNode(smgr->getRootSceneNode());
	m_cameranode->bindTargetAndRotation(true);

	// This needs to be in its own scene manager. It is drawn after
	// all other 3D scene nodes and before the GUI.
	m_wieldmgr = smgr->createNewSceneManager();
	m_wieldmgr->addCameraSceneNode();
	m_wieldnode = new WieldMeshSceneNode(m_wieldmgr->getRootSceneNode(), m_wieldmgr, -1, true);
	m_wieldnode->setItem(ItemStack(), m_gamedef);
	m_wieldnode->drop(); // m_wieldmgr grabbed it
	m_wieldlightnode = m_wieldmgr->addLightSceneNode(NULL, v3f(0.0, 50.0, 0.0));

	/* TODO: Add a callback function so these can be updated when a setting
	 *       changes.  At this point in time it doesn't matter (e.g. /set
	 *       is documented to change server settings only)
	 *
	 * TODO: Local caching of settings is not optimal and should at some stage
	 *       be updated to use a global settings object for getting thse values
	 *       (as opposed to the this local caching). This can be addressed in
	 *       a later release.
	 */
	m_cache_fall_bobbing_amount = g_settings->getFloat("fall_bobbing_amount");
	m_cache_view_bobbing_amount = g_settings->getFloat("view_bobbing_amount");
	m_cache_wanted_fps          = g_settings->getFloat("wanted_fps");
	m_cache_fov                 = g_settings->getFloat("fov");
	m_cache_view_bobbing        = g_settings->getBool("view_bobbing");
}

Camera::~Camera()
{
	m_wieldmgr->drop();
}

bool Camera::successfullyCreated(std::wstring& error_message)
{
	if (m_playernode == NULL)
	{
		error_message = L"Failed to create the player scene node";
		return false;
	}
	if (m_headnode == NULL)
	{
		error_message = L"Failed to create the head scene node";
		return false;
	}
	if (m_cameranode == NULL)
	{
		error_message = L"Failed to create the camera scene node";
		return false;
	}
	if (m_wieldmgr == NULL)
	{
		error_message = L"Failed to create the wielded item scene manager";
		return false;
	}
	if (m_wieldnode == NULL)
	{
		error_message = L"Failed to create the wielded item scene node";
		return false;
	}
	return true;
}

// Returns the fractional part of x
inline f32 my_modf(f32 x)
{
	double dummy;
	return modf(x, &dummy);
}

void Camera::step(f32 dtime)
{
	if(m_view_bobbing_fall > 0)
	{
		m_view_bobbing_fall -= 3 * dtime;
		if(m_view_bobbing_fall <= 0)
			m_view_bobbing_fall = -1; // Mark the effect as finished
	}

	bool was_under_zero = m_wield_change_timer < 0;
	m_wield_change_timer = MYMIN(m_wield_change_timer + dtime, 0.125);

	if (m_wield_change_timer >= 0 && was_under_zero)
		m_wieldnode->setItem(m_wield_item_next, m_gamedef);

	if (m_view_bobbing_state != 0)
	{
		//f32 offset = dtime * m_view_bobbing_speed * 0.035;
		f32 offset = dtime * m_view_bobbing_speed * 0.030;
		if (m_view_bobbing_state == 2)
		{
#if 0
			// Animation is getting turned off
			if (m_view_bobbing_anim < 0.5)
				m_view_bobbing_anim -= offset;
			else
				m_view_bobbing_anim += offset;
			if (m_view_bobbing_anim <= 0 || m_view_bobbing_anim >= 1)
			{
				m_view_bobbing_anim = 0;
				m_view_bobbing_state = 0;
			}
#endif
#if 1
			// Animation is getting turned off
			if(m_view_bobbing_anim < 0.25)
			{
				m_view_bobbing_anim -= offset;
			} else if(m_view_bobbing_anim > 0.75) {
				m_view_bobbing_anim += offset;
			}
			if(m_view_bobbing_anim < 0.5)
			{
				m_view_bobbing_anim += offset;
				if(m_view_bobbing_anim > 0.5)
					m_view_bobbing_anim = 0.5;
			} else {
				m_view_bobbing_anim -= offset;
				if(m_view_bobbing_anim < 0.5)
					m_view_bobbing_anim = 0.5;
			}
			if(m_view_bobbing_anim <= 0 || m_view_bobbing_anim >= 1 ||
					fabs(m_view_bobbing_anim - 0.5) < 0.01)
			{
				m_view_bobbing_anim = 0;
				m_view_bobbing_state = 0;
			}
#endif
		}
		else
		{
			float was = m_view_bobbing_anim;
			m_view_bobbing_anim = my_modf(m_view_bobbing_anim + offset);
			bool step = (was == 0 ||
					(was < 0.5f && m_view_bobbing_anim >= 0.5f) ||
					(was > 0.5f && m_view_bobbing_anim <= 0.5f));
			if(step)
			{
				MtEvent *e = new SimpleTriggerEvent("ViewBobbingStep");
				m_gamedef->event()->put(e);
			}
		}
	}

	if (m_digging_button != -1)
	{
		f32 offset = dtime * 3.5;
		float m_digging_anim_was = m_digging_anim;
		m_digging_anim += offset;
		if (m_digging_anim >= 1)
		{
			m_digging_anim = 0;
			m_digging_button = -1;
		}
		float lim = 0.15;
		if(m_digging_anim_was < lim && m_digging_anim >= lim)
		{
			if(m_digging_button == 0)
			{
				MtEvent *e = new SimpleTriggerEvent("CameraPunchLeft");
				m_gamedef->event()->put(e);
			} else if(m_digging_button == 1) {
				MtEvent *e = new SimpleTriggerEvent("CameraPunchRight");
				m_gamedef->event()->put(e);
			}
		}
	}
}

void Camera::update(LocalPlayer* player, f32 frametime, f32 busytime,
		f32 tool_reload_ratio, ClientEnvironment &c_env)
{
	// Get player position
	// Smooth the movement when walking up stairs
	v3f old_player_position = m_playernode->getPosition();
	v3f player_position = player->getPosition();
	if (player->isAttached && player->parent)
		player_position = player->parent->getPosition();
	//if(player->touching_ground && player_position.Y > old_player_position.Y)
	if(player->touching_ground &&
			player_position.Y > old_player_position.Y)
	{
		f32 oldy = old_player_position.Y;
		f32 newy = player_position.Y;
		f32 t = exp(-10*frametime);
		player_position.Y = oldy * t + newy * (1-t);
	}

	// Set player node transformation
	m_playernode->setPosition(player_position);
	m_playernode->setRotation(v3f(0, -1 * player->getYaw(), 0));
	m_playernode->updateAbsolutePosition();

	// Get camera tilt timer (hurt animation)
	float cameratilt = fabs(fabs(player->hurt_tilt_timer-0.75)-0.75);

	// Fall bobbing animation
	float fall_bobbing = 0;
	if(player->camera_impact >= 1 && m_camera_mode < CAMERA_MODE_THIRD)
	{
		if(m_view_bobbing_fall == -1) // Effect took place and has finished
			player->camera_impact = m_view_bobbing_fall = 0;
		else if(m_view_bobbing_fall == 0) // Initialize effect
			m_view_bobbing_fall = 1;

		// Convert 0 -> 1 to 0 -> 1 -> 0
		fall_bobbing = m_view_bobbing_fall < 0.5 ? m_view_bobbing_fall * 2 : -(m_view_bobbing_fall - 0.5) * 2 + 1;
		// Smoothen and invert the above
		fall_bobbing = sin(fall_bobbing * 0.5 * M_PI) * -1;
		// Amplify according to the intensity of the impact
		fall_bobbing *= (1 - rangelim(50 / player->camera_impact, 0, 1)) * 5;

		fall_bobbing *= m_cache_fall_bobbing_amount;
	}

	// Calculate players eye offset for different camera modes
	v3f PlayerEyeOffset = player->getEyeOffset();
	if (m_camera_mode == CAMERA_MODE_FIRST)
		PlayerEyeOffset += player->eye_offset_first;
	else
		PlayerEyeOffset += player->eye_offset_third;

	// Set head node transformation
	m_headnode->setPosition(PlayerEyeOffset+v3f(0,cameratilt*-player->hurt_tilt_strength+fall_bobbing,0));
	m_headnode->setRotation(v3f(player->getPitch(), 0, cameratilt*player->hurt_tilt_strength));
	m_headnode->updateAbsolutePosition();

	// Compute relative camera position and target
	v3f rel_cam_pos = v3f(0,0,0);
	v3f rel_cam_target = v3f(0,0,1);
	v3f rel_cam_up = v3f(0,1,0);

	if (m_view_bobbing_anim != 0 && m_camera_mode < CAMERA_MODE_THIRD)
	{
		f32 bobfrac = my_modf(m_view_bobbing_anim * 2);
		f32 bobdir = (m_view_bobbing_anim < 0.5) ? 1.0 : -1.0;

		#if 1
		f32 bobknob = 1.2;
		f32 bobtmp = sin(pow(bobfrac, bobknob) * M_PI);
		//f32 bobtmp2 = cos(pow(bobfrac, bobknob) * M_PI);

		v3f bobvec = v3f(
			0.3 * bobdir * sin(bobfrac * M_PI),
			-0.28 * bobtmp * bobtmp,
			0.);

		//rel_cam_pos += 0.2 * bobvec;
		//rel_cam_target += 0.03 * bobvec;
		//rel_cam_up.rotateXYBy(0.02 * bobdir * bobtmp * M_PI);
		float f = 1.0;
		f *= m_cache_view_bobbing_amount;
		rel_cam_pos += bobvec * f;
		//rel_cam_target += 0.995 * bobvec * f;
		rel_cam_target += bobvec * f;
		rel_cam_target.Z -= 0.005 * bobvec.Z * f;
		//rel_cam_target.X -= 0.005 * bobvec.X * f;
		//rel_cam_target.Y -= 0.005 * bobvec.Y * f;
		rel_cam_up.rotateXYBy(-0.03 * bobdir * bobtmp * M_PI * f);
		#else
		f32 angle_deg = 1 * bobdir * sin(bobfrac * M_PI);
		f32 angle_rad = angle_deg * M_PI / 180;
		f32 r = 0.05;
		v3f off = v3f(
			r * sin(angle_rad),
			r * (cos(angle_rad) - 1),
			0);
		rel_cam_pos += off;
		//rel_cam_target += off;
		rel_cam_up.rotateXYBy(angle_deg);
		#endif

	}

	// Compute absolute camera position and target
	m_headnode->getAbsoluteTransformation().transformVect(m_camera_position, rel_cam_pos);
	m_headnode->getAbsoluteTransformation().rotateVect(m_camera_direction, rel_cam_target - rel_cam_pos);

	v3f abs_cam_up;
	m_headnode->getAbsoluteTransformation().rotateVect(abs_cam_up, rel_cam_up);

	// Seperate camera position for calculation
	v3f my_cp = m_camera_position;

	// Reposition the camera for third person view
	if (m_camera_mode > CAMERA_MODE_FIRST)
	{
		if (m_camera_mode == CAMERA_MODE_THIRD_FRONT)
			m_camera_direction *= -1;

		my_cp.Y += 2;

		// Calculate new position
		bool abort = false;
		for (int i = BS; i <= BS*2.75; i++)
		{
			my_cp.X = m_camera_position.X + m_camera_direction.X*-i;
			my_cp.Z = m_camera_position.Z + m_camera_direction.Z*-i;
			if (i > 12)
				my_cp.Y = m_camera_position.Y + (m_camera_direction.Y*-i);

			// Prevent camera positioned inside nodes
			INodeDefManager *nodemgr = m_gamedef->ndef();
			MapNode n = c_env.getClientMap().getNodeNoEx(floatToInt(my_cp, BS));
			const ContentFeatures& features = nodemgr->get(n);
			if(features.walkable)
			{
				my_cp.X += m_camera_direction.X*-1*-BS/2;
				my_cp.Z += m_camera_direction.Z*-1*-BS/2;
				my_cp.Y += m_camera_direction.Y*-1*-BS/2;
				abort = true;
				break;
			}
		}

		// If node blocks camera position don't move y to heigh
		if (abort && my_cp.Y > player_position.Y+BS*2)
			my_cp.Y = player_position.Y+BS*2;
	}

	// Update offset if too far away from the center of the map
	m_camera_offset.X += CAMERA_OFFSET_STEP*
			(((s16)(my_cp.X/BS) - m_camera_offset.X)/CAMERA_OFFSET_STEP);
	m_camera_offset.Y += CAMERA_OFFSET_STEP*
			(((s16)(my_cp.Y/BS) - m_camera_offset.Y)/CAMERA_OFFSET_STEP);
	m_camera_offset.Z += CAMERA_OFFSET_STEP*
			(((s16)(my_cp.Z/BS) - m_camera_offset.Z)/CAMERA_OFFSET_STEP);

	// Set camera node transformation
	m_cameranode->setPosition(my_cp-intToFloat(m_camera_offset, BS));
	m_cameranode->setUpVector(abs_cam_up);
	// *100.0 helps in large map coordinates
	m_cameranode->setTarget(my_cp-intToFloat(m_camera_offset, BS) + 100 * m_camera_direction);

	// update the camera position in front-view mode to render blocks behind player
	if (m_camera_mode == CAMERA_MODE_THIRD_FRONT)
		m_camera_position = my_cp;

	// Get FOV
	f32 fov_degrees;
	if (player->zoom) {
		fov_degrees = g_settings->getFloat("zoom_fov");
		m_wieldnode->setVisible(false);
	} else {
		fov_degrees = m_cache_fov;
		fov_degrees = MYMAX(fov_degrees, 10.0);
		fov_degrees = MYMIN(fov_degrees, 170.0);
		m_wieldnode->setVisible(true);
	}

	// Greater FOV if running
        v3f speed = player->getSpeed();
        f32 fov_add = sqrt(pow(speed.X,2)+pow(speed.Z,2))/40;
	if (g_settings->getBool("enable_movement_fov"))
           { 
		fov_degrees += player->movement_fov;
                if (fov_add > 4)
                    fov_add = 4;
                if (fov_add > 1) 
                   fov_degrees = fov_degrees+fov_add;
           }        
        
	// FOV and aspect ratio
	m_aspect = (f32) porting::getWindowSize().X / (f32) porting::getWindowSize().Y;
	m_fov_y = fov_degrees * M_PI / 180.0;
	// Increase vertical FOV on lower aspect ratios (<16:10)
	m_fov_y *= MYMAX(1.0, MYMIN(1.4, sqrt(16./10. / m_aspect)));
	m_fov_x = 2 * atan(m_aspect * tan(0.5 * m_fov_y));
	m_cameranode->setAspectRatio(m_aspect);
	m_cameranode->setFOV(m_fov_y);

	// Position the wielded item
	//v3f wield_position = v3f(45, -35, 65);
	v3f wield_position = v3f(55, -35, 65);
	//v3f wield_rotation = v3f(-100, 120, -100);
	v3f wield_rotation = v3f(-100, 120, -100);
	wield_position.Y += fabs(m_wield_change_timer)*320 - 40;
	if(m_digging_anim < 0.05 || m_digging_anim > 0.5)
	{
		f32 frac = 1.0;
		if(m_digging_anim > 0.5)
			frac = 2.0 * (m_digging_anim - 0.5);
		// This value starts from 1 and settles to 0
		f32 ratiothing = pow((1.0f - tool_reload_ratio), 0.5f);
		//f32 ratiothing2 = pow(ratiothing, 0.5f);
		f32 ratiothing2 = (easeCurve(ratiothing*0.5))*2.0;
		wield_position.Y -= frac * 25.0 * pow(ratiothing2, 1.7f);
		//wield_position.Z += frac * 5.0 * ratiothing2;
		wield_position.X -= frac * 35.0 * pow(ratiothing2, 1.1f);
		wield_rotation.Y += frac * 70.0 * pow(ratiothing2, 1.4f);
		//wield_rotation.X -= frac * 15.0 * pow(ratiothing2, 1.4f);
		//wield_rotation.Z += frac * 15.0 * pow(ratiothing2, 1.0f);
	}
	if (m_digging_button != -1)
	{
		f32 digfrac = m_digging_anim;
		wield_position.X -= 50 * sin(pow(digfrac, 0.8f) * M_PI);
		wield_position.Y += 24 * sin(digfrac * 1.8 * M_PI);
		wield_position.Z += 25 * 0.5;

		// Euler angles are PURE EVIL, so why not use quaternions?
		core::quaternion quat_begin(wield_rotation * core::DEGTORAD);
		core::quaternion quat_end(v3f(80, 30, 100) * core::DEGTORAD);
		core::quaternion quat_slerp;
		quat_slerp.slerp(quat_begin, quat_end, sin(digfrac * M_PI));
		quat_slerp.toEuler(wield_rotation);
		wield_rotation *= core::RADTODEG;
	} else {
		f32 bobfrac = my_modf(m_view_bobbing_anim);
		wield_position.X -= sin(bobfrac*M_PI*2.0) * 3.0;
		wield_position.Y += sin(my_modf(bobfrac*2.0)*M_PI) * 3.0;
	}
	m_wieldnode->setPosition(wield_position);
	m_wieldnode->setRotation(wield_rotation);

	// Shine light upon the wield mesh
	video::SColor black(255,0,0,0);
	m_wieldmgr->setAmbientLight(player->light_color.getInterpolated(black, 0.7));
	m_wieldlightnode->getLightData().DiffuseColor = player->light_color.getInterpolated(black, 0.3);
	m_wieldlightnode->setPosition(v3f(30+5*sin(2*player->getYaw()*M_PI/180), -50, 0));

	// Render distance feedback loop
	updateViewingRange(frametime, busytime);

	// If the player is walking, swimming, or climbing,
	// view bobbing is enabled and free_move is off,
	// start (or continue) the view bobbing animation.
<<<<<<< HEAD
	//v3f speed = player->getSpeed();
        
	if ((hypot(speed.X, speed.Z) > BS) &&
		(player->touching_ground) &&
		(m_cache_view_bobbing == true) &&
		(g_settings->getBool("free_move") == false ||
				!m_gamedef->checkLocalPrivilege("fly")))
=======
	v3f speed = player->getSpeed();
	const bool movement_XZ = hypot(speed.X, speed.Z) > BS;
	const bool movement_Y = abs(speed.Y) > BS;

	const bool walking = movement_XZ && player->touching_ground;
	const bool swimming = (movement_XZ || player->swimming_vertical) && player->in_liquid;
	const bool climbing = movement_Y && player->is_climbing;
	if ((walking || swimming || climbing) &&
			m_cache_view_bobbing &&
			(!g_settings->getBool("free_move") || !m_gamedef->checkLocalPrivilege("fly")))
>>>>>>> e1f5c37b
	{
		// Start animation
		m_view_bobbing_state = 1;
		m_view_bobbing_speed = MYMIN(speed.getLength(), 40);
	}
	else if (m_view_bobbing_state == 1)
	{
		// Stop animation
		m_view_bobbing_state = 2;
		m_view_bobbing_speed = 60;
	}
}

void Camera::updateViewingRange(f32 frametime_in, f32 busytime_in)
{
	if (m_draw_control.range_all)
		return;

	m_added_busytime += busytime_in;
	m_added_frames += 1;

	m_frametime_counter -= frametime_in;
	if (m_frametime_counter > 0)
		return;
	m_frametime_counter = 0.2; // Same as ClientMap::updateDrawList interval

	/*dstream<<__FUNCTION_NAME
			<<": Collected "<<m_added_frames<<" frames, total of "
			<<m_added_busytime<<"s."<<std::endl;

	dstream<<"m_draw_control.blocks_drawn="
			<<m_draw_control.blocks_drawn
			<<", m_draw_control.blocks_would_have_drawn="
			<<m_draw_control.blocks_would_have_drawn
			<<std::endl;*/

	// Get current viewing range and FPS settings
	f32 viewing_range_min = g_settings->getFloat("viewing_range_nodes_min");
	viewing_range_min = MYMAX(15.0, viewing_range_min);

	f32 viewing_range_max = g_settings->getFloat("viewing_range_nodes_max");
	viewing_range_max = MYMAX(viewing_range_min, viewing_range_max);
<<<<<<< HEAD
	// vrange+position must be smaller than 32767
	viewing_range_max = MYMIN(viewing_range_max, 32760 - MYMAX(MYMAX(std::abs(m_camera_position.X/BS), std::abs(m_camera_position.Y/BS)), std::abs(m_camera_position.Z/BS)));
	
=======

>>>>>>> e1f5c37b
	// Immediately apply hard limits
	if(m_draw_control.wanted_range < viewing_range_min)
		m_draw_control.wanted_range = viewing_range_min;
	if(m_draw_control.wanted_range > viewing_range_max)
		m_draw_control.wanted_range = viewing_range_max;

	// Just so big a value that everything rendered is visible
	// Some more allowance than viewing_range_max * BS because of clouds,
	// active objects, etc.
	if(viewing_range_max < 200*BS)
		m_cameranode->setFarValue(200 * BS * 10);
	else
		m_cameranode->setFarValue(viewing_range_max * BS * 10);

	int farmesh = g_settings->getS32("farmesh");
	int farmesh_step = g_settings->getS32("farmesh_step");
	int farmesh_wanted = g_settings->getS32("farmesh_wanted");

	f32 wanted_fps = m_cache_wanted_fps;
	wanted_fps = MYMAX(wanted_fps, 1.0);
	f32 wanted_frametime = 1.0 / wanted_fps;

	m_draw_control.wanted_min_range = viewing_range_min;
	m_draw_control.wanted_max_blocks = (2.0*m_draw_control.blocks_would_have_drawn)+1;
	if (m_draw_control.wanted_max_blocks < 10)
		m_draw_control.wanted_max_blocks = 10;

	f32 block_draw_ratio = 1.0;
	if (m_draw_control.blocks_would_have_drawn != 0)
	{
		block_draw_ratio = (f32)m_draw_control.blocks_drawn
			/ (f32)m_draw_control.blocks_would_have_drawn;
	}

	// Calculate the average frametime in the case that all wanted
	// blocks had been drawn
	f32 frametime = m_added_busytime / m_added_frames / block_draw_ratio;

	m_added_busytime = 0.0;
	m_added_frames = 0;

	f32 wanted_frametime_change = wanted_frametime - frametime;
	//dstream<<"wanted_frametime_change="<<wanted_frametime_change<<std::endl;
	//g_profiler->avg("wanted_frametime_change", wanted_frametime_change);

	m_draw_control.fps_wanted = wanted_fps;
	if (farmesh) {
			if (m_draw_control.fps > wanted_fps && m_draw_control.fps_avg >= wanted_fps*1.4) {
				if (m_draw_control.wanted_range >= farmesh_wanted)
					m_draw_control.farmesh = (int)m_draw_control.farmesh + 1;
				if (m_draw_control.farmesh >= farmesh*1.3 && m_draw_control.farmesh_step < farmesh_step)
					++m_draw_control.farmesh_step;
			} else if (m_draw_control.fps <= wanted_fps*0.8){
				float farmesh_was = m_draw_control.farmesh;
				if (m_draw_control.fps <= wanted_fps*0.6)
					m_draw_control.farmesh = farmesh;
				else if (m_draw_control.fps <= wanted_fps*0.7)
					m_draw_control.farmesh *= 0.5;
				else if (m_draw_control.farmesh>10)
					m_draw_control.farmesh *= 0.8;
				else
					m_draw_control.farmesh -= 1;
				if (m_draw_control.farmesh < farmesh)
					m_draw_control.farmesh = farmesh;
				if (m_draw_control.farmesh <= farmesh && m_draw_control.farmesh_step > 1 && m_draw_control.fps <= wanted_fps*0.3)
					--m_draw_control.farmesh_step;
				if (farmesh_was != m_draw_control.farmesh)
					return;
			}
	}

	// If needed frametime change is small, just return
	// This value was 0.4 for many months until 2011-10-18 by c55;
	//if (fabs(wanted_frametime_change) < wanted_frametime*0.33)
	if (wanted_frametime_change > -wanted_frametime*0.33 && wanted_frametime_change < wanted_frametime*0.15)
	{
		//dstream<<"ignoring small wanted_frametime_change"<<std::endl;
		return;
	}

	f32 range = m_draw_control.wanted_range;
	f32 new_range = range;

	f32 d_range = range - m_range_old;
	f32 d_busytime = busytime_in - m_busytime_old;
	if (d_range != 0)
	{
		m_time_per_range = d_busytime / d_range;
	}
	//dstream<<"time_per_range="<<m_time_per_range<<std::endl;
	//g_profiler->avg("time_per_range", m_time_per_range);

	// The minimum allowed calculated frametime-range derivative:
	// Practically this sets the maximum speed of changing the range.
	// The lower this value, the higher the maximum changing speed.
	// A low value here results in wobbly range (0.001)
	// A low value can cause oscillation in very nonlinear time/range curves.
	// A high value here results in slow changing range (0.0025)
	// SUGG: This could be dynamically adjusted so that when
	//       the camera is turning, this is lower
	//f32 min_time_per_range = 0.0010; // Up to 0.4.7
	f32 min_time_per_range = 0.0005;
	if(m_time_per_range < min_time_per_range)
	{
		m_time_per_range = min_time_per_range;
		//dstream<<"m_time_per_range="<<m_time_per_range<<" (min)"<<std::endl;
	}
	else
	{
		//dstream<<"m_time_per_range="<<m_time_per_range<<std::endl;
	}

	f32 wanted_range_change = wanted_frametime_change / m_time_per_range;
	// Dampen the change a bit to kill oscillations
	//wanted_range_change *= 0.9;
	//wanted_range_change *= 0.75;
	wanted_range_change *= 0.5;
	//dstream<<"wanted_range_change="<<wanted_range_change<<std::endl;

	// If needed range change is very small, just return
	if(fabs(wanted_range_change) < 0.001)
	{
		//dstream<<"ignoring small wanted_range_change"<<std::endl;
		return;
	}

	new_range += wanted_range_change;

	//f32 new_range_unclamped = new_range;
	new_range = MYMAX(new_range, viewing_range_min);
	new_range = MYMIN(new_range, viewing_range_max);
	/*dstream<<"new_range="<<new_range_unclamped
			<<", clamped to "<<new_range<<std::endl;*/

	m_range_old = m_draw_control.wanted_range;
	m_busytime_old = busytime_in;

	m_draw_control.wanted_range = new_range;
}

void Camera::setDigging(s32 button)
{
	if (m_digging_button == -1)
		m_digging_button = button;
}

void Camera::wield(const ItemStack &item)
{
	if (item.name != m_wield_item_next.name) {
		m_wield_item_next = item;
		if (m_wield_change_timer > 0)
			m_wield_change_timer = -m_wield_change_timer;
		else if (m_wield_change_timer == 0)
			m_wield_change_timer = -0.001;
	}
	IItemDefManager *idef = m_gamedef->idef();
	std::string itemname = item.getDefinition(idef).name;
	m_wieldlight_add = ((ItemGroupList)idef->get(itemname).groups)["wield_light"]*200/14;
}

void Camera::drawWieldedTool(irr::core::matrix4* translation)
{
	// Set vertex colors of wield mesh according to light level
	u8 li = m_wieldlight;
	if (g_settings->getBool("enable_shaders"))
	{
		if (li+m_wieldlight_add < 200)
			li += m_wieldlight_add;
		else
			li = 200;
	}
	video::SColor color(255,li,li,li);

	// Clear Z buffer so that the wielded tool stay in front of world geometry
	m_wieldmgr->getVideoDriver()->clearZBuffer();

	// Draw the wielded node (in a separate scene manager)
	scene::ICameraSceneNode* cam = m_wieldmgr->getActiveCamera();
	cam->setAspectRatio(m_cameranode->getAspectRatio());
	cam->setFOV(72.0*M_PI/180.0);
	cam->setNearValue(0.1);
	cam->setFarValue(1000);
	if (translation != NULL)
	{
		irr::core::matrix4 startMatrix = cam->getAbsoluteTransformation();
		irr::core::vector3df focusPoint = (cam->getTarget()
				- cam->getAbsolutePosition()).setLength(1)
				+ cam->getAbsolutePosition();

		irr::core::vector3df camera_pos =
				(startMatrix * *translation).getTranslation();
		cam->setPosition(camera_pos);
		cam->setTarget(focusPoint);
	}
	m_wieldmgr->drawAll();
}<|MERGE_RESOLUTION|>--- conflicted
+++ resolved
@@ -521,16 +521,6 @@
 	// If the player is walking, swimming, or climbing,
 	// view bobbing is enabled and free_move is off,
 	// start (or continue) the view bobbing animation.
-<<<<<<< HEAD
-	//v3f speed = player->getSpeed();
-        
-	if ((hypot(speed.X, speed.Z) > BS) &&
-		(player->touching_ground) &&
-		(m_cache_view_bobbing == true) &&
-		(g_settings->getBool("free_move") == false ||
-				!m_gamedef->checkLocalPrivilege("fly")))
-=======
-	v3f speed = player->getSpeed();
 	const bool movement_XZ = hypot(speed.X, speed.Z) > BS;
 	const bool movement_Y = abs(speed.Y) > BS;
 
@@ -540,7 +530,6 @@
 	if ((walking || swimming || climbing) &&
 			m_cache_view_bobbing &&
 			(!g_settings->getBool("free_move") || !m_gamedef->checkLocalPrivilege("fly")))
->>>>>>> e1f5c37b
 	{
 		// Start animation
 		m_view_bobbing_state = 1;
@@ -583,13 +572,9 @@
 
 	f32 viewing_range_max = g_settings->getFloat("viewing_range_nodes_max");
 	viewing_range_max = MYMAX(viewing_range_min, viewing_range_max);
-<<<<<<< HEAD
 	// vrange+position must be smaller than 32767
 	viewing_range_max = MYMIN(viewing_range_max, 32760 - MYMAX(MYMAX(std::abs(m_camera_position.X/BS), std::abs(m_camera_position.Y/BS)), std::abs(m_camera_position.Z/BS)));
-	
-=======
-
->>>>>>> e1f5c37b
+
 	// Immediately apply hard limits
 	if(m_draw_control.wanted_range < viewing_range_min)
 		m_draw_control.wanted_range = viewing_range_min;
