--- conflicted
+++ resolved
@@ -189,7 +189,6 @@
 		noise3d_perlin((float)(x) / (np)->spread.X, (float)(y) / (np)->spread.Y, \
 		(float)(z) / (np)->spread.Z, (s) + (np)->seed, (np)->octaves, (np)->persist))
 
-<<<<<<< HEAD
 inline float linearInterpolation(float v0, float v1, float t);
 /* {
     return v0 + (v1 - v0) * t;
@@ -213,11 +212,10 @@
 float farscale(float scale, float x, float z);
 float farscale(float scale, float x, float y, float z);
 
-=======
+
 #define NoisePerlin3DEased(np, x, y, z, s) ((np)->offset + (np)->scale * \
 		noise3d_perlin((float)(x) / (np)->spread.X, (float)(y) / (np)->spread.Y, \
 		(float)(z) / (np)->spread.Z, (s) + (np)->seed, (np)->octaves, \
 		(np)->persist), true)
->>>>>>> b57478b9
 
 #endif
