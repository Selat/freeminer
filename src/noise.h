/*
noise.h
 * Copyright (C) 2010-2014 celeron55, Perttu Ahola <celeron55@gmail.com>
 * Copyright (C) 2010-2014 kwolekr, Ryan Kwolek <kwolekr@minetest.net>
*/

/*
This file is part of Freeminer.

Freeminer is free software: you can redistribute it and/or modify
it under the terms of the GNU General Public License as published by
the Free Software Foundation, either version 3 of the License, or
(at your option) any later version.

Freeminer  is distributed in the hope that it will be useful,
but WITHOUT ANY WARRANTY; without even the implied warranty of
MERCHANTABILITY or FITNESS FOR A PARTICULAR PURPOSE.  See the
GNU General Public License for more details.

You should have received a copy of the GNU General Public License
along with Freeminer.  If not, see <http://www.gnu.org/licenses/>.
*/

#ifndef NOISE_HEADER
#define NOISE_HEADER

#include "debug.h"
#include "irr_v3d.h"

class PseudoRandom
{
public:
	PseudoRandom(): m_next(0)
	{
	}
	PseudoRandom(int seed): m_next(seed)
	{
	}
	void seed(int seed)
	{
		m_next = seed;
	}
	// Returns 0...32767
	int next()
	{
		m_next = m_next * 1103515245 + 12345;
		return((unsigned)(m_next/65536) % 32768);
	}
	int range(int min, int max)
	{
		if(max-min > 32768/10)
		{
			//dstream<<"WARNING: PseudoRandom::range: max > 32767"<<std::endl;
			assert(0);
		}
		if(min > max)
		{
			assert(0);
			return max;
		}
		return (next()%(max-min+1))+min;
	}
private:
	int m_next;
};

struct NoiseParams {
	float offset;
	float scale;
	v3f spread;
	int seed;
	int octaves;
	float persist;
	bool eased;

	float farscale;
	float farspread;
	float farpersist;

	NoiseParams() {}

	NoiseParams(float offset_, float scale_, v3f spread_,
<<<<<<< HEAD
		int seed_, int octaves_, float persist_,
		float farscale_ = 1, float farspread_ = 1, float farpersist_ = 1)
=======
		int seed_, int octaves_, float persist_, bool eased_=false)
>>>>>>> 92815ad5
	{
		offset  = offset_;
		scale   = scale_;
		spread  = spread_;
		seed    = seed_;
		octaves = octaves_;
		persist = persist_;
<<<<<<< HEAD

		farscale  = farscale_;
		farspread = farspread_;
		farpersist = farpersist_;
=======
		eased   = eased_;
>>>>>>> 92815ad5
	}
};


// Convenience macros for getting/setting NoiseParams in Settings

#define NOISEPARAMS_FMT_STR "f,f,v3,s32,s32,f"

#define getNoiseParams(x, y) getStruct((x), NOISEPARAMS_FMT_STR, &(y), sizeof(y))
#define setNoiseParams(x, y) setStruct((x), NOISEPARAMS_FMT_STR, &(y))

class Noise {
public:
	NoiseParams *np;
	int seed;
	int sx;
	int sy;
	int sz;
	float *noisebuf;
	float *buf;
	float *result;

	Noise(NoiseParams *np, int seed, int sx, int sy, int sz=1);
	~Noise();

	void setSize(int sx, int sy, int sz=1);
	void setSpreadFactor(v3f spread);
	void setOctaves(int octaves);
	void resizeNoiseBuf(bool is3d);

	void gradientMap2D(
		float x, float y,
		float step_x, float step_y,
		int seed);
	void gradientMap3D(
		float x, float y, float z,
		float step_x, float step_y, float step_z,
		int seed, bool eased=false);
	float *perlinMap2D(float x, float y);
	float *perlinMap2DModulated(float x, float y, float *persist_map);
	float *perlinMap3D(float x, float y, float z, bool eased=false);
	void transformNoiseMap(float xx = 0, float yy = 0, float zz = 0);
};

// Return value: -1 ... 1
float noise2d(int x, int y, int seed);
float noise3d(int x, int y, int z, int seed);

float noise2d_gradient(float x, float y, int seed);
float noise3d_gradient(float x, float y, float z, int seed, bool eased=false);

float noise2d_perlin(float x, float y, int seed,
		int octaves, float persistence);

float noise2d_perlin_abs(float x, float y, int seed,
		int octaves, float persistence);

float noise3d_perlin(float x, float y, float z, int seed,
		int octaves, float persistence, bool eased=false);

float noise3d_perlin_abs(float x, float y, float z, int seed,
		int octaves, float persistence, bool eased=false);

inline float easeCurve(float t) {
	return t * t * t * (t * (6.f * t - 15.f) + 10.f);
}

float contour(float v);

#define NoisePerlin2D(np, x, y, s) \
		((np)->offset + (np)->scale * noise2d_perlin( \
		(float)(x) / (np)->spread.X, \
		(float)(y) / (np)->spread.Y, \
		(s) + (np)->seed, (np)->octaves, (np)->persist))

#define NoisePerlin2DNoTxfm(np, x, y, s) \
		(noise2d_perlin( \
		(float)(x) / (np)->spread.X, \
		(float)(y) / (np)->spread.Y, \
		(s) + (np)->seed, (np)->octaves, (np)->persist))

#define NoisePerlin2DPosOffset(np, x, xoff, y, yoff, s) \
		((np)->offset + (np)->scale * noise2d_perlin( \
		(float)(xoff) + (float)(x) / (np)->spread.X, \
		(float)(yoff) + (float)(y) / (np)->spread.Y, \
		(s) + (np)->seed, (np)->octaves, (np)->persist))

#define NoisePerlin2DNoTxfmPosOffset(np, x, xoff, y, yoff, s) \
		(noise2d_perlin( \
		(float)(xoff) + (float)(x) / (np)->spread.X, \
		(float)(yoff) + (float)(y) / (np)->spread.Y, \
		(s) + (np)->seed, (np)->octaves, (np)->persist))

#define NoisePerlin3D(np, x, y, z, s) ((np)->offset + (np)->scale * \
		noise3d_perlin((float)(x) / (np)->spread.X, (float)(y) / (np)->spread.Y, \
		(float)(z) / (np)->spread.Z, (s) + (np)->seed, (np)->octaves, (np)->persist))

inline float linearInterpolation(float v0, float v1, float t);
/* {
    return v0 + (v1 - v0) * t;
} */

float biLinearInterpolation(float v00, float v10,
							float v01, float v11,
							float x, float y);

float biLinearInterpolationNoEase(float x0y0, float x1y0,
								  float x0y1, float x1y1,
								  float x, float y);

float triLinearInterpolation(
		float v000, float v100, float v010, float v110,
		float v001, float v101, float v011, float v111,
		float x, float y, float z);


float farscale(float scale, float z);
float farscale(float scale, float x, float z);
float farscale(float scale, float x, float y, float z);


#define NoisePerlin3DEased(np, x, y, z, s) ((np)->offset + (np)->scale * \
		noise3d_perlin((float)(x) / (np)->spread.X, (float)(y) / (np)->spread.Y, \
		(float)(z) / (np)->spread.Z, (s) + (np)->seed, (np)->octaves, \
		(np)->persist), true)

#endif
<|MERGE_RESOLUTION|>--- conflicted
+++ resolved
@@ -71,21 +71,18 @@
 	int seed;
 	int octaves;
 	float persist;
-	bool eased;
 
 	float farscale;
 	float farspread;
 	float farpersist;
 
+	bool eased;
+
 	NoiseParams() {}
 
 	NoiseParams(float offset_, float scale_, v3f spread_,
-<<<<<<< HEAD
-		int seed_, int octaves_, float persist_,
+		int seed_, int octaves_, float persist_, bool eased_=false,
 		float farscale_ = 1, float farspread_ = 1, float farpersist_ = 1)
-=======
-		int seed_, int octaves_, float persist_, bool eased_=false)
->>>>>>> 92815ad5
 	{
 		offset  = offset_;
 		scale   = scale_;
@@ -93,14 +90,12 @@
 		seed    = seed_;
 		octaves = octaves_;
 		persist = persist_;
-<<<<<<< HEAD
+		eased   = eased_;
 
 		farscale  = farscale_;
 		farspread = farspread_;
 		farpersist = farpersist_;
-=======
-		eased   = eased_;
->>>>>>> 92815ad5
+
 	}
 };
 
