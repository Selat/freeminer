/*
content_sao.cpp
Copyright (C) 2010-2013 celeron55, Perttu Ahola <celeron55@gmail.com>
*/

/*
This file is part of Freeminer.

Freeminer is free software: you can redistribute it and/or modify
it under the terms of the GNU General Public License as published by
the Free Software Foundation, either version 3 of the License, or
(at your option) any later version.

Freeminer  is distributed in the hope that it will be useful,
but WITHOUT ANY WARRANTY; without even the implied warranty of
MERCHANTABILITY or FITNESS FOR A PARTICULAR PURPOSE.  See the
GNU General Public License for more details.

You should have received a copy of the GNU General Public License
along with Freeminer.  If not, see <http://www.gnu.org/licenses/>.
*/

#include "content_sao.h"
#include "util/serialize.h"
#include "util/mathconstants.h"
#include "collision.h"
#include "environment.h"
#include "settings.h"
#include "main.h" // For g_profiler
#include "profiler.h"
#include "serialization.h" // For compressZlib
#include "tool.h" // For ToolCapabilities
#include "gamedef.h"
#include "player.h"
#include "scripting_game.h"
#include "genericobject.h"
#include "log.h"

std::map<u16, ServerActiveObject::Factory> ServerActiveObject::m_types;

/*
	DummyLoadSAO
*/

class DummyLoadSAO : public ServerActiveObject
{
public:
	DummyLoadSAO(ServerEnvironment *env, v3f pos, u8 type):
		ServerActiveObject(env, pos)
	{
		ServerActiveObject::registerType(type, create);
	}
	// Pretend to be the test object (to fool the client)
	u8 getType() const
	{ return ACTIVEOBJECT_TYPE_TEST; }
	// And never save to disk
	bool isStaticAllowed() const
	{ return false; }

	static ServerActiveObject* create(ServerEnvironment *env, v3f pos,
			const std::string &data)
	{
		return new DummyLoadSAO(env, pos, 0);
	}

	void step(float dtime, bool send_recommended)
	{
		m_removed = true;
		infostream<<"DummyLoadSAO step"<<std::endl;
	}

	bool getCollisionBox(aabb3f *toset) {
		return false;
	}

	bool collideWithObjects() {
		return false;
	}

private:
};

// Prototype (registers item for deserialization)
DummyLoadSAO proto1_DummyLoadSAO(NULL, v3f(0,0,0), ACTIVEOBJECT_TYPE_RAT);
DummyLoadSAO proto2_DummyLoadSAO(NULL, v3f(0,0,0), ACTIVEOBJECT_TYPE_OERKKI1);
DummyLoadSAO proto3_DummyLoadSAO(NULL, v3f(0,0,0), ACTIVEOBJECT_TYPE_FIREFLY);
DummyLoadSAO proto4_DummyLoadSAO(NULL, v3f(0,0,0), ACTIVEOBJECT_TYPE_MOBV2);

/*
	TestSAO
*/

class TestSAO : public ServerActiveObject
{
public:
	TestSAO(ServerEnvironment *env, v3f pos):
		ServerActiveObject(env, pos),
		m_timer1(0),
		m_age(0)
	{
		ServerActiveObject::registerType(getType(), create);
	}
	u8 getType() const
	{ return ACTIVEOBJECT_TYPE_TEST; }

	static ServerActiveObject* create(ServerEnvironment *env, v3f pos,
			const std::string &data)
	{
		return new TestSAO(env, pos);
	}

	void step(float dtime, bool send_recommended)
	{
		m_age += dtime;
		if(m_age > 10)
		{
			m_removed = true;
			return;
		}

		m_base_position.Y += dtime * BS * 2;
		if(m_base_position.Y > 8*BS)
			m_base_position.Y = 2*BS;

		if(send_recommended == false)
			return;

		m_timer1 -= dtime;
		if(m_timer1 < 0.0)
		{
			m_timer1 += 0.125;

			std::string data;

			data += itos(0); // 0 = position
			data += " ";
			data += itos(m_base_position.X);
			data += " ";
			data += itos(m_base_position.Y);
			data += " ";
			data += itos(m_base_position.Z);

			ActiveObjectMessage aom(getId(), false, data);
			m_messages_out.push_back(aom);
		}
	}

	bool getCollisionBox(aabb3f *toset) {
		return false;
	}

	bool collideWithObjects() {
		return false;
	}

private:
	float m_timer1;
	float m_age;
};

// Prototype (registers item for deserialization)
TestSAO proto_TestSAO(NULL, v3f(0,0,0));

/*
<<<<<<< HEAD
=======
	ItemSAO

	DEPRECATED: New dropped items are implemented in Lua; see
	            builtin/item_entity.lua.
*/

class ItemSAO : public ServerActiveObject
{
public:
	u8 getType() const
	{ return ACTIVEOBJECT_TYPE_ITEM; }

	float getMinimumSavedMovement()
	{ return 0.1*BS; }

	static ServerActiveObject* create(ServerEnvironment *env, v3f pos,
			const std::string &data)
	{
		std::istringstream is(data, std::ios::binary);
		char buf[1];
		// read version
		is.read(buf, 1);
		u8 version = buf[0];
		// check if version is supported
		if(version != 0)
			return NULL;
		std::string itemstring = deSerializeString(is);
		infostream<<"create(): Creating item \""
				<<itemstring<<"\""<<std::endl;
		return new ItemSAO(env, pos, itemstring);
	}

	ItemSAO(ServerEnvironment *env, v3f pos,
			const std::string &itemstring):
		ServerActiveObject(env, pos),
		m_itemstring(itemstring),
		m_itemstring_changed(false),
		m_speed_f(0,0,0),
		m_last_sent_position(0,0,0)
	{
		ServerActiveObject::registerType(getType(), create);
	}

	void step(float dtime, bool send_recommended)
	{
		ScopeProfiler sp2(g_profiler, "step avg", SPT_AVG);

		assert(m_env);

		const float interval = 0.2;
		if(m_move_interval.step(dtime, interval)==false)
			return;
		dtime = interval;

		core::aabbox3d<f32> box(-BS/3.,0.0,-BS/3., BS/3.,BS*2./3.,BS/3.);
		collisionMoveResult moveresult;
		// Apply gravity
		m_speed_f += v3f(0, -dtime*9.81*BS, 0);
		// Maximum movement without glitches
		f32 pos_max_d = BS*0.25;
		// Limit speed
		if(m_speed_f.getLength()*dtime > pos_max_d)
			m_speed_f *= pos_max_d / (m_speed_f.getLength()*dtime);
		v3f pos_f = getBasePosition();
		v3f accel_f = v3f(0,0,0);
		f32 stepheight = 0;
		moveresult = collisionMoveSimple(m_env,m_env->getGameDef(),
				pos_max_d, box, stepheight, dtime,
				pos_f, m_speed_f, accel_f);

		if(send_recommended == false)
			return;

		if(pos_f.getDistanceFrom(m_last_sent_position) > 0.05*BS)
		{
			setBasePosition(pos_f);
			m_last_sent_position = pos_f;

			std::ostringstream os(std::ios::binary);
			// command (0 = update position)
			writeU8(os, 0);
			// pos
			writeV3F1000(os, m_base_position);
			// create message and add to list
			ActiveObjectMessage aom(getId(), false, os.str());
			m_messages_out.push_back(aom);
		}
		if(m_itemstring_changed)
		{
			m_itemstring_changed = false;

			std::ostringstream os(std::ios::binary);
			// command (1 = update itemstring)
			writeU8(os, 1);
			// itemstring
			os<<serializeString(m_itemstring);
			// create message and add to list
			ActiveObjectMessage aom(getId(), false, os.str());
			m_messages_out.push_back(aom);
		}
	}

	std::string getClientInitializationData(u16 protocol_version)
	{
		std::ostringstream os(std::ios::binary);
		// version
		writeU8(os, 0);
		// pos
		writeV3F1000(os, m_base_position);
		// itemstring
		os<<serializeString(m_itemstring);
		return os.str();
	}

	std::string getStaticData()
	{
		infostream<<__FUNCTION_NAME<<std::endl;
		std::ostringstream os(std::ios::binary);
		// version
		writeU8(os, 0);
		// itemstring
		os<<serializeString(m_itemstring);
		return os.str();
	}

	ItemStack createItemStack()
	{
		try{
			IItemDefManager *idef = m_env->getGameDef()->idef();
			ItemStack item;
			item.deSerialize(m_itemstring, idef);
			infostream<<__FUNCTION_NAME<<": m_itemstring=\""<<m_itemstring
					<<"\" -> item=\""<<item.getItemString()<<"\""
					<<std::endl;
			return item;
		}
		catch(SerializationError &e)
		{
			infostream<<__FUNCTION_NAME<<": serialization error: "
					<<"m_itemstring=\""<<m_itemstring<<"\""<<std::endl;
			return ItemStack();
		}
	}

	int punch(v3f dir,
			const ToolCapabilities *toolcap,
			ServerActiveObject *puncher,
			float time_from_last_punch)
	{
		// Take item into inventory
		ItemStack item = createItemStack();
		Inventory *inv = puncher->getInventory();
		if(inv != NULL)
		{
			std::string wieldlist = puncher->getWieldList();
			ItemStack leftover = inv->addItem(wieldlist, item);
			puncher->setInventoryModified();
			if(leftover.empty())
			{
				m_removed = true;
			}
			else
			{
				m_itemstring = leftover.getItemString();
				m_itemstring_changed = true;
			}
		}

		return 0;
	}

	bool getCollisionBox(aabb3f *toset) {
		return false;
	}

	bool collideWithObjects() {
		return false;
	}

private:
	std::string m_itemstring;
	bool m_itemstring_changed;
	v3f m_speed_f;
	v3f m_last_sent_position;
	IntervalLimiter m_move_interval;
};

// Prototype (registers item for deserialization)
ItemSAO proto_ItemSAO(NULL, v3f(0,0,0), "");

ServerActiveObject* createItemSAO(ServerEnvironment *env, v3f pos,
                                  const std::string &itemstring)
{
	return new ItemSAO(env, pos, itemstring);
}

/*
>>>>>>> 9b89f7aa
	LuaEntitySAO
*/

// Prototype (registers item for deserialization)
LuaEntitySAO proto_LuaEntitySAO(NULL, v3f(0,0,0), "_prototype", "");

LuaEntitySAO::LuaEntitySAO(ServerEnvironment *env, v3f pos,
		const std::string &name, const std::string &state):
	ServerActiveObject(env, pos),
	m_init_name(name),
	m_init_state(state),
	m_registered(false),
	m_hp(-1),
	m_velocity(0,0,0),
	m_acceleration(0,0,0),
	m_yaw(0),
	m_last_sent_yaw(0),
	m_last_sent_position(0,0,0),
	m_last_sent_velocity(0,0,0),
	m_last_sent_position_timer(0),
	m_last_sent_move_precision(0),
	m_armor_groups_sent(false),
	m_animation_speed(0),
	m_animation_blend(0),
	m_animation_sent(false),
	m_bone_position_sent(false),
	m_attachment_parent_id(0),
	m_attachment_sent(false)
{
	m_properties_sent = true;
	// Only register type if no environment supplied
	if(env == NULL){
		ServerActiveObject::registerType(getType(), create);
		return;
	}

	// Initialize something to armor groups
	m_armor_groups["fleshy"] = 100;
}

LuaEntitySAO::~LuaEntitySAO()
{
	if(m_registered){
		m_env->getScriptIface()->luaentity_Remove(m_id);
	}
}

void LuaEntitySAO::addedToEnvironment(u32 dtime_s)
{
	ServerActiveObject::addedToEnvironment(dtime_s);

	// Create entity from name
	m_registered = m_env->getScriptIface()->
		luaentity_Add(m_id, m_init_name.c_str());

	if(m_registered){
		// Get properties
		m_env->getScriptIface()->
			luaentity_GetProperties(m_id, &m_prop);
		// Initialize HP from properties
		m_hp = m_prop.hp_max;
		// Activate entity, supplying serialized state
		m_env->getScriptIface()->
			luaentity_Activate(m_id, m_init_state.c_str(), dtime_s);
	}
}

ServerActiveObject* LuaEntitySAO::create(ServerEnvironment *env, v3f pos,
		const std::string &data)
{
	std::string name;
	std::string state;
	s16 hp = 1;
	v3f velocity;
	float yaw = 0;
	if(data != ""){
		std::istringstream is(data, std::ios::binary);
		// read version
		u8 version = readU8(is);
		// check if version is supported
		if(version == 0){
			name = deSerializeString(is);
			state = deSerializeLongString(is);
		}
		else if(version == 1){
			name = deSerializeString(is);
			state = deSerializeLongString(is);
			hp = readS16(is);
			velocity = readV3F1000(is);
			yaw = readF1000(is);
		}
	}
	// create object
/*
	infostream<<"LuaEntitySAO::create(name=\""<<name<<"\" state=\""
			<<state<<"\")"<<std::endl;
*/
	LuaEntitySAO *sao = new LuaEntitySAO(env, pos, name, state);
	sao->m_hp = hp;
	sao->m_velocity = velocity;
	sao->m_yaw = yaw;
	return sao;
}

bool LuaEntitySAO::isAttached()
{
	if(!m_attachment_parent_id)
		return false;
	// Check if the parent still exists
	ServerActiveObject *obj = m_env->getActiveObject(m_attachment_parent_id);
	if(obj)
		return true;
	return false;
}

void LuaEntitySAO::step(float dtime, bool send_recommended)
{
	if(!m_properties_sent)
	{
		std::string str = getPropertyPacket();
		// create message and add to list
		ActiveObjectMessage aom(getId(), true, str);
		m_messages_out.push_back(aom);
		m_properties_sent = true;
	}

	// If attached, check that our parent is still there. If it isn't, detach.
	if(m_attachment_parent_id && !isAttached())
	{
		m_attachment_parent_id = 0;
		m_attachment_bone = "";
		m_attachment_position = v3f(0,0,0);
		m_attachment_rotation = v3f(0,0,0);
		sendPosition(false, true);
	}

	m_last_sent_position_timer += dtime;

	// Each frame, parent position is copied if the object is attached, otherwise it's calculated normally
	// If the object gets detached this comes into effect automatically from the last known origin
	if(isAttached())
	{
		v3f pos = m_env->getActiveObject(m_attachment_parent_id)->getBasePosition();
		m_base_position = pos;
		m_velocity = v3f(0,0,0);
		m_acceleration = v3f(0,0,0);
	}
	else
	{
		if(m_prop.physical){
			core::aabbox3d<f32> box = m_prop.collisionbox;
			box.MinEdge *= BS;
			box.MaxEdge *= BS;
			collisionMoveResult moveresult;
			f32 pos_max_d = BS*0.25; // Distance per iteration
			v3f p_pos = m_base_position;
			v3f p_velocity = m_velocity;
			v3f p_acceleration = m_acceleration;
			moveresult = collisionMoveSimple(m_env,m_env->getGameDef(),
					pos_max_d, box, m_prop.stepheight, dtime,
					p_pos, p_velocity, p_acceleration,
					this, m_prop.collideWithObjects);

			// Apply results
			m_base_position = p_pos;
			m_velocity = p_velocity;
			m_acceleration = p_acceleration;
		} else {
			m_base_position += dtime * m_velocity + 0.5 * dtime
					* dtime * m_acceleration;
			m_velocity += dtime * m_acceleration;
		}

		if((m_prop.automatic_face_movement_dir) &&
				(fabs(m_velocity.Z) > 0.001 || fabs(m_velocity.X) > 0.001)){
			m_yaw = atan2(m_velocity.Z,m_velocity.X) * 180 / M_PI + m_prop.automatic_face_movement_dir_offset;
		}
	}

	if(m_registered){
		m_env->getScriptIface()->luaentity_Step(m_id, dtime);
	}

	if(send_recommended == false)
		return;

	if(!isAttached())
	{
		// TODO: force send when acceleration changes enough?
		float minchange = 0.2*BS;
		if(m_last_sent_position_timer > 1.0){
			minchange = 0.01*BS;
		} else if(m_last_sent_position_timer > 0.2){
			minchange = 0.05*BS;
		}
		float move_d = m_base_position.getDistanceFrom(m_last_sent_position);
		move_d += m_last_sent_move_precision;
		float vel_d = m_velocity.getDistanceFrom(m_last_sent_velocity);
		if(move_d > minchange || vel_d > minchange ||
				fabs(m_yaw - m_last_sent_yaw) > 1.0){
			sendPosition(true, false);
		}
	}

	if(m_armor_groups_sent == false){
		m_armor_groups_sent = true;
		std::string str = gob_cmd_update_armor_groups(
				m_armor_groups);
		// create message and add to list
		ActiveObjectMessage aom(getId(), true, str);
		m_messages_out.push_back(aom);
	}

	if(m_animation_sent == false){
		m_animation_sent = true;
		std::string str = gob_cmd_update_animation(m_animation_range, m_animation_speed, m_animation_blend);
		// create message and add to list
		ActiveObjectMessage aom(getId(), true, str);
		m_messages_out.push_back(aom);
	}

	if(m_bone_position_sent == false){
		m_bone_position_sent = true;
		for(std::map<std::string, core::vector2d<v3f> >::const_iterator ii = m_bone_position.begin(); ii != m_bone_position.end(); ++ii){
			std::string str = gob_cmd_update_bone_position((*ii).first, (*ii).second.X, (*ii).second.Y);
			// create message and add to list
			ActiveObjectMessage aom(getId(), true, str);
			m_messages_out.push_back(aom);
		}
	}

	if(m_attachment_sent == false){
		m_attachment_sent = true;
		std::string str = gob_cmd_update_attachment(m_attachment_parent_id, m_attachment_bone, m_attachment_position, m_attachment_rotation);
		// create message and add to list
		ActiveObjectMessage aom(getId(), true, str);
		m_messages_out.push_back(aom);
	}
}

std::string LuaEntitySAO::getClientInitializationData(u16 protocol_version)
{
	std::ostringstream os(std::ios::binary);

	if(protocol_version >= 14)
	{
		writeU8(os, 1); // version
		os<<serializeString(""); // name
		writeU8(os, 0); // is_player
		writeS16(os, getId()); //id
		writeV3F1000(os, m_base_position);
		writeF1000(os, m_yaw);
		writeS16(os, m_hp);

		writeU8(os, 4 + m_bone_position.size()); // number of messages stuffed in here
		os<<serializeLongString(getPropertyPacket()); // message 1
		os<<serializeLongString(gob_cmd_update_armor_groups(m_armor_groups)); // 2
		os<<serializeLongString(gob_cmd_update_animation(m_animation_range, m_animation_speed, m_animation_blend)); // 3
		for(std::map<std::string, core::vector2d<v3f> >::const_iterator ii = m_bone_position.begin(); ii != m_bone_position.end(); ++ii){
			os<<serializeLongString(gob_cmd_update_bone_position((*ii).first, (*ii).second.X, (*ii).second.Y)); // m_bone_position.size
		}
		os<<serializeLongString(gob_cmd_update_attachment(m_attachment_parent_id, m_attachment_bone, m_attachment_position, m_attachment_rotation)); // 4
	}
	else
	{
		writeU8(os, 0); // version
		os<<serializeString(""); // name
		writeU8(os, 0); // is_player
		writeV3F1000(os, m_base_position);
		writeF1000(os, m_yaw);
		writeS16(os, m_hp);
		writeU8(os, 2); // number of messages stuffed in here
		os<<serializeLongString(getPropertyPacket()); // message 1
		os<<serializeLongString(gob_cmd_update_armor_groups(m_armor_groups)); // 2
	}

	// return result
	return os.str();
}

std::string LuaEntitySAO::getStaticData()
{
/*
	verbosestream<<__FUNCTION_NAME<<std::endl;
*/
	std::ostringstream os(std::ios::binary);
	// version
	writeU8(os, 1);
	// name
	os<<serializeString(m_init_name);
	// state
	if(m_registered){
		std::string state = m_env->getScriptIface()->
			luaentity_GetStaticdata(m_id);
		os<<serializeLongString(state);
	} else {
		os<<serializeLongString(m_init_state);
	}
	// hp
	writeS16(os, m_hp);
	// velocity
	writeV3F1000(os, m_velocity);
	// yaw
	writeF1000(os, m_yaw);
	return os.str();
}

int LuaEntitySAO::punch(v3f dir,
		const ToolCapabilities *toolcap,
		ServerActiveObject *puncher,
		float time_from_last_punch)
{
	if(!m_registered){
		// Delete unknown LuaEntities when punched
		m_removed = true;
		return 0;
	}

	// It's best that attachments cannot be punched
	if(isAttached())
		return 0;

	ItemStack *punchitem = NULL;
	ItemStack punchitem_static;
	if(puncher){
		punchitem_static = puncher->getWieldedItem();
		punchitem = &punchitem_static;
	}

	PunchDamageResult result = getPunchDamage(
			m_armor_groups,
			toolcap,
			punchitem,
			time_from_last_punch);

	if(result.did_punch)
	{
		setHP(getHP() - result.damage);


		std::string punchername = "nil";

		if ( puncher != 0 )
			punchername = puncher->getDescription();

		actionstream<<getDescription()<<" punched by "
				<<punchername<<", damage "<<result.damage
				<<" hp, health now "<<getHP()<<" hp"<<std::endl;

		{
			std::string str = gob_cmd_punched(result.damage, getHP());
			// create message and add to list
			ActiveObjectMessage aom(getId(), true, str);
			m_messages_out.push_back(aom);
		}

		if(getHP() == 0)
			m_removed = true;
	}

	m_env->getScriptIface()->luaentity_Punch(m_id, puncher,
			time_from_last_punch, toolcap, dir);

	return result.wear;
}

void LuaEntitySAO::rightClick(ServerActiveObject *clicker)
{
	if(!m_registered)
		return;
	// It's best that attachments cannot be clicked
	if(isAttached())
		return;
	m_env->getScriptIface()->luaentity_Rightclick(m_id, clicker);
}

void LuaEntitySAO::setPos(v3f pos)
{
	if(isAttached())
		return;
	m_base_position = pos;
	sendPosition(false, true);
}

void LuaEntitySAO::moveTo(v3f pos, bool continuous)
{
	if(isAttached())
		return;
	m_base_position = pos;
	if(!continuous)
		sendPosition(true, true);
}

float LuaEntitySAO::getMinimumSavedMovement()
{
	return 0.1 * BS;
}

std::string LuaEntitySAO::getDescription()
{
	std::ostringstream os(std::ios::binary);
	os<<"LuaEntitySAO at (";
	os<<(m_base_position.X/BS)<<",";
	os<<(m_base_position.Y/BS)<<",";
	os<<(m_base_position.Z/BS);
	os<<")";
	return os.str();
}

void LuaEntitySAO::setHP(s16 hp)
{
	if(hp < 0) hp = 0;
	m_hp = hp;
}

s16 LuaEntitySAO::getHP() const
{
	return m_hp;
}

void LuaEntitySAO::setArmorGroups(const ItemGroupList &armor_groups)
{
	m_armor_groups = armor_groups;
	m_armor_groups_sent = false;
}

void LuaEntitySAO::setAnimation(v2f frame_range, float frame_speed, float frame_blend)
{
	m_animation_range = frame_range;
	m_animation_speed = frame_speed;
	m_animation_blend = frame_blend;
	m_animation_sent = false;
}

void LuaEntitySAO::setBonePosition(std::string bone, v3f position, v3f rotation)
{
	m_bone_position[bone] = core::vector2d<v3f>(position, rotation);
	m_bone_position_sent = false;
}

void LuaEntitySAO::setAttachment(int parent_id, std::string bone, v3f position, v3f rotation)
{
	// Attachments need to be handled on both the server and client.
	// If we just attach on the server, we can only copy the position of the parent. Attachments
	// are still sent to clients at an interval so players might see them lagging, plus we can't
	// read and attach to skeletal bones.
	// If we just attach on the client, the server still sees the child at its original location.
	// This breaks some things so we also give the server the most accurate representation
	// even if players only see the client changes.

	m_attachment_parent_id = parent_id;
	m_attachment_bone = bone;
	m_attachment_position = position;
	m_attachment_rotation = rotation;
	m_attachment_sent = false;
}

ObjectProperties* LuaEntitySAO::accessObjectProperties()
{
	return &m_prop;
}

void LuaEntitySAO::notifyObjectPropertiesModified()
{
	m_properties_sent = false;
}

void LuaEntitySAO::setVelocity(v3f velocity)
{
	m_velocity = velocity;
}

v3f LuaEntitySAO::getVelocity()
{
	return m_velocity;
}

void LuaEntitySAO::setAcceleration(v3f acceleration)
{
	m_acceleration = acceleration;
}

v3f LuaEntitySAO::getAcceleration()
{
	return m_acceleration;
}

void LuaEntitySAO::setYaw(float yaw)
{
	m_yaw = yaw;
}

float LuaEntitySAO::getYaw()
{
	return m_yaw;
}

void LuaEntitySAO::setTextureMod(const std::string &mod)
{
	std::string str = gob_cmd_set_texture_mod(mod);
	// create message and add to list
	ActiveObjectMessage aom(getId(), true, str);
	m_messages_out.push_back(aom);
}

void LuaEntitySAO::setSprite(v2s16 p, int num_frames, float framelength,
		bool select_horiz_by_yawpitch)
{
	std::string str = gob_cmd_set_sprite(
		p,
		num_frames,
		framelength,
		select_horiz_by_yawpitch
	);
	// create message and add to list
	ActiveObjectMessage aom(getId(), true, str);
	m_messages_out.push_back(aom);
}

std::string LuaEntitySAO::getName()
{
	return m_init_name;
}

std::string LuaEntitySAO::getPropertyPacket()
{
	return gob_cmd_set_properties(m_prop);
}

void LuaEntitySAO::sendPosition(bool do_interpolate, bool is_movement_end)
{
	// If the object is attached client-side, don't waste bandwidth sending its position to clients
	if(isAttached())
		return;

	m_last_sent_move_precision = m_base_position.getDistanceFrom(
			m_last_sent_position);
	m_last_sent_position_timer = 0;
	m_last_sent_yaw = m_yaw;
	m_last_sent_position = m_base_position;
	m_last_sent_velocity = m_velocity;
	//m_last_sent_acceleration = m_acceleration;

	float update_interval = m_env->getSendRecommendedInterval();

	std::string str = gob_cmd_update_position(
		m_base_position,
		m_velocity,
		m_acceleration,
		m_yaw,
		do_interpolate,
		is_movement_end,
		update_interval
	);
	// create message and add to list
	ActiveObjectMessage aom(getId(), false, str);
	m_messages_out.push_back(aom);
}

bool LuaEntitySAO::getCollisionBox(aabb3f *toset) {
	if (m_prop.physical)
	{
		//update collision box
		toset->MinEdge = m_prop.collisionbox.MinEdge * BS;
		toset->MaxEdge = m_prop.collisionbox.MaxEdge * BS;

		toset->MinEdge += m_base_position;
		toset->MaxEdge += m_base_position;

		return true;
	}

	return false;
}

bool LuaEntitySAO::collideWithObjects(){
	return m_prop.collideWithObjects;
}

/*
	PlayerSAO
*/

// No prototype, PlayerSAO does not need to be deserialized

PlayerSAO::PlayerSAO(ServerEnvironment *env_, Player *player_, u16 peer_id_,
		const std::set<std::string> &privs, bool is_singleplayer):
	ServerActiveObject(env_, v3f(0,0,0)),
	m_player(player_),
	m_peer_id(peer_id_),
	m_inventory(NULL),
	m_damage(0),
	m_last_good_position(0,0,0),
	m_time_from_last_respawn(10), //more than ignore move time (1)
	m_time_from_last_punch(0),
	m_nocheat_dig_pos(32767, 32767, 32767),
	m_nocheat_dig_time(0),
	m_wield_index(0),
	m_position_not_sent(false),
	m_armor_groups_sent(false),
	m_privs(privs),
	m_is_singleplayer(is_singleplayer),
	m_animation_speed(0),
	m_animation_blend(0),
	m_animation_sent(false),
	m_bone_position_sent(false),
	m_attachment_parent_id(0),
	m_attachment_sent(false),
	// public
	m_moved(false),
	m_inventory_not_sent(false),
	m_hp_not_sent(false),
	m_breath_not_sent(false),
	m_wielded_item_not_sent(false),
	m_physics_override_speed(1),
	m_physics_override_jump(1),
	m_physics_override_gravity(1),
	m_physics_override_sneak(true),
	m_physics_override_sneak_glitch(true),
	m_physics_override_sent(false)
{
	m_properties_sent = true;
	assert(m_player);
	assert(m_peer_id != 0);
	++m_player->refs;
	setBasePosition(m_player->getPosition());
	m_inventory = &m_player->inventory;
	m_armor_groups["fleshy"] = 100;

	m_prop.hp_max = PLAYER_MAX_HP;
	m_prop.physical = false;
	m_prop.weight = 75;
	m_prop.collisionbox = core::aabbox3d<f32>(-1/3.,-1.0,-1/3., 1/3.,1.0,1/3.);
	// start of default appearance, this should be overwritten by LUA
	m_prop.visual = "upright_sprite";
	m_prop.visual_size = v2f(1, 2);
	m_prop.textures.clear();
	m_prop.textures.push_back("player.png");
	m_prop.textures.push_back("player_back.png");
	m_prop.colors.clear();
	m_prop.colors.push_back(video::SColor(255, 255, 255, 255));
	m_prop.spritediv = v2s16(1,1);
	// end of default appearance
	m_prop.is_visible = true;
	m_prop.makes_footstep_sound = true;
}

PlayerSAO::~PlayerSAO()
{
	if(m_inventory != &m_player->inventory)
		delete m_inventory;
	--m_player->refs;

}

std::string PlayerSAO::getDescription()
{
	return std::string("player ") + m_player->getName();
}

// Called after id has been set and has been inserted in environment
void PlayerSAO::addedToEnvironment(u32 dtime_s)
{
	ServerActiveObject::addedToEnvironment(dtime_s);
	ServerActiveObject::setBasePosition(m_player->getPosition());
	m_player->setPlayerSAO(this);
	m_player->peer_id = m_peer_id;
	m_last_good_position = m_player->getPosition();
}

// Called before removing from environment
void PlayerSAO::removingFromEnvironment()
{
	ServerActiveObject::removingFromEnvironment();
	if(m_player->getPlayerSAO() == this)
	{
		m_player->setPlayerSAO(NULL);
		m_player->peer_id = 0;
		m_env->savePlayer(m_player->getName());
	}
}

bool PlayerSAO::isStaticAllowed() const
{
	return false;
}

std::string PlayerSAO::getClientInitializationData(u16 protocol_version)
{
	std::ostringstream os(std::ios::binary);

	if(protocol_version >= 15)
	{
		writeU8(os, 1); // version
		os<<serializeString(m_player->getName()); // name
		writeU8(os, 1); // is_player
		writeS16(os, getId()); //id
		writeV3F1000(os, m_player->getPosition() + v3f(0,BS*1,0));
		writeF1000(os, m_player->getYaw());
		writeS16(os, getHP());

		auto lock = lock_shared();

		writeU8(os, 5 + m_bone_position.size()); // number of messages stuffed in here
		os<<serializeLongString(getPropertyPacket()); // message 1
		os<<serializeLongString(gob_cmd_update_armor_groups(m_armor_groups)); // 2
		os<<serializeLongString(gob_cmd_update_animation(m_animation_range, m_animation_speed, m_animation_blend)); // 3
		for(std::map<std::string, core::vector2d<v3f> >::const_iterator ii = m_bone_position.begin(); ii != m_bone_position.end(); ++ii){
			os<<serializeLongString(gob_cmd_update_bone_position((*ii).first, (*ii).second.X, (*ii).second.Y)); // m_bone_position.size
		}
		os<<serializeLongString(gob_cmd_update_attachment(m_attachment_parent_id, m_attachment_bone, m_attachment_position, m_attachment_rotation)); // 4
		os<<serializeLongString(gob_cmd_update_physics_override(m_physics_override_speed,
				m_physics_override_jump, m_physics_override_gravity, m_physics_override_sneak,
				m_physics_override_sneak_glitch)); // 5
	}
	else
	{
		writeU8(os, 0); // version
		os<<serializeString(m_player->getName()); // name
		writeU8(os, 1); // is_player
		writeV3F1000(os, m_player->getPosition() + v3f(0,BS*1,0));
		writeF1000(os, m_player->getYaw());
		writeS16(os, getHP());
		writeU8(os, 2); // number of messages stuffed in here
		os<<serializeLongString(getPropertyPacket()); // message 1
		os<<serializeLongString(gob_cmd_update_armor_groups(m_armor_groups)); // 2
	}

	// return result
	return os.str();
}

std::string PlayerSAO::getStaticData()
{
	assert(0);
	return "";
}

bool PlayerSAO::isAttached()
{
	if(!m_attachment_parent_id)
		return false;
	// Check if the parent still exists
	ServerActiveObject *obj = m_env->getActiveObject(m_attachment_parent_id);
	if(obj)
		return true;
	return false;
}

void PlayerSAO::step(float dtime, bool send_recommended)
{
	if(!m_properties_sent)
	{
		std::string str = getPropertyPacket();
		// create message and add to list
		ActiveObjectMessage aom(getId(), true, str);
		m_messages_out.push_back(aom);
		m_properties_sent = true;
	}

	// If attached, check that our parent is still there. If it isn't, detach.
	if(m_attachment_parent_id && !isAttached())
	{
		auto lock = lock_unique();
		m_attachment_parent_id = 0;
		m_attachment_bone = "";
		m_attachment_position = v3f(0,0,0);
		m_attachment_rotation = v3f(0,0,0);
		m_player->setPosition(m_last_good_position);
		m_moved = true;
	}

	//dstream<<"PlayerSAO::step: dtime: "<<dtime<<std::endl;

	// Set lag pool maximums based on estimated lag
	const float LAG_POOL_MIN = 5.0;
	float lag_pool_max = m_env->getMaxLagEstimate() * 2.0;
	if(lag_pool_max < LAG_POOL_MIN)
		lag_pool_max = LAG_POOL_MIN;
	m_dig_pool.setMax(lag_pool_max);
	m_move_pool.setMax(lag_pool_max);

	// Increment cheat prevention timers
	m_dig_pool.add(dtime);
	m_move_pool.add(dtime);
	m_time_from_last_punch += dtime;
	m_nocheat_dig_time += dtime;
	m_time_from_last_respawn += dtime;

	// Each frame, parent position is copied if the object is attached, otherwise it's calculated normally
	// If the object gets detached this comes into effect automatically from the last known origin
	if(isAttached())
	{
		v3f pos = m_env->getActiveObject(m_attachment_parent_id)->getBasePosition();
		m_last_good_position = pos;
		m_player->setPosition(pos);
	}

	if(send_recommended == false)
		return;

	// If the object is attached client-side, don't waste bandwidth sending its position to clients
	if(m_position_not_sent && !isAttached())
	{
		m_position_not_sent = false;
		float update_interval = m_env->getSendRecommendedInterval();
		v3f pos;
		if(isAttached()) // Just in case we ever do send attachment position too
			pos = m_env->getActiveObject(m_attachment_parent_id)->getBasePosition();
		else
			pos = m_player->getPosition() + v3f(0,BS*1,0);
		std::string str = gob_cmd_update_position(
			pos,
			v3f(0,0,0),
			v3f(0,0,0),
			m_player->getYaw(),
			true,
			false,
			update_interval
		);
		// create message and add to list
		ActiveObjectMessage aom(getId(), false, str);
		m_messages_out.push_back(aom);
	}

	if(m_wielded_item_not_sent)
	{
		m_wielded_item_not_sent = false;
		// GenericCAO has no special way to show this
	}

	if(m_armor_groups_sent == false){
		m_armor_groups_sent = true;
		std::string str = gob_cmd_update_armor_groups(
				m_armor_groups);
		// create message and add to list
		ActiveObjectMessage aom(getId(), true, str);
		m_messages_out.push_back(aom);
	}

	if(m_physics_override_sent == false){
		m_physics_override_sent = true;
		std::string str = gob_cmd_update_physics_override(m_physics_override_speed,
				m_physics_override_jump, m_physics_override_gravity,
				m_physics_override_sneak, m_physics_override_sneak_glitch);
		// create message and add to list
		ActiveObjectMessage aom(getId(), true, str);
		m_messages_out.push_back(aom);
	}

	if(m_animation_sent == false){
		m_animation_sent = true;
		std::string str = gob_cmd_update_animation(m_animation_range, m_animation_speed, m_animation_blend);
		// create message and add to list
		ActiveObjectMessage aom(getId(), true, str);
		m_messages_out.push_back(aom);
	}

	if(m_bone_position_sent == false){
		m_bone_position_sent = true;
		for(std::map<std::string, core::vector2d<v3f> >::const_iterator ii = m_bone_position.begin(); ii != m_bone_position.end(); ++ii){
			std::string str = gob_cmd_update_bone_position((*ii).first, (*ii).second.X, (*ii).second.Y);
			// create message and add to list
			ActiveObjectMessage aom(getId(), true, str);
			m_messages_out.push_back(aom);
		}
	}

	if(m_attachment_sent == false){
		m_attachment_sent = true;
		std::string str = gob_cmd_update_attachment(m_attachment_parent_id, m_attachment_bone, m_attachment_position, m_attachment_rotation);
		// create message and add to list
		ActiveObjectMessage aom(getId(), true, str);
		m_messages_out.push_back(aom);
	}
}

void PlayerSAO::setBasePosition(const v3f &position)
{
	// This needs to be ran for attachments too
	ServerActiveObject::setBasePosition(position);
	m_position_not_sent = true;
}

void PlayerSAO::setPos(v3f pos)
{
	if(isAttached())
		return;
	m_player->setPosition(pos);
	auto lock = lock_unique();
	// Movement caused by this command is always valid
	m_last_good_position = pos;
	// Force position change on client
	m_moved = true;
}

void PlayerSAO::moveTo(v3f pos, bool continuous)
{
	if(isAttached())
		return;
	m_player->setPosition(pos);
	auto lock = lock_unique();
	// Movement caused by this command is always valid
	m_last_good_position = pos;
	// Force position change on client
	m_moved = true;
}

void PlayerSAO::setYaw(float yaw)
{
	m_player->setYaw(yaw);
	// Force change on client
	m_moved = true;
}

void PlayerSAO::setPitch(float pitch)
{
	m_player->setPitch(pitch);
	// Force change on client
	m_moved = true;
}

int PlayerSAO::punch(v3f dir,
	const ToolCapabilities *toolcap,
	ServerActiveObject *puncher,
	float time_from_last_punch)
{
	// It's best that attachments cannot be punched
	if(isAttached())
		return 0;

	if(!toolcap)
		return 0;

	// No effect if PvP disabled
	if(g_settings->getBool("enable_pvp") == false){
		if(puncher->getType() == ACTIVEOBJECT_TYPE_PLAYER){
			std::string str = gob_cmd_punched(0, getHP());
			// create message and add to list
			ActiveObjectMessage aom(getId(), true, str);
			m_messages_out.push_back(aom);
			return 0;
		}
	}

	HitParams hitparams = getHitParams(m_armor_groups, toolcap,
			time_from_last_punch);

	std::string punchername = "nil";

	if ( puncher != 0 )
		punchername = puncher->getDescription();

	actionstream<<"Player "<<m_player->getName()<<" punched by "
			<<punchername<<", damage "<<hitparams.hp
			<<" HP"<<std::endl;

	setHP(getHP() - hitparams.hp);

	return hitparams.wear;
}

void PlayerSAO::rightClick(ServerActiveObject *clicker)
{
}

s16 PlayerSAO::getHP() const
{
	return m_player->hp;
}

s16 PlayerSAO::readDamage()
{
	s16 damage = m_damage;
	m_damage = 0;
	return damage;
}

void PlayerSAO::setHP(s16 hp)
{
	s16 oldhp = m_player->hp;

	if(hp < 0)
		hp = 0;
	else if(hp > PLAYER_MAX_HP)
		hp = PLAYER_MAX_HP;

	if(hp < oldhp && g_settings->getBool("enable_damage") == false)
	{
		m_hp_not_sent = true; // fix wrong prediction on client
		return;
	}

	m_player->hp = hp;

	if(hp != oldhp) {
		m_hp_not_sent = true;
		if(oldhp > hp)
			m_damage += oldhp - hp;
	}

	// Update properties on death
	if((hp == 0) != (oldhp == 0))
		m_properties_sent = false;
}

u16 PlayerSAO::getBreath() const
{
	return m_player->getBreath();
}

void PlayerSAO::setBreath(u16 breath)
{
	m_player->setBreath(breath);
}

void PlayerSAO::setArmorGroups(const ItemGroupList &armor_groups)
{
	auto lock = lock_unique();
	m_armor_groups = armor_groups;
	m_armor_groups_sent = false;
}

void PlayerSAO::setAnimation(v2f frame_range, float frame_speed, float frame_blend)
{
	auto lock = lock_unique();
	// store these so they can be updated to clients
	m_animation_range = frame_range;
	m_animation_speed = frame_speed;
	m_animation_blend = frame_blend;
	m_animation_sent = false;
}

void PlayerSAO::setBonePosition(std::string bone, v3f position, v3f rotation)
{
	// store these so they can be updated to clients
	m_bone_position[bone] = core::vector2d<v3f>(position, rotation);
	m_bone_position_sent = false;
}

void PlayerSAO::setAttachment(int parent_id, std::string bone, v3f position, v3f rotation)
{
	auto lock = lock_unique();
	// Attachments need to be handled on both the server and client.
	// If we just attach on the server, we can only copy the position of the parent. Attachments
	// are still sent to clients at an interval so players might see them lagging, plus we can't
	// read and attach to skeletal bones.
	// If we just attach on the client, the server still sees the child at its original location.
	// This breaks some things so we also give the server the most accurate representation
	// even if players only see the client changes.

	m_attachment_parent_id = parent_id;
	m_attachment_bone = bone;
	m_attachment_position = position;
	m_attachment_rotation = rotation;
	m_attachment_sent = false;
}

ObjectProperties* PlayerSAO::accessObjectProperties()
{
	return &m_prop;
}

void PlayerSAO::notifyObjectPropertiesModified()
{
	m_properties_sent = false;
}

Inventory* PlayerSAO::getInventory()
{
	return m_inventory;
}
const Inventory* PlayerSAO::getInventory() const
{
	return m_inventory;
}

InventoryLocation PlayerSAO::getInventoryLocation() const
{
	InventoryLocation loc;
	loc.setPlayer(m_player->getName());
	return loc;
}

void PlayerSAO::setInventoryModified()
{
	m_inventory_not_sent = true;
}

std::string PlayerSAO::getWieldList() const
{
	return "main";
}

int PlayerSAO::getWieldIndex() const
{
	return m_wield_index;
}

void PlayerSAO::setWieldIndex(int i)
{
	if(i != m_wield_index)
	{
		m_wield_index = i;
		m_wielded_item_not_sent = true;
	}
}

void PlayerSAO::disconnected()
{
	m_peer_id = 0;
	m_removed = true;
	if(m_player->getPlayerSAO() == this)
	{
		m_player->setPlayerSAO(NULL);
		m_player->peer_id = 0;
	}
}

std::string PlayerSAO::getPropertyPacket()
{
	// WAT?  m_prop.is_visible = (true);
	return gob_cmd_set_properties(m_prop);
}

bool PlayerSAO::checkMovementCheat()
{
	bool cheated = false;
	if(isAttached() || m_is_singleplayer ||
			g_settings->getBool("disable_anticheat"))
	{
		m_last_good_position = m_player->getPosition();
	}
	else
	{
		/*
			Check player movements

			NOTE: Actually the server should handle player physics like the
			client does and compare player's position to what is calculated
			on our side. This is required when eg. players fly due to an
			explosion. Altough a node-based alternative might be possible
			too, and much more lightweight.
		*/

		float player_max_speed = 0;
		if(m_privs.count("fast") != 0){
			// Fast speed
			player_max_speed = m_player->movement_speed_fast;
		} else {
			// Normal speed
			player_max_speed = m_player->movement_speed_walk;
		}
		// Tolerance. With the lag pool we shouldn't need it.
		player_max_speed *= 1.5;
		player_max_speed_up *= 1.5;

		v3f diff = (m_player->getPosition() - m_last_good_position);
		float d_vert = diff.Y;
		diff.Y = 0;
		float d_horiz = diff.getLength();
		float required_time = d_horiz/player_max_speed;
		if(d_vert > 0 && d_vert/player_max_speed > required_time)
			required_time = d_vert/player_max_speed;
		if(m_move_pool.grab(required_time)){
			m_last_good_position = m_player->getPosition();
		} else {
			actionstream<<"Player "<<m_player->getName()
					<<" moved too fast; resetting position"
					<<std::endl;
			m_player->setPosition(m_last_good_position);
			m_moved = true;
			cheated = true;
		}
	}
	return cheated;
}

bool PlayerSAO::getCollisionBox(aabb3f *toset) {
	//update collision box
	*toset = m_player->getCollisionbox();

	toset->MinEdge += m_base_position;
	toset->MaxEdge += m_base_position;

	return true;
}

bool PlayerSAO::collideWithObjects(){
	return true;
}
<|MERGE_RESOLUTION|>--- conflicted
+++ resolved
@@ -162,8 +162,6 @@
 TestSAO proto_TestSAO(NULL, v3f(0,0,0));
 
 /*
-<<<<<<< HEAD
-=======
 	ItemSAO
 
 	DEPRECATED: New dropped items are implemented in Lua; see
@@ -361,7 +359,6 @@
 }
 
 /*
->>>>>>> 9b89f7aa
 	LuaEntitySAO
 */
 
@@ -1517,7 +1514,6 @@
 		}
 		// Tolerance. With the lag pool we shouldn't need it.
 		player_max_speed *= 1.5;
-		player_max_speed_up *= 1.5;
 
 		v3f diff = (m_player->getPosition() - m_last_good_position);
 		float d_vert = diff.Y;
