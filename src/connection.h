/*
Minetest
Copyright (C) 2013 celeron55, Perttu Ahola <celeron55@gmail.com>

This program is free software; you can redistribute it and/or modify
it under the terms of the GNU Lesser General Public License as published by
the Free Software Foundation; either version 2.1 of the License, or
(at your option) any later version.

This program is distributed in the hope that it will be useful,
but WITHOUT ANY WARRANTY; without even the implied warranty of
MERCHANTABILITY or FITNESS FOR A PARTICULAR PURPOSE.  See the
GNU Lesser General Public License for more details.

You should have received a copy of the GNU Lesser General Public License along
with this program; if not, write to the Free Software Foundation, Inc.,
51 Franklin Street, Fifth Floor, Boston, MA 02110-1301 USA.
*/

#ifndef CONNECTION_HEADER
#define CONNECTION_HEADER

#include "irrlichttypes_bloated.h"
#include "socket.h"
#include "exceptions.h"
#include "constants.h"
#include "util/pointer.h"
#include "util/container.h"
#include "util/thread.h"
#include "util/numeric.h"
#include <iostream>
#include <fstream>
#include <list>
#include <map>

#include "enet/enet.h"
#include <msgpack.hpp>

#define CHANNEL_COUNT 3

#define PACK(x, y) {pk.pack((int)x); pk.pack(y);}
#define MSGPACK_COMMAND -1
#define MSGPACK_PACKET_INIT(id, x) \
	msgpack::sbuffer buffer; \
	msgpack::packer<msgpack::sbuffer> pk(&buffer); \
	pk.pack_map((x)+1); \
	PACK(MSGPACK_COMMAND, id);

typedef std::map<int, msgpack::object> MsgpackPacket;

namespace con
{

/*
	Exceptions
*/
class NotFoundException : public BaseException
{
public:
	NotFoundException(const char *s):
		BaseException(s)
	{}
};

class PeerNotFoundException : public BaseException
{
public:
	PeerNotFoundException(const char *s):
		BaseException(s)
	{}
};

class ConnectionException : public BaseException
{
public:
	ConnectionException(const char *s):
		BaseException(s)
	{}
};

class ConnectionBindFailed : public BaseException
{
public:
	ConnectionBindFailed(const char *s):
		BaseException(s)
	{}
};

class InvalidIncomingDataException : public BaseException
{
public:
	InvalidIncomingDataException(const char *s):
		BaseException(s)
	{}
};

class InvalidOutgoingDataException : public BaseException
{
public:
	InvalidOutgoingDataException(const char *s):
		BaseException(s)
	{}
};

class NoIncomingDataException : public BaseException
{
public:
	NoIncomingDataException(const char *s):
		BaseException(s)
	{}
};

class ProcessedSilentlyException : public BaseException
{
public:
	ProcessedSilentlyException(const char *s):
		BaseException(s)
	{}
};

<<<<<<< HEAD
class Connection;

=======
class ProcessedQueued : public BaseException
{
public:
	ProcessedQueued(const char *s):
		BaseException(s)
	{}
};

class IncomingDataCorruption : public BaseException
{
public:
	IncomingDataCorruption(const char *s):
		BaseException(s)
	{}
};

typedef enum MTProtocols {
	PRIMARY,
	UDP,
	MINETEST_RELIABLE_UDP
} MTProtocols;

#define SEQNUM_MAX 65535
inline bool seqnum_higher(u16 totest, u16 base)
{
	if (totest > base)
	{
		if((totest - base) > (SEQNUM_MAX/2))
			return false;
		else
			return true;
	}
	else
	{
		if((base - totest) > (SEQNUM_MAX/2))
			return true;
		else
			return false;
	}
}

inline bool seqnum_in_window(u16 seqnum, u16 next,u16 window_size)
{
	u16 window_start = next;
	u16 window_end   = ( next + window_size ) % (SEQNUM_MAX+1);

	if (window_start < window_end)
	{
		return ((seqnum >= window_start) && (seqnum < window_end));
	}
	else
	{
		return ((seqnum < window_end) || (seqnum >= window_start));
	}
}

struct BufferedPacket
{
	BufferedPacket(u8 *a_data, u32 a_size):
		data(a_data, a_size), time(0.0), totaltime(0.0), absolute_send_time(-1)
	{}
	BufferedPacket(u32 a_size):
		data(a_size), time(0.0), totaltime(0.0), absolute_send_time(-1)
	{}
	SharedBuffer<u8> data; // Data of the packet, including headers
	float time; // Seconds from buffering the packet or re-sending
	float totaltime; // Seconds from buffering the packet
	unsigned int absolute_send_time;
	Address address; // Sender or destination
};

// This adds the base headers to the data and makes a packet out of it
BufferedPacket makePacket(Address &address, u8 *data, u32 datasize,
		u32 protocol_id, u16 sender_peer_id, u8 channel);
BufferedPacket makePacket(Address &address, SharedBuffer<u8> &data,
		u32 protocol_id, u16 sender_peer_id, u8 channel);

// Add the TYPE_ORIGINAL header to the data
SharedBuffer<u8> makeOriginalPacket(
		SharedBuffer<u8> data);

// Split data in chunks and add TYPE_SPLIT headers to them
std::list<SharedBuffer<u8> > makeSplitPacket(
		SharedBuffer<u8> data,
		u32 chunksize_max,
		u16 seqnum);

// Depending on size, make a TYPE_ORIGINAL or TYPE_SPLIT packet
// Increments split_seqnum if a split packet is made
std::list<SharedBuffer<u8> > makeAutoSplitPacket(
		SharedBuffer<u8> data,
		u32 chunksize_max,
		u16 &split_seqnum);

// Add the TYPE_RELIABLE header to the data
SharedBuffer<u8> makeReliablePacket(
		SharedBuffer<u8> data,
		u16 seqnum);

struct IncomingSplitPacket
{
	IncomingSplitPacket()
	{
		time = 0.0;
		reliable = false;
	}
	// Key is chunk number, value is data without headers
	std::map<u16, SharedBuffer<u8> > chunks;
	u32 chunk_count;
	float time; // Seconds from adding
	bool reliable; // If true, isn't deleted on timeout

	bool allReceived()
	{
		return (chunks.size() == chunk_count);
	}
};

/*
=== NOTES ===

A packet is sent through a channel to a peer with a basic header:
TODO: Should we have a receiver_peer_id also?
	Header (7 bytes):
	[0] u32 protocol_id
	[4] u16 sender_peer_id
	[6] u8 channel
sender_peer_id:
	Unique to each peer.
	value 0 (PEER_ID_INEXISTENT) is reserved for making new connections
	value 1 (PEER_ID_SERVER) is reserved for server
	these constants are defined in constants.h
channel:
	The lower the number, the higher the priority is.
	Only channels 0, 1 and 2 exist.
*/
#define BASE_HEADER_SIZE 7
#define CHANNEL_COUNT 3
/*
Packet types:

CONTROL: This is a packet used by the protocol.
- When this is processed, nothing is handed to the user.
	Header (2 byte):
	[0] u8 type
	[1] u8 controltype
controltype and data description:
	CONTROLTYPE_ACK
		[2] u16 seqnum
	CONTROLTYPE_SET_PEER_ID
		[2] u16 peer_id_new
	CONTROLTYPE_PING
	- There is no actual reply, but this can be sent in a reliable
	  packet to get a reply
	CONTROLTYPE_DISCO
*/
#define TYPE_CONTROL 0
#define CONTROLTYPE_ACK 0
#define CONTROLTYPE_SET_PEER_ID 1
#define CONTROLTYPE_PING 2
#define CONTROLTYPE_DISCO 3
#define CONTROLTYPE_ENABLE_BIG_SEND_WINDOW 4

/*
ORIGINAL: This is a plain packet with no control and no error
checking at all.
- When this is processed, it is directly handed to the user.
	Header (1 byte):
	[0] u8 type
*/
#define TYPE_ORIGINAL 1
#define ORIGINAL_HEADER_SIZE 1
/*
SPLIT: These are sequences of packets forming one bigger piece of
data.
- When processed and all the packet_nums 0...packet_count-1 are
  present (this should be buffered), the resulting data shall be
  directly handed to the user.
- If the data fails to come up in a reasonable time, the buffer shall
  be silently discarded.
- These can be sent as-is or atop of a RELIABLE packet stream.
	Header (7 bytes):
	[0] u8 type
	[1] u16 seqnum
	[3] u16 chunk_count
	[5] u16 chunk_num
*/
#define TYPE_SPLIT 2
/*
RELIABLE: Delivery of all RELIABLE packets shall be forced by ACKs,
and they shall be delivered in the same order as sent. This is done
with a buffer in the receiving and transmitting end.
- When this is processed, the contents of each packet is recursively
  processed as packets.
	Header (3 bytes):
	[0] u8 type
	[1] u16 seqnum

*/
#define TYPE_RELIABLE 3
#define RELIABLE_HEADER_SIZE 3
#define SEQNUM_INITIAL 65500

/*
	A buffer which stores reliable packets and sorts them internally
	for fast access to the smallest one.
*/

typedef std::list<BufferedPacket>::iterator RPBSearchResult;

class ReliablePacketBuffer
{
public:
	ReliablePacketBuffer();

	bool getFirstSeqnum(u16& result);

	BufferedPacket popFirst();
	BufferedPacket popSeqnum(u16 seqnum);
	void insert(BufferedPacket &p,u16 next_expected);

	void incrementTimeouts(float dtime);
	std::list<BufferedPacket> getTimedOuts(float timeout,
			unsigned int max_packets);

	void print();
	bool empty();
	bool containsPacket(u16 seqnum);
	RPBSearchResult notFound();
	u32 size();


private:
	RPBSearchResult findPacket(u16 seqnum);

	std::list<BufferedPacket> m_list;
	u16 m_list_size;

	u16 m_oldest_non_answered_ack;

	JMutex m_list_mutex;

	unsigned int writeptr;
};

/*
	A buffer for reconstructing split packets
*/

class IncomingSplitBuffer
{
public:
	~IncomingSplitBuffer();
	/*
		Returns a reference counted buffer of length != 0 when a full split
		packet is constructed. If not, returns one of length 0.
	*/
	SharedBuffer<u8> insert(BufferedPacket &p, bool reliable);
	
	void removeUnreliableTimedOuts(float dtime, float timeout);
	
private:
	// Key is seqnum
	std::map<u16, IncomingSplitPacket*> m_buf;

	JMutex m_map_mutex;
};

struct OutgoingPacket
{
	u16 peer_id;
	u8 channelnum;
	SharedBuffer<u8> data;
	bool reliable;
	bool ack;

	OutgoingPacket(u16 peer_id_, u8 channelnum_, SharedBuffer<u8> data_,
			bool reliable_,bool ack_=false):
		peer_id(peer_id_),
		channelnum(channelnum_),
		data(data_),
		reliable(reliable_),
		ack(ack_)
	{
	}
};

enum ConnectionCommandType{
	CONNCMD_NONE,
	CONNCMD_SERVE,
	CONNCMD_CONNECT,
	CONNCMD_DISCONNECT,
	CONNCMD_DISCONNECT_PEER,
	CONNCMD_SEND,
	CONNCMD_SEND_TO_ALL,
	CONCMD_ACK,
	CONCMD_CREATE_PEER,
	CONCMD_DISABLE_LEGACY
};

struct ConnectionCommand
{
	enum ConnectionCommandType type;
	Address address;
	u16 peer_id;
	u8 channelnum;
	Buffer<u8> data;
	bool reliable;
	bool raw;

	ConnectionCommand(): type(CONNCMD_NONE), peer_id(PEER_ID_INEXISTENT), reliable(false), raw(false) {}

	void serve(Address address_)
	{
		type = CONNCMD_SERVE;
		address = address_;
	}
	void connect(Address address_)
	{
		type = CONNCMD_CONNECT;
		address = address_;
	}
	void disconnect()
	{
		type = CONNCMD_DISCONNECT;
	}
	void disconnect_peer(u16 peer_id_)
	{
		type = CONNCMD_DISCONNECT_PEER;
		peer_id = peer_id_;
	}
	void send(u16 peer_id_, u8 channelnum_,
			SharedBuffer<u8> data_, bool reliable_)
	{
		type = CONNCMD_SEND;
		peer_id = peer_id_;
		channelnum = channelnum_;
		data = data_;
		reliable = reliable_;
	}
	void sendToAll(u8 channelnum_, SharedBuffer<u8> data_, bool reliable_)
	{
		type = CONNCMD_SEND_TO_ALL;
		channelnum = channelnum_;
		data = data_;
		reliable = reliable_;
	}

	void ack(u16 peer_id_, u8 channelnum_, SharedBuffer<u8> data_)
	{
		type = CONCMD_ACK;
		peer_id = peer_id_;
		channelnum = channelnum_;
		data = data_;
		reliable = false;
	}

	void createPeer(u16 peer_id_, SharedBuffer<u8> data_)
	{
		type = CONCMD_CREATE_PEER;
		peer_id = peer_id_;
		data = data_;
		channelnum = 0;
		reliable = true;
		raw = true;
	}

	void disableLegacy(u16 peer_id_, SharedBuffer<u8> data_)
	{
		type = CONCMD_DISABLE_LEGACY;
		peer_id = peer_id_;
		data = data_;
		channelnum = 0;
		reliable = true;
		raw = true;
	}
};

class Channel
{

public:
	u16 readNextIncomingSeqNum();
	u16 incNextIncomingSeqNum();

	u16 getOutgoingSequenceNumber(bool& successfull);
	u16 readOutgoingSequenceNumber();
	bool putBackSequenceNumber(u16);

	u16 readNextSplitSeqNum();
	void setNextSplitSeqNum(u16 seqnum);
	
	// This is for buffering the incoming packets that are coming in
	// the wrong order
	ReliablePacketBuffer incoming_reliables;
	// This is for buffering the sent packets so that the sender can
	// re-send them if no ACK is received
	ReliablePacketBuffer outgoing_reliables_sent;

	//queued reliable packets
	Queue<BufferedPacket> queued_reliables;

	//queue commands prior splitting to packets
	Queue<ConnectionCommand> queued_commands;

	IncomingSplitBuffer incoming_splits;

	Channel();
	~Channel();

	void UpdatePacketLossCounter(unsigned int count);
	void UpdatePacketTooLateCounter();
	void UpdateBytesSent(unsigned int bytes,unsigned int packages=1);
	void UpdateBytesLost(unsigned int bytes);

	void UpdateTimers(float dtime);

	const float getCurrentDownloadRateKB()
		{ JMutexAutoLock lock(m_internal_mutex); return cur_kbps; };
	const float getMaxDownloadRateKB()
		{ JMutexAutoLock lock(m_internal_mutex); return max_kbps; };

	const float getCurrentLossRateKB()
		{ JMutexAutoLock lock(m_internal_mutex); return cur_kbps_lost; };
	const float getMaxLossRateKB()
		{ JMutexAutoLock lock(m_internal_mutex); return max_kbps_lost; };

	const float getAvgDownloadRateKB()
		{ JMutexAutoLock lock(m_internal_mutex); return avg_kbps; };
	const float getAvgLossRateKB()
		{ JMutexAutoLock lock(m_internal_mutex); return avg_kbps_lost; };

	const unsigned int getWindowSize() const { return window_size; };

	void setWindowSize(unsigned int size) { window_size = size; };
private:
	JMutex m_internal_mutex;
	unsigned int window_size;

	u16 next_incoming_seqnum;

	u16 next_outgoing_seqnum;
	u16 next_outgoing_split_seqnum;

	unsigned int current_packet_loss;
	unsigned int current_packet_too_late;
	unsigned int current_packet_successfull;
	float packet_loss_counter;

	unsigned int current_bytes_transfered;
	unsigned int current_bytes_lost;
	float max_kbps;
	float cur_kbps;
	float avg_kbps;
	float max_kbps_lost;
	float cur_kbps_lost;
	float avg_kbps_lost;
	float bpm_counter;
};

class Peer;

enum PeerChangeType
{
	PEER_ADDED,
	PEER_REMOVED
};
struct PeerChange
{
	PeerChangeType type;
	u16 peer_id;
	bool timeout;
};

>>>>>>> 96a3ad63
class PeerHandler
{
public:

	PeerHandler()
	{
	}
	virtual ~PeerHandler()
	{
	}

	/*
		This is called after the Peer has been inserted into the
		Connection's peer container.
	*/
	virtual void peerAdded(u16 peer_id) = 0;
	/*
		This is called before the Peer has been removed from the
		Connection's peer container.
	*/
<<<<<<< HEAD
	virtual void deletingPeer(u16 peer_id, bool timeout) = 0;
};

=======
	virtual void deletingPeer(Peer *peer, bool timeout) = 0;
};

class PeerHelper
{
public:
	PeerHelper();
	PeerHelper(Peer* peer);
	~PeerHelper();

	PeerHelper&   operator=(Peer* peer);
	Peer*         operator->() const;
	bool          operator!();
	Peer*         operator&() const;
	bool          operator!=(void* ptr);

private:
	Peer* m_peer;
};

class Connection;

typedef enum rtt_stat_type {
	MIN_RTT,
	MAX_RTT,
	AVG_RTT,
	MIN_JITTER,
	MAX_JITTER,
	AVG_JITTER
} rtt_stat_type;

class Peer {
	public:
		friend class PeerHelper;

		Peer(Address address_,u16 id_,Connection* connection) :
			id(id_),
			m_increment_packets_remaining(9),
			m_increment_bytes_remaining(0),
			m_pending_deletion(false),
			m_connection(connection),
			address(address_),
			m_ping_timer(0.0),
			m_last_rtt(-1.0),
			m_usage(0),
			m_timeout_counter(0.0),
			m_last_timeout_check(porting::getTimeMs()),
			m_has_sent_with_id(false)
		{
			m_rtt.avg_rtt = -1.0;
			m_rtt.jitter_avg = -1.0;
			m_rtt.jitter_max = 0.0;
			m_rtt.max_rtt = 0.0;
			m_rtt.jitter_min = FLT_MAX;
			m_rtt.min_rtt = FLT_MAX;
		};

		virtual ~Peer() {
			JMutexAutoLock usage_lock(m_exclusive_access_mutex);
			assert(m_usage == 0);
		};

		// Unique id of the peer
		u16 id;

		void Drop();

		virtual void PutReliableSendCommand(ConnectionCommand &c,
						unsigned int max_packet_size) {};

		virtual bool isActive() { return false; };

		virtual bool getAddress(MTProtocols type, Address& toset) = 0;

		void ResetTimeout()
			{JMutexAutoLock lock(m_exclusive_access_mutex); m_timeout_counter=0.0; };

		bool isTimedOut(float timeout);

		void setSentWithID()
		{ JMutexAutoLock lock(m_exclusive_access_mutex); m_has_sent_with_id = true; };

		bool hasSentWithID()
		{ JMutexAutoLock lock(m_exclusive_access_mutex); return m_has_sent_with_id; };

		unsigned int m_increment_packets_remaining;
		unsigned int m_increment_bytes_remaining;

		virtual u16 getNextSplitSequenceNumber(u8 channel) { return 0; };
		virtual void setNextSplitSequenceNumber(u8 channel, u16 seqnum) {};
		virtual SharedBuffer<u8> addSpiltPacket(u8 channel,
												BufferedPacket toadd,
												bool reliable)
				{
					fprintf(stderr,"Peer: addSplitPacket called, this is supposed to be never called!\n");
					return SharedBuffer<u8>(0);
				};

		virtual bool Ping(float dtime, SharedBuffer<u8>& data) { return false; };

		virtual float getStat(rtt_stat_type type) const {
			switch (type) {
				case MIN_RTT:
					return m_rtt.min_rtt;
				case MAX_RTT:
					return m_rtt.max_rtt;
				case AVG_RTT:
					return m_rtt.avg_rtt;
				case MIN_JITTER:
					return m_rtt.jitter_min;
				case MAX_JITTER:
					return m_rtt.jitter_max;
				case AVG_JITTER:
					return m_rtt.jitter_avg;
			}
			return -1;
		}
	protected:
		virtual void reportRTT(float rtt) {};

		void RTTStatistics(float rtt,
							std::string profiler_id="",
							unsigned int num_samples=1000);

		bool IncUseCount();
		void DecUseCount();

		JMutex m_exclusive_access_mutex;

		bool m_pending_deletion;

		Connection* m_connection;

		// Address of the peer
		Address address;

		// Ping timer
		float m_ping_timer;
	private:

		struct rttstats {
			float jitter_min;
			float jitter_max;
			float jitter_avg;
			float min_rtt;
			float max_rtt;
			float avg_rtt;
		};

		rttstats m_rtt;
		float    m_last_rtt;

		// current usage count
		unsigned int m_usage;

		// Seconds from last receive
		float m_timeout_counter;

		u32 m_last_timeout_check;

		bool m_has_sent_with_id;
};

class UDPPeer : public Peer
{
public:

	friend class PeerHelper;
	friend class ConnectionReceiveThread;
	friend class ConnectionSendThread;

	UDPPeer(u16 a_id, Address a_address, Connection* connection);
	virtual ~UDPPeer() {};

	void PutReliableSendCommand(ConnectionCommand &c,
							unsigned int max_packet_size);

	bool isActive()
	{ return ((hasSentWithID()) && (!m_pending_deletion)); };

	bool getAddress(MTProtocols type, Address& toset);

	void setNonLegacyPeer();

	bool getLegacyPeer()
	{ return m_legacy_peer; }

	u16 getNextSplitSequenceNumber(u8 channel);
	void setNextSplitSequenceNumber(u8 channel, u16 seqnum);

	SharedBuffer<u8> addSpiltPacket(u8 channel,
									BufferedPacket toadd,
									bool reliable);


protected:
	/*
		Calculates avg_rtt and resend_timeout.
		rtt=-1 only recalculates resend_timeout
	*/
	void reportRTT(float rtt);

	void RunCommandQueues(
					unsigned int max_packet_size,
					unsigned int maxcommands,
					unsigned int maxtransfer);

	float getResendTimeout()
		{ JMutexAutoLock lock(m_exclusive_access_mutex); return resend_timeout; }

	void setResendTimeout(float timeout)
		{ JMutexAutoLock lock(m_exclusive_access_mutex); resend_timeout = timeout; }
	bool Ping(float dtime,SharedBuffer<u8>& data);

	Channel channels[CHANNEL_COUNT];
	bool m_pending_disconnect;
private:
	// This is changed dynamically
	float resend_timeout;

	bool processReliableSendCommand(
					ConnectionCommand &c,
					unsigned int max_packet_size);

	bool m_legacy_peer;
};

/*
	Connection
*/

>>>>>>> 96a3ad63
enum ConnectionEventType{
	CONNEVENT_NONE,
	CONNEVENT_DATA_RECEIVED,
	CONNEVENT_PEER_ADDED,
	CONNEVENT_PEER_REMOVED,
	CONNEVENT_BIND_FAILED,
};

struct ConnectionEvent
{
	enum ConnectionEventType type;
	u16 peer_id;
	Buffer<u8> data;
	bool timeout;
	Address address;

	ConnectionEvent(): type(CONNEVENT_NONE) {}

	std::string describe()
	{
		switch(type){
		case CONNEVENT_NONE:
			return "CONNEVENT_NONE";
		case CONNEVENT_DATA_RECEIVED:
			return "CONNEVENT_DATA_RECEIVED";
		case CONNEVENT_PEER_ADDED:
			return "CONNEVENT_PEER_ADDED";
		case CONNEVENT_PEER_REMOVED:
			return "CONNEVENT_PEER_REMOVED";
		case CONNEVENT_BIND_FAILED:
			return "CONNEVENT_BIND_FAILED";
		}
		return "Invalid ConnectionEvent";
	}
	
	void dataReceived(u16 peer_id_, SharedBuffer<u8> data_)
	{
		type = CONNEVENT_DATA_RECEIVED;
		peer_id = peer_id_;
		data = data_;
	}
	void peerAdded(u16 peer_id_)
	{
		type = CONNEVENT_PEER_ADDED;
		peer_id = peer_id_;
		// address = address_;
	}
	void peerRemoved(u16 peer_id_, bool timeout_)
	{
		type = CONNEVENT_PEER_REMOVED;
		peer_id = peer_id_;
		timeout = timeout_;
		// address = address_;
	}
	void bindFailed()
	{
		type = CONNEVENT_BIND_FAILED;
	}
};

class ConnectionSendThread : public JThread {

public:
	friend class UDPPeer;

	ConnectionSendThread(Connection* parent,
							unsigned int max_packet_size, float timeout);

	void * Thread       ();

	void Trigger();

	void setPeerTimeout(float peer_timeout)
		{ m_timeout = peer_timeout; }

private:
	void runTimeouts    (float dtime);
	void rawSend        (const BufferedPacket &packet);
	bool rawSendAsPacket(u16 peer_id, u8 channelnum,
							SharedBuffer<u8> data, bool reliable);

	void processReliableCommand (ConnectionCommand &c);
	void processNonReliableCommand (ConnectionCommand &c);
	void serve          (Address bind_address);
	void connect        (Address address);
	void disconnect     ();
	void disconnect_peer(u16 peer_id);
	void send           (u16 peer_id, u8 channelnum,
							SharedBuffer<u8> data);
	void sendReliable   (ConnectionCommand &c);
	void sendToAll      (u8 channelnum,
							SharedBuffer<u8> data);
	void sendToAllReliable(ConnectionCommand &c);

	void sendPackets    (float dtime);

	void sendAsPacket   (u16 peer_id, u8 channelnum,
							SharedBuffer<u8> data,bool ack=false);

	void sendAsPacketReliable(BufferedPacket& p, Channel* channel);

	bool packetsQueued();

	Connection*           m_connection;
	unsigned int          m_max_packet_size;
	float                 m_timeout;
	Queue<OutgoingPacket> m_outgoing_queue;
	JSemaphore            m_send_sleep_semaphore;

	unsigned int          m_iteration_packets_avaialble;
	unsigned int          m_max_commands_per_iteration;
	unsigned int          m_max_data_packets_per_iteration;
	unsigned int          m_max_packets_requeued;
};

class ConnectionReceiveThread : public JThread {
public:
	ConnectionReceiveThread(Connection* parent,
							unsigned int max_packet_size);

	void * Thread       ();

private:
	void receive        ();

	// Returns next data from a buffer if possible
	// If found, returns true; if not, false.
	// If found, sets peer_id and dst
	bool getFromBuffers (u16 &peer_id, SharedBuffer<u8> &dst);

	bool checkIncomingBuffers(Channel *channel, u16 &peer_id,
							SharedBuffer<u8> &dst);

	/*
		Processes a packet with the basic header stripped out.
		Parameters:
			packetdata: Data in packet (with no base headers)
			peer_id: peer id of the sender of the packet in question
			channelnum: channel on which the packet was sent
			reliable: true if recursing into a reliable packet
	*/
	SharedBuffer<u8> processPacket(Channel *channel,
							SharedBuffer<u8> packetdata, u16 peer_id,
							u8 channelnum, bool reliable);


	Connection*           m_connection;
	unsigned int          m_max_packet_size;
};

class Connection
{
public:
	friend class ConnectionSendThread;
	friend class ConnectionReceiveThread;

	Connection(u32 protocol_id, u32 max_packet_size, float timeout, bool ipv6);
	Connection(u32 protocol_id, u32 max_packet_size, float timeout, bool ipv6,
			PeerHandler *peerhandler);
	~Connection();

	/* Interface */
	ConnectionEvent getEvent();
	ConnectionEvent waitEvent(u32 timeout_ms);
	void putCommand(ConnectionCommand &c);
<<<<<<< HEAD

	void Serve(unsigned short port);
=======
	
	void SetTimeoutMs(int timeout){ m_bc_receive_timeout = timeout; }
	void Serve(Address bind_addr);
>>>>>>> 96a3ad63
	void Connect(Address address);
	bool Connected();
	void Disconnect();
	u32 Receive(u16 &peer_id, SharedBuffer<u8> &data);
	void SendToAll(u8 channelnum, SharedBuffer<u8> data, bool reliable);
	void Send(u16 peer_id, u8 channelnum, SharedBuffer<u8> data, bool reliable);
<<<<<<< HEAD
	void Send(u16 peer_id, u8 channelnum, const msgpack::sbuffer &buffer, bool reliable);
	u16 GetPeerID(){ return m_peer_id; }
	void DeletePeer(u16 peer_id);
	Address GetPeerAddress(u16 peer_id);

private:
	void putEvent(ConnectionEvent &e);
	void processCommand(ConnectionCommand &c);
	void send(float dtime);
	void receive();
	void runTimeouts(float dtime);
	void serve(u16 port);
	void connect(Address address);
	void disconnect();
	void sendToAll(u8 channelnum, SharedBuffer<u8> data, bool reliable);
	void send(u16 peer_id, u8 channelnum, SharedBuffer<u8> data, bool reliable);
	ENetPeer* getPeer(u16 peer_id);
	bool deletePeer(u16 peer_id, bool timeout);

	MutexedQueue<ConnectionEvent> m_event_queue;
	MutexedQueue<ConnectionCommand> m_command_queue;

	u32 m_protocol_id;
	u32 m_max_packet_size;
	float m_timeout;
	ENetHost *m_enet_host;
	ENetPeer *m_peer;
	u16 m_peer_id;

	std::map<u16, ENetPeer*> m_peers;
=======
	u16 GetPeerID(){ return m_peer_id; }
	Address GetPeerAddress(u16 peer_id);
	float GetPeerAvgRTT(u16 peer_id);
	const u32 GetProtocolID() const { return m_protocol_id; };
	const std::string getDesc();
	void DisconnectPeer(u16 peer_id);

protected:
	PeerHelper getPeer(u16 peer_id);
	PeerHelper getPeerNoEx(u16 peer_id);
	u16   lookupPeer(Address& sender);

	u16 createPeer(Address& sender, MTProtocols protocol, int fd);
	UDPPeer*  createServerPeer(Address& sender);
	bool deletePeer(u16 peer_id, bool timeout);

	void SetPeerID(u16 id){ m_peer_id = id; }

	void sendAck(u16 peer_id, u8 channelnum, u16 seqnum);

	void PrintInfo(std::ostream &out);
	void PrintInfo();

	std::list<u16> getPeerIDs();

	UDPSocket m_udpSocket;
	MutexedQueue<ConnectionCommand> m_command_queue;

	void putEvent(ConnectionEvent &e);

	void TriggerSend()
		{ m_sendThread.Trigger(); }
private:
	std::list<Peer*> getPeers();

	MutexedQueue<ConnectionEvent> m_event_queue;

	u16 m_peer_id;
	u32 m_protocol_id;
	
	std::map<u16, Peer*> m_peers;
>>>>>>> 96a3ad63
	JMutex m_peers_mutex;

	ConnectionSendThread m_sendThread;
	ConnectionReceiveThread m_receiveThread;

	JMutex m_info_mutex;

	// Backwards compatibility
	PeerHandler *m_bc_peerhandler;
	int m_bc_receive_timeout;

<<<<<<< HEAD
	void SetPeerID(u16 id){ m_peer_id = id; }
	u32 GetProtocolID(){ return m_protocol_id; }
	void PrintInfo(std::ostream &out);
	void PrintInfo();
	std::string getDesc();
=======
	bool m_shutting_down;

	u16 m_next_remote_peer_id;
>>>>>>> 96a3ad63
};


bool parse_msgpack_packet(unsigned char *data, u32 datasize, MsgpackPacket *packet, int *command, msgpack::unpacked *msg);
} // namespace

#endif
<|MERGE_RESOLUTION|>--- conflicted
+++ resolved
@@ -27,7 +27,6 @@
 #include "util/pointer.h"
 #include "util/container.h"
 #include "util/thread.h"
-#include "util/numeric.h"
 #include <iostream>
 #include <fstream>
 #include <list>
@@ -86,6 +85,14 @@
 	{}
 };
 
+/*class ThrottlingException : public BaseException
+{
+public:
+	ThrottlingException(const char *s):
+		BaseException(s)
+	{}
+};*/
+
 class InvalidIncomingDataException : public BaseException
 {
 public:
@@ -118,471 +125,7 @@
 	{}
 };
 
-<<<<<<< HEAD
 class Connection;
-
-=======
-class ProcessedQueued : public BaseException
-{
-public:
-	ProcessedQueued(const char *s):
-		BaseException(s)
-	{}
-};
-
-class IncomingDataCorruption : public BaseException
-{
-public:
-	IncomingDataCorruption(const char *s):
-		BaseException(s)
-	{}
-};
-
-typedef enum MTProtocols {
-	PRIMARY,
-	UDP,
-	MINETEST_RELIABLE_UDP
-} MTProtocols;
-
-#define SEQNUM_MAX 65535
-inline bool seqnum_higher(u16 totest, u16 base)
-{
-	if (totest > base)
-	{
-		if((totest - base) > (SEQNUM_MAX/2))
-			return false;
-		else
-			return true;
-	}
-	else
-	{
-		if((base - totest) > (SEQNUM_MAX/2))
-			return true;
-		else
-			return false;
-	}
-}
-
-inline bool seqnum_in_window(u16 seqnum, u16 next,u16 window_size)
-{
-	u16 window_start = next;
-	u16 window_end   = ( next + window_size ) % (SEQNUM_MAX+1);
-
-	if (window_start < window_end)
-	{
-		return ((seqnum >= window_start) && (seqnum < window_end));
-	}
-	else
-	{
-		return ((seqnum < window_end) || (seqnum >= window_start));
-	}
-}
-
-struct BufferedPacket
-{
-	BufferedPacket(u8 *a_data, u32 a_size):
-		data(a_data, a_size), time(0.0), totaltime(0.0), absolute_send_time(-1)
-	{}
-	BufferedPacket(u32 a_size):
-		data(a_size), time(0.0), totaltime(0.0), absolute_send_time(-1)
-	{}
-	SharedBuffer<u8> data; // Data of the packet, including headers
-	float time; // Seconds from buffering the packet or re-sending
-	float totaltime; // Seconds from buffering the packet
-	unsigned int absolute_send_time;
-	Address address; // Sender or destination
-};
-
-// This adds the base headers to the data and makes a packet out of it
-BufferedPacket makePacket(Address &address, u8 *data, u32 datasize,
-		u32 protocol_id, u16 sender_peer_id, u8 channel);
-BufferedPacket makePacket(Address &address, SharedBuffer<u8> &data,
-		u32 protocol_id, u16 sender_peer_id, u8 channel);
-
-// Add the TYPE_ORIGINAL header to the data
-SharedBuffer<u8> makeOriginalPacket(
-		SharedBuffer<u8> data);
-
-// Split data in chunks and add TYPE_SPLIT headers to them
-std::list<SharedBuffer<u8> > makeSplitPacket(
-		SharedBuffer<u8> data,
-		u32 chunksize_max,
-		u16 seqnum);
-
-// Depending on size, make a TYPE_ORIGINAL or TYPE_SPLIT packet
-// Increments split_seqnum if a split packet is made
-std::list<SharedBuffer<u8> > makeAutoSplitPacket(
-		SharedBuffer<u8> data,
-		u32 chunksize_max,
-		u16 &split_seqnum);
-
-// Add the TYPE_RELIABLE header to the data
-SharedBuffer<u8> makeReliablePacket(
-		SharedBuffer<u8> data,
-		u16 seqnum);
-
-struct IncomingSplitPacket
-{
-	IncomingSplitPacket()
-	{
-		time = 0.0;
-		reliable = false;
-	}
-	// Key is chunk number, value is data without headers
-	std::map<u16, SharedBuffer<u8> > chunks;
-	u32 chunk_count;
-	float time; // Seconds from adding
-	bool reliable; // If true, isn't deleted on timeout
-
-	bool allReceived()
-	{
-		return (chunks.size() == chunk_count);
-	}
-};
-
-/*
-=== NOTES ===
-
-A packet is sent through a channel to a peer with a basic header:
-TODO: Should we have a receiver_peer_id also?
-	Header (7 bytes):
-	[0] u32 protocol_id
-	[4] u16 sender_peer_id
-	[6] u8 channel
-sender_peer_id:
-	Unique to each peer.
-	value 0 (PEER_ID_INEXISTENT) is reserved for making new connections
-	value 1 (PEER_ID_SERVER) is reserved for server
-	these constants are defined in constants.h
-channel:
-	The lower the number, the higher the priority is.
-	Only channels 0, 1 and 2 exist.
-*/
-#define BASE_HEADER_SIZE 7
-#define CHANNEL_COUNT 3
-/*
-Packet types:
-
-CONTROL: This is a packet used by the protocol.
-- When this is processed, nothing is handed to the user.
-	Header (2 byte):
-	[0] u8 type
-	[1] u8 controltype
-controltype and data description:
-	CONTROLTYPE_ACK
-		[2] u16 seqnum
-	CONTROLTYPE_SET_PEER_ID
-		[2] u16 peer_id_new
-	CONTROLTYPE_PING
-	- There is no actual reply, but this can be sent in a reliable
-	  packet to get a reply
-	CONTROLTYPE_DISCO
-*/
-#define TYPE_CONTROL 0
-#define CONTROLTYPE_ACK 0
-#define CONTROLTYPE_SET_PEER_ID 1
-#define CONTROLTYPE_PING 2
-#define CONTROLTYPE_DISCO 3
-#define CONTROLTYPE_ENABLE_BIG_SEND_WINDOW 4
-
-/*
-ORIGINAL: This is a plain packet with no control and no error
-checking at all.
-- When this is processed, it is directly handed to the user.
-	Header (1 byte):
-	[0] u8 type
-*/
-#define TYPE_ORIGINAL 1
-#define ORIGINAL_HEADER_SIZE 1
-/*
-SPLIT: These are sequences of packets forming one bigger piece of
-data.
-- When processed and all the packet_nums 0...packet_count-1 are
-  present (this should be buffered), the resulting data shall be
-  directly handed to the user.
-- If the data fails to come up in a reasonable time, the buffer shall
-  be silently discarded.
-- These can be sent as-is or atop of a RELIABLE packet stream.
-	Header (7 bytes):
-	[0] u8 type
-	[1] u16 seqnum
-	[3] u16 chunk_count
-	[5] u16 chunk_num
-*/
-#define TYPE_SPLIT 2
-/*
-RELIABLE: Delivery of all RELIABLE packets shall be forced by ACKs,
-and they shall be delivered in the same order as sent. This is done
-with a buffer in the receiving and transmitting end.
-- When this is processed, the contents of each packet is recursively
-  processed as packets.
-	Header (3 bytes):
-	[0] u8 type
-	[1] u16 seqnum
-
-*/
-#define TYPE_RELIABLE 3
-#define RELIABLE_HEADER_SIZE 3
-#define SEQNUM_INITIAL 65500
-
-/*
-	A buffer which stores reliable packets and sorts them internally
-	for fast access to the smallest one.
-*/
-
-typedef std::list<BufferedPacket>::iterator RPBSearchResult;
-
-class ReliablePacketBuffer
-{
-public:
-	ReliablePacketBuffer();
-
-	bool getFirstSeqnum(u16& result);
-
-	BufferedPacket popFirst();
-	BufferedPacket popSeqnum(u16 seqnum);
-	void insert(BufferedPacket &p,u16 next_expected);
-
-	void incrementTimeouts(float dtime);
-	std::list<BufferedPacket> getTimedOuts(float timeout,
-			unsigned int max_packets);
-
-	void print();
-	bool empty();
-	bool containsPacket(u16 seqnum);
-	RPBSearchResult notFound();
-	u32 size();
-
-
-private:
-	RPBSearchResult findPacket(u16 seqnum);
-
-	std::list<BufferedPacket> m_list;
-	u16 m_list_size;
-
-	u16 m_oldest_non_answered_ack;
-
-	JMutex m_list_mutex;
-
-	unsigned int writeptr;
-};
-
-/*
-	A buffer for reconstructing split packets
-*/
-
-class IncomingSplitBuffer
-{
-public:
-	~IncomingSplitBuffer();
-	/*
-		Returns a reference counted buffer of length != 0 when a full split
-		packet is constructed. If not, returns one of length 0.
-	*/
-	SharedBuffer<u8> insert(BufferedPacket &p, bool reliable);
-	
-	void removeUnreliableTimedOuts(float dtime, float timeout);
-	
-private:
-	// Key is seqnum
-	std::map<u16, IncomingSplitPacket*> m_buf;
-
-	JMutex m_map_mutex;
-};
-
-struct OutgoingPacket
-{
-	u16 peer_id;
-	u8 channelnum;
-	SharedBuffer<u8> data;
-	bool reliable;
-	bool ack;
-
-	OutgoingPacket(u16 peer_id_, u8 channelnum_, SharedBuffer<u8> data_,
-			bool reliable_,bool ack_=false):
-		peer_id(peer_id_),
-		channelnum(channelnum_),
-		data(data_),
-		reliable(reliable_),
-		ack(ack_)
-	{
-	}
-};
-
-enum ConnectionCommandType{
-	CONNCMD_NONE,
-	CONNCMD_SERVE,
-	CONNCMD_CONNECT,
-	CONNCMD_DISCONNECT,
-	CONNCMD_DISCONNECT_PEER,
-	CONNCMD_SEND,
-	CONNCMD_SEND_TO_ALL,
-	CONCMD_ACK,
-	CONCMD_CREATE_PEER,
-	CONCMD_DISABLE_LEGACY
-};
-
-struct ConnectionCommand
-{
-	enum ConnectionCommandType type;
-	Address address;
-	u16 peer_id;
-	u8 channelnum;
-	Buffer<u8> data;
-	bool reliable;
-	bool raw;
-
-	ConnectionCommand(): type(CONNCMD_NONE), peer_id(PEER_ID_INEXISTENT), reliable(false), raw(false) {}
-
-	void serve(Address address_)
-	{
-		type = CONNCMD_SERVE;
-		address = address_;
-	}
-	void connect(Address address_)
-	{
-		type = CONNCMD_CONNECT;
-		address = address_;
-	}
-	void disconnect()
-	{
-		type = CONNCMD_DISCONNECT;
-	}
-	void disconnect_peer(u16 peer_id_)
-	{
-		type = CONNCMD_DISCONNECT_PEER;
-		peer_id = peer_id_;
-	}
-	void send(u16 peer_id_, u8 channelnum_,
-			SharedBuffer<u8> data_, bool reliable_)
-	{
-		type = CONNCMD_SEND;
-		peer_id = peer_id_;
-		channelnum = channelnum_;
-		data = data_;
-		reliable = reliable_;
-	}
-	void sendToAll(u8 channelnum_, SharedBuffer<u8> data_, bool reliable_)
-	{
-		type = CONNCMD_SEND_TO_ALL;
-		channelnum = channelnum_;
-		data = data_;
-		reliable = reliable_;
-	}
-
-	void ack(u16 peer_id_, u8 channelnum_, SharedBuffer<u8> data_)
-	{
-		type = CONCMD_ACK;
-		peer_id = peer_id_;
-		channelnum = channelnum_;
-		data = data_;
-		reliable = false;
-	}
-
-	void createPeer(u16 peer_id_, SharedBuffer<u8> data_)
-	{
-		type = CONCMD_CREATE_PEER;
-		peer_id = peer_id_;
-		data = data_;
-		channelnum = 0;
-		reliable = true;
-		raw = true;
-	}
-
-	void disableLegacy(u16 peer_id_, SharedBuffer<u8> data_)
-	{
-		type = CONCMD_DISABLE_LEGACY;
-		peer_id = peer_id_;
-		data = data_;
-		channelnum = 0;
-		reliable = true;
-		raw = true;
-	}
-};
-
-class Channel
-{
-
-public:
-	u16 readNextIncomingSeqNum();
-	u16 incNextIncomingSeqNum();
-
-	u16 getOutgoingSequenceNumber(bool& successfull);
-	u16 readOutgoingSequenceNumber();
-	bool putBackSequenceNumber(u16);
-
-	u16 readNextSplitSeqNum();
-	void setNextSplitSeqNum(u16 seqnum);
-	
-	// This is for buffering the incoming packets that are coming in
-	// the wrong order
-	ReliablePacketBuffer incoming_reliables;
-	// This is for buffering the sent packets so that the sender can
-	// re-send them if no ACK is received
-	ReliablePacketBuffer outgoing_reliables_sent;
-
-	//queued reliable packets
-	Queue<BufferedPacket> queued_reliables;
-
-	//queue commands prior splitting to packets
-	Queue<ConnectionCommand> queued_commands;
-
-	IncomingSplitBuffer incoming_splits;
-
-	Channel();
-	~Channel();
-
-	void UpdatePacketLossCounter(unsigned int count);
-	void UpdatePacketTooLateCounter();
-	void UpdateBytesSent(unsigned int bytes,unsigned int packages=1);
-	void UpdateBytesLost(unsigned int bytes);
-
-	void UpdateTimers(float dtime);
-
-	const float getCurrentDownloadRateKB()
-		{ JMutexAutoLock lock(m_internal_mutex); return cur_kbps; };
-	const float getMaxDownloadRateKB()
-		{ JMutexAutoLock lock(m_internal_mutex); return max_kbps; };
-
-	const float getCurrentLossRateKB()
-		{ JMutexAutoLock lock(m_internal_mutex); return cur_kbps_lost; };
-	const float getMaxLossRateKB()
-		{ JMutexAutoLock lock(m_internal_mutex); return max_kbps_lost; };
-
-	const float getAvgDownloadRateKB()
-		{ JMutexAutoLock lock(m_internal_mutex); return avg_kbps; };
-	const float getAvgLossRateKB()
-		{ JMutexAutoLock lock(m_internal_mutex); return avg_kbps_lost; };
-
-	const unsigned int getWindowSize() const { return window_size; };
-
-	void setWindowSize(unsigned int size) { window_size = size; };
-private:
-	JMutex m_internal_mutex;
-	unsigned int window_size;
-
-	u16 next_incoming_seqnum;
-
-	u16 next_outgoing_seqnum;
-	u16 next_outgoing_split_seqnum;
-
-	unsigned int current_packet_loss;
-	unsigned int current_packet_too_late;
-	unsigned int current_packet_successfull;
-	float packet_loss_counter;
-
-	unsigned int current_bytes_transfered;
-	unsigned int current_bytes_lost;
-	float max_kbps;
-	float cur_kbps;
-	float avg_kbps;
-	float max_kbps_lost;
-	float cur_kbps_lost;
-	float avg_kbps_lost;
-	float bpm_counter;
-};
-
-class Peer;
 
 enum PeerChangeType
 {
@@ -596,18 +139,16 @@
 	bool timeout;
 };
 
->>>>>>> 96a3ad63
 class PeerHandler
 {
 public:
-
 	PeerHandler()
 	{
 	}
 	virtual ~PeerHandler()
 	{
 	}
-
+	
 	/*
 		This is called after the Peer has been inserted into the
 		Connection's peer container.
@@ -617,243 +158,9 @@
 		This is called before the Peer has been removed from the
 		Connection's peer container.
 	*/
-<<<<<<< HEAD
 	virtual void deletingPeer(u16 peer_id, bool timeout) = 0;
 };
 
-=======
-	virtual void deletingPeer(Peer *peer, bool timeout) = 0;
-};
-
-class PeerHelper
-{
-public:
-	PeerHelper();
-	PeerHelper(Peer* peer);
-	~PeerHelper();
-
-	PeerHelper&   operator=(Peer* peer);
-	Peer*         operator->() const;
-	bool          operator!();
-	Peer*         operator&() const;
-	bool          operator!=(void* ptr);
-
-private:
-	Peer* m_peer;
-};
-
-class Connection;
-
-typedef enum rtt_stat_type {
-	MIN_RTT,
-	MAX_RTT,
-	AVG_RTT,
-	MIN_JITTER,
-	MAX_JITTER,
-	AVG_JITTER
-} rtt_stat_type;
-
-class Peer {
-	public:
-		friend class PeerHelper;
-
-		Peer(Address address_,u16 id_,Connection* connection) :
-			id(id_),
-			m_increment_packets_remaining(9),
-			m_increment_bytes_remaining(0),
-			m_pending_deletion(false),
-			m_connection(connection),
-			address(address_),
-			m_ping_timer(0.0),
-			m_last_rtt(-1.0),
-			m_usage(0),
-			m_timeout_counter(0.0),
-			m_last_timeout_check(porting::getTimeMs()),
-			m_has_sent_with_id(false)
-		{
-			m_rtt.avg_rtt = -1.0;
-			m_rtt.jitter_avg = -1.0;
-			m_rtt.jitter_max = 0.0;
-			m_rtt.max_rtt = 0.0;
-			m_rtt.jitter_min = FLT_MAX;
-			m_rtt.min_rtt = FLT_MAX;
-		};
-
-		virtual ~Peer() {
-			JMutexAutoLock usage_lock(m_exclusive_access_mutex);
-			assert(m_usage == 0);
-		};
-
-		// Unique id of the peer
-		u16 id;
-
-		void Drop();
-
-		virtual void PutReliableSendCommand(ConnectionCommand &c,
-						unsigned int max_packet_size) {};
-
-		virtual bool isActive() { return false; };
-
-		virtual bool getAddress(MTProtocols type, Address& toset) = 0;
-
-		void ResetTimeout()
-			{JMutexAutoLock lock(m_exclusive_access_mutex); m_timeout_counter=0.0; };
-
-		bool isTimedOut(float timeout);
-
-		void setSentWithID()
-		{ JMutexAutoLock lock(m_exclusive_access_mutex); m_has_sent_with_id = true; };
-
-		bool hasSentWithID()
-		{ JMutexAutoLock lock(m_exclusive_access_mutex); return m_has_sent_with_id; };
-
-		unsigned int m_increment_packets_remaining;
-		unsigned int m_increment_bytes_remaining;
-
-		virtual u16 getNextSplitSequenceNumber(u8 channel) { return 0; };
-		virtual void setNextSplitSequenceNumber(u8 channel, u16 seqnum) {};
-		virtual SharedBuffer<u8> addSpiltPacket(u8 channel,
-												BufferedPacket toadd,
-												bool reliable)
-				{
-					fprintf(stderr,"Peer: addSplitPacket called, this is supposed to be never called!\n");
-					return SharedBuffer<u8>(0);
-				};
-
-		virtual bool Ping(float dtime, SharedBuffer<u8>& data) { return false; };
-
-		virtual float getStat(rtt_stat_type type) const {
-			switch (type) {
-				case MIN_RTT:
-					return m_rtt.min_rtt;
-				case MAX_RTT:
-					return m_rtt.max_rtt;
-				case AVG_RTT:
-					return m_rtt.avg_rtt;
-				case MIN_JITTER:
-					return m_rtt.jitter_min;
-				case MAX_JITTER:
-					return m_rtt.jitter_max;
-				case AVG_JITTER:
-					return m_rtt.jitter_avg;
-			}
-			return -1;
-		}
-	protected:
-		virtual void reportRTT(float rtt) {};
-
-		void RTTStatistics(float rtt,
-							std::string profiler_id="",
-							unsigned int num_samples=1000);
-
-		bool IncUseCount();
-		void DecUseCount();
-
-		JMutex m_exclusive_access_mutex;
-
-		bool m_pending_deletion;
-
-		Connection* m_connection;
-
-		// Address of the peer
-		Address address;
-
-		// Ping timer
-		float m_ping_timer;
-	private:
-
-		struct rttstats {
-			float jitter_min;
-			float jitter_max;
-			float jitter_avg;
-			float min_rtt;
-			float max_rtt;
-			float avg_rtt;
-		};
-
-		rttstats m_rtt;
-		float    m_last_rtt;
-
-		// current usage count
-		unsigned int m_usage;
-
-		// Seconds from last receive
-		float m_timeout_counter;
-
-		u32 m_last_timeout_check;
-
-		bool m_has_sent_with_id;
-};
-
-class UDPPeer : public Peer
-{
-public:
-
-	friend class PeerHelper;
-	friend class ConnectionReceiveThread;
-	friend class ConnectionSendThread;
-
-	UDPPeer(u16 a_id, Address a_address, Connection* connection);
-	virtual ~UDPPeer() {};
-
-	void PutReliableSendCommand(ConnectionCommand &c,
-							unsigned int max_packet_size);
-
-	bool isActive()
-	{ return ((hasSentWithID()) && (!m_pending_deletion)); };
-
-	bool getAddress(MTProtocols type, Address& toset);
-
-	void setNonLegacyPeer();
-
-	bool getLegacyPeer()
-	{ return m_legacy_peer; }
-
-	u16 getNextSplitSequenceNumber(u8 channel);
-	void setNextSplitSequenceNumber(u8 channel, u16 seqnum);
-
-	SharedBuffer<u8> addSpiltPacket(u8 channel,
-									BufferedPacket toadd,
-									bool reliable);
-
-
-protected:
-	/*
-		Calculates avg_rtt and resend_timeout.
-		rtt=-1 only recalculates resend_timeout
-	*/
-	void reportRTT(float rtt);
-
-	void RunCommandQueues(
-					unsigned int max_packet_size,
-					unsigned int maxcommands,
-					unsigned int maxtransfer);
-
-	float getResendTimeout()
-		{ JMutexAutoLock lock(m_exclusive_access_mutex); return resend_timeout; }
-
-	void setResendTimeout(float timeout)
-		{ JMutexAutoLock lock(m_exclusive_access_mutex); resend_timeout = timeout; }
-	bool Ping(float dtime,SharedBuffer<u8>& data);
-
-	Channel channels[CHANNEL_COUNT];
-	bool m_pending_disconnect;
-private:
-	// This is changed dynamically
-	float resend_timeout;
-
-	bool processReliableSendCommand(
-					ConnectionCommand &c,
-					unsigned int max_packet_size);
-
-	bool m_legacy_peer;
-};
-
-/*
-	Connection
-*/
-
->>>>>>> 96a3ad63
 enum ConnectionEventType{
 	CONNEVENT_NONE,
 	CONNEVENT_DATA_RECEIVED,
@@ -914,130 +221,98 @@
 	}
 };
 
-class ConnectionSendThread : public JThread {
-
-public:
-	friend class UDPPeer;
-
-	ConnectionSendThread(Connection* parent,
-							unsigned int max_packet_size, float timeout);
-
-	void * Thread       ();
-
-	void Trigger();
-
-	void setPeerTimeout(float peer_timeout)
-		{ m_timeout = peer_timeout; }
-
-private:
-	void runTimeouts    (float dtime);
-	void rawSend        (const BufferedPacket &packet);
-	bool rawSendAsPacket(u16 peer_id, u8 channelnum,
-							SharedBuffer<u8> data, bool reliable);
-
-	void processReliableCommand (ConnectionCommand &c);
-	void processNonReliableCommand (ConnectionCommand &c);
-	void serve          (Address bind_address);
-	void connect        (Address address);
-	void disconnect     ();
-	void disconnect_peer(u16 peer_id);
-	void send           (u16 peer_id, u8 channelnum,
-							SharedBuffer<u8> data);
-	void sendReliable   (ConnectionCommand &c);
-	void sendToAll      (u8 channelnum,
-							SharedBuffer<u8> data);
-	void sendToAllReliable(ConnectionCommand &c);
-
-	void sendPackets    (float dtime);
-
-	void sendAsPacket   (u16 peer_id, u8 channelnum,
-							SharedBuffer<u8> data,bool ack=false);
-
-	void sendAsPacketReliable(BufferedPacket& p, Channel* channel);
-
-	bool packetsQueued();
-
-	Connection*           m_connection;
-	unsigned int          m_max_packet_size;
-	float                 m_timeout;
-	Queue<OutgoingPacket> m_outgoing_queue;
-	JSemaphore            m_send_sleep_semaphore;
-
-	unsigned int          m_iteration_packets_avaialble;
-	unsigned int          m_max_commands_per_iteration;
-	unsigned int          m_max_data_packets_per_iteration;
-	unsigned int          m_max_packets_requeued;
-};
-
-class ConnectionReceiveThread : public JThread {
-public:
-	ConnectionReceiveThread(Connection* parent,
-							unsigned int max_packet_size);
-
-	void * Thread       ();
-
-private:
-	void receive        ();
-
-	// Returns next data from a buffer if possible
-	// If found, returns true; if not, false.
-	// If found, sets peer_id and dst
-	bool getFromBuffers (u16 &peer_id, SharedBuffer<u8> &dst);
-
-	bool checkIncomingBuffers(Channel *channel, u16 &peer_id,
-							SharedBuffer<u8> &dst);
-
-	/*
-		Processes a packet with the basic header stripped out.
-		Parameters:
-			packetdata: Data in packet (with no base headers)
-			peer_id: peer id of the sender of the packet in question
-			channelnum: channel on which the packet was sent
-			reliable: true if recursing into a reliable packet
-	*/
-	SharedBuffer<u8> processPacket(Channel *channel,
-							SharedBuffer<u8> packetdata, u16 peer_id,
-							u8 channelnum, bool reliable);
-
-
-	Connection*           m_connection;
-	unsigned int          m_max_packet_size;
-};
-
-class Connection
-{
-public:
-	friend class ConnectionSendThread;
-	friend class ConnectionReceiveThread;
-
+enum ConnectionCommandType{
+	CONNCMD_NONE,
+	CONNCMD_SERVE,
+	CONNCMD_CONNECT,
+	CONNCMD_DISCONNECT,
+	CONNCMD_DISCONNECT_PEER,
+	CONNCMD_SEND,
+	CONNCMD_SEND_TO_ALL,
+	CONNCMD_DELETE_PEER,
+};
+
+struct ConnectionCommand
+{
+	enum ConnectionCommandType type;
+	u16 port;
+	Address address;
+	u16 peer_id;
+	u8 channelnum;
+	Buffer<u8> data;
+	bool reliable;
+	
+	ConnectionCommand(): type(CONNCMD_NONE) {}
+
+	void serve(u16 port_)
+	{
+		type = CONNCMD_SERVE;
+		port = port_;
+	}
+	void connect(Address address_)
+	{
+		type = CONNCMD_CONNECT;
+		address = address_;
+	}
+	void disconnect()
+	{
+		type = CONNCMD_DISCONNECT;
+	}
+	void send(u16 peer_id_, u8 channelnum_,
+			SharedBuffer<u8> data_, bool reliable_)
+	{
+		type = CONNCMD_SEND;
+		peer_id = peer_id_;
+		channelnum = channelnum_;
+		data = data_;
+		reliable = reliable_;
+	}
+	void sendToAll(u8 channelnum_, SharedBuffer<u8> data_, bool reliable_)
+	{
+		type = CONNCMD_SEND_TO_ALL;
+		channelnum = channelnum_;
+		data = data_;
+		reliable = reliable_;
+	}
+	void deletePeer(u16 peer_id_)
+	{
+		type = CONNCMD_DELETE_PEER;
+		peer_id = peer_id_;
+	}
+	void disconnect_peer(u16 peer_id_)
+	{
+		type = CONNCMD_DISCONNECT_PEER;
+		peer_id = peer_id_;
+	}
+};
+
+class Connection: public JThread
+{
+public:
 	Connection(u32 protocol_id, u32 max_packet_size, float timeout, bool ipv6);
 	Connection(u32 protocol_id, u32 max_packet_size, float timeout, bool ipv6,
 			PeerHandler *peerhandler);
 	~Connection();
+	void * Thread();
 
 	/* Interface */
+
 	ConnectionEvent getEvent();
 	ConnectionEvent waitEvent(u32 timeout_ms);
 	void putCommand(ConnectionCommand &c);
-<<<<<<< HEAD
 
 	void Serve(unsigned short port);
-=======
-	
-	void SetTimeoutMs(int timeout){ m_bc_receive_timeout = timeout; }
-	void Serve(Address bind_addr);
->>>>>>> 96a3ad63
 	void Connect(Address address);
 	bool Connected();
 	void Disconnect();
 	u32 Receive(u16 &peer_id, SharedBuffer<u8> &data);
 	void SendToAll(u8 channelnum, SharedBuffer<u8> data, bool reliable);
 	void Send(u16 peer_id, u8 channelnum, SharedBuffer<u8> data, bool reliable);
-<<<<<<< HEAD
 	void Send(u16 peer_id, u8 channelnum, const msgpack::sbuffer &buffer, bool reliable);
 	u16 GetPeerID(){ return m_peer_id; }
 	void DeletePeer(u16 peer_id);
 	Address GetPeerAddress(u16 peer_id);
+	void DisconnectPeer(u16 peer_id);
 
 private:
 	void putEvent(ConnectionEvent &e);
@@ -1064,71 +339,17 @@
 	u16 m_peer_id;
 
 	std::map<u16, ENetPeer*> m_peers;
-=======
-	u16 GetPeerID(){ return m_peer_id; }
-	Address GetPeerAddress(u16 peer_id);
-	float GetPeerAvgRTT(u16 peer_id);
-	const u32 GetProtocolID() const { return m_protocol_id; };
-	const std::string getDesc();
-	void DisconnectPeer(u16 peer_id);
-
-protected:
-	PeerHelper getPeer(u16 peer_id);
-	PeerHelper getPeerNoEx(u16 peer_id);
-	u16   lookupPeer(Address& sender);
-
-	u16 createPeer(Address& sender, MTProtocols protocol, int fd);
-	UDPPeer*  createServerPeer(Address& sender);
-	bool deletePeer(u16 peer_id, bool timeout);
-
-	void SetPeerID(u16 id){ m_peer_id = id; }
-
-	void sendAck(u16 peer_id, u8 channelnum, u16 seqnum);
-
-	void PrintInfo(std::ostream &out);
-	void PrintInfo();
-
-	std::list<u16> getPeerIDs();
-
-	UDPSocket m_udpSocket;
-	MutexedQueue<ConnectionCommand> m_command_queue;
-
-	void putEvent(ConnectionEvent &e);
-
-	void TriggerSend()
-		{ m_sendThread.Trigger(); }
-private:
-	std::list<Peer*> getPeers();
-
-	MutexedQueue<ConnectionEvent> m_event_queue;
-
-	u16 m_peer_id;
-	u32 m_protocol_id;
-	
-	std::map<u16, Peer*> m_peers;
->>>>>>> 96a3ad63
 	JMutex m_peers_mutex;
-
-	ConnectionSendThread m_sendThread;
-	ConnectionReceiveThread m_receiveThread;
-
-	JMutex m_info_mutex;
 
 	// Backwards compatibility
 	PeerHandler *m_bc_peerhandler;
 	int m_bc_receive_timeout;
 
-<<<<<<< HEAD
 	void SetPeerID(u16 id){ m_peer_id = id; }
 	u32 GetProtocolID(){ return m_protocol_id; }
 	void PrintInfo(std::ostream &out);
 	void PrintInfo();
 	std::string getDesc();
-=======
-	bool m_shutting_down;
-
-	u16 m_next_remote_peer_id;
->>>>>>> 96a3ad63
 };
 
 
