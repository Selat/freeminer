/*
mapblock.cpp
Copyright (C) 2013 celeron55, Perttu Ahola <celeron55@gmail.com>
*/

/*
This file is part of Freeminer.

Freeminer is free software: you can redistribute it and/or modify
it under the terms of the GNU General Public License as published by
the Free Software Foundation, either version 3 of the License, or
(at your option) any later version.

Freeminer  is distributed in the hope that it will be useful,
but WITHOUT ANY WARRANTY; without even the implied warranty of
MERCHANTABILITY or FITNESS FOR A PARTICULAR PURPOSE.  See the
GNU General Public License for more details.

You should have received a copy of the GNU General Public License
along with Freeminer.  If not, see <http://www.gnu.org/licenses/>.
*/

#include "mapblock.h"

#include <sstream>
#include "map.h"
#include "light.h"
#include "nodedef.h"
#include "nodemetadata.h"
#include "gamedef.h"
#include "log.h"
#include "nameidmapping.h"
#include "content_mapnode.h" // For legacy name-id mapping
#include "content_nodemeta.h" // For legacy deserialization
#include "serialization.h"
#ifndef SERVER
#include "mapblock_mesh.h"
#endif
#include "util/string.h"
#include "util/serialize.h"
#include "circuit.h"
#include "profiler.h"
#include <mutex>

#define PP(x) "("<<(x).X<<","<<(x).Y<<","<<(x).Z<<")"

/*
	MapBlock
*/

MapBlock::MapBlock(Map *parent, v3s16 pos, IGameDef *gamedef, bool dummy):
		heat_last_update(0),
		humidity_last_update(0),
		m_uptime_timer_last(0),
		m_parent(parent),
		m_pos(pos),
		m_gamedef(gamedef),
		m_modified(MOD_STATE_CLEAN),
		is_underground(false),
		m_day_night_differs(false),
		m_day_night_differs_expired(true),
		m_generated(false),
		m_timestamp(BLOCK_TIMESTAMP_UNDEFINED),
		m_disk_timestamp(BLOCK_TIMESTAMP_UNDEFINED),
		m_usage_timer(0),
		m_refcount(0)
{
	heat = 0;
	humidity = 0;
	m_changed_timestamp = 0;
	m_lighting_expired = true;
	data = NULL;
	//if(dummy == false)
		reallocate();
	
#ifndef SERVER
	mesh = NULL;
	mesh2 = mesh4 = mesh8 = mesh16 = nullptr;
	mesh_size = 0;
#endif
}

MapBlock::~MapBlock()
{
	//auto lock = lock_unique_rec();
#ifndef SERVER
	//delMesh();
#endif

	if(data)
		delete[] data;
	data = nullptr;
}

bool MapBlock::isValidPositionParent(v3s16 p)
{
	if(isValidPosition(p))
	{
		return true;
	}
	else{
		return m_parent->isValidPosition(getPosRelative() + p);
	}
}

MapNode MapBlock::getNodeParent(v3s16 p, bool *is_valid_position)
{
<<<<<<< HEAD
	if(isValidPosition(p) == false)
	{
		auto n = m_parent->getNodeTry(getPosRelative() + p);
		if (n.getContent() == CONTENT_IGNORE)
			throw InvalidPositionException("MapBlock::getNodeParent CONTENT_IGNORE");
		return n;
	}
	else
	{
		if(data == NULL)
			throw InvalidPositionException("MapBlock::getNodeParent data=NULL");
		auto lock = try_lock_shared_rec();
		if (!lock->owns_lock())
			throw InvalidPositionException("MapBlock::getNodeParent not locked");
		return data[p.Z*MAP_BLOCKSIZE*MAP_BLOCKSIZE + p.Y*MAP_BLOCKSIZE + p.X];
=======
	if (isValidPosition(p) == false)
		return m_parent->getNodeNoEx(getPosRelative() + p, is_valid_position);

	if (data == NULL) {
		if (is_valid_position)
			*is_valid_position = false;
		return MapNode(CONTENT_IGNORE);
>>>>>>> 5b8855e8
	}
	if (is_valid_position)
		*is_valid_position = true;
	return data[p.Z*MAP_BLOCKSIZE*MAP_BLOCKSIZE + p.Y*MAP_BLOCKSIZE + p.X];
}

/*
	Propagates sunlight down through the block.
	Doesn't modify nodes that are not affected by sunlight.
	
	Returns false if sunlight at bottom block is invalid.
	Returns true if sunlight at bottom block is valid.
	Returns true if bottom block doesn't exist.

	If there is a block above, continues from it.
	If there is no block above, assumes there is sunlight, unless
	is_underground is set or highest node is water.

	All sunlighted nodes are added to light_sources.

	if remove_light==true, sets non-sunlighted nodes black.

	if black_air_left!=NULL, it is set to true if non-sunlighted
	air is left in block.
*/
bool MapBlock::propagateSunlight(std::set<v3s16> & light_sources,
		bool remove_light, bool *black_air_left)
{
	auto lock = lock_unique_rec();

	INodeDefManager *nodemgr = m_gamedef->ndef();

	// Whether the sunlight at the top of the bottom block is valid
	bool block_below_is_valid = true;
	
	v3s16 pos_relative = getPosRelative();
	
	for(s16 x=0; x<MAP_BLOCKSIZE; x++)
	{
		for(s16 z=0; z<MAP_BLOCKSIZE; z++)
		{
#if 1
			bool no_sunlight = false;
			bool no_top_block = false;

			// Check if node above block has sunlight

			bool is_valid_position;
			MapNode n = getNodeParent(v3s16(x, MAP_BLOCKSIZE, z),
				&is_valid_position);
			if (is_valid_position)
			{
				if(n.getContent() == CONTENT_IGNORE)
				{
					// Trust heuristics
					no_sunlight = is_underground;
				}
				else if(n.getLight(LIGHTBANK_DAY, m_gamedef->ndef()) != LIGHT_SUN)
				{
					no_sunlight = true;
				}
			}
			else
			{
				no_top_block = true;
				
				// NOTE: This makes over-ground roofed places sunlighted
				// Assume sunlight, unless is_underground==true
				if(is_underground)
				{
					no_sunlight = true;
				}
				else
				{
					MapNode n = getNodeNoEx(v3s16(x, MAP_BLOCKSIZE-1, z));
					if(m_gamedef->ndef()->get(n).sunlight_propagates == false)
					{
						no_sunlight = true;
					}
				}
				// NOTE: As of now, this just would make everything dark.
				// No sunlight here
				//no_sunlight = true;
			}
#endif
#if 0 // Doesn't work; nothing gets light.
			bool no_sunlight = true;
			bool no_top_block = false;
			// Check if node above block has sunlight
			try{
				MapNode n = getNodeParent(v3s16(x, MAP_BLOCKSIZE, z));
				if(n.getLight(LIGHTBANK_DAY) == LIGHT_SUN)
				{
					no_sunlight = false;
				}
			}
			catch(InvalidPositionException &e)
			{
				no_top_block = true;
			}
#endif

			/*std::cout<<"("<<x<<","<<z<<"): "
					<<"no_top_block="<<no_top_block
					<<", is_underground="<<is_underground
					<<", no_sunlight="<<no_sunlight
					<<std::endl;*/
		
			s16 y = MAP_BLOCKSIZE-1;
			
			// This makes difference to diminishing in water.
			bool stopped_to_solid_object = false;
			
			u8 current_light = no_sunlight ? 0 : LIGHT_SUN;

			for(; y >= 0; y--)
			{
				v3s16 pos(x, y, z);
				MapNode &n = getNodeRef(pos);
				
				if(current_light == 0)
				{
					// Do nothing
				}
				else if(current_light == LIGHT_SUN && nodemgr->get(n).sunlight_propagates)
				{
					// Do nothing: Sunlight is continued
				}
				else if(nodemgr->get(n).light_propagates == false)
				{
					// A solid object is on the way.
					stopped_to_solid_object = true;
					
					// Light stops.
					current_light = 0;
				}
				else
				{
					// Diminish light
					current_light = diminish_light(current_light);
				}

				u8 old_light = n.getLight(LIGHTBANK_DAY, nodemgr);

				if(current_light > old_light || remove_light)
				{
					n.setLight(LIGHTBANK_DAY, current_light, nodemgr);
				}
				
				if(diminish_light(current_light) != 0)
				{
					light_sources.insert(pos_relative + pos);
				}

				if(current_light == 0 && stopped_to_solid_object)
				{
					if(black_air_left)
					{
						*black_air_left = true;
					}
				}
			}

			// Whether or not the block below should see LIGHT_SUN
			bool sunlight_should_go_down = (current_light == LIGHT_SUN);

			/*
				If the block below hasn't already been marked invalid:

				Check if the node below the block has proper sunlight at top.
				If not, the block below is invalid.
				
				Ignore non-transparent nodes as they always have no light
			*/

			if(block_below_is_valid)
			{
				MapNode n = getNodeParent(v3s16(x, -1, z), &is_valid_position);
				if (is_valid_position) {
					if(nodemgr->get(n).light_propagates)
					{
						if(n.getLight(LIGHTBANK_DAY, nodemgr) == LIGHT_SUN
								&& sunlight_should_go_down == false)
							block_below_is_valid = false;
						else if(n.getLight(LIGHTBANK_DAY, nodemgr) != LIGHT_SUN
								&& sunlight_should_go_down == true)
							block_below_is_valid = false;
					}
				}
				else
				{
					/*std::cout<<"InvalidBlockException for bottom block node"
							<<std::endl;*/
					// Just no block below, no need to panic.
				}
			}
		}
	}

	return block_below_is_valid;
}


void MapBlock::copyTo(VoxelManipulator &dst)
{
	auto lock = lock_shared_rec();
	v3s16 data_size(MAP_BLOCKSIZE, MAP_BLOCKSIZE, MAP_BLOCKSIZE);
	VoxelArea data_area(v3s16(0,0,0), data_size - v3s16(1,1,1));
	
	// Copy from data to VoxelManipulator
	dst.copyFrom(data, data_area, v3s16(0,0,0),
			getPosRelative(), data_size);
}

void MapBlock::copyFrom(VoxelManipulator &dst)
{
	auto lock = lock_unique_rec();
	v3s16 data_size(MAP_BLOCKSIZE, MAP_BLOCKSIZE, MAP_BLOCKSIZE);
	VoxelArea data_area(v3s16(0,0,0), data_size - v3s16(1,1,1));
	
	// Copy from VoxelManipulator to data
	dst.copyTo(data, data_area, v3s16(0,0,0),
			getPosRelative(), data_size);
}

void MapBlock::actuallyUpdateDayNightDiff()
{
	INodeDefManager *nodemgr = m_gamedef->ndef();
	// Running this function un-expires m_day_night_differs
	m_day_night_differs_expired = false;

	if(data == NULL)
	{
		m_day_night_differs = false;
		return;
	}

	bool differs = false;

	/*
		Check if any lighting value differs
	*/
	for(u32 i=0; i<MAP_BLOCKSIZE*MAP_BLOCKSIZE*MAP_BLOCKSIZE; i++)
	{
		MapNode &n = data[i];
		if(n.getLight(LIGHTBANK_DAY, nodemgr) != n.getLight(LIGHTBANK_NIGHT, nodemgr))
		{
			differs = true;
			break;
		}
	}

	/*
		If some lighting values differ, check if the whole thing is
		just air. If it is, differ = false
	*/
	if(differs)
	{
		bool only_air = true;
		for(u32 i=0; i<MAP_BLOCKSIZE*MAP_BLOCKSIZE*MAP_BLOCKSIZE; i++)
		{
			MapNode &n = data[i];
			if(n.getContent() != CONTENT_AIR)
			{
				only_air = false;
				break;
			}
		}
		if(only_air)
			differs = false;
	}

	// Set member variable
	m_day_night_differs = differs;
}

void MapBlock::expireDayNightDiff()
{
	//INodeDefManager *nodemgr = m_gamedef->ndef();

	if(data == NULL){
		m_day_night_differs = false;
		m_day_night_differs_expired = false;
		return;
	}

	m_day_night_differs_expired = true;
}

s16 MapBlock::getGroundLevel(v2s16 p2d)
{
	auto lock = lock_shared_rec();
	if(isDummy())
		return -3;
	try
	{
		s16 y = MAP_BLOCKSIZE-1;
		for(; y>=0; y--)
		{
			MapNode n = getNodeRef(p2d.X, y, p2d.Y);
			if(m_gamedef->ndef()->get(n).walkable)
			{
				if(y == MAP_BLOCKSIZE-1)
					return -2;
				else
					return y;
			}
		}
		return -1;
	}
	catch(InvalidPositionException &e)
	{
		return -3;
	}
}

/*
	Serialization
*/
// List relevant id-name pairs for ids in the block using nodedef
// Renumbers the content IDs (starting at 0 and incrementing
// use static memory requires about 65535 * sizeof(int) ram in order to be
// sure we can handle all content ids. But it's absolutely worth it as it's
// a speedup of 4 for one of the major time consuming functions on storing
// mapblocks.
static content_t getBlockNodeIdMapping_mapping[USHRT_MAX];
static void getBlockNodeIdMapping(NameIdMapping *nimap, MapNode *nodes,
		INodeDefManager *nodedef)
{
	memset(getBlockNodeIdMapping_mapping, 0xFF, USHRT_MAX * sizeof(content_t));

	std::set<content_t> unknown_contents;
	content_t id_counter = 0;
	for(u32 i=0; i<MAP_BLOCKSIZE*MAP_BLOCKSIZE*MAP_BLOCKSIZE; i++)
	{
		content_t global_id = nodes[i].getContent();
		content_t id = CONTENT_IGNORE;

		// Try to find an existing mapping
		if (getBlockNodeIdMapping_mapping[global_id] != 0xFFFF) {
			id = getBlockNodeIdMapping_mapping[global_id];
		}
		else
		{
			// We have to assign a new mapping
			id = id_counter++;
			getBlockNodeIdMapping_mapping[global_id] = id;

			const ContentFeatures &f = nodedef->get(global_id);
			const std::string &name = f.name;
			if(name == "")
				unknown_contents.insert(global_id);
			else
				nimap->set(id, name);
		}

		// Update the MapNode
		nodes[i].setContent(id);
	}
	for(std::set<content_t>::const_iterator
			i = unknown_contents.begin();
			i != unknown_contents.end(); i++){
		errorstream<<"getBlockNodeIdMapping(): IGNORING ERROR: "
				<<"Name for node id "<<(*i)<<" not known"<<std::endl;
	}
}
// Correct ids in the block to match nodedef based on names.
// Unknown ones are added to nodedef.
// Will not update itself to match id-name pairs in nodedef.
static std::mutex correctBlockNodeIds_mutex;
static void correctBlockNodeIds(const NameIdMapping *nimap, MapNode *nodes,
		IGameDef *gamedef)
{
	INodeDefManager *nodedef = gamedef->ndef();
	// This means the block contains incorrect ids, and we contain
	// the information to convert those to names.
	// nodedef contains information to convert our names to globally
	// correct ids.
	std::set<content_t> unnamed_contents;
	std::set<std::string> unallocatable_contents;
	std::lock_guard<std::mutex> lock(correctBlockNodeIds_mutex);
	for(u32 i=0; i<MAP_BLOCKSIZE*MAP_BLOCKSIZE*MAP_BLOCKSIZE; i++)
	{
		content_t local_id = nodes[i].getContent();
		std::string name;
		bool found = nimap->getName(local_id, name);
		if(!found){
			unnamed_contents.insert(local_id);
			continue;
		}
		content_t global_id;
		found = nodedef->getId(name, global_id);
		if(!found){
			global_id = gamedef->allocateUnknownNodeId(name);
			if(global_id == CONTENT_IGNORE){
				unallocatable_contents.insert(name);
				continue;
			}
		}
		nodes[i].setContent(global_id);
	}
	for(std::set<content_t>::const_iterator
			i = unnamed_contents.begin();
			i != unnamed_contents.end(); i++){
		errorstream<<"correctBlockNodeIds(): IGNORING ERROR: "
				<<"Block contains id "<<(*i)
				<<" with no name mapping"<<std::endl;
	}
	for(std::set<std::string>::const_iterator
			i = unallocatable_contents.begin();
			i != unallocatable_contents.end(); i++){
		errorstream<<"correctBlockNodeIds(): IGNORING ERROR: "
				<<"Could not allocate global id for node name \""
				<<(*i)<<"\""<<std::endl;
	}
}

void MapBlock::serialize(std::ostream &os, u8 version, bool disk)
{
	auto lock = lock_shared_rec();
	if(!ser_ver_supported(version))
		throw VersionMismatchException("ERROR: MapBlock format not supported");
	
	if(data == NULL)
	{
		throw SerializationError("ERROR: Not writing dummy block.");
	}
	
	// Can't do this anymore; we have 16-bit dynamically allocated node IDs
	// in memory; conversion just won't work in this direction.
	if(version < 24)
		throw SerializationError("MapBlock::serialize: serialization to "
				"version < 24 not possible");
		
	// First byte
	u8 flags = 0;
	if(is_underground)
		flags |= 0x01;
	if(getDayNightDiff())
		flags |= 0x02;
	if(m_lighting_expired)
		flags |= 0x04;
	if(m_generated == false)
		flags |= 0x08;
	writeU8(os, flags);
	
	/*
		Bulk node data
	*/
	NameIdMapping nimap;
	u32 nodecount = MAP_BLOCKSIZE*MAP_BLOCKSIZE*MAP_BLOCKSIZE;
	if(disk)
	{
		MapNode *tmp_nodes = new MapNode[nodecount];
		for(u32 i=0; i<nodecount; i++)
			tmp_nodes[i] = data[i];
		getBlockNodeIdMapping(&nimap, tmp_nodes, m_gamedef->ndef());

		u8 content_width = 2;
		u8 params_width = 2;
		writeU8(os, content_width);
		writeU8(os, params_width);
		MapNode::serializeBulk(os, version, tmp_nodes, nodecount,
				content_width, params_width, true);
		delete[] tmp_nodes;
	}
	else
	{
		u8 content_width = 2;
		u8 params_width = 2;
		writeU8(os, content_width);
		writeU8(os, params_width);
		MapNode::serializeBulk(os, version, data, nodecount,
				content_width, params_width, true);
	}
	
	/*
		Node metadata
	*/
	std::ostringstream oss(std::ios_base::binary);
	m_node_metadata.serialize(oss);
	compressZlib(oss.str(), os);

	/*
		Data that goes to disk, but not the network
	*/
	if(disk)
	{
		if(version <= 24){
			// Node timers
			m_node_timers.serialize(os, version);
		}

		// Static objects
		m_static_objects.serialize(os);

		// Timestamp
		writeU32(os, getTimestamp());

		// Write block-specific node definition id mapping
		nimap.serialize(os);
		
		if(version >= 25){
			// Node timers
			m_node_timers.serialize(os, version);
		}
	}
}

void MapBlock::serializeNetworkSpecific(std::ostream &os, u16 net_proto_version)
{
	if(data == NULL)
	{
		throw SerializationError("ERROR: Not writing dummy block.");
	}

	if(net_proto_version >= 21){
		int version = 1;
		writeU8(os, version);
		writeF1000(os, heat);
		writeF1000(os, humidity);
	}
}

void MapBlock::deSerialize(std::istream &is, u8 version, bool disk)
{
	auto lock = lock_unique_rec();
	if(!ser_ver_supported(version))
		throw VersionMismatchException("ERROR: MapBlock format not supported");
	
	
	TRACESTREAM(<<"MapBlock::deSerialize "<<PP(getPos())<<std::endl);

	m_day_night_differs_expired = false;

	if(version <= 21)
	{
		deSerialize_pre22(is, version, disk);
		return;
	}

	u8 flags = readU8(is);
	is_underground = (flags & 0x01) ? true : false;
	m_day_night_differs = (flags & 0x02) ? true : false;
	m_lighting_expired = (flags & 0x04) ? true : false;
	m_generated = (flags & 0x08) ? false : true;

	/*
		Bulk node data
	*/
	TRACESTREAM(<<"MapBlock::deSerialize "<<PP(getPos())
			<<": Bulk node data"<<std::endl);
	u32 nodecount = MAP_BLOCKSIZE*MAP_BLOCKSIZE*MAP_BLOCKSIZE;
	u8 content_width = readU8(is);
	u8 params_width = readU8(is);
	if(content_width != 1 && content_width != 2)
		throw SerializationError("MapBlock::deSerialize(): invalid content_width");
	if(params_width != 2)
		throw SerializationError("MapBlock::deSerialize(): invalid params_width");
	MapNode::deSerializeBulk(is, version, data, nodecount,
			content_width, params_width, true);

	/*
		NodeMetadata
	*/
	TRACESTREAM(<<"MapBlock::deSerialize "<<PP(getPos())
			<<": Node metadata"<<std::endl);
	// Ignore errors
	try{
		std::ostringstream oss(std::ios_base::binary);
		decompressZlib(is, oss);
		std::istringstream iss(oss.str(), std::ios_base::binary);
		if(version >= 23)
			m_node_metadata.deSerialize(iss, m_gamedef);
		else
			content_nodemeta_deserialize_legacy(iss,
					&m_node_metadata, &m_node_timers,
					m_gamedef);
	}
	catch(SerializationError &e)
	{
		errorstream<<"WARNING: MapBlock::deSerialize(): Ignoring an error"
				<<" while deserializing node metadata at ("
				<<PP(getPos())<<": "<<e.what()<<std::endl;
	}

	/*
		Data that is only on disk
	*/
	if(disk)
	{
		// Node timers
		if(version == 23){
			// Read unused zero
			readU8(is);
		}
		if(version == 24){
			TRACESTREAM(<<"MapBlock::deSerialize "<<PP(getPos())
					<<": Node timers (ver==24)"<<std::endl);
			m_node_timers.deSerialize(is, version);
		}

		// Static objects
		TRACESTREAM(<<"MapBlock::deSerialize "<<PP(getPos())
				<<": Static objects"<<std::endl);
		m_static_objects.deSerialize(is);
		
		// Timestamp
		TRACESTREAM(<<"MapBlock::deSerialize "<<PP(getPos())
				<<": Timestamp"<<std::endl);
		setTimestampNoChangedFlag(readU32(is));
		m_disk_timestamp = m_timestamp;
		m_changed_timestamp = m_timestamp != BLOCK_TIMESTAMP_UNDEFINED ? m_timestamp : 0;
		
		// Dynamically re-set ids based on node names
		TRACESTREAM(<<"MapBlock::deSerialize "<<PP(getPos())
				<<": NameIdMapping"<<std::endl);
		NameIdMapping nimap;
		nimap.deSerialize(is);
		correctBlockNodeIds(&nimap, data, m_gamedef);

		if(version >= 25){
			TRACESTREAM(<<"MapBlock::deSerialize "<<PP(getPos())
					<<": Node timers (ver>=25)"<<std::endl);
			m_node_timers.deSerialize(is, version);
		}
	}
		
	TRACESTREAM(<<"MapBlock::deSerialize "<<PP(getPos())
			<<": Done."<<std::endl);
}

void MapBlock::deSerializeNetworkSpecific(std::istream &is)
{
	try {
		int version = readU8(is);
		//if(version != 1)
		//	throw SerializationError("unsupported MapBlock version");
		if(version >= 1) {
			heat = readF1000(is);
			humidity = readF1000(is);
		}
	}
	catch(SerializationError &e)
	{
		errorstream<<"WARNING: MapBlock::deSerializeNetworkSpecific(): Ignoring an error"
				<<": "<<e.what()<<std::endl;
	}
}


	MapNode MapBlock::getNodeNoEx(v3s16 p)
	{
#ifndef NDEBUG
		ScopeProfiler sp(g_profiler, "Map: getNodeNoEx");
#endif
		auto lock = lock_shared_rec();
		return getNodeNoLock(p);
	}

	void MapBlock::setNode(v3s16 p, MapNode & n)
	{
#ifndef NDEBUG
		g_profiler->add("Map: setNode", 1);
#endif
		if(data == NULL)
			throw InvalidPositionException("MapBlock::getNodeNoEx data=NULL");
		if(p.X < 0 || p.X >= MAP_BLOCKSIZE) throw InvalidPositionException("MapBlock::getNodeNoEx x out of block");
		if(p.Y < 0 || p.Y >= MAP_BLOCKSIZE) throw InvalidPositionException("MapBlock::getNodeNoEx y out of block");
		if(p.Z < 0 || p.Z >= MAP_BLOCKSIZE) throw InvalidPositionException("MapBlock::getNodeNoEx z out of block");
		auto lock = lock_unique_rec();
		data[p.Z*MAP_BLOCKSIZE*MAP_BLOCKSIZE + p.Y*MAP_BLOCKSIZE + p.X] = n;
		raiseModified(MOD_STATE_WRITE_NEEDED);
	}

void MapBlock::pushElementsToCircuit(Circuit* circuit)
{
}

#ifndef SERVER
std::shared_ptr<MapBlockMesh> MapBlock::getMesh(int step) {
	if (step >= 16 && mesh16) return mesh16;
	if (step >= 8  && mesh8)  return mesh8;
	if (step >= 4  && mesh4)  return mesh4;
	if (step >= 2  && mesh2)  return mesh2;
	if (step >= 1  && mesh)   return mesh;
	if (mesh2)  return mesh2;
	if (mesh4)  return mesh4;
	if (mesh8)  return mesh8;
	if (mesh16) return mesh16;
	return mesh;
}

void MapBlock::setMesh(std::shared_ptr<MapBlockMesh> & rmesh) {
	if (rmesh && !mesh_size)
		mesh_size = rmesh->getMesh()->getMeshBufferCount();
	     if (rmesh->step == 16) {mesh16 = rmesh;}
	else if (rmesh->step == 8 ) {mesh8  = rmesh;}
	else if (rmesh->step == 4 ) {mesh4  = rmesh;}
	else if (rmesh->step == 2 ) {mesh2  = rmesh;}
	else                        {mesh   = rmesh;}
}

/*
void MapBlock::delMesh() {
	if (mesh16) {mesh16 = nullptr;}
	if (mesh8)  {mesh8  = nullptr;}
	if (mesh4)  {mesh4  = nullptr;}
	if (mesh2)  {mesh2  = nullptr;}
	if (mesh)   {mesh   = nullptr;}
}
*/
#endif


/*
	Legacy serialization
*/

void MapBlock::deSerialize_pre22(std::istream &is, u8 version, bool disk)
{
	u32 nodecount = MAP_BLOCKSIZE*MAP_BLOCKSIZE*MAP_BLOCKSIZE;

	// Initialize default flags
	is_underground = false;
	m_day_night_differs = false;
	m_lighting_expired = false;
	m_generated = true;

	// Make a temporary buffer
	u32 ser_length = MapNode::serializedLength(version);
	SharedBuffer<u8> databuf_nodelist(nodecount * ser_length);

	// These have no compression
	if(version <= 3 || version == 5 || version == 6)
	{
		char tmp;
		is.read(&tmp, 1);
		if(is.gcount() != 1)
			throw SerializationError
					("MapBlock::deSerialize: no enough input data");
		is_underground = tmp;
		is.read((char*)*databuf_nodelist, nodecount * ser_length);
		if((u32)is.gcount() != nodecount * ser_length)
			throw SerializationError
					("MapBlock::deSerialize: no enough input data");
	}
	else if(version <= 10)
	{
		u8 t8;
		is.read((char*)&t8, 1);
		is_underground = t8;

		{
			// Uncompress and set material data
			std::ostringstream os(std::ios_base::binary);
			decompress(is, os, version);
			std::string s = os.str();
			if(s.size() != nodecount)
				throw SerializationError
						("MapBlock::deSerialize: invalid format");
			for(u32 i=0; i<s.size(); i++)
			{
				databuf_nodelist[i*ser_length] = s[i];
			}
		}
		{
			// Uncompress and set param data
			std::ostringstream os(std::ios_base::binary);
			decompress(is, os, version);
			std::string s = os.str();
			if(s.size() != nodecount)
				throw SerializationError
						("MapBlock::deSerialize: invalid format");
			for(u32 i=0; i<s.size(); i++)
			{
				databuf_nodelist[i*ser_length + 1] = s[i];
			}
		}
	
		if(version >= 10)
		{
			// Uncompress and set param2 data
			std::ostringstream os(std::ios_base::binary);
			decompress(is, os, version);
			std::string s = os.str();
			if(s.size() != nodecount)
				throw SerializationError
						("MapBlock::deSerialize: invalid format");
			for(u32 i=0; i<s.size(); i++)
			{
				databuf_nodelist[i*ser_length + 2] = s[i];
			}
		}
	}
	// All other versions (newest)
	else
	{
		u8 flags;
		is.read((char*)&flags, 1);
		is_underground = (flags & 0x01) ? true : false;
		m_day_night_differs = (flags & 0x02) ? true : false;
		m_lighting_expired = (flags & 0x04) ? true : false;
		if(version >= 18)
			m_generated = (flags & 0x08) ? false : true;

		// Uncompress data
		std::ostringstream os(std::ios_base::binary);
		decompress(is, os, version);
		std::string s = os.str();
		if(s.size() != nodecount*3)
			throw SerializationError
					("MapBlock::deSerialize: decompress resulted in size"
					" other than nodecount*3");

		// deserialize nodes from buffer
		for(u32 i=0; i<nodecount; i++)
		{
			databuf_nodelist[i*ser_length] = s[i];
			databuf_nodelist[i*ser_length + 1] = s[i+nodecount];
			databuf_nodelist[i*ser_length + 2] = s[i+nodecount*2];
		}
		
		/*
			NodeMetadata
		*/
		if(version >= 14)
		{
			// Ignore errors
			try{
				if(version <= 15)
				{
					std::string data = deSerializeString(is);
					std::istringstream iss(data, std::ios_base::binary);
					content_nodemeta_deserialize_legacy(iss,
							&m_node_metadata, &m_node_timers,
							m_gamedef);
				}
				else
				{
					//std::string data = deSerializeLongString(is);
					std::ostringstream oss(std::ios_base::binary);
					decompressZlib(is, oss);
					std::istringstream iss(oss.str(), std::ios_base::binary);
					content_nodemeta_deserialize_legacy(iss,
							&m_node_metadata, &m_node_timers,
							m_gamedef);
				}
			}
			catch(SerializationError &e)
			{
				errorstream<<"WARNING: MapBlock::deSerialize(): Ignoring an error"
						<<" while deserializing node metadata"<<std::endl;
			}
		}
	}

	// Deserialize node data
	for(u32 i=0; i<nodecount; i++)
	{
		data[i].deSerialize(&databuf_nodelist[i*ser_length], version);
	}

	if(disk)
	{
		/*
			Versions up from 9 have block objects. (DEPRECATED)
		*/
		if(version >= 9){
			u16 count = readU16(is);
			// Not supported and length not known if count is not 0
			if(count != 0){
				errorstream<<"WARNING: MapBlock::deSerialize_pre22(): "
						<<"Ignoring stuff coming at and after MBOs"<<std::endl;
				return;
			}
		}

		/*
			Versions up from 15 have static objects.
		*/
		if(version >= 15)
			m_static_objects.deSerialize(is);

		// Timestamp
		if(version >= 17){
			setTimestamp(readU32(is));
			m_disk_timestamp = m_timestamp;
		} else {
			setTimestamp(BLOCK_TIMESTAMP_UNDEFINED);
		}

		// Dynamically re-set ids based on node names
		NameIdMapping nimap;
		// If supported, read node definition id mapping
		if(version >= 21){
			nimap.deSerialize(is);
		// Else set the legacy mapping
		} else {
			content_mapnode_get_name_id_mapping(&nimap);
		}
		correctBlockNodeIds(&nimap, data, m_gamedef);
	}


	// Legacy data changes
	// This code has to convert from pre-22 to post-22 format.
	INodeDefManager *nodedef = m_gamedef->ndef();
	for(u32 i=0; i<nodecount; i++)
	{
		const ContentFeatures &f = nodedef->get(data[i].getContent());
		// Mineral
		if(nodedef->getId("default:stone") == data[i].getContent()
				&& data[i].getParam1() == 1)
		{
			data[i].setContent(nodedef->getId("default:stone_with_coal"));
			data[i].setParam1(0);
		}
		else if(nodedef->getId("default:stone") == data[i].getContent()
				&& data[i].getParam1() == 2)
		{
			data[i].setContent(nodedef->getId("default:stone_with_iron"));
			data[i].setParam1(0);
		}
		// facedir_simple
		if(f.legacy_facedir_simple)
		{
			data[i].setParam2(data[i].getParam1());
			data[i].setParam1(0);
		}
		// wall_mounted
		if(f.legacy_wallmounted)
		{
			u8 wallmounted_new_to_old[8] = {0x04, 0x08, 0x01, 0x02, 0x10, 0x20, 0, 0};
			u8 dir_old_format = data[i].getParam2();
			u8 dir_new_format = 0;
			for(u8 j=0; j<8; j++)
			{
				if((dir_old_format & wallmounted_new_to_old[j]) != 0)
				{
					dir_new_format = j;
					break;
				}
			}
			data[i].setParam2(dir_new_format);
		}
	}

}

void MapBlock::incrementUsageTimer(float dtime)
{
	m_usage_timer += dtime;
/*
#ifndef SERVER
	if(mesh){
		if(mesh->getUsageTimer() > 10)
			mesh->setStatic();
		else
			mesh->incrementUsageTimer(dtime);
	}
#endif
*/
}

/* here for errorstream
	void MapBlock::setTimestamp(u32 time)
	{
//infostream<<"setTimestamp = "<< time <<std::endl;
		m_timestamp = time;
		raiseModified(MOD_STATE_WRITE_AT_UNLOAD, "setTimestamp");
	}

	void MapBlock::setTimestampNoChangedFlag(u32 time)
	{
//infostream<<"setTimestampNoChangedFlag = "<< time <<std::endl;
		m_timestamp = time;
	}

	void MapBlock::raiseModified(u32 mod)
	{
		if(mod >= m_modified){
			m_modified = mod;
			if(m_modified >= MOD_STATE_WRITE_AT_UNLOAD)
				m_disk_timestamp = m_timestamp;
			if(m_modified >= MOD_STATE_WRITE_NEEDED) {
//infostream<<"raiseModified = "<< m_changed_timestamp << "=> "<<m_timestamp<<std::endl;
				m_changed_timestamp = m_timestamp;
			}
		}
	}
*/

/*
	Get a quick string to describe what a block actually contains
*/
std::string analyze_block(MapBlock *block)
{
	if(block == NULL)
		return "NULL";

	auto lock = block->lock_shared_rec();
	std::ostringstream desc;
	
	v3s16 p = block->getPos();
	char spos[20];
	snprintf(spos, 20, "(%2d,%2d,%2d), ", p.X, p.Y, p.Z);
	desc<<spos;
	
	switch(block->getModified())
	{
	case MOD_STATE_CLEAN:
		desc<<"CLEAN,           ";
		break;
	case MOD_STATE_WRITE_AT_UNLOAD:
		desc<<"WRITE_AT_UNLOAD, ";
		break;
	case MOD_STATE_WRITE_NEEDED:
		desc<<"WRITE_NEEDED,    ";
		break;
	default:
		desc<<"unknown getModified()="+itos(block->getModified())+", ";
	}
	desc<<" changed_timestamp="<<block->m_changed_timestamp<<", ";
	if(block->isGenerated())
		desc<<"is_gen [X], ";
	else
		desc<<"is_gen [ ], ";

	if(block->getIsUnderground())
		desc<<"is_ug [X], ";
	else
		desc<<"is_ug [ ], ";

	if(block->getLightingExpired())
		desc<<"lighting_exp [X], ";
	else
		desc<<"lighting_exp [ ], ";

	if(block->isDummy())
	{
		desc<<"Dummy, ";
	}
	else
	{
		bool full_ignore = true;
		bool some_ignore = false;
		bool full_air = true;
		bool some_air = false;
		for(s16 z0=0; z0<MAP_BLOCKSIZE; z0++)
		for(s16 y0=0; y0<MAP_BLOCKSIZE; y0++)
		for(s16 x0=0; x0<MAP_BLOCKSIZE; x0++)
		{
			v3s16 p(x0,y0,z0);
			MapNode n = block->getNodeNoEx(p);
			content_t c = n.getContent();
			if(c == CONTENT_IGNORE)
				some_ignore = true;
			else
				full_ignore = false;
			if(c == CONTENT_AIR)
				some_air = true;
			else
				full_air = false;
		}
		
		desc<<"content {";
		
		std::ostringstream ss;
		
		if(full_ignore)
			ss<<"IGNORE (full), ";
		else if(some_ignore)
			ss<<"IGNORE, ";
		
		if(full_air)
			ss<<"AIR (full), ";
		else if(some_air)
			ss<<"AIR, ";
		
		if(ss.str().size()>=2)
			desc<<ss.str().substr(0, ss.str().size()-2);

		desc<<"}, ";
	}
	
	//desc<<" modifiedBy="<<block->getModifiedReason()<<"; "; // only with raiseModified(..., string)

	return desc.str().substr(0, desc.str().size()-2);
}


//END<|MERGE_RESOLUTION|>--- conflicted
+++ resolved
@@ -105,32 +105,21 @@
 
 MapNode MapBlock::getNodeParent(v3s16 p, bool *is_valid_position)
 {
-<<<<<<< HEAD
-	if(isValidPosition(p) == false)
-	{
-		auto n = m_parent->getNodeTry(getPosRelative() + p);
-		if (n.getContent() == CONTENT_IGNORE)
-			throw InvalidPositionException("MapBlock::getNodeParent CONTENT_IGNORE");
-		return n;
-	}
-	else
-	{
-		if(data == NULL)
-			throw InvalidPositionException("MapBlock::getNodeParent data=NULL");
-		auto lock = try_lock_shared_rec();
-		if (!lock->owns_lock())
-			throw InvalidPositionException("MapBlock::getNodeParent not locked");
-		return data[p.Z*MAP_BLOCKSIZE*MAP_BLOCKSIZE + p.Y*MAP_BLOCKSIZE + p.X];
-=======
 	if (isValidPosition(p) == false)
-		return m_parent->getNodeNoEx(getPosRelative() + p, is_valid_position);
+		return m_parent->getNodeTry(getPosRelative() + p);
 
 	if (data == NULL) {
 		if (is_valid_position)
 			*is_valid_position = false;
 		return MapNode(CONTENT_IGNORE);
->>>>>>> 5b8855e8
-	}
+	}
+	auto lock = try_lock_shared_rec();
+	if (!lock->owns_lock()) {
+		if (is_valid_position)
+			*is_valid_position = false;
+		return MapNode(CONTENT_IGNORE);
+	}
+
 	if (is_valid_position)
 		*is_valid_position = true;
 	return data[p.Z*MAP_BLOCKSIZE*MAP_BLOCKSIZE + p.Y*MAP_BLOCKSIZE + p.X];
