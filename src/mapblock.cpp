/*
mapblock.cpp
Copyright (C) 2013 celeron55, Perttu Ahola <celeron55@gmail.com>
*/

/*
This file is part of Freeminer.

Freeminer is free software: you can redistribute it and/or modify
it under the terms of the GNU General Public License as published by
the Free Software Foundation, either version 3 of the License, or
(at your option) any later version.

Freeminer  is distributed in the hope that it will be useful,
but WITHOUT ANY WARRANTY; without even the implied warranty of
MERCHANTABILITY or FITNESS FOR A PARTICULAR PURPOSE.  See the
GNU General Public License for more details.

You should have received a copy of the GNU General Public License
along with Freeminer.  If not, see <http://www.gnu.org/licenses/>.
*/

#include "mapblock.h"

#include <sstream>
#include "map.h"
#include "light.h"
#include "nodedef.h"
#include "nodemetadata.h"
#include "gamedef.h"
#include "log.h"
#include "nameidmapping.h"
#include "content_mapnode.h" // For legacy name-id mapping
#include "content_nodemeta.h" // For legacy deserialization
#include "serialization.h"
#ifndef SERVER
#include "mapblock_mesh.h"
#endif
#include "util/string.h"
#include "util/serialize.h"
#include "circuit.h"
#include "profiler.h"
#include "main.h"

#define PP(x) "("<<(x).X<<","<<(x).Y<<","<<(x).Z<<")"

/*
	MapBlock
*/

MapBlock::MapBlock(Map *parent, v3s16 pos, IGameDef *gamedef, bool dummy):
		heat_last_update(0),
		humidity_last_update(0),
		m_uptime_timer_last(0),
		m_parent(parent),
		m_pos(pos),
		m_gamedef(gamedef),
		m_modified(MOD_STATE_CLEAN),
		is_underground(false),
		m_day_night_differs(false),
		m_generated(false),
		m_disk_timestamp(BLOCK_TIMESTAMP_UNDEFINED),
		m_usage_timer(0),
		m_refcount(0)
{
	m_lighting_expired = true;
	heat = 0;
	humidity = 0;
	m_timestamp = BLOCK_TIMESTAMP_UNDEFINED;
	m_changed_timestamp = 0;
	m_day_night_differs_expired = true;
	data = NULL;
	if(dummy == false)
		reallocate();
	
#ifndef SERVER
	mesh = NULL;
	mesh2 = mesh4 = mesh8 = mesh16 = nullptr;
	mesh_size = 0;
#endif
}

MapBlock::~MapBlock()
{
	auto lock = lock_unique_rec();
#ifndef SERVER
	//delMesh();
#endif

	if(data)
		delete[] data;
	data = nullptr;
}

bool MapBlock::isValidPositionParent(v3s16 p)
{
	if(isValidPosition(p))
	{
		return true;
	}
	else{
		return m_parent->isValidPosition(getPosRelative() + p);
	}
}

MapNode MapBlock::getNodeParent(v3s16 p)
{
	if(isValidPosition(p) == false)
	{
		auto n = m_parent->getNodeTry(getPosRelative() + p);
		if (n.getContent() == CONTENT_IGNORE)
			throw InvalidPositionException();
		return n;
	}
	else
	{
		if(data == NULL)
			throw InvalidPositionException();
		auto lock = try_lock_shared_rec();
		if (!lock->owns_lock())
			throw InvalidPositionException();
		return data[p.Z*MAP_BLOCKSIZE*MAP_BLOCKSIZE + p.Y*MAP_BLOCKSIZE + p.X];
	}
}

/*
	Propagates sunlight down through the block.
	Doesn't modify nodes that are not affected by sunlight.
	
	Returns false if sunlight at bottom block is invalid.
	Returns true if sunlight at bottom block is valid.
	Returns true if bottom block doesn't exist.

	If there is a block above, continues from it.
	If there is no block above, assumes there is sunlight, unless
	is_underground is set or highest node is water.

	All sunlighted nodes are added to light_sources.

	if remove_light==true, sets non-sunlighted nodes black.

	if black_air_left!=NULL, it is set to true if non-sunlighted
	air is left in block.
*/
bool MapBlock::propagateSunlight(std::set<v3s16> & light_sources,
		bool remove_light, bool *black_air_left)
{
	auto lock = lock_unique_rec();

	INodeDefManager *nodemgr = m_gamedef->ndef();

	// Whether the sunlight at the top of the bottom block is valid
	bool block_below_is_valid = true;
	
	v3s16 pos_relative = getPosRelative();
	
	for(s16 x=0; x<MAP_BLOCKSIZE; x++)
	{
		for(s16 z=0; z<MAP_BLOCKSIZE; z++)
		{
#if 1
			bool no_sunlight = false;
			bool no_top_block = false;
			// Check if node above block has sunlight
			try{
				MapNode n = getNodeParent(v3s16(x, MAP_BLOCKSIZE, z));
				if(n.getContent() == CONTENT_IGNORE)
				{
					// Trust heuristics
					no_sunlight = is_underground;
				}
				else if(n.getLight(LIGHTBANK_DAY, m_gamedef->ndef()) != LIGHT_SUN)
				{
					no_sunlight = true;
				}
			}
			catch(InvalidPositionException &e)
			{
				no_top_block = true;
				
				// NOTE: This makes over-ground roofed places sunlighted
				// Assume sunlight, unless is_underground==true
				if(is_underground)
				{
					no_sunlight = true;
				}
				else
				{
					MapNode n = getNode(v3s16(x, MAP_BLOCKSIZE-1, z));
					if(m_gamedef->ndef()->get(n).sunlight_propagates == false)
					{
						no_sunlight = true;
					}
				}
				// NOTE: As of now, this just would make everything dark.
				// No sunlight here
				//no_sunlight = true;
			}
#endif
#if 0 // Doesn't work; nothing gets light.
			bool no_sunlight = true;
			bool no_top_block = false;
			// Check if node above block has sunlight
			try{
				MapNode n = getNodeParent(v3s16(x, MAP_BLOCKSIZE, z));
				if(n.getLight(LIGHTBANK_DAY) == LIGHT_SUN)
				{
					no_sunlight = false;
				}
			}
			catch(InvalidPositionException &e)
			{
				no_top_block = true;
			}
#endif

			/*std::cout<<"("<<x<<","<<z<<"): "
					<<"no_top_block="<<no_top_block
					<<", is_underground="<<is_underground
					<<", no_sunlight="<<no_sunlight
					<<std::endl;*/
		
			s16 y = MAP_BLOCKSIZE-1;
			
			// This makes difference to diminishing in water.
			bool stopped_to_solid_object = false;
			
			u8 current_light = no_sunlight ? 0 : LIGHT_SUN;

			for(; y >= 0; y--)
			{
				v3s16 pos(x, y, z);
				MapNode &n = getNodeRef(pos);
				
				if(current_light == 0)
				{
					// Do nothing
				}
				else if(current_light == LIGHT_SUN && nodemgr->get(n).sunlight_propagates)
				{
					// Do nothing: Sunlight is continued
				}
				else if(nodemgr->get(n).light_propagates == false)
				{
					// A solid object is on the way.
					stopped_to_solid_object = true;
					
					// Light stops.
					current_light = 0;
				}
				else
				{
					// Diminish light
					current_light = diminish_light(current_light);
				}

				u8 old_light = n.getLight(LIGHTBANK_DAY, nodemgr);

				if(current_light > old_light || remove_light)
				{
					n.setLight(LIGHTBANK_DAY, current_light, nodemgr);
				}
				
				if(diminish_light(current_light) != 0)
				{
					light_sources.insert(pos_relative + pos);
				}

				if(current_light == 0 && stopped_to_solid_object)
				{
					if(black_air_left)
					{
						*black_air_left = true;
					}
				}
			}

			// Whether or not the block below should see LIGHT_SUN
			bool sunlight_should_go_down = (current_light == LIGHT_SUN);

			/*
				If the block below hasn't already been marked invalid:

				Check if the node below the block has proper sunlight at top.
				If not, the block below is invalid.
				
				Ignore non-transparent nodes as they always have no light
			*/
			try
			{
			if(block_below_is_valid)
			{
				MapNode n = getNodeParent(v3s16(x, -1, z));
				if(nodemgr->get(n).light_propagates)
				{
					if(n.getLight(LIGHTBANK_DAY, nodemgr) == LIGHT_SUN
							&& sunlight_should_go_down == false)
						block_below_is_valid = false;
					else if(n.getLight(LIGHTBANK_DAY, nodemgr) != LIGHT_SUN
							&& sunlight_should_go_down == true)
						block_below_is_valid = false;
				}
			}//if
			}//try
			catch(InvalidPositionException &e)
			{
				/*std::cout<<"InvalidBlockException for bottom block node"
						<<std::endl;*/
				// Just no block below, no need to panic.
			}
		}
	}

	return block_below_is_valid;
}


void MapBlock::copyTo(VoxelManipulator &dst)
{
	auto lock = lock_shared_rec();
	v3s16 data_size(MAP_BLOCKSIZE, MAP_BLOCKSIZE, MAP_BLOCKSIZE);
	VoxelArea data_area(v3s16(0,0,0), data_size - v3s16(1,1,1));
	
	// Copy from data to VoxelManipulator
	dst.copyFrom(data, data_area, v3s16(0,0,0),
			getPosRelative(), data_size);
}

void MapBlock::copyFrom(VoxelManipulator &dst)
{
	auto lock = lock_unique_rec();
	v3s16 data_size(MAP_BLOCKSIZE, MAP_BLOCKSIZE, MAP_BLOCKSIZE);
	VoxelArea data_area(v3s16(0,0,0), data_size - v3s16(1,1,1));
	
	// Copy from VoxelManipulator to data
	dst.copyTo(data, data_area, v3s16(0,0,0),
			getPosRelative(), data_size);
}

void MapBlock::actuallyUpdateDayNightDiff()
{
	INodeDefManager *nodemgr = m_gamedef->ndef();
	// Running this function un-expires m_day_night_differs
	m_day_night_differs_expired = false;

	if(data == NULL)
	{
		m_day_night_differs = false;
		return;
	}

	bool differs = false;

	/*
		Check if any lighting value differs
	*/
	auto lock = lock_shared_rec();
	for(u32 i=0; i<MAP_BLOCKSIZE*MAP_BLOCKSIZE*MAP_BLOCKSIZE; i++)
	{
		MapNode &n = data[i];
		if(n.getLight(LIGHTBANK_DAY, nodemgr) != n.getLight(LIGHTBANK_NIGHT, nodemgr))
		{
			differs = true;
			break;
		}
	}

	/*
		If some lighting values differ, check if the whole thing is
		just air. If it is, differ = false
	*/
	if(differs)
	{
		bool only_air = true;
		for(u32 i=0; i<MAP_BLOCKSIZE*MAP_BLOCKSIZE*MAP_BLOCKSIZE; i++)
		{
			MapNode &n = data[i];
			if(n.getContent() != CONTENT_AIR)
			{
				only_air = false;
				break;
			}
		}
		if(only_air)
			differs = false;
	}

	// Set member variable
	m_day_night_differs = differs;
}

void MapBlock::expireDayNightDiff()
{
	//INodeDefManager *nodemgr = m_gamedef->ndef();

	if(data == NULL){
		m_day_night_differs = false;
		m_day_night_differs_expired = false;
		return;
	}

	m_day_night_differs_expired = true;
}

s16 MapBlock::getGroundLevel(v2s16 p2d)
{
	auto lock = lock_shared_rec();
	if(isDummy())
		return -3;
	try
	{
		s16 y = MAP_BLOCKSIZE-1;
		for(; y>=0; y--)
		{
			MapNode n = getNodeRef(p2d.X, y, p2d.Y);
			if(m_gamedef->ndef()->get(n).walkable)
			{
				if(y == MAP_BLOCKSIZE-1)
					return -2;
				else
					return y;
			}
		}
		return -1;
	}
	catch(InvalidPositionException &e)
	{
		return -3;
	}
}

/*
	Serialization
*/
// List relevant id-name pairs for ids in the block using nodedef
// Renumbers the content IDs (starting at 0 and incrementing
// use static memory requires about 65535 * sizeof(int) ram in order to be
// sure we can handle all content ids. But it's absolutely worth it as it's
// a speedup of 4 for one of the major time consuming functions on storing
// mapblocks.
static content_t getBlockNodeIdMapping_mapping[USHRT_MAX];
static void getBlockNodeIdMapping(NameIdMapping *nimap, MapNode *nodes,
		INodeDefManager *nodedef)
{
	memset(getBlockNodeIdMapping_mapping, 0xFF, USHRT_MAX * sizeof(content_t));

	std::set<content_t> unknown_contents;
	content_t id_counter = 0;
	for(u32 i=0; i<MAP_BLOCKSIZE*MAP_BLOCKSIZE*MAP_BLOCKSIZE; i++)
	{
		content_t global_id = nodes[i].getContent();
		content_t id = CONTENT_IGNORE;

		// Try to find an existing mapping
		if (getBlockNodeIdMapping_mapping[global_id] != 0xFFFF) {
			id = getBlockNodeIdMapping_mapping[global_id];
		}
		else
		{
			// We have to assign a new mapping
			id = id_counter++;
			getBlockNodeIdMapping_mapping[global_id] = id;

			const ContentFeatures &f = nodedef->get(global_id);
			const std::string &name = f.name;
			if(name == "")
				unknown_contents.insert(global_id);
			else
				nimap->set(id, name);
		}

		// Update the MapNode
		nodes[i].setContent(id);
	}
	for(std::set<content_t>::const_iterator
			i = unknown_contents.begin();
			i != unknown_contents.end(); i++){
		errorstream<<"getBlockNodeIdMapping(): IGNORING ERROR: "
				<<"Name for node id "<<(*i)<<" not known"<<std::endl;
	}
}
// Correct ids in the block to match nodedef based on names.
// Unknown ones are added to nodedef.
// Will not update itself to match id-name pairs in nodedef.
static void correctBlockNodeIds(const NameIdMapping *nimap, MapNode *nodes,
		IGameDef *gamedef)
{
	INodeDefManager *nodedef = gamedef->ndef();
	// This means the block contains incorrect ids, and we contain
	// the information to convert those to names.
	// nodedef contains information to convert our names to globally
	// correct ids.
	std::set<content_t> unnamed_contents;
	std::set<std::string> unallocatable_contents;
	for(u32 i=0; i<MAP_BLOCKSIZE*MAP_BLOCKSIZE*MAP_BLOCKSIZE; i++)
	{
		content_t local_id = nodes[i].getContent();
		std::string name;
		bool found = nimap->getName(local_id, name);
		if(!found){
			unnamed_contents.insert(local_id);
			continue;
		}
		content_t global_id;
		found = nodedef->getId(name, global_id);
		if(!found){
			global_id = gamedef->allocateUnknownNodeId(name);
			if(global_id == CONTENT_IGNORE){
				unallocatable_contents.insert(name);
				continue;
			}
		}
		nodes[i].setContent(global_id);
	}
	for(std::set<content_t>::const_iterator
			i = unnamed_contents.begin();
			i != unnamed_contents.end(); i++){
		errorstream<<"correctBlockNodeIds(): IGNORING ERROR: "
				<<"Block contains id "<<(*i)
				<<" with no name mapping"<<std::endl;
	}
	for(std::set<std::string>::const_iterator
			i = unallocatable_contents.begin();
			i != unallocatable_contents.end(); i++){
		errorstream<<"correctBlockNodeIds(): IGNORING ERROR: "
				<<"Could not allocate global id for node name \""
				<<(*i)<<"\""<<std::endl;
	}
}

void MapBlock::serialize(std::ostream &os, u8 version, bool disk)
{
	auto lock = lock_shared_rec();
	if(!ser_ver_supported(version))
		throw VersionMismatchException("ERROR: MapBlock format not supported");
	
	if(data == NULL)
	{
		throw SerializationError("ERROR: Not writing dummy block.");
	}
	
	// Can't do this anymore; we have 16-bit dynamically allocated node IDs
	// in memory; conversion just won't work in this direction.
	if(version < 24)
		throw SerializationError("MapBlock::serialize: serialization to "
				"version < 24 not possible");
		
	// First byte
	u8 flags = 0;
	if(is_underground)
		flags |= 0x01;
	if(getDayNightDiff())
		flags |= 0x02;
	if(m_lighting_expired)
		flags |= 0x04;
	if(m_generated == false)
		flags |= 0x08;
	writeU8(os, flags);
	
	/*
		Bulk node data
	*/
	NameIdMapping nimap;
	u32 nodecount = MAP_BLOCKSIZE*MAP_BLOCKSIZE*MAP_BLOCKSIZE;
	if(disk)
	{
		MapNode *tmp_nodes = new MapNode[nodecount];
		for(u32 i=0; i<nodecount; i++)
			tmp_nodes[i] = data[i];
		getBlockNodeIdMapping(&nimap, tmp_nodes, m_gamedef->ndef());

		u8 content_width = 2;
		u8 params_width = 2;
		writeU8(os, content_width);
		writeU8(os, params_width);
		MapNode::serializeBulk(os, version, tmp_nodes, nodecount,
				content_width, params_width, true);
		delete[] tmp_nodes;
	}
	else
	{
		u8 content_width = 2;
		u8 params_width = 2;
		writeU8(os, content_width);
		writeU8(os, params_width);
		MapNode::serializeBulk(os, version, data, nodecount,
				content_width, params_width, true);
	}
	
	/*
		Node metadata
	*/
	std::ostringstream oss(std::ios_base::binary);
	m_node_metadata.serialize(oss);
	compressZlib(oss.str(), os);

	/*
		Data that goes to disk, but not the network
	*/
	if(disk)
	{
		if(version <= 24){
			// Node timers
			m_node_timers.serialize(os, version);
		}

		// Static objects
		m_static_objects.serialize(os);

		// Timestamp
		writeU32(os, getTimestamp());

		// Write block-specific node definition id mapping
		nimap.serialize(os);
		
		if(version >= 25){
			// Node timers
			m_node_timers.serialize(os, version);
		}
	}
}

void MapBlock::deSerialize(std::istream &is, u8 version, bool disk)
{
	auto lock = lock_unique_rec();
	if(!ser_ver_supported(version))
		throw VersionMismatchException("ERROR: MapBlock format not supported");
	
	
	TRACESTREAM(<<"MapBlock::deSerialize "<<PP(getPos())<<std::endl);

	m_day_night_differs_expired = false;

	if(version <= 21)
	{
		deSerialize_pre22(is, version, disk);
		return;
	}

	u8 flags = readU8(is);
	is_underground = (flags & 0x01) ? true : false;
	m_day_night_differs = (flags & 0x02) ? true : false;
	m_lighting_expired = (flags & 0x04) ? true : false;
	m_generated = (flags & 0x08) ? false : true;

	/*
		Bulk node data
	*/
	TRACESTREAM(<<"MapBlock::deSerialize "<<PP(getPos())
			<<": Bulk node data"<<std::endl);
	u32 nodecount = MAP_BLOCKSIZE*MAP_BLOCKSIZE*MAP_BLOCKSIZE;
	u8 content_width = readU8(is);
	u8 params_width = readU8(is);
	if(content_width != 1 && content_width != 2)
		throw SerializationError("MapBlock::deSerialize(): invalid content_width");
	if(params_width != 2)
		throw SerializationError("MapBlock::deSerialize(): invalid params_width");
	MapNode::deSerializeBulk(is, version, data, nodecount,
			content_width, params_width, true);

	/*
		NodeMetadata
	*/
	TRACESTREAM(<<"MapBlock::deSerialize "<<PP(getPos())
			<<": Node metadata"<<std::endl);
	// Ignore errors
	try{
		std::ostringstream oss(std::ios_base::binary);
		decompressZlib(is, oss);
		std::istringstream iss(oss.str(), std::ios_base::binary);
		if(version >= 23)
			m_node_metadata.deSerialize(iss, m_gamedef);
		else
			content_nodemeta_deserialize_legacy(iss,
					&m_node_metadata, &m_node_timers,
					m_gamedef);
	}
	catch(SerializationError &e)
	{
		errorstream<<"WARNING: MapBlock::deSerialize(): Ignoring an error"
				<<" while deserializing node metadata at ("
				<<PP(getPos())<<": "<<e.what()<<std::endl;
	}

	/*
		Data that is only on disk
	*/
	if(disk)
	{
		// Node timers
		if(version == 23){
			// Read unused zero
			readU8(is);
		}
		if(version == 24){
			TRACESTREAM(<<"MapBlock::deSerialize "<<PP(getPos())
					<<": Node timers (ver==24)"<<std::endl);
			m_node_timers.deSerialize(is, version);
		}

		// Static objects
		TRACESTREAM(<<"MapBlock::deSerialize "<<PP(getPos())
				<<": Static objects"<<std::endl);
		m_static_objects.deSerialize(is);
		
		// Timestamp
		TRACESTREAM(<<"MapBlock::deSerialize "<<PP(getPos())
				<<": Timestamp"<<std::endl);
		setTimestampNoChangedFlag(readU32(is));
		m_disk_timestamp = m_timestamp;
		m_changed_timestamp = (unsigned int)m_timestamp != BLOCK_TIMESTAMP_UNDEFINED ? (unsigned int)m_timestamp : 0;
		
		// Dynamically re-set ids based on node names
		TRACESTREAM(<<"MapBlock::deSerialize "<<PP(getPos())
				<<": NameIdMapping"<<std::endl);
		NameIdMapping nimap;
		nimap.deSerialize(is);
		correctBlockNodeIds(&nimap, data, m_gamedef);

		if(version >= 25){
			TRACESTREAM(<<"MapBlock::deSerialize "<<PP(getPos())
					<<": Node timers (ver>=25)"<<std::endl);
			m_node_timers.deSerialize(is, version);
		}
	}
		
	TRACESTREAM(<<"MapBlock::deSerialize "<<PP(getPos())
			<<": Done."<<std::endl);
}

<<<<<<< HEAD
=======
void MapBlock::deSerializeNetworkSpecific(std::istream &is)
{
	try {
		int version = readU8(is);
		//if(version != 1)
		//	throw SerializationError("unsupported MapBlock version");
		if(version >= 1) {
			heat = readF1000(is);
			humidity = readF1000(is);
		}
	}
	catch(SerializationError &e)
	{
		errorstream<<"WARNING: MapBlock::deSerializeNetworkSpecific(): Ignoring an error"
				<<": "<<e.what()<<std::endl;
	}
}


	MapNode MapBlock::getNodeNoEx(v3s16 p)
	{
#ifndef NDEBUG
		g_profiler->add("Map: getNodeNoEx", 1);
#endif
		auto lock = lock_shared_rec();
		return getNodeNoLock(p);
	}

	void MapBlock::setNode(v3s16 p, MapNode & n)
	{
#ifndef NDEBUG
		g_profiler->add("Map: setNode", 1);
#endif
		if(data == NULL)
			throw InvalidPositionException();
		if(p.X < 0 || p.X >= MAP_BLOCKSIZE) throw InvalidPositionException();
		if(p.Y < 0 || p.Y >= MAP_BLOCKSIZE) throw InvalidPositionException();
		if(p.Z < 0 || p.Z >= MAP_BLOCKSIZE) throw InvalidPositionException();
		auto lock = lock_unique_rec();
		data[p.Z*MAP_BLOCKSIZE*MAP_BLOCKSIZE + p.Y*MAP_BLOCKSIZE + p.X] = n;
		raiseModified(MOD_STATE_WRITE_NEEDED);
	}

>>>>>>> d3ec79af
void MapBlock::pushElementsToCircuit(Circuit* circuit)
{
}

#ifndef SERVER
std::shared_ptr<MapBlockMesh> MapBlock::getMesh(int step) {
	if (step >= 16 && mesh16) return mesh16;
	if (step >= 8  && mesh8)  return mesh8;
	if (step >= 4  && mesh4)  return mesh4;
	if (step >= 2  && mesh2)  return mesh2;
	if (step >= 1  && mesh)   return mesh;
	if (mesh2)  return mesh2;
	if (mesh4)  return mesh4;
	if (mesh8)  return mesh8;
	if (mesh16) return mesh16;
	return mesh;
}

void MapBlock::setMesh(std::shared_ptr<MapBlockMesh> rmesh) {
	if (rmesh && !mesh_size)
		mesh_size = rmesh->getMesh()->getMeshBufferCount();
	     if (rmesh->step == 16) {mesh16 = rmesh;}
	else if (rmesh->step == 8 ) {mesh8  = rmesh;}
	else if (rmesh->step == 4 ) {mesh4  = rmesh;}
	else if (rmesh->step == 2 ) {mesh2  = rmesh;}
	else                        {mesh   = rmesh;}
}

/*
void MapBlock::delMesh() {
	if (mesh16) {mesh16 = nullptr;}
	if (mesh8)  {mesh8  = nullptr;}
	if (mesh4)  {mesh4  = nullptr;}
	if (mesh2)  {mesh2  = nullptr;}
	if (mesh)   {mesh   = nullptr;}
}
*/
#endif


/*
	Legacy serialization
*/

void MapBlock::deSerialize_pre22(std::istream &is, u8 version, bool disk)
{
	u32 nodecount = MAP_BLOCKSIZE*MAP_BLOCKSIZE*MAP_BLOCKSIZE;

	// Initialize default flags
	is_underground = false;
	m_day_night_differs = false;
	m_lighting_expired = false;
	m_generated = true;

	// Make a temporary buffer
	u32 ser_length = MapNode::serializedLength(version);
	SharedBuffer<u8> databuf_nodelist(nodecount * ser_length);

	// These have no compression
	if(version <= 3 || version == 5 || version == 6)
	{
		char tmp;
		is.read(&tmp, 1);
		if(is.gcount() != 1)
			throw SerializationError
					("MapBlock::deSerialize: no enough input data");
		is_underground = tmp;
		is.read((char*)*databuf_nodelist, nodecount * ser_length);
		if((u32)is.gcount() != nodecount * ser_length)
			throw SerializationError
					("MapBlock::deSerialize: no enough input data");
	}
	else if(version <= 10)
	{
		u8 t8;
		is.read((char*)&t8, 1);
		is_underground = t8;

		{
			// Uncompress and set material data
			std::ostringstream os(std::ios_base::binary);
			decompress(is, os, version);
			std::string s = os.str();
			if(s.size() != nodecount)
				throw SerializationError
						("MapBlock::deSerialize: invalid format");
			for(u32 i=0; i<s.size(); i++)
			{
				databuf_nodelist[i*ser_length] = s[i];
			}
		}
		{
			// Uncompress and set param data
			std::ostringstream os(std::ios_base::binary);
			decompress(is, os, version);
			std::string s = os.str();
			if(s.size() != nodecount)
				throw SerializationError
						("MapBlock::deSerialize: invalid format");
			for(u32 i=0; i<s.size(); i++)
			{
				databuf_nodelist[i*ser_length + 1] = s[i];
			}
		}
	
		if(version >= 10)
		{
			// Uncompress and set param2 data
			std::ostringstream os(std::ios_base::binary);
			decompress(is, os, version);
			std::string s = os.str();
			if(s.size() != nodecount)
				throw SerializationError
						("MapBlock::deSerialize: invalid format");
			for(u32 i=0; i<s.size(); i++)
			{
				databuf_nodelist[i*ser_length + 2] = s[i];
			}
		}
	}
	// All other versions (newest)
	else
	{
		u8 flags;
		is.read((char*)&flags, 1);
		is_underground = (flags & 0x01) ? true : false;
		m_day_night_differs = (flags & 0x02) ? true : false;
		m_lighting_expired = (flags & 0x04) ? true : false;
		if(version >= 18)
			m_generated = (flags & 0x08) ? false : true;

		// Uncompress data
		std::ostringstream os(std::ios_base::binary);
		decompress(is, os, version);
		std::string s = os.str();
		if(s.size() != nodecount*3)
			throw SerializationError
					("MapBlock::deSerialize: decompress resulted in size"
					" other than nodecount*3");

		// deserialize nodes from buffer
		for(u32 i=0; i<nodecount; i++)
		{
			databuf_nodelist[i*ser_length] = s[i];
			databuf_nodelist[i*ser_length + 1] = s[i+nodecount];
			databuf_nodelist[i*ser_length + 2] = s[i+nodecount*2];
		}
		
		/*
			NodeMetadata
		*/
		if(version >= 14)
		{
			// Ignore errors
			try{
				if(version <= 15)
				{
					std::string data = deSerializeString(is);
					std::istringstream iss(data, std::ios_base::binary);
					content_nodemeta_deserialize_legacy(iss,
							&m_node_metadata, &m_node_timers,
							m_gamedef);
				}
				else
				{
					//std::string data = deSerializeLongString(is);
					std::ostringstream oss(std::ios_base::binary);
					decompressZlib(is, oss);
					std::istringstream iss(oss.str(), std::ios_base::binary);
					content_nodemeta_deserialize_legacy(iss,
							&m_node_metadata, &m_node_timers,
							m_gamedef);
				}
			}
			catch(SerializationError &e)
			{
				errorstream<<"WARNING: MapBlock::deSerialize(): Ignoring an error"
						<<" while deserializing node metadata"<<std::endl;
			}
		}
	}

	// Deserialize node data
	for(u32 i=0; i<nodecount; i++)
	{
		data[i].deSerialize(&databuf_nodelist[i*ser_length], version);
	}

	if(disk)
	{
		/*
			Versions up from 9 have block objects. (DEPRECATED)
		*/
		if(version >= 9){
			u16 count = readU16(is);
			// Not supported and length not known if count is not 0
			if(count != 0){
				errorstream<<"WARNING: MapBlock::deSerialize_pre22(): "
						<<"Ignoring stuff coming at and after MBOs"<<std::endl;
				return;
			}
		}

		/*
			Versions up from 15 have static objects.
		*/
		if(version >= 15)
			m_static_objects.deSerialize(is);

		// Timestamp
		if(version >= 17){
			setTimestamp(readU32(is));
			m_disk_timestamp = m_timestamp;
		} else {
			setTimestamp(BLOCK_TIMESTAMP_UNDEFINED);
		}

		// Dynamically re-set ids based on node names
		NameIdMapping nimap;
		// If supported, read node definition id mapping
		if(version >= 21){
			nimap.deSerialize(is);
		// Else set the legacy mapping
		} else {
			content_mapnode_get_name_id_mapping(&nimap);
		}
		correctBlockNodeIds(&nimap, data, m_gamedef);
	}


	// Legacy data changes
	// This code has to convert from pre-22 to post-22 format.
	INodeDefManager *nodedef = m_gamedef->ndef();
	for(u32 i=0; i<nodecount; i++)
	{
		const ContentFeatures &f = nodedef->get(data[i].getContent());
		// Mineral
		if(nodedef->getId("default:stone") == data[i].getContent()
				&& data[i].getParam1() == 1)
		{
			data[i].setContent(nodedef->getId("default:stone_with_coal"));
			data[i].setParam1(0);
		}
		else if(nodedef->getId("default:stone") == data[i].getContent()
				&& data[i].getParam1() == 2)
		{
			data[i].setContent(nodedef->getId("default:stone_with_iron"));
			data[i].setParam1(0);
		}
		// facedir_simple
		if(f.legacy_facedir_simple)
		{
			data[i].setParam2(data[i].getParam1());
			data[i].setParam1(0);
		}
		// wall_mounted
		if(f.legacy_wallmounted)
		{
			u8 wallmounted_new_to_old[8] = {0x04, 0x08, 0x01, 0x02, 0x10, 0x20, 0, 0};
			u8 dir_old_format = data[i].getParam2();
			u8 dir_new_format = 0;
			for(u8 j=0; j<8; j++)
			{
				if((dir_old_format & wallmounted_new_to_old[j]) != 0)
				{
					dir_new_format = j;
					break;
				}
			}
			data[i].setParam2(dir_new_format);
		}
	}

}

void MapBlock::incrementUsageTimer(float dtime)
{
	auto lock = lock_unique_rec();
	m_usage_timer += dtime;
/*
#ifndef SERVER
	if(mesh){
		if(mesh->getUsageTimer() > 10)
			mesh->setStatic();
		else
			mesh->incrementUsageTimer(dtime);
	}
#endif
*/
}

/* here for errorstream
	void MapBlock::setTimestamp(u32 time)
	{
//infostream<<"setTimestamp = "<< time <<std::endl;
		m_timestamp = time;
		raiseModified(MOD_STATE_WRITE_AT_UNLOAD, "setTimestamp");
	}

	void MapBlock::setTimestampNoChangedFlag(u32 time)
	{
//infostream<<"setTimestampNoChangedFlag = "<< time <<std::endl;
		m_timestamp = time;
	}

	void MapBlock::raiseModified(u32 mod)
	{
		if(mod >= m_modified){
			m_modified = mod;
			if(m_modified >= MOD_STATE_WRITE_AT_UNLOAD)
				m_disk_timestamp = m_timestamp;
			if(m_modified >= MOD_STATE_WRITE_NEEDED) {
//infostream<<"raiseModified = "<< m_changed_timestamp << "=> "<<m_timestamp<<std::endl;
				m_changed_timestamp = m_timestamp;
			}
		}
	}
*/

/*
	Get a quick string to describe what a block actually contains
*/
std::string analyze_block(MapBlock *block)
{
	if(block == NULL)
		return "NULL";

	auto lock = block->lock_shared_rec();
	std::ostringstream desc;
	
	v3s16 p = block->getPos();
	char spos[20];
	snprintf(spos, 20, "(%2d,%2d,%2d), ", p.X, p.Y, p.Z);
	desc<<spos;
	
	switch(block->getModified())
	{
	case MOD_STATE_CLEAN:
		desc<<"CLEAN,           ";
		break;
	case MOD_STATE_WRITE_AT_UNLOAD:
		desc<<"WRITE_AT_UNLOAD, ";
		break;
	case MOD_STATE_WRITE_NEEDED:
		desc<<"WRITE_NEEDED,    ";
		break;
	default:
		desc<<"unknown getModified()="+itos(block->getModified())+", ";
	}
	desc<<" changed_timestamp="<<block->m_changed_timestamp<<", ";
	if(block->isGenerated())
		desc<<"is_gen [X], ";
	else
		desc<<"is_gen [ ], ";

	if(block->getIsUnderground())
		desc<<"is_ug [X], ";
	else
		desc<<"is_ug [ ], ";

	if(block->getLightingExpired())
		desc<<"lighting_exp [X], ";
	else
		desc<<"lighting_exp [ ], ";

	if(block->isDummy())
	{
		desc<<"Dummy, ";
	}
	else
	{
		bool full_ignore = true;
		bool some_ignore = false;
		bool full_air = true;
		bool some_air = false;
		for(s16 z0=0; z0<MAP_BLOCKSIZE; z0++)
		for(s16 y0=0; y0<MAP_BLOCKSIZE; y0++)
		for(s16 x0=0; x0<MAP_BLOCKSIZE; x0++)
		{
			v3s16 p(x0,y0,z0);
			MapNode n = block->getNode(p);
			content_t c = n.getContent();
			if(c == CONTENT_IGNORE)
				some_ignore = true;
			else
				full_ignore = false;
			if(c == CONTENT_AIR)
				some_air = true;
			else
				full_air = false;
		}
		
		desc<<"content {";
		
		std::ostringstream ss;
		
		if(full_ignore)
			ss<<"IGNORE (full), ";
		else if(some_ignore)
			ss<<"IGNORE, ";
		
		if(full_air)
			ss<<"AIR (full), ";
		else if(some_air)
			ss<<"AIR, ";
		
		if(ss.str().size()>=2)
			desc<<ss.str().substr(0, ss.str().size()-2);

		desc<<"}, ";
	}
	
	//desc<<" modifiedBy="<<block->getModifiedReason()<<"; "; // only with raiseModified(..., string)

	return desc.str().substr(0, desc.str().size()-2);
}


//END<|MERGE_RESOLUTION|>--- conflicted
+++ resolved
@@ -728,27 +728,6 @@
 			<<": Done."<<std::endl);
 }
 
-<<<<<<< HEAD
-=======
-void MapBlock::deSerializeNetworkSpecific(std::istream &is)
-{
-	try {
-		int version = readU8(is);
-		//if(version != 1)
-		//	throw SerializationError("unsupported MapBlock version");
-		if(version >= 1) {
-			heat = readF1000(is);
-			humidity = readF1000(is);
-		}
-	}
-	catch(SerializationError &e)
-	{
-		errorstream<<"WARNING: MapBlock::deSerializeNetworkSpecific(): Ignoring an error"
-				<<": "<<e.what()<<std::endl;
-	}
-}
-
-
 	MapNode MapBlock::getNodeNoEx(v3s16 p)
 	{
 #ifndef NDEBUG
@@ -773,7 +752,6 @@
 		raiseModified(MOD_STATE_WRITE_NEEDED);
 	}
 
->>>>>>> d3ec79af
 void MapBlock::pushElementsToCircuit(Circuit* circuit)
 {
 }
