/*
constants.h
Copyright (C) 2013 celeron55, Perttu Ahola <celeron55@gmail.com>
*/

/*
This file is part of Freeminer.

Freeminer is free software: you can redistribute it and/or modify
it under the terms of the GNU General Public License as published by
the Free Software Foundation, either version 3 of the License, or
(at your option) any later version.

Freeminer  is distributed in the hope that it will be useful,
but WITHOUT ANY WARRANTY; without even the implied warranty of
MERCHANTABILITY or FITNESS FOR A PARTICULAR PURPOSE.  See the
GNU General Public License for more details.

You should have received a copy of the GNU General Public License
along with Freeminer.  If not, see <http://www.gnu.org/licenses/>.
*/

#ifndef CONSTANTS_HEADER
#define CONSTANTS_HEADER

/*
	All kinds of constants.

	Cross-platform compatibility crap should go in porting.h.

    Some things here are legacy crap.
*/

/*
    Connection
*/

#define PEER_ID_INEXISTENT 0
#define PEER_ID_SERVER 1

// Define for simulating the quirks of sending through internet.
// Causes the socket class to deliberately drop random packets.
// This disables unit testing of socket and connection.
#define INTERNET_SIMULATOR 0
#define INTERNET_SIMULATOR_PACKET_LOSS 10 // 10 = easy, 4 = hard

#define CONNECTION_TIMEOUT 30

#define RESEND_TIMEOUT_MIN 0.1
#define RESEND_TIMEOUT_MAX 3.0
// resend_timeout = avg_rtt * this
#define RESEND_TIMEOUT_FACTOR 8

/*
    Server
*/

// This many blocks are sent when player is building
#define LIMITED_MAX_SIMULTANEOUS_BLOCK_SENDS 0
// Override for the previous one when distance of block is very low
#define BLOCK_SEND_DISABLE_LIMITS_MAX_D 1

/*
    Map-related things
*/

// The absolute working limit is (2^15 - viewing_range).
// I really don't want to make every algorithm to check if it's going near
// the limit or not, so this is lower.
#define MAP_GENERATION_LIMIT (31000)

// Size of node in floating-point units
// The original idea behind this is to disallow plain casts between
// floating-point and integer positions, which potentially give wrong
// results. (negative coordinates, values between nodes, ...)
// Use floatToInt(p, BS) and intToFloat(p, BS).
#define BS (10.0)
#define HBS (BS/2)

// Dimension of a MapBlock
#define MAP_BLOCKP 4
#define MAP_BLOCKSIZE (1<<MAP_BLOCKP)
// This makes mesh updates too slow, as many meshes are updated during
// the main loop (related to TempMods and day/night)
//#define MAP_BLOCKSIZE 32

/*
    Old stuff that shouldn't be hardcoded
*/

// Size of player's main inventory
#define PLAYER_INVENTORY_SIZE (8*4)

// Maximum hit points of a player
#define PLAYER_MAX_HP 20

<<<<<<< HEAD
#define PLAYER_FALL_TOLERANCE_SPEED (BS*14)
=======
// Maximal breath of a player
#define PLAYER_MAX_BREATH 11

// Number of different files to try to save a player to if the first fails
// (because of a case-insensitive filesystem)
// TODO: Use case-insensitive player names instead of this hack.
#define PLAYER_FILE_ALTERNATE_TRIES 1000
>>>>>>> 929e0b0a

/*
    GUI related things
*/
#define TTF_DEFAULT_FONT_SIZE   (14)
#define DEFAULT_FONT_SIZE       (10)

#endif<|MERGE_RESOLUTION|>--- conflicted
+++ resolved
@@ -94,17 +94,10 @@
 // Maximum hit points of a player
 #define PLAYER_MAX_HP 20
 
-<<<<<<< HEAD
 #define PLAYER_FALL_TOLERANCE_SPEED (BS*14)
-=======
+
 // Maximal breath of a player
 #define PLAYER_MAX_BREATH 11
-
-// Number of different files to try to save a player to if the first fails
-// (because of a case-insensitive filesystem)
-// TODO: Use case-insensitive player names instead of this hack.
-#define PLAYER_FILE_ALTERNATE_TRIES 1000
->>>>>>> 929e0b0a
 
 /*
     GUI related things
