/*
constants.h
Copyright (C) 2013 celeron55, Perttu Ahola <celeron55@gmail.com>
*/

/*
This file is part of Freeminer.

Freeminer is free software: you can redistribute it and/or modify
it under the terms of the GNU General Public License as published by
the Free Software Foundation, either version 3 of the License, or
(at your option) any later version.

Freeminer  is distributed in the hope that it will be useful,
but WITHOUT ANY WARRANTY; without even the implied warranty of
MERCHANTABILITY or FITNESS FOR A PARTICULAR PURPOSE.  See the
GNU General Public License for more details.

You should have received a copy of the GNU General Public License
along with Freeminer.  If not, see <http://www.gnu.org/licenses/>.
*/

#ifndef CONSTANTS_HEADER
#define CONSTANTS_HEADER

/*
	All kinds of constants.

	Cross-platform compatibility crap should go in porting.h.

    Some things here are legacy crap.
*/

/*
    Connection
*/

#define PEER_ID_INEXISTENT 0
#define PEER_ID_SERVER 1

// Define for simulating the quirks of sending through internet.
// Causes the socket class to deliberately drop random packets.
// This disables unit testing of socket and connection.
#define INTERNET_SIMULATOR 0
#define INTERNET_SIMULATOR_PACKET_LOSS 10 // 10 = easy, 4 = hard

#define CONNECTION_TIMEOUT 30

#define RESEND_TIMEOUT_MIN 0.5
#define RESEND_TIMEOUT_MAX 15.0
// resend_timeout = avg_rtt * this
#define RESEND_TIMEOUT_FACTOR 8

/*
    Server
*/

// This many blocks are sent when player is building
#define LIMITED_MAX_SIMULTANEOUS_BLOCK_SENDS 0
// Override for the previous one when distance of block is very low
#define BLOCK_SEND_DISABLE_LIMITS_MAX_D 1

/*
    Map-related things
*/

// The absolute working limit is (2^15 - viewing_range).
// I really don't want to make every algorithm to check if it's going near
// the limit or not, so this is lower.
#define MAP_GENERATION_LIMIT (31000)

// Size of node in floating-point units
// The original idea behind this is to disallow plain casts between
// floating-point and integer positions, which potentially give wrong
// results. (negative coordinates, values between nodes, ...)
// Use floatToInt(p, BS) and intToFloat(p, BS).
#define BS (10.0)
#define HBS (BS/2)

// Dimension of a MapBlock
#define MAP_BLOCKP 4
#define MAP_BLOCKSIZE (1<<MAP_BLOCKP)
// This makes mesh updates too slow, as many meshes are updated during
// the main loop (related to TempMods and day/night)
//#define MAP_BLOCKSIZE 32

/*
    Old stuff that shouldn't be hardcoded
*/

// Size of player's main inventory
#define PLAYER_INVENTORY_SIZE (8*4)

// Maximum hit points of a player
#define PLAYER_MAX_HP 20

<<<<<<< HEAD
// compatibility with minetest:
/*
	Environmental condition constants
*/
#define HEAT_UNDEFINED     (-0x7fff-1)
#define HUMIDITY_UNDEFINED (-0x7fff-1)

#endif
=======
/*
 *    GUI related things
 */
#define LEGACY_SCALING                                     (2./3.)
#define DEFAULT_FONT_SIZE                  (13.0 / LEGACY_SCALING)
#define DEFAULT_IMGSIZE                                     (48.0)
#define DEFAULT_XSPACING                    ((15.0 + (1.0 / 3.0)))
#define DEFAULT_YSPACING                                     (9.0)

#endif
>>>>>>> d4245e6c
<|MERGE_RESOLUTION|>--- conflicted
+++ resolved
@@ -94,16 +94,13 @@
 // Maximum hit points of a player
 #define PLAYER_MAX_HP 20
 
-<<<<<<< HEAD
-// compatibility with minetest:
+// compatibility with OLD minetest 0.4.9: // TODO: REMOVE ON NEXT !!!
 /*
 	Environmental condition constants
 */
 #define HEAT_UNDEFINED     (-0x7fff-1)
 #define HUMIDITY_UNDEFINED (-0x7fff-1)
 
-#endif
-=======
 /*
  *    GUI related things
  */
@@ -113,5 +110,4 @@
 #define DEFAULT_XSPACING                    ((15.0 + (1.0 / 3.0)))
 #define DEFAULT_YSPACING                                     (9.0)
 
-#endif
->>>>>>> d4245e6c
+#endif