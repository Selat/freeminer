/*
gettext.h
Copyright (C) 2013 celeron55, Perttu Ahola <celeron55@gmail.com>
*/

/*
This file is part of Freeminer.

Freeminer is free software: you can redistribute it and/or modify
it under the terms of the GNU General Public License as published by
the Free Software Foundation, either version 3 of the License, or
(at your option) any later version.

Freeminer  is distributed in the hope that it will be useful,
but WITHOUT ANY WARRANTY; without even the implied warranty of
MERCHANTABILITY or FITNESS FOR A PARTICULAR PURPOSE.  See the
GNU General Public License for more details.

You should have received a copy of the GNU General Public License
along with Freeminer.  If not, see <http://www.gnu.org/licenses/>.
*/

#ifndef GETTEXT_HEADER
#define GETTEXT_HEADER

#include "config.h" // for USE_GETTEXT

#if USE_GETTEXT
#include <libintl.h>
#define mygettext(String) gettext(String)
#else
#define mygettext(String) String
#endif

#define _(String) mygettext(String)
#define gettext_noop(String) String
#define N_(String) gettext_noop (String)

#ifdef _MSC_VER
void init_gettext(const char *path, const std::string &configured_language, int argc, char** argv);
#else
void init_gettext(const char *path, const std::string &configured_language);
#endif

extern const wchar_t *narrow_to_wide_c(const char *mbs);
extern std::wstring narrow_to_wide(const std::string &mbs);

// You must free the returned string!
inline const wchar_t *wgettext(const char *str)
{
	return narrow_to_wide_c(mygettext(str));
}

// Gettext under MSVC needs this strange way. Just don't ask...
inline std::wstring wstrgettext(const std::string &text)
{
<<<<<<< HEAD
	return narrow_to_wide(mygettext(text.c_str()));
=======
	const wchar_t *tmp = wgettext(text.c_str());
	std::wstring retval = (std::wstring)tmp;
	delete[] tmp;
	return retval;
>>>>>>> e62927ed
}

inline std::string strgettext(const std::string &text)
{
	return mygettext(text.c_str());
}

#endif<|MERGE_RESOLUTION|>--- conflicted
+++ resolved
@@ -54,14 +54,11 @@
 // Gettext under MSVC needs this strange way. Just don't ask...
 inline std::wstring wstrgettext(const std::string &text)
 {
-<<<<<<< HEAD
-	return narrow_to_wide(mygettext(text.c_str()));
-=======
+	//return narrow_to_wide(mygettext(text.c_str()));
 	const wchar_t *tmp = wgettext(text.c_str());
 	std::wstring retval = (std::wstring)tmp;
 	delete[] tmp;
 	return retval;
->>>>>>> e62927ed
 }
 
 inline std::string strgettext(const std::string &text)
