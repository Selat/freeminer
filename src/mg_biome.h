/*
biome.h
Copyright (C) 2010-2013 kwolekr, Ryan Kwolek <kwolekr@minetest.net>
*/

/*
This file is part of Freeminer.

Freeminer is free software: you can redistribute it and/or modify
it under the terms of the GNU General Public License as published by
the Free Software Foundation, either version 3 of the License, or
(at your option) any later version.

Freeminer  is distributed in the hope that it will be useful,
but WITHOUT ANY WARRANTY; without even the implied warranty of
MERCHANTABILITY or FITNESS FOR A PARTICULAR PURPOSE.  See the
GNU General Public License for more details.

You should have received a copy of the GNU General Public License
along with Freeminer.  If not, see <http://www.gnu.org/licenses/>.
*/

#ifndef MG_BIOME_HEADER
#define MG_BIOME_HEADER

#include "mapgen.h"
#include "noise.h"

enum BiomeType
{
	BIOME_TYPE_NORMAL,
	BIOME_TYPE_LIQUID,
	BIOME_TYPE_NETHER,
	BIOME_TYPE_AETHER,
	BIOME_TYPE_FLAT
};

extern NoiseParams nparams_biome_def_heat;
extern NoiseParams nparams_biome_def_humidity;


class Biome : public GenElement {
public:
	u32 flags;

	content_t c_top;
	content_t c_filler;
	content_t c_water;
	content_t c_ice;
	content_t c_dust;
	content_t c_dust_water;

	s16 depth_top;
	s16 depth_filler;

	s16 height_min;
	s16 height_max;
	float heat_point;
	float humidity_point;

	content_t c_top_cold;
};

class BiomeManager : public GenElementManager {
public:
	static const char *ELEMENT_TITLE;
	static const size_t ELEMENT_LIMIT = 0x100;

	NoiseParams *np_heat;
	NoiseParams *np_humidity;

	BiomeManager(IGameDef *gamedef);
	~BiomeManager();

	Biome *create(int btt)
	{
		return new Biome;
	}

<<<<<<< HEAD
	u32 year_days;
	s32 weather_heat_season;
	s32 weather_heat_width;
	s32 weather_heat_daily;
	s32 weather_heat_height;
	s32 weather_humidity_season;
	s32 weather_humidity_width;
	s32 weather_humidity_daily;
	s32 weather_humidity_days;
	s32 weather_hot_core;

	s16 calcBlockHeat(v3s16 p, u64 seed, float timeofday, float totaltime, bool use_weather = 1);
	s16 calcBlockHumidity(v3s16 p, u64 seed, float timeofday, float totaltime, bool use_weather = 1);

	void calcBiomes(BiomeNoiseInput *input, u8 *biomeid_map);
=======
	void calcBiomes(s16 sx, s16 sy, float *heat_map, float *humidity_map,
		s16 *height_map, u8 *biomeid_map);
>>>>>>> 8d3a68f3
	Biome *getBiome(float heat, float humidity, s16 y);
};

#endif<|MERGE_RESOLUTION|>--- conflicted
+++ resolved
@@ -77,7 +77,6 @@
 		return new Biome;
 	}
 
-<<<<<<< HEAD
 	u32 year_days;
 	s32 weather_heat_season;
 	s32 weather_heat_width;
@@ -92,11 +91,8 @@
 	s16 calcBlockHeat(v3s16 p, u64 seed, float timeofday, float totaltime, bool use_weather = 1);
 	s16 calcBlockHumidity(v3s16 p, u64 seed, float timeofday, float totaltime, bool use_weather = 1);
 
-	void calcBiomes(BiomeNoiseInput *input, u8 *biomeid_map);
-=======
 	void calcBiomes(s16 sx, s16 sy, float *heat_map, float *humidity_map,
 		s16 *height_map, u8 *biomeid_map);
->>>>>>> 8d3a68f3
 	Biome *getBiome(float heat, float humidity, s16 y);
 };
 
