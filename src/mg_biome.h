--- conflicted
+++ resolved
@@ -78,7 +78,6 @@
 		return new Biome;
 	}
 
-<<<<<<< HEAD
 	u32 year_days;
 	s32 weather_heat_season;
 	s32 weather_heat_width;
@@ -92,9 +91,8 @@
 
 	s16 calcBlockHeat(v3s16 p, uint64_t seed, float timeofday, float totaltime, bool use_weather = 1);
 	s16 calcBlockHumidity(v3s16 p, uint64_t seed, float timeofday, float totaltime, bool use_weather = 1);
-=======
+
 	void clear();
->>>>>>> bc2b8e9e
 
 	void calcBiomes(s16 sx, s16 sy, float *heat_map, float *humidity_map,
 		s16 *height_map, u8 *biomeid_map);
