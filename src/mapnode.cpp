--- conflicted
+++ resolved
@@ -451,7 +451,6 @@
 	return setLevel(nodemgr, level, compress);
 }
 
-<<<<<<< HEAD
 int MapNode::freeze_melt(INodeDefManager *ndef, int direction) {
 	content_t to = ndef->getId(direction < 0 ? ndef->get(*this).freeze : ndef->get(*this).melt);
 	if (to == CONTENT_IGNORE)
@@ -472,8 +471,6 @@
 	return direction;
 }
 
-=======
->>>>>>> 6fdb3236
 u32 MapNode::serializedLength(u8 version)
 {
 	if(!ser_ver_supported(version))
