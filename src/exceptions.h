--- conflicted
+++ resolved
@@ -113,7 +113,6 @@
 	ServerError(const std::string &s): BaseException(s) {}
 };
 
-<<<<<<< HEAD
 class KeyValueStorageException : public BaseException
 {
 public:
@@ -121,14 +120,6 @@
 		BaseException("KeyValueStorageException: " + s) {}
 };
 
-// Only used on Windows (SEH)
-class FatalSystemException : public BaseException {
-public:
-	FatalSystemException(const std::string &s): BaseException(s) {}
-};
-
-=======
->>>>>>> 43f10227
 class ClientStateError : public BaseException {
 public:
 	ClientStateError(std::string s): BaseException(s) {}
