--- conflicted
+++ resolved
@@ -67,6 +67,7 @@
 	int n = (NOISE_MAGIC_X * x + NOISE_MAGIC_Y * y
 			+ NOISE_MAGIC_SEED * seed) & 0x7fffffff;
 	n = (n >> 13) ^ n;
+
 	n = (n * (n * n * 60493 + 19990303) + 1376312589) & 0x7fffffff;
 	return 1.f - (float)n / 0x40000000;
 }
@@ -607,14 +608,8 @@
 
 		updateResults(g, persist_buf, persistence_map, bufsize);
 
-<<<<<<< HEAD
-		f *= np->lacunarity;
-		//g *= np->persist;
-		g *= np->persist * farscale(np->farpersist, x, y);
-=======
 		f *= np.lacunarity;
-		g *= np.persist;
->>>>>>> dcc48976
+		g *= np.persist * farscale(np.farpersist, x, y);
 	}
 
 	return result;
@@ -646,14 +641,8 @@
 
 		updateResults(g, persist_buf, persistence_map, bufsize);
 
-<<<<<<< HEAD
-		f *= np->lacunarity;
-		//g *= np->persist;
-		g *= np->persist * farscale(np->farpersist, x, y, z);
-=======
 		f *= np.lacunarity;
-		g *= np.persist;
->>>>>>> dcc48976
+		g *= np.persist* farscale(np.farpersist, x, y, z);
 	}
 
 	return result;
@@ -695,18 +684,14 @@
 	// modified in other threads. gcc (at least) will consider the buffer size
 	// computation as invalidated between loop comparisons, resulting in a ~2x
 	// slowdown even with -O2.  To prevent this, store the value in a local.
-	auto scale = farscale(np->farscale, xx, yy, zz);
+	auto scale = farscale(np.farscale, xx, yy, zz);
 	size_t bufsize = sx * sy * sz;
 	for (size_t i = 0; i != bufsize; i++)
-<<<<<<< HEAD
-		result[i] = result[i] * np->scale * scale + np->offset;
+		result[i] = result[i] * np.scale * scale + np.offset;
 }
 
 float farscale(float scale, float z) {
 	return ( 1 + ( 1 - (MAP_GENERATION_LIMIT * 1 - (fabs(z))                     ) / (MAP_GENERATION_LIMIT * 1) ) * (scale - 1) );
-=======
-		result[i] = result[i] * np.scale + np.offset;
->>>>>>> dcc48976
 }
 
 float farscale(float scale, float x, float z) {
