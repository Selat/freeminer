/*
Minetest
Copyright (C) 2010-2013 celeron55, Perttu Ahola <celeron55@gmail.com>
Copyright (C) 2010-2013 blue42u, Jonathon Anderson <anderjon@umail.iu.edu>
Copyright (C) 2010-2013 kwolekr, Ryan Kwolek <kwolekr@minetest.net>

This program is free software; you can redistribute it and/or modify
it under the terms of the GNU Lesser General Public License as published by
the Free Software Foundation; either version 2.1 of the License, or
(at your option) any later version.

This program is distributed in the hope that it will be useful,
but WITHOUT ANY WARRANTY; without even the implied warranty of
MERCHANTABILITY or FITNESS FOR A PARTICULAR PURPOSE.  See the
GNU Lesser General Public License for more details.

You should have received a copy of the GNU Lesser General Public License along
with this program; if not, write to the Free Software Foundation, Inc.,
51 Franklin Street, Fifth Floor, Boston, MA 02110-1301 USA.
*/

#include "hud.h"
#include "main.h"
#include "settings.h"
#include "util/numeric.h"
#include "log.h"
#include "gamedef.h"
#include "itemdef.h"
#include "inventory.h"
#include "tile.h"
#include "localplayer.h"
<<<<<<< HEAD
#include "game.h" //CAMERA_MODES
=======
#include "camera.h"
>>>>>>> 21f1bec7

#include <IGUIStaticText.h>


Hud::Hud(video::IVideoDriver *driver, scene::ISceneManager* smgr,
		gui::IGUIEnvironment* guienv, gui::IGUIFont *font,
		u32 text_height, IGameDef *gamedef,
		LocalPlayer *player, Inventory *inventory) {
	this->driver      = driver;
	this->smgr        = smgr;
	this->guienv      = guienv;
	this->font        = font;
	this->text_height = text_height;
	this->gamedef     = gamedef;
	this->player      = player;
	this->inventory   = inventory;
	
	screensize       = v2u32(0, 0);
	displaycenter    = v2s32(0, 0);
	hotbar_imagesize = 48;
	
	tsrc = gamedef->getTextureSource();
	
	v3f crosshair_color = g_settings->getV3F("crosshair_color");
	u32 cross_r = rangelim(myround(crosshair_color.X), 0, 255);
	u32 cross_g = rangelim(myround(crosshair_color.Y), 0, 255);
	u32 cross_b = rangelim(myround(crosshair_color.Z), 0, 255);
	u32 cross_a = rangelim(g_settings->getS32("crosshair_alpha"), 0, 255);
	crosshair_argb = video::SColor(cross_a, cross_r, cross_g, cross_b);
	
	v3f selectionbox_color = g_settings->getV3F("selectionbox_color");
	u32 sbox_r = rangelim(myround(selectionbox_color.X), 0, 255);
	u32 sbox_g = rangelim(myround(selectionbox_color.Y), 0, 255);
	u32 sbox_b = rangelim(myround(selectionbox_color.Z), 0, 255);
	selectionbox_argb = video::SColor(255, sbox_r, sbox_g, sbox_b);
	
	use_crosshair_image = tsrc->isKnownSourceImage("crosshair.png");

	hotbar_image = "";
	use_hotbar_image = false;
	hotbar_selected_image = "";
	use_hotbar_selected_image = false;
}


//NOTE: selectitem = 0 -> no selected; selectitem 1-based
void Hud::drawItem(v2s32 upperleftpos, s32 imgsize, s32 itemcount,
		InventoryList *mainlist, u16 selectitem, u16 direction)
{
	s32 padding = imgsize / 12;
	s32 height  = imgsize + padding * 2;
	s32 width   = itemcount * (imgsize + padding * 2);
	if (direction == HUD_DIR_TOP_BOTTOM || direction == HUD_DIR_BOTTOM_TOP) {
		width  = imgsize + padding * 2;
		height = itemcount * (imgsize + padding * 2);
	}
	s32 fullimglen = imgsize + padding * 2;

	// Position of upper left corner of bar
	v2s32 pos = upperleftpos;

	// Draw background color
	/*core::rect<s32> barrect(0,0,width,height);
	barrect += pos;
	video::SColor bgcolor(255,128,128,128);
	driver->draw2DRectangle(bgcolor, barrect, NULL);*/

	core::rect<s32> imgrect(0, 0, imgsize, imgsize);
	const video::SColor hbar_color(255, 255, 255, 255);
	const video::SColor hbar_colors[] = {hbar_color, hbar_color, hbar_color, hbar_color};

	if (hotbar_image != player->hotbar_image) {
		hotbar_image = player->hotbar_image;
		if (hotbar_image != "")
			use_hotbar_image = tsrc->isKnownSourceImage(hotbar_image);
		else
			use_hotbar_image = false;
	}

	if (hotbar_selected_image != player->hotbar_selected_image) {
		hotbar_selected_image = player->hotbar_selected_image;
		if (hotbar_selected_image != "")
			use_hotbar_selected_image = tsrc->isKnownSourceImage(hotbar_selected_image);
		else
			use_hotbar_selected_image = false;
	}

	if (use_hotbar_image) {
		core::rect<s32> imgrect2(-padding/2, -padding/2, width+padding/2, height+padding/2);
		core::rect<s32> rect2 = imgrect2 + pos;
		video::ITexture *texture = tsrc->getTexture(hotbar_image);
		core::dimension2di imgsize(texture->getOriginalSize());
		driver->draw2DImage(texture, rect2,
			core::rect<s32>(core::position2d<s32>(0,0), imgsize),
			NULL, hbar_colors, true);
	}

	for (s32 i = 0; i < itemcount; i++)
	{
		const ItemStack &item = mainlist->getItem(i);

		v2s32 steppos;
		switch (direction) {
			case HUD_DIR_RIGHT_LEFT:
				steppos = v2s32(-(padding + i * fullimglen), padding);
				break;
			case HUD_DIR_TOP_BOTTOM:
				steppos = v2s32(padding, padding + i * fullimglen);
				break;
			case HUD_DIR_BOTTOM_TOP:
				steppos = v2s32(padding, -(padding + i * fullimglen));
				break;
			default:
				steppos = v2s32(padding + i * fullimglen, padding);	
		}
			
		core::rect<s32> rect = imgrect + pos + steppos;

		if (selectitem == i + 1) {
			if (use_hotbar_selected_image) {
				core::rect<s32> imgrect2(-padding*2, -padding*2, height, height);
				rect = imgrect2 + pos + steppos;
				video::ITexture *texture = tsrc->getTexture(hotbar_selected_image);
				core::dimension2di imgsize(texture->getOriginalSize());
				driver->draw2DImage(texture, rect,
					core::rect<s32>(core::position2d<s32>(0,0), imgsize),
					NULL, hbar_colors, true);
				rect = imgrect + pos + steppos;
			} else {
				rect = imgrect + pos + steppos;
				video::SColor c_outside(255,255,0,0);
				//video::SColor c_outside(255,0,0,0);
				//video::SColor c_inside(255,192,192,192);
				s32 x1 = rect.UpperLeftCorner.X;
				s32 y1 = rect.UpperLeftCorner.Y;
				s32 x2 = rect.LowerRightCorner.X;
				s32 y2 = rect.LowerRightCorner.Y;
				// Black base borders
				driver->draw2DRectangle(c_outside,
					core::rect<s32>(
						v2s32(x1 - padding, y1 - padding),
						v2s32(x2 + padding, y1)
					), NULL);
				driver->draw2DRectangle(c_outside,
					core::rect<s32>(
						v2s32(x1 - padding, y2),
						v2s32(x2 + padding, y2 + padding)
					), NULL);
				driver->draw2DRectangle(c_outside,
					core::rect<s32>(
						v2s32(x1 - padding, y1),
						v2s32(x1, y2)
					), NULL);
				driver->draw2DRectangle(c_outside,
					core::rect<s32>(
						v2s32(x2, y1),
						v2s32(x2 + padding, y2)
					), NULL);
				/*// Light inside borders
				driver->draw2DRectangle(c_inside,
					core::rect<s32>(
						v2s32(x1 - padding/2, y1 - padding/2),
						v2s32(x2 + padding/2, y1)
					), NULL);
				driver->draw2DRectangle(c_inside,
					core::rect<s32>(
						v2s32(x1 - padding/2, y2),
						v2s32(x2 + padding/2, y2 + padding/2)
					), NULL);
				driver->draw2DRectangle(c_inside,
					core::rect<s32>(
						v2s32(x1 - padding/2, y1),
						v2s32(x1, y2)
					), NULL);
				driver->draw2DRectangle(c_inside,
					core::rect<s32>(
						v2s32(x2, y1),
						v2s32(x2 + padding/2, y2)
					), NULL);
				*/
			}
		}

		video::SColor bgcolor2(128, 0, 0, 0);
		if (!use_hotbar_image)
			driver->draw2DRectangle(bgcolor2, rect, NULL);
		drawItemStack(driver, font, item, rect, NULL, gamedef);
	}
}


void Hud::drawLuaElements() {
	for (size_t i = 0; i != player->hud.size(); i++) {
		HudElement *e = player->hud[i];
		if (!e)
			continue;
		
		v2s32 pos(e->pos.X * screensize.X, e->pos.Y * screensize.Y);
		switch (e->type) {
			case HUD_ELEM_IMAGE: {
				video::ITexture *texture = tsrc->getTexture(e->text);
				if (!texture)
					continue;

				const video::SColor color(255, 255, 255, 255);
				const video::SColor colors[] = {color, color, color, color};
				core::dimension2di imgsize(texture->getOriginalSize());
				v2s32 dstsize(imgsize.Width * e->scale.X,
				              imgsize.Height * e->scale.Y);
				if (e->scale.X < 0)
					dstsize.X = screensize.X * (e->scale.X * -0.01);
				if (e->scale.Y < 0)
					dstsize.Y = screensize.Y * (e->scale.Y * -0.01);
				v2s32 offset((e->align.X - 1.0) * dstsize.X / 2,
				             (e->align.Y - 1.0) * dstsize.Y / 2);
				core::rect<s32> rect(0, 0, dstsize.X, dstsize.Y);
				rect += pos + offset + v2s32(e->offset.X, e->offset.Y);
				driver->draw2DImage(texture, rect,
					core::rect<s32>(core::position2d<s32>(0,0), imgsize),
					NULL, colors, true);
				break; }
			case HUD_ELEM_TEXT: {
				video::SColor color(255, (e->number >> 16) & 0xFF,
										 (e->number >> 8)  & 0xFF,
										 (e->number >> 0)  & 0xFF);
				core::rect<s32> size(0, 0, e->scale.X, text_height * e->scale.Y);
				std::wstring text = narrow_to_wide(e->text);
				core::dimension2d<u32> textsize = font->getDimension(text.c_str());
				v2s32 offset((e->align.X - 1.0) * (textsize.Width / 2),
				             (e->align.Y - 1.0) * (textsize.Height / 2));
				v2s32 offs(e->offset.X, e->offset.Y);
				font->draw(text.c_str(), size + pos + offset + offs, color);
				break; }
			case HUD_ELEM_STATBAR: {
				v2s32 offs(e->offset.X, e->offset.Y);
				drawStatbar(pos, HUD_CORNER_UPPER, e->dir, e->text, e->number, offs);
				break; }
			case HUD_ELEM_INVENTORY: {
				InventoryList *inv = inventory->getList(e->text);
				drawItem(pos, hotbar_imagesize, e->number, inv, e->item, e->dir);
				break; }
			case HUD_ELEM_WAYPOINT: {
				v3f p_pos = player->getPosition() / BS;
				v3f w_pos = e->world_pos * BS;
				float distance = floor(10 * p_pos.getDistanceFrom(e->world_pos)) / 10;
				scene::ICameraSceneNode* camera = smgr->getActiveCamera();
				core::matrix4 trans = camera->getProjectionMatrix();
				trans *= camera->getViewMatrix();
				f32 transformed_pos[4] = { w_pos.X, w_pos.Y, w_pos.Z, 1.0f };
				trans.multiplyWith1x4Matrix(transformed_pos);
				if (transformed_pos[3] < 0)
					break;
				f32 zDiv = transformed_pos[3] == 0.0f ? 1.0f :
					core::reciprocal(transformed_pos[3]);
				pos.X = screensize.X * (0.5 * transformed_pos[0] * zDiv + 0.5);
				pos.Y = screensize.Y * (0.5 - transformed_pos[1] * zDiv * 0.5);
				video::SColor color(255, (e->number >> 16) & 0xFF,
										 (e->number >> 8)  & 0xFF,
										 (e->number >> 0)  & 0xFF);
				core::rect<s32> size(0, 0, 200, 2 * text_height);
				std::wstring text = narrow_to_wide(e->name);
				font->draw(text.c_str(), size + pos, color);
				std::ostringstream os;
				os<<distance<<e->text;
				text = narrow_to_wide(os.str());
				pos.Y += text_height;
				font->draw(text.c_str(), size + pos, color);
				break; }
			default:
				infostream << "Hud::drawLuaElements: ignoring drawform " << e->type <<
					" of hud element ID " << i << " due to unrecognized type" << std::endl;
		}
	}
}


void Hud::drawStatbar(v2s32 pos, u16 corner, u16 drawdir, std::string texture, s32 count, v2s32 offset) {
	const video::SColor color(255, 255, 255, 255);
	const video::SColor colors[] = {color, color, color, color};
	
	video::ITexture *stat_texture = tsrc->getTexture(texture);
	if (!stat_texture)
		return;
		
	core::dimension2di srcd(stat_texture->getOriginalSize());

	v2s32 p = pos;
	if (corner & HUD_CORNER_LOWER)
		p -= srcd.Height;

	p += offset;

	v2s32 steppos;
	switch (drawdir) {
		case HUD_DIR_RIGHT_LEFT:
			steppos = v2s32(-1, 0);
			break;
		case HUD_DIR_TOP_BOTTOM:
			steppos = v2s32(0, 1);
			break;
		case HUD_DIR_BOTTOM_TOP:
			steppos = v2s32(0, -1);
			break;
		default:
			steppos = v2s32(1, 0);	
	}
	steppos.X *= srcd.Width;
	steppos.Y *= srcd.Height;
	
	for (s32 i = 0; i < count / 2; i++)
	{
		core::rect<s32> srcrect(0, 0, srcd.Width, srcd.Height);
		core::rect<s32> dstrect(srcrect);

		dstrect += p;
		driver->draw2DImage(stat_texture, dstrect, srcrect, NULL, colors, true);
		p += steppos;
	}
	
	if (count % 2 == 1)
	{
		core::rect<s32> srcrect(0, 0, srcd.Width / 2, srcd.Height);
		core::rect<s32> dstrect(srcrect);

		dstrect += p;
		driver->draw2DImage(stat_texture, dstrect, srcrect, NULL, colors, true);
	}
}


void Hud::drawHotbar(v2s32 centerlowerpos, s32 halfheartcount, u16 playeritem, s32 breath) {
	InventoryList *mainlist = inventory->getList("main");
	if (mainlist == NULL) {
		errorstream << "draw_hotbar(): mainlist == NULL" << std::endl;
		return;
	}
	
	s32 hotbar_itemcount = player->hud_hotbar_itemcount;
	s32 padding = hotbar_imagesize / 12;
	s32 width = hotbar_itemcount * (hotbar_imagesize + padding * 2);
	v2s32 pos = centerlowerpos - v2s32(width / 2, hotbar_imagesize + padding * 3);
	
	if (player->hud_flags & HUD_FLAG_HOTBAR_VISIBLE)
		drawItem(pos, hotbar_imagesize, hotbar_itemcount, mainlist, playeritem + 1, 0);
	if (player->hud_flags & HUD_FLAG_HEALTHBAR_VISIBLE)
		drawStatbar(pos - v2s32(0, 4), HUD_CORNER_LOWER, HUD_DIR_LEFT_RIGHT,
				"heart.png", halfheartcount, v2s32(0, 0));
	if (player->hud_flags & HUD_FLAG_BREATHBAR_VISIBLE && breath <= 10)
		drawStatbar(pos - v2s32(-180, 4), HUD_CORNER_LOWER, HUD_DIR_LEFT_RIGHT,
				"bubble.png", breath*2, v2s32(0, 0));
}


void Hud::drawCrosshair() {
	if (!(player->hud_flags & HUD_FLAG_CROSSHAIR_VISIBLE) || player->camera_mode == THIRD_FRONT)
		return;
		
	if (use_crosshair_image) {
		video::ITexture *crosshair = tsrc->getTexture("crosshair.png");
		v2u32 size  = crosshair->getOriginalSize();
		v2s32 lsize = v2s32(displaycenter.X - (size.X / 2),
							displaycenter.Y - (size.Y / 2));
		driver->draw2DImage(crosshair, lsize,
				core::rect<s32>(0, 0, size.X, size.Y),
				0, crosshair_argb, true);
	} else {
		driver->draw2DLine(displaycenter - v2s32(10, 0),
				displaycenter + v2s32(10, 0), crosshair_argb);
		driver->draw2DLine(displaycenter - v2s32(0, 10),
				displaycenter + v2s32(0, 10), crosshair_argb);
	}
}


void Hud::drawSelectionBoxes(std::vector<aabb3f> &hilightboxes) {
	for (std::vector<aabb3f>::const_iterator
			i = hilightboxes.begin();
			i != hilightboxes.end(); i++) {
		driver->draw3DBox(*i, selectionbox_argb);
	}
}


void Hud::resizeHotbar() {
	if (screensize.Y <= 800)
		hotbar_imagesize = 32;
	else if (screensize.Y <= 1280)
		hotbar_imagesize = 48;
	else
		hotbar_imagesize = 64;
}

void drawItemStack(video::IVideoDriver *driver,
		gui::IGUIFont *font,
		const ItemStack &item,
		const core::rect<s32> &rect,
		const core::rect<s32> *clip,
		IGameDef *gamedef)
{
	if(item.empty())
		return;
	
	const ItemDefinition &def = item.getDefinition(gamedef->idef());
	video::ITexture *texture = gamedef->idef()->getInventoryTexture(def.name, gamedef);

	// Draw the inventory texture
	if(texture != NULL)
	{
		const video::SColor color(255,255,255,255);
		const video::SColor colors[] = {color,color,color,color};
		driver->draw2DImage(texture, rect,
			core::rect<s32>(core::position2d<s32>(0,0),
			core::dimension2di(texture->getOriginalSize())),
			clip, colors, true);
	}

	if(def.type == ITEM_TOOL && item.wear != 0)
	{
		// Draw a progressbar
		float barheight = rect.getHeight()/16;
		float barpad_x = rect.getWidth()/16;
		float barpad_y = rect.getHeight()/16;
		core::rect<s32> progressrect(
			rect.UpperLeftCorner.X + barpad_x,
			rect.LowerRightCorner.Y - barpad_y - barheight,
			rect.LowerRightCorner.X - barpad_x,
			rect.LowerRightCorner.Y - barpad_y);

		// Shrink progressrect by amount of tool damage
		float wear = item.wear / 65535.0;
		int progressmid =
			wear * progressrect.UpperLeftCorner.X +
			(1-wear) * progressrect.LowerRightCorner.X;

		// Compute progressbar color
		//   wear = 0.0: green
		//   wear = 0.5: yellow
		//   wear = 1.0: red
		video::SColor color(255,255,255,255);
		int wear_i = MYMIN(floor(wear * 600), 511);
		wear_i = MYMIN(wear_i + 10, 511);
		if(wear_i <= 255)
			color.set(255, wear_i, 255, 0);
		else
			color.set(255, 255, 511-wear_i, 0);

		core::rect<s32> progressrect2 = progressrect;
		progressrect2.LowerRightCorner.X = progressmid;
		driver->draw2DRectangle(color, progressrect2, clip);

		color = video::SColor(255,0,0,0);
		progressrect2 = progressrect;
		progressrect2.UpperLeftCorner.X = progressmid;
		driver->draw2DRectangle(color, progressrect2, clip);
	}

	if(font != NULL && item.count >= 2)
	{
		// Get the item count as a string
		std::string text = itos(item.count);
		v2u32 dim = font->getDimension(narrow_to_wide(text).c_str());
		v2s32 sdim(dim.X,dim.Y);

		core::rect<s32> rect2(
			/*rect.UpperLeftCorner,
			core::dimension2d<u32>(rect.getWidth(), 15)*/
			rect.LowerRightCorner - sdim,
			sdim
		);

		video::SColor bgcolor(128,0,0,0);
		driver->draw2DRectangle(bgcolor, rect2, clip);

		video::SColor color(255,255,255,255);
		font->draw(text.c_str(), rect2, color, false, false, clip);
	}
}<|MERGE_RESOLUTION|>--- conflicted
+++ resolved
@@ -29,11 +29,8 @@
 #include "inventory.h"
 #include "tile.h"
 #include "localplayer.h"
-<<<<<<< HEAD
 #include "game.h" //CAMERA_MODES
-=======
 #include "camera.h"
->>>>>>> 21f1bec7
 
 #include <IGUIStaticText.h>
 
