--- conflicted
+++ resolved
@@ -29,12 +29,8 @@
 #include "inventory.h"
 #include "tile.h"
 #include "localplayer.h"
-<<<<<<< HEAD
-#include "game.h" //CAMERA_MODES
+#include "game.h" // CameraModes
 #include "camera.h"
-=======
-#include "game.h" // CameraModes
->>>>>>> 9122a918
 
 #include <IGUIStaticText.h>
 
