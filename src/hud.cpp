﻿/*
hud.cpp
Copyright (C) 2010-2013 celeron55, Perttu Ahola <celeron55@gmail.com>
Copyright (C) 2010-2013 blue42u, Jonathon Anderson <anderjon@umail.iu.edu>
Copyright (C) 2010-2013 kwolekr, Ryan Kwolek <kwolekr@minetest.net>
*/

/*
This file is part of Freeminer.

Freeminer is free software: you can redistribute it and/or modify
it under the terms of the GNU General Public License as published by
the Free Software Foundation, either version 3 of the License, or
(at your option) any later version.

Freeminer  is distributed in the hope that it will be useful,
but WITHOUT ANY WARRANTY; without even the implied warranty of
MERCHANTABILITY or FITNESS FOR A PARTICULAR PURPOSE.  See the
GNU General Public License for more details.

You should have received a copy of the GNU General Public License
along with Freeminer.  If not, see <http://www.gnu.org/licenses/>.
*/

#include "hud.h"
#include "main.h"
#include "settings.h"
#include "util/numeric.h"
#include "log.h"
#include "gamedef.h"
#include "itemdef.h"
#include "inventory.h"
#include "tile.h"
#include "localplayer.h"
#include "game.h" // CameraModes
#include "camera.h"
#include "porting.h"
#include "fontengine.h"
#include <IGUIStaticText.h>

#ifdef HAVE_TOUCHSCREENGUI
#include "touchscreengui.h"
#endif

Hud::Hud(video::IVideoDriver *driver, scene::ISceneManager* smgr,
		gui::IGUIEnvironment* guienv, IGameDef *gamedef, LocalPlayer *player,
		Inventory *inventory) {
	this->driver      = driver;
	this->smgr        = smgr;
	this->guienv      = guienv;
	this->gamedef     = gamedef;
	this->player      = player;
	this->inventory   = inventory;

	m_screensize       = v2u32(0, 0);
	m_displaycenter    = v2s32(0, 0);
	m_hotbar_imagesize = floor(HOTBAR_IMAGE_SIZE * porting::getDisplayDensity() + 0.5);
	m_hotbar_imagesize *= g_settings->getFloat("hud_scaling");
	m_padding = m_hotbar_imagesize / 12;

	const video::SColor hbar_color(255, 255, 255, 255);
	for (unsigned int i=0; i < 4; i++ ){
		hbar_colors[i] = hbar_color;
	}

	tsrc = gamedef->getTextureSource();

	v3f crosshair_color = g_settings->getV3F("crosshair_color");
	u32 cross_r = rangelim(myround(crosshair_color.X), 0, 255);
	u32 cross_g = rangelim(myround(crosshair_color.Y), 0, 255);
	u32 cross_b = rangelim(myround(crosshair_color.Z), 0, 255);
	u32 cross_a = rangelim(g_settings->getS32("crosshair_alpha"), 0, 255);
	crosshair_argb = video::SColor(cross_a, cross_r, cross_g, cross_b);

	v3f selectionbox_color = g_settings->getV3F("selectionbox_color");
	u32 sbox_r = rangelim(myround(selectionbox_color.X), 0, 255);
	u32 sbox_g = rangelim(myround(selectionbox_color.Y), 0, 255);
	u32 sbox_b = rangelim(myround(selectionbox_color.Z), 0, 255);
	selectionbox_argb = video::SColor(255, sbox_r, sbox_g, sbox_b);

	use_crosshair_image = tsrc->isKnownSourceImage("crosshair.png");

	hotbar_image = "";
	use_hotbar_image = false;
	hotbar_selected_image = "";
	use_hotbar_selected_image = false;
}

void Hud::drawItem(const ItemStack &item, const core::rect<s32>& rect, bool selected) {

	if (selected) {
			/* draw hihlighting around selected item */
			if (use_hotbar_selected_image) {
				core::rect<s32> imgrect2 = rect;
				imgrect2.UpperLeftCorner.X  -= (m_padding*2);
				imgrect2.UpperLeftCorner.Y  -= (m_padding*2);
				imgrect2.LowerRightCorner.X += (m_padding*2);
				imgrect2.LowerRightCorner.Y += (m_padding*2);
					video::ITexture *texture = tsrc->getTexture(hotbar_selected_image);
					core::dimension2di imgsize(texture->getOriginalSize());
				driver->draw2DImage(texture, imgrect2,
						core::rect<s32>(core::position2d<s32>(0,0), imgsize),
						NULL, hbar_colors, true);
			} else {
				video::SColor c_outside(255,255,0,0);
				//video::SColor c_outside(255,0,0,0);
				//video::SColor c_inside(255,192,192,192);
				s32 x1 = rect.UpperLeftCorner.X;
				s32 y1 = rect.UpperLeftCorner.Y;
				s32 x2 = rect.LowerRightCorner.X;
				s32 y2 = rect.LowerRightCorner.Y;
				// Black base borders
				driver->draw2DRectangle(c_outside,
					core::rect<s32>(
					v2s32(x1 - m_padding, y1 - m_padding),
					v2s32(x2 + m_padding, y1)
					), NULL);
				driver->draw2DRectangle(c_outside,
					core::rect<s32>(
					v2s32(x1 - m_padding, y2),
					v2s32(x2 + m_padding, y2 + m_padding)
					), NULL);
				driver->draw2DRectangle(c_outside,
					core::rect<s32>(
					v2s32(x1 - m_padding, y1),
						v2s32(x1, y2)
					), NULL);
				driver->draw2DRectangle(c_outside,
					core::rect<s32>(
						v2s32(x2, y1),
					v2s32(x2 + m_padding, y2)
					), NULL);
				/*// Light inside borders
				driver->draw2DRectangle(c_inside,
					core::rect<s32>(
						v2s32(x1 - padding/2, y1 - padding/2),
						v2s32(x2 + padding/2, y1)
					), NULL);
				driver->draw2DRectangle(c_inside,
					core::rect<s32>(
						v2s32(x1 - padding/2, y2),
						v2s32(x2 + padding/2, y2 + padding/2)
					), NULL);
				driver->draw2DRectangle(c_inside,
					core::rect<s32>(
						v2s32(x1 - padding/2, y1),
						v2s32(x1, y2)
					), NULL);
				driver->draw2DRectangle(c_inside,
					core::rect<s32>(
						v2s32(x2, y1),
						v2s32(x2 + padding/2, y2)
					), NULL);
				*/
			}
		}

		video::SColor bgcolor2(128, 0, 0, 0);
		if (!use_hotbar_image)
			driver->draw2DRectangle(bgcolor2, rect, NULL);
		drawItemStack(driver, g_fontengine->getFont(), item, rect, NULL, gamedef);
	}

//NOTE: selectitem = 0 -> no selected; selectitem 1-based
void Hud::drawItems(v2s32 upperleftpos, s32 itemcount, s32 offset,
		InventoryList *mainlist, u16 selectitem, u16 direction)
{
#ifdef HAVE_TOUCHSCREENGUI
	if ( (g_touchscreengui) && (offset == 0))
		g_touchscreengui->resetHud();
#endif

	// Position of upper left corner of bar
	v2s32 pos = upperleftpos;

	if (hotbar_image != player->hotbar_image) {
		hotbar_image = player->hotbar_image;
		if (hotbar_image != "")
			use_hotbar_image = tsrc->isKnownSourceImage(hotbar_image);
		else
			use_hotbar_image = false;
	}

	if (hotbar_selected_image != player->hotbar_selected_image) {
		hotbar_selected_image = player->hotbar_selected_image;
		if (hotbar_selected_image != "")
			use_hotbar_selected_image = tsrc->isKnownSourceImage(hotbar_selected_image);
		else
			use_hotbar_selected_image = false;
	}

	/* draw customized item background */
	if (use_hotbar_image) {
		video::ITexture *texture = tsrc->getTexture(hotbar_image);
		core::dimension2di imgsize(texture->getOriginalSize());
		core::rect<s32> rect(-m_padding, -m_padding,
			m_hotbar_imagesize + m_padding, m_hotbar_imagesize + m_padding);
		rect += pos;
		core::position2d<s32> step(0, 0);
		(direction == HUD_DIR_TOP_BOTTOM || direction == HUD_DIR_BOTTOM_TOP ?
			step.Y : step.X) = m_hotbar_imagesize + m_padding * 2;
		for (int i = 0; i < itemcount - offset; i++) {
			driver->draw2DImage(texture, rect,
				core::rect<s32>(core::position2d<s32>(0, 0), imgsize),
				NULL, hbar_colors, true);
			rect += step;
		}
	}

	for (s32 i = offset; i < itemcount && (size_t)i < mainlist->getSize(); i++)
	{
		v2s32 steppos;
		s32 fullimglen = m_hotbar_imagesize + m_padding * 2;

		core::rect<s32> imgrect(-m_padding, -m_padding,
			m_hotbar_imagesize - m_padding, m_hotbar_imagesize - m_padding);

		switch (direction) {
			case HUD_DIR_RIGHT_LEFT:
				steppos = v2s32(-(m_padding + (i - offset) * fullimglen), m_padding);
				break;
			case HUD_DIR_TOP_BOTTOM:
				steppos = v2s32(m_padding, m_padding + (i - offset) * fullimglen);
				break;
			case HUD_DIR_BOTTOM_TOP:
				steppos = v2s32(m_padding, -(m_padding + (i - offset) * fullimglen));
				break;
			default:
				steppos = v2s32(m_padding + (i - offset) * fullimglen, m_padding);
				break;
		}

		drawItem(mainlist->getItem(i), (imgrect + pos + steppos), (i +1) == selectitem );

#ifdef HAVE_TOUCHSCREENGUI
		if (g_touchscreengui)
			g_touchscreengui->registerHudItem(i, (imgrect + pos + steppos));
#endif
	}
}


void Hud::drawLuaElements(v3s16 camera_offset) {
	u32 text_height = g_fontengine->getTextHeight();
	irr::gui::IGUIFont* font = g_fontengine->getFont();
	for (size_t i = 0; i != player->maxHudId(); i++) {
		HudElement *e = player->getHud(i);
		if (!e)
			continue;

		v2s32 pos(floor(e->pos.X * (float) m_screensize.X + 0.5),
				floor(e->pos.Y * (float) m_screensize.Y + 0.5));
		switch (e->type) {
			case HUD_ELEM_IMAGE: {
				video::ITexture *texture = tsrc->getTexture(e->text);
				if (!texture)
					continue;

				const video::SColor color(255, 255, 255, 255);
				const video::SColor colors[] = {color, color, color, color};
				core::dimension2di imgsize(texture->getOriginalSize());
				v2s32 dstsize(imgsize.Width * e->scale.X,
				              imgsize.Height * e->scale.Y);
				if (e->scale.X < 0)
					dstsize.X = m_screensize.X * (e->scale.X * -0.01);
				if (e->scale.Y < 0)
					dstsize.Y = m_screensize.Y * (e->scale.Y * -0.01);
				v2s32 offset((e->align.X - 1.0) * dstsize.X / 2,
				             (e->align.Y - 1.0) * dstsize.Y / 2);
				core::rect<s32> rect(0, 0, dstsize.X, dstsize.Y);
				rect += pos + offset + v2s32(e->offset.X, e->offset.Y);
				driver->draw2DImage(texture, rect,
					core::rect<s32>(core::position2d<s32>(0,0), imgsize),
					NULL, colors, true);
				break; }
			case HUD_ELEM_TEXT: {
				video::SColor color(255, (e->number >> 16) & 0xFF,
										 (e->number >> 8)  & 0xFF,
										 (e->number >> 0)  & 0xFF);
				core::rect<s32> size(0, 0, e->scale.X, text_height * e->scale.Y);
				std::wstring text = narrow_to_wide(e->text);
				core::dimension2d<u32> textsize = font->getDimension(text.c_str());
				v2s32 offset((e->align.X - 1.0) * (textsize.Width / 2),
				             (e->align.Y - 1.0) * (textsize.Height / 2));
				v2s32 offs(e->offset.X, e->offset.Y);
				font->draw(text.c_str(), size + pos + offset + offs, color);
				break; }
			case HUD_ELEM_STATBAR: {
				v2s32 offs(e->offset.X, e->offset.Y);
				drawStatbar(pos, HUD_CORNER_UPPER, e->dir, e->text, e->number, offs, e->size);
				break; }
			case HUD_ELEM_INVENTORY: {
				InventoryList *inv = inventory->getList(e->text);
				drawItems(pos, e->number, 0, inv, e->item, e->dir);
				break; }
			case HUD_ELEM_WAYPOINT: {
				v3f p_pos = player->getPosition() / BS;
				v3f w_pos = e->world_pos * BS;
				float distance = floor(10 * p_pos.getDistanceFrom(e->world_pos)) / 10;
				scene::ICameraSceneNode* camera = smgr->getActiveCamera();
				w_pos -= intToFloat(camera_offset, BS);
				core::matrix4 trans = camera->getProjectionMatrix();
				trans *= camera->getViewMatrix();
				f32 transformed_pos[4] = { w_pos.X, w_pos.Y, w_pos.Z, 1.0f };
				trans.multiplyWith1x4Matrix(transformed_pos);
				if (transformed_pos[3] < 0)
					break;
				f32 zDiv = transformed_pos[3] == 0.0f ? 1.0f :
					core::reciprocal(transformed_pos[3]);
				pos.X = m_screensize.X * (0.5 * transformed_pos[0] * zDiv + 0.5);
				pos.Y = m_screensize.Y * (0.5 - transformed_pos[1] * zDiv * 0.5);
				video::SColor color(255, (e->number >> 16) & 0xFF,
										 (e->number >> 8)  & 0xFF,
										 (e->number >> 0)  & 0xFF);
				core::rect<s32> size(0, 0, 200, 2 * text_height);
				std::wstring text = narrow_to_wide(e->name);
				font->draw(text.c_str(), size + pos, color);
				std::ostringstream os;
				os<<distance<<e->text;
				text = narrow_to_wide(os.str());
				pos.Y += text_height;
				font->draw(text.c_str(), size + pos, color);
				break; }
			default:
				infostream << "Hud::drawLuaElements: ignoring drawform " << e->type <<
					" of hud element ID " << i << " due to unrecognized type" << std::endl;
		}
	}
}


void Hud::drawStatbar(v2s32 pos, u16 corner, u16 drawdir, std::string texture,
		s32 count, v2s32 offset, v2s32 size)
{
	const video::SColor color(255, 255, 255, 255);
	const video::SColor colors[] = {color, color, color, color};

	video::ITexture *stat_texture = tsrc->getTexture(texture);
	if (!stat_texture)
		return;

	core::dimension2di srcd(stat_texture->getOriginalSize());
	core::dimension2di dstd;
	if (size == v2s32()) {
		dstd = srcd;
	} else {
		double size_factor = g_settings->getFloat("hud_scaling") *
				porting::getDisplayDensity();
		dstd.Height = size.Y * size_factor;
		dstd.Width  = size.X * size_factor;
		offset.X *= size_factor;
		offset.Y *= size_factor;
	}

	v2s32 p = pos;
	if (corner & HUD_CORNER_LOWER)
		p -= dstd.Height;

	p += offset;

	v2s32 steppos;
	switch (drawdir) {
		case HUD_DIR_RIGHT_LEFT:
			steppos = v2s32(-1, 0);
			break;
		case HUD_DIR_TOP_BOTTOM:
			steppos = v2s32(0, 1);
			break;
		case HUD_DIR_BOTTOM_TOP:
			steppos = v2s32(0, -1);
			break;
		default:
			steppos = v2s32(1, 0);
	}
	steppos.X *= dstd.Width;
	steppos.Y *= dstd.Height;

	for (s32 i = 0; i < count / 2; i++)
	{
		core::rect<s32> srcrect(0, 0, srcd.Width, srcd.Height);
		core::rect<s32> dstrect(0,0, dstd.Width, dstd.Height);

		dstrect += p;
		driver->draw2DImage(stat_texture, dstrect, srcrect, NULL, colors, true);
		p += steppos;
	}

	if (count % 2 == 1)
	{
		core::rect<s32> srcrect(0, 0, srcd.Width / 2, srcd.Height);
		core::rect<s32> dstrect(0,0, dstd.Width / 2, dstd.Height);

		dstrect += p;
		driver->draw2DImage(stat_texture, dstrect, srcrect, NULL, colors, true);
	}
}


void Hud::drawHotbar(u16 playeritem) {

	v2s32 centerlowerpos(m_displaycenter.X, m_screensize.Y);

	InventoryList *mainlist = inventory->getList("main");
	if (mainlist == NULL) {
		//silently ignore this we may not be initialized completely
		return;
	}

	s32 hotbar_itemcount = player->hud_hotbar_itemcount;
	s32 width = hotbar_itemcount * (m_hotbar_imagesize + m_padding * 2);
	v2s32 pos = centerlowerpos - v2s32(width / 2, m_hotbar_imagesize + m_padding * 3);

	if ( (float) width / (float) porting::getWindowSize().X <=
			g_settings->getFloat("hud_hotbar_max_width")) {
		if (player->hud_flags & HUD_FLAG_HOTBAR_VISIBLE) {
			drawItems(pos, hotbar_itemcount, 0, mainlist, playeritem + 1, 0);
		}
	}
	else {
		pos.X += width/4;

		v2s32 secondpos = pos;
		pos = pos - v2s32(0, m_hotbar_imagesize + m_padding * 2);

		if (player->hud_flags & HUD_FLAG_HOTBAR_VISIBLE) {
			drawItems(pos, hotbar_itemcount/2, 0, mainlist, playeritem + 1, 0);
			drawItems(secondpos, hotbar_itemcount, hotbar_itemcount/2, mainlist, playeritem + 1, 0);
		}
	}
<<<<<<< HEAD
=======

	//////////////////////////// compatibility code to be removed //////////////
	// this is ugly as hell but there's no other way to keep compatibility to
	// old servers
	if ((player->hud_flags & HUD_FLAG_HEALTHBAR_VISIBLE)) {
		drawStatbar(v2s32(floor(0.5 * (float)m_screensize.X + 0.5),
			floor(1 * (float) m_screensize.Y + 0.5)),
			HUD_CORNER_UPPER, 0, "heart.png",
			player->hp, v2s32((-10*24)-25,-(48+24+10)), v2s32(24,24));
	}

	if ((player->hud_flags & HUD_FLAG_BREATHBAR_VISIBLE) &&
			(player->getBreath() < 11)) {
		drawStatbar(v2s32(floor(0.5 * (float)m_screensize.X + 0.5),
			floor(1 * (float) m_screensize.Y + 0.5)),
			HUD_CORNER_UPPER, 0, "bubble.png",
			player->getBreath(), v2s32(25,-(48+24+10)), v2s32(24,24));
	}
	////////////////////////////////////////////////////////////////////////////
>>>>>>> 15c03761
}


void Hud::drawCrosshair() {

	if (use_crosshair_image) {
		video::ITexture *crosshair = tsrc->getTexture("crosshair.png");
		v2u32 size  = crosshair->getOriginalSize();
		v2s32 lsize = v2s32(m_displaycenter.X - (size.X / 2),
				m_displaycenter.Y - (size.Y / 2));
		driver->draw2DImage(crosshair, lsize,
				core::rect<s32>(0, 0, size.X, size.Y),
				0, crosshair_argb, true);
	} else {
		driver->draw2DLine(m_displaycenter - v2s32(10, 0),
				m_displaycenter + v2s32(10, 0), crosshair_argb);
		driver->draw2DLine(m_displaycenter - v2s32(0, 10),
				m_displaycenter + v2s32(0, 10), crosshair_argb);
	}
}


void Hud::drawSelectionBoxes(std::vector<aabb3f> &hilightboxes) {
	for (std::vector<aabb3f>::const_iterator
			i = hilightboxes.begin();
			i != hilightboxes.end(); i++) {
		driver->draw3DBox(*i, selectionbox_argb);
	}
}


void Hud::resizeHotbar() {
	if (m_screensize != porting::getWindowSize()) {
		m_hotbar_imagesize = floor(HOTBAR_IMAGE_SIZE * porting::getDisplayDensity() + 0.5);
		m_hotbar_imagesize *= g_settings->getFloat("hud_scaling");
		m_padding = m_hotbar_imagesize / 12;
		m_screensize = porting::getWindowSize();
		m_displaycenter = v2s32(m_screensize.X/2,m_screensize.Y/2);
	}
}

void drawItemStack(video::IVideoDriver *driver,
		gui::IGUIFont *font,
		const ItemStack &item,
		const core::rect<s32> &rect,
		const core::rect<s32> *clip,
		IGameDef *gamedef)
{
	if(item.empty())
		return;

	const ItemDefinition &def = item.getDefinition(gamedef->idef());
	video::ITexture *texture = gamedef->idef()->getInventoryTexture(def.name, gamedef);

	// Draw the inventory texture
	if(texture != NULL)
	{
		const video::SColor color(255,255,255,255);
		const video::SColor colors[] = {color,color,color,color};
		driver->draw2DImage(texture, rect,
			core::rect<s32>(core::position2d<s32>(0,0),
			core::dimension2di(texture->getOriginalSize())),
			clip, colors, true);
	}

	if(def.type == ITEM_TOOL && item.wear != 0)
	{
		// Draw a progressbar
		float barheight = rect.getHeight()/16;
		float barpad_x = rect.getWidth()/16;
		float barpad_y = rect.getHeight()/16;
		core::rect<s32> progressrect(
			rect.UpperLeftCorner.X + barpad_x,
			rect.LowerRightCorner.Y - barpad_y - barheight,
			rect.LowerRightCorner.X - barpad_x,
			rect.LowerRightCorner.Y - barpad_y);

		// Shrink progressrect by amount of tool damage
		float wear = item.wear / 65535.0;
		int progressmid =
			wear * progressrect.UpperLeftCorner.X +
			(1-wear) * progressrect.LowerRightCorner.X;

		// Compute progressbar color
		//   wear = 0.0: green
		//   wear = 0.5: yellow
		//   wear = 1.0: red
		video::SColor color(255,255,255,255);
		int wear_i = MYMIN(floor(wear * 600), 511);
		wear_i = MYMIN(wear_i + 10, 511);
		if(wear_i <= 255)
			color.set(255, wear_i, 255, 0);
		else
			color.set(255, 255, 511-wear_i, 0);

		core::rect<s32> progressrect2 = progressrect;
		progressrect2.LowerRightCorner.X = progressmid;
		driver->draw2DRectangle(color, progressrect2, clip);

		color = video::SColor(255,0,0,0);
		progressrect2 = progressrect;
		progressrect2.UpperLeftCorner.X = progressmid;
		driver->draw2DRectangle(color, progressrect2, clip);
	}

	if(font != NULL && item.count >= 2)
	{
		// Get the item count as a string
		std::string text = itos(item.count);
		v2u32 dim = font->getDimension(narrow_to_wide(text).c_str());
		v2s32 sdim(dim.X,dim.Y);

		core::rect<s32> rect2(
			/*rect.UpperLeftCorner,
			core::dimension2d<u32>(rect.getWidth(), 15)*/
			rect.LowerRightCorner - sdim,
			sdim
		);

		video::SColor bgcolor(128,0,0,0);
		driver->draw2DRectangle(bgcolor, rect2, clip);

		video::SColor color(255,255,255,255);
		font->draw(text.c_str(), rect2, color, false, false, clip);
	}
}<|MERGE_RESOLUTION|>--- conflicted
+++ resolved
@@ -427,28 +427,6 @@
 			drawItems(secondpos, hotbar_itemcount, hotbar_itemcount/2, mainlist, playeritem + 1, 0);
 		}
 	}
-<<<<<<< HEAD
-=======
-
-	//////////////////////////// compatibility code to be removed //////////////
-	// this is ugly as hell but there's no other way to keep compatibility to
-	// old servers
-	if ((player->hud_flags & HUD_FLAG_HEALTHBAR_VISIBLE)) {
-		drawStatbar(v2s32(floor(0.5 * (float)m_screensize.X + 0.5),
-			floor(1 * (float) m_screensize.Y + 0.5)),
-			HUD_CORNER_UPPER, 0, "heart.png",
-			player->hp, v2s32((-10*24)-25,-(48+24+10)), v2s32(24,24));
-	}
-
-	if ((player->hud_flags & HUD_FLAG_BREATHBAR_VISIBLE) &&
-			(player->getBreath() < 11)) {
-		drawStatbar(v2s32(floor(0.5 * (float)m_screensize.X + 0.5),
-			floor(1 * (float) m_screensize.Y + 0.5)),
-			HUD_CORNER_UPPER, 0, "bubble.png",
-			player->getBreath(), v2s32(25,-(48+24+10)), v2s32(24,24));
-	}
-	////////////////////////////////////////////////////////////////////////////
->>>>>>> 15c03761
 }
 
 
