/*
nodedef.cpp
Copyright (C) 2013 celeron55, Perttu Ahola <celeron55@gmail.com>
*/

/*
This file is part of Freeminer.

Freeminer is free software: you can redistribute it and/or modify
it under the terms of the GNU General Public License as published by
the Free Software Foundation, either version 3 of the License, or
(at your option) any later version.

Freeminer  is distributed in the hope that it will be useful,
but WITHOUT ANY WARRANTY; without even the implied warranty of
MERCHANTABILITY or FITNESS FOR A PARTICULAR PURPOSE.  See the
GNU General Public License for more details.

You should have received a copy of the GNU General Public License
along with Freeminer.  If not, see <http://www.gnu.org/licenses/>.
*/

#include "nodedef.h"

#include "main.h" // For g_settings
#include "itemdef.h"
#ifndef SERVER
#include "tile.h"
#endif
#include "log.h"
#include "settings.h"
#include "nameidmapping.h"
#include "util/numeric.h"
#include "util/serialize.h"
<<<<<<< HEAD
//#include "profiler.h" // For TimeTaker
#include "shader.h"
=======
#include "exceptions.h"
#include "debug.h"

>>>>>>> 6bc4cad0
/*
	NodeBox
*/

void NodeBox::reset()
{
	type = NODEBOX_REGULAR;
	// default is empty
	fixed.clear();
	// default is sign/ladder-like
	wall_top = aabb3f(-BS/2, BS/2-BS/16., -BS/2, BS/2, BS/2, BS/2);
	wall_bottom = aabb3f(-BS/2, -BS/2, -BS/2, BS/2, -BS/2+BS/16., BS/2);
	wall_side = aabb3f(-BS/2, -BS/2, -BS/2, -BS/2+BS/16., BS/2, BS/2);
}

void NodeBox::serialize(std::ostream &os, u16 protocol_version) const
{
	int version = protocol_version >= 21 ? 2 : 1;
	writeU8(os, version);

	if (version == 1 && type == NODEBOX_LEVELED)
		writeU8(os, NODEBOX_FIXED);
	else
		writeU8(os, type);

	if(type == NODEBOX_FIXED || type == NODEBOX_LEVELED)
	{
		writeU16(os, fixed.size());
		for(std::vector<aabb3f>::const_iterator
				i = fixed.begin();
				i != fixed.end(); i++)
		{
			writeV3F1000(os, i->MinEdge);
			writeV3F1000(os, i->MaxEdge);
		}
	}
	else if(type == NODEBOX_WALLMOUNTED)
	{
		writeV3F1000(os, wall_top.MinEdge);
		writeV3F1000(os, wall_top.MaxEdge);
		writeV3F1000(os, wall_bottom.MinEdge);
		writeV3F1000(os, wall_bottom.MaxEdge);
		writeV3F1000(os, wall_side.MinEdge);
		writeV3F1000(os, wall_side.MaxEdge);
	}
}

void NodeBox::deSerialize(std::istream &is)
{
	int version = readU8(is);
	if(version < 1 || version > 2)
		throw SerializationError("unsupported NodeBox version");

	reset();

	type = (enum NodeBoxType)readU8(is);

	if(type == NODEBOX_FIXED || type == NODEBOX_LEVELED)
	{
		u16 fixed_count = readU16(is);
		while(fixed_count--)
		{
			aabb3f box;
			box.MinEdge = readV3F1000(is);
			box.MaxEdge = readV3F1000(is);
			fixed.push_back(box);
		}
	}
	else if(type == NODEBOX_WALLMOUNTED)
	{
		wall_top.MinEdge = readV3F1000(is);
		wall_top.MaxEdge = readV3F1000(is);
		wall_bottom.MinEdge = readV3F1000(is);
		wall_bottom.MaxEdge = readV3F1000(is);
		wall_side.MinEdge = readV3F1000(is);
		wall_side.MaxEdge = readV3F1000(is);
	}
}

/*
	TileDef
*/

void TileDef::serialize(std::ostream &os, u16 protocol_version) const
{
	if(protocol_version >= 17)
		writeU8(os, 1);
	else
		writeU8(os, 0);
	os<<serializeString(name);
	writeU8(os, animation.type);
	writeU16(os, animation.aspect_w);
	writeU16(os, animation.aspect_h);
	writeF1000(os, animation.length);
	if(protocol_version >= 17)
		writeU8(os, backface_culling);
}

void TileDef::deSerialize(std::istream &is)
{
	int version = readU8(is);
	name = deSerializeString(is);
	animation.type = (TileAnimationType)readU8(is);
	animation.aspect_w = readU16(is);
	animation.aspect_h = readU16(is);
	animation.length = readF1000(is);
	if(version >= 1)
		backface_culling = readU8(is);
}

/*
	SimpleSoundSpec serialization
*/

static void serializeSimpleSoundSpec(const SimpleSoundSpec &ss,
		std::ostream &os)
{
	os<<serializeString(ss.name);
	writeF1000(os, ss.gain);
}
static void deSerializeSimpleSoundSpec(SimpleSoundSpec &ss, std::istream &is)
{
	ss.name = deSerializeString(is);
	ss.gain = readF1000(is);
}

/*
	ContentFeatures
*/

ContentFeatures::ContentFeatures()
{
	reset();
}

ContentFeatures::~ContentFeatures()
{
}

void ContentFeatures::reset()
{
	/*
		Cached stuff
	*/
//#ifndef SERVER
	solidness = 2;
	visual_solidness = 0;
	backface_culling = true;
//#endif
	has_on_construct = false;
	has_on_destruct = false;
	has_after_destruct = false;
	has_on_activate = false;
	has_on_deactivate = false;
	/*
		Actual data

		NOTE: Most of this is always overridden by the default values given
		      in builtin.lua
	*/
	name = "";
	groups.clear();
	// Unknown nodes can be dug
	groups["dig_immediate"] = 2;
	drawtype = NDT_NORMAL;
	visual_scale = 1.0;
	for(u32 i = 0; i < 6; i++)
		tiledef[i] = TileDef();
	for(u16 j = 0; j < CF_SPECIAL_COUNT; j++)
		tiledef_special[j] = TileDef();
	alpha = 255;
	post_effect_color = video::SColor(0, 0, 0, 0);
	param_type = CPT_NONE;
	param_type_2 = CPT2_NONE;
	is_ground_content = false;
	light_propagates = false;
	sunlight_propagates = false;
	walkable = true;
	pointable = true;
	diggable = true;
	climbable = false;
	buildable_to = false;
	rightclickable = true;
	leveled = 0;
	liquid_type = LIQUID_NONE;
	liquid_alternative_flowing = "";
	liquid_alternative_source = "";
	liquid_viscosity = 0;
	liquid_renewable = true;
	freeze = "";
	melt = "";
	drowning = 0;
	light_source = 0;
	damage_per_second = 0;
	node_box = NodeBox();
	selection_box = NodeBox();
	waving = 0;
	legacy_facedir_simple = false;
	legacy_wallmounted = false;
	sound_footstep = SimpleSoundSpec();
	sound_dig = SimpleSoundSpec("__group");
	sound_dug = SimpleSoundSpec();

	is_circuit_element = false;
	is_wire = false;
	is_wire_connector = false;
	for(int i = 0; i < 6; ++i)
	{
		wire_connections[i] = 0;
	}
	for(int i = 0; i < 64; ++i)
	{
		circuit_element_func[i] = 0;
	}
	circuit_element_delay = 0;
}

void ContentFeatures::serialize(std::ostream &os, u16 protocol_version)
{
	if(protocol_version < 24){
		serializeOld(os, protocol_version);
		return;
	}

	writeU8(os, 7); // version
	os<<serializeString(name);
	writeU16(os, groups.size());
	for(ItemGroupList::const_iterator
			i = groups.begin(); i != groups.end(); i++){
		os<<serializeString(i->first);
		writeS16(os, i->second);
	}
	writeU8(os, drawtype);
	writeF1000(os, visual_scale);
	writeU8(os, 6);
	for(u32 i = 0; i < 6; i++)
		tiledef[i].serialize(os, protocol_version);
	writeU8(os, CF_SPECIAL_COUNT);
	for(u32 i = 0; i < CF_SPECIAL_COUNT; i++){
		tiledef_special[i].serialize(os, protocol_version);
	}
	writeU8(os, alpha);
	writeU8(os, post_effect_color.getAlpha());
	writeU8(os, post_effect_color.getRed());
	writeU8(os, post_effect_color.getGreen());
	writeU8(os, post_effect_color.getBlue());
	writeU8(os, param_type);
	writeU8(os, param_type_2);
	writeU8(os, is_ground_content);
	writeU8(os, light_propagates);
	writeU8(os, sunlight_propagates);
	writeU8(os, walkable);
	writeU8(os, pointable);
	writeU8(os, diggable);
	writeU8(os, climbable);
	writeU8(os, buildable_to);
	os<<serializeString(""); // legacy: used to be metadata_name
	writeU8(os, liquid_type);
	os<<serializeString(liquid_alternative_flowing);
	os<<serializeString(liquid_alternative_source);
	writeU8(os, liquid_viscosity);
	writeU8(os, liquid_renewable);
	writeU8(os, light_source);
	writeU32(os, damage_per_second);
	node_box.serialize(os, protocol_version);
	selection_box.serialize(os, protocol_version);
	writeU8(os, legacy_facedir_simple);
	writeU8(os, legacy_wallmounted);
	serializeSimpleSoundSpec(sound_footstep, os);
	serializeSimpleSoundSpec(sound_dig, os);
	serializeSimpleSoundSpec(sound_dug, os);
	writeU8(os, rightclickable);
	writeU8(os, drowning);
	writeU8(os, leveled);
	writeU8(os, 0/*liquid_range*/);
	writeU8(os, waving);
	// Stuff below should be moved to correct place in a version that otherwise changes
	// the protocol version
}

void ContentFeatures::deSerialize(std::istream &is)
{
	int version = readU8(is);
	if(version != 7){
		deSerializeOld(is, version);
		return;
	}

	name = deSerializeString(is);
	groups.clear();
	u32 groups_size = readU16(is);
	for(u32 i = 0; i < groups_size; i++){
		std::string name = deSerializeString(is);
		int value = readS16(is);
		groups[name] = value;
	}
	drawtype = (enum NodeDrawType)readU8(is);
	visual_scale = readF1000(is);
	if(readU8(is) != 6)
		throw SerializationError("unsupported tile count");
	for(u32 i = 0; i < 6; i++)
		tiledef[i].deSerialize(is);
	if(readU8(is) != CF_SPECIAL_COUNT)
		throw SerializationError("unsupported CF_SPECIAL_COUNT");
	for(u32 i = 0; i < CF_SPECIAL_COUNT; i++)
		tiledef_special[i].deSerialize(is);
	alpha = readU8(is);
	post_effect_color.setAlpha(readU8(is));
	post_effect_color.setRed(readU8(is));
	post_effect_color.setGreen(readU8(is));
	post_effect_color.setBlue(readU8(is));
	param_type = (enum ContentParamType)readU8(is);
	param_type_2 = (enum ContentParamType2)readU8(is);
	is_ground_content = readU8(is);
	light_propagates = readU8(is);
	sunlight_propagates = readU8(is);
	walkable = readU8(is);
	pointable = readU8(is);
	diggable = readU8(is);
	climbable = readU8(is);
	buildable_to = readU8(is);
	deSerializeString(is); // legacy: used to be metadata_name
	liquid_type = (enum LiquidType)readU8(is);
	liquid_alternative_flowing = deSerializeString(is);
	liquid_alternative_source = deSerializeString(is);
	liquid_viscosity = readU8(is);
	liquid_renewable = readU8(is);
	light_source = readU8(is);
	damage_per_second = readU32(is);
	node_box.deSerialize(is);
	selection_box.deSerialize(is);
	legacy_facedir_simple = readU8(is);
	legacy_wallmounted = readU8(is);
	deSerializeSimpleSoundSpec(sound_footstep, is);
	deSerializeSimpleSoundSpec(sound_dig, is);
	deSerializeSimpleSoundSpec(sound_dug, is);
	rightclickable = readU8(is);
	drowning = readU8(is);
	leveled = readU8(is);
	/*liquid_range =*/ readU8(is);
	waving = readU8(is);
	// If you add anything here, insert it primarily inside the try-catch
	// block to not need to increase the version.
	try{
		// Stuff below should be moved to correct place in a version that
		// otherwise changes the protocol version
	}catch(SerializationError &e) {};
}

/*
	CNodeDefManager
*/

class CNodeDefManager: public IWritableNodeDefManager
{
public:
	void clear()
	{
		m_content_features.clear();
		m_name_id_mapping.clear();
		m_name_id_mapping_with_aliases.clear();
		m_group_to_items.clear();
		m_next_id = 0;

		u32 initial_length = 0;
		initial_length = MYMAX(initial_length, CONTENT_UNKNOWN + 1);
		initial_length = MYMAX(initial_length, CONTENT_AIR + 1);
		initial_length = MYMAX(initial_length, CONTENT_IGNORE + 1);
		m_content_features.resize(initial_length);

		// Set CONTENT_UNKNOWN
		{
			ContentFeatures f;
			f.name = "unknown";
			// Insert directly into containers
			content_t c = CONTENT_UNKNOWN;
			m_content_features[c] = f;
			addNameIdMapping(c, f.name);
		}

		// Set CONTENT_AIR
		{
			ContentFeatures f;
			f.name                = "air";
			f.drawtype            = NDT_AIRLIKE;
			f.param_type          = CPT_LIGHT;
			f.light_propagates    = true;
			f.sunlight_propagates = true;
			f.walkable            = false;
			f.pointable           = false;
			f.diggable            = false;
			f.buildable_to        = true;
			f.is_ground_content   = true;
#ifndef SERVER
			f.color_avg = video::SColor(0,255,255,255);
#endif
			// Insert directly into containers
			content_t c = CONTENT_AIR;
			m_content_features[c] = f;
			addNameIdMapping(c, f.name);
		}

		// Set CONTENT_IGNORE
		{
			ContentFeatures f;
			f.name                = "ignore";
			f.drawtype            = NDT_AIRLIKE;
			f.param_type          = CPT_NONE;
			f.light_propagates    = false;
			f.sunlight_propagates = false;
			f.walkable            = false;
			f.pointable           = false;
			f.diggable            = false;
			f.buildable_to        = true; // A way to remove accidental CONTENT_IGNOREs
			f.is_ground_content   = true;
#ifndef SERVER
			f.color_avg = video::SColor(0,255,255,255);
#endif
			// Insert directly into containers
			content_t c = CONTENT_IGNORE;
			m_content_features[c] = f;
			addNameIdMapping(c, f.name);
		}
	}
	CNodeDefManager()
	{
		clear();
	}
	virtual ~CNodeDefManager()
	{
	}
	virtual IWritableNodeDefManager* clone()
	{
		CNodeDefManager *mgr = new CNodeDefManager();
		*mgr = *this;
		return mgr;
	}
	virtual const ContentFeatures& get(content_t c) const
	{
		if(c < m_content_features.size())
			return m_content_features[c];
		else
			return m_content_features[CONTENT_UNKNOWN];
	}
	virtual const ContentFeatures& get(const MapNode &n) const
	{
		return get(n.getContent());
	}
	virtual bool getId(const std::string &name, content_t &result) const
	{
		std::map<std::string, content_t>::const_iterator
			i = m_name_id_mapping_with_aliases.find(name);
		if(i == m_name_id_mapping_with_aliases.end())
			return false;
		result = i->second;
		return true;
	}
	virtual content_t getId(const std::string &name) const
	{
		content_t id = CONTENT_IGNORE;
		getId(name, id);
		return id;
	}
	virtual void getIds(const std::string &name, std::unordered_set<content_t> &result)
			const
	{
		//TimeTaker t("getIds", NULL, PRECISION_MICRO);
		if(name.substr(0,6) != "group:"){
			content_t id = CONTENT_IGNORE;
			if(getId(name, id))
				result.insert(id);
			return;
		}
		std::string group = name.substr(6);

		std::map<std::string, GroupItems>::const_iterator
			i = m_group_to_items.find(group);
		if (i == m_group_to_items.end())
			return;

		const GroupItems &items = i->second;
		for (GroupItems::const_iterator j = items.begin();
			j != items.end(); ++j) {
			if ((*j).second != 0)
				result.insert((*j).first);
		}
		//printf("getIds: %dus\n", t.stop());
	}
	virtual void getIds(const std::string &name, FMBitset &result) const {
		if(name.substr(0,6) != "group:"){
			content_t id = CONTENT_IGNORE;
			if(getId(name, id))
				result.set(id, true);
			return;
		}
		std::string group = name.substr(6);

		std::map<std::string, GroupItems>::const_iterator
			i = m_group_to_items.find(group);
		if (i == m_group_to_items.end())
			return;

		const GroupItems &items = i->second;
		for (GroupItems::const_iterator j = items.begin();
			j != items.end(); ++j) {
			if ((*j).second != 0)
				result.set((*j).first, true);
		}
	}
	virtual const ContentFeatures& get(const std::string &name) const
	{
		content_t id = CONTENT_UNKNOWN;
		getId(name, id);
		return get(id);
	}
	// returns CONTENT_IGNORE if no free ID found
	content_t allocateId()
	{
		for(content_t id = m_next_id;
				id >= m_next_id; // overflow?
				++id){
			while(id >= m_content_features.size()){
				m_content_features.push_back(ContentFeatures());
			}
			const ContentFeatures &f = m_content_features[id];
			if(f.name == ""){
				m_next_id = id + 1;
				return id;
			}
		}
		// If we arrive here, an overflow occurred in id.
		// That means no ID was found
		return CONTENT_IGNORE;
	}
	// IWritableNodeDefManager
	virtual content_t set(const std::string &name,
			const ContentFeatures &def)
	{
		assert(name != "");
		assert(name == def.name);

		// Don't allow redefining ignore (but allow air and unknown)
		if(name == "ignore"){
			infostream<<"NodeDefManager: WARNING: Ignoring "
					<<"CONTENT_IGNORE redefinition"<<std::endl;
			return CONTENT_IGNORE;
		}

		content_t id = CONTENT_IGNORE;
		bool found = m_name_id_mapping.getId(name, id);  // ignore aliases
		if(!found){
			// Get new id
			id = allocateId();
			if(id == CONTENT_IGNORE){
				infostream<<"NodeDefManager: WARNING: Absolute "
						<<"limit reached"<<std::endl;
				return CONTENT_IGNORE;
			}
			assert(id != CONTENT_IGNORE);
			addNameIdMapping(id, name);
		}
		m_content_features[id] = def;
		verbosestream<<"NodeDefManager: registering content id \""<<id
				<<"\": name=\""<<def.name<<"\""<<std::endl;

		// Add this content to the list of all groups it belongs to
		// FIXME: This should remove a node from groups it no longer
		// belongs to when a node is re-registered
		for (ItemGroupList::const_iterator i = def.groups.begin();
			i != def.groups.end(); ++i) {
			std::string group_name = i->first;

			std::map<std::string, GroupItems>::iterator
				j = m_group_to_items.find(group_name);
			if (j == m_group_to_items.end()) {
				m_group_to_items[group_name].push_back(
						std::make_pair(id, i->second));
			} else {
				GroupItems &items = j->second;
				items.push_back(std::make_pair(id, i->second));
			}
		}
		return id;
	}
	virtual content_t allocateDummy(const std::string &name)
	{
		assert(name != "");
		ContentFeatures f;
		f.name = name;
		return set(name, f);
	}
	virtual void updateAliases(IItemDefManager *idef)
	{
		std::set<std::string> all = idef->getAll();
		m_name_id_mapping_with_aliases.clear();
		for(std::set<std::string>::iterator
				i = all.begin(); i != all.end(); i++)
		{
			std::string name = *i;
			std::string convert_to = idef->getAlias(name);
			content_t id;
			if(m_name_id_mapping.getId(convert_to, id))
			{
				m_name_id_mapping_with_aliases.insert(
						std::make_pair(name, id));
			}
		}
	}
	virtual void updateTextures(ITextureSource *tsrc,
		IShaderSource *shdsrc)
	{

//#ifndef SERVER
		infostream<<"CNodeDefManager::updateTextures(): Updating "
				<<"textures in node definitions"<<std::endl;

		bool new_style_water = g_settings->getBool("new_style_water");
		bool new_style_leaves = g_settings->getBool("new_style_leaves");
		bool opaque_water = g_settings->getBool("opaque_water");
		bool enable_shaders = g_settings->getBool("enable_shaders");
		bool enable_bumpmapping = g_settings->getBool("enable_bumpmapping");
		bool enable_parallax_occlusion = g_settings->getBool("enable_parallax_occlusion");

		for(u32 i=0; i<m_content_features.size(); i++)
		{
			ContentFeatures *f = &m_content_features[i];

			// Figure out the actual tiles to use
			TileDef tiledef[6];
			for(u32 j = 0; j < 6; j++)
			{
				tiledef[j] = f->tiledef[j];
				if(tiledef[j].name == "")
					tiledef[j].name = "unknown_node.png";
			}

			bool is_liquid = false;
			bool is_water_surface = false;

			u8 material_type;
			material_type = (f->alpha == 255) ? TILE_MATERIAL_BASIC : TILE_MATERIAL_ALPHA;

			switch(f->drawtype){
			default:
			case NDT_NORMAL:
				f->solidness = 2;
				break;
			case NDT_AIRLIKE:
				f->solidness = 0;
				break;
			case NDT_LIQUID:
				assert(f->liquid_type == LIQUID_SOURCE);
				if(opaque_water)
					f->alpha = 255;
				if(new_style_water){
					f->solidness = 0;
				} else {
					f->solidness = 1;
					f->backface_culling = false;
				}
				is_liquid = true;
				break;
			case NDT_FLOWINGLIQUID:
				assert(f->liquid_type == LIQUID_FLOWING);
				f->solidness = 0;
				if(opaque_water)
					f->alpha = 255;
				is_liquid = true;
				break;
			case NDT_GLASSLIKE:
				f->solidness = 0;
				f->visual_solidness = 1;
				break;
			case NDT_GLASSLIKE_FRAMED:
				f->solidness = 0;
				f->visual_solidness = 1;
				break;
			case NDT_ALLFACES:
				f->solidness = 0;
				f->visual_solidness = 1;
				break;
			case NDT_ALLFACES_OPTIONAL:
				if(new_style_leaves){
					f->drawtype = NDT_ALLFACES;
					f->solidness = 0;
					f->visual_solidness = 1;
				} else {
					f->drawtype = NDT_NORMAL;
					f->solidness = 2;
					for(u32 i=0; i<6; i++){
						tiledef[i].name += std::string("^[noalpha");
					}
				}
				if (f->waving == 1)
					material_type = TILE_MATERIAL_WAVING_LEAVES;
				break;
			case NDT_PLANTLIKE:
				f->solidness = 0;
				f->backface_culling = false;
				if (f->waving == 1)
					material_type = TILE_MATERIAL_WAVING_PLANTS;
				break;
			case NDT_TORCHLIKE:
			case NDT_SIGNLIKE:
			case NDT_FENCELIKE:
			case NDT_RAILLIKE:
			case NDT_NODEBOX:
				f->solidness = 0;
				break;
			}

			if (is_liquid){
				material_type = (f->alpha == 255) ? TILE_MATERIAL_LIQUID_OPAQUE : TILE_MATERIAL_LIQUID_TRANSPARENT;
				if (f->name == "default:water_source")
					is_water_surface = true;
			}
			u32 tile_shader[6];
			if (shdsrc) {
			for(u16 j=0; j<6; j++)
				tile_shader[j] = shdsrc->getShader("nodes_shader",material_type, f->drawtype);

			if (is_water_surface)
				tile_shader[0] = shdsrc->getShader("water_surface_shader",material_type, f->drawtype);
			}
#ifndef SERVER
			if (tsrc) {
			// Tiles (fill in f->tiles[])
			for(u16 j = 0; j < 6; j++){
				// Shader
				f->tiles[j].shader_id = tile_shader[j];
				// Texture
				f->tiles[j].texture = tsrc->getTexture(
						tiledef[j].name,
						&f->tiles[j].texture_id);
				// Normal texture
				if (enable_shaders && (enable_bumpmapping || enable_parallax_occlusion))
					f->tiles[j].normal_texture = tsrc->getNormalTexture(tiledef[j].name);
				// Alpha
				f->tiles[j].alpha = f->alpha;
				// Material type
				f->tiles[j].material_type = material_type;
				// Material flags
				f->tiles[j].material_flags = 0;
				if(f->backface_culling)
					f->tiles[j].material_flags |= MATERIAL_FLAG_BACKFACE_CULLING;
				if(tiledef[j].animation.type == TAT_VERTICAL_FRAMES)
					f->tiles[j].material_flags |= MATERIAL_FLAG_ANIMATION_VERTICAL_FRAMES;
				// Animation parameters
				int frame_count = 1;
				if(f->tiles[j].material_flags &	MATERIAL_FLAG_ANIMATION_VERTICAL_FRAMES) {
					// Get texture size to determine frame count by
					// aspect ratio
					v2u32 size = f->tiles[j].texture->getOriginalSize();
					int frame_height = (float)size.X /
							(tiledef[j].animation.aspect_w ? (float)tiledef[j].animation.aspect_w : 1) *
							(tiledef[j].animation.aspect_h ? (float)tiledef[j].animation.aspect_h : 1);
					frame_count = size.Y / (frame_height ? frame_height : size.Y ? size.Y : 1);
					int frame_length_ms = 1000.0 *
							tiledef[j].animation.length / frame_count;
					f->tiles[j].animation_frame_count = frame_count;
					f->tiles[j].animation_frame_length_ms = frame_length_ms;
				}
				if(frame_count == 1) {
					f->tiles[j].material_flags &= ~MATERIAL_FLAG_ANIMATION_VERTICAL_FRAMES;
				} else {
					std::ostringstream os(std::ios::binary);
					for (int i = 0; i < frame_count; i++) {
						FrameSpec frame;
						os.str("");
						os<<tiledef[j].name<<"^[verticalframe:"<<frame_count<<":"<<i;
						frame.texture = tsrc->getTexture(os.str(), &frame.texture_id);
						if (f->tiles[j].normal_texture)
							frame.normal_texture = tsrc->getNormalTexture(os.str());
						f->tiles[j].frames[i]=frame;
					}
				}
			}
			f->color_avg = tsrc->getTextureInfo(f->tiles[0].texture_id)->color; // TODO: make average
			// Special tiles (fill in f->special_tiles[])
			for(u16 j=0; j<CF_SPECIAL_COUNT; j++){
				// Shader
				f->special_tiles[j].shader_id = tile_shader[j];
				// Texture
				f->special_tiles[j].texture = tsrc->getTexture(
						f->tiledef_special[j].name,
						&f->special_tiles[j].texture_id);
				// Normal texture
				if (enable_shaders && (enable_bumpmapping || enable_parallax_occlusion))
					f->special_tiles[j].normal_texture = tsrc->getNormalTexture(f->tiledef_special[j].name);
				// Alpha
				f->special_tiles[j].alpha = f->alpha;
				// Material type
				f->special_tiles[j].material_type = material_type;
				// Material flags
				f->special_tiles[j].material_flags = 0;
				if(f->tiledef_special[j].backface_culling)
					f->special_tiles[j].material_flags |= MATERIAL_FLAG_BACKFACE_CULLING;
				if(f->tiledef_special[j].animation.type == TAT_VERTICAL_FRAMES)
					f->special_tiles[j].material_flags |= MATERIAL_FLAG_ANIMATION_VERTICAL_FRAMES;
				// Animation parameters
				int frame_count = 1;
				if(f->special_tiles[j].material_flags &	MATERIAL_FLAG_ANIMATION_VERTICAL_FRAMES) {
					// Get texture size to determine frame count by
					// aspect ratio
					v2u32 size = f->special_tiles[j].texture->getOriginalSize();
					int frame_height = (float)size.X /
							(f->tiledef_special[j].animation.aspect_w ? (float)f->tiledef_special[j].animation.aspect_w : 1) *
							(f->tiledef_special[j].animation.aspect_h ? (float)f->tiledef_special[j].animation.aspect_h : 1);
					frame_count = size.Y / (frame_height ? frame_height : size.Y ? size.Y : 1);
					int frame_length_ms = 1000.0 *
							f->tiledef_special[j].animation.length / frame_count;
					f->special_tiles[j].animation_frame_count = frame_count;
					f->special_tiles[j].animation_frame_length_ms = frame_length_ms;
				}
				if(frame_count == 1) {
					f->special_tiles[j].material_flags &= ~MATERIAL_FLAG_ANIMATION_VERTICAL_FRAMES;
				} else {
					std::ostringstream os(std::ios::binary);
					for (int i = 0; i < frame_count; i++) {
						FrameSpec frame;
						os.str("");
						os<<f->tiledef_special[j].name<<"^[verticalframe:"<<frame_count<<":"<<i;
						frame.texture = tsrc->getTexture(os.str(), &frame.texture_id);
						if (f->special_tiles[j].normal_texture)
							frame.normal_texture = tsrc->getNormalTexture(os.str());
						f->special_tiles[j].frames[i]=frame;
					}
				}
			}
			}
#endif
		}
//#endif
	}
	void serialize(std::ostream &os, u16 protocol_version)
	{
		writeU8(os, 1); // version
		u16 count = 0;
		std::ostringstream os2(std::ios::binary);
		for(u32 i = 0; i < m_content_features.size(); i++)
		{
			if(i == CONTENT_IGNORE || i == CONTENT_AIR
					|| i == CONTENT_UNKNOWN)
				continue;
			ContentFeatures *f = &m_content_features[i];
			if(f->name == "")
				continue;
			writeU16(os2, i);
			// Wrap it in a string to allow different lengths without
			// strict version incompatibilities
			std::ostringstream wrapper_os(std::ios::binary);
			f->serialize(wrapper_os, protocol_version);
			os2<<serializeString(wrapper_os.str());

			assert(count + 1 > count); // must not overflow
			count++;
		}
		writeU16(os, count);
		os<<serializeLongString(os2.str());
	}
	void deSerialize(std::istream &is)
	{
		clear();
		int version = readU8(is);
		if(version != 1)
			throw SerializationError("unsupported NodeDefinitionManager version");
		u16 count = readU16(is);
		std::istringstream is2(deSerializeLongString(is), std::ios::binary);
		ContentFeatures f;
		for(u16 n = 0; n < count; n++){
			u16 i = readU16(is2);

			// Read it from the string wrapper
			std::string wrapper = deSerializeString(is2);
			std::istringstream wrapper_is(wrapper, std::ios::binary);
			f.deSerialize(wrapper_is);

			// Check error conditions
			if(i == CONTENT_IGNORE || i == CONTENT_AIR
					|| i == CONTENT_UNKNOWN){
				infostream<<"NodeDefManager::deSerialize(): WARNING: "
					<<"not changing builtin node "<<i
					<<std::endl;
				continue;
			}
			if(f.name == ""){
				infostream<<"NodeDefManager::deSerialize(): WARNING: "
					<<"received empty name"<<std::endl;
				continue;
			}
			u16 existing_id;
			bool found = m_name_id_mapping.getId(f.name, existing_id);  // ignore aliases
			if(found && i != existing_id){
				infostream<<"NodeDefManager::deSerialize(): WARNING: "
					<<"already defined with different ID: "
					<<f.name<<std::endl;
				continue;
			}

			// All is ok, add node definition with the requested ID
			if(i >= m_content_features.size())
				m_content_features.resize((u32)(i) + 1);
			m_content_features[i] = f;
			addNameIdMapping(i, f.name);
			verbosestream<<"deserialized "<<f.name<<std::endl;
		}
	}
private:
	void addNameIdMapping(content_t i, std::string name)
	{
		m_name_id_mapping.set(i, name);
		m_name_id_mapping_with_aliases.insert(std::make_pair(name, i));
	}
private:
	// Features indexed by id
	std::vector<ContentFeatures> m_content_features;
	// A mapping for fast converting back and forth between names and ids
	NameIdMapping m_name_id_mapping;
	// Like m_name_id_mapping, but only from names to ids, and includes
	// item aliases too. Updated by updateAliases()
	// Note: Not serialized.
	std::map<std::string, content_t> m_name_id_mapping_with_aliases;
	// A mapping from groups to a list of content_ts (and their levels)
	// that belong to it.  Necessary for a direct lookup in getIds().
	// Note: Not serialized.
	std::map<std::string, GroupItems> m_group_to_items;
	// Next possibly free id
	content_t m_next_id;
};

IWritableNodeDefManager* createNodeDefManager()
{
	return new CNodeDefManager();
}

/*
	Serialization of old ContentFeatures formats
*/

void ContentFeatures::serializeOld(std::ostream &os, u16 protocol_version)
{
	if(protocol_version == 13)
	{
		writeU8(os, 5); // version
		os<<serializeString(name);
		writeU16(os, groups.size());
		for(ItemGroupList::const_iterator
				i = groups.begin(); i != groups.end(); i++){
			os<<serializeString(i->first);
			writeS16(os, i->second);
		}
		writeU8(os, drawtype);
		writeF1000(os, visual_scale);
		writeU8(os, 6);
		for(u32 i = 0; i < 6; i++)
			tiledef[i].serialize(os, protocol_version);
		//CF_SPECIAL_COUNT = 2 before cf ver. 7 and protocol ver. 24
		writeU8(os, 2);
		for(u32 i = 0; i < 2; i++){
			tiledef_special[i].serialize(os, protocol_version);
		}
		writeU8(os, alpha);
		writeU8(os, post_effect_color.getAlpha());
		writeU8(os, post_effect_color.getRed());
		writeU8(os, post_effect_color.getGreen());
		writeU8(os, post_effect_color.getBlue());
		writeU8(os, param_type);
		writeU8(os, param_type_2);
		writeU8(os, is_ground_content);
		writeU8(os, light_propagates);
		writeU8(os, sunlight_propagates);
		writeU8(os, walkable);
		writeU8(os, pointable);
		writeU8(os, diggable);
		writeU8(os, climbable);
		writeU8(os, buildable_to);
		os<<serializeString(""); // legacy: used to be metadata_name
		writeU8(os, liquid_type);
		os<<serializeString(liquid_alternative_flowing);
		os<<serializeString(liquid_alternative_source);
		writeU8(os, liquid_viscosity);
		writeU8(os, light_source);
		writeU32(os, damage_per_second);
		node_box.serialize(os, protocol_version);
		selection_box.serialize(os, protocol_version);
		writeU8(os, legacy_facedir_simple);
		writeU8(os, legacy_wallmounted);
		serializeSimpleSoundSpec(sound_footstep, os);
		serializeSimpleSoundSpec(sound_dig, os);
		serializeSimpleSoundSpec(sound_dug, os);
	}
	else if (protocol_version > 13 && protocol_version < 24) {
		writeU8(os, 6); // version
		os<<serializeString(name);
		writeU16(os, groups.size());
		for(ItemGroupList::const_iterator
			i = groups.begin(); i != groups.end(); i++){
				os<<serializeString(i->first);
				writeS16(os, i->second);
		}
		writeU8(os, drawtype);
		writeF1000(os, visual_scale);
		writeU8(os, 6);
		for(u32 i = 0; i < 6; i++)
			tiledef[i].serialize(os, protocol_version);
		//CF_SPECIAL_COUNT = 2 before cf ver. 7 and protocol ver. 24
		writeU8(os, 2);
		for(u32 i = 0; i < 2; i++){
			tiledef_special[i].serialize(os, protocol_version);
		}
		writeU8(os, alpha);
		writeU8(os, post_effect_color.getAlpha());
		writeU8(os, post_effect_color.getRed());
		writeU8(os, post_effect_color.getGreen());
		writeU8(os, post_effect_color.getBlue());
		writeU8(os, param_type);
		writeU8(os, param_type_2);
		writeU8(os, is_ground_content);
		writeU8(os, light_propagates);
		writeU8(os, sunlight_propagates);
		writeU8(os, walkable);
		writeU8(os, pointable);
		writeU8(os, diggable);
		writeU8(os, climbable);
		writeU8(os, buildable_to);
		os<<serializeString(""); // legacy: used to be metadata_name
		writeU8(os, liquid_type);
		os<<serializeString(liquid_alternative_flowing);
		os<<serializeString(liquid_alternative_source);
		writeU8(os, liquid_viscosity);
		writeU8(os, liquid_renewable);
		writeU8(os, light_source);
		writeU32(os, damage_per_second);
		node_box.serialize(os, protocol_version);
		selection_box.serialize(os, protocol_version);
		writeU8(os, legacy_facedir_simple);
		writeU8(os, legacy_wallmounted);
		serializeSimpleSoundSpec(sound_footstep, os);
		serializeSimpleSoundSpec(sound_dig, os);
		serializeSimpleSoundSpec(sound_dug, os);
		writeU8(os, rightclickable);
		writeU8(os, drowning);
		writeU8(os, leveled);
		writeU8(os, 0 /*liquid_range*/);
	} else 
		throw SerializationError("ContentFeatures::serialize(): Unsupported version requested");
}

void ContentFeatures::deSerializeOld(std::istream &is, int version)
{
	if(version == 5) // In PROTOCOL_VERSION 13
	{
		name = deSerializeString(is);
		groups.clear();
		u32 groups_size = readU16(is);
		for(u32 i=0; i<groups_size; i++){
			std::string name = deSerializeString(is);
			int value = readS16(is);
			groups[name] = value;
		}
		drawtype = (enum NodeDrawType)readU8(is);
		visual_scale = readF1000(is);
		if(readU8(is) != 6)
			throw SerializationError("unsupported tile count");
		for(u32 i=0; i<6; i++)
			tiledef[i].deSerialize(is);
		if(readU8(is) != CF_SPECIAL_COUNT)
			throw SerializationError("unsupported CF_SPECIAL_COUNT");
		for(u32 i=0; i<CF_SPECIAL_COUNT; i++)
			tiledef_special[i].deSerialize(is);
		alpha = readU8(is);
		post_effect_color.setAlpha(readU8(is));
		post_effect_color.setRed(readU8(is));
		post_effect_color.setGreen(readU8(is));
		post_effect_color.setBlue(readU8(is));
		param_type = (enum ContentParamType)readU8(is);
		param_type_2 = (enum ContentParamType2)readU8(is);
		is_ground_content = readU8(is);
		light_propagates = readU8(is);
		sunlight_propagates = readU8(is);
		walkable = readU8(is);
		pointable = readU8(is);
		diggable = readU8(is);
		climbable = readU8(is);
		buildable_to = readU8(is);
		deSerializeString(is); // legacy: used to be metadata_name
		liquid_type = (enum LiquidType)readU8(is);
		liquid_alternative_flowing = deSerializeString(is);
		liquid_alternative_source = deSerializeString(is);
		liquid_viscosity = readU8(is);
		light_source = readU8(is);
		damage_per_second = readU32(is);
		node_box.deSerialize(is);
		selection_box.deSerialize(is);
		legacy_facedir_simple = readU8(is);
		legacy_wallmounted = readU8(is);
		deSerializeSimpleSoundSpec(sound_footstep, is);
		deSerializeSimpleSoundSpec(sound_dig, is);
		deSerializeSimpleSoundSpec(sound_dug, is);
	} else if (version == 6) {
		name = deSerializeString(is);
		groups.clear();
		u32 groups_size = readU16(is);
		for(u32 i=0; i<groups_size; i++){
			std::string name = deSerializeString(is);
			int	value = readS16(is);
			groups[name] = value;
		}
		drawtype = (enum NodeDrawType)readU8(is);
		visual_scale = readF1000(is);
		if(readU8(is) != 6)
			throw SerializationError("unsupported tile count");
		for(u32 i=0; i<6; i++)
			tiledef[i].deSerialize(is);
		// CF_SPECIAL_COUNT in version 6 = 2
		if(readU8(is) != 2)
			throw SerializationError("unsupported CF_SPECIAL_COUNT");
		for(u32 i=0; i<2; i++)
			tiledef_special[i].deSerialize(is);
		alpha = readU8(is);
		post_effect_color.setAlpha(readU8(is));
		post_effect_color.setRed(readU8(is));
		post_effect_color.setGreen(readU8(is));
		post_effect_color.setBlue(readU8(is));
		param_type = (enum ContentParamType)readU8(is);
		param_type_2 = (enum ContentParamType2)readU8(is);
		is_ground_content = readU8(is);
		light_propagates = readU8(is);
		sunlight_propagates = readU8(is);
		walkable = readU8(is);
		pointable = readU8(is);
		diggable = readU8(is);
		climbable = readU8(is);
		buildable_to = readU8(is);
		deSerializeString(is); // legacy: used to be metadata_name
		liquid_type = (enum LiquidType)readU8(is);
		liquid_alternative_flowing = deSerializeString(is);
		liquid_alternative_source = deSerializeString(is);
		liquid_viscosity = readU8(is);
		liquid_renewable = readU8(is);
		light_source = readU8(is);
		damage_per_second = readU32(is);
		node_box.deSerialize(is);
		selection_box.deSerialize(is);
		legacy_facedir_simple = readU8(is);
		legacy_wallmounted = readU8(is);
		deSerializeSimpleSoundSpec(sound_footstep, is);
		deSerializeSimpleSoundSpec(sound_dig, is);
		deSerializeSimpleSoundSpec(sound_dug, is);
		rightclickable = readU8(is);
		drowning = readU8(is);
		leveled = readU8(is);
		/* liquid_range =*/ readU8(is);
	} else
		throw SerializationError("unsupported ContentFeatures version");
}<|MERGE_RESOLUTION|>--- conflicted
+++ resolved
@@ -32,14 +32,11 @@
 #include "nameidmapping.h"
 #include "util/numeric.h"
 #include "util/serialize.h"
-<<<<<<< HEAD
 //#include "profiler.h" // For TimeTaker
 #include "shader.h"
-=======
 #include "exceptions.h"
 #include "debug.h"
 
->>>>>>> 6bc4cad0
 /*
 	NodeBox
 */
