/*
nodedef.cpp
Copyright (C) 2013 celeron55, Perttu Ahola <celeron55@gmail.com>
*/

/*
This file is part of Freeminer.

Freeminer is free software: you can redistribute it and/or modify
it under the terms of the GNU General Public License as published by
the Free Software Foundation, either version 3 of the License, or
(at your option) any later version.

Freeminer  is distributed in the hope that it will be useful,
but WITHOUT ANY WARRANTY; without even the implied warranty of
MERCHANTABILITY or FITNESS FOR A PARTICULAR PURPOSE.  See the
GNU General Public License for more details.

You should have received a copy of the GNU General Public License
along with Freeminer.  If not, see <http://www.gnu.org/licenses/>.
*/

#include "nodedef.h"

#include "main.h" // For g_settings
#include "itemdef.h"
#ifndef SERVER
#include "tile.h"
#endif
#include "log.h"
#include "settings.h"
#include "nameidmapping.h"
#include "util/numeric.h"
#include "util/serialize.h"
//#include "profiler.h" // For TimeTaker
#include "connection.h"
#include "shader.h"
#include "exceptions.h"
#include "debug.h"

/*
	NodeBox
*/

void NodeBox::reset()
{
	type = NODEBOX_REGULAR;
	// default is empty
	fixed.clear();
	// default is sign/ladder-like
	wall_top = aabb3f(-BS/2, BS/2-BS/16., -BS/2, BS/2, BS/2, BS/2);
	wall_bottom = aabb3f(-BS/2, -BS/2, -BS/2, BS/2, -BS/2+BS/16., BS/2);
	wall_side = aabb3f(-BS/2, -BS/2, -BS/2, -BS/2+BS/16., BS/2, BS/2);
}

void NodeBox::msgpack_pack(msgpack::packer<msgpack::sbuffer> &pk) const
{
	int map_size = 1;
	if (type == NODEBOX_FIXED || type == NODEBOX_LEVELED)
		map_size = 2;
	else if (type == NODEBOX_WALLMOUNTED)
		map_size = 4;

	pk.pack_map(map_size);
	PACK(NODEBOX_S_TYPE, (int)type);

	if(type == NODEBOX_FIXED || type == NODEBOX_LEVELED)
		PACK(NODEBOX_S_FIXED, fixed)
	else if(type == NODEBOX_WALLMOUNTED) {
		PACK(NODEBOX_S_WALL_TOP, wall_top);
		PACK(NODEBOX_S_WALL_BOTTOM, wall_bottom);
		PACK(NODEBOX_S_WALL_SIDE, wall_side);
	}
}

void NodeBox::msgpack_unpack(msgpack::object o)
{
	reset();

	MsgpackPacket packet = o.as<MsgpackPacket>();

	int type_tmp = packet[NODEBOX_S_TYPE].as<int>();
	type = (NodeBoxType)type_tmp;

	if(type == NODEBOX_FIXED || type == NODEBOX_LEVELED)
		packet[NODEBOX_S_FIXED].convert(&fixed);
	else if(type == NODEBOX_WALLMOUNTED) {
		packet[NODEBOX_S_WALL_TOP].convert(&wall_top);
		packet[NODEBOX_S_WALL_BOTTOM].convert(&wall_bottom);
		packet[NODEBOX_S_WALL_SIDE].convert(&wall_side);
	}
}

/*
	TileDef
*/

void TileDef::msgpack_pack(msgpack::packer<msgpack::sbuffer> &pk) const
{
	pk.pack_map(6);
	PACK(TILEDEF_NAME, name);
	PACK(TILEDEF_ANIMATION_TYPE, (int)animation.type);
	PACK(TILEDEF_ANIMATION_ASPECT_W, animation.aspect_w);
	PACK(TILEDEF_ANIMATION_ASPECT_H, animation.aspect_h);
	PACK(TILEDEF_ANIMATION_LENGTH, animation.length);
	PACK(TILEDEF_BACKFACE_CULLING, backface_culling);
}

void TileDef::msgpack_unpack(msgpack::object o)
{
	MsgpackPacket packet = o.as<MsgpackPacket>();
	packet[TILEDEF_NAME].convert(&name);

	int type_tmp;
	packet[TILEDEF_ANIMATION_TYPE].convert(&type_tmp);
	animation.type = (TileAnimationType)type_tmp;

	packet[TILEDEF_ANIMATION_ASPECT_W].convert(&animation.aspect_w);
	packet[TILEDEF_ANIMATION_ASPECT_H].convert(&animation.aspect_h);
	packet[TILEDEF_ANIMATION_LENGTH].convert(&animation.length);
	packet[TILEDEF_BACKFACE_CULLING].convert(&backface_culling);
}

/*
	SimpleSoundSpec serialization
*/

static void serializeSimpleSoundSpec(const SimpleSoundSpec &ss,
		std::ostream &os)
{
	os<<serializeString(ss.name);
	writeF1000(os, ss.gain);
}
static void deSerializeSimpleSoundSpec(SimpleSoundSpec &ss, std::istream &is)
{
	ss.name = deSerializeString(is);
	ss.gain = readF1000(is);
}

/*
	ContentFeatures
*/

ContentFeatures::ContentFeatures()
{
	reset();
}

ContentFeatures::~ContentFeatures()
{
}

void ContentFeatures::reset()
{
	/*
		Cached stuff
	*/
//#ifndef SERVER
	solidness = 2;
	visual_solidness = 0;
	backface_culling = true;
//#endif
	has_on_construct = false;
	has_on_destruct = false;
	has_after_destruct = false;
	has_on_activate = false;
	has_on_deactivate = false;
	/*
		Actual data

		NOTE: Most of this is always overridden by the default values given
		      in builtin.lua
	*/
	name = "";
	groups.clear();
	// Unknown nodes can be dug
	groups["dig_immediate"] = 2;
	drawtype = NDT_NORMAL;
	visual_scale = 1.0;
	for(u32 i = 0; i < 6; i++)
		tiledef[i] = TileDef();
	for(u16 j = 0; j < CF_SPECIAL_COUNT; j++)
		tiledef_special[j] = TileDef();
	alpha = 255;
	post_effect_color = video::SColor(0, 0, 0, 0);
	param_type = CPT_NONE;
	param_type_2 = CPT2_NONE;
	is_ground_content = false;
	light_propagates = false;
	sunlight_propagates = false;
	walkable = true;
	pointable = true;
	diggable = true;
	climbable = false;
	buildable_to = false;
	rightclickable = true;
	leveled = 0;
	liquid_type = LIQUID_NONE;
	liquid_alternative_flowing = "";
	liquid_alternative_source = "";
	liquid_viscosity = 0;
	liquid_renewable = true;
	freeze = "";
	melt = "";
	drowning = 0;
	light_source = 0;
	damage_per_second = 0;
	node_box = NodeBox();
	selection_box = NodeBox();
	waving = 0;
	legacy_facedir_simple = false;
	legacy_wallmounted = false;
	sound_footstep = SimpleSoundSpec();
	sound_dig = SimpleSoundSpec("__group");
	sound_dug = SimpleSoundSpec();

	is_circuit_element = false;
	is_wire = false;
	is_wire_connector = false;
	for(int i = 0; i < 6; ++i)
	{
		wire_connections[i] = 0;
	}
	for(int i = 0; i < 64; ++i)
	{
		circuit_element_func[i] = 0;
	}
	circuit_element_delay = 0;
}

void ContentFeatures::msgpack_pack(msgpack::packer<msgpack::sbuffer> &pk) const
{
	pk.pack_map(36);
	PACK(CONTENTFEATURES_NAME, name);
	PACK(CONTENTFEATURES_GROUPS, groups);
	PACK(CONTENTFEATURES_DRAWTYPE, (int)drawtype);
	PACK(CONTENTFEATURES_VISUAL_SCALE, visual_scale);

	pk.pack((int)CONTENTFEATURES_TILEDEF);
	pk.pack_array(6);
	for (size_t i = 0; i < 6; ++i)
		pk.pack(tiledef[i]);

	pk.pack((int)CONTENTFEATURES_TILEDEF_SPECIAL);
	pk.pack_array(CF_SPECIAL_COUNT);
	for (size_t i = 0; i < CF_SPECIAL_COUNT; ++i)
		pk.pack(tiledef_special[i]);

	PACK(CONTENTFEATURES_ALPHA, alpha);
	PACK(CONTENTFEATURES_POST_EFFECT_COLOR, post_effect_color);
	PACK(CONTENTFEATURES_PARAM_TYPE, (int)param_type);
	PACK(CONTENTFEATURES_PARAM_TYPE_2, (int)param_type_2);
	PACK(CONTENTFEATURES_IS_GROUND_CONTENT, is_ground_content);
	PACK(CONTENTFEATURES_LIGHT_PROPAGATES, light_propagates);
	PACK(CONTENTFEATURES_SUNLIGHT_PROPAGATES, sunlight_propagates);
	PACK(CONTENTFEATURES_WALKABLE, walkable);
	PACK(CONTENTFEATURES_POINTABLE, pointable);
	PACK(CONTENTFEATURES_DIGGABLE, diggable);
	PACK(CONTENTFEATURES_CLIMBABLE, climbable);
	PACK(CONTENTFEATURES_BUILDABLE_TO, buildable_to);
	PACK(CONTENTFEATURES_LIQUID_TYPE, (int)liquid_type);
	PACK(CONTENTFEATURES_LIQUID_ALTERNATIVE_FLOWING, liquid_alternative_flowing);
	PACK(CONTENTFEATURES_LIQUID_ALTERNATIVE_SOURCE, liquid_alternative_source);
	PACK(CONTENTFEATURES_LIQUID_VISCOSITY, liquid_viscosity);
	PACK(CONTENTFEATURES_LIQUID_RENEWABLE, liquid_renewable);
	PACK(CONTENTFEATURES_LIGHT_SOURCE, light_source);
	PACK(CONTENTFEATURES_DAMAGE_PER_SECOND, damage_per_second);
	PACK(CONTENTFEATURES_NODE_BOX, node_box);
	PACK(CONTENTFEATURES_SELECTION_BOX, selection_box);
	PACK(CONTENTFEATURES_LEGACY_FACEDIR_SIMPLE, legacy_facedir_simple);
	PACK(CONTENTFEATURES_LEGACY_WALLMOUNTED, legacy_wallmounted);
	PACK(CONTENTFEATURES_SOUND_FOOTSTEP, sound_footstep);
	PACK(CONTENTFEATURES_SOUND_DIG, sound_dig);
	PACK(CONTENTFEATURES_SOUND_DUG, sound_dug);
	PACK(CONTENTFEATURES_RIGHTCLICKABLE, rightclickable);
	PACK(CONTENTFEATURES_DROWNING, drowning);
	PACK(CONTENTFEATURES_LEVELED, leveled);
	PACK(CONTENTFEATURES_WAVING, waving);
}

void ContentFeatures::msgpack_unpack(msgpack::object o)
{
	MsgpackPacket packet = o.as<MsgpackPacket>();
	packet[CONTENTFEATURES_NAME].convert(&name);
	packet[CONTENTFEATURES_GROUPS].convert(&groups);

	int drawtype_tmp;
	packet[CONTENTFEATURES_DRAWTYPE].convert(&drawtype_tmp);
	drawtype = (NodeDrawType)drawtype_tmp;

	packet[CONTENTFEATURES_VISUAL_SCALE].convert(&visual_scale);

	std::vector<TileDef> tiledef_received;
	packet[CONTENTFEATURES_TILEDEF].convert(&tiledef_received);
	if (tiledef_received.size() != 6)
		throw SerializationError("unsupported tile count");
	for(size_t i = 0; i < 6; ++i)
		tiledef[i] = tiledef_received[i];

	std::vector<TileDef> tiledef_special_received;
	packet[CONTENTFEATURES_TILEDEF_SPECIAL].convert(&tiledef_special_received);
	if(tiledef_special_received.size() != CF_SPECIAL_COUNT)
		throw SerializationError("unsupported CF_SPECIAL_COUNT");
	for (size_t i = 0; i < CF_SPECIAL_COUNT; ++i)
		tiledef_special[i] = tiledef_special_received[i];

	packet[CONTENTFEATURES_ALPHA].convert(&alpha);
	packet[CONTENTFEATURES_POST_EFFECT_COLOR].convert(&post_effect_color);

	int param_type_tmp;
	packet[CONTENTFEATURES_PARAM_TYPE].convert(&param_type_tmp);
	param_type = (ContentParamType)param_type_tmp;
	packet[CONTENTFEATURES_PARAM_TYPE_2].convert(&param_type_tmp);
	param_type_2 = (ContentParamType2)param_type_tmp;

	packet[CONTENTFEATURES_IS_GROUND_CONTENT].convert(&is_ground_content);
	packet[CONTENTFEATURES_LIGHT_PROPAGATES].convert(&light_propagates);
	packet[CONTENTFEATURES_SUNLIGHT_PROPAGATES].convert(&sunlight_propagates);
	packet[CONTENTFEATURES_WALKABLE].convert(&walkable);
	packet[CONTENTFEATURES_POINTABLE].convert(&pointable);
	packet[CONTENTFEATURES_DIGGABLE].convert(&diggable);
	packet[CONTENTFEATURES_CLIMBABLE].convert(&climbable);
	packet[CONTENTFEATURES_BUILDABLE_TO].convert(&buildable_to);

	int liquid_type_tmp;
	packet[CONTENTFEATURES_LIQUID_TYPE].convert(&liquid_type_tmp);
	liquid_type = (LiquidType)liquid_type_tmp;

	packet[CONTENTFEATURES_LIQUID_ALTERNATIVE_FLOWING].convert(&liquid_alternative_flowing);
	packet[CONTENTFEATURES_LIQUID_ALTERNATIVE_SOURCE].convert(&liquid_alternative_source);
	packet[CONTENTFEATURES_LIQUID_VISCOSITY].convert(&liquid_viscosity);
	packet[CONTENTFEATURES_LIGHT_SOURCE].convert(&light_source);
	packet[CONTENTFEATURES_DAMAGE_PER_SECOND].convert(&damage_per_second);
	packet[CONTENTFEATURES_NODE_BOX].convert(&node_box);
	packet[CONTENTFEATURES_SELECTION_BOX].convert(&selection_box);
	packet[CONTENTFEATURES_LEGACY_FACEDIR_SIMPLE].convert(&legacy_facedir_simple);
	packet[CONTENTFEATURES_LEGACY_WALLMOUNTED].convert(&legacy_wallmounted);
	packet[CONTENTFEATURES_SOUND_FOOTSTEP].convert(&sound_footstep);
	packet[CONTENTFEATURES_SOUND_DIG].convert(&sound_dig);
	packet[CONTENTFEATURES_SOUND_DUG].convert(&sound_dug);
	packet[CONTENTFEATURES_RIGHTCLICKABLE].convert(&rightclickable);
	packet[CONTENTFEATURES_DROWNING].convert(&drowning);
	packet[CONTENTFEATURES_LEVELED].convert(&leveled);
	packet[CONTENTFEATURES_WAVING].convert(&waving);
}

/*
	CNodeDefManager
*/

class CNodeDefManager: public IWritableNodeDefManager {
public:
	CNodeDefManager();
	virtual ~CNodeDefManager();
	void clear();
	virtual IWritableNodeDefManager *clone();
	virtual const ContentFeatures& get(content_t c) const;
	virtual const ContentFeatures& get(const MapNode &n) const;
	virtual bool getId(const std::string &name, content_t &result) const;
	virtual content_t getId(const std::string &name) const;
	virtual void getIds(const std::string &name, std::unordered_set<content_t> &result) const;
	virtual void getIds(const std::string &name, FMBitset &result) const;
	virtual const ContentFeatures& get(const std::string &name) const;
	content_t allocateId();
	virtual content_t set(const std::string &name, const ContentFeatures &def);
	virtual content_t allocateDummy(const std::string &name);
	virtual void updateAliases(IItemDefManager *idef);
	virtual void updateTextures(ITextureSource *tsrc, IShaderSource *shdsrc);
	void serialize(std::ostream &os, u16 protocol_version);
	void deSerialize(std::istream &is);

private:
	void addNameIdMapping(content_t i, std::string name);
#ifndef SERVER
	void fillTileAttribs(ITextureSource *tsrc, TileSpec *tile, TileDef *tiledef,
		u32 shader_id, bool use_normal_texture, u8 alpha, u8 material_type, 
		bool backface_culling);
#endif

	// Features indexed by id
	std::vector<ContentFeatures> m_content_features;

	// A mapping for fast converting back and forth between names and ids
	NameIdMapping m_name_id_mapping;

	// Like m_name_id_mapping, but only from names to ids, and includes
	// item aliases too. Updated by updateAliases()
	// Note: Not serialized.

	std::map<std::string, content_t> m_name_id_mapping_with_aliases;

	// A mapping from groups to a list of content_ts (and their levels)
	// that belong to it.  Necessary for a direct lookup in getIds().
	// Note: Not serialized.
	std::map<std::string, GroupItems> m_group_to_items;

	// Next possibly free id
	content_t m_next_id;
};


CNodeDefManager::CNodeDefManager()
{
	clear();
}


CNodeDefManager::~CNodeDefManager()
{
}


void CNodeDefManager::clear()
{
	m_content_features.clear();
	m_name_id_mapping.clear();
	m_name_id_mapping_with_aliases.clear();
	m_group_to_items.clear();
	m_next_id = 0;

	u32 initial_length = 0;
	initial_length = MYMAX(initial_length, CONTENT_UNKNOWN + 1);
	initial_length = MYMAX(initial_length, CONTENT_AIR + 1);
	initial_length = MYMAX(initial_length, CONTENT_IGNORE + 1);
	m_content_features.resize(initial_length);

	// Set CONTENT_UNKNOWN
	{
		ContentFeatures f;
		f.name = "unknown";
		// Insert directly into containers
		content_t c = CONTENT_UNKNOWN;
		m_content_features[c] = f;
		addNameIdMapping(c, f.name);
	}

	// Set CONTENT_AIR
	{
		ContentFeatures f;
		f.name                = "air";
		f.drawtype            = NDT_AIRLIKE;
		f.param_type          = CPT_LIGHT;
		f.light_propagates    = true;
		f.sunlight_propagates = true;
		f.walkable            = false;
		f.pointable           = false;
		f.diggable            = false;
		f.buildable_to        = true;
		f.is_ground_content   = true;
#ifndef SERVER
		f.color_avg = video::SColor(0,255,255,255);
#endif
		// Insert directly into containers
		content_t c = CONTENT_AIR;
		m_content_features[c] = f;
		addNameIdMapping(c, f.name);
	}

	// Set CONTENT_IGNORE
	{
		ContentFeatures f;
		f.name                = "ignore";
		f.drawtype            = NDT_AIRLIKE;
		f.param_type          = CPT_NONE;
		f.light_propagates    = false;
		f.sunlight_propagates = false;
		f.walkable            = false;
		f.pointable           = false;
		f.diggable            = false;
		f.buildable_to        = true; // A way to remove accidental CONTENT_IGNOREs
		f.is_ground_content   = true;
#ifndef SERVER
		f.color_avg = video::SColor(0,255,255,255);
#endif
		// Insert directly into containers
		content_t c = CONTENT_IGNORE;
		m_content_features[c] = f;
		addNameIdMapping(c, f.name);
	}
}


IWritableNodeDefManager *CNodeDefManager::clone()
{
	CNodeDefManager *mgr = new CNodeDefManager();
	*mgr = *this;
	return mgr;
}


const ContentFeatures& CNodeDefManager::get(content_t c) const
{
	if (c < m_content_features.size())
		return m_content_features[c];
	else
		return m_content_features[CONTENT_UNKNOWN];
}


const ContentFeatures& CNodeDefManager::get(const MapNode &n) const
{
	return get(n.getContent());
}


bool CNodeDefManager::getId(const std::string &name, content_t &result) const
{
	std::map<std::string, content_t>::const_iterator
		i = m_name_id_mapping_with_aliases.find(name);
	if(i == m_name_id_mapping_with_aliases.end())
		return false;
	result = i->second;
	return true;
}


content_t CNodeDefManager::getId(const std::string &name) const
{
	content_t id = CONTENT_IGNORE;
	getId(name, id);
	return id;
}


void CNodeDefManager::getIds(const std::string &name,
		std::unordered_set<content_t> &result) const
{
	//TimeTaker t("getIds", NULL, PRECISION_MICRO);
	if (name.substr(0,6) != "group:") {
		content_t id = CONTENT_IGNORE;
		if(getId(name, id))
			result.insert(id);
		return;
	}
	std::string group = name.substr(6);

	std::map<std::string, GroupItems>::const_iterator
		i = m_group_to_items.find(group);
	if (i == m_group_to_items.end())
		return;

	const GroupItems &items = i->second;
	for (GroupItems::const_iterator j = items.begin();
		j != items.end(); ++j) {
		if ((*j).second != 0)
			result.insert((*j).first);
	}
	//printf("getIds: %dus\n", t.stop());
}

	void CNodeDefManager::getIds(const std::string &name, FMBitset &result) const {
		if(name.substr(0,6) != "group:"){
			content_t id = CONTENT_IGNORE;
			if(getId(name, id))
				result.set(id, true);
			return;
		}
		std::string group = name.substr(6);

		std::map<std::string, GroupItems>::const_iterator
			i = m_group_to_items.find(group);
		if (i == m_group_to_items.end())
			return;

		const GroupItems &items = i->second;
		for (GroupItems::const_iterator j = items.begin();
			j != items.end(); ++j) {
			if ((*j).second != 0)
				result.set((*j).first, true);
		}
	}


const ContentFeatures& CNodeDefManager::get(const std::string &name) const
{
	content_t id = CONTENT_UNKNOWN;
	getId(name, id);
	return get(id);
}


// returns CONTENT_IGNORE if no free ID found
content_t CNodeDefManager::allocateId()
{
	for (content_t id = m_next_id;
			id >= m_next_id; // overflow?
			++id) {
		while (id >= m_content_features.size()) {
			m_content_features.push_back(ContentFeatures());
		}
		const ContentFeatures &f = m_content_features[id];
		if (f.name == "") {
			m_next_id = id + 1;
			return id;
		}
	}
	// If we arrive here, an overflow occurred in id.
	// That means no ID was found
	return CONTENT_IGNORE;
}


// IWritableNodeDefManager
content_t CNodeDefManager::set(const std::string &name, const ContentFeatures &def)
{
	assert(name != "");
	assert(name == def.name);

	// Don't allow redefining ignore (but allow air and unknown)
	if (name == "ignore") {
		infostream << "NodeDefManager: WARNING: Ignoring "
			"CONTENT_IGNORE redefinition"<<std::endl;
		return CONTENT_IGNORE;
	}

	content_t id = CONTENT_IGNORE;
	if (!m_name_id_mapping.getId(name, id)) { // ignore aliases
		// Get new id
		id = allocateId();
		if (id == CONTENT_IGNORE) {
			infostream << "NodeDefManager: WARNING: Absolute "
				"limit reached" << std::endl;
			return CONTENT_IGNORE;
		}
		assert(id != CONTENT_IGNORE);
		addNameIdMapping(id, name);
	}
	m_content_features[id] = def;
	verbosestream << "NodeDefManager: registering content id \"" << id
		<< "\": name=\"" << def.name << "\""<<std::endl;

	// Add this content to the list of all groups it belongs to
	// FIXME: This should remove a node from groups it no longer
	// belongs to when a node is re-registered
	for (ItemGroupList::const_iterator i = def.groups.begin();
		i != def.groups.end(); ++i) {
		std::string group_name = i->first;

		std::map<std::string, GroupItems>::iterator
			j = m_group_to_items.find(group_name);
		if (j == m_group_to_items.end()) {
			m_group_to_items[group_name].push_back(
					std::make_pair(id, i->second));
		} else {
			GroupItems &items = j->second;
			items.push_back(std::make_pair(id, i->second));
		}
	}
	return id;
}


content_t CNodeDefManager::allocateDummy(const std::string &name)
{
	assert(name != "");
	ContentFeatures f;
	f.name = name;
	return set(name, f);
}


void CNodeDefManager::updateAliases(IItemDefManager *idef)
{
	std::set<std::string> all = idef->getAll();
	m_name_id_mapping_with_aliases.clear();
	for (std::set<std::string>::iterator
			i = all.begin(); i != all.end(); i++) {
		std::string name = *i;
		std::string convert_to = idef->getAlias(name);
		content_t id;
		if (m_name_id_mapping.getId(convert_to, id)) {
			m_name_id_mapping_with_aliases.insert(
					std::make_pair(name, id));
		}
	}
}


void CNodeDefManager::updateTextures(ITextureSource *tsrc, IShaderSource *shdsrc)
{
	infostream << "CNodeDefManager::updateTextures(): Updating "
		"textures in node definitions" << std::endl;

	bool new_style_water           = g_settings->getBool("new_style_water");
	bool new_style_leaves          = g_settings->getBool("new_style_leaves");
	bool connected_glass           = g_settings->getBool("connected_glass");
	bool opaque_water              = g_settings->getBool("opaque_water");
	bool enable_shaders            = g_settings->getBool("enable_shaders");
	bool enable_bumpmapping        = g_settings->getBool("enable_bumpmapping");
	bool enable_parallax_occlusion = g_settings->getBool("enable_parallax_occlusion");

	bool use_normal_texture = enable_shaders &&
		(enable_bumpmapping || enable_parallax_occlusion);

	for (u32 i = 0; i < m_content_features.size(); i++) {
		ContentFeatures *f = &m_content_features[i];

		// Figure out the actual tiles to use
		TileDef tiledef[6];
		for (u32 j = 0; j < 6; j++) {
			tiledef[j] = f->tiledef[j];
			if (tiledef[j].name == "")
				tiledef[j].name = "unknown_node.png";
		}

		bool is_liquid = false;
		bool is_water_surface = false;

		u8 material_type = (f->alpha == 255) ?
			TILE_MATERIAL_BASIC : TILE_MATERIAL_ALPHA;

		switch (f->drawtype) {
		default:
		case NDT_NORMAL:
			f->solidness = 2;
			break;
		case NDT_AIRLIKE:
			f->solidness = 0;
			break;
		case NDT_LIQUID:
			assert(f->liquid_type == LIQUID_SOURCE);
			if (opaque_water)
				f->alpha = 255;
			if (new_style_water){
				f->solidness = 0;
			} else {
				f->solidness = 1;
				f->backface_culling = false;
			}
			is_liquid = true;
			break;
		case NDT_FLOWINGLIQUID:
			assert(f->liquid_type == LIQUID_FLOWING);
			f->solidness = 0;
			if (opaque_water)
				f->alpha = 255;
			is_liquid = true;
			break;
		case NDT_GLASSLIKE:
			f->solidness = 0;
			f->visual_solidness = 1;
			break;
		case NDT_GLASSLIKE_FRAMED:
			f->solidness = 0;
			f->visual_solidness = 1;
			break;
		case NDT_GLASSLIKE_FRAMED_OPTIONAL:
			f->solidness = 0;
			f->visual_solidness = 1;
			f->drawtype = connected_glass ? NDT_GLASSLIKE_FRAMED : NDT_GLASSLIKE;
			break;
		case NDT_ALLFACES:
			f->solidness = 0;
			f->visual_solidness = 1;
			break;
		case NDT_ALLFACES_OPTIONAL:
			if (new_style_leaves) {
				f->drawtype = NDT_ALLFACES;
				f->solidness = 0;
				f->visual_solidness = 1;
			} else {
				f->drawtype = NDT_NORMAL;
				f->solidness = 2;
				for (u32 i = 0; i < 6; i++)
					tiledef[i].name += std::string("^[noalpha");
			}
			if (f->waving == 1)
				material_type = TILE_MATERIAL_WAVING_LEAVES;
			break;
		case NDT_PLANTLIKE:
			f->solidness = 0;
			f->backface_culling = false;
			if (f->waving == 1)
				material_type = TILE_MATERIAL_WAVING_PLANTS;
			break;
		case NDT_FIRELIKE:
			f->backface_culling = false;
			f->solidness = 0;
			break;
		case NDT_TORCHLIKE:
		case NDT_SIGNLIKE:
		case NDT_FENCELIKE:
		case NDT_RAILLIKE:
		case NDT_NODEBOX:
			f->solidness = 0;
			break;
		}

#ifndef SERVER

		if (is_liquid) {
			material_type = (f->alpha == 255) ?
				TILE_MATERIAL_LIQUID_OPAQUE : TILE_MATERIAL_LIQUID_TRANSPARENT;
			if (f->name == "default:water_source")
				is_water_surface = true;
		}
<<<<<<< HEAD
//#endif
	}
	// map of content features, key = id, value = ContentFeatures
	void msgpack_pack(msgpack::packer<msgpack::sbuffer> &pk) const
	{
		std::vector<std::pair<int, const ContentFeatures*> > features_to_pack;
		for (size_t i = 0; i < m_content_features.size(); ++i) {
			if (i == CONTENT_IGNORE || i == CONTENT_AIR || i == CONTENT_UNKNOWN || m_content_features[i].name == "")
				continue;
			features_to_pack.push_back(std::make_pair(i, &m_content_features[i]));
		}
		pk.pack_map(features_to_pack.size());
		for (size_t i = 0; i < features_to_pack.size(); ++i)
			PACK(features_to_pack[i].first, *features_to_pack[i].second);
	}
	void msgpack_unpack(msgpack::object o)
	{
		clear();

		std::map<int, ContentFeatures> unpacked_features;
		o.convert(&unpacked_features);

		for (std::map<int, ContentFeatures>::iterator it = unpacked_features.begin();
				it != unpacked_features.end(); ++it) {
			int i = it->first;
			ContentFeatures f = it->second;

			if(i == CONTENT_IGNORE || i == CONTENT_AIR
					|| i == CONTENT_UNKNOWN){
				infostream<<"NodeDefManager::deSerialize(): WARNING: "
					<<"not changing builtin node "<<i
					<<std::endl;
				continue;
			}
			if(f.name == ""){
				infostream<<"NodeDefManager::deSerialize(): WARNING: "
					<<"received empty name"<<std::endl;
				continue;
			}
			u16 existing_id;
			bool found = m_name_id_mapping.getId(f.name, existing_id);  // ignore aliases
			if(found && i != existing_id){
				infostream<<"NodeDefManager::deSerialize(): WARNING: "
					<<"already defined with different ID: "
					<<f.name<<std::endl;
				continue;
			}
=======

		u32 tile_shader[6];
		if (shdsrc) {
		for (u16 j = 0; j < 6; j++) {
			tile_shader[j] = shdsrc->getShader("nodes_shader",
				material_type, f->drawtype);
		}

		if (is_water_surface) {
			tile_shader[0] = shdsrc->getShader("water_surface_shader",
				material_type, f->drawtype);
		}
		}
		if (tsrc) {
		// Tiles (fill in f->tiles[])
		for (u16 j = 0; j < 6; j++) {
			fillTileAttribs(tsrc, &f->tiles[j], &tiledef[j], tile_shader[j],
				use_normal_texture, f->alpha, material_type, f->backface_culling);
		}

		// Special tiles (fill in f->special_tiles[])
		for (u16 j = 0; j < CF_SPECIAL_COUNT; j++) {
			fillTileAttribs(tsrc, &f->special_tiles[j], &f->tiledef_special[j],
				tile_shader[j], use_normal_texture, f->alpha, material_type, f->backface_culling);
		}
		f->color_avg = tsrc->getTextureInfo(f->tiles[0].texture_id)->color; // TODO: make average
		}
#endif
	}
}


#ifndef SERVER
void CNodeDefManager::fillTileAttribs(ITextureSource *tsrc, TileSpec *tile,
		TileDef *tiledef, u32 shader_id, bool use_normal_texture,
		u8 alpha, u8 material_type, bool backface_culling)
{
	tile->shader_id     = shader_id;
	tile->texture       = tsrc->getTexture(tiledef->name, &tile->texture_id);
	tile->alpha         = alpha;
	tile->material_type = material_type;
>>>>>>> 058e4f45

	// Normal texture
	if (use_normal_texture)
		tile->normal_texture = tsrc->getNormalTexture(tiledef->name);

	// Material flags
	tile->material_flags = 0;
	if (backface_culling)
		tile->material_flags |= MATERIAL_FLAG_BACKFACE_CULLING;
	if (tiledef->animation.type == TAT_VERTICAL_FRAMES)
		tile->material_flags |= MATERIAL_FLAG_ANIMATION_VERTICAL_FRAMES;

	// Animation parameters
	int frame_count = 1;
	if (tile->material_flags & MATERIAL_FLAG_ANIMATION_VERTICAL_FRAMES) {
		// Get texture size to determine frame count by aspect ratio
		v2u32 size = tile->texture->getOriginalSize();
		int frame_height = (float)size.X /
				(tiledef->animation.aspect_w ? (float)tiledef->animation.aspect_w : 1) *
				(tiledef->animation.aspect_h ? (float)tiledef->animation.aspect_h : 1);
		frame_count = size.Y / (frame_height ? frame_height : size.Y ? size.Y : 1);
		int frame_length_ms = 1000.0 * tiledef->animation.length / frame_count;
		tile->animation_frame_count = frame_count;
		tile->animation_frame_length_ms = frame_length_ms;
	}

	if (frame_count == 1) {
		tile->material_flags &= ~MATERIAL_FLAG_ANIMATION_VERTICAL_FRAMES;
	} else {
		std::ostringstream os(std::ios::binary);
		for (int i = 0; i < frame_count; i++) {
			FrameSpec frame;

			os.str("");
			os << tiledef->name << "^[verticalframe:"
				<< frame_count << ":" << i;

			frame.texture = tsrc->getTexture(os.str(), &frame.texture_id);
			if (tile->normal_texture)
				frame.normal_texture = tsrc->getNormalTexture(os.str());
			tile->frames[i] = frame;
		}
	}
}
#endif


void CNodeDefManager::serialize(std::ostream &os, u16 protocol_version)
{
	writeU8(os, 1); // version
	u16 count = 0;
	std::ostringstream os2(std::ios::binary);
	for (u32 i = 0; i < m_content_features.size(); i++) {
		if (i == CONTENT_IGNORE || i == CONTENT_AIR
				|| i == CONTENT_UNKNOWN)
			continue;
		ContentFeatures *f = &m_content_features[i];
		if (f->name == "")
			continue;
		writeU16(os2, i);
		// Wrap it in a string to allow different lengths without
		// strict version incompatibilities
		std::ostringstream wrapper_os(std::ios::binary);
		f->serialize(wrapper_os, protocol_version);
		os2<<serializeString(wrapper_os.str());

		assert(count + 1 > count); // must not overflow
		count++;
	}
	writeU16(os, count);
	os << serializeLongString(os2.str());
}


void CNodeDefManager::deSerialize(std::istream &is)
{
	clear();
	int version = readU8(is);
	if (version != 1)
		throw SerializationError("unsupported NodeDefinitionManager version");
	u16 count = readU16(is);
	std::istringstream is2(deSerializeLongString(is), std::ios::binary);
	ContentFeatures f;
	for (u16 n = 0; n < count; n++) {
		u16 i = readU16(is2);

		// Read it from the string wrapper
		std::string wrapper = deSerializeString(is2);
		std::istringstream wrapper_is(wrapper, std::ios::binary);
		f.deSerialize(wrapper_is);

		// Check error conditions
		if (i == CONTENT_IGNORE || i == CONTENT_AIR || i == CONTENT_UNKNOWN) {
			infostream << "NodeDefManager::deSerialize(): WARNING: "
				"not changing builtin node " << i << std::endl;
			continue;
		}
		if (f.name == "") {
			infostream << "NodeDefManager::deSerialize(): WARNING: "
				"received empty name" << std::endl;
			continue;
		}

		// Ignore aliases
		u16 existing_id;
		if (m_name_id_mapping.getId(f.name, existing_id) && i != existing_id) {
			infostream << "NodeDefManager::deSerialize(): WARNING: "
				"already defined with different ID: " << f.name << std::endl;
			continue;
		}

		// All is ok, add node definition with the requested ID
		if (i >= m_content_features.size())
			m_content_features.resize((u32)(i) + 1);
		m_content_features[i] = f;
		addNameIdMapping(i, f.name);
		verbosestream << "deserialized " << f.name << std::endl;
	}
}


void CNodeDefManager::addNameIdMapping(content_t i, std::string name)
{
	m_name_id_mapping.set(i, name);
	m_name_id_mapping_with_aliases.insert(std::make_pair(name, i));
}


IWritableNodeDefManager *createNodeDefManager()
{
	return new CNodeDefManager();
<<<<<<< HEAD
=======
}


//// Serialization of old ContentFeatures formats
void ContentFeatures::serializeOld(std::ostream &os, u16 protocol_version)
{
	if (protocol_version == 13)
	{
		writeU8(os, 5); // version
		os<<serializeString(name);
		writeU16(os, groups.size());
		for (ItemGroupList::const_iterator
				i = groups.begin(); i != groups.end(); i++) {
			os<<serializeString(i->first);
			writeS16(os, i->second);
		}
		writeU8(os, drawtype);
		writeF1000(os, visual_scale);
		writeU8(os, 6);
		for (u32 i = 0; i < 6; i++)
			tiledef[i].serialize(os, protocol_version);
		//CF_SPECIAL_COUNT = 2 before cf ver. 7 and protocol ver. 24
		writeU8(os, 2);
		for (u32 i = 0; i < 2; i++)
			tiledef_special[i].serialize(os, protocol_version);
		writeU8(os, alpha);
		writeU8(os, post_effect_color.getAlpha());
		writeU8(os, post_effect_color.getRed());
		writeU8(os, post_effect_color.getGreen());
		writeU8(os, post_effect_color.getBlue());
		writeU8(os, param_type);
		writeU8(os, param_type_2);
		writeU8(os, is_ground_content);
		writeU8(os, light_propagates);
		writeU8(os, sunlight_propagates);
		writeU8(os, walkable);
		writeU8(os, pointable);
		writeU8(os, diggable);
		writeU8(os, climbable);
		writeU8(os, buildable_to);
		os<<serializeString(""); // legacy: used to be metadata_name
		writeU8(os, liquid_type);
		os<<serializeString(liquid_alternative_flowing);
		os<<serializeString(liquid_alternative_source);
		writeU8(os, liquid_viscosity);
		writeU8(os, light_source);
		writeU32(os, damage_per_second);
		node_box.serialize(os, protocol_version);
		selection_box.serialize(os, protocol_version);
		writeU8(os, legacy_facedir_simple);
		writeU8(os, legacy_wallmounted);
		serializeSimpleSoundSpec(sound_footstep, os);
		serializeSimpleSoundSpec(sound_dig, os);
		serializeSimpleSoundSpec(sound_dug, os);
	}
	else if (protocol_version > 13 && protocol_version < 24) {
		writeU8(os, 6); // version
		os<<serializeString(name);
		writeU16(os, groups.size());
		for (ItemGroupList::const_iterator
			i = groups.begin(); i != groups.end(); i++) {
				os<<serializeString(i->first);
				writeS16(os, i->second);
		}
		writeU8(os, drawtype);
		writeF1000(os, visual_scale);
		writeU8(os, 6);
		for (u32 i = 0; i < 6; i++)
			tiledef[i].serialize(os, protocol_version);
		//CF_SPECIAL_COUNT = 2 before cf ver. 7 and protocol ver. 24
		writeU8(os, 2);
		for (u32 i = 0; i < 2; i++)
			tiledef_special[i].serialize(os, protocol_version);
		writeU8(os, alpha);
		writeU8(os, post_effect_color.getAlpha());
		writeU8(os, post_effect_color.getRed());
		writeU8(os, post_effect_color.getGreen());
		writeU8(os, post_effect_color.getBlue());
		writeU8(os, param_type);
		writeU8(os, param_type_2);
		writeU8(os, is_ground_content);
		writeU8(os, light_propagates);
		writeU8(os, sunlight_propagates);
		writeU8(os, walkable);
		writeU8(os, pointable);
		writeU8(os, diggable);
		writeU8(os, climbable);
		writeU8(os, buildable_to);
		os<<serializeString(""); // legacy: used to be metadata_name
		writeU8(os, liquid_type);
		os<<serializeString(liquid_alternative_flowing);
		os<<serializeString(liquid_alternative_source);
		writeU8(os, liquid_viscosity);
		writeU8(os, liquid_renewable);
		writeU8(os, light_source);
		writeU32(os, damage_per_second);
		node_box.serialize(os, protocol_version);
		selection_box.serialize(os, protocol_version);
		writeU8(os, legacy_facedir_simple);
		writeU8(os, legacy_wallmounted);
		serializeSimpleSoundSpec(sound_footstep, os);
		serializeSimpleSoundSpec(sound_dig, os);
		serializeSimpleSoundSpec(sound_dug, os);
		writeU8(os, rightclickable);
		writeU8(os, drowning);
		writeU8(os, leveled);
		writeU8(os, 0 /*liquid_range*/);
	} else 
		throw SerializationError("ContentFeatures::serialize(): "
			"Unsupported version requested");
}


void ContentFeatures::deSerializeOld(std::istream &is, int version)
{
	if (version == 5) // In PROTOCOL_VERSION 13
	{
		name = deSerializeString(is);
		groups.clear();
		u32 groups_size = readU16(is);
		for(u32 i=0; i<groups_size; i++){
			std::string name = deSerializeString(is);
			int value = readS16(is);
			groups[name] = value;
		}
		drawtype = (enum NodeDrawType)readU8(is);
		visual_scale = readF1000(is);
		if (readU8(is) != 6)
			throw SerializationError("unsupported tile count");
		for (u32 i = 0; i < 6; i++)
			tiledef[i].deSerialize(is);
		if (readU8(is) != CF_SPECIAL_COUNT)
			throw SerializationError("unsupported CF_SPECIAL_COUNT");
		for (u32 i = 0; i < CF_SPECIAL_COUNT; i++)
			tiledef_special[i].deSerialize(is);
		alpha = readU8(is);
		post_effect_color.setAlpha(readU8(is));
		post_effect_color.setRed(readU8(is));
		post_effect_color.setGreen(readU8(is));
		post_effect_color.setBlue(readU8(is));
		param_type = (enum ContentParamType)readU8(is);
		param_type_2 = (enum ContentParamType2)readU8(is);
		is_ground_content = readU8(is);
		light_propagates = readU8(is);
		sunlight_propagates = readU8(is);
		walkable = readU8(is);
		pointable = readU8(is);
		diggable = readU8(is);
		climbable = readU8(is);
		buildable_to = readU8(is);
		deSerializeString(is); // legacy: used to be metadata_name
		liquid_type = (enum LiquidType)readU8(is);
		liquid_alternative_flowing = deSerializeString(is);
		liquid_alternative_source = deSerializeString(is);
		liquid_viscosity = readU8(is);
		light_source = readU8(is);
		damage_per_second = readU32(is);
		node_box.deSerialize(is);
		selection_box.deSerialize(is);
		legacy_facedir_simple = readU8(is);
		legacy_wallmounted = readU8(is);
		deSerializeSimpleSoundSpec(sound_footstep, is);
		deSerializeSimpleSoundSpec(sound_dig, is);
		deSerializeSimpleSoundSpec(sound_dug, is);
	} else if (version == 6) {
		name = deSerializeString(is);
		groups.clear();
		u32 groups_size = readU16(is);
		for (u32 i = 0; i < groups_size; i++) {
			std::string name = deSerializeString(is);
			int	value = readS16(is);
			groups[name] = value;
		}
		drawtype = (enum NodeDrawType)readU8(is);
		visual_scale = readF1000(is);
		if (readU8(is) != 6)
			throw SerializationError("unsupported tile count");
		for (u32 i = 0; i < 6; i++)
			tiledef[i].deSerialize(is);
		// CF_SPECIAL_COUNT in version 6 = 2
		if (readU8(is) != 2)
			throw SerializationError("unsupported CF_SPECIAL_COUNT");
		for (u32 i = 0; i < 2; i++)
			tiledef_special[i].deSerialize(is);
		alpha = readU8(is);
		post_effect_color.setAlpha(readU8(is));
		post_effect_color.setRed(readU8(is));
		post_effect_color.setGreen(readU8(is));
		post_effect_color.setBlue(readU8(is));
		param_type = (enum ContentParamType)readU8(is);
		param_type_2 = (enum ContentParamType2)readU8(is);
		is_ground_content = readU8(is);
		light_propagates = readU8(is);
		sunlight_propagates = readU8(is);
		walkable = readU8(is);
		pointable = readU8(is);
		diggable = readU8(is);
		climbable = readU8(is);
		buildable_to = readU8(is);
		deSerializeString(is); // legacy: used to be metadata_name
		liquid_type = (enum LiquidType)readU8(is);
		liquid_alternative_flowing = deSerializeString(is);
		liquid_alternative_source = deSerializeString(is);
		liquid_viscosity = readU8(is);
		liquid_renewable = readU8(is);
		light_source = readU8(is);
		damage_per_second = readU32(is);
		node_box.deSerialize(is);
		selection_box.deSerialize(is);
		legacy_facedir_simple = readU8(is);
		legacy_wallmounted = readU8(is);
		deSerializeSimpleSoundSpec(sound_footstep, is);
		deSerializeSimpleSoundSpec(sound_dig, is);
		deSerializeSimpleSoundSpec(sound_dug, is);
		rightclickable = readU8(is);
		drowning = readU8(is);
		leveled = readU8(is);
		/* liquid_range =*/ readU8(is);
	} else {
		throw SerializationError("unsupported ContentFeatures version");
	}
>>>>>>> 058e4f45
}<|MERGE_RESOLUTION|>--- conflicted
+++ resolved
@@ -366,8 +366,8 @@
 	virtual content_t allocateDummy(const std::string &name);
 	virtual void updateAliases(IItemDefManager *idef);
 	virtual void updateTextures(ITextureSource *tsrc, IShaderSource *shdsrc);
-	void serialize(std::ostream &os, u16 protocol_version);
-	void deSerialize(std::istream &is);
+	void msgpack_pack(msgpack::packer<msgpack::sbuffer> &pk) const;
+	void msgpack_unpack(msgpack::object o);
 
 private:
 	void addNameIdMapping(content_t i, std::string name);
@@ -794,55 +794,6 @@
 			if (f->name == "default:water_source")
 				is_water_surface = true;
 		}
-<<<<<<< HEAD
-//#endif
-	}
-	// map of content features, key = id, value = ContentFeatures
-	void msgpack_pack(msgpack::packer<msgpack::sbuffer> &pk) const
-	{
-		std::vector<std::pair<int, const ContentFeatures*> > features_to_pack;
-		for (size_t i = 0; i < m_content_features.size(); ++i) {
-			if (i == CONTENT_IGNORE || i == CONTENT_AIR || i == CONTENT_UNKNOWN || m_content_features[i].name == "")
-				continue;
-			features_to_pack.push_back(std::make_pair(i, &m_content_features[i]));
-		}
-		pk.pack_map(features_to_pack.size());
-		for (size_t i = 0; i < features_to_pack.size(); ++i)
-			PACK(features_to_pack[i].first, *features_to_pack[i].second);
-	}
-	void msgpack_unpack(msgpack::object o)
-	{
-		clear();
-
-		std::map<int, ContentFeatures> unpacked_features;
-		o.convert(&unpacked_features);
-
-		for (std::map<int, ContentFeatures>::iterator it = unpacked_features.begin();
-				it != unpacked_features.end(); ++it) {
-			int i = it->first;
-			ContentFeatures f = it->second;
-
-			if(i == CONTENT_IGNORE || i == CONTENT_AIR
-					|| i == CONTENT_UNKNOWN){
-				infostream<<"NodeDefManager::deSerialize(): WARNING: "
-					<<"not changing builtin node "<<i
-					<<std::endl;
-				continue;
-			}
-			if(f.name == ""){
-				infostream<<"NodeDefManager::deSerialize(): WARNING: "
-					<<"received empty name"<<std::endl;
-				continue;
-			}
-			u16 existing_id;
-			bool found = m_name_id_mapping.getId(f.name, existing_id);  // ignore aliases
-			if(found && i != existing_id){
-				infostream<<"NodeDefManager::deSerialize(): WARNING: "
-					<<"already defined with different ID: "
-					<<f.name<<std::endl;
-				continue;
-			}
-=======
 
 		u32 tile_shader[6];
 		if (shdsrc) {
@@ -884,7 +835,6 @@
 	tile->texture       = tsrc->getTexture(tiledef->name, &tile->texture_id);
 	tile->alpha         = alpha;
 	tile->material_type = material_type;
->>>>>>> 058e4f45
 
 	// Normal texture
 	if (use_normal_texture)
@@ -931,77 +881,58 @@
 }
 #endif
 
-
-void CNodeDefManager::serialize(std::ostream &os, u16 protocol_version)
-{
-	writeU8(os, 1); // version
-	u16 count = 0;
-	std::ostringstream os2(std::ios::binary);
-	for (u32 i = 0; i < m_content_features.size(); i++) {
-		if (i == CONTENT_IGNORE || i == CONTENT_AIR
-				|| i == CONTENT_UNKNOWN)
+// map of content features, key = id, value = ContentFeatures
+void CNodeDefManager::msgpack_pack(msgpack::packer<msgpack::sbuffer> &pk) const
+{
+	std::vector<std::pair<int, const ContentFeatures*> > features_to_pack;
+	for (size_t i = 0; i < m_content_features.size(); ++i) {
+		if (i == CONTENT_IGNORE || i == CONTENT_AIR || i == CONTENT_UNKNOWN || m_content_features[i].name == "")
 			continue;
-		ContentFeatures *f = &m_content_features[i];
-		if (f->name == "")
+		features_to_pack.push_back(std::make_pair(i, &m_content_features[i]));
+	}
+	pk.pack_map(features_to_pack.size());
+	for (size_t i = 0; i < features_to_pack.size(); ++i)
+		PACK(features_to_pack[i].first, *features_to_pack[i].second);
+}
+void CNodeDefManager::msgpack_unpack(msgpack::object o)
+{
+	clear();
+
+	std::map<int, ContentFeatures> unpacked_features;
+	o.convert(&unpacked_features);
+
+	for (std::map<int, ContentFeatures>::iterator it = unpacked_features.begin();
+			it != unpacked_features.end(); ++it) {
+		int i = it->first;
+		ContentFeatures f = it->second;
+
+		if(i == CONTENT_IGNORE || i == CONTENT_AIR
+				|| i == CONTENT_UNKNOWN){
+			infostream<<"NodeDefManager::deSerialize(): WARNING: "
+				<<"not changing builtin node "<<i
+				<<std::endl;
 			continue;
-		writeU16(os2, i);
-		// Wrap it in a string to allow different lengths without
-		// strict version incompatibilities
-		std::ostringstream wrapper_os(std::ios::binary);
-		f->serialize(wrapper_os, protocol_version);
-		os2<<serializeString(wrapper_os.str());
-
-		assert(count + 1 > count); // must not overflow
-		count++;
-	}
-	writeU16(os, count);
-	os << serializeLongString(os2.str());
-}
-
-
-void CNodeDefManager::deSerialize(std::istream &is)
-{
-	clear();
-	int version = readU8(is);
-	if (version != 1)
-		throw SerializationError("unsupported NodeDefinitionManager version");
-	u16 count = readU16(is);
-	std::istringstream is2(deSerializeLongString(is), std::ios::binary);
-	ContentFeatures f;
-	for (u16 n = 0; n < count; n++) {
-		u16 i = readU16(is2);
-
-		// Read it from the string wrapper
-		std::string wrapper = deSerializeString(is2);
-		std::istringstream wrapper_is(wrapper, std::ios::binary);
-		f.deSerialize(wrapper_is);
-
-		// Check error conditions
-		if (i == CONTENT_IGNORE || i == CONTENT_AIR || i == CONTENT_UNKNOWN) {
-			infostream << "NodeDefManager::deSerialize(): WARNING: "
-				"not changing builtin node " << i << std::endl;
+		}
+		if(f.name == ""){
+			infostream<<"NodeDefManager::deSerialize(): WARNING: "
+				<<"received empty name"<<std::endl;
 			continue;
 		}
-		if (f.name == "") {
-			infostream << "NodeDefManager::deSerialize(): WARNING: "
-				"received empty name" << std::endl;
+		u16 existing_id;
+		bool found = m_name_id_mapping.getId(f.name, existing_id);  // ignore aliases
+		if(found && i != existing_id){
+			infostream<<"NodeDefManager::deSerialize(): WARNING: "
+				<<"already defined with different ID: "
+				<<f.name<<std::endl;
 			continue;
 		}
 
-		// Ignore aliases
-		u16 existing_id;
-		if (m_name_id_mapping.getId(f.name, existing_id) && i != existing_id) {
-			infostream << "NodeDefManager::deSerialize(): WARNING: "
-				"already defined with different ID: " << f.name << std::endl;
-			continue;
-		}
-
 		// All is ok, add node definition with the requested ID
-		if (i >= m_content_features.size())
+		if(i >= m_content_features.size())
 			m_content_features.resize((u32)(i) + 1);
 		m_content_features[i] = f;
 		addNameIdMapping(i, f.name);
-		verbosestream << "deserialized " << f.name << std::endl;
+		verbosestream<<"deserialized "<<f.name<<std::endl;
 	}
 }
 
@@ -1016,228 +947,13 @@
 IWritableNodeDefManager *createNodeDefManager()
 {
 	return new CNodeDefManager();
-<<<<<<< HEAD
-=======
-}
-
-
-//// Serialization of old ContentFeatures formats
-void ContentFeatures::serializeOld(std::ostream &os, u16 protocol_version)
-{
-	if (protocol_version == 13)
-	{
-		writeU8(os, 5); // version
-		os<<serializeString(name);
-		writeU16(os, groups.size());
-		for (ItemGroupList::const_iterator
-				i = groups.begin(); i != groups.end(); i++) {
-			os<<serializeString(i->first);
-			writeS16(os, i->second);
-		}
-		writeU8(os, drawtype);
-		writeF1000(os, visual_scale);
-		writeU8(os, 6);
-		for (u32 i = 0; i < 6; i++)
-			tiledef[i].serialize(os, protocol_version);
-		//CF_SPECIAL_COUNT = 2 before cf ver. 7 and protocol ver. 24
-		writeU8(os, 2);
-		for (u32 i = 0; i < 2; i++)
-			tiledef_special[i].serialize(os, protocol_version);
-		writeU8(os, alpha);
-		writeU8(os, post_effect_color.getAlpha());
-		writeU8(os, post_effect_color.getRed());
-		writeU8(os, post_effect_color.getGreen());
-		writeU8(os, post_effect_color.getBlue());
-		writeU8(os, param_type);
-		writeU8(os, param_type_2);
-		writeU8(os, is_ground_content);
-		writeU8(os, light_propagates);
-		writeU8(os, sunlight_propagates);
-		writeU8(os, walkable);
-		writeU8(os, pointable);
-		writeU8(os, diggable);
-		writeU8(os, climbable);
-		writeU8(os, buildable_to);
-		os<<serializeString(""); // legacy: used to be metadata_name
-		writeU8(os, liquid_type);
-		os<<serializeString(liquid_alternative_flowing);
-		os<<serializeString(liquid_alternative_source);
-		writeU8(os, liquid_viscosity);
-		writeU8(os, light_source);
-		writeU32(os, damage_per_second);
-		node_box.serialize(os, protocol_version);
-		selection_box.serialize(os, protocol_version);
-		writeU8(os, legacy_facedir_simple);
-		writeU8(os, legacy_wallmounted);
-		serializeSimpleSoundSpec(sound_footstep, os);
-		serializeSimpleSoundSpec(sound_dig, os);
-		serializeSimpleSoundSpec(sound_dug, os);
-	}
-	else if (protocol_version > 13 && protocol_version < 24) {
-		writeU8(os, 6); // version
-		os<<serializeString(name);
-		writeU16(os, groups.size());
-		for (ItemGroupList::const_iterator
-			i = groups.begin(); i != groups.end(); i++) {
-				os<<serializeString(i->first);
-				writeS16(os, i->second);
-		}
-		writeU8(os, drawtype);
-		writeF1000(os, visual_scale);
-		writeU8(os, 6);
-		for (u32 i = 0; i < 6; i++)
-			tiledef[i].serialize(os, protocol_version);
-		//CF_SPECIAL_COUNT = 2 before cf ver. 7 and protocol ver. 24
-		writeU8(os, 2);
-		for (u32 i = 0; i < 2; i++)
-			tiledef_special[i].serialize(os, protocol_version);
-		writeU8(os, alpha);
-		writeU8(os, post_effect_color.getAlpha());
-		writeU8(os, post_effect_color.getRed());
-		writeU8(os, post_effect_color.getGreen());
-		writeU8(os, post_effect_color.getBlue());
-		writeU8(os, param_type);
-		writeU8(os, param_type_2);
-		writeU8(os, is_ground_content);
-		writeU8(os, light_propagates);
-		writeU8(os, sunlight_propagates);
-		writeU8(os, walkable);
-		writeU8(os, pointable);
-		writeU8(os, diggable);
-		writeU8(os, climbable);
-		writeU8(os, buildable_to);
-		os<<serializeString(""); // legacy: used to be metadata_name
-		writeU8(os, liquid_type);
-		os<<serializeString(liquid_alternative_flowing);
-		os<<serializeString(liquid_alternative_source);
-		writeU8(os, liquid_viscosity);
-		writeU8(os, liquid_renewable);
-		writeU8(os, light_source);
-		writeU32(os, damage_per_second);
-		node_box.serialize(os, protocol_version);
-		selection_box.serialize(os, protocol_version);
-		writeU8(os, legacy_facedir_simple);
-		writeU8(os, legacy_wallmounted);
-		serializeSimpleSoundSpec(sound_footstep, os);
-		serializeSimpleSoundSpec(sound_dig, os);
-		serializeSimpleSoundSpec(sound_dug, os);
-		writeU8(os, rightclickable);
-		writeU8(os, drowning);
-		writeU8(os, leveled);
-		writeU8(os, 0 /*liquid_range*/);
-	} else 
-		throw SerializationError("ContentFeatures::serialize(): "
-			"Unsupported version requested");
-}
-
-
-void ContentFeatures::deSerializeOld(std::istream &is, int version)
-{
-	if (version == 5) // In PROTOCOL_VERSION 13
-	{
-		name = deSerializeString(is);
-		groups.clear();
-		u32 groups_size = readU16(is);
-		for(u32 i=0; i<groups_size; i++){
-			std::string name = deSerializeString(is);
-			int value = readS16(is);
-			groups[name] = value;
-		}
-		drawtype = (enum NodeDrawType)readU8(is);
-		visual_scale = readF1000(is);
-		if (readU8(is) != 6)
-			throw SerializationError("unsupported tile count");
-		for (u32 i = 0; i < 6; i++)
-			tiledef[i].deSerialize(is);
-		if (readU8(is) != CF_SPECIAL_COUNT)
-			throw SerializationError("unsupported CF_SPECIAL_COUNT");
-		for (u32 i = 0; i < CF_SPECIAL_COUNT; i++)
-			tiledef_special[i].deSerialize(is);
-		alpha = readU8(is);
-		post_effect_color.setAlpha(readU8(is));
-		post_effect_color.setRed(readU8(is));
-		post_effect_color.setGreen(readU8(is));
-		post_effect_color.setBlue(readU8(is));
-		param_type = (enum ContentParamType)readU8(is);
-		param_type_2 = (enum ContentParamType2)readU8(is);
-		is_ground_content = readU8(is);
-		light_propagates = readU8(is);
-		sunlight_propagates = readU8(is);
-		walkable = readU8(is);
-		pointable = readU8(is);
-		diggable = readU8(is);
-		climbable = readU8(is);
-		buildable_to = readU8(is);
-		deSerializeString(is); // legacy: used to be metadata_name
-		liquid_type = (enum LiquidType)readU8(is);
-		liquid_alternative_flowing = deSerializeString(is);
-		liquid_alternative_source = deSerializeString(is);
-		liquid_viscosity = readU8(is);
-		light_source = readU8(is);
-		damage_per_second = readU32(is);
-		node_box.deSerialize(is);
-		selection_box.deSerialize(is);
-		legacy_facedir_simple = readU8(is);
-		legacy_wallmounted = readU8(is);
-		deSerializeSimpleSoundSpec(sound_footstep, is);
-		deSerializeSimpleSoundSpec(sound_dig, is);
-		deSerializeSimpleSoundSpec(sound_dug, is);
-	} else if (version == 6) {
-		name = deSerializeString(is);
-		groups.clear();
-		u32 groups_size = readU16(is);
-		for (u32 i = 0; i < groups_size; i++) {
-			std::string name = deSerializeString(is);
-			int	value = readS16(is);
-			groups[name] = value;
-		}
-		drawtype = (enum NodeDrawType)readU8(is);
-		visual_scale = readF1000(is);
-		if (readU8(is) != 6)
-			throw SerializationError("unsupported tile count");
-		for (u32 i = 0; i < 6; i++)
-			tiledef[i].deSerialize(is);
-		// CF_SPECIAL_COUNT in version 6 = 2
-		if (readU8(is) != 2)
-			throw SerializationError("unsupported CF_SPECIAL_COUNT");
-		for (u32 i = 0; i < 2; i++)
-			tiledef_special[i].deSerialize(is);
-		alpha = readU8(is);
-		post_effect_color.setAlpha(readU8(is));
-		post_effect_color.setRed(readU8(is));
-		post_effect_color.setGreen(readU8(is));
-		post_effect_color.setBlue(readU8(is));
-		param_type = (enum ContentParamType)readU8(is);
-		param_type_2 = (enum ContentParamType2)readU8(is);
-		is_ground_content = readU8(is);
-		light_propagates = readU8(is);
-		sunlight_propagates = readU8(is);
-		walkable = readU8(is);
-		pointable = readU8(is);
-		diggable = readU8(is);
-		climbable = readU8(is);
-		buildable_to = readU8(is);
-		deSerializeString(is); // legacy: used to be metadata_name
-		liquid_type = (enum LiquidType)readU8(is);
-		liquid_alternative_flowing = deSerializeString(is);
-		liquid_alternative_source = deSerializeString(is);
-		liquid_viscosity = readU8(is);
-		liquid_renewable = readU8(is);
-		light_source = readU8(is);
-		damage_per_second = readU32(is);
-		node_box.deSerialize(is);
-		selection_box.deSerialize(is);
-		legacy_facedir_simple = readU8(is);
-		legacy_wallmounted = readU8(is);
-		deSerializeSimpleSoundSpec(sound_footstep, is);
-		deSerializeSimpleSoundSpec(sound_dig, is);
-		deSerializeSimpleSoundSpec(sound_dug, is);
-		rightclickable = readU8(is);
-		drowning = readU8(is);
-		leveled = readU8(is);
-		/* liquid_range =*/ readU8(is);
-	} else {
-		throw SerializationError("unsupported ContentFeatures version");
-	}
->>>>>>> 058e4f45
-}+}
+
+
+
+
+
+
+
+
+
