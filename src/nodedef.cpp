--- conflicted
+++ resolved
@@ -914,13 +914,9 @@
 				rotateMeshBy6dFacedir(f->mesh_ptr[j], j);
 				recalculateBoundingBox(f->mesh_ptr[j]);
 			}
-<<<<<<< HEAD
+		}
 		f->color_avg = tsrc->getTextureInfo(f->tiles[0].texture_id)->color; // TODO: make average
 		}
-=======
-		}
-	}
->>>>>>> 9029a34c
 #endif
 	}
 }
