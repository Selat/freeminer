/*
nodedef.cpp
Copyright (C) 2013 celeron55, Perttu Ahola <celeron55@gmail.com>
*/

/*
This file is part of Freeminer.

Freeminer is free software: you can redistribute it and/or modify
it under the terms of the GNU General Public License as published by
the Free Software Foundation, either version 3 of the License, or
(at your option) any later version.

Freeminer  is distributed in the hope that it will be useful,
but WITHOUT ANY WARRANTY; without even the implied warranty of
MERCHANTABILITY or FITNESS FOR A PARTICULAR PURPOSE.  See the
GNU General Public License for more details.

You should have received a copy of the GNU General Public License
along with Freeminer.  If not, see <http://www.gnu.org/licenses/>.
*/

#include "nodedef.h"

#include "main.h" // For g_settings
#include "itemdef.h"
#ifndef SERVER
#include "tile.h"
#endif
#include "log.h"
#include "settings.h"
#include "nameidmapping.h"
#include "util/numeric.h"
#include "util/serialize.h"
//#include "profiler.h" // For TimeTaker
#include "connection.h"
#include "shader.h"
<<<<<<< HEAD
=======
#include "exceptions.h"
#include "debug.h"
>>>>>>> 2ecf5834

/*
	NodeBox
*/

void NodeBox::reset()
{
	type = NODEBOX_REGULAR;
	// default is empty
	fixed.clear();
	// default is sign/ladder-like
	wall_top = aabb3f(-BS/2, BS/2-BS/16., -BS/2, BS/2, BS/2, BS/2);
	wall_bottom = aabb3f(-BS/2, -BS/2, -BS/2, BS/2, -BS/2+BS/16., BS/2);
	wall_side = aabb3f(-BS/2, -BS/2, -BS/2, -BS/2+BS/16., BS/2, BS/2);
}

void NodeBox::msgpack_pack(msgpack::packer<msgpack::sbuffer> &pk) const
{
	int map_size = 1;
	if (type == NODEBOX_FIXED || type == NODEBOX_LEVELED)
		map_size = 2;
	else if (type == NODEBOX_WALLMOUNTED)
		map_size = 4;

	pk.pack_map(map_size);
	PACK(NODEBOX_S_TYPE, (int)type);

	if(type == NODEBOX_FIXED || type == NODEBOX_LEVELED)
		PACK(NODEBOX_S_FIXED, fixed)
	else if(type == NODEBOX_WALLMOUNTED) {
		PACK(NODEBOX_S_WALL_TOP, wall_top);
		PACK(NODEBOX_S_WALL_BOTTOM, wall_bottom);
		PACK(NODEBOX_S_WALL_SIDE, wall_side);
	}
}

void NodeBox::msgpack_unpack(msgpack::object o)
{
	reset();

	MsgpackPacket packet = o.as<MsgpackPacket>();

	int type_tmp = packet[NODEBOX_S_TYPE].as<int>();
	type = (NodeBoxType)type_tmp;

	if(type == NODEBOX_FIXED || type == NODEBOX_LEVELED)
		packet[NODEBOX_S_FIXED].convert(&fixed);
	else if(type == NODEBOX_WALLMOUNTED) {
		packet[NODEBOX_S_WALL_TOP].convert(&wall_top);
		packet[NODEBOX_S_WALL_BOTTOM].convert(&wall_bottom);
		packet[NODEBOX_S_WALL_SIDE].convert(&wall_side);
	}
}

/*
	TileDef
*/

void TileDef::msgpack_pack(msgpack::packer<msgpack::sbuffer> &pk) const
{
	pk.pack_map(6);
	PACK(TILEDEF_NAME, name);
	PACK(TILEDEF_ANIMATION_TYPE, (int)animation.type);
	PACK(TILEDEF_ANIMATION_ASPECT_W, animation.aspect_w);
	PACK(TILEDEF_ANIMATION_ASPECT_H, animation.aspect_h);
	PACK(TILEDEF_ANIMATION_LENGTH, animation.length);
	PACK(TILEDEF_BACKFACE_CULLING, backface_culling);
}

void TileDef::msgpack_unpack(msgpack::object o)
{
	MsgpackPacket packet = o.as<MsgpackPacket>();
	packet[TILEDEF_NAME].convert(&name);

	int type_tmp;
	packet[TILEDEF_ANIMATION_TYPE].convert(&type_tmp);
	animation.type = (TileAnimationType)type_tmp;

	packet[TILEDEF_ANIMATION_ASPECT_W].convert(&animation.aspect_w);
	packet[TILEDEF_ANIMATION_ASPECT_H].convert(&animation.aspect_h);
	packet[TILEDEF_ANIMATION_LENGTH].convert(&animation.length);
	packet[TILEDEF_BACKFACE_CULLING].convert(&backface_culling);
}

/*
	SimpleSoundSpec serialization
*/

static void serializeSimpleSoundSpec(const SimpleSoundSpec &ss,
		std::ostream &os)
{
	os<<serializeString(ss.name);
	writeF1000(os, ss.gain);
}
static void deSerializeSimpleSoundSpec(SimpleSoundSpec &ss, std::istream &is)
{
	ss.name = deSerializeString(is);
	ss.gain = readF1000(is);
}

/*
	ContentFeatures
*/

ContentFeatures::ContentFeatures()
{
	reset();
}

ContentFeatures::~ContentFeatures()
{
}

void ContentFeatures::reset()
{
	/*
		Cached stuff
	*/
//#ifndef SERVER
	solidness = 2;
	visual_solidness = 0;
	backface_culling = true;
//#endif
	has_on_construct = false;
	has_on_destruct = false;
	has_after_destruct = false;
	has_on_activate = false;
	has_on_deactivate = false;
	/*
		Actual data

		NOTE: Most of this is always overridden by the default values given
		      in builtin.lua
	*/
	name = "";
	groups.clear();
	// Unknown nodes can be dug
	groups["dig_immediate"] = 2;
	drawtype = NDT_NORMAL;
	visual_scale = 1.0;
	for(u32 i = 0; i < 6; i++)
		tiledef[i] = TileDef();
	for(u16 j = 0; j < CF_SPECIAL_COUNT; j++)
		tiledef_special[j] = TileDef();
	alpha = 255;
	post_effect_color = video::SColor(0, 0, 0, 0);
	param_type = CPT_NONE;
	param_type_2 = CPT2_NONE;
	is_ground_content = false;
	light_propagates = false;
	sunlight_propagates = false;
	walkable = true;
	pointable = true;
	diggable = true;
	climbable = false;
	buildable_to = false;
	rightclickable = true;
	leveled = 0;
	liquid_type = LIQUID_NONE;
	liquid_alternative_flowing = "";
	liquid_alternative_source = "";
	liquid_viscosity = 0;
	liquid_renewable = true;
	freeze = "";
	melt = "";
	drowning = 0;
	light_source = 0;
	damage_per_second = 0;
	node_box = NodeBox();
	selection_box = NodeBox();
	waving = 0;
	legacy_facedir_simple = false;
	legacy_wallmounted = false;
	sound_footstep = SimpleSoundSpec();
	sound_dig = SimpleSoundSpec("__group");
	sound_dug = SimpleSoundSpec();

	is_circuit_element = false;
	is_wire = false;
	is_wire_connector = false;
	for(int i = 0; i < 6; ++i)
	{
		wire_connections[i] = 0;
	}
	for(int i = 0; i < 64; ++i)
	{
		circuit_element_func[i] = 0;
	}
	circuit_element_delay = 0;
}

void ContentFeatures::msgpack_pack(msgpack::packer<msgpack::sbuffer> &pk) const
{
	pk.pack_map(36);
	PACK(CONTENTFEATURES_NAME, name);
	PACK(CONTENTFEATURES_GROUPS, groups);
	PACK(CONTENTFEATURES_DRAWTYPE, (int)drawtype);
	PACK(CONTENTFEATURES_VISUAL_SCALE, visual_scale);

	pk.pack((int)CONTENTFEATURES_TILEDEF);
	pk.pack_array(6);
	for (size_t i = 0; i < 6; ++i)
		pk.pack(tiledef[i]);

	pk.pack((int)CONTENTFEATURES_TILEDEF_SPECIAL);
	pk.pack_array(CF_SPECIAL_COUNT);
	for (size_t i = 0; i < CF_SPECIAL_COUNT; ++i)
		pk.pack(tiledef_special[i]);

	PACK(CONTENTFEATURES_ALPHA, alpha);
	PACK(CONTENTFEATURES_POST_EFFECT_COLOR, post_effect_color);
	PACK(CONTENTFEATURES_PARAM_TYPE, (int)param_type);
	PACK(CONTENTFEATURES_PARAM_TYPE_2, (int)param_type_2);
	PACK(CONTENTFEATURES_IS_GROUND_CONTENT, is_ground_content);
	PACK(CONTENTFEATURES_LIGHT_PROPAGATES, light_propagates);
	PACK(CONTENTFEATURES_SUNLIGHT_PROPAGATES, sunlight_propagates);
	PACK(CONTENTFEATURES_WALKABLE, walkable);
	PACK(CONTENTFEATURES_POINTABLE, pointable);
	PACK(CONTENTFEATURES_DIGGABLE, diggable);
	PACK(CONTENTFEATURES_CLIMBABLE, climbable);
	PACK(CONTENTFEATURES_BUILDABLE_TO, buildable_to);
	PACK(CONTENTFEATURES_LIQUID_TYPE, (int)liquid_type);
	PACK(CONTENTFEATURES_LIQUID_ALTERNATIVE_FLOWING, liquid_alternative_flowing);
	PACK(CONTENTFEATURES_LIQUID_ALTERNATIVE_SOURCE, liquid_alternative_source);
	PACK(CONTENTFEATURES_LIQUID_VISCOSITY, liquid_viscosity);
	PACK(CONTENTFEATURES_LIQUID_RENEWABLE, liquid_renewable);
	PACK(CONTENTFEATURES_LIGHT_SOURCE, light_source);
	PACK(CONTENTFEATURES_DAMAGE_PER_SECOND, damage_per_second);
	PACK(CONTENTFEATURES_NODE_BOX, node_box);
	PACK(CONTENTFEATURES_SELECTION_BOX, selection_box);
	PACK(CONTENTFEATURES_LEGACY_FACEDIR_SIMPLE, legacy_facedir_simple);
	PACK(CONTENTFEATURES_LEGACY_WALLMOUNTED, legacy_wallmounted);
	PACK(CONTENTFEATURES_SOUND_FOOTSTEP, sound_footstep);
	PACK(CONTENTFEATURES_SOUND_DIG, sound_dig);
	PACK(CONTENTFEATURES_SOUND_DUG, sound_dug);
	PACK(CONTENTFEATURES_RIGHTCLICKABLE, rightclickable);
	PACK(CONTENTFEATURES_DROWNING, drowning);
	PACK(CONTENTFEATURES_LEVELED, leveled);
	PACK(CONTENTFEATURES_WAVING, waving);
}

void ContentFeatures::msgpack_unpack(msgpack::object o)
{
	MsgpackPacket packet = o.as<MsgpackPacket>();
	packet[CONTENTFEATURES_NAME].convert(&name);
	packet[CONTENTFEATURES_GROUPS].convert(&groups);

	int drawtype_tmp;
	packet[CONTENTFEATURES_DRAWTYPE].convert(&drawtype_tmp);
	drawtype = (NodeDrawType)drawtype_tmp;

	packet[CONTENTFEATURES_VISUAL_SCALE].convert(&visual_scale);

	std::vector<TileDef> tiledef_received;
	packet[CONTENTFEATURES_TILEDEF].convert(&tiledef_received);
	if (tiledef_received.size() != 6)
		throw SerializationError("unsupported tile count");
	for(size_t i = 0; i < 6; ++i)
		tiledef[i] = tiledef_received[i];

	std::vector<TileDef> tiledef_special_received;
	packet[CONTENTFEATURES_TILEDEF_SPECIAL].convert(&tiledef_special_received);
	if(tiledef_special_received.size() != CF_SPECIAL_COUNT)
		throw SerializationError("unsupported CF_SPECIAL_COUNT");
	for (size_t i = 0; i < CF_SPECIAL_COUNT; ++i)
		tiledef_special[i] = tiledef_special_received[i];

	packet[CONTENTFEATURES_ALPHA].convert(&alpha);
	packet[CONTENTFEATURES_POST_EFFECT_COLOR].convert(&post_effect_color);

	int param_type_tmp;
	packet[CONTENTFEATURES_PARAM_TYPE].convert(&param_type_tmp);
	param_type = (ContentParamType)param_type_tmp;
	packet[CONTENTFEATURES_PARAM_TYPE_2].convert(&param_type_tmp);
	param_type_2 = (ContentParamType2)param_type_tmp;

	packet[CONTENTFEATURES_IS_GROUND_CONTENT].convert(&is_ground_content);
	packet[CONTENTFEATURES_LIGHT_PROPAGATES].convert(&light_propagates);
	packet[CONTENTFEATURES_SUNLIGHT_PROPAGATES].convert(&sunlight_propagates);
	packet[CONTENTFEATURES_WALKABLE].convert(&walkable);
	packet[CONTENTFEATURES_POINTABLE].convert(&pointable);
	packet[CONTENTFEATURES_DIGGABLE].convert(&diggable);
	packet[CONTENTFEATURES_CLIMBABLE].convert(&climbable);
	packet[CONTENTFEATURES_BUILDABLE_TO].convert(&buildable_to);

	int liquid_type_tmp;
	packet[CONTENTFEATURES_LIQUID_TYPE].convert(&liquid_type_tmp);
	liquid_type = (LiquidType)liquid_type_tmp;

	packet[CONTENTFEATURES_LIQUID_ALTERNATIVE_FLOWING].convert(&liquid_alternative_flowing);
	packet[CONTENTFEATURES_LIQUID_ALTERNATIVE_SOURCE].convert(&liquid_alternative_source);
	packet[CONTENTFEATURES_LIQUID_VISCOSITY].convert(&liquid_viscosity);
	packet[CONTENTFEATURES_LIGHT_SOURCE].convert(&light_source);
	packet[CONTENTFEATURES_DAMAGE_PER_SECOND].convert(&damage_per_second);
	packet[CONTENTFEATURES_NODE_BOX].convert(&node_box);
	packet[CONTENTFEATURES_SELECTION_BOX].convert(&selection_box);
	packet[CONTENTFEATURES_LEGACY_FACEDIR_SIMPLE].convert(&legacy_facedir_simple);
	packet[CONTENTFEATURES_LEGACY_WALLMOUNTED].convert(&legacy_wallmounted);
	packet[CONTENTFEATURES_SOUND_FOOTSTEP].convert(&sound_footstep);
	packet[CONTENTFEATURES_SOUND_DIG].convert(&sound_dig);
	packet[CONTENTFEATURES_SOUND_DUG].convert(&sound_dug);
	packet[CONTENTFEATURES_RIGHTCLICKABLE].convert(&rightclickable);
	packet[CONTENTFEATURES_DROWNING].convert(&drowning);
	packet[CONTENTFEATURES_LEVELED].convert(&leveled);
	packet[CONTENTFEATURES_WAVING].convert(&waving);
}

/*
	CNodeDefManager
*/

class CNodeDefManager: public IWritableNodeDefManager
{
public:
	void clear()
	{
		m_content_features.clear();
		m_name_id_mapping.clear();
		m_name_id_mapping_with_aliases.clear();
		m_group_to_items.clear();
		m_next_id = 0;

		u32 initial_length = 0;
		initial_length = MYMAX(initial_length, CONTENT_UNKNOWN + 1);
		initial_length = MYMAX(initial_length, CONTENT_AIR + 1);
		initial_length = MYMAX(initial_length, CONTENT_IGNORE + 1);
		m_content_features.resize(initial_length);

		// Set CONTENT_UNKNOWN
		{
			ContentFeatures f;
			f.name = "unknown";
			// Insert directly into containers
			content_t c = CONTENT_UNKNOWN;
			m_content_features[c] = f;
			addNameIdMapping(c, f.name);
		}

		// Set CONTENT_AIR
		{
			ContentFeatures f;
			f.name                = "air";
			f.drawtype            = NDT_AIRLIKE;
			f.param_type          = CPT_LIGHT;
			f.light_propagates    = true;
			f.sunlight_propagates = true;
			f.walkable            = false;
			f.pointable           = false;
			f.diggable            = false;
			f.buildable_to        = true;
			f.is_ground_content   = true;
#ifndef SERVER
			f.color_avg = video::SColor(0,255,255,255);
#endif
			// Insert directly into containers
			content_t c = CONTENT_AIR;
			m_content_features[c] = f;
			addNameIdMapping(c, f.name);
		}

		// Set CONTENT_IGNORE
		{
			ContentFeatures f;
			f.name                = "ignore";
			f.drawtype            = NDT_AIRLIKE;
			f.param_type          = CPT_NONE;
			f.light_propagates    = false;
			f.sunlight_propagates = false;
			f.walkable            = false;
			f.pointable           = false;
			f.diggable            = false;
			f.buildable_to        = true; // A way to remove accidental CONTENT_IGNOREs
			f.is_ground_content   = true;
#ifndef SERVER
			f.color_avg = video::SColor(0,255,255,255);
#endif
			// Insert directly into containers
			content_t c = CONTENT_IGNORE;
			m_content_features[c] = f;
			addNameIdMapping(c, f.name);
		}
	}
	CNodeDefManager()
	{
		clear();
	}
	virtual ~CNodeDefManager()
	{
	}
	virtual IWritableNodeDefManager* clone()
	{
		CNodeDefManager *mgr = new CNodeDefManager();
		*mgr = *this;
		return mgr;
	}
	virtual const ContentFeatures& get(content_t c) const
	{
		if(c < m_content_features.size())
			return m_content_features[c];
		else
			return m_content_features[CONTENT_UNKNOWN];
	}
	virtual const ContentFeatures& get(const MapNode &n) const
	{
		return get(n.getContent());
	}
	virtual bool getId(const std::string &name, content_t &result) const
	{
		std::map<std::string, content_t>::const_iterator
			i = m_name_id_mapping_with_aliases.find(name);
		if(i == m_name_id_mapping_with_aliases.end())
			return false;
		result = i->second;
		return true;
	}
	virtual content_t getId(const std::string &name) const
	{
		content_t id = CONTENT_IGNORE;
		getId(name, id);
		return id;
	}
	virtual void getIds(const std::string &name, std::unordered_set<content_t> &result)
			const
	{
		//TimeTaker t("getIds", NULL, PRECISION_MICRO);
		if(name.substr(0,6) != "group:"){
			content_t id = CONTENT_IGNORE;
			if(getId(name, id))
				result.insert(id);
			return;
		}
		std::string group = name.substr(6);

		std::map<std::string, GroupItems>::const_iterator
			i = m_group_to_items.find(group);
		if (i == m_group_to_items.end())
			return;

		const GroupItems &items = i->second;
		for (GroupItems::const_iterator j = items.begin();
			j != items.end(); ++j) {
			if ((*j).second != 0)
				result.insert((*j).first);
		}
		//printf("getIds: %dus\n", t.stop());
	}
	virtual void getIds(const std::string &name, FMBitset &result) const {
		if(name.substr(0,6) != "group:"){
			content_t id = CONTENT_IGNORE;
			if(getId(name, id))
				result.set(id, true);
			return;
		}
		std::string group = name.substr(6);

		std::map<std::string, GroupItems>::const_iterator
			i = m_group_to_items.find(group);
		if (i == m_group_to_items.end())
			return;

		const GroupItems &items = i->second;
		for (GroupItems::const_iterator j = items.begin();
			j != items.end(); ++j) {
			if ((*j).second != 0)
				result.set((*j).first, true);
		}
	}
	virtual const ContentFeatures& get(const std::string &name) const
	{
		content_t id = CONTENT_UNKNOWN;
		getId(name, id);
		return get(id);
	}
	// returns CONTENT_IGNORE if no free ID found
	content_t allocateId()
	{
		for(content_t id = m_next_id;
				id >= m_next_id; // overflow?
				++id){
			while(id >= m_content_features.size()){
				m_content_features.push_back(ContentFeatures());
			}
			const ContentFeatures &f = m_content_features[id];
			if(f.name == ""){
				m_next_id = id + 1;
				return id;
			}
		}
		// If we arrive here, an overflow occurred in id.
		// That means no ID was found
		return CONTENT_IGNORE;
	}
	// IWritableNodeDefManager
	virtual content_t set(const std::string &name,
			const ContentFeatures &def)
	{
		assert(name != "");
		assert(name == def.name);

		// Don't allow redefining ignore (but allow air and unknown)
		if(name == "ignore"){
			infostream<<"NodeDefManager: WARNING: Ignoring "
					<<"CONTENT_IGNORE redefinition"<<std::endl;
			return CONTENT_IGNORE;
		}

		content_t id = CONTENT_IGNORE;
		bool found = m_name_id_mapping.getId(name, id);  // ignore aliases
		if(!found){
			// Get new id
			id = allocateId();
			if(id == CONTENT_IGNORE){
				infostream<<"NodeDefManager: WARNING: Absolute "
						<<"limit reached"<<std::endl;
				return CONTENT_IGNORE;
			}
			assert(id != CONTENT_IGNORE);
			addNameIdMapping(id, name);
		}
		m_content_features[id] = def;
		verbosestream<<"NodeDefManager: registering content id \""<<id
				<<"\": name=\""<<def.name<<"\""<<std::endl;

		// Add this content to the list of all groups it belongs to
		// FIXME: This should remove a node from groups it no longer
		// belongs to when a node is re-registered
		for (ItemGroupList::const_iterator i = def.groups.begin();
			i != def.groups.end(); ++i) {
			std::string group_name = i->first;

			std::map<std::string, GroupItems>::iterator
				j = m_group_to_items.find(group_name);
			if (j == m_group_to_items.end()) {
				m_group_to_items[group_name].push_back(
						std::make_pair(id, i->second));
			} else {
				GroupItems &items = j->second;
				items.push_back(std::make_pair(id, i->second));
			}
		}
		return id;
	}
	virtual content_t allocateDummy(const std::string &name)
	{
		assert(name != "");
		ContentFeatures f;
		f.name = name;
		return set(name, f);
	}
	virtual void updateAliases(IItemDefManager *idef)
	{
		std::set<std::string> all = idef->getAll();
		m_name_id_mapping_with_aliases.clear();
		for(std::set<std::string>::iterator
				i = all.begin(); i != all.end(); i++)
		{
			std::string name = *i;
			std::string convert_to = idef->getAlias(name);
			content_t id;
			if(m_name_id_mapping.getId(convert_to, id))
			{
				m_name_id_mapping_with_aliases.insert(
						std::make_pair(name, id));
			}
		}
	}
	virtual void updateTextures(ITextureSource *tsrc,
		IShaderSource *shdsrc)
	{

//#ifndef SERVER
		infostream<<"CNodeDefManager::updateTextures(): Updating "
				<<"textures in node definitions"<<std::endl;

		bool new_style_water = g_settings->getBool("new_style_water");
		bool new_style_leaves = g_settings->getBool("new_style_leaves");
		bool opaque_water = g_settings->getBool("opaque_water");
		bool enable_shaders = g_settings->getBool("enable_shaders");
		bool enable_bumpmapping = g_settings->getBool("enable_bumpmapping");
		bool enable_parallax_occlusion = g_settings->getBool("enable_parallax_occlusion");

		for(u32 i=0; i<m_content_features.size(); i++)
		{
			ContentFeatures *f = &m_content_features[i];

			// Figure out the actual tiles to use
			TileDef tiledef[6];
			for(u32 j = 0; j < 6; j++)
			{
				tiledef[j] = f->tiledef[j];
				if(tiledef[j].name == "")
					tiledef[j].name = "unknown_node.png";
			}

			bool is_liquid = false;
			bool is_water_surface = false;

			u8 material_type;
			material_type = (f->alpha == 255) ? TILE_MATERIAL_BASIC : TILE_MATERIAL_ALPHA;

			switch(f->drawtype){
			default:
			case NDT_NORMAL:
				f->solidness = 2;
				break;
			case NDT_AIRLIKE:
				f->solidness = 0;
				break;
			case NDT_LIQUID:
				assert(f->liquid_type == LIQUID_SOURCE);
				if(opaque_water)
					f->alpha = 255;
				if(new_style_water){
					f->solidness = 0;
				} else {
					f->solidness = 1;
					f->backface_culling = false;
				}
				is_liquid = true;
				break;
			case NDT_FLOWINGLIQUID:
				assert(f->liquid_type == LIQUID_FLOWING);
				f->solidness = 0;
				if(opaque_water)
					f->alpha = 255;
				is_liquid = true;
				break;
			case NDT_GLASSLIKE:
				f->solidness = 0;
				f->visual_solidness = 1;
				break;
			case NDT_GLASSLIKE_FRAMED:
				f->solidness = 0;
				f->visual_solidness = 1;
				break;
			case NDT_ALLFACES:
				f->solidness = 0;
				f->visual_solidness = 1;
				break;
			case NDT_ALLFACES_OPTIONAL:
				if(new_style_leaves){
					f->drawtype = NDT_ALLFACES;
					f->solidness = 0;
					f->visual_solidness = 1;
				} else {
					f->drawtype = NDT_NORMAL;
					f->solidness = 2;
					for(u32 i=0; i<6; i++){
						tiledef[i].name += std::string("^[noalpha");
					}
				}
				if (f->waving == 1)
					material_type = TILE_MATERIAL_WAVING_LEAVES;
				break;
			case NDT_PLANTLIKE:
				f->solidness = 0;
				f->backface_culling = false;
				if (f->waving == 1)
					material_type = TILE_MATERIAL_WAVING_PLANTS;
				break;
			case NDT_FIRELIKE:
				f->backface_culling = false;
			case NDT_TORCHLIKE:
			case NDT_SIGNLIKE:
			case NDT_FENCELIKE:
			case NDT_RAILLIKE:
			case NDT_NODEBOX:
				f->solidness = 0;
				break;
			}

			if (is_liquid){
				material_type = (f->alpha == 255) ? TILE_MATERIAL_LIQUID_OPAQUE : TILE_MATERIAL_LIQUID_TRANSPARENT;
				if (f->name == "default:water_source")
					is_water_surface = true;
			}
			u32 tile_shader[6];
			if (shdsrc) {
			for(u16 j=0; j<6; j++)
				tile_shader[j] = shdsrc->getShader("nodes_shader",material_type, f->drawtype);

			if (is_water_surface)
				tile_shader[0] = shdsrc->getShader("water_surface_shader",material_type, f->drawtype);
			}
#ifndef SERVER
			if (tsrc) {
			// Tiles (fill in f->tiles[])
			for(u16 j = 0; j < 6; j++){
				// Shader
				f->tiles[j].shader_id = tile_shader[j];
				// Texture
				f->tiles[j].texture = tsrc->getTexture(
						tiledef[j].name,
						&f->tiles[j].texture_id);
				// Normal texture
				if (enable_shaders && (enable_bumpmapping || enable_parallax_occlusion))
					f->tiles[j].normal_texture = tsrc->getNormalTexture(tiledef[j].name);
				// Alpha
				f->tiles[j].alpha = f->alpha;
				// Material type
				f->tiles[j].material_type = material_type;
				// Material flags
				f->tiles[j].material_flags = 0;
				if(f->backface_culling)
					f->tiles[j].material_flags |= MATERIAL_FLAG_BACKFACE_CULLING;
				if(tiledef[j].animation.type == TAT_VERTICAL_FRAMES)
					f->tiles[j].material_flags |= MATERIAL_FLAG_ANIMATION_VERTICAL_FRAMES;
				// Animation parameters
				int frame_count = 1;
				if(f->tiles[j].material_flags &	MATERIAL_FLAG_ANIMATION_VERTICAL_FRAMES) {
					// Get texture size to determine frame count by
					// aspect ratio
					v2u32 size = f->tiles[j].texture->getOriginalSize();
					int frame_height = (float)size.X /
							(tiledef[j].animation.aspect_w ? (float)tiledef[j].animation.aspect_w : 1) *
							(tiledef[j].animation.aspect_h ? (float)tiledef[j].animation.aspect_h : 1);
					frame_count = size.Y / (frame_height ? frame_height : size.Y ? size.Y : 1);
					int frame_length_ms = 1000.0 *
							tiledef[j].animation.length / frame_count;
					f->tiles[j].animation_frame_count = frame_count;
					f->tiles[j].animation_frame_length_ms = frame_length_ms;
				}
				if(frame_count == 1) {
					f->tiles[j].material_flags &= ~MATERIAL_FLAG_ANIMATION_VERTICAL_FRAMES;
				} else {
					std::ostringstream os(std::ios::binary);
					for (int i = 0; i < frame_count; i++) {
						FrameSpec frame;
						os.str("");
						os<<tiledef[j].name<<"^[verticalframe:"<<frame_count<<":"<<i;
						frame.texture = tsrc->getTexture(os.str(), &frame.texture_id);
						if (f->tiles[j].normal_texture)
							frame.normal_texture = tsrc->getNormalTexture(os.str());
						f->tiles[j].frames[i]=frame;
					}
				}
			}
			f->color_avg = tsrc->getTextureInfo(f->tiles[0].texture_id)->color; // TODO: make average
			// Special tiles (fill in f->special_tiles[])
			for(u16 j=0; j<CF_SPECIAL_COUNT; j++){
				// Shader
				f->special_tiles[j].shader_id = tile_shader[j];
				// Texture
				f->special_tiles[j].texture = tsrc->getTexture(
						f->tiledef_special[j].name,
						&f->special_tiles[j].texture_id);
				// Normal texture
				if (enable_shaders && (enable_bumpmapping || enable_parallax_occlusion))
					f->special_tiles[j].normal_texture = tsrc->getNormalTexture(f->tiledef_special[j].name);
				// Alpha
				f->special_tiles[j].alpha = f->alpha;
				// Material type
				f->special_tiles[j].material_type = material_type;
				// Material flags
				f->special_tiles[j].material_flags = 0;
				if(f->tiledef_special[j].backface_culling)
					f->special_tiles[j].material_flags |= MATERIAL_FLAG_BACKFACE_CULLING;
				if(f->tiledef_special[j].animation.type == TAT_VERTICAL_FRAMES)
					f->special_tiles[j].material_flags |= MATERIAL_FLAG_ANIMATION_VERTICAL_FRAMES;
				// Animation parameters
				int frame_count = 1;
				if(f->special_tiles[j].material_flags &	MATERIAL_FLAG_ANIMATION_VERTICAL_FRAMES) {
					// Get texture size to determine frame count by
					// aspect ratio
					v2u32 size = f->special_tiles[j].texture->getOriginalSize();
					int frame_height = (float)size.X /
							(f->tiledef_special[j].animation.aspect_w ? (float)f->tiledef_special[j].animation.aspect_w : 1) *
							(f->tiledef_special[j].animation.aspect_h ? (float)f->tiledef_special[j].animation.aspect_h : 1);
					frame_count = size.Y / (frame_height ? frame_height : size.Y ? size.Y : 1);
					int frame_length_ms = 1000.0 *
							f->tiledef_special[j].animation.length / frame_count;
					f->special_tiles[j].animation_frame_count = frame_count;
					f->special_tiles[j].animation_frame_length_ms = frame_length_ms;
				}
				if(frame_count == 1) {
					f->special_tiles[j].material_flags &= ~MATERIAL_FLAG_ANIMATION_VERTICAL_FRAMES;
				} else {
					std::ostringstream os(std::ios::binary);
					for (int i = 0; i < frame_count; i++) {
						FrameSpec frame;
						os.str("");
						os<<f->tiledef_special[j].name<<"^[verticalframe:"<<frame_count<<":"<<i;
						frame.texture = tsrc->getTexture(os.str(), &frame.texture_id);
						if (f->special_tiles[j].normal_texture)
							frame.normal_texture = tsrc->getNormalTexture(os.str());
						f->special_tiles[j].frames[i]=frame;
					}
				}
			}
			}
#endif
		}
//#endif
	}
	// map of content features, key = id, value = ContentFeatures
	void msgpack_pack(msgpack::packer<msgpack::sbuffer> &pk) const
	{
		std::vector<std::pair<int, const ContentFeatures*> > features_to_pack;
		for (size_t i = 0; i < m_content_features.size(); ++i) {
			if (i == CONTENT_IGNORE || i == CONTENT_AIR || i == CONTENT_UNKNOWN || m_content_features[i].name == "")
				continue;
			features_to_pack.push_back(std::make_pair(i, &m_content_features[i]));
		}
		pk.pack_map(features_to_pack.size());
		for (size_t i = 0; i < features_to_pack.size(); ++i)
			PACK(features_to_pack[i].first, *features_to_pack[i].second);
	}
	void msgpack_unpack(msgpack::object o)
	{
		clear();

		std::map<int, ContentFeatures> unpacked_features;
		o.convert(&unpacked_features);

		for (std::map<int, ContentFeatures>::iterator it = unpacked_features.begin();
				it != unpacked_features.end(); ++it) {
			int i = it->first;
			ContentFeatures f = it->second;

			if(i == CONTENT_IGNORE || i == CONTENT_AIR
					|| i == CONTENT_UNKNOWN){
				infostream<<"NodeDefManager::deSerialize(): WARNING: "
					<<"not changing builtin node "<<i
					<<std::endl;
				continue;
			}
			if(f.name == ""){
				infostream<<"NodeDefManager::deSerialize(): WARNING: "
					<<"received empty name"<<std::endl;
				continue;
			}
			u16 existing_id;
			bool found = m_name_id_mapping.getId(f.name, existing_id);  // ignore aliases
			if(found && i != existing_id){
				infostream<<"NodeDefManager::deSerialize(): WARNING: "
					<<"already defined with different ID: "
					<<f.name<<std::endl;
				continue;
			}

			// All is ok, add node definition with the requested ID
			if(i >= m_content_features.size())
				m_content_features.resize((u32)(i) + 1);
			m_content_features[i] = f;
			addNameIdMapping(i, f.name);
			verbosestream<<"deserialized "<<f.name<<std::endl;
		}
	}
private:
	void addNameIdMapping(content_t i, std::string name)
	{
		m_name_id_mapping.set(i, name);
		m_name_id_mapping_with_aliases.insert(std::make_pair(name, i));
	}
private:
	// Features indexed by id
	std::vector<ContentFeatures> m_content_features;
	// A mapping for fast converting back and forth between names and ids
	NameIdMapping m_name_id_mapping;
	// Like m_name_id_mapping, but only from names to ids, and includes
	// item aliases too. Updated by updateAliases()
	// Note: Not serialized.
	std::map<std::string, content_t> m_name_id_mapping_with_aliases;
	// A mapping from groups to a list of content_ts (and their levels)
	// that belong to it.  Necessary for a direct lookup in getIds().
	// Note: Not serialized.
	std::map<std::string, GroupItems> m_group_to_items;
	// Next possibly free id
	content_t m_next_id;
};

IWritableNodeDefManager* createNodeDefManager()
{
	return new CNodeDefManager();
}<|MERGE_RESOLUTION|>--- conflicted
+++ resolved
@@ -35,11 +35,8 @@
 //#include "profiler.h" // For TimeTaker
 #include "connection.h"
 #include "shader.h"
-<<<<<<< HEAD
-=======
 #include "exceptions.h"
 #include "debug.h"
->>>>>>> 2ecf5834
 
 /*
 	NodeBox
