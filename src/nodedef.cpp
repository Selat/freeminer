--- conflicted
+++ resolved
@@ -380,13 +380,8 @@
 	virtual content_t allocateDummy(const std::string &name);
 	virtual void updateAliases(IItemDefManager *idef);
 	virtual void updateTextures(IGameDef *gamedef);
-<<<<<<< HEAD
 	void msgpack_pack(msgpack::packer<msgpack::sbuffer> &pk) const;
 	void msgpack_unpack(msgpack::object o);
-	virtual NodeResolver *getResolver();
-=======
-	void serialize(std::ostream &os, u16 protocol_version);
-	void deSerialize(std::istream &is);
 
 	virtual void pendNodeResolve(NodeResolveInfo *nri);
 	virtual void cancelNodeResolve(NodeResolver *resolver);
@@ -396,7 +391,6 @@
 		const std::string &node_alt, content_t c_fallback, content_t &result);
 	virtual bool getIdsFromResolveInfo(NodeResolveInfo *nri,
 		std::vector<content_t> &result);
->>>>>>> b67f37f2
 
 private:
 	void addNameIdMapping(content_t i, std::string name);
@@ -1048,233 +1042,6 @@
 }
 
 
-<<<<<<< HEAD
-/*
-	NodeResolver
-*/
-=======
-//// Serialization of old ContentFeatures formats
-void ContentFeatures::serializeOld(std::ostream &os, u16 protocol_version)
-{
-	if (protocol_version == 13)
-	{
-		writeU8(os, 5); // version
-		os<<serializeString(name);
-		writeU16(os, groups.size());
-		for (ItemGroupList::const_iterator
-				i = groups.begin(); i != groups.end(); i++) {
-			os<<serializeString(i->first);
-			writeS16(os, i->second);
-		}
-		writeU8(os, drawtype);
-		writeF1000(os, visual_scale);
-		writeU8(os, 6);
-		for (u32 i = 0; i < 6; i++)
-			tiledef[i].serialize(os, protocol_version);
-		//CF_SPECIAL_COUNT = 2 before cf ver. 7 and protocol ver. 24
-		writeU8(os, 2);
-		for (u32 i = 0; i < 2; i++)
-			tiledef_special[i].serialize(os, protocol_version);
-		writeU8(os, alpha);
-		writeU8(os, post_effect_color.getAlpha());
-		writeU8(os, post_effect_color.getRed());
-		writeU8(os, post_effect_color.getGreen());
-		writeU8(os, post_effect_color.getBlue());
-		writeU8(os, param_type);
-		writeU8(os, param_type_2);
-		writeU8(os, is_ground_content);
-		writeU8(os, light_propagates);
-		writeU8(os, sunlight_propagates);
-		writeU8(os, walkable);
-		writeU8(os, pointable);
-		writeU8(os, diggable);
-		writeU8(os, climbable);
-		writeU8(os, buildable_to);
-		os<<serializeString(""); // legacy: used to be metadata_name
-		writeU8(os, liquid_type);
-		os<<serializeString(liquid_alternative_flowing);
-		os<<serializeString(liquid_alternative_source);
-		writeU8(os, liquid_viscosity);
-		writeU8(os, light_source);
-		writeU32(os, damage_per_second);
-		node_box.serialize(os, protocol_version);
-		selection_box.serialize(os, protocol_version);
-		writeU8(os, legacy_facedir_simple);
-		writeU8(os, legacy_wallmounted);
-		serializeSimpleSoundSpec(sound_footstep, os);
-		serializeSimpleSoundSpec(sound_dig, os);
-		serializeSimpleSoundSpec(sound_dug, os);
-	}
-	else if (protocol_version > 13 && protocol_version < 24) {
-		writeU8(os, 6); // version
-		os<<serializeString(name);
-		writeU16(os, groups.size());
-		for (ItemGroupList::const_iterator
-			i = groups.begin(); i != groups.end(); i++) {
-				os<<serializeString(i->first);
-				writeS16(os, i->second);
-		}
-		writeU8(os, drawtype);
-		writeF1000(os, visual_scale);
-		writeU8(os, 6);
-		for (u32 i = 0; i < 6; i++)
-			tiledef[i].serialize(os, protocol_version);
-		//CF_SPECIAL_COUNT = 2 before cf ver. 7 and protocol ver. 24
-		writeU8(os, 2);
-		for (u32 i = 0; i < 2; i++)
-			tiledef_special[i].serialize(os, protocol_version);
-		writeU8(os, alpha);
-		writeU8(os, post_effect_color.getAlpha());
-		writeU8(os, post_effect_color.getRed());
-		writeU8(os, post_effect_color.getGreen());
-		writeU8(os, post_effect_color.getBlue());
-		writeU8(os, param_type);
-		writeU8(os, param_type_2);
-		writeU8(os, is_ground_content);
-		writeU8(os, light_propagates);
-		writeU8(os, sunlight_propagates);
-		writeU8(os, walkable);
-		writeU8(os, pointable);
-		writeU8(os, diggable);
-		writeU8(os, climbable);
-		writeU8(os, buildable_to);
-		os<<serializeString(""); // legacy: used to be metadata_name
-		writeU8(os, liquid_type);
-		os<<serializeString(liquid_alternative_flowing);
-		os<<serializeString(liquid_alternative_source);
-		writeU8(os, liquid_viscosity);
-		writeU8(os, liquid_renewable);
-		writeU8(os, light_source);
-		writeU32(os, damage_per_second);
-		node_box.serialize(os, protocol_version);
-		selection_box.serialize(os, protocol_version);
-		writeU8(os, legacy_facedir_simple);
-		writeU8(os, legacy_wallmounted);
-		serializeSimpleSoundSpec(sound_footstep, os);
-		serializeSimpleSoundSpec(sound_dig, os);
-		serializeSimpleSoundSpec(sound_dug, os);
-		writeU8(os, rightclickable);
-		writeU8(os, drowning);
-		writeU8(os, leveled);
-		writeU8(os, liquid_range);
-	} else
-		throw SerializationError("ContentFeatures::serialize(): "
-			"Unsupported version requested");
-}
-
-
-void ContentFeatures::deSerializeOld(std::istream &is, int version)
-{
-	if (version == 5) // In PROTOCOL_VERSION 13
-	{
-		name = deSerializeString(is);
-		groups.clear();
-		u32 groups_size = readU16(is);
-		for(u32 i=0; i<groups_size; i++){
-			std::string name = deSerializeString(is);
-			int value = readS16(is);
-			groups[name] = value;
-		}
-		drawtype = (enum NodeDrawType)readU8(is);
-		visual_scale = readF1000(is);
-		if (readU8(is) != 6)
-			throw SerializationError("unsupported tile count");
-		for (u32 i = 0; i < 6; i++)
-			tiledef[i].deSerialize(is);
-		if (readU8(is) != CF_SPECIAL_COUNT)
-			throw SerializationError("unsupported CF_SPECIAL_COUNT");
-		for (u32 i = 0; i < CF_SPECIAL_COUNT; i++)
-			tiledef_special[i].deSerialize(is);
-		alpha = readU8(is);
-		post_effect_color.setAlpha(readU8(is));
-		post_effect_color.setRed(readU8(is));
-		post_effect_color.setGreen(readU8(is));
-		post_effect_color.setBlue(readU8(is));
-		param_type = (enum ContentParamType)readU8(is);
-		param_type_2 = (enum ContentParamType2)readU8(is);
-		is_ground_content = readU8(is);
-		light_propagates = readU8(is);
-		sunlight_propagates = readU8(is);
-		walkable = readU8(is);
-		pointable = readU8(is);
-		diggable = readU8(is);
-		climbable = readU8(is);
-		buildable_to = readU8(is);
-		deSerializeString(is); // legacy: used to be metadata_name
-		liquid_type = (enum LiquidType)readU8(is);
-		liquid_alternative_flowing = deSerializeString(is);
-		liquid_alternative_source = deSerializeString(is);
-		liquid_viscosity = readU8(is);
-		light_source = readU8(is);
-		damage_per_second = readU32(is);
-		node_box.deSerialize(is);
-		selection_box.deSerialize(is);
-		legacy_facedir_simple = readU8(is);
-		legacy_wallmounted = readU8(is);
-		deSerializeSimpleSoundSpec(sound_footstep, is);
-		deSerializeSimpleSoundSpec(sound_dig, is);
-		deSerializeSimpleSoundSpec(sound_dug, is);
-	} else if (version == 6) {
-		name = deSerializeString(is);
-		groups.clear();
-		u32 groups_size = readU16(is);
-		for (u32 i = 0; i < groups_size; i++) {
-			std::string name = deSerializeString(is);
-			int	value = readS16(is);
-			groups[name] = value;
-		}
-		drawtype = (enum NodeDrawType)readU8(is);
-		visual_scale = readF1000(is);
-		if (readU8(is) != 6)
-			throw SerializationError("unsupported tile count");
-		for (u32 i = 0; i < 6; i++)
-			tiledef[i].deSerialize(is);
-		// CF_SPECIAL_COUNT in version 6 = 2
-		if (readU8(is) != 2)
-			throw SerializationError("unsupported CF_SPECIAL_COUNT");
-		for (u32 i = 0; i < 2; i++)
-			tiledef_special[i].deSerialize(is);
-		alpha = readU8(is);
-		post_effect_color.setAlpha(readU8(is));
-		post_effect_color.setRed(readU8(is));
-		post_effect_color.setGreen(readU8(is));
-		post_effect_color.setBlue(readU8(is));
-		param_type = (enum ContentParamType)readU8(is);
-		param_type_2 = (enum ContentParamType2)readU8(is);
-		is_ground_content = readU8(is);
-		light_propagates = readU8(is);
-		sunlight_propagates = readU8(is);
-		walkable = readU8(is);
-		pointable = readU8(is);
-		diggable = readU8(is);
-		climbable = readU8(is);
-		buildable_to = readU8(is);
-		deSerializeString(is); // legacy: used to be metadata_name
-		liquid_type = (enum LiquidType)readU8(is);
-		liquid_alternative_flowing = deSerializeString(is);
-		liquid_alternative_source = deSerializeString(is);
-		liquid_viscosity = readU8(is);
-		liquid_renewable = readU8(is);
-		light_source = readU8(is);
-		damage_per_second = readU32(is);
-		node_box.deSerialize(is);
-		selection_box.deSerialize(is);
-		legacy_facedir_simple = readU8(is);
-		legacy_wallmounted = readU8(is);
-		deSerializeSimpleSoundSpec(sound_footstep, is);
-		deSerializeSimpleSoundSpec(sound_dig, is);
-		deSerializeSimpleSoundSpec(sound_dug, is);
-		rightclickable = readU8(is);
-		drowning = readU8(is);
-		leveled = readU8(is);
-		liquid_range = readU8(is);
-	} else {
-		throw SerializationError("unsupported ContentFeatures version");
-	}
-}
-
->>>>>>> b67f37f2
-
 void CNodeDefManager::pendNodeResolve(NodeResolveInfo *nri)
 {
 	nri->resolver->m_ndef = this;
@@ -1299,27 +1066,12 @@
 
 void CNodeDefManager::runNodeResolverCallbacks()
 {
-<<<<<<< HEAD
-	if (m_is_node_registration_complete) {
-		std::unordered_set<content_t> idset;
-
-		m_ndef->getIds(nodename, idset);
-		for (auto it = idset.begin(); it != idset.end(); ++it)
-			content_vec->push_back(*it);
-
-		return idset.size() ? NR_STATUS_SUCCESS : NR_STATUS_FAILURE;
-	} else {
-		m_pending_content_vecs.push_back(
-			std::make_pair(nodename, content_vec));
-		return NR_STATUS_PENDING;
-=======
 	while (!m_pending_node_lookups.empty()) {
 		NodeResolveInfo *nri = m_pending_node_lookups.front();
 		m_pending_node_lookups.pop_front();
 		nri->resolver->resolveNodeNames(nri);
 		nri->resolver->m_lookup_done = true;
 		delete nri;
->>>>>>> b67f37f2
 	}
 }
 
@@ -1381,33 +1133,7 @@
 				"nodenames list" << std::endl;
 		}
 
-<<<<<<< HEAD
-		delete nri;
-	}
-
-	//// Resolve pending node names and add to content_t vector
-	while (!m_pending_content_vecs.empty()) {
-		std::pair<std::string, std::vector<content_t> *> item =
-			m_pending_content_vecs.front();
-		m_pending_content_vecs.pop_front();
-
-		std::string &name = item.first;
-		std::vector<content_t> *output = item.second;
-
-		std::unordered_set<content_t> idset;
-
-		m_ndef->getIds(name, idset);
-		for (auto it = idset.begin(); it != idset.end(); ++it)
-			output->push_back(*it);
-
-		if (idset.empty()) {
-			num_failed++;
-			errorstream << "NodeResolver::resolveNodes():  Failed to "
-				"resolve '" << name << "'" << std::endl;
-		}
-=======
 		nri->nodenames.pop_front();
->>>>>>> b67f37f2
 	}
 
 	return true;
