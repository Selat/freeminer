--- conflicted
+++ resolved
@@ -308,12 +308,8 @@
 	writeU8(os, rightclickable);
 	writeU8(os, drowning);
 	writeU8(os, leveled);
-<<<<<<< HEAD
 	writeU8(os, 0/*liquid_range*/);
-=======
-	writeU8(os, liquid_range);
 	writeU8(os, waving);
->>>>>>> e5b4748b
 	// Stuff below should be moved to correct place in a version that otherwise changes
 	// the protocol version
 }
@@ -377,12 +373,8 @@
 	rightclickable = readU8(is);
 	drowning = readU8(is);
 	leveled = readU8(is);
-<<<<<<< HEAD
 	/*liquid_range =*/ readU8(is);
-=======
-	liquid_range = readU8(is);
 	waving = readU8(is);
->>>>>>> e5b4748b
 	// If you add anything here, insert it primarily inside the try-catch
 	// block to not need to increase the version.
 	try{
@@ -1085,7 +1077,7 @@
 		writeU8(os, rightclickable);
 		writeU8(os, drowning);
 		writeU8(os, leveled);
-		writeU8(os, liquid_range);
+		writeU8(os, 0 /*liquid_range*/);
 	} else 
 		throw SerializationError("ContentFeatures::serialize(): Unsupported version requested");
 }
@@ -1194,7 +1186,7 @@
 		rightclickable = readU8(is);
 		drowning = readU8(is);
 		leveled = readU8(is);
-		liquid_range = readU8(is);
+		/* liquid_range =*/ readU8(is);
 	} else
 		throw SerializationError("unsupported ContentFeatures version");
 }