/*
collision.cpp
Copyright (C) 2013 celeron55, Perttu Ahola <celeron55@gmail.com>
*/

/*
This file is part of Freeminer.

Freeminer is free software: you can redistribute it and/or modify
it under the terms of the GNU General Public License as published by
the Free Software Foundation, either version 3 of the License, or
(at your option) any later version.

Freeminer  is distributed in the hope that it will be useful,
but WITHOUT ANY WARRANTY; without even the implied warranty of
MERCHANTABILITY or FITNESS FOR A PARTICULAR PURPOSE.  See the
GNU General Public License for more details.

You should have received a copy of the GNU General Public License
along with Freeminer.  If not, see <http://www.gnu.org/licenses/>.
*/

#include "collision.h"
#include "mapblock.h"
#include "map.h"
#include "nodedef.h"
#include "gamedef.h"
#include "log.h"
#include "environment.h"
#include "serverobject.h"
#include <vector>
#include <set>
#include "util/timetaker.h"
#include "main.h" // g_profiler
#include "profiler.h"

// float error is 10 - 9.96875 = 0.03125 // default with bug = 0
#define COLL_ZERO 0.032 // broken unit tests
#define COLL_ZEROY 0.032 //0.032 // Y only

// Helper function:
// Checks for collision of a moving aabbox with a static aabbox
// Returns -1 if no collision, 0 if X collision, 1 if Y collision, 2 if Z collision
// The time after which the collision occurs is stored in dtime.
int axisAlignedCollision(
		const aabb3f &staticbox, const aabb3f &movingbox,
		const v3f &speed, f32 d, f32 &dtime)
{
	//TimeTaker tt("axisAlignedCollision");

	f32 xsize = (staticbox.MaxEdge.X - staticbox.MinEdge.X); // - COLL_ZEROY;     // reduce box size for solve collision stuck (flying sand)
	f32 ysize = (staticbox.MaxEdge.Y - staticbox.MinEdge.Y); // - COLL_ZERO; // Y - no sense for falling, but maybe try later
	f32 zsize = (staticbox.MaxEdge.Z - staticbox.MinEdge.Z); // - COLL_ZEROY;

	aabb3f relbox(
			movingbox.MinEdge.X - staticbox.MinEdge.X,
			movingbox.MinEdge.Y - staticbox.MinEdge.Y,
			movingbox.MinEdge.Z - staticbox.MinEdge.Z,
			movingbox.MaxEdge.X - staticbox.MinEdge.X,
			movingbox.MaxEdge.Y - staticbox.MinEdge.Y,
			movingbox.MaxEdge.Z - staticbox.MinEdge.Z
	);

	// These cases can (and should) be rejected immediately
	if( (speed.X >= 0 && relbox.MinEdge.X > xsize) ||
	    (speed.X <= 0 && relbox.MaxEdge.X < 0) ||
	    (speed.Y >= 0 && relbox.MinEdge.Y > ysize) ||
	    (speed.Y <= 0 && relbox.MaxEdge.Y < 0) ||
	    (speed.Z >= 0 && relbox.MinEdge.Z > zsize) ||
	    (speed.Z <= 0 && relbox.MaxEdge.Z < 0))
	    	return -1;

	if(speed.X > 0) // Check for collision with X- plane
	{
		if(relbox.MaxEdge.X <= d)
		{
			dtime = - relbox.MaxEdge.X / speed.X;
			if((relbox.MinEdge.Y + speed.Y * dtime < ysize) &&
					(relbox.MaxEdge.Y + speed.Y * dtime > COLL_ZERO) &&
					(relbox.MinEdge.Z + speed.Z * dtime < zsize) &&
					(relbox.MaxEdge.Z + speed.Z * dtime > COLL_ZERO))
				return 0;
		}
	}
	else if(speed.X < 0) // Check for collision with X+ plane
	{
		if(relbox.MinEdge.X >= xsize - d)
		{
			dtime = (xsize - relbox.MinEdge.X) / speed.X;
			if((relbox.MinEdge.Y + speed.Y * dtime < ysize) &&
					(relbox.MaxEdge.Y + speed.Y * dtime > COLL_ZERO) &&
					(relbox.MinEdge.Z + speed.Z * dtime < zsize) &&
					(relbox.MaxEdge.Z + speed.Z * dtime > COLL_ZERO))
				return 0;
		}
	}

	// NO else if here

	if(speed.Y > 0) // Check for collision with Y- plane
	{
		if(relbox.MaxEdge.Y <= d)
		{
			dtime = - relbox.MaxEdge.Y / speed.Y;
			if((relbox.MinEdge.X + speed.X * dtime < xsize) &&
					(relbox.MaxEdge.X + speed.X * dtime > COLL_ZERO) &&
					(relbox.MinEdge.Z + speed.Z * dtime < zsize) &&
					(relbox.MaxEdge.Z + speed.Z * dtime > COLL_ZERO))
				return 1;
		}
	}
	else if(speed.Y < 0) // Check for collision with Y+ plane
	{
		if(relbox.MinEdge.Y >= ysize - d)
		{
			dtime = (ysize - relbox.MinEdge.Y) / speed.Y;
			if((relbox.MinEdge.X + speed.X * dtime < xsize) &&
					(relbox.MaxEdge.X + speed.X * dtime > COLL_ZEROY) &&
					(relbox.MinEdge.Z + speed.Z * dtime < zsize) &&
					(relbox.MaxEdge.Z + speed.Z * dtime > COLL_ZEROY))
				return 1;
		}
	}

	// NO else if here

	if(speed.Z > 0) // Check for collision with Z- plane
	{
		if(relbox.MaxEdge.Z <= d)
		{
			dtime = - relbox.MaxEdge.Z / speed.Z;
			if((relbox.MinEdge.X + speed.X * dtime < xsize) &&
					(relbox.MaxEdge.X + speed.X * dtime > COLL_ZERO) &&
					(relbox.MinEdge.Y + speed.Y * dtime < ysize) &&
					(relbox.MaxEdge.Y + speed.Y * dtime > COLL_ZERO))
				return 2;
		}
	}
	else if(speed.Z < 0) // Check for collision with Z+ plane
	{
		if(relbox.MinEdge.Z >= zsize - d)
		{
			dtime = (zsize - relbox.MinEdge.Z) / speed.Z;
			if((relbox.MinEdge.X + speed.X * dtime < xsize) &&
					(relbox.MaxEdge.X + speed.X * dtime > COLL_ZERO) &&
					(relbox.MinEdge.Y + speed.Y * dtime < ysize) &&
					(relbox.MaxEdge.Y + speed.Y * dtime > COLL_ZERO))
				return 2;
		}
	}

	return -1;
}

// Helper function:
// Checks if moving the movingbox up by the given distance would hit a ceiling.
bool wouldCollideWithCeiling(
		const std::vector<aabb3f> &staticboxes,
		const aabb3f &movingbox,
		f32 y_increase, f32 d)
{
	//TimeTaker tt("wouldCollideWithCeiling");

	assert(y_increase >= 0);

	for(std::vector<aabb3f>::const_iterator
			i = staticboxes.begin();
			i != staticboxes.end(); i++)
	{
		const aabb3f& staticbox = *i;
		if((movingbox.MaxEdge.Y - d <= staticbox.MinEdge.Y) &&
				(movingbox.MaxEdge.Y + y_increase > staticbox.MinEdge.Y) &&
				(movingbox.MinEdge.X < staticbox.MaxEdge.X) &&
				(movingbox.MaxEdge.X > staticbox.MinEdge.X) &&
				(movingbox.MinEdge.Z < staticbox.MaxEdge.Z) &&
				(movingbox.MaxEdge.Z > staticbox.MinEdge.Z))
			return true;
	}

	return false;
}


collisionMoveResult collisionMoveSimple(Environment *env, IGameDef *gamedef,
		f32 pos_max_d, const aabb3f &box_0,
		f32 stepheight, f32 dtime,
		v3f &pos_f, v3f &speed_f,
		v3f &accel_f,ActiveObject* self,
		bool collideWithObjects)
{
	Map *map = &env->getMap();
	//TimeTaker tt("collisionMoveSimple");
    //ScopeProfiler sp(g_profiler, "collisionMoveSimple avg", SPT_AVG);

	collisionMoveResult result;

	/*
		Calculate new velocity
	*/
	if( dtime > 1 ) {
/*
		infostream<<"collisionMoveSimple: WARNING: maximum step interval exceeded, lost movement details!"<<std::endl;
*/
		dtime = 1;
	}
	speed_f += accel_f * dtime;

	// If there is no speed, there are no collisions
	if(speed_f.getLength() == 0)
		return result;

	// Limit speed for avoiding hangs
	speed_f.Y=rangelim(speed_f.Y,-1000,1000);
	speed_f.X=rangelim(speed_f.X,-1000,1000);
	speed_f.Z=rangelim(speed_f.Z,-1000,1000);

	/*
		Collect node boxes in movement range
	*/
	std::vector<aabb3f> cboxes;
	std::vector<bool> is_unloaded;
	std::vector<bool> is_step_up;
	std::vector<bool> is_object;
	std::vector<int> bouncy_values;
	std::vector<v3s16> node_positions;
	{
	//TimeTaker tt2("collisionMoveSimple collect boxes");
    //ScopeProfiler sp(g_profiler, "collisionMoveSimple collect boxes avg", SPT_AVG);

	v3s16 oldpos_i = floatToInt(pos_f, BS);
	v3s16 newpos_i = floatToInt(pos_f + speed_f * dtime, BS);
	s16 min_x = MYMIN(oldpos_i.X, newpos_i.X) + (box_0.MinEdge.X / BS) - 1;
	s16 min_y = MYMIN(oldpos_i.Y, newpos_i.Y) + (box_0.MinEdge.Y / BS) - 1;
	s16 min_z = MYMIN(oldpos_i.Z, newpos_i.Z) + (box_0.MinEdge.Z / BS) - 1;
	s16 max_x = MYMAX(oldpos_i.X, newpos_i.X) + (box_0.MaxEdge.X / BS) + 1;
	s16 max_y = MYMAX(oldpos_i.Y, newpos_i.Y) + (box_0.MaxEdge.Y / BS) + 1;
	s16 max_z = MYMAX(oldpos_i.Z, newpos_i.Z) + (box_0.MaxEdge.Z / BS) + 1;

	for(s16 x = min_x; x <= max_x; x++)
	for(s16 y = min_y; y <= max_y; y++)
	for(s16 z = min_z; z <= max_z; z++)
	{
		v3s16 p(x,y,z);

		bool is_position_valid;
		MapNode n = map->getNodeNoEx(p, &is_position_valid);

		if (is_position_valid) {
			// Object collides into walkable nodes
<<<<<<< HEAD
			MapNode n = map->getNodeNoEx(p);
			if (n.getContent() == CONTENT_IGNORE) {
				throw InvalidPositionException("found CONTENT_IGNORE");
			}
=======

>>>>>>> 5b8855e8
			const ContentFeatures &f = gamedef->getNodeDefManager()->get(n);
			if(f.walkable == false)
				continue;
			int n_bouncy_value = itemgroup_get(f.groups, "bouncy");

			std::vector<aabb3f> nodeboxes = n.getCollisionBoxes(gamedef->ndef());
			for(std::vector<aabb3f>::iterator
					i = nodeboxes.begin();
					i != nodeboxes.end(); i++)
			{
				aabb3f box = *i;
				box.MinEdge += v3f(x, y, z)*BS;
				box.MaxEdge += v3f(x, y, z)*BS;
				cboxes.push_back(box);
				is_unloaded.push_back(false);
				is_step_up.push_back(false);
				bouncy_values.push_back(n_bouncy_value);
				node_positions.push_back(p);
				is_object.push_back(false);
			}
		}
		else {
			// Collide with unloaded nodes
			aabb3f box = getNodeBox(p, BS);
			cboxes.push_back(box);
			is_unloaded.push_back(true);
			is_step_up.push_back(false);
			bouncy_values.push_back(0);
			node_positions.push_back(p);
			is_object.push_back(false);
		}
	}
	} // tt2

	if(collideWithObjects)
	{
		//ScopeProfiler sp(g_profiler, "collisionMoveSimple objects avg", SPT_AVG);
		//TimeTaker tt3("collisionMoveSimple collect object boxes");

		/* add object boxes to cboxes */


		std::list<ActiveObject*> objects;
#ifndef SERVER
		ClientEnvironment *c_env = dynamic_cast<ClientEnvironment*>(env);
		if (c_env != 0)
		{
			f32 distance = speed_f.getLength();
			std::vector<DistanceSortedActiveObject> clientobjects;
			c_env->getActiveObjects(pos_f,distance * 1.5,clientobjects);
			for (size_t i=0; i < clientobjects.size(); i++)
			{
				if ((self == 0) || (self != clientobjects[i].obj)) {
					objects.push_back((ActiveObject*)clientobjects[i].obj);
				}
			}
		}
		else
#endif
		{
			ServerEnvironment *s_env = dynamic_cast<ServerEnvironment*>(env);
			if (s_env != 0)
			{
				f32 distance = speed_f.getLength();
				std::set<u16> s_objects = s_env->getObjectsInsideRadius(pos_f,distance * 1.5);
				for (std::set<u16>::iterator iter = s_objects.begin(); iter != s_objects.end(); iter++)
				{
					ServerActiveObject *current = s_env->getActiveObject(*iter);
					if ((self == 0) || (self != current)) {
						objects.push_back((ActiveObject*)current);
					}
				}
			}
		}

		for (std::list<ActiveObject*>::const_iterator iter = objects.begin();iter != objects.end(); ++iter)
		{
			ActiveObject *object = *iter;

			if (object != NULL)
			{
				aabb3f object_collisionbox;
				if (object->getCollisionBox(&object_collisionbox) &&
						object->collideWithObjects())
				{
					cboxes.push_back(object_collisionbox);
					is_unloaded.push_back(false);
					is_step_up.push_back(false);
					bouncy_values.push_back(0);
					node_positions.push_back(v3s16(0,0,0));
					is_object.push_back(true);
				}
			}
		}
	} //tt3

	assert(cboxes.size() == is_unloaded.size());
	assert(cboxes.size() == is_step_up.size());
	assert(cboxes.size() == bouncy_values.size());
	assert(cboxes.size() == node_positions.size());
	assert(cboxes.size() == is_object.size());

	/*
		Collision detection
	*/

	/*
		Collision uncertainty radius
		Make it a bit larger than the maximum distance of movement
	*/
	f32 d = pos_max_d * 1.1;
	// A fairly large value in here makes moving smoother
	//f32 d = 0.15*BS;

	// This should always apply, otherwise there are glitches
	assert(d > pos_max_d);

	int loopcount = 0;

	while(dtime > BS*1e-10)
	{
		//TimeTaker tt3("collisionMoveSimple dtime loop");
        //ScopeProfiler sp(g_profiler, "collisionMoveSimple dtime loop avg", SPT_AVG);

		// Avoid infinite loop
		loopcount++;
		if(loopcount >= 100)
		{
			infostream<<"collisionMoveSimple: WARNING: Loop count exceeded, aborting to avoid infiniite loop"<<std::endl;
			dtime = 0;
			break;
		}

		aabb3f movingbox = box_0;
		movingbox.MinEdge += pos_f;
		movingbox.MaxEdge += pos_f;

		int nearest_collided = -1;
		f32 nearest_dtime = dtime;
		u32 nearest_boxindex = -1;

		/*
			Go through every nodebox, find nearest collision
		*/
		for(u32 boxindex = 0; boxindex < cboxes.size(); boxindex++)
		{
			// Ignore if already stepped up this nodebox.
			if(is_step_up[boxindex])
				continue;

			// Find nearest collision of the two boxes (raytracing-like)
			f32 dtime_tmp;
			int collided = axisAlignedCollision(
					cboxes[boxindex], movingbox, speed_f, d, dtime_tmp);

			if(collided == -1 || dtime_tmp >= nearest_dtime)
				continue;

			nearest_dtime = dtime_tmp;
			nearest_collided = collided;
			nearest_boxindex = boxindex;
		}

		if(nearest_collided == -1)
		{
			// No collision with any collision box.
			pos_f += speed_f * dtime;
			dtime = 0;  // Set to 0 to avoid "infinite" loop due to small FP numbers
		}
		else
		{
			// Otherwise, a collision occurred.

			const aabb3f& cbox = cboxes[nearest_boxindex];

			// Check for stairs.
			bool step_up = (nearest_collided != 1) && // must not be Y direction
					(movingbox.MinEdge.Y < cbox.MaxEdge.Y) &&
					(movingbox.MinEdge.Y + stepheight > cbox.MaxEdge.Y) &&
					(!wouldCollideWithCeiling(cboxes, movingbox,
							cbox.MaxEdge.Y - movingbox.MinEdge.Y,
							d));

			// Get bounce multiplier
			bool bouncy = (bouncy_values[nearest_boxindex] >= 1);
			float bounce = -(float)bouncy_values[nearest_boxindex] / 100.0;

			// Move to the point of collision and reduce dtime by nearest_dtime
			if(nearest_dtime < 0)
			{
				// Handle negative nearest_dtime (can be caused by the d allowance)
				if(!step_up)
				{
					if(nearest_collided == 0)
						pos_f.X += speed_f.X * nearest_dtime;
					if(nearest_collided == 1)
						pos_f.Y += speed_f.Y * nearest_dtime;
					if(nearest_collided == 2)
						pos_f.Z += speed_f.Z * nearest_dtime;
				}
			}
			else
			{
				pos_f += speed_f * nearest_dtime;
				dtime -= nearest_dtime;
			}
			
			bool is_collision = true;
			if(is_unloaded[nearest_boxindex])
				is_collision = false;

			CollisionInfo info;
			if (is_object[nearest_boxindex]) {
				info.type = COLLISION_OBJECT;
			}
			else {
				info.type = COLLISION_NODE;
			}
			info.node_p = node_positions[nearest_boxindex];
			info.bouncy = bouncy;
			info.old_speed = speed_f;

			// Set the speed component that caused the collision to zero
			if(step_up)
			{
				// Special case: Handle stairs
				is_step_up[nearest_boxindex] = true;
				is_collision = false;
			}
			else if(nearest_collided == 0) // X
			{
				if(fabs(speed_f.X) > BS*3)
					speed_f.X *= bounce;
				else
					speed_f.X = 0;
				result.collides = true;
				result.collides_xz = true;
			}
			else if(nearest_collided == 1) // Y
			{
				if(fabs(speed_f.Y) > BS*3)
					speed_f.Y *= bounce;
				else
					speed_f.Y = 0;
				result.collides = true;
			}
			else if(nearest_collided == 2) // Z
			{
				if(fabs(speed_f.Z) > BS*3)
					speed_f.Z *= bounce;
				else
					speed_f.Z = 0;
				result.collides = true;
				result.collides_xz = true;
			}

			info.new_speed = speed_f;
			if(info.new_speed.getDistanceFrom(info.old_speed) < 0.1*BS)
				is_collision = false;

			if(is_collision){
				result.collisions.push_back(info);
			}
		}
	}

	/*
		Final touches: Check if standing on ground, step up stairs.
	*/
	aabb3f box = box_0;
	box.MinEdge += pos_f;
	box.MaxEdge += pos_f;
	for(u32 boxindex = 0; boxindex < cboxes.size(); boxindex++)
	{
		const aabb3f& cbox = cboxes[boxindex];

		/*
			See if the object is touching ground.

			Object touches ground if object's minimum Y is near node's
			maximum Y and object's X-Z-area overlaps with the node's
			X-Z-area.

			Use 0.15*BS so that it is easier to get on a node.
		*/
		if(
				cbox.MaxEdge.X-d > box.MinEdge.X &&
				cbox.MinEdge.X+d < box.MaxEdge.X &&
				cbox.MaxEdge.Z-d > box.MinEdge.Z &&
				cbox.MinEdge.Z+d < box.MaxEdge.Z
		){
			if(is_step_up[boxindex])
			{
				pos_f.Y += (cbox.MaxEdge.Y - box.MinEdge.Y);
				box = box_0;
				box.MinEdge += pos_f;
				box.MaxEdge += pos_f;
			}
			if(fabs(cbox.MaxEdge.Y-box.MinEdge.Y) < 0.15*BS)
			{
				result.touching_ground = true;
				if(is_unloaded[boxindex])
					result.standing_on_unloaded = true;
			}
		}
	}

	return result;
}

#if 0
// This doesn't seem to work and isn't used
collisionMoveResult collisionMovePrecise(Map *map, IGameDef *gamedef,
		f32 pos_max_d, const aabb3f &box_0,
		f32 stepheight, f32 dtime,
		v3f &pos_f, v3f &speed_f, v3f &accel_f)
{
	//TimeTaker tt("collisionMovePrecise");
    ScopeProfiler sp(g_profiler, "collisionMovePrecise avg", SPT_AVG);
	
	collisionMoveResult final_result;

	// If there is no speed, there are no collisions
	if(speed_f.getLength() == 0)
		return final_result;

	// Don't allow overly huge dtime
	if(dtime > 2.0)
		dtime = 2.0;

	f32 dtime_downcount = dtime;

	u32 loopcount = 0;
	do
	{
		loopcount++;

		// Maximum time increment (for collision detection etc)
		// time = distance / speed
		f32 dtime_max_increment = 1.0;
		if(speed_f.getLength() != 0)
			dtime_max_increment = pos_max_d / speed_f.getLength();

		// Maximum time increment is 10ms or lower
		if(dtime_max_increment > 0.01)
			dtime_max_increment = 0.01;

		f32 dtime_part;
		if(dtime_downcount > dtime_max_increment)
		{
			dtime_part = dtime_max_increment;
			dtime_downcount -= dtime_part;
		}
		else
		{
			dtime_part = dtime_downcount;
			/*
				Setting this to 0 (no -=dtime_part) disables an infinite loop
				when dtime_part is so small that dtime_downcount -= dtime_part
				does nothing
			*/
			dtime_downcount = 0;
		}

		collisionMoveResult result = collisionMoveSimple(map, gamedef,
				pos_max_d, box_0, stepheight, dtime_part,
				pos_f, speed_f, accel_f);

		if(result.touching_ground)
			final_result.touching_ground = true;
		if(result.collides)
			final_result.collides = true;
		if(result.collides_xz)
			final_result.collides_xz = true;
		if(result.standing_on_unloaded)
			final_result.standing_on_unloaded = true;
	}
	while(dtime_downcount > 0.001);

	return final_result;
}
#endif<|MERGE_RESOLUTION|>--- conflicted
+++ resolved
@@ -247,14 +247,7 @@
 
 		if (is_position_valid) {
 			// Object collides into walkable nodes
-<<<<<<< HEAD
-			MapNode n = map->getNodeNoEx(p);
-			if (n.getContent() == CONTENT_IGNORE) {
-				throw InvalidPositionException("found CONTENT_IGNORE");
-			}
-=======
-
->>>>>>> 5b8855e8
+
 			const ContentFeatures &f = gamedef->getNodeDefManager()->get(n);
 			if(f.walkable == false)
 				continue;
