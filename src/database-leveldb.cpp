--- conflicted
+++ resolved
@@ -78,16 +78,13 @@
 
 }
 
-<<<<<<< HEAD
-void Database_LevelDB::listAllLoadableBlocks(std::list<v3POS> &dst)
-=======
 bool Database_LevelDB::deleteBlock(v3s16 blockpos)
 {
-	leveldb::Status status = m_database->Delete(leveldb::WriteOptions(),
-			i64tos(getBlockAsInteger(blockpos)));
-	if (!status.ok()) {
+	auto ok = m_database->del(
+			(getBlockAsString(blockpos)));
+	if (ok) {
 		errorstream << "WARNING: deleteBlock: LevelDB error deleting block "
-			<< PP(blockpos) << ": " << status.ToString() << std::endl;
+			<< (blockpos) << std::endl;
 		return false;
 	}
 
@@ -95,7 +92,6 @@
 }
 
 void Database_LevelDB::listAllLoadableBlocks(std::list<v3s16> &dst)
->>>>>>> 5aeeb219
 {
 #if USE_LEVELDB
 	auto it = m_database->new_iterator();
