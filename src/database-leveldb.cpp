--- conflicted
+++ resolved
@@ -23,12 +23,6 @@
 #include "config.h"
 
 #if USE_LEVELDB
-<<<<<<< HEAD
-/*
-LevelDB databases
-*/
-=======
->>>>>>> 6bc4cad0
 
 #include "database-leveldb.h"
 #include "map.h"
@@ -36,12 +30,8 @@
 #include "serialization.h"
 #include "main.h"
 #include "settings.h"
-<<<<<<< HEAD
 #include "log_types.h"
-=======
-#include "log.h"
 #include "filesys.h"
->>>>>>> 6bc4cad0
 
 #define ENSURE_STATUS_OK(s) \
 	if (!(s).ok()) { \
