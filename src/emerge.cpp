/*
Minetest
Copyright (C) 2010-2013 celeron55, Perttu Ahola <celeron55@gmail.com>
Copyright (C) 2010-2013 kwolekr, Ryan Kwolek <kwolekr@minetest.net>

This program is free software; you can redistribute it and/or modify
it under the terms of the GNU Lesser General Public License as published by
the Free Software Foundation; either version 2.1 of the License, or
(at your option) any later version.

This program is distributed in the hope that it will be useful,
but WITHOUT ANY WARRANTY; without even the implied warranty of
MERCHANTABILITY or FITNESS FOR A PARTICULAR PURPOSE.  See the
GNU Lesser General Public License for more details.

You should have received a copy of the GNU Lesser General Public License along
with this program; if not, write to the Free Software Foundation, Inc.,
51 Franklin Street, Fifth Floor, Boston, MA 02110-1301 USA.
*/


#include "emerge.h"
#include "server.h"
#include <iostream>
#include <queue>
#include "jthread/jevent.h"
#include "map.h"
#include "environment.h"
#include "util/container.h"
#include "util/thread.h"
#include "main.h"
#include "constants.h"
#include "voxel.h"
#include "config.h"
#include "mapblock.h"
#include "serverobject.h"
#include "settings.h"
#include "scripting_game.h"
#include "profiler.h"
#include "log.h"
#include "nodedef.h"
#include "biome.h"
#include "mapgen_v6.h"
#include "mapgen_v7.h"
#include "mapgen_indev.h"
#include "mapgen_singlenode.h"
#include "mapgen_math.h"
#include "circuit.h"


class EmergeThread : public JThread
{
public:
	Server *m_server;
	ServerMap *map;
	Circuit* m_circuit;
	EmergeManager *emerge;
	Mapgen *mapgen;
	bool enable_mapgen_debug_info;
	int id;

	Event qevent;
	std::queue<v3s16> blockqueue;

	EmergeThread(Server *server, int ethreadid):
		JThread(),
		m_server(server),
		map(NULL),
		emerge(NULL),
		mapgen(NULL),
		enable_mapgen_debug_info(false),
		id(ethreadid)
	{
	}

	void *Thread();
	bool popBlockEmerge(v3s16 *pos, u8 *flags);
	bool getBlockOrStartGen(v3s16 p, MapBlock **b,
			BlockMakeData *data, bool allow_generate);
};


/////////////////////////////// Emerge Manager ////////////////////////////////

EmergeManager::EmergeManager(IGameDef *gamedef) {
	//register built-in mapgens
	registerMapgen("v6",         new MapgenFactoryV6());
	registerMapgen("v7",         new MapgenFactoryV7());
	registerMapgen("indev",      new MapgenFactoryIndev());
	registerMapgen("singlenode", new MapgenFactorySinglenode());
	registerMapgen("math",       new MapgenFactoryMath());

	this->ndef     = gamedef->getNodeDefManager();
	this->biomedef = new BiomeDefManager();
	this->gennotify = 0;

	// Note that accesses to this variable are not synchronized.
	// This is because the *only* thread ever starting or stopping
	// EmergeThreads should be the ServerThread.
	this->threads_active = false;

	mapgen_debug_info = g_settings->getBool("enable_mapgen_debug_info");

	// if unspecified, leave a proc for the main thread and one for
	// some other misc thread
	int nthreads = 0;
	if (!g_settings->getS16NoEx("num_emerge_threads", nthreads))
		nthreads = porting::getNumberOfProcessors() - 2;
	if (nthreads < 1)
		nthreads = 1;

	qlimit_total = g_settings->getU16("emergequeue_limit_total");
	if (!g_settings->getU16NoEx("emergequeue_limit_diskonly", qlimit_diskonly))
		qlimit_diskonly = nthreads * 5 + 1;
<<<<<<< HEAD
	if (!g_settings->tryGetU16("emergequeue_limit_generate", qlimit_generate))
		qlimit_generate = nthreads * 7;
=======
	if (!g_settings->getU16NoEx("emergequeue_limit_generate", qlimit_generate))
		qlimit_generate = nthreads + 1;
>>>>>>> 3670f5a3

	// don't trust user input for something very important like this
	if (qlimit_total < 1)
		qlimit_total = 1;
	if (qlimit_diskonly < 1)
		qlimit_diskonly = 1;
	if (qlimit_generate < 1)
		qlimit_generate = 1;

	for (int i = 0; i != nthreads; i++)
		emergethread.push_back(new EmergeThread((Server *)gamedef, i));

	infostream << "EmergeManager: using " << nthreads << " threads" << std::endl;

	loadParamsFromSettings(g_settings);

	if (g_settings->get("fixed_map_seed").empty()) {
		params.seed = (((u64)(myrand() & 0xffff) << 0)
					 | ((u64)(myrand() & 0xffff) << 16)
					 | ((u64)(myrand() & 0xffff) << 32)
					 | ((u64)(myrand() & 0xffff) << 48));
	}
}


EmergeManager::~EmergeManager() {
	for (unsigned int i = 0; i != emergethread.size(); i++) {
		if (threads_active) {
			emergethread[i]->Stop();
			emergethread[i]->qevent.signal();
			emergethread[i]->Wait();
		}
		delete emergethread[i];
		delete mapgen[i];
	}
	emergethread.clear();
	mapgen.clear();

	for (unsigned int i = 0; i < ores.size(); i++)
		delete ores[i];
	ores.clear();

	for (unsigned int i = 0; i < decorations.size(); i++)
		delete decorations[i];
	decorations.clear();

	for (std::map<std::string, MapgenFactory *>::iterator iter = mglist.begin();
			iter != mglist.end(); iter ++) {
		delete iter->second;
	}
	mglist.clear();

	delete biomedef;
}


void EmergeManager::initMapgens() {
	if (mapgen.size())
		return;

	// Resolve names of nodes for things that were registered
	// (at this point, the registration period is over)
	biomedef->resolveNodeNames(ndef);

	for (size_t i = 0; i != ores.size(); i++)
		ores[i]->resolveNodeNames(ndef);

	for (size_t i = 0; i != decorations.size(); i++)
		decorations[i]->resolveNodeNames(ndef);

	if (!params.sparams) {
		params.sparams = createMapgenParams(params.mg_name);
		if (!params.sparams) {
			params.mg_name = DEFAULT_MAPGEN;
			params.sparams = createMapgenParams(params.mg_name);
			assert(params.sparams);
		}
		params.sparams->readParams(g_settings);
	}

	// Create the mapgens
	for (size_t i = 0; i != emergethread.size(); i++) {
		Mapgen *mg = createMapgen(params.mg_name, i, &params);
		assert(mg);
		mapgen.push_back(mg);
	}
}


Mapgen *EmergeManager::getCurrentMapgen() {
	for (unsigned int i = 0; i != emergethread.size(); i++) {
		if (emergethread[i]->IsSameThread())
			return emergethread[i]->mapgen;
	}

	return NULL;
}


void EmergeManager::startThreads() {
	if (threads_active)
		return;

	for (unsigned int i = 0; i != emergethread.size(); i++)
		emergethread[i]->Start();

	threads_active = true;
}


void EmergeManager::stopThreads() {
	if (!threads_active)
		return;

	// Request thread stop in parallel
	for (unsigned int i = 0; i != emergethread.size(); i++) {
		emergethread[i]->Stop();
		emergethread[i]->qevent.signal();
	}

	// Then do the waiting for each
	for (unsigned int i = 0; i != emergethread.size(); i++)
		emergethread[i]->Wait();

	threads_active = false;
}


bool EmergeManager::enqueueBlockEmerge(u16 peer_id, v3s16 p, bool allow_generate) {
	std::map<v3s16, BlockEmergeData *>::const_iterator iter;
	BlockEmergeData *bedata;
	u16 count;
	u8 flags = 0;
	int idx = 0;

	if (allow_generate)
		flags |= BLOCK_EMERGE_ALLOWGEN;

	{
		JMutexAutoLock queuelock(queuemutex);

		count = blocks_enqueued.size();
		if (count >= qlimit_total)
			return false;

		count = peer_queue_count[peer_id];
		u16 qlimit_peer = allow_generate ? qlimit_generate : qlimit_diskonly;
		if (count >= qlimit_peer)
			return false;

		iter = blocks_enqueued.find(p);
		if (iter != blocks_enqueued.end()) {
			bedata = iter->second;
			bedata->flags |= flags;
			return true;
		}

		bedata = new BlockEmergeData;
		bedata->flags = flags;
		bedata->peer_requested = peer_id;
		blocks_enqueued.insert(std::make_pair(p, bedata));

		peer_queue_count[peer_id] = count + 1;

		// insert into the EmergeThread queue with the least items
		int lowestitems = emergethread[0]->blockqueue.size();
		for (unsigned int i = 1; i != emergethread.size(); i++) {
			int nitems = emergethread[i]->blockqueue.size();
			if (nitems < lowestitems) {
				idx = i;
				lowestitems = nitems;
			}
		}

		emergethread[idx]->blockqueue.push(p);
	}
	emergethread[idx]->qevent.signal();

	return true;
}


int EmergeManager::getGroundLevelAtPoint(v2s16 p) {
	if (mapgen.size() == 0 || !mapgen[0]) {
		errorstream << "EmergeManager: getGroundLevelAtPoint() called"
			" before mapgen initialized" << std::endl;
		return 0;
	}

	return mapgen[0]->getGroundLevelAtPoint(p);
}


bool EmergeManager::isBlockUnderground(v3s16 blockpos) {
	/*
	v2s16 p = v2s16((blockpos.X * MAP_BLOCKSIZE) + MAP_BLOCKSIZE / 2,
					(blockpos.Y * MAP_BLOCKSIZE) + MAP_BLOCKSIZE / 2);
	int ground_level = getGroundLevelAtPoint(p);
	return blockpos.Y * (MAP_BLOCKSIZE + 1) <= min(water_level, ground_level);
	*/

	//yuck, but then again, should i bother being accurate?
	//the height of the nodes in a single block is quite variable
	return blockpos.Y * (MAP_BLOCKSIZE + 1) <= params.water_level;
}


u32 EmergeManager::getBlockSeed(v3s16 p) {
	return (u32)(params.seed & 0xFFFFFFFF) +
		p.Z * 38134234 +
		p.Y * 42123 +
		p.X * 23;
}


Mapgen *EmergeManager::createMapgen(std::string mgname, int mgid,
									 MapgenParams *mgparams) {
	std::map<std::string, MapgenFactory *>::const_iterator iter;
	iter = mglist.find(mgname);
	if (iter == mglist.end()) {
		errorstream << "EmergeManager; mapgen " << mgname <<
		 " not registered" << std::endl;
		return NULL;
	}

	MapgenFactory *mgfactory = iter->second;
	return mgfactory->createMapgen(mgid, mgparams, this);
}


MapgenSpecificParams *EmergeManager::createMapgenParams(std::string mgname) {
	std::map<std::string, MapgenFactory *>::const_iterator iter;
	iter = mglist.find(mgname);
	if (iter == mglist.end()) {
		errorstream << "EmergeManager: mapgen " << mgname <<
		 " not registered" << std::endl;
		return NULL;
	}

	MapgenFactory *mgfactory = iter->second;
	return mgfactory->createMapgenParams();
}


void EmergeManager::loadParamsFromSettings(Settings *settings) {
	std::string seed_str;
	const char *setname = (settings == g_settings) ? "fixed_map_seed" : "seed";

	if (settings->getNoEx(setname, seed_str))
		params.seed = read_seed(seed_str.c_str());

	settings->getNoEx("mg_name",         params.mg_name);
	settings->getS16NoEx("water_level",  params.water_level);
	settings->getS16NoEx("chunksize",    params.chunksize);
	settings->getFlagStrNoEx("mg_flags", params.flags, flagdesc_mapgen);

	delete params.sparams;
	params.sparams = createMapgenParams(params.mg_name);
	if (params.sparams)
		params.sparams->readParams(settings);

}


void EmergeManager::saveParamsToSettings(Settings *settings) {
	settings->set("mg_name",         params.mg_name);
	settings->setU64("seed",         params.seed);
	settings->setS16("water_level",  params.water_level);
	settings->setS16("chunksize",    params.chunksize);
	settings->setFlagStr("mg_flags", params.flags, flagdesc_mapgen);

	if (params.sparams)
		params.sparams->writeParams(settings);
}


void EmergeManager::registerMapgen(std::string mgname, MapgenFactory *mgfactory) {
	mglist.insert(std::make_pair(mgname, mgfactory));
	infostream << "EmergeManager: registered mapgen " << mgname << std::endl;
}


////////////////////////////// Emerge Thread //////////////////////////////////

bool EmergeThread::popBlockEmerge(v3s16 *pos, u8 *flags) {
	std::map<v3s16, BlockEmergeData *>::iterator iter;
	JMutexAutoLock queuelock(emerge->queuemutex);

	if (blockqueue.empty())
		return false;
	v3s16 p = blockqueue.front();
	blockqueue.pop();

	*pos = p;

	iter = emerge->blocks_enqueued.find(p);
	if (iter == emerge->blocks_enqueued.end())
		return false; //uh oh, queue and map out of sync!!

	BlockEmergeData *bedata = iter->second;
	*flags = bedata->flags;

	emerge->peer_queue_count[bedata->peer_requested]--;

	delete bedata;
	emerge->blocks_enqueued.erase(iter);

	return true;
}


bool EmergeThread::getBlockOrStartGen(v3s16 p, MapBlock **b,
									BlockMakeData *data, bool allow_gen) {
	v2s16 p2d(p.X, p.Z);
	//envlock: usually takes <=1ms, sometimes 90ms or ~400ms to acquire
	JMutexAutoLock envlock(m_server->m_env_mutex);

	// Load sector if it isn't loaded
	if (map->getSectorNoGenerateNoEx(p2d) == NULL)
		map->loadSectorMeta(p2d);

	// Attempt to load block
	MapBlock *block = map->getBlockNoCreateNoEx(p);
	if (!block || block->isDummy() || !block->isGenerated()) {
		EMERGE_DBG_OUT("not in memory, attempting to load from disk");
		block = map->loadBlock(p);
		if(block)
		{
// 			block->pushElementsToCircuit(m_circuit);
// 			m_circuit->processElementsQueue(*map, map->getNodeDefManager());
		}
		if (block && block->isGenerated())
			map->prepareBlock(block);
	}

	// If could not load and allowed to generate,
	// start generation inside this same envlock
	if (allow_gen && (block == NULL || !block->isGenerated())) {
		EMERGE_DBG_OUT("generating");
		*b = block;
		return map->initBlockMake(data, p);
	}

	*b = block;
	return false;
}


void *EmergeThread::Thread() {
	ThreadStarted();
	log_register_thread("EmergeThread" + itos(id));
	DSTACK(__FUNCTION_NAME);
	BEGIN_DEBUG_EXCEPTION_HANDLER

	v3s16 last_tried_pos(-32768,-32768,-32768); // For error output
	v3s16 p;
	u8 flags;

	map       = (ServerMap *)&(m_server->m_env->getMap());
	m_circuit = m_server->m_circuit;
	emerge    = m_server->m_emerge;
	mapgen    = emerge->mapgen[id];
	enable_mapgen_debug_info = emerge->mapgen_debug_info;

	while (!StopRequested())
	try {
		if (!popBlockEmerge(&p, &flags)) {
			qevent.wait();
			continue;
		}

		last_tried_pos = p;
		if (blockpos_over_limit(p))
			continue;

		bool allow_generate = flags & BLOCK_EMERGE_ALLOWGEN;
		EMERGE_DBG_OUT("p=" PP(p) " allow_generate=" << allow_generate);

		/*
			Try to fetch block from memory or disk.
			If not found and asked to generate, initialize generator.
		*/
		BlockMakeData data;
		MapBlock *block = NULL;
		std::map<v3s16, MapBlock *> modified_blocks;

		if (getBlockOrStartGen(p, &block, &data, allow_generate) && mapgen) {
			{
				ScopeProfiler sp(g_profiler, "EmergeThread: Mapgen::makeChunk", SPT_AVG);
				TimeTaker t("mapgen::make_block()");

				mapgen->makeChunk(&data);

				if (enable_mapgen_debug_info == false)
					t.stop(true); // Hide output
			}

			{
				//envlock: usually 0ms, but can take either 30 or 400ms to acquire
				JMutexAutoLock envlock(m_server->m_env_mutex);
				ScopeProfiler sp(g_profiler, "EmergeThread: after "
						"Mapgen::makeChunk (envlock)", SPT_AVG);

				map->finishBlockMake(&data, modified_blocks);

				block = map->getBlockNoCreateNoEx(p);
				if (block) {
					/*
						Do some post-generate stuff
					*/
					v3s16 minp = data.blockpos_min * MAP_BLOCKSIZE;
					v3s16 maxp = data.blockpos_max * MAP_BLOCKSIZE +
								 v3s16(1,1,1) * (MAP_BLOCKSIZE - 1);

					// Ignore map edit events, they will not need to be sent
					// to anybody because the block hasn't been sent to anybody
					MapEditEventAreaIgnorer
						ign(&m_server->m_ignore_map_edit_events_area,
						VoxelArea(minp, maxp));
					try {  // takes about 90ms with -O1 on an e3-1230v2
						m_server->getScriptIface()->environment_OnGenerated(
								minp, maxp, emerge->getBlockSeed(minp));
					} catch(LuaError &e) {
						m_server->setAsyncFatalError(e.what());
					}

					EMERGE_DBG_OUT("ended up with: " << analyze_block(block));

					m_server->m_env->activateBlock(block, 0);
				}
			}
		}

		/*
			Set sent status of modified blocks on clients
		*/
		// Add the originally fetched block to the modified list
		if (block)
			modified_blocks[p] = block;

		if (modified_blocks.size() > 0) {
			m_server->SetBlocksNotSent(modified_blocks);
		}
		if (mapgen->heat_cache.size() > 1000) {
			mapgen->heat_cache.clear();
			mapgen->humidity_cache.clear();
		}
	}
	catch (VersionMismatchException &e) {
		std::ostringstream err;
		err << "World data version mismatch in MapBlock "<<PP(last_tried_pos)<<std::endl;
		err << "----"<<std::endl;
		err << "\""<<e.what()<<"\""<<std::endl;
		err << "See debug.txt."<<std::endl;
		err << "World probably saved by a newer version of Minetest."<<std::endl;
		m_server->setAsyncFatalError(err.str());
	}
	catch (SerializationError &e) {
		std::ostringstream err;
		err << "Invalid data in MapBlock "<<PP(last_tried_pos)<<std::endl;
		err << "----"<<std::endl;
		err << "\""<<e.what()<<"\""<<std::endl;
		err << "See debug.txt."<<std::endl;
		err << "You can ignore this using [ignore_world_load_errors = true]."<<std::endl;
		m_server->setAsyncFatalError(err.str());
	}

	END_DEBUG_EXCEPTION_HANDLER(errorstream)
	log_deregister_thread();
	return NULL;
}<|MERGE_RESOLUTION|>--- conflicted
+++ resolved
@@ -112,13 +112,8 @@
 	qlimit_total = g_settings->getU16("emergequeue_limit_total");
 	if (!g_settings->getU16NoEx("emergequeue_limit_diskonly", qlimit_diskonly))
 		qlimit_diskonly = nthreads * 5 + 1;
-<<<<<<< HEAD
-	if (!g_settings->tryGetU16("emergequeue_limit_generate", qlimit_generate))
+	if (!g_settings->getU16NoEx("emergequeue_limit_generate", qlimit_generate))
 		qlimit_generate = nthreads * 7;
-=======
-	if (!g_settings->getU16NoEx("emergequeue_limit_generate", qlimit_generate))
-		qlimit_generate = nthreads + 1;
->>>>>>> 3670f5a3
 
 	// don't trust user input for something very important like this
 	if (qlimit_total < 1)
