/*
Minetest
Copyright (C) 2010-2013 celeron55, Perttu Ahola <celeron55@gmail.com>
Copyright (C) 2010-2013 kwolekr, Ryan Kwolek <kwolekr@minetest.net>

This program is free software; you can redistribute it and/or modify
it under the terms of the GNU Lesser General Public License as published by
the Free Software Foundation; either version 2.1 of the License, or
(at your option) any later version.

This program is distributed in the hope that it will be useful,
but WITHOUT ANY WARRANTY; without even the implied warranty of
MERCHANTABILITY or FITNESS FOR A PARTICULAR PURPOSE.  See the
GNU Lesser General Public License for more details.

You should have received a copy of the GNU Lesser General Public License along
with this program; if not, write to the Free Software Foundation, Inc.,
51 Franklin Street, Fifth Floor, Boston, MA 02110-1301 USA.
*/


#include "emerge.h"
#include "server.h"
#include <iostream>
#include <queue>
#include "jthread/jevent.h"
#include "map.h"
#include "environment.h"
#include "util/container.h"
#include "util/thread.h"
#include "main.h"
#include "constants.h"
#include "voxel.h"
#include "config.h"
#include "mapblock.h"
#include "serverobject.h"
#include "settings.h"
#include "scripting_game.h"
#include "profiler.h"
#include "log.h"
#include "nodedef.h"
#include "biome.h"
#include "mapgen_v6.h"
#include "mapgen_v7.h"
#include "mapgen_indev.h"
#include "mapgen_singlenode.h"
#include "mapgen_math.h"
#include "circuit.h"


class EmergeThread : public JThread
{
public:
	Server *m_server;
	ServerMap *map;
	Circuit* m_circuit;
	EmergeManager *emerge;
	Mapgen *mapgen;
	bool enable_mapgen_debug_info;
	int id;

	Event qevent;
	std::queue<v3s16> blockqueue;

	EmergeThread(Server *server, int ethreadid):
		JThread(),
		m_server(server),
		map(NULL),
		emerge(NULL),
		mapgen(NULL),
		enable_mapgen_debug_info(false),
		id(ethreadid)
	{
	}

	void *Thread();
	bool popBlockEmerge(v3s16 *pos, u8 *flags);
	bool getBlockOrStartGen(v3s16 p, MapBlock **b,
			BlockMakeData *data, bool allow_generate);
};


/////////////////////////////// Emerge Manager ////////////////////////////////

EmergeManager::EmergeManager(IGameDef *gamedef) {
	//register built-in mapgens
	registerMapgen("v6",         new MapgenFactoryV6());
	registerMapgen("v7",         new MapgenFactoryV7());
	registerMapgen("indev",      new MapgenFactoryIndev());
	registerMapgen("singlenode", new MapgenFactorySinglenode());
	registerMapgen("math",       new MapgenFactoryMath());

	this->ndef     = gamedef->getNodeDefManager();
	this->biomedef = new BiomeDefManager();
	this->gennotify = 0;

	// Note that accesses to this variable are not synchronized.
	// This is because the *only* thread ever starting or stopping
	// EmergeThreads should be the ServerThread.
	this->threads_active = false;

	mapgen_debug_info = g_settings->getBool("enable_mapgen_debug_info");

	// if unspecified, leave a proc for the main thread and one for
	// some other misc thread
	int nthreads = 0;
	if (!g_settings->tryGetS16("num_emerge_threads", nthreads))
		nthreads = porting::getNumberOfProcessors() - 2;
	if (nthreads < 1)
		nthreads = 1;

<<<<<<< HEAD
	qlimit_total    = g_settings->getU16("emergequeue_limit_total");
	qlimit_diskonly = g_settings->get("emergequeue_limit_diskonly").empty() ?
		nthreads * 5 + 1 :
		g_settings->getU16("emergequeue_limit_diskonly");
	qlimit_generate = g_settings->get("emergequeue_limit_generate").empty() ?
		nthreads * 7 :
		g_settings->getU16("emergequeue_limit_generate");
=======
	qlimit_total = g_settings->getU16("emergequeue_limit_total");
	if (!g_settings->tryGetU16("emergequeue_limit_diskonly", qlimit_diskonly))
		qlimit_diskonly = nthreads * 5 + 1;
	if (!g_settings->tryGetU16("emergequeue_limit_generate", qlimit_generate))
		qlimit_generate = nthreads + 1;
>>>>>>> 5a34f40d

	for (int i = 0; i != nthreads; i++)
		emergethread.push_back(new EmergeThread((Server *)gamedef, i));

	infostream << "EmergeManager: using " << nthreads << " threads" << std::endl;

	loadParamsFromSettings(g_settings);

	if (g_settings->get("fixed_map_seed").empty()) {
		params.seed = (((u64)(myrand() & 0xffff) << 0)
					 | ((u64)(myrand() & 0xffff) << 16)
					 | ((u64)(myrand() & 0xffff) << 32)
					 | ((u64)(myrand() & 0xffff) << 48));
	}
}


EmergeManager::~EmergeManager() {
	for (unsigned int i = 0; i != emergethread.size(); i++) {
		if (threads_active) {
			emergethread[i]->Stop();
			emergethread[i]->qevent.signal();
			emergethread[i]->Wait();
		}
		delete emergethread[i];
		delete mapgen[i];
	}
	emergethread.clear();
	mapgen.clear();

	for (unsigned int i = 0; i < ores.size(); i++)
		delete ores[i];
	ores.clear();

	for (unsigned int i = 0; i < decorations.size(); i++)
		delete decorations[i];
	decorations.clear();

	for (std::map<std::string, MapgenFactory *>::iterator iter = mglist.begin();
			iter != mglist.end(); iter ++) {
		delete iter->second;
	}
	mglist.clear();

	delete biomedef;
}


void EmergeManager::initMapgens() {
	if (mapgen.size())
		return;

	// Resolve names of nodes for things that were registered
	// (at this point, the registration period is over)
	biomedef->resolveNodeNames(ndef);

	for (size_t i = 0; i != ores.size(); i++)
		ores[i]->resolveNodeNames(ndef);

	for (size_t i = 0; i != decorations.size(); i++)
		decorations[i]->resolveNodeNames(ndef);

	if (!params.sparams) {
		params.sparams = createMapgenParams(params.mg_name);
		if (!params.sparams) {
			params.mg_name = DEFAULT_MAPGEN;
			params.sparams = createMapgenParams(params.mg_name);
			assert(params.sparams);
		}
		params.sparams->readParams(g_settings);
	}

	// Create the mapgens
	for (size_t i = 0; i != emergethread.size(); i++) {
		Mapgen *mg = createMapgen(params.mg_name, i, &params);
		assert(mg);
		mapgen.push_back(mg);
	}
}


Mapgen *EmergeManager::getCurrentMapgen() {
	for (unsigned int i = 0; i != emergethread.size(); i++) {
		if (emergethread[i]->IsSameThread())
			return emergethread[i]->mapgen;
	}

	return NULL;
}


void EmergeManager::startThreads() {
	if (threads_active)
		return;

	for (unsigned int i = 0; i != emergethread.size(); i++)
		emergethread[i]->Start();

	threads_active = true;
}


void EmergeManager::stopThreads() {
	if (!threads_active)
		return;

	// Request thread stop in parallel
	for (unsigned int i = 0; i != emergethread.size(); i++) {
		emergethread[i]->Stop();
		emergethread[i]->qevent.signal();
	}

	// Then do the waiting for each
	for (unsigned int i = 0; i != emergethread.size(); i++)
		emergethread[i]->Wait();

	threads_active = false;
}


bool EmergeManager::enqueueBlockEmerge(u16 peer_id, v3s16 p, bool allow_generate) {
	std::map<v3s16, BlockEmergeData *>::const_iterator iter;
	BlockEmergeData *bedata;
	u16 count;
	u8 flags = 0;
	int idx = 0;

	if (allow_generate)
		flags |= BLOCK_EMERGE_ALLOWGEN;

	{
		JMutexAutoLock queuelock(queuemutex);

		count = blocks_enqueued.size();
		if (count >= qlimit_total)
			return false;

		count = peer_queue_count[peer_id];
		u16 qlimit_peer = allow_generate ? qlimit_generate : qlimit_diskonly;
		if (count >= qlimit_peer)
			return false;

		iter = blocks_enqueued.find(p);
		if (iter != blocks_enqueued.end()) {
			bedata = iter->second;
			bedata->flags |= flags;
			return true;
		}

		bedata = new BlockEmergeData;
		bedata->flags = flags;
		bedata->peer_requested = peer_id;
		blocks_enqueued.insert(std::make_pair(p, bedata));

		peer_queue_count[peer_id] = count + 1;

		// insert into the EmergeThread queue with the least items
		int lowestitems = emergethread[0]->blockqueue.size();
		for (unsigned int i = 1; i != emergethread.size(); i++) {
			int nitems = emergethread[i]->blockqueue.size();
			if (nitems < lowestitems) {
				idx = i;
				lowestitems = nitems;
			}
		}

		emergethread[idx]->blockqueue.push(p);
	}
	emergethread[idx]->qevent.signal();

	return true;
}


int EmergeManager::getGroundLevelAtPoint(v2s16 p) {
	if (mapgen.size() == 0 || !mapgen[0]) {
		errorstream << "EmergeManager: getGroundLevelAtPoint() called"
			" before mapgen initialized" << std::endl;
		return 0;
	}

	return mapgen[0]->getGroundLevelAtPoint(p);
}


bool EmergeManager::isBlockUnderground(v3s16 blockpos) {
	/*
	v2s16 p = v2s16((blockpos.X * MAP_BLOCKSIZE) + MAP_BLOCKSIZE / 2,
					(blockpos.Y * MAP_BLOCKSIZE) + MAP_BLOCKSIZE / 2);
	int ground_level = getGroundLevelAtPoint(p);
	return blockpos.Y * (MAP_BLOCKSIZE + 1) <= min(water_level, ground_level);
	*/

	//yuck, but then again, should i bother being accurate?
	//the height of the nodes in a single block is quite variable
	return blockpos.Y * (MAP_BLOCKSIZE + 1) <= params.water_level;
}


u32 EmergeManager::getBlockSeed(v3s16 p) {
	return (u32)(params.seed & 0xFFFFFFFF) +
		p.Z * 38134234 +
		p.Y * 42123 +
		p.X * 23;
}


Mapgen *EmergeManager::createMapgen(std::string mgname, int mgid,
									 MapgenParams *mgparams) {
	std::map<std::string, MapgenFactory *>::const_iterator iter;
	iter = mglist.find(mgname);
	if (iter == mglist.end()) {
		errorstream << "EmergeManager; mapgen " << mgname <<
		 " not registered" << std::endl;
		return NULL;
	}

	MapgenFactory *mgfactory = iter->second;
	return mgfactory->createMapgen(mgid, mgparams, this);
}


MapgenSpecificParams *EmergeManager::createMapgenParams(std::string mgname) {
	std::map<std::string, MapgenFactory *>::const_iterator iter;
	iter = mglist.find(mgname);
	if (iter == mglist.end()) {
		errorstream << "EmergeManager: mapgen " << mgname <<
		 " not registered" << std::endl;
		return NULL;
	}

	MapgenFactory *mgfactory = iter->second;
	return mgfactory->createMapgenParams();
}


void EmergeManager::loadParamsFromSettings(Settings *settings) {
	std::string seed_str;
	const char *setname = (settings == g_settings) ? "fixed_map_seed" : "seed";

	if (settings->tryGet(setname, seed_str))
		params.seed = read_seed(seed_str.c_str());

	settings->tryGet("mg_name",         params.mg_name);
	settings->tryGetS16("water_level",  params.water_level);
	settings->tryGetS16("chunksize",    params.chunksize);
	settings->tryGetFlagStr("mg_flags", params.flags, flagdesc_mapgen);

	delete params.sparams;
	params.sparams = createMapgenParams(params.mg_name);
	if (params.sparams)
		params.sparams->readParams(settings);

}


void EmergeManager::saveParamsToSettings(Settings *settings) {
	settings->set("mg_name",         params.mg_name);
	settings->setU64("seed",         params.seed);
	settings->setS16("water_level",  params.water_level);
	settings->setS16("chunksize",    params.chunksize);
	settings->setFlagStr("mg_flags", params.flags, flagdesc_mapgen);

	if (params.sparams)
		params.sparams->writeParams(settings);
}


void EmergeManager::registerMapgen(std::string mgname, MapgenFactory *mgfactory) {
	mglist.insert(std::make_pair(mgname, mgfactory));
	infostream << "EmergeManager: registered mapgen " << mgname << std::endl;
}


////////////////////////////// Emerge Thread //////////////////////////////////

bool EmergeThread::popBlockEmerge(v3s16 *pos, u8 *flags) {
	std::map<v3s16, BlockEmergeData *>::iterator iter;
	JMutexAutoLock queuelock(emerge->queuemutex);

	if (blockqueue.empty())
		return false;
	v3s16 p = blockqueue.front();
	blockqueue.pop();

	*pos = p;

	iter = emerge->blocks_enqueued.find(p);
	if (iter == emerge->blocks_enqueued.end())
		return false; //uh oh, queue and map out of sync!!

	BlockEmergeData *bedata = iter->second;
	*flags = bedata->flags;

	emerge->peer_queue_count[bedata->peer_requested]--;

	delete bedata;
	emerge->blocks_enqueued.erase(iter);

	return true;
}


bool EmergeThread::getBlockOrStartGen(v3s16 p, MapBlock **b,
									BlockMakeData *data, bool allow_gen) {
	v2s16 p2d(p.X, p.Z);
	//envlock: usually takes <=1ms, sometimes 90ms or ~400ms to acquire
	JMutexAutoLock envlock(m_server->m_env_mutex);

	// Load sector if it isn't loaded
	if (map->getSectorNoGenerateNoEx(p2d) == NULL)
		map->loadSectorMeta(p2d);

	// Attempt to load block
	MapBlock *block = map->getBlockNoCreateNoEx(p);
	if (!block || block->isDummy() || !block->isGenerated()) {
		EMERGE_DBG_OUT("not in memory, attempting to load from disk");
		block = map->loadBlock(p);
		if(block)
		{
// 			block->pushElementsToCircuit(m_circuit);
// 			m_circuit->processElementsQueue(*map, map->getNodeDefManager());
		}
		if (block && block->isGenerated())
			map->prepareBlock(block);
	}

	// If could not load and allowed to generate,
	// start generation inside this same envlock
	if (allow_gen && (block == NULL || !block->isGenerated())) {
		EMERGE_DBG_OUT("generating");
		*b = block;
		return map->initBlockMake(data, p);
	}

	*b = block;
	return false;
}


void *EmergeThread::Thread() {
	ThreadStarted();
	log_register_thread("EmergeThread" + itos(id));
	DSTACK(__FUNCTION_NAME);
	BEGIN_DEBUG_EXCEPTION_HANDLER

	v3s16 last_tried_pos(-32768,-32768,-32768); // For error output
	v3s16 p;
	u8 flags;

	map       = (ServerMap *)&(m_server->m_env->getMap());
	m_circuit = m_server->m_circuit;
	emerge    = m_server->m_emerge;
	mapgen    = emerge->mapgen[id];
	enable_mapgen_debug_info = emerge->mapgen_debug_info;

	while (!StopRequested())
	try {
		if (!popBlockEmerge(&p, &flags)) {
			qevent.wait();
			continue;
		}

		last_tried_pos = p;
		if (blockpos_over_limit(p))
			continue;

		bool allow_generate = flags & BLOCK_EMERGE_ALLOWGEN;
		EMERGE_DBG_OUT("p=" PP(p) " allow_generate=" << allow_generate);

		/*
			Try to fetch block from memory or disk.
			If not found and asked to generate, initialize generator.
		*/
		BlockMakeData data;
		MapBlock *block = NULL;
		std::map<v3s16, MapBlock *> modified_blocks;

		if (getBlockOrStartGen(p, &block, &data, allow_generate) && mapgen) {
			{
				ScopeProfiler sp(g_profiler, "EmergeThread: Mapgen::makeChunk", SPT_AVG);
				TimeTaker t("mapgen::make_block()");

				mapgen->makeChunk(&data);

				if (enable_mapgen_debug_info == false)
					t.stop(true); // Hide output
			}

			{
				//envlock: usually 0ms, but can take either 30 or 400ms to acquire
				JMutexAutoLock envlock(m_server->m_env_mutex);
				ScopeProfiler sp(g_profiler, "EmergeThread: after "
						"Mapgen::makeChunk (envlock)", SPT_AVG);

				map->finishBlockMake(&data, modified_blocks);

				block = map->getBlockNoCreateNoEx(p);
				if (block) {
					/*
						Do some post-generate stuff
					*/
					v3s16 minp = data.blockpos_min * MAP_BLOCKSIZE;
					v3s16 maxp = data.blockpos_max * MAP_BLOCKSIZE +
								 v3s16(1,1,1) * (MAP_BLOCKSIZE - 1);

					// Ignore map edit events, they will not need to be sent
					// to anybody because the block hasn't been sent to anybody
					MapEditEventAreaIgnorer
						ign(&m_server->m_ignore_map_edit_events_area,
						VoxelArea(minp, maxp));
					try {  // takes about 90ms with -O1 on an e3-1230v2
						m_server->getScriptIface()->environment_OnGenerated(
								minp, maxp, emerge->getBlockSeed(minp));
					} catch(LuaError &e) {
						m_server->setAsyncFatalError(e.what());
					}

					EMERGE_DBG_OUT("ended up with: " << analyze_block(block));

					m_server->m_env->activateBlock(block, 0);
				}
			}
		}

		/*
			Set sent status of modified blocks on clients
		*/
		// Add the originally fetched block to the modified list
		if (block)
			modified_blocks[p] = block;

		if (modified_blocks.size() > 0) {
			m_server->SetBlocksNotSent(modified_blocks);
		}
		if (mapgen->heat_cache.size() > 1000) {
			mapgen->heat_cache.clear();
			mapgen->humidity_cache.clear();
		}
	}
	catch (VersionMismatchException &e) {
		std::ostringstream err;
		err << "World data version mismatch in MapBlock "<<PP(last_tried_pos)<<std::endl;
		err << "----"<<std::endl;
		err << "\""<<e.what()<<"\""<<std::endl;
		err << "See debug.txt."<<std::endl;
		err << "World probably saved by a newer version of Minetest."<<std::endl;
		m_server->setAsyncFatalError(err.str());
	}
	catch (SerializationError &e) {
		std::ostringstream err;
		err << "Invalid data in MapBlock "<<PP(last_tried_pos)<<std::endl;
		err << "----"<<std::endl;
		err << "\""<<e.what()<<"\""<<std::endl;
		err << "See debug.txt."<<std::endl;
		err << "You can ignore this using [ignore_world_load_errors = true]."<<std::endl;
		m_server->setAsyncFatalError(err.str());
	}

	END_DEBUG_EXCEPTION_HANDLER(errorstream)
	log_deregister_thread();
	return NULL;
}<|MERGE_RESOLUTION|>--- conflicted
+++ resolved
@@ -109,21 +109,11 @@
 	if (nthreads < 1)
 		nthreads = 1;
 
-<<<<<<< HEAD
-	qlimit_total    = g_settings->getU16("emergequeue_limit_total");
-	qlimit_diskonly = g_settings->get("emergequeue_limit_diskonly").empty() ?
-		nthreads * 5 + 1 :
-		g_settings->getU16("emergequeue_limit_diskonly");
-	qlimit_generate = g_settings->get("emergequeue_limit_generate").empty() ?
-		nthreads * 7 :
-		g_settings->getU16("emergequeue_limit_generate");
-=======
 	qlimit_total = g_settings->getU16("emergequeue_limit_total");
 	if (!g_settings->tryGetU16("emergequeue_limit_diskonly", qlimit_diskonly))
 		qlimit_diskonly = nthreads * 5 + 1;
 	if (!g_settings->tryGetU16("emergequeue_limit_generate", qlimit_generate))
-		qlimit_generate = nthreads + 1;
->>>>>>> 5a34f40d
+		qlimit_generate = nthreads * 7;
 
 	for (int i = 0; i != nthreads; i++)
 		emergethread.push_back(new EmergeThread((Server *)gamedef, i));
