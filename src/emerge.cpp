--- conflicted
+++ resolved
@@ -186,18 +186,8 @@
 void EmergeManager::loadMapgenParams()
 {
 	loadParamsFromSettings(g_settings);
-<<<<<<< HEAD
-
-	if (g_settings->get("fixed_map_seed").empty()) {
-		params.seed = (((u64)(myrand() & 0xffff) << 0)
-					 | ((u64)(myrand() & 0xffff) << 16)
-					 | ((u64)(myrand() & 0xffff) << 32)
-					 | ((u64)(myrand() & 0xffff) << 48));
-	}
 
 	biomemgr->mapgen_params = &params;
-=======
->>>>>>> 48fa893a
 }
 
 
