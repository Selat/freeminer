/*
emerge.cpp
Copyright (C) 2010-2013 celeron55, Perttu Ahola <celeron55@gmail.com>
Copyright (C) 2010-2013 kwolekr, Ryan Kwolek <kwolekr@minetest.net>
*/

/*
This file is part of Freeminer.

Freeminer is free software: you can redistribute it and/or modify
it under the terms of the GNU General Public License as published by
the Free Software Foundation, either version 3 of the License, or
(at your option) any later version.

Freeminer  is distributed in the hope that it will be useful,
but WITHOUT ANY WARRANTY; without even the implied warranty of
MERCHANTABILITY or FITNESS FOR A PARTICULAR PURPOSE.  See the
GNU General Public License for more details.

You should have received a copy of the GNU General Public License
along with Freeminer.  If not, see <http://www.gnu.org/licenses/>.
*/

#include "emerge.h"
#include "server.h"
#include <iostream>
#include <queue>
#include "jthread/jevent.h"
#include "map.h"
#include "environment.h"
#include "util/container.h"
#include "util/thread.h"
#include "main.h"
#include "constants.h"
#include "voxel.h"
#include "config.h"
#include "mapblock.h"
#include "serverobject.h"
#include "settings.h"
#include "scripting_game.h"
#include "profiler.h"
#include "log_types.h"
#include "nodedef.h"
#include "mg_biome.h"
#include "mg_ore.h"
#include "mg_decoration.h"
#include "mg_schematic.h"
#include "mapgen_v5.h"
#include "mapgen_v6.h"
#include "mapgen_v7.h"
#include "mapgen_indev.h"
#include "mapgen_singlenode.h"
#include "mapgen_math.h"
#include "circuit.h"
#include "util/thread_pool.h"

struct MapgenDesc {
	const char *name;
	MapgenFactory *factory;
};

MapgenDesc reg_mapgens[] = {
	{"v5",         new MapgenFactoryV5},
	{"v6",         new MapgenFactoryV6},
	{"v7",         new MapgenFactoryV7},
	{"singlenode", new MapgenFactorySinglenode},
};

class EmergeThread : public thread_pool
{
public:
	Server *m_server;
	ServerMap *map;
	Circuit* m_circuit;
	EmergeManager *emerge;
	Mapgen *mapgen;
	bool enable_mapgen_debug_info;
	int id;

	Event qevent;
	std::queue<v3s16> blockqueue;

	EmergeThread(Server *server, int ethreadid):
		m_server(server),
		map(NULL),
		emerge(NULL),
		mapgen(NULL),
		enable_mapgen_debug_info(false),
		id(ethreadid)
	{
	}

	void *Thread();
	bool popBlockEmerge(v3s16 *pos, u8 *flags);
	bool getBlockOrStartGen(v3s16 p, MapBlock **b,
			BlockMakeData *data, bool allow_generate);
};


/////////////////////////////// Emerge Manager ////////////////////////////////

EmergeManager::EmergeManager(IGameDef *gamedef)
{
<<<<<<< HEAD
	//register built-in mapgens
	registerMapgen("v5",         new MapgenFactoryV5());
	registerMapgen("v6",         new MapgenFactoryV6());
	registerMapgen("v7",         new MapgenFactoryV7());
	registerMapgen("indev",      new MapgenFactoryIndev());
	registerMapgen("singlenode", new MapgenFactorySinglenode());
	registerMapgen("math",       new MapgenFactoryMath());

=======
>>>>>>> 09743378
	this->ndef      = gamedef->getNodeDefManager();
	this->biomemgr  = new BiomeManager(gamedef);
	this->oremgr    = new OreManager(gamedef);
	this->decomgr   = new DecorationManager(gamedef);
	this->schemmgr  = new SchematicManager(gamedef);
	this->gen_notify_on = 0;

	// Note that accesses to this variable are not synchronized.
	// This is because the *only* thread ever starting or stopping
	// EmergeThreads should be the ServerThread.
	this->threads_active = false;

	mapgen_debug_info = g_settings->getBool("enable_mapgen_debug_info");

	// if unspecified, leave a proc for the main thread and one for
	// some other misc thread
	s16 nthreads = 0;
	if (!g_settings->getS16NoEx("num_emerge_threads", nthreads))
	{}
#if CMAKE_THREADS
	if (nthreads < 1)
		nthreads = porting::getNumberOfProcessors() - 2;
#endif
	if (nthreads < 1)
		nthreads = 1;

	qlimit_total = g_settings->getU16("emergequeue_limit_total");
	if (qlimit_total < 1)
		qlimit_total = nthreads*128;
	if (!g_settings->getU16NoEx("emergequeue_limit_diskonly", qlimit_diskonly))
		{}
	if (qlimit_diskonly < 1) {
		qlimit_diskonly = nthreads * 100;
	}
	if (!g_settings->getU16NoEx("emergequeue_limit_generate", qlimit_generate))
		{}
	if (qlimit_generate < 1) {
		qlimit_generate = nthreads * 32;
	}
	//errorstream<<"==> qlimit_generate="<<qlimit_generate<<"  qlimit_diskonly="<<qlimit_diskonly<<" qlimit_total="<<qlimit_total<<std::endl;

	// don't trust user input for something very important like this
	if (qlimit_total < 1)
		qlimit_total = 1;
	if (qlimit_diskonly < 1)
		qlimit_diskonly = 1;
	if (qlimit_generate < 1)
		qlimit_generate = 1;

	for (s16 i = 0; i < nthreads; i++)
		emergethread.push_back(new EmergeThread((Server *) gamedef, i));

	infostream << "EmergeManager: using " << nthreads << " threads" << std::endl;
}


EmergeManager::~EmergeManager()
{
	for (unsigned int i = 0; i != emergethread.size(); i++) {
		if (threads_active) {
			emergethread[i]->Stop();
			emergethread[i]->qevent.signal();
			emergethread[i]->Wait();
		}
		delete emergethread[i];
		delete mapgen[i];
	}
	emergethread.clear();
	mapgen.clear();

	delete biomemgr;
	delete oremgr;
	delete decomgr;
	delete schemmgr;

	if (params.sparams) {
		delete params.sparams;
		params.sparams = NULL;
	}
}


void EmergeManager::loadMapgenParams()
{
	loadParamsFromSettings(g_settings);

	if (g_settings->get("fixed_map_seed").empty()) {
		params.seed = (((u64)(myrand() & 0xffff) << 0)
					 | ((u64)(myrand() & 0xffff) << 16)
					 | ((u64)(myrand() & 0xffff) << 32)
					 | ((u64)(myrand() & 0xffff) << 48));
	}

	biomemgr->mapgen_params = &params;
}


void EmergeManager::initMapgens()
{
	if (mapgen.size())
		return;

	if (!params.sparams) {
		params.sparams = createMapgenParams(params.mg_name);
		if (!params.sparams) {
			params.mg_name = DEFAULT_MAPGEN;
			params.sparams = createMapgenParams(params.mg_name);
			assert(params.sparams);
		}
		params.sparams->readParams(g_settings);
	}

	// Create the mapgens
	for (size_t i = 0; i != emergethread.size(); i++) {
		Mapgen *mg = createMapgen(params.mg_name, i, &params);
		if (!mg)
			continue;
		mapgen.push_back(mg);
	}
}


Mapgen *EmergeManager::getCurrentMapgen()
{
	for (unsigned int i = 0; i != emergethread.size(); i++) {
		if (emergethread[i]->IsSameThread())
			return emergethread[i]->mapgen;
	}

	return NULL;
}


void EmergeManager::startThreads()
{
	if (threads_active)
		return;

	for (unsigned int i = 0; i != emergethread.size(); i++)
		emergethread[i]->Start();

	threads_active = true;
}


void EmergeManager::stopThreads()
{
	if (!threads_active)
		return;

	// Request thread stop in parallel
	for (unsigned int i = 0; i != emergethread.size(); i++) {
		emergethread[i]->Stop();
		emergethread[i]->qevent.signal();
	}

	// Then do the waiting for each
	for (unsigned int i = 0; i != emergethread.size(); i++)
		emergethread[i]->Wait();

	threads_active = false;
}


bool EmergeManager::enqueueBlockEmerge(u16 peer_id, v3s16 p, bool allow_generate)
{
	std::map<v3s16, BlockEmergeData *>::const_iterator iter;
	BlockEmergeData *bedata;
	u16 count;
	u8 flags = 0;
	int idx = 0;

	if (allow_generate)
		flags |= BLOCK_EMERGE_ALLOWGEN;

	{
		JMutexAutoLock queuelock(queuemutex);

		count = blocks_enqueued.size();
		if (count >= qlimit_total)
			return false;

		count = peer_queue_count[peer_id];
		u16 qlimit_peer = allow_generate ? qlimit_generate : qlimit_diskonly;
		if (count >= qlimit_peer)
			return false;

		iter = blocks_enqueued.find(p);
		if (iter != blocks_enqueued.end()) {
			bedata = iter->second;
			bedata->flags |= flags;
			return true;
		}

		bedata = new BlockEmergeData;
		bedata->flags = flags;
		bedata->peer_requested = peer_id;
		blocks_enqueued.insert(std::make_pair(p, bedata));

		peer_queue_count[peer_id] = count + 1;

		// insert into the EmergeThread queue with the least items
		int lowestitems = emergethread[0]->blockqueue.size();
		for (unsigned int i = 1; i != emergethread.size(); i++) {
			int nitems = emergethread[i]->blockqueue.size();
			if (nitems < lowestitems) {
				idx = i;
				lowestitems = nitems;
			}
		}

		emergethread[idx]->blockqueue.push(p);
	}
	emergethread[idx]->qevent.signal();

	return true;
}


int EmergeManager::getGroundLevelAtPoint(v2s16 p)
{
	if (mapgen.size() == 0 || !mapgen[0]) {
		errorstream << "EmergeManager: getGroundLevelAtPoint() called"
			" before mapgen initialized" << std::endl;
		return 0;
	}

	return mapgen[0]->getGroundLevelAtPoint(p);
}


bool EmergeManager::isBlockUnderground(v3s16 blockpos)
{
	/*
	v2s16 p = v2s16((blockpos.X * MAP_BLOCKSIZE) + MAP_BLOCKSIZE / 2,
					(blockpos.Y * MAP_BLOCKSIZE) + MAP_BLOCKSIZE / 2);
	int ground_level = getGroundLevelAtPoint(p);
	return blockpos.Y * (MAP_BLOCKSIZE + 1) <= min(water_level, ground_level);
	*/

	//yuck, but then again, should i bother being accurate?
	//the height of the nodes in a single block is quite variable
	return blockpos.Y * (MAP_BLOCKSIZE + 1) <= params.water_level;
}


void EmergeManager::getMapgenNames(std::list<const char *> &mgnames)
{
	for (u32 i = 0; i != ARRLEN(reg_mapgens); i++)
		mgnames.push_back(reg_mapgens[i].name);
}


Mapgen *EmergeManager::createMapgen(const std::string &mgname, int mgid,
	MapgenParams *mgparams)
{
	u32 i;
	for (i = 0; i != ARRLEN(reg_mapgens) && mgname != reg_mapgens[i].name; i++);
	if (i == ARRLEN(reg_mapgens)) {
		errorstream << "EmergeManager; mapgen " << mgname <<
			" not registered" << std::endl;
		return NULL;
	}

	MapgenFactory *mgfactory = reg_mapgens[i].factory;
	return mgfactory->createMapgen(mgid, mgparams, this);
}


MapgenSpecificParams *EmergeManager::createMapgenParams(const std::string &mgname)
{
	u32 i;
	for (i = 0; i != ARRLEN(reg_mapgens) && mgname != reg_mapgens[i].name; i++);
	if (i == ARRLEN(reg_mapgens)) {
		errorstream << "EmergeManager; mapgen " << mgname <<
			" not registered" << std::endl;
		return NULL;
	}

	MapgenFactory *mgfactory = reg_mapgens[i].factory;
	return mgfactory->createMapgenParams();
}


void EmergeManager::loadParamsFromSettings(Settings *settings)
{
	std::string seed_str;
	const char *setname = (settings == g_settings) ? "fixed_map_seed" : "seed";

	if (settings->getNoEx(setname, seed_str))
		params.seed = read_seed(seed_str.c_str());

	settings->getNoEx("mg_name",         params.mg_name);
	settings->getS16NoEx("water_level",  params.water_level);
	settings->getS16NoEx("chunksize",    params.chunksize);
	settings->getFlagStrNoEx("mg_flags", params.flags, flagdesc_mapgen);
	settings->getNoiseParams("mg_biome_np_heat",     params.np_biome_heat);
	settings->getNoiseParams("mg_biome_np_humidity", params.np_biome_humidity);

	delete params.sparams;
	params.sparams = createMapgenParams(params.mg_name);
	if (params.sparams)
		params.sparams->readParams(settings);
}


void EmergeManager::saveParamsToSettings(Settings *settings)
{
	settings->set("mg_name",         params.mg_name);
	settings->setU64("seed",         params.seed);
	settings->setS16("water_level",  params.water_level);
	settings->setS16("chunksize",    params.chunksize);
	settings->setFlagStr("mg_flags", params.flags, flagdesc_mapgen, (u32)-1);
	settings->setNoiseParams("mg_biome_np_heat",     params.np_biome_heat);
	settings->setNoiseParams("mg_biome_np_humidity", params.np_biome_humidity);

	if (params.sparams)
		params.sparams->writeParams(settings);
}


////////////////////////////// Emerge Thread //////////////////////////////////

bool EmergeThread::popBlockEmerge(v3s16 *pos, u8 *flags)
{
	std::map<v3s16, BlockEmergeData *>::iterator iter;
	JMutexAutoLock queuelock(emerge->queuemutex);

	if (blockqueue.empty())
		return false;
	v3s16 p = blockqueue.front();
	blockqueue.pop();

	*pos = p;

	iter = emerge->blocks_enqueued.find(p);
	if (iter == emerge->blocks_enqueued.end())
		return false; //uh oh, queue and map out of sync!!

	BlockEmergeData *bedata = iter->second;
	*flags = bedata->flags;

	emerge->peer_queue_count[bedata->peer_requested]--;

	delete bedata;
	emerge->blocks_enqueued.erase(iter);

	return true;
}


bool EmergeThread::getBlockOrStartGen(v3s16 p, MapBlock **b,
	BlockMakeData *data, bool allow_gen)
{
	//envlock: usually takes <=1ms, sometimes 90ms or ~400ms to acquire
	//JMutexAutoLock envlock(m_server->m_env_mutex);

	// Attempt to load block
	MapBlock *block = map->getBlockNoCreateNoEx(p);
	if (!block || block->isDummy()) {
		EMERGE_DBG_OUT("not in memory, attempting to load from disk ag="<<allow_gen<<" block="<<block<<" p="<<p);
		block = map->loadBlock(p);
		if(block)
		{
// 			block->pushElementsToCircuit(m_circuit);
// 			m_circuit->processElementsQueue(*map, map->getNodeDefManager());
		}
		if (block && block->isGenerated())
			map->prepareBlock(block);
	}

	// If could not load and allowed to generate,
	// start generation inside this same envlock
	if (allow_gen && (!block)) {
		EMERGE_DBG_OUT("generating b="<<block);
		*b = block;
		return map->initBlockMake(data, p);
	}

	*b = block;
	return false;
}


void *EmergeThread::Thread()
{
	ThreadStarted();
	log_register_thread("EmergeThread" + itos(id));
	DSTACK(__FUNCTION_NAME);
	BEGIN_DEBUG_EXCEPTION_HANDLER

	v3s16 last_tried_pos(-32768,-32768,-32768); // For error output
	v3s16 p;
	u8 flags = 0;

	map       = (ServerMap *)&(m_server->m_env->getMap());
	m_circuit = m_server->m_circuit;
	emerge    = m_server->m_emerge;
	mapgen    = emerge->mapgen[id];
	enable_mapgen_debug_info = emerge->mapgen_debug_info;

	porting::setThreadName(("EmergeThread" + itos(id)).c_str());
	porting::setThreadPriority(5);

	while (!StopRequested())
	try {
		if (!popBlockEmerge(&p, &flags)) {
			qevent.wait();
			continue;
		}

		last_tried_pos = p;
		if (blockpos_over_limit(p))
			continue;

		bool allow_generate = flags & BLOCK_EMERGE_ALLOWGEN;
		EMERGE_DBG_OUT("p=" PP(p) " allow_generate=" << allow_generate);

		/*
			Try to fetch block from memory or disk.
			If not found and asked to generate, initialize generator.
		*/
		BlockMakeData data;
		MapBlock *block = NULL;
		std::map<v3s16, MapBlock *> modified_blocks;

		if (getBlockOrStartGen(p, &block, &data, allow_generate) && mapgen) {
			{
				ScopeProfiler sp(g_profiler, "EmergeThread: Mapgen::makeChunk", SPT_AVG);
				TimeTaker t("mapgen::make_block()");

				mapgen->makeChunk(&data);

				if (enable_mapgen_debug_info == false)
					t.stop(true); // Hide output
			}

			{
				//envlock: usually 0ms, but can take either 30 or 400ms to acquire
				//JMutexAutoLock envlock(m_server->m_env_mutex);
				ScopeProfiler sp(g_profiler, "EmergeThread: after "
						"Mapgen::makeChunk (envlock)", SPT_AVG);

				map->finishBlockMake(&data, modified_blocks);

				block = map->getBlockNoCreateNoEx(p);
				if (block) {
					/*
						Do some post-generate stuff
					*/
					v3s16 minp = data.blockpos_min * MAP_BLOCKSIZE;
					v3s16 maxp = data.blockpos_max * MAP_BLOCKSIZE +
								 v3s16(1,1,1) * (MAP_BLOCKSIZE - 1);

					// Ignore map edit events, they will not need to be sent
					// to anybody because the block hasn't been sent to anybody
					MapEditEventAreaIgnorer
						ign(&m_server->m_ignore_map_edit_events_area,
						VoxelArea(minp, maxp));
					try {  // takes about 90ms with -O1 on an e3-1230v2
						m_server->getScriptIface()->environment_OnGenerated(
								minp, maxp, mapgen->blockseed);
					} catch(LuaError &e) {
						m_server->setAsyncFatalError(e.what());
					}

					EMERGE_DBG_OUT("ended up with: " << analyze_block(block));

					m_server->m_env->activateBlock(block, 0);
				}
			}

		/*
			Set sent status of modified blocks on clients
		*/
		// Add the originally fetched block to the modified list
		if (block)
			modified_blocks[p] = block;
		else if (allow_generate)
			infostream<<"nothing generated at "<<PP(p)<<std::endl;

		}

		if (modified_blocks.size() > 0) {
			m_server->SetBlocksNotSent(modified_blocks);
		}
		if (mapgen->heat_cache.size() > 1000) {
			mapgen->heat_cache.clear();
			mapgen->humidity_cache.clear();
		}
	}
	catch (VersionMismatchException &e) {
		std::ostringstream err;
		err << "World data version mismatch in MapBlock "<<PP(last_tried_pos)<<std::endl;
		err << "----"<<std::endl;
		err << "\""<<e.what()<<"\""<<std::endl;
		err << "See debug.txt."<<std::endl;
		err << "World probably saved by a newer version of Freeminer."<<std::endl;
		m_server->setAsyncFatalError(err.str());
	}
	catch (SerializationError &e) {
		std::ostringstream err;
		err << "Invalid data in MapBlock "<<PP(last_tried_pos)<<std::endl;
		err << "----"<<std::endl;
		err << "\""<<e.what()<<"\""<<std::endl;
		err << "See debug.txt."<<std::endl;
		err << "You can ignore this using [ignore_world_load_errors = true]."<<std::endl;
		m_server->setAsyncFatalError(err.str());
	}

	END_DEBUG_EXCEPTION_HANDLER(errorstream)
	log_deregister_thread();
	return NULL;
}<|MERGE_RESOLUTION|>--- conflicted
+++ resolved
@@ -62,7 +62,9 @@
 MapgenDesc reg_mapgens[] = {
 	{"v5",         new MapgenFactoryV5},
 	{"v6",         new MapgenFactoryV6},
+	{"indev",      new MapgenFactoryIndev},
 	{"v7",         new MapgenFactoryV7},
+	{"math",       new MapgenFactoryMath},
 	{"singlenode", new MapgenFactorySinglenode},
 };
 
@@ -101,17 +103,6 @@
 
 EmergeManager::EmergeManager(IGameDef *gamedef)
 {
-<<<<<<< HEAD
-	//register built-in mapgens
-	registerMapgen("v5",         new MapgenFactoryV5());
-	registerMapgen("v6",         new MapgenFactoryV6());
-	registerMapgen("v7",         new MapgenFactoryV7());
-	registerMapgen("indev",      new MapgenFactoryIndev());
-	registerMapgen("singlenode", new MapgenFactorySinglenode());
-	registerMapgen("math",       new MapgenFactoryMath());
-
-=======
->>>>>>> 09743378
 	this->ndef      = gamedef->getNodeDefManager();
 	this->biomemgr  = new BiomeManager(gamedef);
 	this->oremgr    = new OreManager(gamedef);
