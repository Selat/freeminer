--- conflicted
+++ resolved
@@ -504,12 +504,9 @@
 	guiEngine.cpp
 	guiFileSelectMenu.cpp
 	convert_json.cpp
-<<<<<<< HEAD
 	FMColoredString.cpp
 	drawscene.cpp
-=======
 	gsmapper.cpp
->>>>>>> 740fa5b4
 	${minetest_SCRIPT_SRCS}
 )
 
