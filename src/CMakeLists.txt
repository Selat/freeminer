project(freeminer)
cmake_minimum_required( VERSION 2.6 )

INCLUDE(CheckCSourceRuns)
INCLUDE(CheckCXXSourceRuns)

# Set some random things default to not being visible in the GUI
mark_as_advanced(EXECUTABLE_OUTPUT_PATH LIBRARY_OUTPUT_PATH)
mark_as_advanced(SQLITE3_INCLUDE_DIR SQLITE3_LIBRARY)
mark_as_advanced(JSON_INCLUDE_DIR JSON_LIBRARY)

find_package(MsgPack)

option(ENABLE_CURL "Enable cURL support for fetching media" 1)

if (NOT ENABLE_CURL)
	mark_as_advanced(CLEAR CURL_LIBRARY CURL_INCLUDE_DIR)
endif(NOT ENABLE_CURL)

if( ENABLE_CURL )
	find_package(CURL)
endif( ENABLE_CURL )
set(USE_CURL 0)
if (CURL_FOUND AND ENABLE_CURL)
	message(STATUS "cURL support enabled")
	set(USE_CURL 1)
endif(CURL_FOUND AND ENABLE_CURL)

# user-visible option to enable/disable gettext usage
if(BUILD_CLIENT)
OPTION(ENABLE_GETTEXT "Use GetText for internationalization" 1)
else()
OPTION(ENABLE_GETTEXT "Use GetText for internationalization" 0)
endif()

# this is only set to 1 if gettext is enabled _and_ available
set(USE_GETTEXT 0)

if(ENABLE_GETTEXT)
	find_package(GettextLib)
else()
	MARK_AS_ADVANCED(GETTEXT_ICONV_DLL GETTEXT_INCLUDE_DIR GETTEXT_LIBRARY ICONV_LIBRARY GETTEXT_MSGFMT)
endif()

if(GETTEXT_FOUND AND ENABLE_GETTEXT)
	message(STATUS "gettext include path: ${GETTEXT_INCLUDE_DIR}")
	message(STATUS "gettext msgfmt path: ${GETTEXT_MSGFMT}")
	if(WIN32)
		message(STATUS "gettext library: ${GETTEXT_LIBRARY}")
		message(STATUS "gettext dll: ${GETTEXT_DLL}")
		message(STATUS "gettext iconv dll: ${GETTEXT_ICONV_DLL}")
	endif()
	set(USE_GETTEXT 1)
	message(STATUS "GetText enabled; locales found: ${GETTEXT_AVAILABLE_LOCALES}")
elseif(GETTEXT_FOUND AND NOT ENABLE_GETTEXT)
	MESSAGE(STATUS "GetText found but disabled;")
else(GETTEXT_FOUND AND ENABLE_GETTEXT)
	message(STATUS "GetText disabled")
endif(GETTEXT_FOUND AND ENABLE_GETTEXT)

# user visible option to enable/disable sound
if(BUILD_CLIENT)
OPTION(ENABLE_SOUND "Enable sound" ON)
else()
OPTION(ENABLE_SOUND "Enable sound" OFF)
endif()

# this is only set to 1 if sound is enabled _and_ available
set(USE_SOUND 0)
set(SOUND_PROBLEM 0)

if(ENABLE_SOUND AND BUILD_CLIENT)
	# Sound libraries
	find_package(OpenAL)
	find_package(Vorbis)
	if(NOT OPENAL_FOUND)
		message(STATUS "Sound enabled, but OpenAL not found!")
		set(SOUND_PROBLEM 1)
		MARK_AS_ADVANCED(CLEAR OPENAL_LIBRARY OPENAL_INCLUDE_DIR)
	endif()
	if(NOT VORBIS_FOUND)
		message(STATUS "Sound enabled, but Vorbis libraries not found!")
		set(SOUND_PROBLEM 1)
		MARK_AS_ADVANCED(CLEAR OGG_INCLUDE_DIR VORBIS_INCLUDE_DIR OGG_LIBRARY VORBIS_LIBRARY VORBISFILE_LIBRARY)
	endif()
	if(OPENAL_FOUND AND VORBIS_FOUND)
		set(USE_SOUND 1)
		message(STATUS "Sound enabled")
	endif()
endif(ENABLE_SOUND AND BUILD_CLIENT)

if(SOUND_PROBLEM)
	message(FATAL_ERROR "Sound enabled, but cannot be used.\n"
		"To continue, either fill in the required paths or disable sound. (-DENABLE_SOUND=0)")
endif()
if(USE_SOUND)
	set(sound_SRCS sound_openal.cpp)
	set(SOUND_INCLUDE_DIRS
		${OPENAL_INCLUDE_DIR}
		${VORBIS_INCLUDE_DIR}
		${OGG_INCLUDE_DIR}
		)
	set(SOUND_LIBRARIES
		${OPENAL_LIBRARY}
		${VORBIS_LIBRARIES}
		)
endif()

if(NOT MSVC)
	set(USE_GPROF 0 CACHE BOOL "Use -pg flag for g++")
endif()

# Use cmake_config.h
add_definitions ( -DUSE_CMAKE_CONFIG_H )

if(WIN32)
	# Windows
	if(MSVC) # MSVC Specifics
		# Surpress some useless warnings
		add_definitions ( /D "_CRT_SECURE_NO_DEPRECATE" /W1 )
	else() # Probably MinGW = GCC
		set(PLATFORM_LIBS ws2_32.lib)
	endif()
	# Zlib stuff
	set(ZLIB_INCLUDE_DIR "${PROJECT_SOURCE_DIR}/../../zlib/zlib-1.2.5"
			CACHE PATH "Zlib include directory")
	set(ZLIB_LIBRARIES "${PROJECT_SOURCE_DIR}/../../zlib125dll/dll32/zlibwapi.lib"
			CACHE FILEPATH "Path to zlibwapi.lib")
	if(NOT STATIC_BUILD)
		set(ZLIB_DLL "${PROJECT_SOURCE_DIR}/../../zlib125dll/dll32/zlibwapi.dll"
				CACHE FILEPATH "Path to zlibwapi.dll (for installation)")
	endif()
	set(IRRLICHT_SOURCE_DIR "${PROJECT_SOURCE_DIR}/../../irrlicht-1.7.2"
			CACHE PATH "irrlicht dir")
	set(FREETYPE_INCLUDE_DIR_ft2build "${PROJECT_SOURCE_DIR}/../../freetype2/include/"
			CACHE PATH "freetype include dir")
	set(FREETYPE_INCLUDE_DIR_freetype2 "${PROJECT_SOURCE_DIR}/../../freetype2/include/freetype"
			CACHE PATH "freetype include dir")
	set(FREETYPE_LIBRARY "${PROJECT_SOURCE_DIR}/../../freetype2/objs/win32/vc2005/freetype247.lib"
			CACHE FILEPATH "Path to freetype247.lib")
	set(MINGWM10_DLL ""
			CACHE FILEPATH "Path to mingwm10.dll (for installation)")
	if(ENABLE_SOUND)
		set(OPENAL_DLL "" CACHE FILEPATH "Path to OpenAL32.dll for installation (optional)")
		set(OGG_DLL "" CACHE FILEPATH "Path to libogg.dll for installation (optional)")
		set(VORBIS_DLL "" CACHE FILEPATH "Path to libvorbis.dll for installation (optional)")
		set(VORBISFILE_DLL "" CACHE FILEPATH "Path to libvorbisfile.dll for installation (optional)")
	endif()
else()
	# Unix probably
	if(BUILD_CLIENT)
		find_package(X11 REQUIRED)
		find_package(OpenGL REQUIRED)
		find_package(JPEG REQUIRED)
		find_package(BZip2 REQUIRED)
		find_package(PNG REQUIRED)
		if(APPLE)
			FIND_LIBRARY(CARBON_LIB Carbon)
			FIND_LIBRARY(COCOA_LIB Cocoa)
			FIND_LIBRARY(IOKIT_LIB IOKit)
			mark_as_advanced(
				CARBON_LIB
				COCOA_LIB
				IOKIT_LIB
			)
			SET(CLIENT_PLATFORM_LIBS ${CLIENT_PLATFORM_LIBS} ${CARBON_LIB} ${COCOA_LIB} ${IOKIT_LIB})
		endif(APPLE)
	endif(BUILD_CLIENT)
	find_package(ZLIB REQUIRED)
	set(PLATFORM_LIBS -lpthread -lrt ${CMAKE_DL_LIBS})
	#set(CLIENT_PLATFORM_LIBS -lXxf86vm)
	# This way Xxf86vm is found on OpenBSD too
	find_library(XXF86VM_LIBRARY Xxf86vm)
	mark_as_advanced(XXF86VM_LIBRARY)
	set(CLIENT_PLATFORM_LIBS ${CLIENT_PLATFORM_LIBS} ${XXF86VM_LIBRARY})
endif()

find_package(Sqlite3 REQUIRED)
find_package(Json REQUIRED)

if(${CMAKE_SYSTEM_PROCESSOR} MATCHES "arm")
option(ENABLE_GLES "Enable OpenGL ES support (ARM, android. special irrlicht version needed!)" 1)
else()
option(ENABLE_GLES "Enable OpenGL ES support (ARM, android. special irrlicht version needed!)" 0)
mark_as_advanced(ENABLE_GLES)
endif()
if(BUILD_CLIENT AND ENABLE_GLES)
	find_package(OpenGLES2)
endif()

if(${CMAKE_SYSTEM} MATCHES "FreeBSD")
	#PkgConfig not worked. result: /usr/bin/ld: cannot find -lfreetype
elseif(UNIX)
	include(FindPkgConfig)
	if(PKG_CONFIG_FOUND)
		pkg_check_modules(FREETYPE QUIET freetype2)
		if(FREETYPE_FOUND)
			SET(FREETYPE_PKGCONFIG_FOUND TRUE)
			SET(FREETYPE_LIBRARY ${FREETYPE_LIBRARIES})
			# because cmake is idiotic
			string(REPLACE ";" " " FREETYPE_CFLAGS_STR ${FREETYPE_CFLAGS})
			string(REPLACE ";" " " FREETYPE_LDFLAGS_STR ${FREETYPE_LDFLAGS})
		endif(FREETYPE_FOUND)
	endif(PKG_CONFIG_FOUND)
endif()
if(NOT FREETYPE_FOUND)
	find_package(Freetype REQUIRED)
endif(NOT FREETYPE_FOUND)
set(CGUITTFONT_INCLUDE_DIR "${CMAKE_CURRENT_SOURCE_DIR}/cguittfont")
set(CGUITTFONT_LIBRARY cguittfont)

if(NOT FREETYPE_FOUND)
	message(FATAL_ERROR "FreeType was not found.")
endif()

if (NOT DISABLE_LUAJIT)
	find_library(LUA_LIBRARY luajit
			NAMES luajit-5.1)
	find_path(LUA_INCLUDE_DIR luajit.h
		NAMES luajit.h
		PATH_SUFFIXES luajit-2.0)
	message (STATUS "LuaJIT library: ${LUA_LIBRARY}")
	message (STATUS "LuaJIT headers: ${LUA_INCLUDE_DIR}")
else (NOT ${DISABLE_LUAJIT} MATCHES "1")
	message (STATUS "LuaJIT detection disabled! (DISABLE_LUAJIT=1)")
	set(LUA_LIBRARY "")
	set(LUA_INCLUDE_DIR "")
endif (NOT DISABLE_LUAJIT)

set(USE_LUAJIT 0)
if(LUA_LIBRARY AND LUA_INCLUDE_DIR)
	message (STATUS "LuaJIT found, checking for broken versions...")
	if(CMAKE_CROSSCOMPILING)
		message(WARNING "Cross-compiling enabled, assuming LuaJIT is not broken")
		set(VALID_LUAJIT_VERSION 1)
	else(CMAKE_CROSSCOMPILING)
		set(BACKUP_REQUIRED_INCS CMAKE_REQUIRED_INCLUDES)
		set(CMAKE_REQUIRED_INCLUDES "${CMAKE_REQUIRED_INCLUDES} ${LUA_INCLUDE_DIR}")
		CHECK_C_SOURCE_RUNS("
			#include <luajit.h>
			#include <stdio.h>
			#include <string.h>

			#define ARRAYSIZE(a) (sizeof(a) / sizeof((a)[0]))

			static char *broken_luajit_versions[] = {
					\"LuaJIT 2.0.0-beta7\",
					\"LuaJIT 2.0.0-beta6\",
					\"LuaJIT 2.0.0-beta5\",
					\"LuaJIT 2.0.0-beta4\",
					\"LuaJIT 2.0.0-beta3\",
					\"LuaJIT 2.0.0-beta2\",
					\"LuaJIT 2.0.0-beta1\"
			};

			int main(int argc, char *argv[]) {
				unsigned int i;
				for (i = 0; i < ARRAYSIZE(broken_luajit_versions); i++) {
					if (strcmp(LUAJIT_VERSION, broken_luajit_versions[i]) == 0) {
						return 1;
					}
				}
				return 0;
			}
			"
			VALID_LUAJIT_VERSION)
		set(CMAKE_REQUIRED_INCLUDES BACKUP_REQUIRED_INCS)
	endif(CMAKE_CROSSCOMPILING)
	if (VALID_LUAJIT_VERSION)
		message (STATUS "LuaJIT version ok")
		set(USE_LUAJIT 1)
	else (VALID_LUAJIT_VERSION)
		message (STATUS "LuaJIT versions till 2.0.0beta7 known to be broken, update to at least beta8")
		set(USE_LUAJIT 0)
	endif (VALID_LUAJIT_VERSION)
endif (LUA_LIBRARY AND LUA_INCLUDE_DIR)

if(NOT USE_LUAJIT)
	message (STATUS "LuaJIT not found, using bundled Lua.")
	set(LUA_INCLUDE_DIR "${PROJECT_SOURCE_DIR}/lua/src")
	set(LUA_LIBRARY "lua")
	add_subdirectory(lua)
endif(NOT USE_LUAJIT)

mark_as_advanced(LUA_LIBRARY)
mark_as_advanced(LUA_INCLUDE_DIR)

set(USE_LEVELDB 0)

OPTION(ENABLE_LEVELDB "Enable LevelDB backend" ON)

if(ENABLE_LEVELDB)
	find_library(LEVELDB_LIBRARY leveldb)
	find_path(LEVELDB_INCLUDE_DIR db.h PATH_SUFFIXES leveldb)
	message (STATUS "LevelDB library: ${LEVELDB_LIBRARY}")
	message (STATUS "LevelDB headers: ${LEVELDB_INCLUDE_DIR}")
	find_library(SNAPPY_LIBRARY snappy)
	find_path(SNAPPY_INCLUDE_DIR snappy.h PATH_SUFFIXES snappy)
	message (STATUS "Snappy library: ${SNAPPY_LIBRARY}")
	message (STATUS "Snappy headers: ${SNAPPY_INCLUDE_DIR}")   
	if(LEVELDB_LIBRARY AND LEVELDB_INCLUDE_DIR AND SNAPPY_LIBRARY AND SNAPPY_INCLUDE_DIR)
		set(USE_LEVELDB 1)
		message(STATUS "LevelDB backend enabled")
		include_directories(${LEVELDB_INCLUDE_DIR} ${SNAPPY_INCLUDE_DIR})
	else(LEVELDB_LIBRARY AND LEVELDB_INCLUDE_DIR AND SNAPPY_LIBRARY AND SNAPPY_INCLUDE_DIR)
		set(USE_LEVELDB 0)
		message(STATUS "LevelDB not found!")
	endif(LEVELDB_LIBRARY AND LEVELDB_INCLUDE_DIR AND SNAPPY_LIBRARY AND SNAPPY_INCLUDE_DIR)
endif(ENABLE_LEVELDB)

#option(ENABLE_MANDELBULBER "Use Mandelbulber source to generate more fractals in math mapgen" OFF)
set(USE_MANDELBULBER 1)
#find_package(Mandelbulber)

option(ENABLE_IPV4_DEFAULT "Do not use ipv6 dual socket " OFF)
if(ENABLE_IPV4_DEFAULT)
	set(USE_IPV4_DEFAULT 1)
else()
	set(USE_IPV4_DEFAULT 0)
endif()

set(USE_REDIS 0)

OPTION(ENABLE_REDIS "Enable redis backend" 1)

if(ENABLE_REDIS)
	find_library(REDIS_LIBRARY hiredis)
	find_path(REDIS_INCLUDE_DIR hiredis.h PATH_SUFFIXES hiredis)
	message(STATUS "redis library: ${REDIS_LIBRARY}")
	message(STATUS "redis headers: ${REDIS_INCLUDE_DIR}")
	if(REDIS_LIBRARY AND REDIS_INCLUDE_DIR)
		set(USE_REDIS 1)
		message(STATUS "redis backend enabled")
		include_directories(${REDIS_INCLUDE_DIR})
	else(REDIS_LIBRARY AND REDIS_INCLUDE_DIR)
		set(USE_REDIS 0)
		message(STATUS "redis not found!")
	endif(REDIS_LIBRARY AND REDIS_INCLUDE_DIR)
endif(ENABLE_REDIS)

# Add a target that always rebuilds cmake_config_githash.h
add_custom_target(GenerateVersion
	COMMAND ${CMAKE_COMMAND}
	-D "GENERATE_VERSION_SOURCE_DIR=${CMAKE_CURRENT_SOURCE_DIR}"
	-D "GENERATE_VERSION_BINARY_DIR=${CMAKE_CURRENT_BINARY_DIR}"
	-D "VERSION_STRING=${VERSION_STRING}"
	-D "VERSION_EXTRA=${VERSION_EXTRA}"
	-P "${CMAKE_SOURCE_DIR}/cmake/Modules/GenerateVersion.cmake"
	WORKING_DIRECTORY "${CMAKE_CURRENT_SOURCE_DIR}")

add_subdirectory(jthread)
add_subdirectory(script)
add_subdirectory(util)

add_subdirectory(enet)

set(common_SRCS
	circuit.cpp
	circuit_element.cpp
	circuit_element_virtual.cpp
	circuit_element_states.cpp
	key_value_storage.cpp
	version.cpp
	rollback_interface.cpp
	rollback.cpp
	genericobject.cpp
	voxelalgorithms.cpp
	sound.cpp
	quicktune.cpp
	subgame.cpp
	inventorymanager.cpp
	mods.cpp
	content_abm.cpp
	craftdef.cpp
	nameidmapping.cpp
	itemdef.cpp
	nodedef.cpp
	object_properties.cpp
	log.cpp
	content_sao.cpp
	emerge.cpp
	mapgen.cpp
	mapgen_v6.cpp
	mapgen_v7.cpp
	mapgen_indev.cpp
	mapgen_singlenode.cpp
	mapgen_math.cpp
	treegen.cpp
	dungeongen.cpp
	cavegen.cpp
	content_nodemeta.cpp
	content_mapnode.cpp
	collision.cpp
	nodemetadata.cpp
	nodetimer.cpp
	serverobject.cpp
	noise.cpp
	porting.cpp
	tool.cpp
	defaultsettings.cpp
	mapnode.cpp
	voxel.cpp
	inventory.cpp
	debug.cpp
	serialization.cpp
	light.cpp
	filesys.cpp
	connection.cpp
	environment.cpp
	server.cpp
	clientiface.cpp
	socket.cpp
	mapblock.cpp
	mapsector.cpp
	map.cpp
	database.cpp
	database-dummy.cpp
	database-leveldb.cpp
	database-sqlite3.cpp
	database-redis.cpp
	player.cpp
	test.cpp
	sha1.cpp
	base64.cpp
	ban.cpp
	biome.cpp
	staticobject.cpp
	serverlist.cpp
	pathfinder.cpp
	convert_json.cpp
	gettext.cpp
	httpfetch.cpp
	fmbitset.cpp
	log_types.cpp
	${JTHREAD_SRCS}
	${common_SCRIPT_SRCS}
	${UTIL_SRCS}
)

# This gives us the icon and file version information
if(WIN32)
	set(WINRESOURCE_FILE ${CMAKE_CURRENT_SOURCE_DIR}/../misc/winresource.rc)
	if(MINGW)
		if(NOT CMAKE_RC_COMPILER)
			set(CMAKE_RC_COMPILER "windres.exe")
		endif()
		ADD_CUSTOM_COMMAND(OUTPUT ${CMAKE_CURRENT_BINARY_DIR}/winresource_rc.o
			COMMAND ${CMAKE_RC_COMPILER} -I${CMAKE_CURRENT_SOURCE_DIR} -I${CMAKE_CURRENT_BINARY_DIR}
			-i${WINRESOURCE_FILE}
			-o ${CMAKE_CURRENT_BINARY_DIR}/winresource_rc.o
			WORKING_DIRECTORY ${CMAKE_CURRENT_SOURCE_DIR}
			DEPENDS ${WINRESOURCE_FILE})
		SET(common_SRCS ${common_SRCS} ${CMAKE_CURRENT_BINARY_DIR}/winresource_rc.o)
	else(MINGW) # Probably MSVC
		set(common_SRCS ${common_SRCS} ${WINRESOURCE_FILE})
	endif(MINGW)
endif()

# Client sources
set(minetest_SRCS
	${common_SRCS}
	${sound_SRCS}
	localplayer.cpp
	sky.cpp
	clientmap.cpp
	content_cso.cpp
	content_mapblock.cpp
	content_cao.cpp
	mesh.cpp
	mapblock_mesh.cpp
	keycode.cpp
	camera.cpp
	clouds.cpp
	particles.cpp
	clientobject.cpp
	chat.cpp
	hud.cpp
	guiKeyChangeMenu.cpp
	guiTextInputMenu.cpp
	guiFormSpecMenu.cpp
	guiTable.cpp
	guiPasswordChange.cpp
	guiVolumeChange.cpp
	guiChatConsole.cpp
	client.cpp
	clientmedia.cpp
	filecache.cpp
	tile.cpp
	shader.cpp
	game.cpp
	main.cpp
	guiEngine.cpp
	guiFileSelectMenu.cpp
	convert_json.cpp
	FMColoredString.cpp
	${minetest_SCRIPT_SRCS}
	intlGUIEditBox.cpp
	FMStaticText.cpp
)

list(SORT minetest_SRCS)

# Server sources
set(minetestserver_SRCS
	${common_SRCS}
	main.cpp
)
list(SORT minetestserver_SRCS)

include_directories(
	${PROJECT_BINARY_DIR}
	${PROJECT_SOURCE_DIR}
	${IRRLICHT_INCLUDE_DIR}
	${ZLIB_INCLUDE_DIR}
	${CMAKE_BUILD_TYPE}
	${PNG_INCLUDE_DIR}
	${GETTEXT_INCLUDE_DIR}
	${SOUND_INCLUDE_DIRS}
	${SQLITE3_INCLUDE_DIR}
	${LUA_INCLUDE_DIR}
	${JSON_INCLUDE_DIR}
	${MSGPACK_INCLUDE_DIRS}
	${PROJECT_SOURCE_DIR}/script
	${PROJECT_SOURCE_DIR}/enet/include
	${FREETYPE_INCLUDE_DIRS}
	${CGUITTFONT_INCLUDE_DIR}
)

if(USE_CURL)
	include_directories(
		${CURL_INCLUDE_DIR}
	)
endif(USE_CURL)

set(EXECUTABLE_OUTPUT_PATH "${CMAKE_SOURCE_DIR}/bin")

if(BUILD_CLIENT)
	add_executable(${PROJECT_NAME} ${minetest_SRCS})
	add_dependencies(${PROJECT_NAME} GenerateVersion)
	target_link_libraries(
		${PROJECT_NAME}
		${ZLIB_LIBRARIES}
		${IRRLICHT_LIBRARY}
		${OPENGL_LIBRARIES}
		${JPEG_LIBRARIES}
		${BZIP2_LIBRARIES}
		${PNG_LIBRARIES}
		${X11_LIBRARIES}
		${GETTEXT_LIBRARY}
		${ICONV_LIBRARY}
		${SOUND_LIBRARIES}
		${SQLITE3_LIBRARY}
		${LUA_LIBRARY}
		${JSON_LIBRARY}
		${OPENGLES2_LIBRARIES}
<<<<<<< HEAD
		${MSGPACK_LIBRARIES}
		enet
=======
		${EGL_LIBRARIES}
>>>>>>> 7caf3916
		${PLATFORM_LIBS}
		${CLIENT_PLATFORM_LIBS}
	)
	if(STATIC_BUILD AND USE_GETTEXT)
		target_link_libraries(
			${PROJECT_NAME}
			${ICONV_LIBRARY}
		)
	endif()
	if(USE_CURL)
		target_link_libraries(
			${PROJECT_NAME}
			${CURL_LIBRARY}
		)
	endif(USE_CURL)
	if(FREETYPE_PKGCONFIG_FOUND)
		set_target_properties(${PROJECT_NAME}
			PROPERTIES
			COMPILE_FLAGS "${FREETYPE_CFLAGS_STR}"
		)
	endif(FREETYPE_PKGCONFIG_FOUND)
	target_link_libraries(
		${PROJECT_NAME}
		${FREETYPE_LIBRARY}
		${CGUITTFONT_LIBRARY}
	)
	if (USE_LEVELDB)
		target_link_libraries(${PROJECT_NAME} ${LEVELDB_LIBRARY} ${SNAPPY_LIBRARY})
	endif(USE_LEVELDB)
	if (USE_REDIS)
		target_link_libraries(${PROJECT_NAME} ${REDIS_LIBRARY})
	endif(USE_REDIS)
endif(BUILD_CLIENT)

if(BUILD_SERVER)
	add_executable(${PROJECT_NAME}server ${minetestserver_SRCS})
	add_dependencies(${PROJECT_NAME}server GenerateVersion)
	target_link_libraries(
		${PROJECT_NAME}server
		${ZLIB_LIBRARIES}
		${SQLITE3_LIBRARY}
		${JSON_LIBRARY}
		${GETTEXT_LIBRARY}
		${ICONV_LIBRARY}
		${LUA_LIBRARY}
		${MSGPACK_LIBRARIES}
		enet
		${PLATFORM_LIBS}
	)
	if (USE_LEVELDB)
		target_link_libraries(${PROJECT_NAME}server ${LEVELDB_LIBRARY} ${SNAPPY_LIBRARY})
	endif(USE_LEVELDB)
	if (USE_REDIS)
		target_link_libraries(${PROJECT_NAME}server ${REDIS_LIBRARY})
	endif(USE_REDIS)
	if(USE_CURL)
		target_link_libraries(
			${PROJECT_NAME}server
			${CURL_LIBRARY}
		)
	endif(USE_CURL)
endif(BUILD_SERVER)


#
# Set some optimizations and tweaks
#

include(CheckCXXCompilerFlag)

if(MSVC)
	# Visual Studio

	# EHa enables SEH exceptions (used for catching segfaults)
	set(CMAKE_CXX_FLAGS_RELEASE "/EHa /O2 /Ob2 /Oi /Ot /Oy /GL /FD /MT /GS- /arch:SSE /fp:fast /D NDEBUG /D _HAS_ITERATOR_DEBUGGING=0 /TP")
	#set(CMAKE_EXE_LINKER_FLAGS_RELEASE "/LTCG /NODEFAULTLIB:\"libcmtd.lib\" /NODEFAULTLIB:\"libcmt.lib\"")
	set(CMAKE_EXE_LINKER_FLAGS_RELEASE "/LTCG")

	# Debug build doesn't catch exceptions by itself
	# Add some optimizations because otherwise it's VERY slow
	set(CMAKE_CXX_FLAGS_DEBUG "/MTd /Zi /Ob0 /Od /RTC1")

	if (STATIC_BUILD)
		set(CMAKE_CXX_FLAGS_RELEASE "${CMAKE_CXX_FLAGS_RELEASE} /D _IRR_STATIC_LIB_ /D AL_LIBTYPE_STATIC /D CURL_STATICLIB")
		set(CMAKE_CXX_FLAGS_DEBUG "${CMAKE_CXX_FLAGS_DEBUG} /D _IRR_STATIC_LIB_ /D AL_LIBTYPE_STATIC /D CURL_STATICLIB")
	endif()

	# Flags for C files (sqlite)
	# /MT = Link statically with standard library stuff
	set(CMAKE_C_FLAGS_RELEASE "/O2 /Ob2 /MT")

	if(BUILD_SERVER)
		set_target_properties(${PROJECT_NAME}server PROPERTIES
				COMPILE_DEFINITIONS "SERVER")
	endif(BUILD_SERVER)

	target_link_libraries(${PROJECT_NAME} shlwapi.lib)
else()
	# Probably GCC

	if(WARN_ALL)
		set(RELEASE_WARNING_FLAGS "-Wall")
	else()
		set(RELEASE_WARNING_FLAGS "")
	endif()

	if(NOT APPLE AND NOT "${CMAKE_CXX_COMPILER_ID}" STREQUAL "Clang")
		CHECK_CXX_COMPILER_FLAG("-Wno-unused-but-set-variable" HAS_UNUSED_BUT_SET_VARIABLE_WARNING)
		if(HAS_UNUSED_BUT_SET_VARIABLE_WARNING)
			set(WARNING_FLAGS "${WARNING_FLAGS} -Wno-unused-but-set-variable")
		endif(HAS_UNUSED_BUT_SET_VARIABLE_WARNING)
	endif()

	set(OTHER_FLAGS "")

	if(MINGW)
		set(OTHER_FLAGS "${OTHER_FLAGS} -mthreads -fexceptions")
	endif()

	if(APPLE)
		set(CMAKE_OSX_ARCHITECTURES i386 CACHE STRING "do not build for 64-bit" FORCE)
		set(ARCH i386)
	endif()

	if(SANITIZE_ADDRESS)
		set(OTHER_FLAGS "${OTHER_FLAGS} -fsanitize=address")
	endif()

	if(ENABLE_CXX1Y)
		#set(STD_FLAGS "-std=c++1y -stdlib=libstdc++ -lc++")
		set(STD_FLAGS "-std=c++1y")
		if("${CMAKE_CXX_COMPILER_ID}" STREQUAL "GNU")
			set(STD_FLAGS "${STD_FLAGS} -lstdc++")
		endif()
		set(CMAKE_REQUIRED_FLAGS "${STD_FLAGS}")
		CHECK_CXX_SOURCE_RUNS("
			#include <shared_mutex>
			int main(int argc, char *argv[]) {
				std::shared_timed_mutex m;
				std::shared_lock<std::shared_timed_mutex> lock(m);
				lock.unlock();
				return 0;
			}
			"
			HAVE_SHARED_MUTEX)
	else()
		set(STD_FLAGS "-std=c++0x")
	endif()

	set(CMAKE_CXX_FLAGS_RELEASE "${STD_FLAGS} -DNDEBUG ${RELEASE_WARNING_FLAGS} ${WARNING_FLAGS} ${OTHER_FLAGS} -O3 -ffast-math -Wall -fomit-frame-pointer -pipe -funroll-loops")
	set(CMAKE_CXX_FLAGS_DEBUG "${STD_FLAGS} -g -O0 -Wall ${WARNING_FLAGS} ${OTHER_FLAGS}")

	if(USE_GPROF)
		set(CMAKE_CXX_FLAGS_DEBUG "${CMAKE_CXX_FLAGS_DEBUG} -pg")
	endif()

	if(BUILD_SERVER)
		set_target_properties(${PROJECT_NAME}server PROPERTIES
				COMPILE_DEFINITIONS "SERVER")
	endif(BUILD_SERVER)

endif()

if(NOT HAVE_SHARED_MUTEX)
	# avoid empty value in cmake_config.h
	set(HAVE_SHARED_MUTEX 0)
endif()

#MESSAGE(STATUS "CMAKE_CXX_FLAGS_RELEASE=${CMAKE_CXX_FLAGS_RELEASE}")
#MESSAGE(STATUS "CMAKE_CXX_FLAGS_DEBUG=${CMAKE_CXX_FLAGS_DEBUG}")

#
# Installation
#
if(WIN32)
	if(NOT STATIC_BUILD)

	if(MINGWM10_DLL)
		install(FILES ${MINGWM10_DLL} DESTINATION ${BINDIR})
	endif()
	if(DEFINED ZLIB_DLL)
		install(FILES ${ZLIB_DLL} DESTINATION ${BINDIR})
	endif()
	if(USE_SOUND)
		if(OPENAL_DLL)
			install(FILES ${OPENAL_DLL} DESTINATION ${BINDIR})
		endif()
		if(OGG_DLL)
			install(FILES ${OGG_DLL} DESTINATION ${BINDIR})
		endif()
		if(VORBIS_DLL)
			install(FILES ${VORBIS_DLL} DESTINATION ${BINDIR})
		endif()
		if(VORBISFILE_DLL)
			install(FILES ${VORBISFILE_DLL} DESTINATION ${BINDIR})
		endif()
	endif()
	if(CURL_DLL)
		install(FILES ${CURL_DLL} DESTINATION ${BINDIR})
	endif()

	endif()
endif()

if(BUILD_CLIENT)
	install(TARGETS ${PROJECT_NAME} DESTINATION ${BINDIR})

	if(USE_GETTEXT)
		foreach(LOCALE ${GETTEXT_AVAILABLE_LOCALES})
			set_mo_paths(MO_BUILD_PATH MO_DEST_PATH ${LOCALE})
			set(MO_BUILD_PATH "${MO_BUILD_PATH}/${PROJECT_NAME}.mo")
			install(FILES ${MO_BUILD_PATH} DESTINATION ${MO_DEST_PATH})
		endforeach(LOCALE ${GETTEXT_AVAILABLE_LOCALES})
	endif()

	if(WIN32)
		if(DEFINED IRRLICHT_DLL AND NOT STATIC_BUILD)
			install(FILES ${IRRLICHT_DLL} DESTINATION ${BINDIR})
		endif()
		if(USE_GETTEXT)
			if(DEFINED GETTEXT_DLL AND NOT STATIC_BUILD)
				install(FILES ${GETTEXT_DLL} DESTINATION ${BINDIR})
			endif()
			if(DEFINED GETTEXT_ICONV_DLL AND NOT STATIC_BUILD)
				install(FILES ${GETTEXT_ICONV_DLL} DESTINATION ${BINDIR})
			endif()
		endif(USE_GETTEXT)
	endif()
endif(BUILD_CLIENT)

if(BUILD_SERVER)
	install(TARGETS ${PROJECT_NAME}server DESTINATION ${BINDIR})
endif(BUILD_SERVER)

if (USE_GETTEXT)
	set(MO_FILES)

	foreach(LOCALE ${GETTEXT_AVAILABLE_LOCALES})
		set(PO_FILE_PATH "${GETTEXT_PO_PATH}/${LOCALE}/minetest.po")
		set_mo_paths(MO_BUILD_PATH MO_DEST_PATH ${LOCALE})
		set(MO_FILE_PATH "${MO_BUILD_PATH}/${PROJECT_NAME}.mo")

		add_custom_command(OUTPUT ${MO_BUILD_PATH}
			COMMAND ${CMAKE_COMMAND} -E make_directory ${MO_BUILD_PATH}
			COMMENT "mo-update [${LOCALE}]: Creating locale directory.")

		add_custom_command(
			OUTPUT ${MO_FILE_PATH}
			COMMAND ${GETTEXT_MSGFMT} -o ${MO_FILE_PATH} ${PO_FILE_PATH}
			DEPENDS ${MO_BUILD_PATH} ${PO_FILE_PATH}
			WORKING_DIRECTORY "${GETTEXT_PO_PATH}/${LOCALE}"
			COMMENT "mo-update [${LOCALE}]: Creating mo file."
			)

		set(MO_FILES ${MO_FILES} ${MO_FILE_PATH})
	endforeach(LOCALE ${GETTEXT_AVAILABLE_LOCALES})

	add_custom_target(translations ALL COMMENT "mo update" DEPENDS ${MO_FILES})
endif(USE_GETTEXT)

# Subdirectories

if (SQLITE3_FOUND)
else (SQLITE3_FOUND)
	add_subdirectory(sqlite)
endif (SQLITE3_FOUND)

if (BUILD_CLIENT)
	add_subdirectory(cguittfont)
endif()

if (JSON_FOUND)
else (JSON_FOUND)
	add_subdirectory(json)
endif (JSON_FOUND)

configure_file(
	"${PROJECT_SOURCE_DIR}/cmake_config.h.in"
	"${PROJECT_BINARY_DIR}/cmake_config.h"
)

#end<|MERGE_RESOLUTION|>--- conflicted
+++ resolved
@@ -553,12 +553,9 @@
 		${LUA_LIBRARY}
 		${JSON_LIBRARY}
 		${OPENGLES2_LIBRARIES}
-<<<<<<< HEAD
+		${EGL_LIBRARIES}
 		${MSGPACK_LIBRARIES}
 		enet
-=======
-		${EGL_LIBRARIES}
->>>>>>> 7caf3916
 		${PLATFORM_LIBS}
 		${CLIENT_PLATFORM_LIBS}
 	)
