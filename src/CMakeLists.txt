project(freeminer)
cmake_minimum_required( VERSION 2.6 )

INCLUDE(CheckCSourceRuns)
INCLUDE(CheckCXXSourceRuns)

#
# Set some optimizations and tweaks
#

include(CheckCXXCompilerFlag)

if(MSVC)
	# Visual Studio

	# EHa enables SEH exceptions (used for catching segfaults)
	set(CMAKE_CXX_FLAGS_RELEASE "/EHa /O2 /Ob2 /Oi /Ot /Oy /GL /FD /MT /GS- /arch:SSE /fp:fast /D NDEBUG /D _HAS_ITERATOR_DEBUGGING=0 /TP")
	#set(CMAKE_EXE_LINKER_FLAGS_RELEASE "/LTCG /NODEFAULTLIB:\"libcmtd.lib\" /NODEFAULTLIB:\"libcmt.lib\"")
	set(CMAKE_EXE_LINKER_FLAGS_RELEASE "/LTCG")

	# Debug build doesn't catch exceptions by itself
	# Add some optimizations because otherwise it's VERY slow
	set(CMAKE_CXX_FLAGS_DEBUG "/MTd /Zi /Ob0 /Od /RTC1")

	if (STATIC_BUILD)
		set(CMAKE_CXX_FLAGS_RELEASE "${CMAKE_CXX_FLAGS_RELEASE} /D _IRR_STATIC_LIB_ /D AL_LIBTYPE_STATIC /D CURL_STATICLIB")
		set(CMAKE_CXX_FLAGS_DEBUG "${CMAKE_CXX_FLAGS_DEBUG} /D _IRR_STATIC_LIB_ /D AL_LIBTYPE_STATIC /D CURL_STATICLIB")
	endif()

	# Flags for C files (sqlite)
	# /MT = Link statically with standard library stuff
	set(CMAKE_C_FLAGS_RELEASE "/O2 /Ob2 /MT")

	set(THREADS 0)
else()
	# Probably GCC
	if(APPLE)
		SET( CMAKE_EXE_LINKER_FLAGS  "${CMAKE_EXE_LINKER_FLAGS} -pagezero_size 10000 -image_base 100000000" )
	endif()
	if(WARN_ALL)
		set(RELEASE_WARNING_FLAGS "-Wall")
	else()
		set(RELEASE_WARNING_FLAGS "")
	endif()

	if(NOT APPLE AND NOT "${CMAKE_CXX_COMPILER_ID}" STREQUAL "Clang")
		CHECK_CXX_COMPILER_FLAG("-Wno-unused-but-set-variable" HAS_UNUSED_BUT_SET_VARIABLE_WARNING)
		if(HAS_UNUSED_BUT_SET_VARIABLE_WARNING)
			set(WARNING_FLAGS "${WARNING_FLAGS} -Wno-unused-but-set-variable")
		endif(HAS_UNUSED_BUT_SET_VARIABLE_WARNING)
	endif()

	set(OTHER_FLAGS "")

	if(MINGW)
		set(OTHER_FLAGS "${OTHER_FLAGS} -mthreads -fexceptions")
	endif()


	if(SANITIZE_ADDRESS)
		set(OTHER_FLAGS "${OTHER_FLAGS} -fsanitize=address")
	endif()
	if(SANITIZE_THREAD)
		set(OTHER_FLAGS "${OTHER_FLAGS} -fsanitize=thread -fPIE")
		if("${CMAKE_CXX_COMPILER_ID}" STREQUAL "GNU")
			set(OTHER_FLAGS "${OTHER_FLAGS} -pie")
		endif()
	endif()

	if(ENABLE_CXX1Y)
		#set(STD_FLAGS "-std=c++1y -stdlib=libstdc++ -lc++")
		set(STD_FLAGS "-std=c++1y")
		if("${CMAKE_CXX_COMPILER_ID}" STREQUAL "GNU")
			set(STD_FLAGS "${STD_FLAGS} -lstdc++")
		endif()
		set(CMAKE_REQUIRED_FLAGS "${STD_FLAGS}")
		CHECK_CXX_SOURCE_RUNS("
			#include <shared_mutex>
			int main(int argc, char *argv[]) {
				std::shared_timed_mutex m;
				std::shared_lock<std::shared_timed_mutex> lock(m);
				lock.unlock();
				return 0;
			}
			"
			HAVE_SHARED_MUTEX)
	else()
		set(STD_FLAGS "-std=c++0x")
	endif()

	set(CMAKE_C_FLAGS_RELEASE "${CMAKE_C_FLAGS_RELEASE} ${OTHER_FLAGS}")
	set(CMAKE_C_FLAGS_DEBUG "${CMAKE_C_FLAGS_DEBUG} ${OTHER_FLAGS}")

	set(CMAKE_CXX_FLAGS_RELEASE "${STD_FLAGS} -DNDEBUG ${RELEASE_WARNING_FLAGS} ${WARNING_FLAGS} ${OTHER_FLAGS} -ffast-math -Wall -pipe -funroll-loops")

	if(APPLE)
		set(CMAKE_CXX_FLAGS_RELEASE "${CMAKE_CXX_FLAGS_RELEASE} -Os")
	else()
		set(CMAKE_CXX_FLAGS_RELEASE "${CMAKE_CXX_FLAGS_RELEASE} -O3 -fomit-frame-pointer")
	endif()

	set(CMAKE_CXX_FLAGS_DEBUG "${STD_FLAGS} -g -O0 -Wall ${WARNING_FLAGS} ${OTHER_FLAGS}")

	if(USE_GPROF)
		set(CMAKE_CXX_FLAGS_DEBUG "${CMAKE_CXX_FLAGS_DEBUG} -pg")
	endif()

	set(THREADS 1)
endif()


# Set some random things default to not being visible in the GUI
mark_as_advanced(EXECUTABLE_OUTPUT_PATH LIBRARY_OUTPUT_PATH)
mark_as_advanced(SQLITE3_INCLUDE_DIR SQLITE3_LIBRARY)
mark_as_advanced(JSON_INCLUDE_DIR JSON_LIBRARY)

find_package(MsgPack)

option(ENABLE_CURL "Enable cURL support for fetching media" 1)

if (NOT ENABLE_CURL)
	mark_as_advanced(CLEAR CURL_LIBRARY CURL_INCLUDE_DIR)
endif(NOT ENABLE_CURL)

if( ENABLE_CURL )
	find_package(CURL)
endif( ENABLE_CURL )
set(USE_CURL 0)
if (CURL_FOUND AND ENABLE_CURL)
	message(STATUS "cURL support enabled")
	set(USE_CURL 1)
endif(CURL_FOUND AND ENABLE_CURL)

# user-visible option to enable/disable gettext usage
if(BUILD_CLIENT)
OPTION(ENABLE_GETTEXT "Use GetText for internationalization" 1)
else()
OPTION(ENABLE_GETTEXT "Use GetText for internationalization" 0)
endif()

# this is only set to 1 if gettext is enabled _and_ available
set(USE_GETTEXT 0)

if(ENABLE_GETTEXT)
	find_package(GettextLib)
else()
	MARK_AS_ADVANCED(GETTEXT_ICONV_DLL GETTEXT_INCLUDE_DIR GETTEXT_LIBRARY ICONV_LIBRARY GETTEXT_MSGFMT)
endif()

if(GETTEXT_FOUND AND ENABLE_GETTEXT)
	message(STATUS "gettext include path: ${GETTEXT_INCLUDE_DIR}")
	message(STATUS "gettext msgfmt path: ${GETTEXT_MSGFMT}")
	if(WIN32)
		message(STATUS "gettext library: ${GETTEXT_LIBRARY}")
		message(STATUS "gettext dll: ${GETTEXT_DLL}")
		message(STATUS "gettext iconv dll: ${GETTEXT_ICONV_DLL}")
	endif()
	set(USE_GETTEXT 1)
	message(STATUS "GetText enabled; locales found: ${GETTEXT_AVAILABLE_LOCALES}")
elseif(GETTEXT_FOUND AND NOT ENABLE_GETTEXT)
	MESSAGE(STATUS "GetText found but disabled;")
else(GETTEXT_FOUND AND ENABLE_GETTEXT)
	message(STATUS "GetText disabled")
endif(GETTEXT_FOUND AND ENABLE_GETTEXT)

# user visible option to enable/disable sound
if(BUILD_CLIENT)
OPTION(ENABLE_SOUND "Enable sound" ON)
else()
OPTION(ENABLE_SOUND "Enable sound" OFF)
endif()

# this is only set to 1 if sound is enabled _and_ available
set(USE_SOUND 0)
set(SOUND_PROBLEM 0)

if(ENABLE_SOUND AND BUILD_CLIENT)
	# Sound libraries
	find_package(OpenAL)
	find_package(Vorbis)
	if(NOT OPENAL_FOUND)
		message(STATUS "Sound enabled, but OpenAL not found!")
		set(SOUND_PROBLEM 1)
		MARK_AS_ADVANCED(CLEAR OPENAL_LIBRARY OPENAL_INCLUDE_DIR)
	endif()
	if(NOT VORBIS_FOUND)
		message(STATUS "Sound enabled, but Vorbis libraries not found!")
		set(SOUND_PROBLEM 1)
		MARK_AS_ADVANCED(CLEAR OGG_INCLUDE_DIR VORBIS_INCLUDE_DIR OGG_LIBRARY VORBIS_LIBRARY VORBISFILE_LIBRARY)
	endif()
	if(OPENAL_FOUND AND VORBIS_FOUND)
		set(USE_SOUND 1)
		message(STATUS "Sound enabled")
	endif()
endif(ENABLE_SOUND AND BUILD_CLIENT)

if(SOUND_PROBLEM)
	message(FATAL_ERROR "Sound enabled, but cannot be used.\n"
		"To continue, either fill in the required paths or disable sound. (-DENABLE_SOUND=0)")
endif()
if(USE_SOUND)
	set(sound_SRCS sound_openal.cpp)
	set(SOUND_INCLUDE_DIRS
		${OPENAL_INCLUDE_DIR}
		${VORBIS_INCLUDE_DIR}
		${OGG_INCLUDE_DIR}
		)
	set(SOUND_LIBRARIES
		${OPENAL_LIBRARY}
		${VORBIS_LIBRARIES}
		)
endif()

if(NOT MSVC)
	set(USE_GPROF 0 CACHE BOOL "Use -pg flag for g++")
endif()

# Use cmake_config.h
add_definitions ( -DUSE_CMAKE_CONFIG_H )

if(WIN32)
	# Windows
	if(MSVC) # MSVC Specifics
		# Surpress some useless warnings
		add_definitions ( /D "_CRT_SECURE_NO_DEPRECATE" /W1 )
	else() # Probably MinGW = GCC
		set(PLATFORM_LIBS ws2_32.lib)
	endif()
	# Zlib stuff
	set(ZLIB_INCLUDE_DIR "${PROJECT_SOURCE_DIR}/../../zlib/zlib-1.2.5"
			CACHE PATH "Zlib include directory")
	set(ZLIB_LIBRARIES "${PROJECT_SOURCE_DIR}/../../zlib125dll/dll32/zlibwapi.lib"
			CACHE FILEPATH "Path to zlibwapi.lib")
	if(NOT STATIC_BUILD)
		set(ZLIB_DLL "${PROJECT_SOURCE_DIR}/../../zlib125dll/dll32/zlibwapi.dll"
				CACHE FILEPATH "Path to zlibwapi.dll (for installation)")
	endif()
	set(IRRLICHT_SOURCE_DIR "${PROJECT_SOURCE_DIR}/../../irrlicht-1.7.2"
			CACHE PATH "irrlicht dir")
		set(FREETYPE_INCLUDE_DIR_ft2build "${PROJECT_SOURCE_DIR}/../../freetype2/include/"
				CACHE PATH "freetype include dir")
		set(FREETYPE_INCLUDE_DIR_freetype2 "${PROJECT_SOURCE_DIR}/../../freetype2/include/freetype"
				CACHE PATH "freetype include dir")
		set(FREETYPE_LIBRARY "${PROJECT_SOURCE_DIR}/../../freetype2/objs/win32/vc2005/freetype247.lib"
				CACHE FILEPATH "Path to freetype247.lib")
		#set(MINGWM10_DLL ""
		#		CACHE FILEPATH "Path to mingwm10.dll (for installation)")
	if(ENABLE_SOUND)
		set(OPENAL_DLL "" CACHE FILEPATH "Path to OpenAL32.dll for installation (optional)")
		set(OGG_DLL "" CACHE FILEPATH "Path to libogg.dll for installation (optional)")
		set(VORBIS_DLL "" CACHE FILEPATH "Path to libvorbis.dll for installation (optional)")
		set(VORBISFILE_DLL "" CACHE FILEPATH "Path to libvorbisfile.dll for installation (optional)")
	endif()
else()
	# Unix probably
	if(BUILD_CLIENT)
		find_package(X11 REQUIRED)
		find_package(OpenGL REQUIRED)
		find_package(JPEG REQUIRED)
		find_package(BZip2 REQUIRED)
		find_package(PNG REQUIRED)
		if(APPLE)
			FIND_LIBRARY(CARBON_LIB Carbon)
			FIND_LIBRARY(COCOA_LIB Cocoa)
			FIND_LIBRARY(IOKIT_LIB IOKit)
			mark_as_advanced(
				CARBON_LIB
				COCOA_LIB
				IOKIT_LIB
			)
			SET(CLIENT_PLATFORM_LIBS ${CLIENT_PLATFORM_LIBS} ${CARBON_LIB} ${COCOA_LIB} ${IOKIT_LIB})
		endif(APPLE)
	endif(BUILD_CLIENT)
	find_package(ZLIB REQUIRED)
	set(PLATFORM_LIBS -lpthread ${CMAKE_DL_LIBS})
	if(APPLE)
		set(PLATFORM_LIBS "-framework CoreFoundation" ${PLATFORM_LIBS})
	else()
		set(PLATFORM_LIBS -lrt ${PLATFORM_LIBS})
	endif(APPLE)
	#set(CLIENT_PLATFORM_LIBS -lXxf86vm)
	# This way Xxf86vm is found on OpenBSD too
	find_library(XXF86VM_LIBRARY Xxf86vm)
	mark_as_advanced(XXF86VM_LIBRARY)
	set(CLIENT_PLATFORM_LIBS ${CLIENT_PLATFORM_LIBS} ${XXF86VM_LIBRARY})
endif()

find_package(Sqlite3 REQUIRED)
find_package(Json REQUIRED)

if(${CMAKE_SYSTEM_PROCESSOR} MATCHES "arm")
option(ENABLE_GLES "Enable OpenGL ES support (ARM, android. special irrlicht version needed!)" 1)
else()
option(ENABLE_GLES "Enable OpenGL ES support (ARM, android. special irrlicht version needed!)" 0)
mark_as_advanced(ENABLE_GLES)
endif()
if(BUILD_CLIENT AND ENABLE_GLES)
	find_package(OpenGLES2)
endif()

if(${CMAKE_SYSTEM} MATCHES "FreeBSD")
	#PkgConfig not worked. result: /usr/bin/ld: cannot find -lfreetype
elseif(UNIX)
	include(FindPkgConfig)
	if(PKG_CONFIG_FOUND)
		pkg_check_modules(FREETYPE QUIET freetype2)
		if(FREETYPE_FOUND)
			SET(FREETYPE_PKGCONFIG_FOUND TRUE)
			SET(FREETYPE_LIBRARY ${FREETYPE_LIBRARIES})
			# because cmake is idiotic
			string(REPLACE ";" " " FREETYPE_CFLAGS_STR ${FREETYPE_CFLAGS})
			string(REPLACE ";" " " FREETYPE_LDFLAGS_STR ${FREETYPE_LDFLAGS})
		endif(FREETYPE_FOUND)
	endif(PKG_CONFIG_FOUND)
endif()
if(NOT FREETYPE_FOUND)
	find_package(Freetype REQUIRED)
endif(NOT FREETYPE_FOUND)
set(CGUITTFONT_INCLUDE_DIR "${CMAKE_CURRENT_SOURCE_DIR}/cguittfont")
set(CGUITTFONT_LIBRARY cguittfont)

if(NOT FREETYPE_FOUND)
	message(FATAL_ERROR "FreeType was not found.")
endif()

if (NOT DISABLE_LUAJIT)
	find_library(LUA_LIBRARY luajit
			NAMES luajit-5.1)
	find_path(LUA_INCLUDE_DIR luajit.h
		NAMES luajit.h
		PATH_SUFFIXES luajit-2.0)
	message (STATUS "LuaJIT library: ${LUA_LIBRARY}")
	message (STATUS "LuaJIT headers: ${LUA_INCLUDE_DIR}")
else (NOT ${DISABLE_LUAJIT} MATCHES "1")
	message (STATUS "LuaJIT detection disabled! (DISABLE_LUAJIT=1)")
	set(LUA_LIBRARY "")
	set(LUA_INCLUDE_DIR "")
endif (NOT DISABLE_LUAJIT)

set(USE_LUAJIT 0)
if(LUA_LIBRARY AND LUA_INCLUDE_DIR)
	message (STATUS "LuaJIT found, checking for broken versions...")
	if(CMAKE_CROSSCOMPILING)
		message(WARNING "Cross-compiling enabled, assuming LuaJIT is not broken")
		set(VALID_LUAJIT_VERSION 1)
	else(CMAKE_CROSSCOMPILING)
		set(BACKUP_REQUIRED_INCS CMAKE_REQUIRED_INCLUDES)
		set(CMAKE_REQUIRED_INCLUDES "${CMAKE_REQUIRED_INCLUDES} ${LUA_INCLUDE_DIR}")
		CHECK_C_SOURCE_RUNS("
			#include <luajit.h>
			#include <stdio.h>
			#include <string.h>

			#define ARRAYSIZE(a) (sizeof(a) / sizeof((a)[0]))

			static char *broken_luajit_versions[] = {
					\"LuaJIT 2.0.0-beta7\",
					\"LuaJIT 2.0.0-beta6\",
					\"LuaJIT 2.0.0-beta5\",
					\"LuaJIT 2.0.0-beta4\",
					\"LuaJIT 2.0.0-beta3\",
					\"LuaJIT 2.0.0-beta2\",
					\"LuaJIT 2.0.0-beta1\"
			};

			int main(int argc, char *argv[]) {
				unsigned int i;
				for (i = 0; i < ARRAYSIZE(broken_luajit_versions); i++) {
					if (strcmp(LUAJIT_VERSION, broken_luajit_versions[i]) == 0) {
						return 1;
					}
				}
				return 0;
			}
			"
			VALID_LUAJIT_VERSION)
		set(CMAKE_REQUIRED_INCLUDES BACKUP_REQUIRED_INCS)
	endif(CMAKE_CROSSCOMPILING)
	if (VALID_LUAJIT_VERSION)
		message (STATUS "LuaJIT version ok")
		set(USE_LUAJIT 1)
	else (VALID_LUAJIT_VERSION)
		message (STATUS "LuaJIT versions till 2.0.0beta7 known to be broken, update to at least beta8")
		set(USE_LUAJIT 0)
	endif (VALID_LUAJIT_VERSION)
endif (LUA_LIBRARY AND LUA_INCLUDE_DIR)

if(NOT USE_LUAJIT)
	message (STATUS "LuaJIT not found, using bundled Lua.")
	set(LUA_INCLUDE_DIR "${PROJECT_SOURCE_DIR}/lua/src")
	set(LUA_LIBRARY "lua")
	add_subdirectory(lua)
endif(NOT USE_LUAJIT)

mark_as_advanced(LUA_LIBRARY)
mark_as_advanced(LUA_INCLUDE_DIR)

set(USE_LEVELDB 0)

OPTION(ENABLE_LEVELDB "Enable LevelDB backend" ON)

if(ENABLE_LEVELDB)
	find_library(LEVELDB_LIBRARY leveldb)
	find_path(LEVELDB_INCLUDE_DIR db.h PATH_SUFFIXES leveldb)
	message (STATUS "LevelDB library: ${LEVELDB_LIBRARY}")
	message (STATUS "LevelDB headers: ${LEVELDB_INCLUDE_DIR}")
	find_library(SNAPPY_LIBRARY snappy)
	find_path(SNAPPY_INCLUDE_DIR snappy.h PATH_SUFFIXES snappy)
	message (STATUS "Snappy library: ${SNAPPY_LIBRARY}")
	message (STATUS "Snappy headers: ${SNAPPY_INCLUDE_DIR}")   
	if(LEVELDB_LIBRARY AND LEVELDB_INCLUDE_DIR AND SNAPPY_LIBRARY AND SNAPPY_INCLUDE_DIR)
		set(USE_LEVELDB 1)
		message(STATUS "LevelDB backend enabled")
		include_directories(${LEVELDB_INCLUDE_DIR} ${SNAPPY_INCLUDE_DIR})
	else(LEVELDB_LIBRARY AND LEVELDB_INCLUDE_DIR AND SNAPPY_LIBRARY AND SNAPPY_INCLUDE_DIR)
		set(USE_LEVELDB 0)
		message(STATUS "LevelDB not found!")
	endif(LEVELDB_LIBRARY AND LEVELDB_INCLUDE_DIR AND SNAPPY_LIBRARY AND SNAPPY_INCLUDE_DIR)
endif(ENABLE_LEVELDB)

# this is needed because VS builds install LevelDB via nuget
if(FORCE_LEVELDB)
	set(USE_LEVELDB 1)
endif()

#option(ENABLE_MANDELBULBER "Use Mandelbulber source to generate more fractals in math mapgen" OFF)
set(USE_MANDELBULBER 1)
#find_package(Mandelbulber)

option(ENABLE_IPV4_DEFAULT "Do not use ipv6 dual socket " OFF)
if(ENABLE_IPV4_DEFAULT)
	set(USE_IPV4_DEFAULT 1)
else()
	set(USE_IPV4_DEFAULT 0)
endif()

set(USE_REDIS 0)

OPTION(ENABLE_REDIS "Enable redis backend" 1)

if(ENABLE_REDIS)
	find_library(REDIS_LIBRARY hiredis)
	find_path(REDIS_INCLUDE_DIR hiredis.h PATH_SUFFIXES hiredis)
	message(STATUS "redis library: ${REDIS_LIBRARY}")
	message(STATUS "redis headers: ${REDIS_INCLUDE_DIR}")
	if(REDIS_LIBRARY AND REDIS_INCLUDE_DIR)
		set(USE_REDIS 1)
		message(STATUS "redis backend enabled")
		include_directories(${REDIS_INCLUDE_DIR})
	else(REDIS_LIBRARY AND REDIS_INCLUDE_DIR)
		set(USE_REDIS 0)
		message(STATUS "redis not found!")
	endif(REDIS_LIBRARY AND REDIS_INCLUDE_DIR)
endif(ENABLE_REDIS)

# Add a target that always rebuilds cmake_config_githash.h
add_custom_target(GenerateVersion
	COMMAND ${CMAKE_COMMAND}
	-D "GENERATE_VERSION_SOURCE_DIR=${CMAKE_CURRENT_SOURCE_DIR}"
	-D "GENERATE_VERSION_BINARY_DIR=${CMAKE_CURRENT_BINARY_DIR}"
	-D "VERSION_STRING=${VERSION_STRING}"
	-D "VERSION_EXTRA=${VERSION_EXTRA}"
	-P "${CMAKE_SOURCE_DIR}/cmake/Modules/GenerateVersion.cmake"
	WORKING_DIRECTORY "${CMAKE_CURRENT_SOURCE_DIR}")

add_subdirectory(jthread)
add_subdirectory(script)
add_subdirectory(util)

add_subdirectory(enet)

set(FMcommon_SRCS
	circuit.cpp
	circuit_element.cpp
	circuit_element_virtual.cpp
	key_value_storage.cpp
	fmbitset.cpp
	mapgen_v5.cpp
	mapgen_indev.cpp
	mapgen_math.cpp
	log_types.cpp
	profiler.cpp
)

set(common_SRCS
	ban.cpp
	base64.cpp
	biome.cpp
	cavegen.cpp
	clientiface.cpp
	collision.cpp
	connection.cpp
	content_abm.cpp
	content_mapnode.cpp
	content_nodemeta.cpp
	content_sao.cpp
	convert_json.cpp
	craftdef.cpp
	database-dummy.cpp
	database-leveldb.cpp
	database-redis.cpp
	database-sqlite3.cpp
	database.cpp
	debug.cpp
	defaultsettings.cpp
	dungeongen.cpp
	emerge.cpp
	environment.cpp
	filesys.cpp
	genericobject.cpp
	gettext.cpp
	httpfetch.cpp
	inventory.cpp
	inventorymanager.cpp
	itemdef.cpp
	light.cpp
	log.cpp
	map.cpp
	mapblock.cpp
	mapgen.cpp
	mapgen_singlenode.cpp
	mapgen_v6.cpp
	mapgen_v7.cpp
	mapnode.cpp
	mapsector.cpp
	mods.cpp
	nameidmapping.cpp
	nodedef.cpp
	nodemetadata.cpp
	nodetimer.cpp
	noise.cpp
	object_properties.cpp
	pathfinder.cpp
	player.cpp
	porting.cpp
	quicktune.cpp
	rollback.cpp
	rollback_interface.cpp
	serialization.cpp
	server.cpp
	serverlist.cpp
	serverobject.cpp
	settings.cpp
	sha1.cpp
	socket.cpp
	sound.cpp
	staticobject.cpp
	subgame.cpp
	test.cpp
	tool.cpp
	treegen.cpp
	version.cpp
	voxel.cpp
	voxelalgorithms.cpp
	${JTHREAD_SRCS}
	${common_SCRIPT_SRCS}
	${UTIL_SRCS}
	${FMcommon_SRCS}
)

# This gives us the icon and file version information
if(WIN32)
	set(WINRESOURCE_FILE ${CMAKE_CURRENT_SOURCE_DIR}/../misc/winresource.rc)
	if(MINGW)
		if(NOT CMAKE_RC_COMPILER)
			set(CMAKE_RC_COMPILER "windres.exe")
		endif()
		ADD_CUSTOM_COMMAND(OUTPUT ${CMAKE_CURRENT_BINARY_DIR}/winresource_rc.o
			COMMAND ${CMAKE_RC_COMPILER} -I${CMAKE_CURRENT_SOURCE_DIR} -I${CMAKE_CURRENT_BINARY_DIR}
			-i${WINRESOURCE_FILE}
			-o ${CMAKE_CURRENT_BINARY_DIR}/winresource_rc.o
			WORKING_DIRECTORY ${CMAKE_CURRENT_SOURCE_DIR}
			DEPENDS ${WINRESOURCE_FILE})
		SET(common_SRCS ${common_SRCS} ${CMAKE_CURRENT_BINARY_DIR}/winresource_rc.o)
	else(MINGW) # Probably MSVC
		set(common_SRCS ${common_SRCS} ${WINRESOURCE_FILE})
	endif(MINGW)
endif()

set(FMclient_SRCS
	FMColoredString.cpp
	gsmapper.cpp
	guiTextInputMenu.cpp
	intlGUIEditBox.cpp
	FMStaticText.cpp
)

# Client sources
set(minetest_SRCS
	${common_SRCS}
	${sound_SRCS}
	camera.cpp
	chat.cpp
	client.cpp
	clientmap.cpp
	clientmedia.cpp
	clientobject.cpp
	clouds.cpp
	content_cao.cpp
	content_cso.cpp
	content_mapblock.cpp
	convert_json.cpp
	drawscene.cpp
	filecache.cpp
	game.cpp
	guiChatConsole.cpp
	guiEngine.cpp
	guiFileSelectMenu.cpp
	guiFormSpecMenu.cpp
	guiKeyChangeMenu.cpp
	guiPasswordChange.cpp
	guiTable.cpp
	guiVolumeChange.cpp
	hud.cpp
	keycode.cpp
	localplayer.cpp
	main.cpp
	mapblock_mesh.cpp
	mesh.cpp
	particles.cpp
	shader.cpp
	sky.cpp
	tile.cpp
	${minetest_SCRIPT_SRCS}
	${FMclient_SRCS}
)

list(SORT minetest_SRCS)

# Server sources
set(minetestserver_SRCS
	${common_SRCS}
	main.cpp
)
list(SORT minetestserver_SRCS)

include_directories(
	${PROJECT_BINARY_DIR}
	${PROJECT_SOURCE_DIR}
	${IRRLICHT_INCLUDE_DIR}
	${ZLIB_INCLUDE_DIR}
	${CMAKE_BUILD_TYPE}
	${PNG_INCLUDE_DIR}
	${GETTEXT_INCLUDE_DIR}
	${SOUND_INCLUDE_DIRS}
	${SQLITE3_INCLUDE_DIR}
	${LUA_INCLUDE_DIR}
	${JSON_INCLUDE_DIR}
	${MSGPACK_INCLUDE_DIRS}
	${PROJECT_SOURCE_DIR}/script
	${PROJECT_SOURCE_DIR}/enet/include
	${FREETYPE_INCLUDE_DIRS}
	${CGUITTFONT_INCLUDE_DIR}
)

if(USE_CURL)
	include_directories(
		${CURL_INCLUDE_DIR}
	)
endif(USE_CURL)

set(EXECUTABLE_OUTPUT_PATH "${CMAKE_SOURCE_DIR}/bin")

if(BUILD_CLIENT)
	add_executable(${PROJECT_NAME} ${minetest_SRCS})
	add_dependencies(${PROJECT_NAME} GenerateVersion)
	set(minetest_LIBS
		${PROJECT_NAME}
		${ZLIB_LIBRARIES}
		${IRRLICHT_LIBRARY}
		${OPENGLES2_LIBRARIES}
		${EGL_LIBRARIES}
		${OPENGL_LIBRARIES}
		${JPEG_LIBRARIES}
		${BZIP2_LIBRARIES}
		${PNG_LIBRARIES}
		${X11_LIBRARIES}
		${GETTEXT_LIBRARY}
		${ICONV_LIBRARY}
		${SOUND_LIBRARIES}
		${SQLITE3_LIBRARY}
		${LUA_LIBRARY}
		${JSON_LIBRARY}
		${MSGPACK_LIBRARIES}
		enet
		${PLATFORM_LIBS}
		${CLIENT_PLATFORM_LIBS}
	)
	if(STATIC_BUILD AND USE_GETTEXT)
		target_link_libraries(
			${PROJECT_NAME}
			${ICONV_LIBRARY}
		)
	endif()
	if(APPLE)
		target_link_libraries(
			${minetest_LIBS}
			${ICONV_LIBRARY}
		)
	else()
		target_link_libraries(
			${minetest_LIBS}
		)
	endif()
	if(USE_CURL)
		target_link_libraries(
			${PROJECT_NAME}
			${CURL_LIBRARY}
		)
	endif(USE_CURL)
	if(FREETYPE_PKGCONFIG_FOUND)
		set_target_properties(${PROJECT_NAME}
			PROPERTIES
			COMPILE_FLAGS "${FREETYPE_CFLAGS_STR}"
		)
	endif(FREETYPE_PKGCONFIG_FOUND)
	target_link_libraries(
		${PROJECT_NAME}
		${FREETYPE_LIBRARY}
		${CGUITTFONT_LIBRARY}
	)
	if (USE_LEVELDB AND NOT FORCE_LEVELDB)
		target_link_libraries(${PROJECT_NAME} ${LEVELDB_LIBRARY} ${SNAPPY_LIBRARY})
	endif(USE_LEVELDB AND NOT FORCE_LEVELDB)
	if (USE_REDIS)
		target_link_libraries(${PROJECT_NAME} ${REDIS_LIBRARY})
	endif(USE_REDIS)

	if(MSVC)
		target_link_libraries(${PROJECT_NAME} shlwapi.lib)
		add_definitions(-DNOMINMAX)
	endif()
endif(BUILD_CLIENT)

if(BUILD_SERVER)
	add_executable(${PROJECT_NAME}server ${minetestserver_SRCS})
	add_dependencies(${PROJECT_NAME}server GenerateVersion)
	target_link_libraries(
		${PROJECT_NAME}server
		${ZLIB_LIBRARIES}
		${SQLITE3_LIBRARY}
		${JSON_LIBRARY}
		${GETTEXT_LIBRARY}
		${ICONV_LIBRARY}
		${LUA_LIBRARY}
		${MSGPACK_LIBRARIES}
		enet
		${PLATFORM_LIBS}
	)
	if (USE_LEVELDB)
		target_link_libraries(${PROJECT_NAME}server ${LEVELDB_LIBRARY} ${SNAPPY_LIBRARY})
	endif(USE_LEVELDB)
	if (USE_REDIS)
		target_link_libraries(${PROJECT_NAME}server ${REDIS_LIBRARY})
	endif(USE_REDIS)
	if(USE_CURL)
		target_link_libraries(
			${PROJECT_NAME}server
			${CURL_LIBRARY}
		)
	endif(USE_CURL)
<<<<<<< HEAD
=======
endif(BUILD_SERVER)


#
# Set some optimizations and tweaks
#

include(CheckCXXCompilerFlag)

option(DISABLE_THREADS "Disable using more threads (faster on 1-2 cores)" 0)
option(ENABLE_CXX1Y "Try use c++14 features (shared_mutex)" 0)

if(MSVC)
	# Visual Studio

	# EHa enables SEH exceptions (used for catching segfaults)
	set(CMAKE_CXX_FLAGS_RELEASE "/EHa /O2 /Ob2 /Oi /Ot /Oy /GL /FD /MT /GS- /arch:SSE /fp:fast /D NDEBUG /D _HAS_ITERATOR_DEBUGGING=0 /TP")
	#set(CMAKE_EXE_LINKER_FLAGS_RELEASE "/LTCG /NODEFAULTLIB:\"libcmtd.lib\" /NODEFAULTLIB:\"libcmt.lib\"")
	set(CMAKE_EXE_LINKER_FLAGS_RELEASE "/LTCG")

	# Debug build doesn't catch exceptions by itself
	# Add some optimizations because otherwise it's VERY slow
	set(CMAKE_CXX_FLAGS_DEBUG "/MTd /Zi /Ob0 /Od /RTC1")
>>>>>>> 9edc606b

	set_target_properties(${PROJECT_NAME}server PROPERTIES COMPILE_DEFINITIONS "SERVER")
endif()


if(NOT HAVE_SHARED_MUTEX)
	# avoid empty value in cmake_config.h
	set(HAVE_SHARED_MUTEX 0)
endif()

if(DISABLE_THREADS)
	set(THREADS 0)
endif()

#MESSAGE(STATUS "CMAKE_CXX_FLAGS_RELEASE=${CMAKE_CXX_FLAGS_RELEASE}")
#MESSAGE(STATUS "CMAKE_CXX_FLAGS_DEBUG=${CMAKE_CXX_FLAGS_DEBUG}")

#
# Installation
#
if(WIN32)
	if(NOT STATIC_BUILD)

	if(USE_SOUND)
		if(OPENAL_DLL)
			install(FILES ${OPENAL_DLL} DESTINATION ${BINDIR})
		endif()
		if(OGG_DLL)
			install(FILES ${OGG_DLL} DESTINATION ${BINDIR})
		endif()
		if(VORBIS_DLL)
			install(FILES ${VORBIS_DLL} DESTINATION ${BINDIR})
		endif()
		if(VORBISFILE_DLL)
			install(FILES ${VORBISFILE_DLL} DESTINATION ${BINDIR})
		endif()
	endif()
	if(CURL_DLL)
		install(FILES ${CURL_DLL} DESTINATION ${BINDIR})
	endif()

	if(ZLIB_DLL)
		install(FILES ${ZLIB_DLL} DESTINATION ${BINDIR})
	endif()
	if(ZLIBWAPI_DLL)
		install(FILES ${ZLIBWAPI_DLL} DESTINATION ${BINDIR})
	endif()
	if(FREETYPE_DLL)
		install(FILES ${FREETYPE_DLL} DESTINATION ${BINDIR})
	endif()
	if(LEVELDB_DLL)
		install(FILES ${LEVELDB_DLL} DESTINATION ${BINDIR})
	endif()
	endif()
endif()

if(BUILD_CLIENT)
	install(TARGETS ${PROJECT_NAME} DESTINATION ${BINDIR})

	if(USE_GETTEXT)
		foreach(LOCALE ${GETTEXT_AVAILABLE_LOCALES})
			set_mo_paths(MO_BUILD_PATH MO_DEST_PATH ${LOCALE})
			set(MO_BUILD_PATH "${MO_BUILD_PATH}/${PROJECT_NAME}.mo")
			install(FILES ${MO_BUILD_PATH} DESTINATION ${MO_DEST_PATH})
		endforeach(LOCALE ${GETTEXT_AVAILABLE_LOCALES})
	endif()

	if(WIN32)
		if(DEFINED IRRLICHT_DLL AND NOT STATIC_BUILD)
			install(FILES ${IRRLICHT_DLL} DESTINATION ${BINDIR})
		endif()
		if(USE_GETTEXT)
			if(DEFINED GETTEXT_DLL AND NOT STATIC_BUILD)
				install(FILES ${GETTEXT_DLL} DESTINATION ${BINDIR})
			endif()
			if(DEFINED GETTEXT_ICONV_DLL AND NOT STATIC_BUILD)
				install(FILES ${GETTEXT_ICONV_DLL} DESTINATION ${BINDIR})
			endif()
		endif(USE_GETTEXT)
	endif()
endif(BUILD_CLIENT)

if(BUILD_SERVER)
	install(TARGETS ${PROJECT_NAME}server DESTINATION ${BINDIR})
endif(BUILD_SERVER)

if (USE_GETTEXT)
	set(MO_FILES)

	foreach(LOCALE ${GETTEXT_AVAILABLE_LOCALES})
		set(PO_FILE_PATH "${GETTEXT_PO_PATH}/${LOCALE}/minetest.po")
		set_mo_paths(MO_BUILD_PATH MO_DEST_PATH ${LOCALE})
		set(MO_FILE_PATH "${MO_BUILD_PATH}/${PROJECT_NAME}.mo")

		add_custom_command(OUTPUT ${MO_BUILD_PATH}
			COMMAND ${CMAKE_COMMAND} -E make_directory ${MO_BUILD_PATH}
			COMMENT "mo-update [${LOCALE}]: Creating locale directory.")

		add_custom_command(
			OUTPUT ${MO_FILE_PATH}
			COMMAND ${GETTEXT_MSGFMT} -o ${MO_FILE_PATH} ${PO_FILE_PATH}
			DEPENDS ${MO_BUILD_PATH} ${PO_FILE_PATH}
			WORKING_DIRECTORY "${GETTEXT_PO_PATH}/${LOCALE}"
			COMMENT "mo-update [${LOCALE}]: Creating mo file."
			)

		set(MO_FILES ${MO_FILES} ${MO_FILE_PATH})
	endforeach(LOCALE ${GETTEXT_AVAILABLE_LOCALES})

	add_custom_target(translations ALL COMMENT "mo update" DEPENDS ${MO_FILES})
endif(USE_GETTEXT)

# Subdirectories

if (SQLITE3_FOUND)
else (SQLITE3_FOUND)
	add_subdirectory(sqlite)
endif (SQLITE3_FOUND)

if (BUILD_CLIENT)
	add_subdirectory(cguittfont)
endif()

if (JSON_FOUND)
else (JSON_FOUND)
	add_subdirectory(json)
endif (JSON_FOUND)

configure_file(
	"${PROJECT_SOURCE_DIR}/cmake_config.h.in"
	"${PROJECT_BINARY_DIR}/cmake_config.h"
)

#end<|MERGE_RESOLUTION|>--- conflicted
+++ resolved
@@ -9,6 +9,9 @@
 #
 
 include(CheckCXXCompilerFlag)
+
+option(DISABLE_THREADS "Disable using more threads (faster on 1-2 cores)" 0)
+option(ENABLE_CXX1Y "Try use c++14 features (shared_mutex)" 0)
 
 if(MSVC)
 	# Visual Studio
@@ -759,32 +762,6 @@
 			${CURL_LIBRARY}
 		)
 	endif(USE_CURL)
-<<<<<<< HEAD
-=======
-endif(BUILD_SERVER)
-
-
-#
-# Set some optimizations and tweaks
-#
-
-include(CheckCXXCompilerFlag)
-
-option(DISABLE_THREADS "Disable using more threads (faster on 1-2 cores)" 0)
-option(ENABLE_CXX1Y "Try use c++14 features (shared_mutex)" 0)
-
-if(MSVC)
-	# Visual Studio
-
-	# EHa enables SEH exceptions (used for catching segfaults)
-	set(CMAKE_CXX_FLAGS_RELEASE "/EHa /O2 /Ob2 /Oi /Ot /Oy /GL /FD /MT /GS- /arch:SSE /fp:fast /D NDEBUG /D _HAS_ITERATOR_DEBUGGING=0 /TP")
-	#set(CMAKE_EXE_LINKER_FLAGS_RELEASE "/LTCG /NODEFAULTLIB:\"libcmtd.lib\" /NODEFAULTLIB:\"libcmt.lib\"")
-	set(CMAKE_EXE_LINKER_FLAGS_RELEASE "/LTCG")
-
-	# Debug build doesn't catch exceptions by itself
-	# Add some optimizations because otherwise it's VERY slow
-	set(CMAKE_CXX_FLAGS_DEBUG "/MTd /Zi /Ob0 /Od /RTC1")
->>>>>>> 9edc606b
 
 	set_target_properties(${PROJECT_NAME}server PROPERTIES COMPILE_DEFINITIONS "SERVER")
 endif()
