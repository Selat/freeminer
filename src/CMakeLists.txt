--- conflicted
+++ resolved
@@ -788,16 +788,6 @@
 	if(CURL_DLL)
 		install(FILES ${CURL_DLL} DESTINATION ${BINDIR})
 	endif()
-<<<<<<< HEAD
-
-=======
-	if (ZLIB_DLL)
-		install(FILES ${ZLIB_DLL} DESTINATION ${BINDIR})
-	endif()
-	if(FREETYPE_DLL)
-		install(FILES ${FREETYPE_DLL} DESTINATION ${BINDIR})
->>>>>>> 1c01ed5f
-	endif()
 endif()
 
 if(BUILD_CLIENT)
