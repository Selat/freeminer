--- conflicted
+++ resolved
@@ -315,12 +315,10 @@
 	endif(LEVELDB_LIBRARY AND LEVELDB_INCLUDE_DIR AND SNAPPY_LIBRARY AND SNAPPY_INCLUDE_DIR)
 endif(ENABLE_LEVELDB)
 
-<<<<<<< HEAD
-
 #option(ENABLE_MANDELBULBER "Use Mandelbulber source to generate more fractals in math mapgen" OFF)
 set(USE_MANDELBULBER 1)
 #find_package(Mandelbulber)
-=======
+
 set(USE_REDIS 0)
 
 OPTION(ENABLE_REDIS "Enable redis backend" 1)
@@ -339,7 +337,6 @@
 		message(STATUS "redis not found!")
 	endif(REDIS_LIBRARY AND REDIS_INCLUDE_DIR)
 endif(ENABLE_REDIS)
->>>>>>> 674be38f
 
 configure_file(
 	"${PROJECT_SOURCE_DIR}/cmake_config.h.in"
