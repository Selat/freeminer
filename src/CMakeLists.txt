project(freeminer)
cmake_minimum_required( VERSION 2.6 )

INCLUDE(CheckCSourceRuns)
INCLUDE(CheckCXXSourceRuns)

# Set some random things default to not being visible in the GUI
mark_as_advanced(EXECUTABLE_OUTPUT_PATH LIBRARY_OUTPUT_PATH)
mark_as_advanced(SQLITE3_INCLUDE_DIR SQLITE3_LIBRARY)
mark_as_advanced(JSON_INCLUDE_DIR JSON_LIBRARY)

option(ENABLE_CURL "Enable cURL support for fetching media" 1)

if (NOT ENABLE_CURL)
	mark_as_advanced(CLEAR CURL_LIBRARY CURL_INCLUDE_DIR)
endif(NOT ENABLE_CURL)

if( ENABLE_CURL )
	find_package(CURL)
endif( ENABLE_CURL )
set(USE_CURL 0)
if (CURL_FOUND AND ENABLE_CURL)
	message(STATUS "cURL support enabled")
	set(USE_CURL 1)
endif(CURL_FOUND AND ENABLE_CURL)

# user-visible option to enable/disable gettext usage
if(BUILD_CLIENT)
OPTION(ENABLE_GETTEXT "Use GetText for internationalization" 1)
else()
OPTION(ENABLE_GETTEXT "Use GetText for internationalization" 0)
endif()

# this is only set to 1 if gettext is enabled _and_ available
set(USE_GETTEXT 0)

if(ENABLE_GETTEXT)
	find_package(GettextLib)
else()
	MARK_AS_ADVANCED(GETTEXT_ICONV_DLL GETTEXT_INCLUDE_DIR GETTEXT_LIBRARY GETTEXT_MSGFMT)
endif()

if(GETTEXT_FOUND AND ENABLE_GETTEXT)
	message(STATUS "gettext include path: ${GETTEXT_INCLUDE_DIR}")
	message(STATUS "gettext msgfmt path: ${GETTEXT_MSGFMT}")
	if(WIN32)
		message(STATUS "gettext library: ${GETTEXT_LIBRARY}")
		message(STATUS "gettext dll: ${GETTEXT_DLL}")
		message(STATUS "gettext iconv dll: ${GETTEXT_ICONV_DLL}")
	endif()
	set(USE_GETTEXT 1)
	message(STATUS "GetText enabled; locales found: ${GETTEXT_AVAILABLE_LOCALES}")
elseif(GETTEXT_FOUND AND NOT ENABLE_GETTEXT)
	MESSAGE(STATUS "GetText found but disabled;")
else(GETTEXT_FOUND AND ENABLE_GETTEXT)
	message(STATUS "GetText disabled")
endif(GETTEXT_FOUND AND ENABLE_GETTEXT)

# user visible option to enable/disable sound
if(BUILD_CLIENT)
OPTION(ENABLE_SOUND "Enable sound" ON)
else()
OPTION(ENABLE_SOUND "Enable sound" OFF)
endif()

# this is only set to 1 if sound is enabled _and_ available
set(USE_SOUND 0)
set(SOUND_PROBLEM 0)

if(ENABLE_SOUND AND BUILD_CLIENT)
	# Sound libraries
	find_package(OpenAL)
	find_package(Vorbis)
	if(NOT OPENAL_FOUND)
		message(STATUS "Sound enabled, but OpenAL not found!")
		set(SOUND_PROBLEM 1)
		MARK_AS_ADVANCED(CLEAR OPENAL_LIBRARY OPENAL_INCLUDE_DIR)
	endif()
	if(NOT VORBIS_FOUND)
		message(STATUS "Sound enabled, but Vorbis libraries not found!")
		set(SOUND_PROBLEM 1)
		MARK_AS_ADVANCED(CLEAR OGG_INCLUDE_DIR VORBIS_INCLUDE_DIR OGG_LIBRARY VORBIS_LIBRARY VORBISFILE_LIBRARY)
	endif()
	if(OPENAL_FOUND AND VORBIS_FOUND)
		set(USE_SOUND 1)
		message(STATUS "Sound enabled")
	endif()
endif(ENABLE_SOUND AND BUILD_CLIENT)

if(SOUND_PROBLEM)
	message(FATAL_ERROR "Sound enabled, but cannot be used.\n"
		"To continue, either fill in the required paths or disable sound. (-DENABLE_SOUND=0)")
endif()
if(USE_SOUND)
	set(sound_SRCS sound_openal.cpp)
	set(SOUND_INCLUDE_DIRS
		${OPENAL_INCLUDE_DIR}
		${VORBIS_INCLUDE_DIR}
		${OGG_INCLUDE_DIR}
		)
	set(SOUND_LIBRARIES
		${OPENAL_LIBRARY}
		${VORBIS_LIBRARIES}
		)
endif()

if(BUILD_CLIENT)
option(ENABLE_FREETYPE "Enable freetype2 (truetype fonts and basic unicode support)" ON)
else()
option(ENABLE_FREETYPE "Enable freetype2 (truetype fonts and basic unicode support)" OFF)
endif()
set(USE_FREETYPE 0)
if(ENABLE_FREETYPE)
	set(USE_FREETYPE 1)
endif(ENABLE_FREETYPE)

if(NOT MSVC)
	set(USE_GPROF 0 CACHE BOOL "Use -pg flag for g++")
endif()

# Use cmake_config.h
add_definitions ( -DUSE_CMAKE_CONFIG_H )

if(WIN32)
	# Windows
	if(MSVC) # MSVC Specifics
		# Surpress some useless warnings
		add_definitions ( /D "_CRT_SECURE_NO_DEPRECATE" /W1 )
	else() # Probably MinGW = GCC
		set(PLATFORM_LIBS ws2_32.lib)
	endif()
	# Zlib stuff
	set(ZLIB_INCLUDE_DIR "${PROJECT_SOURCE_DIR}/../../zlib/zlib-1.2.5"
			CACHE PATH "Zlib include directory")
	set(ZLIB_LIBRARIES "${PROJECT_SOURCE_DIR}/../../zlib125dll/dll32/zlibwapi.lib"
			CACHE FILEPATH "Path to zlibwapi.lib")
	if(NOT STATIC_BUILD)
		set(ZLIB_DLL "${PROJECT_SOURCE_DIR}/../../zlib125dll/dll32/zlibwapi.dll"
				CACHE FILEPATH "Path to zlibwapi.dll (for installation)")
	endif()
	set(IRRLICHT_SOURCE_DIR "${PROJECT_SOURCE_DIR}/../../irrlicht-1.7.2"
			CACHE PATH "irrlicht dir")
	if(USE_FREETYPE)
		set(FREETYPE_INCLUDE_DIR_ft2build "${PROJECT_SOURCE_DIR}/../../freetype2/include/"
				CACHE PATH "freetype include dir")
		set(FREETYPE_INCLUDE_DIR_freetype2 "${PROJECT_SOURCE_DIR}/../../freetype2/include/freetype"
				CACHE PATH "freetype include dir")
		set(FREETYPE_LIBRARY "${PROJECT_SOURCE_DIR}/../../freetype2/objs/win32/vc2005/freetype247.lib"
				CACHE FILEPATH "Path to freetype247.lib")
	endif(USE_FREETYPE)
	set(MINGWM10_DLL ""
			CACHE FILEPATH "Path to mingwm10.dll (for installation)")
	if(ENABLE_SOUND)
		set(OPENAL_DLL "" CACHE FILEPATH "Path to OpenAL32.dll for installation (optional)")
		set(OGG_DLL "" CACHE FILEPATH "Path to libogg.dll for installation (optional)")
		set(VORBIS_DLL "" CACHE FILEPATH "Path to libvorbis.dll for installation (optional)")
		set(VORBISFILE_DLL "" CACHE FILEPATH "Path to libvorbisfile.dll for installation (optional)")
	endif()
else()
	# Unix probably
	if(BUILD_CLIENT)
		find_package(X11 REQUIRED)
		find_package(OpenGL REQUIRED)
		find_package(JPEG REQUIRED)
		find_package(BZip2 REQUIRED)
		find_package(PNG REQUIRED)
		if(APPLE)
			FIND_LIBRARY(CARBON_LIB Carbon)
			FIND_LIBRARY(COCOA_LIB Cocoa)
			FIND_LIBRARY(IOKIT_LIB IOKit)
			mark_as_advanced(
				CARBON_LIB
				COCOA_LIB
				IOKIT_LIB
			)
			SET(CLIENT_PLATFORM_LIBS ${CLIENT_PLATFORM_LIBS} ${CARBON_LIB} ${COCOA_LIB} ${IOKIT_LIB})
		endif(APPLE)
	endif(BUILD_CLIENT)
	find_package(ZLIB REQUIRED)
	set(PLATFORM_LIBS -lpthread ${CMAKE_DL_LIBS})
	if(APPLE)
		set(PLATFORM_LIBS "-framework CoreFoundation" ${PLATFORM_LIBS})
	else()
		set(PLATFORM_LIBS -lrt ${PLATFORM_LIBS})
	endif(APPLE)
	#set(CLIENT_PLATFORM_LIBS -lXxf86vm)
	# This way Xxf86vm is found on OpenBSD too
	find_library(XXF86VM_LIBRARY Xxf86vm)
	mark_as_advanced(XXF86VM_LIBRARY)
	set(CLIENT_PLATFORM_LIBS ${CLIENT_PLATFORM_LIBS} ${XXF86VM_LIBRARY})
endif()

find_package(Sqlite3 REQUIRED)
find_package(Json REQUIRED)

if(${CMAKE_SYSTEM_PROCESSOR} MATCHES "arm")
option(ENABLE_GLES "Enable OpenGL ES support (ARM, android. special irrlicht version needed!)" 1)
else()
option(ENABLE_GLES "Enable OpenGL ES support (ARM, android. special irrlicht version needed!)" 0)
mark_as_advanced(ENABLE_GLES)
endif()
if(BUILD_CLIENT AND ENABLE_GLES)
	find_package(OpenGLES2)
endif()

if(USE_FREETYPE)
	if(${CMAKE_SYSTEM} MATCHES "FreeBSD")
		#PkgConfig not worked. result: /usr/bin/ld: cannot find -lfreetype
	elseif(UNIX)
		include(FindPkgConfig)
		if(PKG_CONFIG_FOUND)
			pkg_check_modules(FREETYPE QUIET freetype2)
			if(FREETYPE_FOUND)
				SET(FREETYPE_PKGCONFIG_FOUND TRUE)
				SET(FREETYPE_LIBRARY ${FREETYPE_LIBRARIES})
				# because cmake is idiotic
				string(REPLACE ";" " " FREETYPE_CFLAGS_STR ${FREETYPE_CFLAGS})
				string(REPLACE ";" " " FREETYPE_LDFLAGS_STR ${FREETYPE_LDFLAGS})
			endif(FREETYPE_FOUND)
		endif(PKG_CONFIG_FOUND)
	endif()
	if(NOT FREETYPE_FOUND)
		find_package(Freetype REQUIRED)
	endif(NOT FREETYPE_FOUND)
	set(CGUITTFONT_INCLUDE_DIR "${CMAKE_CURRENT_SOURCE_DIR}/cguittfont")
	set(CGUITTFONT_LIBRARY cguittfont)
endif(USE_FREETYPE)

if (NOT DISABLE_LUAJIT)
	find_library(LUA_LIBRARY luajit
			NAMES luajit-5.1)
	find_path(LUA_INCLUDE_DIR luajit.h
		NAMES luajit.h
		PATH_SUFFIXES luajit-2.0)
	message (STATUS "LuaJIT library: ${LUA_LIBRARY}")
	message (STATUS "LuaJIT headers: ${LUA_INCLUDE_DIR}")
else (NOT ${DISABLE_LUAJIT} MATCHES "1")
	message (STATUS "LuaJIT detection disabled! (DISABLE_LUAJIT=1)")
	set(LUA_LIBRARY "")
	set(LUA_INCLUDE_DIR "")
endif (NOT DISABLE_LUAJIT)

set(USE_LUAJIT 0)
if(LUA_LIBRARY AND LUA_INCLUDE_DIR)
	message (STATUS "LuaJIT found, checking for broken versions...")
	if(CMAKE_CROSSCOMPILING)
		message(WARNING "Cross-compiling enabled, assuming LuaJIT is not broken")
		set(VALID_LUAJIT_VERSION 1)
	else(CMAKE_CROSSCOMPILING)
		set(BACKUP_REQUIRED_INCS CMAKE_REQUIRED_INCLUDES)
		set(CMAKE_REQUIRED_INCLUDES "${CMAKE_REQUIRED_INCLUDES} ${LUA_INCLUDE_DIR}")
		CHECK_C_SOURCE_RUNS("
			#include <luajit.h>
			#include <stdio.h>
			#include <string.h>

			#define ARRAYSIZE(a) (sizeof(a) / sizeof((a)[0]))

			static char *broken_luajit_versions[] = {
					\"LuaJIT 2.0.0-beta7\",
					\"LuaJIT 2.0.0-beta6\",
					\"LuaJIT 2.0.0-beta5\",
					\"LuaJIT 2.0.0-beta4\",
					\"LuaJIT 2.0.0-beta3\",
					\"LuaJIT 2.0.0-beta2\",
					\"LuaJIT 2.0.0-beta1\"
			};

			int main(int argc, char *argv[]) {
				unsigned int i;
				for (i = 0; i < ARRAYSIZE(broken_luajit_versions); i++) {
					if (strcmp(LUAJIT_VERSION, broken_luajit_versions[i]) == 0) {
						return 1;
					}
				}
				return 0;
			}
			"
			VALID_LUAJIT_VERSION)
		set(CMAKE_REQUIRED_INCLUDES BACKUP_REQUIRED_INCS)
	endif(CMAKE_CROSSCOMPILING)
	if (VALID_LUAJIT_VERSION)
		message (STATUS "LuaJIT version ok")
		set(USE_LUAJIT 1)
	else (VALID_LUAJIT_VERSION)
		message (STATUS "LuaJIT versions till 2.0.0beta7 known to be broken, update to at least beta8")
		set(USE_LUAJIT 0)
	endif (VALID_LUAJIT_VERSION)
endif (LUA_LIBRARY AND LUA_INCLUDE_DIR)

if(NOT USE_LUAJIT)
	message (STATUS "LuaJIT not found, using bundled Lua.")
	set(LUA_INCLUDE_DIR "${PROJECT_SOURCE_DIR}/lua/src")
	set(LUA_LIBRARY "lua")
	add_subdirectory(lua)
endif(NOT USE_LUAJIT)

mark_as_advanced(LUA_LIBRARY)
mark_as_advanced(LUA_INCLUDE_DIR)

set(USE_LEVELDB 0)

OPTION(ENABLE_LEVELDB "Enable LevelDB backend" ON)

if(ENABLE_LEVELDB)
	find_library(LEVELDB_LIBRARY leveldb)
	find_path(LEVELDB_INCLUDE_DIR db.h PATH_SUFFIXES leveldb)
	message (STATUS "LevelDB library: ${LEVELDB_LIBRARY}")
	message (STATUS "LevelDB headers: ${LEVELDB_INCLUDE_DIR}")
	find_library(SNAPPY_LIBRARY snappy)
	find_path(SNAPPY_INCLUDE_DIR snappy.h PATH_SUFFIXES snappy)
	message (STATUS "Snappy library: ${SNAPPY_LIBRARY}")
	message (STATUS "Snappy headers: ${SNAPPY_INCLUDE_DIR}")   
	if(LEVELDB_LIBRARY AND LEVELDB_INCLUDE_DIR AND SNAPPY_LIBRARY AND SNAPPY_INCLUDE_DIR)
		set(USE_LEVELDB 1)
		message(STATUS "LevelDB backend enabled")
		include_directories(${LEVELDB_INCLUDE_DIR} ${SNAPPY_INCLUDE_DIR})
	else(LEVELDB_LIBRARY AND LEVELDB_INCLUDE_DIR AND SNAPPY_LIBRARY AND SNAPPY_INCLUDE_DIR)
		set(USE_LEVELDB 0)
		message(STATUS "LevelDB not found!")
	endif(LEVELDB_LIBRARY AND LEVELDB_INCLUDE_DIR AND SNAPPY_LIBRARY AND SNAPPY_INCLUDE_DIR)
endif(ENABLE_LEVELDB)

#option(ENABLE_MANDELBULBER "Use Mandelbulber source to generate more fractals in math mapgen" OFF)
set(USE_MANDELBULBER 1)
#find_package(Mandelbulber)

option(ENABLE_IPV4_DEFAULT "Do not use ipv6 dual socket " OFF)
if(ENABLE_IPV4_DEFAULT)
	set(USE_IPV4_DEFAULT 1)
else()
	set(USE_IPV4_DEFAULT 0)
endif()

set(USE_REDIS 0)

OPTION(ENABLE_REDIS "Enable redis backend" 1)

if(ENABLE_REDIS)
	find_library(REDIS_LIBRARY hiredis)
	find_path(REDIS_INCLUDE_DIR hiredis.h PATH_SUFFIXES hiredis)
	message(STATUS "redis library: ${REDIS_LIBRARY}")
	message(STATUS "redis headers: ${REDIS_INCLUDE_DIR}")
	if(REDIS_LIBRARY AND REDIS_INCLUDE_DIR)
		set(USE_REDIS 1)
		message(STATUS "redis backend enabled")
		include_directories(${REDIS_INCLUDE_DIR})
	else(REDIS_LIBRARY AND REDIS_INCLUDE_DIR)
		set(USE_REDIS 0)
		message(STATUS "redis not found!")
	endif(REDIS_LIBRARY AND REDIS_INCLUDE_DIR)
endif(ENABLE_REDIS)

# Add a target that always rebuilds cmake_config_githash.h
add_custom_target(GenerateVersion
	COMMAND ${CMAKE_COMMAND}
	-D "GENERATE_VERSION_SOURCE_DIR=${CMAKE_CURRENT_SOURCE_DIR}"
	-D "GENERATE_VERSION_BINARY_DIR=${CMAKE_CURRENT_BINARY_DIR}"
	-D "VERSION_STRING=${VERSION_STRING}"
	-D "VERSION_EXTRA=${VERSION_EXTRA}"
	-P "${CMAKE_SOURCE_DIR}/cmake/Modules/GenerateVersion.cmake"
	WORKING_DIRECTORY "${CMAKE_CURRENT_SOURCE_DIR}")

add_subdirectory(jthread)
add_subdirectory(script)
add_subdirectory(util)

set(common_SRCS
	circuit.cpp
	circuit_element.cpp
	circuit_element_virtual.cpp
	circuit_element_states.cpp
	key_value_storage.cpp
	version.cpp
	rollback_interface.cpp
	rollback.cpp
	genericobject.cpp
	voxelalgorithms.cpp
	sound.cpp
	quicktune.cpp
	subgame.cpp
	inventorymanager.cpp
	mods.cpp
	content_abm.cpp
	craftdef.cpp
	nameidmapping.cpp
	itemdef.cpp
	nodedef.cpp
	object_properties.cpp
	log.cpp
	content_sao.cpp
	emerge.cpp
	mapgen.cpp
	mapgen_v6.cpp
	mapgen_v7.cpp
	mapgen_indev.cpp
	mapgen_singlenode.cpp
	mapgen_math.cpp
	treegen.cpp
	dungeongen.cpp
	cavegen.cpp
	content_nodemeta.cpp
	content_mapnode.cpp
	collision.cpp
	nodemetadata.cpp
	nodetimer.cpp
	serverobject.cpp
	noise.cpp
	porting.cpp
	tool.cpp
	defaultsettings.cpp
	mapnode.cpp
	voxel.cpp
	inventory.cpp
	debug.cpp
	serialization.cpp
	light.cpp
	filesys.cpp
	connection.cpp
	environment.cpp
	server.cpp
	clientiface.cpp
	socket.cpp
	mapblock.cpp
	mapsector.cpp
	map.cpp
	database.cpp
	database-dummy.cpp
	database-leveldb.cpp
	database-sqlite3.cpp
	database-redis.cpp
	player.cpp
	test.cpp
	sha1.cpp
	base64.cpp
	ban.cpp
	biome.cpp
	staticobject.cpp
	serverlist.cpp
	pathfinder.cpp
	convert_json.cpp
	gettext.cpp
	httpfetch.cpp
	fmbitset.cpp
	log_types.cpp
	${JTHREAD_SRCS}
	${common_SCRIPT_SRCS}
	${UTIL_SRCS}
)

# This gives us the icon and file version information
if(WIN32)
	set(WINRESOURCE_FILE ${CMAKE_CURRENT_SOURCE_DIR}/../misc/winresource.rc)
	if(MINGW)
		if(NOT CMAKE_RC_COMPILER)
			set(CMAKE_RC_COMPILER "windres.exe")
		endif()
		ADD_CUSTOM_COMMAND(OUTPUT ${CMAKE_CURRENT_BINARY_DIR}/winresource_rc.o
			COMMAND ${CMAKE_RC_COMPILER} -I${CMAKE_CURRENT_SOURCE_DIR} -I${CMAKE_CURRENT_BINARY_DIR}
			-i${WINRESOURCE_FILE}
			-o ${CMAKE_CURRENT_BINARY_DIR}/winresource_rc.o
			WORKING_DIRECTORY ${CMAKE_CURRENT_SOURCE_DIR}
			DEPENDS ${WINRESOURCE_FILE})
		SET(common_SRCS ${common_SRCS} ${CMAKE_CURRENT_BINARY_DIR}/winresource_rc.o)
	else(MINGW) # Probably MSVC
		set(common_SRCS ${common_SRCS} ${WINRESOURCE_FILE})
	endif(MINGW)
endif()

# Client sources
set(minetest_SRCS
	${common_SRCS}
	${sound_SRCS}
	localplayer.cpp
	sky.cpp
	clientmap.cpp
	content_cso.cpp
	content_mapblock.cpp
	content_cao.cpp
	mesh.cpp
	mapblock_mesh.cpp
	keycode.cpp
	camera.cpp
	clouds.cpp
	particles.cpp
	clientobject.cpp
	chat.cpp
	hud.cpp
	guiKeyChangeMenu.cpp
	guiTextInputMenu.cpp
	guiFormSpecMenu.cpp
	guiTable.cpp
	guiPasswordChange.cpp
	guiVolumeChange.cpp
	guiChatConsole.cpp
	client.cpp
	clientmedia.cpp
	filecache.cpp
	tile.cpp
	shader.cpp
	game.cpp
	main.cpp
	guiEngine.cpp
	guiFileSelectMenu.cpp
	convert_json.cpp
	FMColoredString.cpp
	drawscene.cpp
	${minetest_SCRIPT_SRCS}
)

if(USE_FREETYPE)
	set(minetest_SRCS
		${minetest_SRCS}
		intlGUIEditBox.cpp
		FMStaticText.cpp
	)
endif(USE_FREETYPE)

list(SORT minetest_SRCS)

# Server sources
set(minetestserver_SRCS
	${common_SRCS}
	main.cpp
)
list(SORT minetestserver_SRCS)

include_directories(
	${PROJECT_BINARY_DIR}
	${PROJECT_SOURCE_DIR}
	${IRRLICHT_INCLUDE_DIR}
	${ZLIB_INCLUDE_DIR}
	${CMAKE_BUILD_TYPE}
	${PNG_INCLUDE_DIR}
	${GETTEXT_INCLUDE_DIR}
	${SOUND_INCLUDE_DIRS}
	${SQLITE3_INCLUDE_DIR}
	${LUA_INCLUDE_DIR}
	${JSON_INCLUDE_DIR}
	${PROJECT_SOURCE_DIR}/script
)

if(USE_FREETYPE)
	include_directories(
		${FREETYPE_INCLUDE_DIRS}
		${CGUITTFONT_INCLUDE_DIR}
	)
endif(USE_FREETYPE)

if(USE_CURL)
	include_directories(
		${CURL_INCLUDE_DIR}
	)
endif(USE_CURL)

set(EXECUTABLE_OUTPUT_PATH "${CMAKE_SOURCE_DIR}/bin")

if(BUILD_CLIENT)
	add_executable(${PROJECT_NAME} ${minetest_SRCS})
	add_dependencies(${PROJECT_NAME} GenerateVersion)
	set(minetest_LIBS
		${PROJECT_NAME}
		${ZLIB_LIBRARIES}
		${IRRLICHT_LIBRARY}
		${OPENGL_LIBRARIES}
		${JPEG_LIBRARIES}
		${BZIP2_LIBRARIES}
		${PNG_LIBRARIES}
		${X11_LIBRARIES}
		${GETTEXT_LIBRARY}
		${SOUND_LIBRARIES}
		${SQLITE3_LIBRARY}
		${LUA_LIBRARY}
		${JSON_LIBRARY}
		${OPENGLES2_LIBRARIES}
		${EGL_LIBRARIES}
		${PLATFORM_LIBS}
		${CLIENT_PLATFORM_LIBS}
	)
<<<<<<< HEAD
	if(STATIC_BUILD AND USE_GETTEXT)
		target_link_libraries(
			${PROJECT_NAME}
			${ICONV_LIBRARY}
		)
=======
	if(APPLE)
		target_link_libraries(
			${minetest_LIBS}
			${ICONV_LIBRARY}
		)
	else()
		target_link_libraries(
			${minetest_LIBS}
		)
>>>>>>> ff36071d
	endif()
	if(USE_CURL)
		target_link_libraries(
			${PROJECT_NAME}
			${CURL_LIBRARY}
		)
	endif(USE_CURL)
	if(USE_FREETYPE)
		if(FREETYPE_PKGCONFIG_FOUND)
			set_target_properties(${PROJECT_NAME}
				PROPERTIES
				COMPILE_FLAGS "${FREETYPE_CFLAGS_STR}"
			)
		endif(FREETYPE_PKGCONFIG_FOUND)
		target_link_libraries(
			${PROJECT_NAME}
			${FREETYPE_LIBRARY}
			${CGUITTFONT_LIBRARY}
		)
	endif(USE_FREETYPE)
	if (USE_LEVELDB)
		target_link_libraries(${PROJECT_NAME} ${LEVELDB_LIBRARY} ${SNAPPY_LIBRARY})
	endif(USE_LEVELDB)
	if (USE_REDIS)
		target_link_libraries(${PROJECT_NAME} ${REDIS_LIBRARY})
	endif(USE_REDIS)
endif(BUILD_CLIENT)

if(BUILD_SERVER)
	add_executable(${PROJECT_NAME}server ${minetestserver_SRCS})
	add_dependencies(${PROJECT_NAME}server GenerateVersion)
	target_link_libraries(
		${PROJECT_NAME}server
		${ZLIB_LIBRARIES}
		${SQLITE3_LIBRARY}
		${JSON_LIBRARY}
		${GETTEXT_LIBRARY}
		${LUA_LIBRARY}
		${PLATFORM_LIBS}
	)
	if (USE_LEVELDB)
		target_link_libraries(${PROJECT_NAME}server ${LEVELDB_LIBRARY} ${SNAPPY_LIBRARY})
	endif(USE_LEVELDB)
	if (USE_REDIS)
		target_link_libraries(${PROJECT_NAME}server ${REDIS_LIBRARY})
	endif(USE_REDIS)
	if(USE_CURL)
		target_link_libraries(
			${PROJECT_NAME}server
			${CURL_LIBRARY}
		)
	endif(USE_CURL)
endif(BUILD_SERVER)


#
# Set some optimizations and tweaks
#

include(CheckCXXCompilerFlag)

if(MSVC)
	# Visual Studio

	# EHa enables SEH exceptions (used for catching segfaults)
	set(CMAKE_CXX_FLAGS_RELEASE "/EHa /O2 /Ob2 /Oi /Ot /Oy /GL /FD /MT /GS- /arch:SSE /fp:fast /D NDEBUG /D _HAS_ITERATOR_DEBUGGING=0 /TP")
	#set(CMAKE_EXE_LINKER_FLAGS_RELEASE "/LTCG /NODEFAULTLIB:\"libcmtd.lib\" /NODEFAULTLIB:\"libcmt.lib\"")
	set(CMAKE_EXE_LINKER_FLAGS_RELEASE "/LTCG")

	# Debug build doesn't catch exceptions by itself
	# Add some optimizations because otherwise it's VERY slow
	set(CMAKE_CXX_FLAGS_DEBUG "/MTd /Zi /Ob0 /Od /RTC1")

	if (STATIC_BUILD)
		set(CMAKE_CXX_FLAGS_RELEASE "${CMAKE_CXX_FLAGS_RELEASE} /D _IRR_STATIC_LIB_ /D AL_LIBTYPE_STATIC /D CURL_STATICLIB")
		set(CMAKE_CXX_FLAGS_DEBUG "${CMAKE_CXX_FLAGS_DEBUG} /D _IRR_STATIC_LIB_ /D AL_LIBTYPE_STATIC /D CURL_STATICLIB")
	endif()

	# Flags for C files (sqlite)
	# /MT = Link statically with standard library stuff
	set(CMAKE_C_FLAGS_RELEASE "/O2 /Ob2 /MT")

	if(BUILD_SERVER)
		set_target_properties(${PROJECT_NAME}server PROPERTIES
				COMPILE_DEFINITIONS "SERVER")
	endif(BUILD_SERVER)

	target_link_libraries(${PROJECT_NAME} shlwapi.lib)
else()
	# Probably GCC
	if(APPLE)
		SET( CMAKE_EXE_LINKER_FLAGS  "${CMAKE_EXE_LINKER_FLAGS} -pagezero_size 10000 -image_base 100000000" )
	endif()
	if(WARN_ALL)
		set(RELEASE_WARNING_FLAGS "-Wall")
	else()
		set(RELEASE_WARNING_FLAGS "")
	endif()

	if(NOT APPLE AND NOT "${CMAKE_CXX_COMPILER_ID}" STREQUAL "Clang")
		CHECK_CXX_COMPILER_FLAG("-Wno-unused-but-set-variable" HAS_UNUSED_BUT_SET_VARIABLE_WARNING)
		if(HAS_UNUSED_BUT_SET_VARIABLE_WARNING)
			set(WARNING_FLAGS "${WARNING_FLAGS} -Wno-unused-but-set-variable")
		endif(HAS_UNUSED_BUT_SET_VARIABLE_WARNING)
	endif()

	set(OTHER_FLAGS "")

	if(MINGW)
		set(OTHER_FLAGS "${OTHER_FLAGS} -mthreads -fexceptions")
	endif()

	set(CMAKE_CXX_FLAGS_RELEASE "-DNDEBUG ${RELEASE_WARNING_FLAGS} ${WARNING_FLAGS} ${OTHER_FLAGS} -ffast-math -Wall -pipe -funroll-loops")
	if(APPLE)
<<<<<<< HEAD
		set(CMAKE_OSX_ARCHITECTURES i386 CACHE STRING "do not build for 64-bit" FORCE)
		set(ARCH i386)
	endif()

	if(SANITIZE_ADDRESS)
		set(OTHER_FLAGS "${OTHER_FLAGS} -fsanitize=address")
	endif()

	if(ENABLE_CXX1Y)
		#set(STD_FLAGS "-std=c++1y -stdlib=libstdc++ -lc++")
		set(STD_FLAGS "-std=c++1y")
		if("${CMAKE_CXX_COMPILER_ID}" STREQUAL "GNU")
			set(STD_FLAGS "${STD_FLAGS} -lstdc++")
		endif()
		set(CMAKE_REQUIRED_FLAGS "${STD_FLAGS}")
		CHECK_CXX_SOURCE_RUNS("
			#include <shared_mutex>
			int main(int argc, char *argv[]) {
				std::shared_timed_mutex m;
				std::shared_lock<std::shared_timed_mutex> lock(m);
				lock.unlock();
				return 0;
			}
			"
			HAVE_SHARED_MUTEX)
	else()
		set(STD_FLAGS "-std=c++0x")
	endif()

	set(CMAKE_CXX_FLAGS_RELEASE "${STD_FLAGS} -DNDEBUG ${RELEASE_WARNING_FLAGS} ${WARNING_FLAGS} ${OTHER_FLAGS} -O3 -ffast-math -Wall -fomit-frame-pointer -pipe -funroll-loops")
	set(CMAKE_CXX_FLAGS_DEBUG "${STD_FLAGS} -g -O0 -Wall ${WARNING_FLAGS} ${OTHER_FLAGS}")
=======
		set(CMAKE_CXX_FLAGS_RELEASE "${CMAKE_CXX_FLAGS_RELEASE} -Os")
	else()
		set(CMAKE_CXX_FLAGS_RELEASE "${CMAKE_CXX_FLAGS_RELEASE} -O3 -fomit-frame-pointer")
	endif(APPLE)
	set(CMAKE_CXX_FLAGS_DEBUG "-g -O1 -Wall ${WARNING_FLAGS} ${OTHER_FLAGS}")
>>>>>>> ff36071d

	if(USE_GPROF)
		set(CMAKE_CXX_FLAGS_DEBUG "${CMAKE_CXX_FLAGS_DEBUG} -pg")
	endif()

	if(BUILD_SERVER)
		set_target_properties(${PROJECT_NAME}server PROPERTIES
				COMPILE_DEFINITIONS "SERVER")
	endif(BUILD_SERVER)

endif()

if(NOT HAVE_SHARED_MUTEX)
	# avoid empty value in cmake_config.h
	set(HAVE_SHARED_MUTEX 0)
endif()

#MESSAGE(STATUS "CMAKE_CXX_FLAGS_RELEASE=${CMAKE_CXX_FLAGS_RELEASE}")
#MESSAGE(STATUS "CMAKE_CXX_FLAGS_DEBUG=${CMAKE_CXX_FLAGS_DEBUG}")

#
# Installation
#
if(WIN32)
	if(NOT STATIC_BUILD)

	if(MINGWM10_DLL)
		install(FILES ${MINGWM10_DLL} DESTINATION ${BINDIR})
	endif()
	if(DEFINED ZLIB_DLL)
		install(FILES ${ZLIB_DLL} DESTINATION ${BINDIR})
	endif()
	if(USE_SOUND)
		if(OPENAL_DLL)
			install(FILES ${OPENAL_DLL} DESTINATION ${BINDIR})
		endif()
		if(OGG_DLL)
			install(FILES ${OGG_DLL} DESTINATION ${BINDIR})
		endif()
		if(VORBIS_DLL)
			install(FILES ${VORBIS_DLL} DESTINATION ${BINDIR})
		endif()
		if(VORBISFILE_DLL)
			install(FILES ${VORBISFILE_DLL} DESTINATION ${BINDIR})
		endif()
	endif()
	if(CURL_DLL)
		install(FILES ${CURL_DLL} DESTINATION ${BINDIR})
	endif()

	endif()
endif()

if(BUILD_CLIENT)
	install(TARGETS ${PROJECT_NAME} DESTINATION ${BINDIR})

	if(USE_GETTEXT)
		foreach(LOCALE ${GETTEXT_AVAILABLE_LOCALES})
			set_mo_paths(MO_BUILD_PATH MO_DEST_PATH ${LOCALE})
			set(MO_BUILD_PATH "${MO_BUILD_PATH}/${PROJECT_NAME}.mo")
			install(FILES ${MO_BUILD_PATH} DESTINATION ${MO_DEST_PATH})
		endforeach(LOCALE ${GETTEXT_AVAILABLE_LOCALES})
	endif()

	if(WIN32)
		if(DEFINED IRRLICHT_DLL AND NOT STATIC_BUILD)
			install(FILES ${IRRLICHT_DLL} DESTINATION ${BINDIR})
		endif()
		if(USE_GETTEXT)
			if(DEFINED GETTEXT_DLL AND NOT STATIC_BUILD)
				install(FILES ${GETTEXT_DLL} DESTINATION ${BINDIR})
			endif()
			if(DEFINED GETTEXT_ICONV_DLL AND NOT STATIC_BUILD)
				install(FILES ${GETTEXT_ICONV_DLL} DESTINATION ${BINDIR})
			endif()
		endif(USE_GETTEXT)
	endif()
endif(BUILD_CLIENT)

if(BUILD_SERVER)
	install(TARGETS ${PROJECT_NAME}server DESTINATION ${BINDIR})
endif(BUILD_SERVER)

if (USE_GETTEXT)
	set(MO_FILES)

	foreach(LOCALE ${GETTEXT_AVAILABLE_LOCALES})
		set(PO_FILE_PATH "${GETTEXT_PO_PATH}/${LOCALE}/minetest.po")
		set_mo_paths(MO_BUILD_PATH MO_DEST_PATH ${LOCALE})
		set(MO_FILE_PATH "${MO_BUILD_PATH}/${PROJECT_NAME}.mo")

		add_custom_command(OUTPUT ${MO_BUILD_PATH}
			COMMAND ${CMAKE_COMMAND} -E make_directory ${MO_BUILD_PATH}
			COMMENT "mo-update [${LOCALE}]: Creating locale directory.")

		add_custom_command(
			OUTPUT ${MO_FILE_PATH}
			COMMAND ${GETTEXT_MSGFMT} -o ${MO_FILE_PATH} ${PO_FILE_PATH}
			DEPENDS ${MO_BUILD_PATH} ${PO_FILE_PATH}
			WORKING_DIRECTORY "${GETTEXT_PO_PATH}/${LOCALE}"
			COMMENT "mo-update [${LOCALE}]: Creating mo file."
			)

		set(MO_FILES ${MO_FILES} ${MO_FILE_PATH})
	endforeach(LOCALE ${GETTEXT_AVAILABLE_LOCALES})

	add_custom_target(translations ALL COMMENT "mo update" DEPENDS ${MO_FILES})
endif(USE_GETTEXT)

# Subdirectories

if (SQLITE3_FOUND)
else (SQLITE3_FOUND)
	add_subdirectory(sqlite)
endif (SQLITE3_FOUND)

if (BUILD_CLIENT AND USE_FREETYPE)
	add_subdirectory(cguittfont)
endif (BUILD_CLIENT AND USE_FREETYPE)

if (JSON_FOUND)
else (JSON_FOUND)
	add_subdirectory(json)
endif (JSON_FOUND)

configure_file(
	"${PROJECT_SOURCE_DIR}/cmake_config.h.in"
	"${PROJECT_BINARY_DIR}/cmake_config.h"
)

#end<|MERGE_RESOLUTION|>--- conflicted
+++ resolved
@@ -577,13 +577,12 @@
 		${PLATFORM_LIBS}
 		${CLIENT_PLATFORM_LIBS}
 	)
-<<<<<<< HEAD
 	if(STATIC_BUILD AND USE_GETTEXT)
 		target_link_libraries(
 			${PROJECT_NAME}
 			${ICONV_LIBRARY}
 		)
-=======
+	endif()
 	if(APPLE)
 		target_link_libraries(
 			${minetest_LIBS}
@@ -593,7 +592,6 @@
 		target_link_libraries(
 			${minetest_LIBS}
 		)
->>>>>>> ff36071d
 	endif()
 	if(USE_CURL)
 		target_link_libraries(
@@ -706,12 +704,6 @@
 		set(OTHER_FLAGS "${OTHER_FLAGS} -mthreads -fexceptions")
 	endif()
 
-	set(CMAKE_CXX_FLAGS_RELEASE "-DNDEBUG ${RELEASE_WARNING_FLAGS} ${WARNING_FLAGS} ${OTHER_FLAGS} -ffast-math -Wall -pipe -funroll-loops")
-	if(APPLE)
-<<<<<<< HEAD
-		set(CMAKE_OSX_ARCHITECTURES i386 CACHE STRING "do not build for 64-bit" FORCE)
-		set(ARCH i386)
-	endif()
 
 	if(SANITIZE_ADDRESS)
 		set(OTHER_FLAGS "${OTHER_FLAGS} -fsanitize=address")
@@ -738,15 +730,15 @@
 		set(STD_FLAGS "-std=c++0x")
 	endif()
 
-	set(CMAKE_CXX_FLAGS_RELEASE "${STD_FLAGS} -DNDEBUG ${RELEASE_WARNING_FLAGS} ${WARNING_FLAGS} ${OTHER_FLAGS} -O3 -ffast-math -Wall -fomit-frame-pointer -pipe -funroll-loops")
-	set(CMAKE_CXX_FLAGS_DEBUG "${STD_FLAGS} -g -O0 -Wall ${WARNING_FLAGS} ${OTHER_FLAGS}")
-=======
+	set(CMAKE_CXX_FLAGS_RELEASE "${STD_FLAGS} -DNDEBUG ${RELEASE_WARNING_FLAGS} ${WARNING_FLAGS} ${OTHER_FLAGS} -ffast-math -Wall -pipe -funroll-loops")
+
+	if(APPLE)
 		set(CMAKE_CXX_FLAGS_RELEASE "${CMAKE_CXX_FLAGS_RELEASE} -Os")
 	else()
 		set(CMAKE_CXX_FLAGS_RELEASE "${CMAKE_CXX_FLAGS_RELEASE} -O3 -fomit-frame-pointer")
-	endif(APPLE)
-	set(CMAKE_CXX_FLAGS_DEBUG "-g -O1 -Wall ${WARNING_FLAGS} ${OTHER_FLAGS}")
->>>>>>> ff36071d
+	endif()
+
+	set(CMAKE_CXX_FLAGS_DEBUG "${STD_FLAGS} -g -O0 -Wall ${WARNING_FLAGS} ${OTHER_FLAGS}")
 
 	if(USE_GPROF)
 		set(CMAKE_CXX_FLAGS_DEBUG "${CMAKE_CXX_FLAGS_DEBUG} -pg")
