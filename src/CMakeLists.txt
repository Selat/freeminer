--- conflicted
+++ resolved
@@ -669,13 +669,8 @@
 		${SQLITE3_LIBRARY}
 		${LUA_LIBRARY}
 		${JSON_LIBRARY}
-<<<<<<< HEAD
-		${OPENGLES2_LIBRARIES}
-		${EGL_LIBRARIES}
 		${MSGPACK_LIBRARIES}
 		enet
-=======
->>>>>>> af676010
 		${PLATFORM_LIBS}
 		${CLIENT_PLATFORM_LIBS}
 	)
