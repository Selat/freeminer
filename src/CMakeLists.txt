project(freeminer)
cmake_minimum_required( VERSION 2.6 )

INCLUDE(CheckCSourceRuns)
INCLUDE(CheckIncludeFiles)
INCLUDE(CheckCXXSourceRuns)

# test compiler capabilities

if(MSVC)
else()
	option(ENABLE_CXX1Y "Try use C++14 features (shared_mutex) *experimental!*" 0)
	if(ENABLE_CXX1Y)
		#set(STD_FLAGS "-std=c++1y -stdlib=libstdc++ -lc++")
		set(STD_FLAGS "-std=c++1y")
		if("${CMAKE_CXX_COMPILER_ID}" STREQUAL "GNU")
			set(STD_FLAGS "${STD_FLAGS} -lstdc++")
		endif()
		set(CMAKE_REQUIRED_FLAGS "${STD_FLAGS}")
		CHECK_CXX_SOURCE_RUNS("
			#include <shared_mutex>
			int main(int argc, char *argv[]) {
				std::shared_timed_mutex m;
				std::shared_lock<std::shared_timed_mutex> lock(m);
				lock.unlock();
				return 0;
			}
			"
			HAVE_SHARED_MUTEX)
	else()
		if(WIN32) # http://forum.freeminer.org/threads/building-errors.182/#post-1855
			set(STD_FLAGS "-std=gnu++0x")
		else()
			set(STD_FLAGS "-std=c++0x")
		endif()
	endif()
endif()

set(CMAKE_REQUIRED_FLAGS "${STD_FLAGS}")
set(CMAKE_REQUIRED_LIBRARIES "-lstdc++")
CHECK_CXX_SOURCE_RUNS("
	#include <string>
	thread_local std::string test;
	int main(int argc, char *argv[]) {
		test = __LINE__;
		return 0;
	}
	"
	HAVE_THREAD_LOCAL)
if(NOT HAVE_THREAD_LOCAL)
	set(HAVE_THREAD_LOCAL 0)
endif()

set(CMAKE_REQUIRED_FLAGS "${STD_FLAGS} -pthread")
CHECK_CXX_SOURCE_RUNS("
	#include <future>
	int main(int argc, char *argv[]) {
		std::future<void> updateDrawList_future;
		bool allow = false;
		if (updateDrawList_future.valid()) {
			auto res = updateDrawList_future.wait_for(std::chrono::milliseconds(0));
			if (res == std::future_status::timeout)
				allow = false;
		}
		if (false)
			updateDrawList_future = std::async(std::launch::async, [](){ });
		return 0;
	}
	"
	HAVE_FUTURE)
if(NOT HAVE_FUTURE)
	set(HAVE_FUTURE 0)
endif()

set(CMAKE_REQUIRED_FLAGS "")

option(ENABLE_THREADS "Use more threads (might be slower on 1-2 core machines)" 1)

if(ENABLE_THREADS)
	set(ENABLE_THREADS 1)
else()
	set(ENABLE_THREADS 0)
endif()

if(STATIC_BUILD)
	set(STATIC_BUILD 1)
else()
	set(STATIC_BUILD 0)
endif()


# Set some random things default to not being visible in the GUI
mark_as_advanced(EXECUTABLE_OUTPUT_PATH LIBRARY_OUTPUT_PATH)
mark_as_advanced(SQLITE3_INCLUDE_DIR SQLITE3_LIBRARY)
mark_as_advanced(JSON_INCLUDE_DIR JSON_LIBRARY)

option(ENABLE_CURL "Enable cURL support for fetching media" 1)

if (NOT ENABLE_CURL)
	mark_as_advanced(CLEAR CURL_LIBRARY CURL_INCLUDE_DIR)
endif(NOT ENABLE_CURL)

if( ENABLE_CURL )
	find_package(CURL)
endif( ENABLE_CURL )
set(USE_CURL 0)
if (CURL_FOUND AND ENABLE_CURL)
	message(STATUS "cURL support enabled")
	set(USE_CURL 1)
endif(CURL_FOUND AND ENABLE_CURL)

# user-visible option to enable/disable gettext usage
if(BUILD_CLIENT)
OPTION(ENABLE_GETTEXT "Use GetText for internationalization" 1)
else()
OPTION(ENABLE_GETTEXT "Use GetText for internationalization" 0)
endif()

# this is only set to 1 if gettext is enabled _and_ available
set(USE_GETTEXT 0)

if(ENABLE_GETTEXT)
	find_package(GettextLib)
else()
	MARK_AS_ADVANCED(GETTEXT_ICONV_DLL GETTEXT_INCLUDE_DIR GETTEXT_LIBRARY GETTEXT_MSGFMT)
endif()

if(GETTEXT_FOUND AND ENABLE_GETTEXT)
	message(STATUS "gettext include path: ${GETTEXT_INCLUDE_DIR}")
	message(STATUS "gettext msgfmt path: ${GETTEXT_MSGFMT}")
	if(WIN32)
		message(STATUS "gettext library: ${GETTEXT_LIBRARY}")
		message(STATUS "gettext dll: ${GETTEXT_DLL}")
		message(STATUS "gettext iconv dll: ${GETTEXT_ICONV_DLL}")
	endif()
	set(USE_GETTEXT 1)
	message(STATUS "GetText enabled; locales found: ${GETTEXT_AVAILABLE_LOCALES}")
elseif(GETTEXT_FOUND AND NOT ENABLE_GETTEXT)
	MESSAGE(STATUS "GetText found but disabled;")
else(GETTEXT_FOUND AND ENABLE_GETTEXT)
	message(STATUS "GetText disabled")
endif(GETTEXT_FOUND AND ENABLE_GETTEXT)

# user visible option to enable/disable sound
if(BUILD_CLIENT)
OPTION(ENABLE_SOUND "Enable sound" ON)
else()
OPTION(ENABLE_SOUND "Enable sound" OFF)
endif()

# this is only set to 1 if sound is enabled _and_ available
set(USE_SOUND 0)
set(SOUND_PROBLEM 0)

if(ENABLE_SOUND AND BUILD_CLIENT)
	# Sound libraries
	find_package(OpenAL)
	find_package(Vorbis)
	if(NOT OPENAL_FOUND)
		message(STATUS "Sound enabled, but OpenAL not found!")
		set(SOUND_PROBLEM 1)
		MARK_AS_ADVANCED(CLEAR OPENAL_LIBRARY OPENAL_INCLUDE_DIR)
	endif()
	if(NOT VORBIS_FOUND)
		message(STATUS "Sound enabled, but Vorbis libraries not found!")
		set(SOUND_PROBLEM 1)
		MARK_AS_ADVANCED(CLEAR OGG_INCLUDE_DIR VORBIS_INCLUDE_DIR OGG_LIBRARY VORBIS_LIBRARY VORBISFILE_LIBRARY)
	endif()
	if(OPENAL_FOUND AND VORBIS_FOUND)
		set(USE_SOUND 1)
		message(STATUS "Sound enabled")
	endif()
endif(ENABLE_SOUND AND BUILD_CLIENT)

if(SOUND_PROBLEM)
	message(FATAL_ERROR "Sound enabled, but cannot be used.\n"
		"To continue, either fill in the required paths or disable sound. (-DENABLE_SOUND=0)")
endif()
if(USE_SOUND)
	set(sound_SRCS sound_openal.cpp)
	set(SOUND_INCLUDE_DIRS
		${OPENAL_INCLUDE_DIR}
		${VORBIS_INCLUDE_DIR}
		${OGG_INCLUDE_DIR}
		)
	set(SOUND_LIBRARIES
		${OPENAL_LIBRARY}
		${VORBIS_LIBRARIES}
		)
endif()

if(BUILD_CLIENT)
option(ENABLE_FREETYPE "Enable freetype2 (truetype fonts and basic unicode support)" ON)
else()
option(ENABLE_FREETYPE "Enable freetype2 (truetype fonts and basic unicode support)" OFF)
endif()
set(USE_FREETYPE 0)
if(ENABLE_FREETYPE)
	set(USE_FREETYPE 1)
endif(ENABLE_FREETYPE)

if(NOT MSVC)
	set(USE_GPROF 0 CACHE BOOL "Use -pg flag for g++")
endif()

# Use cmake_config.h
add_definitions ( -DUSE_CMAKE_CONFIG_H )

if(WIN32)
	# Windows
	if(MSVC) # MSVC Specifics
		# Surpress some useless warnings
		add_definitions ( /D "_CRT_SECURE_NO_DEPRECATE" /W1 )
	else() # Probably MinGW = GCC
		set(PLATFORM_LIBS ws2_32.lib)
	endif()
	# Zlib stuff
	set(ZLIB_INCLUDE_DIR "${PROJECT_SOURCE_DIR}/../../zlib/zlib-1.2.5"
			CACHE PATH "Zlib include directory")
	set(ZLIB_LIBRARIES "${PROJECT_SOURCE_DIR}/../../zlib125dll/dll32/zlibwapi.lib"
			CACHE FILEPATH "Path to zlibwapi.lib")
	if(NOT STATIC_BUILD)
		set(ZLIB_DLL "${PROJECT_SOURCE_DIR}/../../zlib125dll/dll32/zlibwapi.dll"
				CACHE FILEPATH "Path to zlibwapi.dll (for installation)")
	endif()
	set(IRRLICHT_SOURCE_DIR "${PROJECT_SOURCE_DIR}/../../irrlicht-1.7.2"
			CACHE PATH "irrlicht dir")
	if(USE_FREETYPE)
		set(FREETYPE_INCLUDE_DIR_ft2build "${PROJECT_SOURCE_DIR}/../../freetype2/include/"
				CACHE PATH "freetype include dir")
		set(FREETYPE_INCLUDE_DIR_freetype2 "${PROJECT_SOURCE_DIR}/../../freetype2/include/freetype"
				CACHE PATH "freetype include dir")
		set(FREETYPE_LIBRARY "${PROJECT_SOURCE_DIR}/../../freetype2/objs/win32/vc2005/freetype247.lib"
				CACHE FILEPATH "Path to freetype247.lib")
	endif(USE_FREETYPE)
	if(ENABLE_SOUND)
		set(OPENAL_DLL "" CACHE FILEPATH "Path to OpenAL32.dll for installation (optional)")
		set(OGG_DLL "" CACHE FILEPATH "Path to libogg.dll for installation (optional)")
		set(VORBIS_DLL "" CACHE FILEPATH "Path to libvorbis.dll for installation (optional)")
		set(VORBISFILE_DLL "" CACHE FILEPATH "Path to libvorbisfile.dll for installation (optional)")
	endif()
else()
	# Unix probably
	if(BUILD_CLIENT)
		find_package(X11 REQUIRED)
		find_package(OpenGL REQUIRED)
		find_package(JPEG REQUIRED)
		find_package(BZip2 REQUIRED)
		find_package(PNG REQUIRED)
		if(APPLE)
			FIND_LIBRARY(CARBON_LIB Carbon)
			FIND_LIBRARY(COCOA_LIB Cocoa)
			FIND_LIBRARY(IOKIT_LIB IOKit)
			mark_as_advanced(
				CARBON_LIB
				COCOA_LIB
				IOKIT_LIB
			)
			SET(CLIENT_PLATFORM_LIBS ${CLIENT_PLATFORM_LIBS} ${CARBON_LIB} ${COCOA_LIB} ${IOKIT_LIB})
		endif(APPLE)
	endif(BUILD_CLIENT)
	find_package(ZLIB REQUIRED)
	set(PLATFORM_LIBS -lpthread ${CMAKE_DL_LIBS})
	if(APPLE)
		set(PLATFORM_LIBS "-framework CoreFoundation" ${PLATFORM_LIBS})
	else()
		set(PLATFORM_LIBS -lrt ${PLATFORM_LIBS})
	endif(APPLE)
	#set(CLIENT_PLATFORM_LIBS -lXxf86vm)
	# This way Xxf86vm is found on OpenBSD too
	find_library(XXF86VM_LIBRARY Xxf86vm)
	mark_as_advanced(XXF86VM_LIBRARY)
	set(CLIENT_PLATFORM_LIBS ${CLIENT_PLATFORM_LIBS} ${XXF86VM_LIBRARY})
endif()

find_package(Sqlite3 REQUIRED)
find_package(Json REQUIRED)

if(${CMAKE_SYSTEM_PROCESSOR} MATCHES "arm")
option(ENABLE_GLES "Enable OpenGL ES support (ARM, android. special irrlicht version needed!)" 1)
else()
option(ENABLE_GLES "Enable OpenGL ES support (ARM, android. special irrlicht version needed!)" 0)
mark_as_advanced(ENABLE_GLES)
endif()
if(BUILD_CLIENT AND ENABLE_GLES)
	find_package(OpenGLES2)
endif()

if(USE_FREETYPE)
	if(${CMAKE_SYSTEM} MATCHES "FreeBSD")
		#PkgConfig not worked. result: /usr/bin/ld: cannot find -lfreetype
	elseif(UNIX)
		include(FindPkgConfig)
		if(PKG_CONFIG_FOUND)
			pkg_check_modules(FREETYPE QUIET freetype2)
			if(FREETYPE_FOUND)
				SET(FREETYPE_PKGCONFIG_FOUND TRUE)
				SET(FREETYPE_LIBRARY ${FREETYPE_LIBRARIES})
				# because cmake is idiotic
				string(REPLACE ";" " " FREETYPE_CFLAGS_STR ${FREETYPE_CFLAGS})
				string(REPLACE ";" " " FREETYPE_LDFLAGS_STR ${FREETYPE_LDFLAGS})
			endif(FREETYPE_FOUND)
		endif(PKG_CONFIG_FOUND)
	endif()
	if(NOT FREETYPE_FOUND)
		find_package(Freetype REQUIRED)
	endif(NOT FREETYPE_FOUND)
	set(CGUITTFONT_INCLUDE_DIR "${CMAKE_CURRENT_SOURCE_DIR}/cguittfont")
	set(CGUITTFONT_LIBRARY cguittfont)
endif(USE_FREETYPE)

if (NOT DISABLE_LUAJIT)
	find_library(LUA_LIBRARY luajit
			NAMES luajit-5.1)
	find_path(LUA_INCLUDE_DIR luajit.h
		NAMES luajit.h
		PATH_SUFFIXES luajit-2.0)
	message (STATUS "LuaJIT library: ${LUA_LIBRARY}")
	message (STATUS "LuaJIT headers: ${LUA_INCLUDE_DIR}")
else (NOT ${DISABLE_LUAJIT} MATCHES "1")
	message (STATUS "LuaJIT detection disabled! (DISABLE_LUAJIT=1)")
	set(LUA_LIBRARY "")
	set(LUA_INCLUDE_DIR "")
endif (NOT DISABLE_LUAJIT)

set(USE_LUAJIT 0)
if(LUA_LIBRARY AND LUA_INCLUDE_DIR)
	message (STATUS "LuaJIT found, checking for broken versions...")
	if(CMAKE_CROSSCOMPILING)
		message(WARNING "Cross-compiling enabled, assuming LuaJIT is not broken")
		set(VALID_LUAJIT_VERSION 1)
	else(CMAKE_CROSSCOMPILING)
		set(BACKUP_REQUIRED_INCS CMAKE_REQUIRED_INCLUDES)
		set(CMAKE_REQUIRED_INCLUDES "${CMAKE_REQUIRED_INCLUDES} ${LUA_INCLUDE_DIR}")
		CHECK_CXX_SOURCE_RUNS("
			#include <luajit.h>
			#include <stdio.h>
			#include <string.h>

			#define ARRAYSIZE(a) (sizeof(a) / sizeof((a)[0]))

			static char *broken_luajit_versions[] = {
					\"LuaJIT 2.0.0-beta7\",
					\"LuaJIT 2.0.0-beta6\",
					\"LuaJIT 2.0.0-beta5\",
					\"LuaJIT 2.0.0-beta4\",
					\"LuaJIT 2.0.0-beta3\",
					\"LuaJIT 2.0.0-beta2\",
					\"LuaJIT 2.0.0-beta1\"
			};

			int main(int argc, char *argv[]) {
				unsigned int i;
				for (i = 0; i < ARRAYSIZE(broken_luajit_versions); i++) {
					if (strcmp(LUAJIT_VERSION, broken_luajit_versions[i]) == 0) {
						return 1;
					}
				}
				return 0;
			}
			"
			VALID_LUAJIT_VERSION)
		set(CMAKE_REQUIRED_INCLUDES BACKUP_REQUIRED_INCS)
	endif(CMAKE_CROSSCOMPILING)
	if (VALID_LUAJIT_VERSION)
		message (STATUS "LuaJIT version ok")
		set(USE_LUAJIT 1)
	else (VALID_LUAJIT_VERSION)
		message (STATUS "LuaJIT versions till 2.0.0beta7 known to be broken, update to at least beta8")
		set(USE_LUAJIT 0)
	endif (VALID_LUAJIT_VERSION)
endif (LUA_LIBRARY AND LUA_INCLUDE_DIR)

if(NOT USE_LUAJIT)
	message (STATUS "LuaJIT not found, using bundled Lua.")
	set(LUA_INCLUDE_DIR "${PROJECT_SOURCE_DIR}/lua/src")
	set(LUA_LIBRARY "lua")
	add_subdirectory(lua)
endif(NOT USE_LUAJIT)

mark_as_advanced(LUA_LIBRARY)
mark_as_advanced(LUA_INCLUDE_DIR)

set(USE_LEVELDB 0)

OPTION(ENABLE_LEVELDB "Enable LevelDB backend" ON)

if(ENABLE_LEVELDB)
	find_library(LEVELDB_LIBRARY leveldb)
	find_path(LEVELDB_INCLUDE_DIR db.h PATH_SUFFIXES leveldb)
	message (STATUS "LevelDB library: ${LEVELDB_LIBRARY}")
	message (STATUS "LevelDB headers: ${LEVELDB_INCLUDE_DIR}")
	find_library(SNAPPY_LIBRARY snappy)
	find_path(SNAPPY_INCLUDE_DIR snappy.h PATH_SUFFIXES snappy)
	message (STATUS "Snappy library: ${SNAPPY_LIBRARY}")
	message (STATUS "Snappy headers: ${SNAPPY_INCLUDE_DIR}")   
	if(LEVELDB_LIBRARY AND LEVELDB_INCLUDE_DIR AND SNAPPY_LIBRARY AND SNAPPY_INCLUDE_DIR)
		set(USE_LEVELDB 1)
		message(STATUS "LevelDB backend enabled")
		include_directories(${LEVELDB_INCLUDE_DIR} ${SNAPPY_INCLUDE_DIR})
	else(LEVELDB_LIBRARY AND LEVELDB_INCLUDE_DIR AND SNAPPY_LIBRARY AND SNAPPY_INCLUDE_DIR)
		set(USE_LEVELDB 0)
		message(STATUS "LevelDB not found!")
	endif(LEVELDB_LIBRARY AND LEVELDB_INCLUDE_DIR AND SNAPPY_LIBRARY AND SNAPPY_INCLUDE_DIR)
endif(ENABLE_LEVELDB)

# this is needed because VS builds install LevelDB via nuget
if(FORCE_LEVELDB)
	set(USE_LEVELDB 1)
endif()

#option(ENABLE_MANDELBULBER "Use Mandelbulber source to generate more fractals in math mapgen" OFF)
set(USE_MANDELBULBER 1)
#find_package(Mandelbulber)

option(ENABLE_IPV4_DEFAULT "Do not use ipv6 dual socket " OFF)
if(ENABLE_IPV4_DEFAULT)
	set(USE_IPV4_DEFAULT 1)
else()
	set(USE_IPV4_DEFAULT 0)
endif()

set(USE_REDIS 0)

OPTION(ENABLE_REDIS "Enable redis backend" 1)

if(ENABLE_REDIS)
	find_library(REDIS_LIBRARY hiredis)
	find_path(REDIS_INCLUDE_DIR hiredis.h PATH_SUFFIXES hiredis)
	message(STATUS "redis library: ${REDIS_LIBRARY}")
	message(STATUS "redis headers: ${REDIS_INCLUDE_DIR}")
	if(REDIS_LIBRARY AND REDIS_INCLUDE_DIR)
		set(USE_REDIS 1)
		message(STATUS "redis backend enabled")
		include_directories(${REDIS_INCLUDE_DIR})
	else(REDIS_LIBRARY AND REDIS_INCLUDE_DIR)
		set(USE_REDIS 0)
		message(STATUS "redis not found!")
	endif(REDIS_LIBRARY AND REDIS_INCLUDE_DIR)
endif(ENABLE_REDIS)

CHECK_INCLUDE_FILES(endian.h HAVE_ENDIAN_H)

if(HAVE_ENDIAN_H)
	set(HAVE_ENDIAN_H 1)
else()
	set(HAVE_ENDIAN_H 0)
endif()

configure_file(
	"${PROJECT_SOURCE_DIR}/cmake_config.h.in"
	"${PROJECT_BINARY_DIR}/cmake_config.h"
)

# Add a target that always rebuilds cmake_config_githash.h
add_custom_target(GenerateVersion
	COMMAND ${CMAKE_COMMAND}
	-D "GENERATE_VERSION_SOURCE_DIR=${CMAKE_CURRENT_SOURCE_DIR}"
	-D "GENERATE_VERSION_BINARY_DIR=${CMAKE_CURRENT_BINARY_DIR}"
	-D "VERSION_STRING=${VERSION_STRING}"
	-D "VERSION_EXTRA=${VERSION_EXTRA}"
	-P "${CMAKE_SOURCE_DIR}/cmake/Modules/GenerateVersion.cmake"
	WORKING_DIRECTORY "${CMAKE_CURRENT_SOURCE_DIR}")

add_subdirectory(jthread)
add_subdirectory(script)
add_subdirectory(util)


set(FMcommon_SRCS
	circuit.cpp
	circuit_element.cpp
	circuit_element_virtual.cpp
	key_value_storage.cpp
	fmbitset.cpp
	mapgen_v5.cpp
	mapgen_indev.cpp
	mapgen_math.cpp
	log_types.cpp
	profiler.cpp
	stat.cpp
)

set(common_SRCS
	ban.cpp
	base64.cpp
	cavegen.cpp
	clientiface.cpp
	collision.cpp
	connection.cpp
	content_abm.cpp
	content_mapnode.cpp
	content_nodemeta.cpp
	content_sao.cpp
	convert_json.cpp
	craftdef.cpp
	database-dummy.cpp
	database-leveldb.cpp
	database-redis.cpp
	database-sqlite3.cpp
	database.cpp
	debug.cpp
	defaultsettings.cpp
	dungeongen.cpp
	emerge.cpp
	environment.cpp
	filesys.cpp
	genericobject.cpp
	gettext.cpp
	httpfetch.cpp
	inventory.cpp
	inventorymanager.cpp
	itemdef.cpp
	light.cpp
	log.cpp
	map.cpp
	mapblock.cpp
	mapgen.cpp
	mapgen_singlenode.cpp
	mapgen_v5.cpp
	mapgen_v6.cpp
	mapgen_v7.cpp
	mapnode.cpp
	mapsector.cpp
	mg_biome.cpp
	mg_decoration.cpp
	mg_ore.cpp
	mg_schematic.cpp
	mods.cpp
	nameidmapping.cpp
	nodedef.cpp
	nodemetadata.cpp
	nodetimer.cpp
	noise.cpp
	object_properties.cpp
	pathfinder.cpp
	player.cpp
	porting.cpp
	quicktune.cpp
	rollback.cpp
	rollback_interface.cpp
	serialization.cpp
	server.cpp
	serverlist.cpp
	serverobject.cpp
	settings.cpp
	sha1.cpp
	socket.cpp
	sound.cpp
	staticobject.cpp
	subgame.cpp
	test.cpp
	tool.cpp
	treegen.cpp
	version.cpp
	voxel.cpp
	voxelalgorithms.cpp
	${JTHREAD_SRCS}
	${common_SCRIPT_SRCS}
	${UTIL_SRCS}
	${FMcommon_SRCS}
)

# This gives us the icon and file version information
if(WIN32)
	set(WINRESOURCE_FILE ${CMAKE_CURRENT_SOURCE_DIR}/../misc/winresource.rc)
	if(MINGW)
		if(NOT CMAKE_RC_COMPILER)
			set(CMAKE_RC_COMPILER "windres.exe")
		endif()
		ADD_CUSTOM_COMMAND(OUTPUT ${CMAKE_CURRENT_BINARY_DIR}/winresource_rc.o
			COMMAND ${CMAKE_RC_COMPILER} -I${CMAKE_CURRENT_SOURCE_DIR} -I${CMAKE_CURRENT_BINARY_DIR}
			-i${WINRESOURCE_FILE}
			-o ${CMAKE_CURRENT_BINARY_DIR}/winresource_rc.o
			WORKING_DIRECTORY ${CMAKE_CURRENT_SOURCE_DIR}
			DEPENDS ${WINRESOURCE_FILE})
		SET(common_SRCS ${common_SRCS} ${CMAKE_CURRENT_BINARY_DIR}/winresource_rc.o)
	else(MINGW) # Probably MSVC
		set(common_SRCS ${common_SRCS} ${WINRESOURCE_FILE})
	endif(MINGW)
endif()

set(FMclient_SRCS
	FMColoredString.cpp
	gsmapper.cpp
	guiTextInputMenu.cpp
)

# Client sources
set(minetest_SRCS
	${common_SRCS}
	${sound_SRCS}
	camera.cpp
	chat.cpp
	client.cpp
	clientmap.cpp
	clientmedia.cpp
	clientobject.cpp
	clouds.cpp
	content_cao.cpp
	content_cso.cpp
	content_mapblock.cpp
	convert_json.cpp
	drawscene.cpp
	filecache.cpp
	fontengine.cpp
	game.cpp
	guiChatConsole.cpp
	guiEngine.cpp
	guiFileSelectMenu.cpp
	guiFormSpecMenu.cpp
	guiKeyChangeMenu.cpp
	guiPasswordChange.cpp
	guiTable.cpp
	guiVolumeChange.cpp
	hud.cpp
	keycode.cpp
	localplayer.cpp
	main.cpp
	mapblock_mesh.cpp
	mesh.cpp
	particles.cpp
	shader.cpp
	sky.cpp
	tile.cpp
	wieldmesh.cpp
	${minetest_SCRIPT_SRCS}
	${FMclient_SRCS}
)

if(USE_FREETYPE)
	set(minetest_SRCS
		${minetest_SRCS}
		intlGUIEditBox.cpp
		FMStaticText.cpp
	)
endif(USE_FREETYPE)

list(SORT minetest_SRCS)

# Server sources
set(minetestserver_SRCS
	${common_SRCS}
	main.cpp
)
list(SORT minetestserver_SRCS)

include_directories(
	${PROJECT_BINARY_DIR}
	${PROJECT_SOURCE_DIR}
	${IRRLICHT_INCLUDE_DIR}
	${ZLIB_INCLUDE_DIR}
	${CMAKE_BUILD_TYPE}
	${PNG_INCLUDE_DIR}
	${GETTEXT_INCLUDE_DIR}
	${SOUND_INCLUDE_DIRS}
	${SQLITE3_INCLUDE_DIR}
	${LUA_INCLUDE_DIR}
	${JSON_INCLUDE_DIR}
	${PROJECT_SOURCE_DIR}/script
)

if(USE_FREETYPE)
	include_directories(
		${FREETYPE_INCLUDE_DIRS}
		${CGUITTFONT_INCLUDE_DIR}
	)
endif(USE_FREETYPE)

if(USE_CURL)
	include_directories(
		${CURL_INCLUDE_DIR}
	)
endif(USE_CURL)

set(EXECUTABLE_OUTPUT_PATH "${CMAKE_SOURCE_DIR}/bin")

if(BUILD_CLIENT)
	add_executable(${PROJECT_NAME} ${minetest_SRCS})
	add_dependencies(${PROJECT_NAME} GenerateVersion)
	set(minetest_LIBS
		${PROJECT_NAME}
		${ZLIB_LIBRARIES}
		${IRRLICHT_LIBRARY}
		${OPENGLES2_LIBRARIES}
		${EGL_LIBRARIES}
		${OPENGL_LIBRARIES}
		${JPEG_LIBRARIES}
		${BZIP2_LIBRARIES}
		${PNG_LIBRARIES}
		${X11_LIBRARIES}
		${GETTEXT_LIBRARY}
		${SOUND_LIBRARIES}
		${SQLITE3_LIBRARY}
		${LUA_LIBRARY}
		${JSON_LIBRARY}
		${PLATFORM_LIBS}
		${CLIENT_PLATFORM_LIBS}
	)
	if(STATIC_BUILD AND USE_GETTEXT)
		target_link_libraries(
			${PROJECT_NAME}
			${ICONV_LIBRARY}
		)
	endif()
	if(APPLE)
		target_link_libraries(
			${minetest_LIBS}
			${ICONV_LIBRARY}
		)
	else()
		target_link_libraries(
			${minetest_LIBS}
		)
	endif()
	if(USE_CURL)
		target_link_libraries(
			${PROJECT_NAME}
			${CURL_LIBRARY}
		)
	endif(USE_CURL)
	if(USE_FREETYPE)
		if(FREETYPE_PKGCONFIG_FOUND)
			set_target_properties(${PROJECT_NAME}
				PROPERTIES
				COMPILE_FLAGS "${FREETYPE_CFLAGS_STR}"
			)
		endif(FREETYPE_PKGCONFIG_FOUND)
		target_link_libraries(
			${PROJECT_NAME}
			${FREETYPE_LIBRARY}
			${CGUITTFONT_LIBRARY}
		)
	endif(USE_FREETYPE)
	if (USE_LEVELDB AND NOT FORCE_LEVELDB)
		target_link_libraries(${PROJECT_NAME} ${LEVELDB_LIBRARY} ${SNAPPY_LIBRARY})
	endif(USE_LEVELDB AND NOT FORCE_LEVELDB)
	if (USE_REDIS)
		target_link_libraries(${PROJECT_NAME} ${REDIS_LIBRARY})
	endif(USE_REDIS)
endif(BUILD_CLIENT)

if(BUILD_SERVER)
	add_executable(${PROJECT_NAME}server ${minetestserver_SRCS})
	add_dependencies(${PROJECT_NAME}server GenerateVersion)
	target_link_libraries(
		${PROJECT_NAME}server
		${ZLIB_LIBRARIES}
		${SQLITE3_LIBRARY}
		${JSON_LIBRARY}
		${GETTEXT_LIBRARY}
		${LUA_LIBRARY}
		${PLATFORM_LIBS}
	)
	if (USE_LEVELDB)
		target_link_libraries(${PROJECT_NAME}server ${LEVELDB_LIBRARY} ${SNAPPY_LIBRARY})
	endif(USE_LEVELDB)
	if (USE_REDIS)
		target_link_libraries(${PROJECT_NAME}server ${REDIS_LIBRARY})
	endif(USE_REDIS)
	if(USE_CURL)
		target_link_libraries(
			${PROJECT_NAME}server
			${CURL_LIBRARY}
		)
	endif(USE_CURL)
endif(BUILD_SERVER)


#
# Set some optimizations and tweaks
#

include(CheckCXXCompilerFlag)


if(MSVC)
	# Visual Studio

	# EHa enables SEH exceptions (used for catching segfaults)
	set(CMAKE_CXX_FLAGS_RELEASE "/EHa /O2 /Ob2 /Oi /Ot /Oy /GL /FD /MT /GS- /arch:SSE /fp:fast /D NDEBUG /D _HAS_ITERATOR_DEBUGGING=0 /TP")
	#set(CMAKE_EXE_LINKER_FLAGS_RELEASE "/LTCG /NODEFAULTLIB:\"libcmtd.lib\" /NODEFAULTLIB:\"libcmt.lib\"")
	set(CMAKE_EXE_LINKER_FLAGS_RELEASE "/LTCG")

	# Debug build doesn't catch exceptions by itself
	# Add some optimizations because otherwise it's VERY slow
	set(CMAKE_CXX_FLAGS_DEBUG "/MTd /Zi /Ob0 /Od /RTC1")

	if (STATIC_BUILD)
		set(CMAKE_CXX_FLAGS_RELEASE "${CMAKE_CXX_FLAGS_RELEASE} /D _IRR_STATIC_LIB_ /D AL_LIBTYPE_STATIC /D CURL_STATICLIB")
		set(CMAKE_CXX_FLAGS_DEBUG "${CMAKE_CXX_FLAGS_DEBUG} /D _IRR_STATIC_LIB_ /D AL_LIBTYPE_STATIC /D CURL_STATICLIB")
	endif()

	# Flags for C files (sqlite)
	# /MT = Link statically with standard library stuff
	set(CMAKE_C_FLAGS_RELEASE "/O2 /Ob2 /MT")

	if(BUILD_SERVER)
		set_target_properties(${PROJECT_NAME}server PROPERTIES
				COMPILE_DEFINITIONS "SERVER")
	endif(BUILD_SERVER)

	target_link_libraries(${PROJECT_NAME} shlwapi.lib)
	add_definitions(-DNOMINMAX)

else()
	# Probably GCC
	if(APPLE)
		SET( CMAKE_EXE_LINKER_FLAGS  "${CMAKE_EXE_LINKER_FLAGS} -pagezero_size 10000 -image_base 100000000" )
	endif()
	if(WARN_ALL)
		set(RELEASE_WARNING_FLAGS "-Wall")
	else()
		set(RELEASE_WARNING_FLAGS "")
	endif()

	if(NOT APPLE AND NOT "${CMAKE_CXX_COMPILER_ID}" STREQUAL "Clang")
		CHECK_CXX_COMPILER_FLAG("-Wno-unused-but-set-variable" HAS_UNUSED_BUT_SET_VARIABLE_WARNING)
		if(HAS_UNUSED_BUT_SET_VARIABLE_WARNING)
			set(WARNING_FLAGS "${WARNING_FLAGS} -Wno-unused-but-set-variable")
		endif(HAS_UNUSED_BUT_SET_VARIABLE_WARNING)
	endif()

<<<<<<< HEAD
	set(OTHER_FLAGS "")
=======
	if("${CMAKE_CXX_COMPILER_ID}" STREQUAL "Clang")
		# clang does not understand __extern_always_inline but libc headers use it
		set(OTHER_FLAGS "${OTHER_FLAGS} \"-D__extern_always_inline=extern __always_inline\"")
	endif()
>>>>>>> d75f0b03

	if(MINGW)
		set(OTHER_FLAGS "${OTHER_FLAGS} -mthreads -fexceptions")
	endif()


	if(SANITIZE_ADDRESS)
		set(OTHER_FLAGS "${OTHER_FLAGS} -fsanitize=address")
	endif()
	if(SANITIZE_THREAD)
		set(OTHER_FLAGS "${OTHER_FLAGS} -fsanitize=thread -fPIE")
		if("${CMAKE_CXX_COMPILER_ID}" STREQUAL "GNU")
			set(OTHER_FLAGS "${OTHER_FLAGS} -pie")
		endif()
	endif()

	set(CMAKE_CXX_FLAGS_RELEASE "${STD_FLAGS} -DNDEBUG ${RELEASE_WARNING_FLAGS} ${WARNING_FLAGS} ${OTHER_FLAGS} -ffast-math -Wall -pipe -funroll-loops")

	if(APPLE)
		set(CMAKE_CXX_FLAGS_RELEASE "${CMAKE_CXX_FLAGS_RELEASE} -Os")
	else()
		set(CMAKE_CXX_FLAGS_RELEASE "${CMAKE_CXX_FLAGS_RELEASE} -O3 -fomit-frame-pointer")
	endif()

	set(CMAKE_CXX_FLAGS_DEBUG "${STD_FLAGS} -g -O0 -Wall ${WARNING_FLAGS} ${OTHER_FLAGS}")

	if(USE_GPROF)
		set(CMAKE_CXX_FLAGS_DEBUG "${CMAKE_CXX_FLAGS_DEBUG} -pg")
	endif()

	if(BUILD_SERVER)
		set_target_properties(${PROJECT_NAME}server PROPERTIES
				COMPILE_DEFINITIONS "SERVER")
	endif(BUILD_SERVER)
endif()
if(NOT HAVE_SHARED_MUTEX)
	# avoid empty value in cmake_config.h
	set(HAVE_SHARED_MUTEX 0)
endif()


#MESSAGE(STATUS "CMAKE_CXX_FLAGS_RELEASE=${CMAKE_CXX_FLAGS_RELEASE}")
#MESSAGE(STATUS "CMAKE_CXX_FLAGS_DEBUG=${CMAKE_CXX_FLAGS_DEBUG}")

#
# Installation
#
if(WIN32)
	if(NOT STATIC_BUILD)

	if(USE_SOUND)
		if(OPENAL_DLL)
			install(FILES ${OPENAL_DLL} DESTINATION ${BINDIR})
		endif()
		if(OGG_DLL)
			install(FILES ${OGG_DLL} DESTINATION ${BINDIR})
		endif()
		if(VORBIS_DLL)
			install(FILES ${VORBIS_DLL} DESTINATION ${BINDIR})
		endif()
		if(VORBISFILE_DLL)
			install(FILES ${VORBISFILE_DLL} DESTINATION ${BINDIR})
		endif()
	endif()
	if(CURL_DLL)
		install(FILES ${CURL_DLL} DESTINATION ${BINDIR})
	endif()

	if(ZLIB_DLL)
		install(FILES ${ZLIB_DLL} DESTINATION ${BINDIR})
	endif()
	if(ZLIBWAPI_DLL)
		install(FILES ${ZLIBWAPI_DLL} DESTINATION ${BINDIR})
	endif()
	if(FREETYPE_DLL)
		install(FILES ${FREETYPE_DLL} DESTINATION ${BINDIR})
	endif()
	if(LEVELDB_DLL)
		install(FILES ${LEVELDB_DLL} DESTINATION ${BINDIR})
	endif()
	endif()
endif()

if(BUILD_CLIENT)
	install(TARGETS ${PROJECT_NAME} DESTINATION ${BINDIR})

	if(USE_GETTEXT)
		foreach(LOCALE ${GETTEXT_AVAILABLE_LOCALES})
			set_mo_paths(MO_BUILD_PATH MO_DEST_PATH ${LOCALE})
			set(MO_BUILD_PATH "${MO_BUILD_PATH}/${PROJECT_NAME}.mo")
			install(FILES ${MO_BUILD_PATH} DESTINATION ${MO_DEST_PATH})
		endforeach(LOCALE ${GETTEXT_AVAILABLE_LOCALES})
	endif()

	if(WIN32)
		if(DEFINED IRRLICHT_DLL AND NOT STATIC_BUILD)
			install(FILES ${IRRLICHT_DLL} DESTINATION ${BINDIR})
		endif()
		if(USE_GETTEXT)
			if(DEFINED GETTEXT_DLL AND NOT STATIC_BUILD)
				install(FILES ${GETTEXT_DLL} DESTINATION ${BINDIR})
			endif()
			if(DEFINED GETTEXT_ICONV_DLL AND NOT STATIC_BUILD)
				install(FILES ${GETTEXT_ICONV_DLL} DESTINATION ${BINDIR})
			endif()
		endif(USE_GETTEXT)
	endif()
endif(BUILD_CLIENT)

if(BUILD_SERVER)
	install(TARGETS ${PROJECT_NAME}server DESTINATION ${BINDIR})
endif(BUILD_SERVER)

if (USE_GETTEXT)
	set(MO_FILES)

	foreach(LOCALE ${GETTEXT_AVAILABLE_LOCALES})
		set(PO_FILE_PATH "${GETTEXT_PO_PATH}/${LOCALE}/minetest.po")
		set_mo_paths(MO_BUILD_PATH MO_DEST_PATH ${LOCALE})
		set(MO_FILE_PATH "${MO_BUILD_PATH}/${PROJECT_NAME}.mo")

		add_custom_command(OUTPUT ${MO_BUILD_PATH}
			COMMAND ${CMAKE_COMMAND} -E make_directory ${MO_BUILD_PATH}
			COMMENT "mo-update [${LOCALE}]: Creating locale directory.")

		add_custom_command(
			OUTPUT ${MO_FILE_PATH}
			COMMAND ${GETTEXT_MSGFMT} -o ${MO_FILE_PATH} ${PO_FILE_PATH}
			DEPENDS ${MO_BUILD_PATH} ${PO_FILE_PATH}
			WORKING_DIRECTORY "${GETTEXT_PO_PATH}/${LOCALE}"
			COMMENT "mo-update [${LOCALE}]: Creating mo file."
			)

		set(MO_FILES ${MO_FILES} ${MO_FILE_PATH})
	endforeach(LOCALE ${GETTEXT_AVAILABLE_LOCALES})

	add_custom_target(translations ALL COMMENT "mo update" DEPENDS ${MO_FILES})
endif(USE_GETTEXT)

# Subdirectories

if (SQLITE3_FOUND)
else (SQLITE3_FOUND)
	add_subdirectory(sqlite)
endif (SQLITE3_FOUND)

if (BUILD_CLIENT AND USE_FREETYPE)
	add_subdirectory(cguittfont)
endif (BUILD_CLIENT AND USE_FREETYPE)

if (JSON_FOUND)
else (JSON_FOUND)
	add_subdirectory(json)
endif (JSON_FOUND)

configure_file(
	"${PROJECT_SOURCE_DIR}/cmake_config.h.in"
	"${PROJECT_BINARY_DIR}/cmake_config.h"
)

#end<|MERGE_RESOLUTION|>--- conflicted
+++ resolved
@@ -821,14 +821,12 @@
 		endif(HAS_UNUSED_BUT_SET_VARIABLE_WARNING)
 	endif()
 
-<<<<<<< HEAD
 	set(OTHER_FLAGS "")
-=======
+
 	if("${CMAKE_CXX_COMPILER_ID}" STREQUAL "Clang")
 		# clang does not understand __extern_always_inline but libc headers use it
 		set(OTHER_FLAGS "${OTHER_FLAGS} \"-D__extern_always_inline=extern __always_inline\"")
 	endif()
->>>>>>> d75f0b03
 
 	if(MINGW)
 		set(OTHER_FLAGS "${OTHER_FLAGS} -mthreads -fexceptions")
