--- conflicted
+++ resolved
@@ -765,11 +765,7 @@
 
 	set_target_properties(${PROJECT_NAME}server PROPERTIES COMPILE_DEFINITIONS "SERVER")
 endif()
-<<<<<<< HEAD
-
-
-=======
->>>>>>> db91e2bb
+
 if(NOT HAVE_SHARED_MUTEX)
 	# avoid empty value in cmake_config.h
 	set(HAVE_SHARED_MUTEX 0)
