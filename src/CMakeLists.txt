--- conflicted
+++ resolved
@@ -716,6 +716,7 @@
 
 	if(MSVC)
 		target_link_libraries(${PROJECT_NAME} shlwapi.lib)
+		add_definitions(-DNOMINMAX)
 	endif()
 endif(BUILD_CLIENT)
 
@@ -746,120 +747,6 @@
 			${CURL_LIBRARY}
 		)
 	endif(USE_CURL)
-<<<<<<< HEAD
-=======
-endif(BUILD_SERVER)
-
-
-#
-# Set some optimizations and tweaks
-#
-
-include(CheckCXXCompilerFlag)
-
-if(MSVC)
-	# Visual Studio
-
-	# EHa enables SEH exceptions (used for catching segfaults)
-	set(CMAKE_CXX_FLAGS_RELEASE "/EHa /O2 /Ob2 /Oi /Ot /Oy /GL /FD /MT /GS- /arch:SSE /fp:fast /D NDEBUG /D _HAS_ITERATOR_DEBUGGING=0 /TP")
-	#set(CMAKE_EXE_LINKER_FLAGS_RELEASE "/LTCG /NODEFAULTLIB:\"libcmtd.lib\" /NODEFAULTLIB:\"libcmt.lib\"")
-	set(CMAKE_EXE_LINKER_FLAGS_RELEASE "/LTCG")
-
-	# Debug build doesn't catch exceptions by itself
-	# Add some optimizations because otherwise it's VERY slow
-	set(CMAKE_CXX_FLAGS_DEBUG "/MTd /Zi /Ob0 /Od /RTC1")
-
-	if (STATIC_BUILD)
-		set(CMAKE_CXX_FLAGS_RELEASE "${CMAKE_CXX_FLAGS_RELEASE} /D _IRR_STATIC_LIB_ /D AL_LIBTYPE_STATIC /D CURL_STATICLIB")
-		set(CMAKE_CXX_FLAGS_DEBUG "${CMAKE_CXX_FLAGS_DEBUG} /D _IRR_STATIC_LIB_ /D AL_LIBTYPE_STATIC /D CURL_STATICLIB")
-	endif()
-
-	# Flags for C files (sqlite)
-	# /MT = Link statically with standard library stuff
-	set(CMAKE_C_FLAGS_RELEASE "/O2 /Ob2 /MT")
-
-	if(BUILD_SERVER)
-		set_target_properties(${PROJECT_NAME}server PROPERTIES
-				COMPILE_DEFINITIONS "SERVER")
-	endif(BUILD_SERVER)
-
-	target_link_libraries(${PROJECT_NAME} shlwapi.lib)
-	add_definitions(-DNOMINMAX)
-else()
-	# Probably GCC
-	if(APPLE)
-		SET( CMAKE_EXE_LINKER_FLAGS  "${CMAKE_EXE_LINKER_FLAGS} -pagezero_size 10000 -image_base 100000000" )
-	endif()
-	if(WARN_ALL)
-		set(RELEASE_WARNING_FLAGS "-Wall")
-	else()
-		set(RELEASE_WARNING_FLAGS "")
-	endif()
-
-	if(NOT APPLE AND NOT "${CMAKE_CXX_COMPILER_ID}" STREQUAL "Clang")
-		CHECK_CXX_COMPILER_FLAG("-Wno-unused-but-set-variable" HAS_UNUSED_BUT_SET_VARIABLE_WARNING)
-		if(HAS_UNUSED_BUT_SET_VARIABLE_WARNING)
-			set(WARNING_FLAGS "${WARNING_FLAGS} -Wno-unused-but-set-variable")
-		endif(HAS_UNUSED_BUT_SET_VARIABLE_WARNING)
-	endif()
-
-	set(OTHER_FLAGS "")
-
-	if(MINGW)
-		set(OTHER_FLAGS "${OTHER_FLAGS} -mthreads -fexceptions")
-	endif()
-
-
-	if(SANITIZE_ADDRESS)
-		set(OTHER_FLAGS "${OTHER_FLAGS} -fsanitize=address")
-	endif()
-	if(SANITIZE_THREAD)
-		set(OTHER_FLAGS "${OTHER_FLAGS} -fsanitize=thread -fPIE")
-		if("${CMAKE_CXX_COMPILER_ID}" STREQUAL "GNU")
-			set(OTHER_FLAGS "${OTHER_FLAGS} -pie")
-		endif()
-	endif()
-
-	if(ENABLE_CXX1Y)
-		#set(STD_FLAGS "-std=c++1y -stdlib=libstdc++ -lc++")
-		set(STD_FLAGS "-std=c++1y")
-		if("${CMAKE_CXX_COMPILER_ID}" STREQUAL "GNU")
-			set(STD_FLAGS "${STD_FLAGS} -lstdc++")
-		endif()
-		set(CMAKE_REQUIRED_FLAGS "${STD_FLAGS}")
-		CHECK_CXX_SOURCE_RUNS("
-			#include <shared_mutex>
-			int main(int argc, char *argv[]) {
-				std::shared_timed_mutex m;
-				std::shared_lock<std::shared_timed_mutex> lock(m);
-				lock.unlock();
-				return 0;
-			}
-			"
-			HAVE_SHARED_MUTEX)
-	else()
-		set(STD_FLAGS "-std=c++0x")
-	endif()
-
-	set(CMAKE_CXX_FLAGS_RELEASE "${STD_FLAGS} -DNDEBUG ${RELEASE_WARNING_FLAGS} ${WARNING_FLAGS} ${OTHER_FLAGS} -ffast-math -Wall -pipe -funroll-loops")
-
-	if(APPLE)
-		set(CMAKE_CXX_FLAGS_RELEASE "${CMAKE_CXX_FLAGS_RELEASE} -Os")
-	else()
-		set(CMAKE_CXX_FLAGS_RELEASE "${CMAKE_CXX_FLAGS_RELEASE} -O3 -fomit-frame-pointer")
-	endif()
-
-	set(CMAKE_CXX_FLAGS_DEBUG "${STD_FLAGS} -g -O0 -Wall ${WARNING_FLAGS} ${OTHER_FLAGS}")
-
-	if(USE_GPROF)
-		set(CMAKE_CXX_FLAGS_DEBUG "${CMAKE_CXX_FLAGS_DEBUG} -pg")
-	endif()
-
-	if(BUILD_SERVER)
-		set_target_properties(${PROJECT_NAME}server PROPERTIES
-				COMPILE_DEFINITIONS "SERVER")
-	endif(BUILD_SERVER)
->>>>>>> 9db41b45
 
 	set_target_properties(${PROJECT_NAME}server PROPERTIES COMPILE_DEFINITIONS "SERVER")
 endif()
