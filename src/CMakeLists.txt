--- conflicted
+++ resolved
@@ -769,17 +769,8 @@
 # Installation
 #
 if(WIN32)
-<<<<<<< HEAD
 	if(NOT STATIC_BUILD)
 
-	if(MINGWM10_DLL)
-		install(FILES ${MINGWM10_DLL} DESTINATION ${BINDIR})
-	endif()
-	if(DEFINED ZLIB_DLL)
-		install(FILES ${ZLIB_DLL} DESTINATION ${BINDIR})
-	endif()
-=======
->>>>>>> 6929206b
 	if(USE_SOUND)
 		if(OPENAL_DLL)
 			install(FILES ${OPENAL_DLL} DESTINATION ${BINDIR})
@@ -797,8 +788,7 @@
 	if(CURL_DLL)
 		install(FILES ${CURL_DLL} DESTINATION ${BINDIR})
 	endif()
-<<<<<<< HEAD
-=======
+
 	if(ZLIB_DLL)
 		install(FILES ${ZLIB_DLL} DESTINATION ${BINDIR})
 	endif()
@@ -807,10 +797,10 @@
 	endif()
 	if(FREETYPE_DLL)
 		install(FILES ${FREETYPE_DLL} DESTINATION ${BINDIR})
->>>>>>> 6929206b
 	endif()
 	if(LEVELDB_DLL)
 		install(FILES ${LEVELDB_DLL} DESTINATION ${BINDIR})
+	endif()
 	endif()
 endif()
 
