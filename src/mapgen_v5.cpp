/*
Minetest
Copyright (C) 2010-2013 kwolekr, Ryan Kwolek <kwolekr@minetest.net>

This program is free software; you can redistribute it and/or modify
it under the terms of the GNU Lesser General Public License as published by
the Free Software Foundation; either version 2.1 of the License, or
(at your option) any later version.

This program is distributed in the hope that it will be useful,
but WITHOUT ANY WARRANTY; without even the implied warranty of
MERCHANTABILITY or FITNESS FOR A PARTICULAR PURPOSE.  See the
GNU Lesser General Public License for more details.

You should have received a copy of the GNU Lesser General Public License along
with this program; if not, write to the Free Software Foundation, Inc.,
51 Franklin Street, Fifth Floor, Boston, MA 02110-1301 USA.
*/


#include "mapgen.h"
#include "voxel.h"
#include "noise.h"
#include "mapblock.h"
#include "mapnode.h"
#include "map.h"
#include "content_sao.h"
#include "nodedef.h"
#include "voxelalgorithms.h"
#include "profiler.h"
#include "settings.h" // For g_settings
#include "emerge.h"
#include "dungeongen.h"
#include "cavegen.h"
#include "treegen.h"
#include "mg_biome.h"
#include "mg_ore.h"
#include "mg_decoration.h"
#include "mapgen_v5.h"
#include "util/directiontables.h"


FlagDesc flagdesc_mapgen_v5[] = {
	{"blobs", MGV5_BLOBS},
	{NULL,         0}
};


MapgenV5::MapgenV5(int mapgenid, MapgenParams *params, EmergeManager *emerge)
	: Mapgen(mapgenid, params, emerge)
	, Mapgen_features(mapgenid, params, emerge)
{
	this->emerge = emerge;
	this->bmgr   = emerge->biomemgr;

	// amount of elements to skip for the next index
	// for noise/height/biome maps (not vmanip)
	this->ystride = csize.X;
	this->zstride = csize.X * (csize.Y + 2);

	this->biomemap  = new u8[csize.X * csize.Z];
	this->heightmap = new s16[csize.X * csize.Z];

	MapgenV5Params *sp = (MapgenV5Params *)params->sparams;
	this->spflags      = sp->spflags;

	// Terrain noise
	noise_filler_depth = new Noise(&sp->np_filler_depth, seed, csize.X, csize.Z);
	noise_factor       = new Noise(&sp->np_factor,       seed, csize.X, csize.Z);
	noise_height       = new Noise(&sp->np_height,       seed, csize.X, csize.Z);

	// 3D terrain noise
	noise_cave1        = new Noise(&sp->np_cave1,   seed, csize.X, csize.Y + 2, csize.Z);
	noise_cave2        = new Noise(&sp->np_cave2,   seed, csize.X, csize.Y + 2, csize.Z);
	noise_ground       = new Noise(&sp->np_ground,  seed, csize.X, csize.Y + 2, csize.Z);
	noise_crumble      = new Noise(&sp->np_crumble, seed, csize.X, csize.Y + 2, csize.Z);
	noise_wetness      = new Noise(&sp->np_wetness, seed, csize.X, csize.Y + 2, csize.Z);

	// Biome noise
	noise_heat         = new Noise(bmgr->np_heat,     seed, csize.X, csize.Z);
	noise_humidity     = new Noise(bmgr->np_humidity, seed, csize.X, csize.Z);

	//// Resolve nodes to be used
	INodeDefManager *ndef = emerge->ndef;

	c_stone           = ndef->getId("mapgen_stone");
	c_dirt            = ndef->getId("mapgen_dirt");
	c_dirt_with_grass = ndef->getId("mapgen_dirt_with_grass");
	c_sand            = ndef->getId("mapgen_sand");
	c_water_source    = ndef->getId("mapgen_water_source");
	c_lava_source     = ndef->getId("mapgen_lava_source");
	c_gravel          = ndef->getId("mapgen_gravel");
	c_cobble          = ndef->getId("mapgen_cobble");
	c_ice             = ndef->getId("default:ice");
	c_mossycobble     = ndef->getId("mapgen_mossycobble");
	c_sandbrick       = ndef->getId("mapgen_sandstonebrick");
	c_stair_cobble    = ndef->getId("mapgen_stair_cobble");
	c_stair_sandstone = ndef->getId("mapgen_stair_sandstone");
	if (c_ice == CONTENT_IGNORE)
		c_ice = CONTENT_AIR;
	if (c_mossycobble == CONTENT_IGNORE)
		c_mossycobble = c_cobble;
	if (c_sandbrick == CONTENT_IGNORE)
		c_sandbrick = c_desert_stone;
	if (c_stair_cobble == CONTENT_IGNORE)
		c_stair_cobble = c_cobble;
	if (c_stair_sandstone == CONTENT_IGNORE)
		c_stair_sandstone = c_sandbrick;

	//freeminer:
	c_dirt_with_snow  = ndef->getId("mapgen_dirt_with_snow");
	if (c_dirt_with_snow == CONTENT_IGNORE)
		c_dirt_with_snow = c_dirt;
	float_islands = sp->float_islands;
	noise_float_islands1  = new Noise(&sp->np_float_islands1, seed, csize.X, csize.Y, csize.Z);
	noise_float_islands2  = new Noise(&sp->np_float_islands2, seed, csize.X, csize.Y, csize.Z);
	noise_float_islands3  = new Noise(&sp->np_float_islands3, seed, csize.X, csize.Z);

	noise_layers          = new Noise(&sp->np_layers,         seed, csize.X, csize.Y, csize.Z);
	layers_init(emerge, sp->paramsj);

}


MapgenV5::~MapgenV5() {
	delete noise_filler_depth;
	delete noise_factor;
	delete noise_height;
	delete noise_cave1;
	delete noise_cave2;
	delete noise_ground;
	delete noise_crumble;
	delete noise_wetness;

	delete noise_heat;
	delete noise_humidity;

	delete[] heightmap;
	delete[] biomemap;
}


MapgenV5Params::MapgenV5Params() {
	spflags = MGV5_BLOBS;

<<<<<<< HEAD
	np_filler_depth = NoiseParams(0, 1,  v3f(150, 150, 150), 261,    4, 0.7);
	np_factor       = NoiseParams(0, 1,  v3f(250, 250, 250), 920381, 3, 0.45);
	np_height       = NoiseParams(0, 10, v3f(250, 250, 250), 84174,  4, 0.5);
	np_cave1        = NoiseParams(0, 6,  v3f(50,  50,  50),  52534,  4, 0.5);
	np_cave2        = NoiseParams(0, 6,  v3f(50,  50,  50),  10325,  4, 0.5);
	np_ground       = NoiseParams(0, 40, v3f(80,  80,  80),  983240, 4, 0.55);
	np_crumble      = NoiseParams(0, 1,  v3f(20,  20,  20),  34413,  3, 1.3);
	np_wetness      = NoiseParams(0, 1,  v3f(40,  40,  40),  32474,  4, 1.1);

	//freeminer:
	float_islands = 500;
	np_float_islands1  = NoiseParams(0,    1,   v3f(256, 256, 256), 3683,  6, 0.6,  false, 1,   1.5);
	np_float_islands2  = NoiseParams(0,    1,   v3f(8,   8,   8  ), 9292,  2, 0.5,  false, 1,   1.5);
	np_float_islands3  = NoiseParams(0,    1,   v3f(256, 256, 256), 6412,  2, 0.5,  false, 1,   0.5);
	np_layers          = NoiseParams(500,  500, v3f(100, 50,  100), 3663,  5, 0.6,  false, 1,   5,   0.5);
=======
	np_filler_depth = NoiseParams(0, 1,  v3f(150, 150, 150), 261,    4, 0.7, 2.0);
	np_factor       = NoiseParams(0, 1,  v3f(250, 250, 250), 920381, 3, 0.45, 2.0);
	np_height       = NoiseParams(0, 10, v3f(250, 250, 250), 84174,  4, 0.5, 2.0);
	np_cave1        = NoiseParams(0, 6,  v3f(50,  50,  50),  52534,  4, 0.5, 2.0, NOISE_FLAG_EASED);
	np_cave2        = NoiseParams(0, 6,  v3f(50,  50,  50),  10325,  4, 0.5, 2.0, NOISE_FLAG_EASED);
	np_ground       = NoiseParams(0, 40, v3f(80,  80,  80),  983240, 4, 0.55, 2.0, NOISE_FLAG_EASED);
	np_crumble      = NoiseParams(0, 1,  v3f(20,  20,  20),  34413,  3, 1.3, 2.0, NOISE_FLAG_EASED);
	np_wetness      = NoiseParams(0, 1,  v3f(40,  40,  40),  32474,  4, 1.1, 2.0);
>>>>>>> 2a7c6d27
}


// Current caves noise scale default is 6 to compensate for new eased 3d noise amplitude

// Scaling the output of the noise function affects the overdrive of the
// contour function, which affects the shape of the output considerably.

//#define CAVE_NOISE_SCALE 12.0 < original default
//#define CAVE_NOISE_SCALE 10.0
//#define CAVE_NOISE_SCALE 7.5
//#define CAVE_NOISE_SCALE 5.0
//#define CAVE_NOISE_SCALE 1.0

//#define CAVE_NOISE_THRESHOLD (2.5/CAVE_NOISE_SCALE)
//#define CAVE_NOISE_THRESHOLD (1.5/CAVE_NOISE_SCALE) < original and current code


void MapgenV5Params::readParams(Settings *settings) {
	settings->getFlagStrNoEx("mgv5_spflags", spflags, flagdesc_mapgen_v5);

	settings->getNoiseParams("mgv5_np_filler_depth", np_filler_depth);
	settings->getNoiseParams("mgv5_np_factor",       np_factor);
	settings->getNoiseParams("mgv5_np_height",       np_height);
	settings->getNoiseParams("mgv5_np_cave1",        np_cave1);
	settings->getNoiseParams("mgv5_np_cave2",        np_cave2);
	settings->getNoiseParams("mgv5_np_ground",       np_ground);
	settings->getNoiseParams("mgv5_np_crumble",      np_crumble);
	settings->getNoiseParams("mgv5_np_wetness",      np_wetness);

	//freeminer:
	settings->getS16NoEx("mg_float_islands", float_islands);
	settings->getNoiseIndevParams("mg_np_float_islands1", np_float_islands1);
	settings->getNoiseIndevParams("mg_np_float_islands2", np_float_islands2);
	settings->getNoiseIndevParams("mg_np_float_islands3", np_float_islands3);
	settings->getNoiseIndevParams("mg_np_layers",         np_layers);
	paramsj = settings->getJson("mg_params", paramsj);
}


void MapgenV5Params::writeParams(Settings *settings) {
	settings->setFlagStr("mgv5_spflags", spflags, flagdesc_mapgen_v5, (u32)-1);

	settings->setNoiseParams("mgv5_np_filler_depth", np_filler_depth);
	settings->setNoiseParams("mgv5_np_factor",       np_factor);
	settings->setNoiseParams("mgv5_np_height",       np_height);
	settings->setNoiseParams("mgv5_np_cave1",        np_cave1);
	settings->setNoiseParams("mgv5_np_cave2",        np_cave2);
	settings->setNoiseParams("mgv5_np_ground",       np_ground);
	settings->setNoiseParams("mgv5_np_crumble",      np_crumble);
	settings->setNoiseParams("mgv5_np_wetness",      np_wetness);

	//freeminer:
	settings->setS16("mg_float_islands", float_islands);
	settings->setNoiseIndevParams("mg_np_float_islands1", np_float_islands1);
	settings->setNoiseIndevParams("mg_np_float_islands2", np_float_islands2);
	settings->setNoiseIndevParams("mg_np_float_islands3", np_float_islands3);
	settings->setNoiseIndevParams("mg_np_layers",         np_layers);
	settings->setJson("mg_params", paramsj);
}


int MapgenV5::getGroundLevelAtPoint(v2s16 p) {
	//TimeTaker t("getGroundLevelAtPoint", NULL, PRECISION_MICRO);

	float f = 0.55 + NoisePerlin2D(noise_factor->np, p.X, p.Y, seed);
	if(f < 0.01)
		f = 0.01;
	else if(f >= 1.0)
		f *= 1.6;
	float h = water_level + NoisePerlin2D(noise_height->np, p.X, p.Y, seed);

	s16 search_top = water_level + 15;
	s16 search_base = water_level;
	// Use these 2 lines instead for a slower search returning highest ground level
	//s16 search_top = h + f * noise_ground->np->octaves * noise_ground->np->scale;
	//s16 search_base = h - f * noise_ground->np->octaves * noise_ground->np->scale;

	s16 level = -31000;
	for (s16 y = search_top; y >= search_base; y--) {
		float n_ground = NoisePerlin3DEased(noise_ground->np, p.X, y, p.Y, seed);
		if(n_ground * f > y - h) {
			if(y >= search_top - 7)
				break;
			else
				level = y;
				break;
		}
	}

	//printf("getGroundLevelAtPoint: %dus\n", t.stop());
	return level;
}


void MapgenV5::makeChunk(BlockMakeData *data) {
	assert(data->vmanip);
	assert(data->nodedef);
	assert(data->blockpos_requested.X >= data->blockpos_min.X &&
		data->blockpos_requested.Y >= data->blockpos_min.Y &&
		data->blockpos_requested.Z >= data->blockpos_min.Z);
	assert(data->blockpos_requested.X <= data->blockpos_max.X &&
		data->blockpos_requested.Y <= data->blockpos_max.Y &&
		data->blockpos_requested.Z <= data->blockpos_max.Z);

	generating = true;
	vm   = data->vmanip;
	ndef = data->nodedef;
	//TimeTaker t("makeChunk");

	v3s16 blockpos_min = data->blockpos_min;
	v3s16 blockpos_max = data->blockpos_max;
	node_min = blockpos_min * MAP_BLOCKSIZE;
	node_max = (blockpos_max + v3s16(1, 1, 1)) * MAP_BLOCKSIZE - v3s16(1, 1, 1);
	full_node_min = (blockpos_min - 1) * MAP_BLOCKSIZE;
	full_node_max = (blockpos_max + 2) * MAP_BLOCKSIZE - v3s16(1, 1, 1);

	// Create a block-specific seed
	blockseed = emerge->getBlockSeed(full_node_min);  //////use getBlockSeed2()!

	// Make some noise
	calculateNoise();

	if (float_islands && node_max.Y >= float_islands) {
		float_islands_prepare(node_min, node_max, float_islands);
	}

	layers_prepare(node_min, node_max);

	// Generate base terrain
	generateBaseTerrain();
	updateHeightmap(node_min, node_max);

	// Generate underground dirt, sand, gravel and lava blobs
	if (spflags & MGV5_BLOBS) {
		generateBlobs();
	}

	// Calculate biomes
	bmgr->calcBiomes(csize.X, csize.Z, noise_heat->result,
		noise_humidity->result, heightmap, biomemap);

	// Actually place the biome-specific nodes
	generateBiomes();

	// Generate dungeons and desert temples
	if (flags & MG_DUNGEONS) {
		DungeonGen dgen(this, NULL);
		dgen.generate(blockseed, full_node_min, full_node_max);
	}

	// Generate the registered decorations
	emerge->decomgr->placeAllDecos(this, blockseed, node_min, node_max);

	// Generate the registered ores
	emerge->oremgr->placeAllOres(this, blockseed, node_min, node_max);

	// Sprinkle some dust on top after everything else was generated
	dustTopNodes();

	//printf("makeChunk: %dms\n", t.stop());

	// Add top and bottom side of water to transforming_liquid queue
	updateLiquid(full_node_min, full_node_max);

	// Calculate lighting
	if (flags & MG_LIGHT)
		calcLighting(node_min - v3s16(0, 1, 0) - v3s16(1, 0, 1) * MAP_BLOCKSIZE,
			node_max + v3s16(0, 1, 0) + v3s16(1, 0, 1) * MAP_BLOCKSIZE);

	this->generating = false;
}


void MapgenV5::calculateNoise() {
	//TimeTaker t("calculateNoise", NULL, PRECISION_MICRO);
	int x = node_min.X;
	int y = node_min.Y - 1;
	int z = node_min.Z;

	noise_filler_depth->perlinMap2D(x, z);
	noise_factor->perlinMap2D(x, z);
	noise_height->perlinMap2D(x, z);
	noise_height->transformNoiseMap();

	noise_cave1->perlinMap3D(x, y, z);
	noise_cave1->transformNoiseMap();
	noise_cave2->perlinMap3D(x, y, z);
	noise_cave2->transformNoiseMap();
	noise_ground->perlinMap3D(x, y, z);
	noise_ground->transformNoiseMap();

	if (spflags & MGV5_BLOBS) {
		noise_crumble->perlinMap3D(x, y, z);
		noise_wetness->perlinMap3D(x, y, z);
	}

	noise_heat->perlinMap2D(x, z);
	noise_humidity->perlinMap2D(x, z);

	//printf("calculateNoise: %dus\n", t.stop());
}


//bool is_cave(u32 index) {
//	double d1 = contour(noise_cave1->result[index]);
//	double d2 = contour(noise_cave2->result[index]);
//	return d1*d2 > CAVE_NOISE_THRESHOLD;
//}


//bool val_is_ground(v3s16 p, u32 index, u32 index2d) {
//	double f = 0.55 + noise_factor->result[index2d];
//	if(f < 0.01)
//		f = 0.01;
//	else if(f >= 1.0)
//		f *= 1.6;
//	double h = WATER_LEVEL + 10 * noise_height->result[index2d];
//	return (noise_ground->result[index] * f > (double)p.Y - h);
//}


// Make base ground level
void MapgenV5::generateBaseTerrain() {
	u32 index = 0;
	u32 index2d = 0;

	for(s16 z=node_min.Z; z<=node_max.Z; z++) {
		for(s16 y=node_min.Y - 1; y<=node_max.Y + 1; y++) {
			u32 i = vm->m_area.index(node_min.X, y, z);
			for(s16 x=node_min.X; x<=node_max.X; x++, i++, index++, index2d++) {
				if(vm->m_data[i].getContent() != CONTENT_IGNORE)
					continue;

				float f = 0.55 + noise_factor->result[index2d];
				if(f < 0.01)
					f = 0.01;
				else if(f >= 1.0)
					f *= 1.6;
				float h = water_level + noise_height->result[index2d];
				float d1 = contour(noise_cave1->result[index]);
				float d2 = contour(noise_cave2->result[index]);

				if(noise_ground->result[index] * f < y - h) {
					if(y <= water_level)
						vm->m_data[i] = MapNode(c_water_source);
					else
						vm->m_data[i] = MapNode(CONTENT_AIR);
				} else if(d1*d2 > 0.2) {
					vm->m_data[i] = MapNode(CONTENT_AIR);
				} else {
					vm->m_data[i] = layers_get(index);
				}
			}
			index2d = index2d - ystride;
		}
		index2d = index2d + ystride;
	}
}


// Add mud and sand and others underground (in place of stone)
void MapgenV5::generateBlobs() {
	u32 index = 0;

	for(s16 z=node_min.Z; z<=node_max.Z; z++) {
		for(s16 y=node_min.Y - 1; y<=node_max.Y + 1; y++) {
			u32 i = vm->m_area.index(node_min.X, y, z);
			for(s16 x=node_min.X; x<=node_max.X; x++, i++, index++) {
				content_t c = vm->m_data[i].getContent();
				if(c != c_stone)
					continue;

				if(noise_crumble->result[index] > 1.3) {
					if(noise_wetness->result[index] > 0.0)
						vm->m_data[i] = MapNode(c_dirt);
					else
						vm->m_data[i] = MapNode(c_sand);
				} else if(noise_crumble->result[index] > 0.7) {
					if(noise_wetness->result[index] < -0.6)
						vm->m_data[i] = MapNode(c_gravel);
				} else if(noise_crumble->result[index] < -3.5 +
						MYMIN(0.1 *
						sqrt((float)MYMAX(0, -y)), 1.5)) {
					vm->m_data[i] = MapNode(c_lava_source);
				}
			}
		}
	}
}


void MapgenV5::generateBiomes() {
	if (node_max.Y < water_level)
		return;

	MapNode n_air(CONTENT_AIR);
	MapNode n_stone(c_stone);
	MapNode n_water(c_water_source);

	v3s16 em = vm->m_area.getExtent();
	u32 index = 0;

	for (s16 z = node_min.Z; z <= node_max.Z; z++)
	for (s16 x = node_min.X; x <= node_max.X; x++, index++) {
		Biome *biome  = (Biome *)bmgr->get(biomemap[index]);
		s16 dfiller   = biome->depth_filler + noise_filler_depth->result[index];
		s16 y0_top    = biome->depth_top;
		s16 y0_filler = biome->depth_top + dfiller;

		s16 nplaced = 0;
		u32 i = vm->m_area.index(x, node_max.Y, z);

		content_t c_above = vm->m_data[i + em.X].getContent();
		bool have_air = c_above == CONTENT_AIR;

		for (s16 y = node_max.Y; y >= node_min.Y; y--) {
			content_t c = vm->m_data[i].getContent();
			bool is_replaceable_content =
				c == c_stone || c == c_dirt_with_grass || c == c_dirt ||
				c == c_sand  || c == c_lava_source     || c == c_gravel;

			if (is_replaceable_content && have_air) {
				content_t c_below = vm->m_data[i - em.X].getContent();

				if (c_below != CONTENT_AIR) {
					if (nplaced < y0_top) {
						if(y < water_level)
							vm->m_data[i] = MapNode(biome->c_filler);
						else
							vm->m_data[i] = MapNode(biome->c_top);
						nplaced++;
					} else if (nplaced < y0_filler && nplaced >= y0_top) {
						vm->m_data[i] = MapNode(biome->c_filler);
						nplaced++;
					} else if (c == c_stone) {
						have_air = false;
						nplaced  = 0;
						vm->m_data[i] = MapNode(biome->c_stone);
					} else {
						have_air = false;
						nplaced  = 0;
					}
				} else if (c == c_stone) {
					have_air = false;
					nplaced = 0;
					vm->m_data[i] = MapNode(biome->c_stone);
				}
			} else if (c == c_stone) {
				have_air = false;
				nplaced = 0;
				vm->m_data[i] = MapNode(biome->c_stone);
			} else if (c == c_water_source) {
				have_air = true;
				nplaced = 0;
				vm->m_data[i] = MapNode(biome->c_water);
			} else if (c == CONTENT_AIR) {
				have_air = true;
				nplaced = 0;
			}

			vm->m_area.add_y(em, i, -1);
		}
	}
}

void MapgenV5::dustTopNodes() {
	v3s16 em = vm->m_area.getExtent();
	u32 index = 0;

	if (water_level > node_max.Y)
		return;

	for (s16 z = node_min.Z; z <= node_max.Z; z++)
	for (s16 x = node_min.X; x <= node_max.X; x++, index++) {
		Biome *biome = (Biome *)bmgr->get(biomemap[index]);

		if (biome->c_dust == CONTENT_IGNORE)
			continue;

		s16 y = node_max.Y + 1;
		u32 vi = vm->m_area.index(x, y, z);
		for (; y >= node_min.Y; y--) {
			if (vm->m_data[vi].getContent() != CONTENT_AIR)
				break;

			vm->m_area.add_y(em, vi, -1);
		}

		content_t c = vm->m_data[vi].getContent();
		if (c == biome->c_water && biome->c_dust_water != CONTENT_IGNORE) {
			if (y < node_min.Y - 1)
				continue;

			vm->m_data[vi] = MapNode(biome->c_dust_water);
		} else if (!ndef->get(c).buildable_to && c != CONTENT_IGNORE
				&& c != biome->c_dust) {
			if (y == node_max.Y + 1)
				continue;

			vm->m_area.add_y(em, vi, 1);
			vm->m_data[vi] = MapNode(biome->c_dust);
		}
	}
}
<|MERGE_RESOLUTION|>--- conflicted
+++ resolved
@@ -143,23 +143,6 @@
 MapgenV5Params::MapgenV5Params() {
 	spflags = MGV5_BLOBS;
 
-<<<<<<< HEAD
-	np_filler_depth = NoiseParams(0, 1,  v3f(150, 150, 150), 261,    4, 0.7);
-	np_factor       = NoiseParams(0, 1,  v3f(250, 250, 250), 920381, 3, 0.45);
-	np_height       = NoiseParams(0, 10, v3f(250, 250, 250), 84174,  4, 0.5);
-	np_cave1        = NoiseParams(0, 6,  v3f(50,  50,  50),  52534,  4, 0.5);
-	np_cave2        = NoiseParams(0, 6,  v3f(50,  50,  50),  10325,  4, 0.5);
-	np_ground       = NoiseParams(0, 40, v3f(80,  80,  80),  983240, 4, 0.55);
-	np_crumble      = NoiseParams(0, 1,  v3f(20,  20,  20),  34413,  3, 1.3);
-	np_wetness      = NoiseParams(0, 1,  v3f(40,  40,  40),  32474,  4, 1.1);
-
-	//freeminer:
-	float_islands = 500;
-	np_float_islands1  = NoiseParams(0,    1,   v3f(256, 256, 256), 3683,  6, 0.6,  false, 1,   1.5);
-	np_float_islands2  = NoiseParams(0,    1,   v3f(8,   8,   8  ), 9292,  2, 0.5,  false, 1,   1.5);
-	np_float_islands3  = NoiseParams(0,    1,   v3f(256, 256, 256), 6412,  2, 0.5,  false, 1,   0.5);
-	np_layers          = NoiseParams(500,  500, v3f(100, 50,  100), 3663,  5, 0.6,  false, 1,   5,   0.5);
-=======
 	np_filler_depth = NoiseParams(0, 1,  v3f(150, 150, 150), 261,    4, 0.7, 2.0);
 	np_factor       = NoiseParams(0, 1,  v3f(250, 250, 250), 920381, 3, 0.45, 2.0);
 	np_height       = NoiseParams(0, 10, v3f(250, 250, 250), 84174,  4, 0.5, 2.0);
@@ -168,7 +151,13 @@
 	np_ground       = NoiseParams(0, 40, v3f(80,  80,  80),  983240, 4, 0.55, 2.0, NOISE_FLAG_EASED);
 	np_crumble      = NoiseParams(0, 1,  v3f(20,  20,  20),  34413,  3, 1.3, 2.0, NOISE_FLAG_EASED);
 	np_wetness      = NoiseParams(0, 1,  v3f(40,  40,  40),  32474,  4, 1.1, 2.0);
->>>>>>> 2a7c6d27
+
+	//freeminer:
+	float_islands = 500;
+	np_float_islands1  = NoiseParams(0,    1,   v3f(256, 256, 256), 3683, 6, 0.6, 2.0, NOISE_FLAG_DEFAULTS, 1, 1.5);
+	np_float_islands2  = NoiseParams(0,    1,   v3f(8,   8,   8  ), 9292, 2, 0.5, 2.0, NOISE_FLAG_DEFAULTS, 1, 1.5);
+	np_float_islands3  = NoiseParams(0,    1,   v3f(256, 256, 256), 6412, 2, 0.5, 2.0, NOISE_FLAG_DEFAULTS, 1, 0.5);
+	np_layers          = NoiseParams(500,  500, v3f(100, 50,  100), 3663, 5, 0.6, 2.0, NOISE_FLAG_DEFAULTS, 1, 5,   0.5);
 }
 
 
@@ -201,10 +190,10 @@
 
 	//freeminer:
 	settings->getS16NoEx("mg_float_islands", float_islands);
-	settings->getNoiseIndevParams("mg_np_float_islands1", np_float_islands1);
-	settings->getNoiseIndevParams("mg_np_float_islands2", np_float_islands2);
-	settings->getNoiseIndevParams("mg_np_float_islands3", np_float_islands3);
-	settings->getNoiseIndevParams("mg_np_layers",         np_layers);
+	settings->getNoiseParamsFromGroup("mg_np_float_islands1", np_float_islands1);
+	settings->getNoiseParamsFromGroup("mg_np_float_islands2", np_float_islands2);
+	settings->getNoiseParamsFromGroup("mg_np_float_islands3", np_float_islands3);
+	settings->getNoiseParamsFromGroup("mg_np_layers",         np_layers);
 	paramsj = settings->getJson("mg_params", paramsj);
 }
 
@@ -223,10 +212,10 @@
 
 	//freeminer:
 	settings->setS16("mg_float_islands", float_islands);
-	settings->setNoiseIndevParams("mg_np_float_islands1", np_float_islands1);
-	settings->setNoiseIndevParams("mg_np_float_islands2", np_float_islands2);
-	settings->setNoiseIndevParams("mg_np_float_islands3", np_float_islands3);
-	settings->setNoiseIndevParams("mg_np_layers",         np_layers);
+	settings->setNoiseParams("mg_np_float_islands1", np_float_islands1);
+	settings->setNoiseParams("mg_np_float_islands2", np_float_islands2);
+	settings->setNoiseParams("mg_np_float_islands3", np_float_islands3);
+	settings->setNoiseParams("mg_np_layers",         np_layers);
 	settings->setJson("mg_params", paramsj);
 }
 
