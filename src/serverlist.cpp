--- conflicted
+++ resolved
@@ -215,12 +215,8 @@
 		server["rollback"]          = g_settings->getBool("enable_rollback_recording");
 		server["mapgen"]            = g_settings->get("mg_name");
 		server["privs"]             = g_settings->get("default_privs");
-<<<<<<< HEAD
-		server["can_see_far_names"] = g_settings->getBool("unlimited_player_transfer_distance");
-		server["liquid_finite"]	= g_settings->getBool("liquid_real");
-=======
 		server["can_see_far_names"] = g_settings->getS16("player_transfer_distance") <= 0;
->>>>>>> c40e993c
+		server["liquid_real"]       = g_settings->getBool("liquid_real");
 		server["mods"]              = Json::Value(Json::arrayValue);
 		for (std::vector<ModSpec>::const_iterator it = mods.begin();
 				it != mods.end();
