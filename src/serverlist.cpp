/*
serverlist.cpp
Copyright (C) 2013 celeron55, Perttu Ahola <celeron55@gmail.com>
*/

/*
This file is part of Freeminer.

Freeminer is free software: you can redistribute it and/or modify
it under the terms of the GNU General Public License as published by
the Free Software Foundation, either version 3 of the License, or
(at your option) any later version.

Freeminer  is distributed in the hope that it will be useful,
but WITHOUT ANY WARRANTY; without even the implied warranty of
MERCHANTABILITY or FITNESS FOR A PARTICULAR PURPOSE.  See the
GNU General Public License for more details.

You should have received a copy of the GNU General Public License
along with Freeminer.  If not, see <http://www.gnu.org/licenses/>.
*/

#include <iostream>
#include <sstream>
#include <algorithm>

#include "version.h"
#include "main.h" // for g_settings
#include "settings.h"
#include "serverlist.h"
#include "filesys.h"
#include "porting.h"
#include "log.h"
#include "json/json.h"
#include "convert_json.h"
#include "httpfetch.h"
#include "util/string.h"

namespace ServerList
{

std::string getFilePath()
{
	std::string serverlist_file = g_settings->get("serverlist_file");

	std::string dir_path = std::string("client") + DIR_DELIM;
	fs::CreateDir(porting::path_user + DIR_DELIM + dir_path);
	return porting::path_user + DIR_DELIM + dir_path + serverlist_file;
}


std::vector<ServerListSpec> getLocal()
{
	std::string path = ServerList::getFilePath();
	std::string liststring;
	if (fs::PathExists(path)) {
		std::ifstream istream(path.c_str());
		if (istream.is_open()) {
			std::ostringstream ostream;
			ostream << istream.rdbuf();
			liststring = ostream.str();
			istream.close();
		}
	}

	return deSerialize(liststring);
}


std::vector<ServerListSpec> getOnline()
{
	Json::Value root = fetchJsonValue(
			(g_settings->get("serverlist_url") + "/list").c_str(), NULL);

	std::vector<ServerListSpec> server_list;

	if (!root.isObject()) {
		return server_list;
	}

	root = root["list"];
	if (!root.isArray()) {
		return server_list;
	}

	for (unsigned int i = 0; i < root.size(); i++) {
		if (root[i].isObject()) {
			server_list.push_back(root[i]);
		}
	}

	return server_list;
}


// Delete a server from the local favorites list
bool deleteEntry(const ServerListSpec &server)
{
	std::vector<ServerListSpec> serverlist = ServerList::getLocal();
	for (std::vector<ServerListSpec>::iterator it = serverlist.begin();
			it != serverlist.end();) {
		if ((*it)["address"] == server["address"] &&
				(*it)["port"] == server["port"]) {
			it = serverlist.erase(it);
		} else {
			++it;
		}
	}

	std::string path = ServerList::getFilePath();
	std::ostringstream ss(std::ios_base::binary);
	ss << ServerList::serialize(serverlist);
	if (!fs::safeWriteToFile(path, ss.str()))
		return false;
	return true;
}

// Insert a server to the local favorites list
bool insert(const ServerListSpec &server)
{
	// Remove duplicates
	ServerList::deleteEntry(server);

	std::vector<ServerListSpec> serverlist = ServerList::getLocal();

	// Insert new server at the top of the list
	serverlist.insert(serverlist.begin(), server);

	std::string path = ServerList::getFilePath();
	std::ostringstream ss(std::ios_base::binary);
	ss << ServerList::serialize(serverlist);
	if (!fs::safeWriteToFile(path, ss.str()))
		return false;

	return true;
}

std::vector<ServerListSpec> deSerialize(const std::string &liststring)
{
	std::vector<ServerListSpec> serverlist;
	Json::Value root;
	Json::Reader reader;
	std::istringstream stream(liststring);
	if (!liststring.size()) {
		return serverlist;
	}
	if (!reader.parse( stream, root ) )
	{
		errorstream  << "Failed to parse server list " << reader.getFormattedErrorMessages();
		return serverlist;
	}
	if (root["list"].isArray())
		for (unsigned int i = 0; i < root["list"].size(); i++)
			if (root["list"][i].isObject())
				serverlist.push_back(root["list"][i]);
	return serverlist;
}

const std::string serialize(const std::vector<ServerListSpec> &serverlist)
{
	Json::Value root;
	Json::Value list(Json::arrayValue);
	for (std::vector<ServerListSpec>::const_iterator it = serverlist.begin();
			it != serverlist.end();
			it++) {
		list.append(*it);
	}
	root["list"] = list;
	Json::FastWriter writer;
	return writer.write(root);
}


#if USE_CURL
void sendAnnounce(const std::string &action,
		const std::vector<std::string> &clients_names,
		const double uptime,
		const u32 game_time,
		const float lag,
		const std::string &gameid,
		const std::vector<ModSpec> &mods)
{
	Json::Value server;
	server["action"] = action;
	server["port"]    = g_settings->getU16("port");
	if (g_settings->exists("server_address")) {
		server["address"] = g_settings->get("server_address");
	}
	if (action != "delete") {
		server["name"]         = g_settings->get("server_name");
		server["description"]  = g_settings->get("server_description");
		server["version"]      = minetest_version_simple;
		server["url"]          = g_settings->get("server_url");
		server["creative"]     = g_settings->getBool("creative_mode");
		server["damage"]       = g_settings->getBool("enable_damage");
		server["password"]     = g_settings->getBool("disallow_empty_password");
		server["pvp"]          = g_settings->getBool("enable_pvp");
		if (uptime >= 1)
			server["uptime"]   = (int) uptime;
		if (game_time >= 1)
			server["game_time"]= game_time;
		server["clients"]      = (int) clients_names.size();
		server["clients_max"]  = g_settings->getU16("max_users");
		server["clients_list"] = Json::Value(Json::arrayValue);
		for (std::vector<std::string>::const_iterator it = clients_names.begin();
				it != clients_names.end();
				++it) {
			server["clients_list"].append(*it);
		}
		if (gameid != "") server["gameid"] = gameid;
	}

	if (action == "start") {
		server["dedicated"]         = g_settings->getBool("server_dedicated");
		server["rollback"]          = g_settings->getBool("enable_rollback_recording");
		server["mapgen"]            = g_settings->get("mg_name");
		server["privs"]             = g_settings->get("default_privs");
		server["can_see_far_names"] = g_settings->getBool("unlimited_player_transfer_distance");
		server["liquid_finite"]	= g_settings->getBool("liquid_real");
		server["mods"]              = Json::Value(Json::arrayValue);
		for (std::vector<ModSpec>::const_iterator it = mods.begin();
				it != mods.end();
				++it) {
			server["mods"].append(it->name);
		}
		actionstream << "Announcing to " << g_settings->get("serverlist_url") << std::endl;
	} else {
		if (lag)
			server["lag"] = lag;
	}

	Json::FastWriter writer;
<<<<<<< HEAD
	HTTPFetchRequest fetchrequest;
	fetchrequest.timeout = fetchrequest.connect_timeout = 59000;
	fetchrequest.url = g_settings->get("serverlist_url") + std::string("/announce");

	std::string query = std::string("json=") + urlencode(writer.write(server));
	if (query.size() < 1000)
		fetchrequest.url += "?" + query;
	else
		fetchrequest.post_data = query;

/*
	fetchrequest.post_fields["json"] = writer.write(server);
	fetchrequest.multipart = true;
*/

	httpfetch_async(fetchrequest);
=======
	HTTPFetchRequest fetch_request;
	fetch_request.url = g_settings->get("serverlist_url") + std::string("/announce");
	fetch_request.post_fields["json"] = writer.write(server);
	fetch_request.multipart = true;
	httpfetch_async(fetch_request);
>>>>>>> a020d1b6
}
#endif

} //namespace ServerList<|MERGE_RESOLUTION|>--- conflicted
+++ resolved
@@ -230,30 +230,22 @@
 	}
 
 	Json::FastWriter writer;
-<<<<<<< HEAD
-	HTTPFetchRequest fetchrequest;
-	fetchrequest.timeout = fetchrequest.connect_timeout = 59000;
-	fetchrequest.url = g_settings->get("serverlist_url") + std::string("/announce");
+	HTTPFetchRequest fetch_request;
+	fetch_request.timeout = fetch_request.connect_timeout = 59000;
+	fetch_request.url = g_settings->get("serverlist_url") + std::string("/announce");
 
 	std::string query = std::string("json=") + urlencode(writer.write(server));
 	if (query.size() < 1000)
-		fetchrequest.url += "?" + query;
+		fetch_request.url += "?" + query;
 	else
-		fetchrequest.post_data = query;
+		fetch_request.post_data = query;
 
 /*
-	fetchrequest.post_fields["json"] = writer.write(server);
-	fetchrequest.multipart = true;
-*/
-
-	httpfetch_async(fetchrequest);
-=======
-	HTTPFetchRequest fetch_request;
-	fetch_request.url = g_settings->get("serverlist_url") + std::string("/announce");
 	fetch_request.post_fields["json"] = writer.write(server);
 	fetch_request.multipart = true;
+*/
+
 	httpfetch_async(fetch_request);
->>>>>>> a020d1b6
 }
 #endif
 
