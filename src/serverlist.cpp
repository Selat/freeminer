--- conflicted
+++ resolved
@@ -228,11 +228,7 @@
 		actionstream << "announcing to " << g_settings->get("serverlist_url") << std::endl;
 	} else {
 		if (lag)
-<<<<<<< HEAD
-			server["step"]	= lag;
-=======
 			server["lag"]	= lag;
->>>>>>> 78f7f9ec
 	}
 
 	Json::FastWriter writer;
