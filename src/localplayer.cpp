/*
localplayer.cpp
Copyright (C) 2010-2013 celeron55, Perttu Ahola <celeron55@gmail.com>
*/

/*
This file is part of Freeminer.

Freeminer is free software: you can redistribute it and/or modify
it under the terms of the GNU General Public License as published by
the Free Software Foundation, either version 3 of the License, or
(at your option) any later version.

Freeminer  is distributed in the hope that it will be useful,
but WITHOUT ANY WARRANTY; without even the implied warranty of
MERCHANTABILITY or FITNESS FOR A PARTICULAR PURPOSE.  See the
GNU General Public License for more details.

You should have received a copy of the GNU General Public License
along with Freeminer.  If not, see <http://www.gnu.org/licenses/>.
*/

#include "localplayer.h"

#include "main.h" // For g_settings
#include "event.h"
#include "collision.h"
#include "gamedef.h"
#include "nodedef.h"
#include "settings.h"
#include "environment.h"
#include "map.h"
#include "util/numeric.h"

/*
	LocalPlayer
*/

LocalPlayer::LocalPlayer(IGameDef *gamedef, const char *name):
	Player(gamedef, name),
	parent(0),
	isAttached(false),
	overridePosition(v3f(0,0,0)),
	last_position(v3f(0,0,0)),
	last_speed(v3f(0,0,0)),
	last_pitch(0),
	last_yaw(0),
	last_keyPressed(0),
	eye_offset_first(v3f(0,0,0)),
	eye_offset_third(v3f(0,0,0)),
	last_animation(NO_ANIM),
	hotbar_image(""),
	hotbar_selected_image(""),
	light_color(255,255,255,255),
	m_sneak_node(32767,32767,32767),
	m_sneak_node_exists(false),
	m_old_node_below(32767,32767,32767),
	m_old_node_below_type("air"),
	m_need_to_get_new_sneak_node(true),
	m_can_jump(false),
	m_cao(NULL)
{
	// Initialize hp to 0, so that no hearts will be shown if server
	// doesn't support health points
	hp = 0;

}

LocalPlayer::~LocalPlayer()
{
}

void LocalPlayer::move(f32 dtime, Environment *env, f32 pos_max_d,
		std::list<CollisionInfo> *collision_info)
{
	Map *map = &env->getMap();
	INodeDefManager *nodemgr = m_gamedef->ndef();

	v3f position = getPosition();

	v3f old_speed = m_speed;

	// Copy parent position if local player is attached
	if(isAttached)
	{
		setPosition(overridePosition);
		m_sneak_node_exists = false;
		return;
	}

	// Skip collision detection if noclip mode is used
	bool fly_allowed = m_gamedef->checkLocalPrivilege("fly");
	bool noclip = m_gamedef->checkLocalPrivilege("noclip") &&
		g_settings->getBool("noclip");
	bool free_move = noclip && fly_allowed && g_settings->getBool("free_move");
	if(free_move)
	{
        position += m_speed * dtime;
		setPosition(position);
		m_sneak_node_exists = false;
		return;
	}

	/*
		Collision detection
	*/
	
	bool is_valid_position;
	MapNode node;
	v3s16 pp;

	/*
		Check if player is in liquid (the oscillating value)
	*/
<<<<<<< HEAD
	try{
		// If in liquid, the threshold of coming out is at higher y
		// If not in liquid, the threshold of going in is at lower y
		v3s16 pp = floatToInt(position + v3f(0,BS*(in_liquid ? 0.1 : 0.5),0), BS);
		auto n = map->getNode(pp);
		auto f = nodemgr->get(n.getContent());
		in_liquid = f.isLiquid();
		liquid_viscosity = f.liquid_viscosity;
		if (f.param_type_2 == CPT2_LEVELED) {
			auto level = n.getLevel(nodemgr);
			auto maxlevel = n.getMaxLevel(nodemgr);
			if (level && maxlevel)
				liquid_viscosity /= maxlevel / level;
=======

	// If in liquid, the threshold of coming out is at higher y
	if (in_liquid)
	{
		pp = floatToInt(position + v3f(0,BS*0.1,0), BS);
		node = map->getNodeNoEx(pp, &is_valid_position);
		if (is_valid_position) {
			in_liquid = nodemgr->get(node.getContent()).isLiquid();
			liquid_viscosity = nodemgr->get(node.getContent()).liquid_viscosity;
		} else {
			in_liquid = false;
>>>>>>> 5b8855e8
		}

	}
	// If not in liquid, the threshold of going in is at lower y
	else
	{
		pp = floatToInt(position + v3f(0,BS*0.5,0), BS);
		node = map->getNodeNoEx(pp, &is_valid_position);
		if (is_valid_position) {
			in_liquid = nodemgr->get(node.getContent()).isLiquid();
			liquid_viscosity = nodemgr->get(node.getContent()).liquid_viscosity;
		} else {
			in_liquid = false;
		}
	}


	/*
		Check if player is in liquid (the stable value)
	*/
	pp = floatToInt(position + v3f(0,0,0), BS);
	node = map->getNodeNoEx(pp, &is_valid_position);
	if (is_valid_position) {
		in_liquid_stable = nodemgr->get(node.getContent()).isLiquid();
	} else {
		in_liquid_stable = false;
	}

	/*
	        Check if player is climbing
	*/


	pp = floatToInt(position + v3f(0,0.5*BS,0), BS);
	v3s16 pp2 = floatToInt(position + v3f(0,-0.2*BS,0), BS);
	node = map->getNodeNoEx(pp, &is_valid_position);
	bool is_valid_position2;
	MapNode node2 = map->getNodeNoEx(pp2, &is_valid_position2);

	if (!(is_valid_position && is_valid_position2)) {
		is_climbing = false;
	} else {
		is_climbing = (nodemgr->get(node.getContent()).climbable
				|| nodemgr->get(node2.getContent()).climbable) && !free_move;
	}


	/*
		Collision uncertainty radius
		Make it a bit larger than the maximum distance of movement
	*/
	//f32 d = pos_max_d * 1.1;
	// A fairly large value in here makes moving smoother
	f32 d = 0.15*BS;

	// This should always apply, otherwise there are glitches
	assert(d > pos_max_d);

	// Maximum distance over border for sneaking
	f32 sneak_max = BS*0.4;

	/*
		If sneaking, keep in range from the last walked node and don't
		fall off from it
	*/
	if(control.sneak && m_sneak_node_exists &&
			!(fly_allowed && g_settings->getBool("free_move")) && !in_liquid &&
			physics_override_sneak)
	{
		f32 maxd = 0.5*BS + sneak_max;
		v3f lwn_f = intToFloat(m_sneak_node, BS);
		position.X = rangelim(position.X, lwn_f.X-maxd, lwn_f.X+maxd);
		position.Z = rangelim(position.Z, lwn_f.Z-maxd, lwn_f.Z+maxd);
		
		if(!is_climbing)
		{
			f32 min_y = lwn_f.Y + 0.5*BS;
			if(position.Y < min_y)
			{
				position.Y = min_y;

				if(m_speed.Y < 0)
					m_speed.Y = 0;
			}
		}
	}

	float player_stepheight = touching_ground ? (BS*0.6) : (BS*0.2);

	v3f accel_f = v3f(0,0,0);

	collisionMoveResult result = collisionMoveSimple(env, m_gamedef,
			pos_max_d, m_collisionbox, player_stepheight, dtime,
			position, m_speed, accel_f);

	/*
		If the player's feet touch the topside of any node, this is
		set to true.

		Player is allowed to jump when this is true.
	*/
	bool touching_ground_was = touching_ground;
	touching_ground = result.touching_ground;
    
    //bool standing_on_unloaded = result.standing_on_unloaded;

	/*
		Check the nodes under the player to see from which node the
		player is sneaking from, if any.  If the node from under
		the player has been removed, the player falls.
	*/
	v3s16 current_node = floatToInt(position - v3f(0,BS/2,0), BS);
	if(m_sneak_node_exists &&
	   nodemgr->get(map->getNodeNoEx(m_old_node_below)).name == "air" &&
	   m_old_node_below_type != "air")
	{
		// Old node appears to have been removed; that is,
		// it wasn't air before but now it is
		m_need_to_get_new_sneak_node = false;
		m_sneak_node_exists = false;
	}
	else if(nodemgr->get(map->getNodeNoEx(current_node)).name != "air")
	{
		// We are on something, so make sure to recalculate the sneak
		// node.
		m_need_to_get_new_sneak_node = true;
	}
	if(m_need_to_get_new_sneak_node && physics_override_sneak)
	{
		v3s16 pos_i_bottom = floatToInt(position - v3f(0,BS/2,0), BS);
		v2f player_p2df(position.X, position.Z);
		f32 min_distance_f = 100000.0*BS;
		// If already seeking from some node, compare to it.
		/*if(m_sneak_node_exists)
		{
			v3f sneaknode_pf = intToFloat(m_sneak_node, BS);
			v2f sneaknode_p2df(sneaknode_pf.X, sneaknode_pf.Z);
			f32 d_horiz_f = player_p2df.getDistanceFrom(sneaknode_p2df);
			f32 d_vert_f = fabs(sneaknode_pf.Y + BS*0.5 - position.Y);
			// Ignore if player is not on the same level (likely dropped)
			if(d_vert_f < 0.15*BS)
				min_distance_f = d_horiz_f;
		}*/
		v3s16 new_sneak_node = m_sneak_node;
		for(s16 x=-1; x<=1; x++)
		for(s16 z=-1; z<=1; z++)
		{
			v3s16 p = pos_i_bottom + v3s16(x,0,z);
			v3f pf = intToFloat(p, BS);
			v2f node_p2df(pf.X, pf.Z);
			f32 distance_f = player_p2df.getDistanceFrom(node_p2df);
			f32 max_axis_distance_f = MYMAX(
					fabs(player_p2df.X-node_p2df.X),
					fabs(player_p2df.Y-node_p2df.Y));
					
			if(distance_f > min_distance_f ||
					max_axis_distance_f > 0.5*BS + sneak_max + 0.1*BS)
				continue;


			// The node to be sneaked on has to be walkable
			node = map->getNodeNoEx(p, &is_valid_position);
			if (!is_valid_position || nodemgr->get(node).walkable == false)
				continue;
			// And the node above it has to be nonwalkable
			node = map->getNodeNoEx(p + v3s16(0,1,0), &is_valid_position);
			if (!is_valid_position || nodemgr->get(node).walkable) {
				continue;
			}
			if (!physics_override_sneak_glitch) {
				node =map->getNodeNoEx(p + v3s16(0,2,0), &is_valid_position);
				if (!is_valid_position || nodemgr->get(node).walkable)
					continue;
			}

			min_distance_f = distance_f;
			new_sneak_node = p;
		}
		
		bool sneak_node_found = (min_distance_f < 100000.0*BS*0.9);

		m_sneak_node = new_sneak_node;
		m_sneak_node_exists = sneak_node_found;

		/*
			If sneaking, the player's collision box can be in air, so
			this has to be set explicitly
		*/
		if(sneak_node_found && control.sneak)
			touching_ground = true;
	}
	
	/*
		Set new position
	*/
	setPosition(position);
	
	/*
		Report collisions
	*/
	bool bouncy_jump = false;
	// Dont report if flying
	if(collision_info && !(g_settings->getBool("free_move") && fly_allowed))
	{
		for(size_t i=0; i<result.collisions.size(); i++){
			const CollisionInfo &info = result.collisions[i];
			collision_info->push_back(info);
			if(info.new_speed.Y - info.old_speed.Y > 0.1*BS &&
					info.bouncy)
				bouncy_jump = true;
		}
	}

	if(bouncy_jump && control.jump){
		m_speed.Y += movement_speed_jump*BS;
		touching_ground = false;
		MtEvent *e = new SimpleTriggerEvent("PlayerJump");
		m_gamedef->event()->put(e);
	}

	if(!touching_ground_was && touching_ground){
		MtEvent *e = new SimpleTriggerEvent("PlayerRegainGround");
		m_gamedef->event()->put(e);

		// Set camera impact value to be used for view bobbing
		camera_impact = getSpeed().Y * -1;
	}

	{
		camera_barely_in_ceiling = false;
		v3s16 camera_np = floatToInt(getEyePosition(), BS);
		MapNode n = map->getNodeNoEx(camera_np);
		if(n.getContent() != CONTENT_IGNORE){
			if(nodemgr->get(n).walkable && nodemgr->get(n).solidness == 2){
				camera_barely_in_ceiling = true;
			}
		}
	}

	/*
		Update the node last under the player
	*/
	m_old_node_below = floatToInt(position - v3f(0,BS/2,0), BS);
	m_old_node_below_type = nodemgr->get(map->getNodeNoEx(m_old_node_below)).name;
	
	/*
		Check properties of the node on which the player is standing
	*/
	const ContentFeatures &f = nodemgr->get(map->getNodeNoEx(getStandingNodePos()));
	// Determine if jumping is possible
	m_can_jump = touching_ground && !in_liquid;
	if(itemgroup_get(f.groups, "disable_jump"))
		m_can_jump = false;
}

void LocalPlayer::move(f32 dtime, Environment *env, f32 pos_max_d)
{
	move(dtime, env, pos_max_d, NULL);
}

bool LocalPlayer::canPlaceNode(const v3s16& p, const MapNode& n)
{
	bool noclip = m_gamedef->checkLocalPrivilege("noclip") &&
		g_settings->getBool("noclip");
	// Dont place node when player would be inside new node
	// NOTE: This is to be eventually implemented by a mod as client-side Lua
	if (m_gamedef->ndef()->get(n).walkable && !noclip) {
		auto nodeboxes = n.getNodeBoxes(m_gamedef->ndef());
		aabb3f player_box = m_collisionbox;
		v3f position(getPosition());
		v3f node_pos(p.X, p.Y, p.Z);
		player_box.MinEdge *= 0.999f;
		player_box.MaxEdge *= 0.999f;
		player_box.MinEdge += position;
		player_box.MaxEdge += position;
		for(auto box : nodeboxes) {
			box.MinEdge += node_pos * BS;
			box.MaxEdge += node_pos * BS;
			if(box.intersectsWithBox(player_box)) {
				return false;
			}
		}
	}
	return true;
}

void LocalPlayer::applyControl(float dtime, ClientEnvironment *env)
{
	// Clear stuff
	swimming_vertical = false;

	setPitch(control.pitch);
	setYaw(control.yaw);

	// Nullify speed and don't run positioning code if the player is attached
	if(isAttached)
	{
		setSpeed(v3f(0,0,0));
		return;
	}

	v3f move_direction = v3f(0,0,1);
	move_direction.rotateXZBy(getYaw());
	
	v3f speedH = v3f(0,0,0); // Horizontal (X, Z)
	v3f speedV = v3f(0,0,0); // Vertical (Y)
	
	bool fly_allowed = m_gamedef->checkLocalPrivilege("fly");
	bool fast_allowed = m_gamedef->checkLocalPrivilege("fast");

	free_move = fly_allowed && g_settings->getBool("free_move");
	bool fast_move = fast_allowed && g_settings->getBool("fast_move");
	// When aux1_descends is enabled the fast key is used to go down, so fast isn't possible
	bool fast_climb = fast_move && control.aux1 && !g_settings->getBool("aux1_descends");
	bool continuous_forward = g_settings->getBool("continuous_forward");
	bool fast_pressed = false;
	// Whether superspeed mode is used or not
	superspeed = false;
	
	if(g_settings->getBool("always_fly_fast") && free_move && fast_move)
		superspeed = true;

	// Old descend control
	if(g_settings->getBool("aux1_descends"))
	{
		// If free movement and fast movement, always move fast
		if(free_move && fast_move)
			superspeed = true;
		
		// Auxiliary button 1 (E)
		if(control.aux1)
		{
			if(free_move)
			{
				// In free movement mode, aux1 descends
				if(fast_move)
					speedV.Y = -movement_speed_fast;
				else
					speedV.Y = -movement_speed_walk;
			}
			else if(in_liquid || in_liquid_stable)
			{
				speedV.Y = -movement_speed_walk;
				swimming_vertical = true;
			}
			else if(is_climbing)
			{
				speedV.Y = -movement_speed_climb;
			}
			else
			{
				// If not free movement but fast is allowed, aux1 is
				// "Turbo button"
				if(fast_allowed)
					superspeed = true;
			}
		}
	}
	// New minecraft-like descend control
	else
	{
		// Auxiliary button 1 (E)
		if(control.aux1)
		{
			if(!is_climbing)
			{
				// aux1 is "Turbo button"
				if(fast_allowed)
					superspeed = true;
			}
			if(fast_allowed)
				fast_pressed = true;
		}

		if(control.sneak)
		{
			if(free_move)
			{
				// In free movement mode, sneak descends
				if(fast_move && (control.aux1 || g_settings->getBool("always_fly_fast")))
					speedV.Y = -movement_speed_fast;
				else
					speedV.Y = -movement_speed_walk;
			}
			else if(in_liquid || in_liquid_stable)
			{
				if(fast_climb)
					speedV.Y = -movement_speed_fast;
				else
					speedV.Y = -movement_speed_walk;
				swimming_vertical = true;
			}
			else if(is_climbing)
			{
				if(fast_climb)
					speedV.Y = -movement_speed_fast;
				else
					speedV.Y = -movement_speed_climb;
			}
		}
	}

	if(continuous_forward)
		speedH += move_direction;

	if(control.up)
	{
		if(continuous_forward)
			superspeed = true;
		else
			speedH += move_direction;
	}
	if(control.down)
	{
		speedH -= move_direction;
	}
	if(control.left)
	{
		speedH += move_direction.crossProduct(v3f(0,1,0));
	}
	if(control.right)
	{
		speedH += move_direction.crossProduct(v3f(0,-1,0));
	}
	if(control.jump)
	{
		if(free_move)
		{
			if(g_settings->getBool("aux1_descends") || g_settings->getBool("always_fly_fast"))
			{
				if(fast_move)
					speedV.Y = movement_speed_fast;
				else
					speedV.Y = movement_speed_walk;
			} else {
				if(fast_move && control.aux1)
					speedV.Y = movement_speed_fast;
				else
					speedV.Y = movement_speed_walk;
			}
		}
		else if(m_can_jump)
		{
			/*
				NOTE: The d value in move() affects jump height by
				raising the height at which the jump speed is kept
				at its starting value
			*/
			v3f speedJ = getSpeed();
			if(speedJ.Y >= -0.5 * BS)
			{
				speedJ.Y = movement_speed_jump * physics_override_jump;
				setSpeed(speedJ);
				
				MtEvent *e = new SimpleTriggerEvent("PlayerJump");
				m_gamedef->event()->put(e);
			}
		}
		else if(in_liquid)
		{
			if(fast_climb)
				speedV.Y = movement_speed_fast;
			else
				speedV.Y = movement_speed_walk;
			swimming_vertical = true;
		}
		else if(is_climbing)
		{
			if(fast_climb)
				speedV.Y = movement_speed_fast;
			else
				speedV.Y = movement_speed_climb;
		}
	}

	// The speed of the player (Y is ignored)
	if(superspeed || (is_climbing && fast_climb) || ((in_liquid || in_liquid_stable) && fast_climb) || fast_pressed)
		speedH = speedH.normalize() * movement_speed_fast;
	else if(control.sneak && !free_move && !in_liquid && !in_liquid_stable)
		speedH = speedH.normalize() * movement_speed_crouch;
	else
		speedH = speedH.normalize() * movement_speed_walk;

	// Acceleration increase
	f32 incH = 0; // Horizontal (X, Z)
	f32 incV = 0; // Vertical (Y)
	if((!touching_ground && !free_move && !is_climbing && !in_liquid) || (!free_move && m_can_jump && control.jump))
	{
		// Jumping and falling
		if(superspeed || (fast_move && control.aux1))
			incH = movement_acceleration_fast * BS * dtime;
		else
			incH = movement_acceleration_air * BS * dtime;
		incV = 0; // No vertical acceleration in air

		// better air control when falling fast
		float speed = m_speed.getLength();
		if (!superspeed && speed > movement_speed_fast && (control.down || control.up || control.left || control.right)) {
			v3f rotate = move_direction * (speed / (BS * 110)); // 80 - good wingsuit
			if(control.up)		rotate = rotate.crossProduct(v3f(0,1,0));
			if(control.down)	rotate = rotate.crossProduct(v3f(0,-1,0));
			if(control.left)	rotate *=-1;
			m_speed.rotateYZBy(rotate.X);
			m_speed.rotateXZBy(rotate.Y);
			m_speed.rotateXYBy(rotate.Z);
			m_speed = m_speed.normalize() * speed * (1-speed*0.00001); // 0.998
			if (m_speed.Y)
				return;
		}
	}
	else if (superspeed || (is_climbing && fast_climb) || ((in_liquid || in_liquid_stable) && fast_climb))
		incH = incV = movement_acceleration_fast * BS * dtime;
	else
		incH = incV = movement_acceleration_default * BS * dtime;

	// Accelerate to target speed with maximum increment
	INodeDefManager *nodemgr = m_gamedef->ndef();
	Map *map = &env->getMap();
	v3s16 p = floatToInt(getPosition() - v3f(0,BS/2,0), BS);
	float slippery = 0;
	try {
		slippery = itemgroup_get(nodemgr->get(map->getNode(p)).groups, "slippery");
	}
	catch (...) {}
	accelerateHorizontal(speedH * physics_override_speed, incH * physics_override_speed, slippery);
	accelerateVertical(speedV * physics_override_speed, incV * physics_override_speed);
}

v3s16 LocalPlayer::getStandingNodePos()
{
	if(m_sneak_node_exists)
		return m_sneak_node;
	return floatToInt(getPosition() - v3f(0, BS, 0), BS);
}
<|MERGE_RESOLUTION|>--- conflicted
+++ resolved
@@ -112,33 +112,25 @@
 	/*
 		Check if player is in liquid (the oscillating value)
 	*/
-<<<<<<< HEAD
-	try{
-		// If in liquid, the threshold of coming out is at higher y
-		// If not in liquid, the threshold of going in is at lower y
-		v3s16 pp = floatToInt(position + v3f(0,BS*(in_liquid ? 0.1 : 0.5),0), BS);
-		auto n = map->getNode(pp);
-		auto f = nodemgr->get(n.getContent());
-		in_liquid = f.isLiquid();
-		liquid_viscosity = f.liquid_viscosity;
-		if (f.param_type_2 == CPT2_LEVELED) {
-			auto level = n.getLevel(nodemgr);
-			auto maxlevel = n.getMaxLevel(nodemgr);
-			if (level && maxlevel)
-				liquid_viscosity /= maxlevel / level;
-=======
 
 	// If in liquid, the threshold of coming out is at higher y
 	if (in_liquid)
 	{
-		pp = floatToInt(position + v3f(0,BS*0.1,0), BS);
+		// If not in liquid, the threshold of going in is at lower y
+		pp = floatToInt(position + v3f(0,BS*(in_liquid ? 0.1 : 0.5),0), BS);
 		node = map->getNodeNoEx(pp, &is_valid_position);
 		if (is_valid_position) {
-			in_liquid = nodemgr->get(node.getContent()).isLiquid();
-			liquid_viscosity = nodemgr->get(node.getContent()).liquid_viscosity;
+			auto f = nodemgr->get(node.getContent());
+			in_liquid = f.isLiquid();
+			liquid_viscosity = f.liquid_viscosity;
+			if (f.param_type_2 == CPT2_LEVELED) {
+				auto level = node.getLevel(nodemgr);
+				auto maxlevel = node.getMaxLevel(nodemgr);
+				if (level && maxlevel)
+					liquid_viscosity /= maxlevel / level;
+			}
 		} else {
 			in_liquid = false;
->>>>>>> 5b8855e8
 		}
 
 	}
