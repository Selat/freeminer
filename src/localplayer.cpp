/*
localplayer.cpp
Copyright (C) 2010-2013 celeron55, Perttu Ahola <celeron55@gmail.com>
*/

/*
This file is part of Freeminer.

Freeminer is free software: you can redistribute it and/or modify
it under the terms of the GNU General Public License as published by
the Free Software Foundation, either version 3 of the License, or
(at your option) any later version.

Freeminer  is distributed in the hope that it will be useful,
but WITHOUT ANY WARRANTY; without even the implied warranty of
MERCHANTABILITY or FITNESS FOR A PARTICULAR PURPOSE.  See the
GNU General Public License for more details.

You should have received a copy of the GNU General Public License
along with Freeminer.  If not, see <http://www.gnu.org/licenses/>.
*/

#include "localplayer.h"

#include "main.h" // For g_settings
#include "event.h"
#include "collision.h"
#include "gamedef.h"
#include "nodedef.h"
#include "settings.h"
#include "environment.h"
#include "map.h"
#include "util/numeric.h"

/*
	LocalPlayer
*/

LocalPlayer::LocalPlayer(IGameDef *gamedef, const char *name):
	Player(gamedef, name),
	parent(0),
	isAttached(false),
	overridePosition(v3f(0,0,0)),
	last_position(v3f(0,0,0)),
	last_speed(v3f(0,0,0)),
	last_pitch(0),
	last_yaw(0),
	last_keyPressed(0),
	eye_offset_first(v3f(0,0,0)),
	eye_offset_third(v3f(0,0,0)),
	last_animation(NO_ANIM),
	hotbar_image(""),
	hotbar_selected_image(""),
	light_color(255,255,255,255),
	m_sneak_node(32767,32767,32767),
	m_sneak_node_exists(false),
	m_old_node_below(32767,32767,32767),
	m_old_node_below_type("air"),
	m_need_to_get_new_sneak_node(true),
	m_can_jump(false),
	m_cao(NULL)
{
	// Initialize hp to 0, so that no hearts will be shown if server
	// doesn't support health points
	hp = 0;

}

LocalPlayer::~LocalPlayer()
{
}

void LocalPlayer::move(f32 dtime, Environment *env, f32 pos_max_d,
		std::list<CollisionInfo> *collision_info)
{
	Map *map = &env->getMap();
	INodeDefManager *nodemgr = m_gamedef->ndef();

	v3f position = getPosition();

	// Copy parent position if local player is attached
	if(isAttached)
	{
		setPosition(overridePosition);
		m_sneak_node_exists = false;
		return;
	}

	// Skip collision detection if noclip mode is used
	bool fly_allowed = m_gamedef->checkLocalPrivilege("fly");
	bool noclip = m_gamedef->checkLocalPrivilege("noclip") &&
		g_settings->getBool("noclip");
	bool free_move = noclip && fly_allowed && g_settings->getBool("free_move");
	if(free_move)
	{
        position += m_speed * dtime;
		setPosition(position);
		m_sneak_node_exists = false;
		return;
	}

	/*
		Collision detection
	*/

	bool is_valid_position;
	MapNode node;
	v3s16 pp;

	/*
		Check if player is in liquid (the oscillating value)
	*/

	// If in liquid, the threshold of coming out is at higher y
	if (in_liquid)
	{
		// If not in liquid, the threshold of going in is at lower y
		pp = floatToInt(position + v3f(0,BS*(in_liquid ? 0.1 : 0.5),0), BS);
		node = map->getNodeNoEx(pp, &is_valid_position);
		if (is_valid_position) {
			auto f = nodemgr->get(node.getContent());
			in_liquid = f.isLiquid();
			liquid_viscosity = f.liquid_viscosity;
			if (f.param_type_2 == CPT2_LEVELED) {
				auto level = node.getLevel(nodemgr);
				auto maxlevel = node.getMaxLevel(nodemgr);
				if (level && maxlevel)
					liquid_viscosity /= maxlevel / level;
			}
		} else {
			in_liquid = false;
		}

	}
	// If not in liquid, the threshold of going in is at lower y
	else
	{
		pp = floatToInt(position + v3f(0,BS*0.5,0), BS);
		node = map->getNodeNoEx(pp, &is_valid_position);
		if (is_valid_position) {
			in_liquid = nodemgr->get(node.getContent()).isLiquid();
			liquid_viscosity = nodemgr->get(node.getContent()).liquid_viscosity;
		} else {
			in_liquid = false;
		}
	}


	/*
		Check if player is in liquid (the stable value)
	*/
	pp = floatToInt(position + v3f(0,0,0), BS);
	node = map->getNodeNoEx(pp, &is_valid_position);
	if (is_valid_position) {
		in_liquid_stable = nodemgr->get(node.getContent()).isLiquid();
	} else {
		in_liquid_stable = false;
	}

	/*
	        Check if player is climbing
	*/


	pp = floatToInt(position + v3f(0,0.5*BS,0), BS);
	v3s16 pp2 = floatToInt(position + v3f(0,-0.2*BS,0), BS);
	node = map->getNodeNoEx(pp, &is_valid_position);
	bool is_valid_position2;
	MapNode node2 = map->getNodeNoEx(pp2, &is_valid_position2);

	if (!(is_valid_position && is_valid_position2)) {
		is_climbing = false;
	} else {
		is_climbing = (nodemgr->get(node.getContent()).climbable
				|| nodemgr->get(node2.getContent()).climbable) && !free_move;
	}


	/*
		Collision uncertainty radius
		Make it a bit larger than the maximum distance of movement
	*/
	//f32 d = pos_max_d * 1.1;
	// A fairly large value in here makes moving smoother
	f32 d = 0.15*BS;

	// This should always apply, otherwise there are glitches
	assert(d > pos_max_d);

	// Maximum distance over border for sneaking
	f32 sneak_max = BS*0.4;

	/*
		If sneaking, keep in range from the last walked node and don't
		fall off from it
	*/
	if(control.sneak && m_sneak_node_exists &&
			!(fly_allowed && g_settings->getBool("free_move")) && !in_liquid &&
			physics_override_sneak)
	{
		f32 maxd = 0.5*BS + sneak_max;
		v3f lwn_f = intToFloat(m_sneak_node, BS);
		position.X = rangelim(position.X, lwn_f.X-maxd, lwn_f.X+maxd);
		position.Z = rangelim(position.Z, lwn_f.Z-maxd, lwn_f.Z+maxd);

		if(!is_climbing)
		{
			f32 min_y = lwn_f.Y + 0.5*BS;
			if(position.Y < min_y)
			{
				position.Y = min_y;

				if(m_speed.Y < 0)
					m_speed.Y = 0;
			}
		}
	}

	// this shouldn't be hardcoded but transmitted from server
	float player_stepheight = touching_ground ? (BS*0.6) : (BS*0.2);

#ifdef __ANDROID__
	player_stepheight += (0.5 * BS);
#endif

	v3f accel_f = v3f(0,0,0);

	collisionMoveResult result = collisionMoveSimple(env, m_gamedef,
			pos_max_d, m_collisionbox, player_stepheight, dtime,
			position, m_speed, accel_f);

	/*
		If the player's feet touch the topside of any node, this is
		set to true.

		Player is allowed to jump when this is true.
	*/
	bool touching_ground_was = touching_ground;
	touching_ground = result.touching_ground;

<<<<<<< HEAD
	if (g_settings->getBool("autojump")) {
		v3f normalized_speed(old_speed);
		if (control.up) {
			normalized_speed.setLength(BS / 1.5);

			v3s16 jumping_over(myround((normalized_speed.X + position.X) / BS), position.Y / BS + 0.5, myround((normalized_speed.Z + position.Z) / BS));
			v3s16 jumping_over_top = jumping_over + v3s16(0, 1, 0);
			v3s16 jumping_over_top2 = jumping_over + v3s16(0, 2, 0);
				if (fabs(m_speed.Y) < 1e-6 && nodemgr->get(map->getNodeNoEx(jumping_over)).walkable
						&& !nodemgr->get(map->getNodeNoEx(jumping_over_top)).walkable
						&& !nodemgr->get(map->getNodeNoEx(jumping_over_top2)).walkable) {
						// todo: test here low level leveled nodes like snow to not jump
					m_speed.Y += BS * 8;
					touching_ground = false;
					return;
				} else {
				}

		}
	}

    
=======
>>>>>>> 9b89f7aa
    //bool standing_on_unloaded = result.standing_on_unloaded;

	/*
		Check the nodes under the player to see from which node the
		player is sneaking from, if any.  If the node from under
		the player has been removed, the player falls.
	*/
	v3s16 current_node = floatToInt(position - v3f(0,BS/2,0), BS);
	if(m_sneak_node_exists &&
	   nodemgr->get(map->getNodeNoEx(m_old_node_below)).name == "air" &&
	   m_old_node_below_type != "air")
	{
		// Old node appears to have been removed; that is,
		// it wasn't air before but now it is
		m_need_to_get_new_sneak_node = false;
		m_sneak_node_exists = false;
	}
	else if(nodemgr->get(map->getNodeNoEx(current_node)).name != "air")
	{
		// We are on something, so make sure to recalculate the sneak
		// node.
		m_need_to_get_new_sneak_node = true;
	}
	if(m_need_to_get_new_sneak_node && physics_override_sneak)
	{
		v3s16 pos_i_bottom = floatToInt(position - v3f(0,BS/2,0), BS);
		v2f player_p2df(position.X, position.Z);
		f32 min_distance_f = 100000.0*BS;
		// If already seeking from some node, compare to it.
		/*if(m_sneak_node_exists)
		{
			v3f sneaknode_pf = intToFloat(m_sneak_node, BS);
			v2f sneaknode_p2df(sneaknode_pf.X, sneaknode_pf.Z);
			f32 d_horiz_f = player_p2df.getDistanceFrom(sneaknode_p2df);
			f32 d_vert_f = fabs(sneaknode_pf.Y + BS*0.5 - position.Y);
			// Ignore if player is not on the same level (likely dropped)
			if(d_vert_f < 0.15*BS)
				min_distance_f = d_horiz_f;
		}*/
		v3s16 new_sneak_node = m_sneak_node;
		for(s16 x=-1; x<=1; x++)
		for(s16 z=-1; z<=1; z++)
		{
			v3s16 p = pos_i_bottom + v3s16(x,0,z);
			v3f pf = intToFloat(p, BS);
			v2f node_p2df(pf.X, pf.Z);
			f32 distance_f = player_p2df.getDistanceFrom(node_p2df);
			f32 max_axis_distance_f = MYMAX(
					fabs(player_p2df.X-node_p2df.X),
					fabs(player_p2df.Y-node_p2df.Y));

			if(distance_f > min_distance_f ||
					max_axis_distance_f > 0.5*BS + sneak_max + 0.1*BS)
				continue;


			// The node to be sneaked on has to be walkable
			node = map->getNodeNoEx(p, &is_valid_position);
			if (!is_valid_position || nodemgr->get(node).walkable == false)
				continue;
			// And the node above it has to be nonwalkable
			node = map->getNodeNoEx(p + v3s16(0,1,0), &is_valid_position);
			if (!is_valid_position || nodemgr->get(node).walkable) {
				continue;
			}
			if (!physics_override_sneak_glitch) {
				node =map->getNodeNoEx(p + v3s16(0,2,0), &is_valid_position);
				if (!is_valid_position || nodemgr->get(node).walkable)
					continue;
			}

			min_distance_f = distance_f;
			new_sneak_node = p;
		}

		bool sneak_node_found = (min_distance_f < 100000.0*BS*0.9);

		m_sneak_node = new_sneak_node;
		m_sneak_node_exists = sneak_node_found;

		/*
			If sneaking, the player's collision box can be in air, so
			this has to be set explicitly
		*/
		if(sneak_node_found && control.sneak)
			touching_ground = true;
	}

	/*
		Set new position
	*/
	setPosition(position);

	/*
		Report collisions
	*/
	bool bouncy_jump = false;
	// Dont report if flying
	if(collision_info && !(g_settings->getBool("free_move") && fly_allowed))
	{
		for(size_t i=0; i<result.collisions.size(); i++){
			const CollisionInfo &info = result.collisions[i];
			collision_info->push_back(info);
			if(info.new_speed.Y - info.old_speed.Y > 0.1*BS &&
					info.bouncy)
				bouncy_jump = true;
		}
	}

	if(bouncy_jump && control.jump){
		m_speed.Y += movement_speed_jump*BS;
		touching_ground = false;
		MtEvent *e = new SimpleTriggerEvent("PlayerJump");
		m_gamedef->event()->put(e);
	}

	if(!touching_ground_was && touching_ground){
		MtEvent *e = new SimpleTriggerEvent("PlayerRegainGround");
		m_gamedef->event()->put(e);

		// Set camera impact value to be used for view bobbing
		camera_impact = getSpeed().Y * -1;
	}

	{
		camera_barely_in_ceiling = false;
		v3s16 camera_np = floatToInt(getEyePosition(), BS);
		MapNode n = map->getNodeNoEx(camera_np);
		if(n.getContent() != CONTENT_IGNORE){
			if(nodemgr->get(n).walkable && nodemgr->get(n).solidness == 2){
				camera_barely_in_ceiling = true;
			}
		}
	}

	/*
		Update the node last under the player
	*/
	m_old_node_below = floatToInt(position - v3f(0,BS/2,0), BS);
	m_old_node_below_type = nodemgr->get(map->getNodeNoEx(m_old_node_below)).name;

	/*
		Check properties of the node on which the player is standing
	*/
	const ContentFeatures &f = nodemgr->get(map->getNodeNoEx(getStandingNodePos()));
	// Determine if jumping is possible
	m_can_jump = touching_ground && !in_liquid;
	if(itemgroup_get(f.groups, "disable_jump"))
		m_can_jump = false;
}

void LocalPlayer::move(f32 dtime, Environment *env, f32 pos_max_d)
{
	move(dtime, env, pos_max_d, NULL);
}

bool LocalPlayer::canPlaceNode(const v3s16& p, const MapNode& n)
{
	bool noclip = m_gamedef->checkLocalPrivilege("noclip") &&
		g_settings->getBool("noclip");
	// Dont place node when player would be inside new node
	// NOTE: This is to be eventually implemented by a mod as client-side Lua

	if (m_gamedef->ndef()->get(n).walkable && !noclip && !g_settings->getBool("enable_build_where_you_stand")) {
		auto nodeboxes = n.getNodeBoxes(m_gamedef->ndef());
		aabb3f player_box = m_collisionbox;
		v3f position(getPosition());
		v3f node_pos(p.X, p.Y, p.Z);
		player_box.MinEdge *= 0.999f;
		player_box.MaxEdge *= 0.999f;
		player_box.MinEdge += position;
		player_box.MaxEdge += position;
		for(auto box : nodeboxes) {
			box.MinEdge += node_pos * BS;
			box.MaxEdge += node_pos * BS;
			if(box.intersectsWithBox(player_box)) {
				return false;
			}
		}
	}
	return true;
}

void LocalPlayer::applyControl(float dtime, ClientEnvironment *env)
{
	// Clear stuff
	swimming_vertical = false;

	setPitch(control.pitch);
	setYaw(control.yaw);

	// Nullify speed and don't run positioning code if the player is attached
	if(isAttached)
	{
		setSpeed(v3f(0,0,0));
		return;
	}

	v3f move_direction = v3f(0,0,1);
	move_direction.rotateXZBy(getYaw());

	v3f speedH = v3f(0,0,0); // Horizontal (X, Z)
	v3f speedV = v3f(0,0,0); // Vertical (Y)

	bool fly_allowed = m_gamedef->checkLocalPrivilege("fly");
	bool fast_allowed = m_gamedef->checkLocalPrivilege("fast");

	free_move = fly_allowed && g_settings->getBool("free_move");
	bool fast_move = fast_allowed && g_settings->getBool("fast_move");
	// When aux1_descends is enabled the fast key is used to go down, so fast isn't possible
	bool fast_climb = fast_move && control.aux1 && !g_settings->getBool("aux1_descends");
	bool continuous_forward = g_settings->getBool("continuous_forward");
	bool fast_pressed = false;
	// Whether superspeed mode is used or not
<<<<<<< HEAD
	superspeed = false;
	
=======
	bool superspeed = false;

>>>>>>> 9b89f7aa
	if(g_settings->getBool("always_fly_fast") && free_move && fast_move)
		superspeed = true;

	// Old descend control
	if(g_settings->getBool("aux1_descends"))
	{
		// If free movement and fast movement, always move fast
		if(free_move && fast_move)
			superspeed = true;

		// Auxiliary button 1 (E)
		if(control.aux1)
		{
			if(free_move)
			{
				// In free movement mode, aux1 descends
				if(fast_move)
					speedV.Y = -movement_speed_fast;
				else
					speedV.Y = -movement_speed_walk;
			}
			else if(in_liquid || in_liquid_stable)
			{
				speedV.Y = -movement_speed_walk;
				swimming_vertical = true;
			}
			else if(is_climbing)
			{
				speedV.Y = -movement_speed_climb;
			}
			else
			{
				// If not free movement but fast is allowed, aux1 is
				// "Turbo button"
				if(fast_allowed)
					superspeed = true;
			}
		}
	}
	// New minecraft-like descend control
	else
	{
		// Auxiliary button 1 (E)
		if(control.aux1)
		{
			if(!is_climbing)
			{
				// aux1 is "Turbo button"
				if(fast_allowed)
					superspeed = true;
			}
			if(fast_allowed)
				fast_pressed = true;
		}

		if(control.sneak)
		{
			if(free_move)
			{
				// In free movement mode, sneak descends
				if(fast_move && (control.aux1 || g_settings->getBool("always_fly_fast")))
					speedV.Y = -movement_speed_fast;
				else
					speedV.Y = -movement_speed_walk;
			}
			else if(in_liquid || in_liquid_stable)
			{
				if(fast_climb)
					speedV.Y = -movement_speed_fast;
				else
					speedV.Y = -movement_speed_walk;
				swimming_vertical = true;
			}
			else if(is_climbing)
			{
				if(fast_climb)
					speedV.Y = -movement_speed_fast;
				else
					speedV.Y = -movement_speed_climb;
			}
		}
	}

	if(continuous_forward)
		speedH += move_direction;

	if(control.up)
	{
		if(continuous_forward)
			superspeed = true;
		else
			speedH += move_direction;
	}
	if(control.down)
	{
		speedH -= move_direction;
	}
	if(control.left)
	{
		speedH += move_direction.crossProduct(v3f(0,1,0));
	}
	if(control.right)
	{
		speedH += move_direction.crossProduct(v3f(0,-1,0));
	}
	if(control.jump)
	{
		if(free_move)
		{
			if(g_settings->getBool("aux1_descends") || g_settings->getBool("always_fly_fast"))
			{
				if(fast_move)
					speedV.Y = movement_speed_fast;
				else
					speedV.Y = movement_speed_walk;
			} else {
				if(fast_move && control.aux1)
					speedV.Y = movement_speed_fast;
				else
					speedV.Y = movement_speed_walk;
			}
		}
		else if(m_can_jump)
		{
			/*
				NOTE: The d value in move() affects jump height by
				raising the height at which the jump speed is kept
				at its starting value
			*/
			v3f speedJ = getSpeed();
			if(speedJ.Y >= -0.5 * BS)
			{
				speedJ.Y = movement_speed_jump * physics_override_jump;
				setSpeed(speedJ);

				MtEvent *e = new SimpleTriggerEvent("PlayerJump");
				m_gamedef->event()->put(e);
			}
		}
		else if(in_liquid)
		{
			if(fast_climb)
				speedV.Y = movement_speed_fast;
			else
				speedV.Y = movement_speed_walk;
			swimming_vertical = true;
		}
		else if(is_climbing)
		{
			if(fast_climb)
				speedV.Y = movement_speed_fast;
			else
				speedV.Y = movement_speed_climb;
		}
	}

	// The speed of the player (Y is ignored)
	if(superspeed || (is_climbing && fast_climb) || ((in_liquid || in_liquid_stable) && fast_climb) || fast_pressed)
		speedH = speedH.normalize() * movement_speed_fast;
	else if(control.sneak && !free_move && !in_liquid && !in_liquid_stable)
		speedH = speedH.normalize() * movement_speed_crouch;
	else
		speedH = speedH.normalize() * movement_speed_walk;

	// Acceleration increase
	f32 incH = 0; // Horizontal (X, Z)
	f32 incV = 0; // Vertical (Y)
	if((!touching_ground && !free_move && !is_climbing && !in_liquid) || (!free_move && m_can_jump && control.jump))
	{
		// Jumping and falling
		if(superspeed || (fast_move && control.aux1))
			incH = movement_acceleration_fast * BS * dtime;
		else
			incH = movement_acceleration_air * BS * dtime;
		incV = 0; // No vertical acceleration in air

		// better air control when falling fast
		float speed = m_speed.getLength();
		if (!superspeed && speed > movement_speed_fast && (control.down || control.up || control.left || control.right)) {
			v3f rotate = move_direction * (speed / (BS * 110)); // 80 - good wingsuit
			if(control.up)		rotate = rotate.crossProduct(v3f(0,1,0));
			if(control.down)	rotate = rotate.crossProduct(v3f(0,-1,0));
			if(control.left)	rotate *=-1;
			m_speed.rotateYZBy(rotate.X);
			m_speed.rotateXZBy(rotate.Y);
			m_speed.rotateXYBy(rotate.Z);
			m_speed = m_speed.normalize() * speed * (1-speed*0.00001); // 0.998
			if (m_speed.Y)
				return;
		}
	}
	else if (superspeed || (is_climbing && fast_climb) || ((in_liquid || in_liquid_stable) && fast_climb))
		incH = incV = movement_acceleration_fast * BS * dtime;
	else
		incH = incV = movement_acceleration_default * BS * dtime;

	// Accelerate to target speed with maximum increment
	INodeDefManager *nodemgr = m_gamedef->ndef();
	Map *map = &env->getMap();
	v3s16 p = floatToInt(getPosition() - v3f(0,BS/2,0), BS);
	float slippery = 0;
	try {
		slippery = itemgroup_get(nodemgr->get(map->getNode(p)).groups, "slippery");
	}
	catch (...) {}
	accelerateHorizontal(speedH * physics_override_speed, incH * physics_override_speed, slippery);
	accelerateVertical(speedV * physics_override_speed, incV * physics_override_speed);
}

v3s16 LocalPlayer::getStandingNodePos()
{
	if(m_sneak_node_exists)
		return m_sneak_node;
	return floatToInt(getPosition() - v3f(0, BS, 0), BS);
}
<|MERGE_RESOLUTION|>--- conflicted
+++ resolved
@@ -78,6 +78,8 @@
 
 	v3f position = getPosition();
 
+	v3f old_speed = m_speed;
+
 	// Copy parent position if local player is attached
 	if(isAttached)
 	{
@@ -238,7 +240,6 @@
 	bool touching_ground_was = touching_ground;
 	touching_ground = result.touching_ground;
 
-<<<<<<< HEAD
 	if (g_settings->getBool("autojump")) {
 		v3f normalized_speed(old_speed);
 		if (control.up) {
@@ -256,13 +257,9 @@
 					return;
 				} else {
 				}
-
-		}
-	}
-
-    
-=======
->>>>>>> 9b89f7aa
+		}
+	}
+
     //bool standing_on_unloaded = result.standing_on_unloaded;
 
 	/*
@@ -477,13 +474,8 @@
 	bool continuous_forward = g_settings->getBool("continuous_forward");
 	bool fast_pressed = false;
 	// Whether superspeed mode is used or not
-<<<<<<< HEAD
 	superspeed = false;
-	
-=======
-	bool superspeed = false;
-
->>>>>>> 9b89f7aa
+
 	if(g_settings->getBool("always_fly_fast") && free_move && fast_move)
 		superspeed = true;
 
