--- conflicted
+++ resolved
@@ -55,13 +55,9 @@
 	m_need_to_get_new_sneak_node(true),
 	m_can_jump(false),
 	camera_mode(0),
-<<<<<<< HEAD
-	last_animation(NO_ANIM)
-=======
 	last_animation(NO_ANIM),
 	eye_offset_first(v3f(0,0,0)),
 	eye_offset_third(v3f(0,0,0))
->>>>>>> 8b02a015
 {
 	// Initialize hp to 0, so that no hearts will be shown if server
 	// doesn't support health points
