--- conflicted
+++ resolved
@@ -1,3 +1,4 @@
+
 /*
 Minetest
 Copyright (C) 2013 celeron55, Perttu Ahola <celeron55@gmail.com>
@@ -151,11 +152,9 @@
 	static int l_get_heat(lua_State *L);
 	static int l_get_humidity(lua_State *L);
 	
-<<<<<<< HEAD
 	// minetest.get_surface(basepos,yoffset,walkable_only=false)
 	static int l_get_surface(lua_State *L);
 
-=======
 	// minetest.forceload_block(blockpos)
 	// forceloads a block
 	static int l_forceload_block(lua_State *L);
@@ -164,7 +163,6 @@
 	// stops forceloading a position
 	static int l_forceload_free_block(lua_State *L);
 	
->>>>>>> a3586cd1
 public:
 	static void Initialize(lua_State *L, int top);
 };
