--- conflicted
+++ resolved
@@ -91,11 +91,7 @@
 
 // Exported functions
 
-<<<<<<< HEAD
-// minetest.set_node(pos, node, fast)
-=======
-// set_node(pos, node)
->>>>>>> 167df02e
+// set_node(pos, node, fast)
 // pos = {x=num, y=num, z=num}
 int ModApiEnvMod::l_set_node(lua_State *L)
 {
@@ -116,11 +112,7 @@
 	return l_set_node(L);
 }
 
-<<<<<<< HEAD
-// minetest.remove_node(pos, fast)
-=======
-// remove_node(pos)
->>>>>>> 167df02e
+// remove_node(pos, fast)
 // pos = {x=num, y=num, z=num}
 int ModApiEnvMod::l_remove_node(lua_State *L)
 {
@@ -728,8 +720,7 @@
 	return 0;
 }
 
-<<<<<<< HEAD
-// minetest.get_surface(basepos,yoffset,walkable_only=false)
+// get_surface(basepos,yoffset,walkable_only=false)
 int ModApiEnvMod::l_get_surface(lua_State *L)
 {
 	GET_ENV_PTR;
@@ -753,10 +744,7 @@
 	return 1;
 }
 
-// minetest.spawn_tree(pos, treedef)
-=======
 // spawn_tree(pos, treedef)
->>>>>>> 167df02e
 int ModApiEnvMod::l_spawn_tree(lua_State *L)
 {
 	GET_ENV_PTR;
@@ -805,12 +793,7 @@
 	return 1;
 }
 
-<<<<<<< HEAD
-
-// minetest.transforming_liquid_add(pos)
-=======
 // transforming_liquid_add(pos)
->>>>>>> 167df02e
 int ModApiEnvMod::l_transforming_liquid_add(lua_State *L)
 {
 	GET_ENV_PTR;
@@ -820,7 +803,7 @@
 	return 1;
 }
 
-// minetest.get_heat(pos)
+// freeminer.get_heat(pos)
 // pos = {x=num, y=num, z=num}
 int ModApiEnvMod::l_get_heat(lua_State *L)
 {
@@ -831,7 +814,7 @@
 	return 1;
 }
 
-// minetest.get_humidity(pos)
+// freeminer.get_humidity(pos)
 // pos = {x=num, y=num, z=num}
 int ModApiEnvMod::l_get_humidity(lua_State *L)
 {
