--- conflicted
+++ resolved
@@ -1,3 +1,4 @@
+
 /*
 Minetest
 Copyright (C) 2013 celeron55, Perttu Ahola <celeron55@gmail.com>
@@ -823,8 +824,6 @@
 	return 1;
 }
 
-<<<<<<< HEAD
-=======
 // minetest.forceload_block(blockpos)
 // blockpos = {x=num, y=num, z=num}
 int ModApiEnvMod::l_forceload_block(lua_State *L)
@@ -847,7 +846,6 @@
 	return 0;
 }
 
->>>>>>> a3586cd1
 void ModApiEnvMod::Initialize(lua_State *L, int top)
 {
 	API_FCT(set_node);
@@ -885,10 +883,7 @@
 	API_FCT(transforming_liquid_add);
 	API_FCT(get_heat);
 	API_FCT(get_humidity);
-<<<<<<< HEAD
 	API_FCT(get_surface);
-=======
 	API_FCT(forceload_block);
 	API_FCT(forceload_free_block);
->>>>>>> a3586cd1
 }