--- conflicted
+++ resolved
@@ -78,15 +78,10 @@
 	pushnode(L, n, env->getGameDef()->ndef());
 	lua_pushnumber(L, active_object_count);
 	lua_pushnumber(L, active_object_count_wider);
-<<<<<<< HEAD
 	pushnode(L, neighbor, env->getGameDef()->ndef());
-	if(lua_pcall(L, 5, 0, 0))
-		script_error(L, "error: %s", lua_tostring(L, -1));
-=======
-	if(lua_pcall(L, 4, 0, errorhandler))
+	if(lua_pcall(L, 5, 0, errorhandler))
 		script_error(L);
 	lua_pop(L, 1); // Pop error handler
->>>>>>> 371b39a0
 }
 
 // Exported functions
