/*
server.cpp
Copyright (C) 2010-2013 celeron55, Perttu Ahola <celeron55@gmail.com>
*/

/*
This file is part of Freeminer.

Freeminer is free software: you can redistribute it and/or modify
it under the terms of the GNU General Public License as published by
the Free Software Foundation, either version 3 of the License, or
(at your option) any later version.

Freeminer  is distributed in the hope that it will be useful,
but WITHOUT ANY WARRANTY; without even the implied warranty of
MERCHANTABILITY or FITNESS FOR A PARTICULAR PURPOSE.  See the
GNU General Public License for more details.

You should have received a copy of the GNU General Public License
along with Freeminer.  If not, see <http://www.gnu.org/licenses/>.
*/

#include "server.h"
#include <iostream>
#include <queue>
#include <algorithm>
#include "clientserver.h"
#include "ban.h"
#include "environment.h"
#include "map.h"
#include "jthread/jmutexautolock.h"
#include "main.h"
#include "constants.h"
#include "voxel.h"
#include "config.h"
#include "version.h"
#include "filesys.h"
#include "mapblock.h"
#include "serverobject.h"
#include "genericobject.h"
#include "settings.h"
#include "profiler.h"
#include "log.h"
#include "scripting_game.h"
#include "nodedef.h"
#include "itemdef.h"
#include "craftdef.h"
#include "emerge.h"
#include "mapgen.h"
#include "biome.h"
#include "content_mapnode.h"
#include "content_nodemeta.h"
#include "content_abm.h"
#include "content_sao.h"
#include "mods.h"
#include "sha1.h"
#include "base64.h"
#include "tool.h"
#include "sound.h" // dummySoundManager
#include "event_manager.h"
#include "hex.h"
#include "serverlist.h"
#include "util/string.h"
#include "util/pointedthing.h"
#include "util/mathconstants.h"
#include "rollback.h"
#include "util/serialize.h"
#include "util/thread.h"
#include "defaultsettings.h"
#include "circuit.h"

#include <msgpack.hpp>

class ClientNotFoundException : public BaseException
{
public:
	ClientNotFoundException(const char *s):
		BaseException(s)
	{}
};

class ServerThread : public JThread
{
	Server *m_server;

public:

	ServerThread(Server *server):
		JThread(),
		m_server(server)
	{
	}

	void * Thread();
};

void * ServerThread::Thread()
{
	log_register_thread("ServerThread");

	DSTACK(__FUNCTION_NAME);
	BEGIN_DEBUG_EXCEPTION_HANDLER

	f32 dedicated_server_step = g_settings->getFloat("dedicated_server_step");
	m_server->AsyncRunStep(true);

	ThreadStarted();

	porting::setThreadName("ServerThread");

	while(!StopRequested())
	{
		try{
			//TimeTaker timer("AsyncRunStep() + Receive()");

			m_server->AsyncRunStep();

			// Loop used only when 100% cpu load or on old slow hardware.
			// usually only one packet recieved here
			u32 end_ms = porting::getTimeMs() + u32(1000 * dedicated_server_step);
			for (u16 i = 0; i < 1000; ++i)
				if (!m_server->Receive() || porting::getTimeMs() > end_ms)
					break;
		}
		catch(con::NoIncomingDataException &e)
		{
		}
		catch(con::PeerNotFoundException &e)
		{
			infostream<<"Server: PeerNotFoundException"<<std::endl;
		}
		catch(ClientNotFoundException &e)
		{
		}
		catch(con::ConnectionBindFailed &e)
		{
			m_server->setAsyncFatalError(e.what());
		}
		catch(LuaError &e)
		{
			m_server->setAsyncFatalError(e.what());
		}
	}

	END_DEBUG_EXCEPTION_HANDLER(errorstream)

	return NULL;
}

v3f ServerSoundParams::getPos(ServerEnvironment *env, bool *pos_exists) const
{
	if(pos_exists) *pos_exists = false;
	switch(type){
	case SSP_LOCAL:
		return v3f(0,0,0);
	case SSP_POSITIONAL:
		if(pos_exists) *pos_exists = true;
		return pos;
	case SSP_OBJECT: {
		if(object == 0)
			return v3f(0,0,0);
		ServerActiveObject *sao = env->getActiveObject(object);
		if(!sao)
			return v3f(0,0,0);
		if(pos_exists) *pos_exists = true;
		return sao->getBasePosition(); }
	}
	return v3f(0,0,0);
}

/*
	Server
*/

Server::Server(
		const std::string &path_world,
		const SubgameSpec &gamespec,
		bool simple_singleplayer_mode,
		bool ipv6
	):
	m_path_world(path_world),
	m_gamespec(gamespec),
	m_simple_singleplayer_mode(simple_singleplayer_mode),
	m_async_fatal_error(""),
	m_env(NULL),
	m_con(PROTOCOL_ID,
			simple_singleplayer_mode ? MAX_PACKET_SIZE_SINGLEPLAYER : MAX_PACKET_SIZE,
			CONNECTION_TIMEOUT,
			ipv6,
			this),
	m_banmanager(NULL),
	m_rollback(NULL),
	m_rollback_sink_enabled(true),
	m_enable_rollback_recording(false),
	m_emerge(NULL),
	m_script(NULL),
	m_circuit(NULL),
	m_itemdef(createItemDefManager()),
	m_nodedef(createNodeDefManager()),
	m_craftdef(createCraftDefManager()),
	m_event(new EventManager()),
	m_thread(NULL),
	m_time_of_day_send_timer(0),
	m_uptime(0),
	m_clients(&m_con),
	m_shutdown_requested(false),
	m_ignore_map_edit_events(false),
	m_ignore_map_edit_events_peer_id(0)

{
	m_liquid_transform_timer = 0.0;
	m_liquid_transform_interval = 1.0;
	m_liquid_send_timer = 0.0;
	m_liquid_send_interval = 1.0;
	m_print_info_timer = 0.0;
	m_masterserver_timer = 0.0;
	m_objectdata_timer = 0.0;
	m_emergethread_trigger_timer = 5.0; // to start emerge threads instantly
	m_savemap_timer = 0.0;

	m_step_dtime = 0.0;
	m_lag = g_settings->getFloat("dedicated_server_step");

	if(path_world == "")
		throw ServerError("Supplied empty world path");

	if(!gamespec.isValid())
		throw ServerError("Supplied invalid gamespec");

	infostream<<"Server created for gameid \""<<m_gamespec.id<<"\"";
	if(m_simple_singleplayer_mode)
		infostream<<" in simple singleplayer mode"<<std::endl;
	else
		infostream<<std::endl;
	infostream<<"- world:  "<<m_path_world<<std::endl;
	infostream<<"- game:   "<<m_gamespec.path<<std::endl;

	// Initialize default settings and override defaults with those provided
	// by the game
	set_default_settings(g_settings);
	Settings gamedefaults;
	getGameMinetestConfig(gamespec.path, gamedefaults);
	override_default_settings(g_settings, &gamedefaults);

	// Create server thread
	m_thread = new ServerThread(this);

	// Create emerge manager
	m_emerge = new EmergeManager(this);

	// Create world if it doesn't exist
	if(!initializeWorld(m_path_world, m_gamespec.id))
		throw ServerError("Failed to initialize world");

	// Create ban manager
	std::string ban_path = m_path_world+DIR_DELIM+"ipban.txt";
	m_banmanager = new BanManager(ban_path);

	// Create rollback manager
	std::string rollback_path = m_path_world+DIR_DELIM+"rollback.txt";
	m_rollback = createRollbackManager(rollback_path, this);

	ModConfiguration modconf(m_path_world);
	m_mods = modconf.getMods();
	std::vector<ModSpec> unsatisfied_mods = modconf.getUnsatisfiedMods();
	// complain about mods with unsatisfied dependencies
	if(!modconf.isConsistent())
	{
		for(std::vector<ModSpec>::iterator it = unsatisfied_mods.begin();
			it != unsatisfied_mods.end(); ++it)
		{
			ModSpec mod = *it;
			errorstream << "mod \"" << mod.name << "\" has unsatisfied dependencies: ";
			for(std::set<std::string>::iterator dep_it = mod.unsatisfied_depends.begin();
				dep_it != mod.unsatisfied_depends.end(); ++dep_it)
				errorstream << " \"" << *dep_it << "\"";
			errorstream << std::endl;
		}
	}

	Settings worldmt_settings;
	std::string worldmt = m_path_world + DIR_DELIM + "world.mt";
	worldmt_settings.readConfigFile(worldmt.c_str());
	std::vector<std::string> names = worldmt_settings.getNames();
	std::set<std::string> load_mod_names;
	for(std::vector<std::string>::iterator it = names.begin();
		it != names.end(); ++it)
	{
		std::string name = *it;
		if(name.compare(0,9,"load_mod_")==0 && worldmt_settings.getBool(name))
			load_mod_names.insert(name.substr(9));
	}
	// complain about mods declared to be loaded, but not found
	for(std::vector<ModSpec>::iterator it = m_mods.begin();
			it != m_mods.end(); ++it)
		load_mod_names.erase((*it).name);
	for(std::vector<ModSpec>::iterator it = unsatisfied_mods.begin();
			it != unsatisfied_mods.end(); ++it)
		load_mod_names.erase((*it).name);
	if(!load_mod_names.empty())
	{
		errorstream << "The following mods could not be found:";
		for(std::set<std::string>::iterator it = load_mod_names.begin();
			it != load_mod_names.end(); ++it)
			errorstream << " \"" << (*it) << "\"";
		errorstream << std::endl;
	}

	// Path to builtin.lua
	std::string builtinpath = getBuiltinLuaPath() + DIR_DELIM + "builtin.lua";

	// Lock environment
	JMutexAutoLock envlock(m_env_mutex);

	// Initialize scripting
	infostream<<"Server: Initializing Lua"<<std::endl;

	m_script = new GameScripting(this);
	
	m_circuit = new Circuit(m_script, path_world);


	// Load and run builtin.lua
	infostream<<"Server: Loading builtin.lua [\""
			<<builtinpath<<"\"]"<<std::endl;
	bool success = m_script->loadMod(builtinpath, "__builtin");
	if(!success){
		errorstream<<"Server: Failed to load and run "
				<<builtinpath<<std::endl;
		throw ModError("Failed to load and run "+builtinpath);
	}
	// Print 'em
	infostream<<"Server: Loading mods: ";
	for(std::vector<ModSpec>::iterator i = m_mods.begin();
			i != m_mods.end(); i++){
		const ModSpec &mod = *i;
		infostream<<mod.name<<" ";
	}
	infostream<<std::endl;
	// Load and run "mod" scripts
	for(std::vector<ModSpec>::iterator i = m_mods.begin();
			i != m_mods.end(); i++){
		const ModSpec &mod = *i;
		std::string scriptpath = mod.path + DIR_DELIM + "init.lua";
		infostream<<"  ["<<padStringRight(mod.name, 12)<<"] [\""
				<<scriptpath<<"\"]"<<std::endl;
		bool success = m_script->loadMod(scriptpath, mod.name);
		if(!success){
			errorstream<<"Server: Failed to load and run "
					<<scriptpath<<std::endl;
			throw ModError("Failed to load and run "+scriptpath);
		}
	}

	// Read Textures and calculate sha1 sums
	fillMediaCache();

	// Apply item aliases in the node definition manager
	m_nodedef->updateAliases(m_itemdef);

	// Load the mapgen params from global settings now after any
	// initial overrides have been set by the mods
	m_emerge->loadMapgenParams();

	// Initialize Environment
	ServerMap *servermap = new ServerMap(path_world, this, m_emerge, m_circuit);
	m_env = new ServerEnvironment(path_world, servermap, m_script, m_circuit, this);
	m_emerge->env = m_env;

	m_clients.setEnv(m_env);

	// Run some callbacks after the MG params have been set up but before activation
	m_script->environment_OnMapgenInit(&m_emerge->params);

	// Initialize mapgens
	m_emerge->initMapgens();

	// Give environment reference to scripting api
	m_script->initializeEnvironment(m_env);

	// Register us to receive map edit events
	servermap->addEventReceiver(this);

	// If file exists, load environment metadata
	if(fs::PathExists(m_path_world+DIR_DELIM+"env_meta.txt"))
	{
		infostream<<"Server: Loading environment metadata"<<std::endl;
		m_env->loadMeta(m_path_world);
	}

#if WTF
	// Load players
	infostream<<"Server: Loading players"<<std::endl;
	m_env->deSerializePlayers(m_path_world);
#endif

	/*
		Add some test ActiveBlockModifiers to environment
	*/
	add_legacy_abms(m_env, m_nodedef);

	m_liquid_transform_interval = g_settings->getFloat("liquid_update");
	m_liquid_send_interval = g_settings->getFloat("liquid_send");
}

Server::~Server()
{
	infostream<<"Server destructing"<<std::endl;

	/*
		Send shutdown message
	*/
	{
		std::string line = "*** Server shutting down";
		SendChatMessage(PEER_ID_INEXISTENT, line);
	}

	{
		JMutexAutoLock envlock(m_env_mutex);

		/*
			Execute script shutdown hooks
		*/
		m_script->on_shutdown();
	}

	{
		JMutexAutoLock envlock(m_env_mutex);

		/*
			Save players
		*/
		infostream<<"Server: Saving players"<<std::endl;
		m_env->serializePlayers(m_path_world);

		/*
			Save environment metadata
		*/
		infostream<<"Server: Saving environment metadata"<<std::endl;
		m_env->saveMeta(m_path_world);
	}

	/*
		Stop threads
	*/
	stop();
	delete m_thread;

	// stop all emerge threads before deleting players that may have
	// requested blocks to be emerged
	m_emerge->stopThreads();

	// Delete things in the reverse order of creation
	delete m_env;

	// N.B. the EmergeManager should be deleted after the Environment since Map
	// depends on EmergeManager to write its current params to the map meta
	delete m_emerge;
	delete m_rollback;
	delete m_banmanager;
	delete m_event;
	delete m_itemdef;
	delete m_nodedef;
	delete m_craftdef;
	delete m_circuit;

	// Deinitialize scripting
	infostream<<"Server: Deinitializing scripting"<<std::endl;
	delete m_script;

	// Delete detached inventories
	{
		for(std::map<std::string, Inventory*>::iterator
				i = m_detached_inventories.begin();
				i != m_detached_inventories.end(); i++){
			delete i->second;
		}
	}
}

void Server::start(Address bind_addr)
{
	DSTACK(__FUNCTION_NAME);
	infostream<<"Starting server on "
			<< bind_addr.serializeString() <<"..."<<std::endl;

	// Stop thread if already running
	m_thread->Stop();

	// Initialize connection
	m_con.Serve(bind_addr.getPort());

	// Start thread
	m_thread->Start();

	actionstream << "\033[1mfree\033[1;33mminer \033[1;36mv" << minetest_version_hash << "\033[0m     "
			<< porting::getNumberOfProcessors() << " cores"<< std::endl;
	actionstream<<"World at ["<<m_path_world<<"]"<<std::endl;
	actionstream<<"Server for gameid=\""<<m_gamespec.id
			<<"\" mapgen=\""<<m_emerge->params.mg_name
			<<"\" listening on "<<bind_addr.serializeString()<<":"
			<<bind_addr.getPort() << "."<<std::endl;
}

void Server::stop()
{
	DSTACK(__FUNCTION_NAME);

	infostream<<"Server: Stopping and waiting threads"<<std::endl;

	// Stop threads (set run=false first so both start stopping)
	m_thread->Stop();
	//m_emergethread.setRun(false);
	m_thread->Wait();
	//m_emergethread.stop();

	infostream<<"Server: Threads stopped"<<std::endl;
}

void Server::step(float dtime)
{
	DSTACK(__FUNCTION_NAME);
	// Limit a bit
	if(dtime > 2.0)
		dtime = 2.0;
	{
		JMutexAutoLock lock(m_step_dtime_mutex);
		m_step_dtime += dtime;
	}
	// Throw if fatal error occurred in thread
	std::string async_err = m_async_fatal_error.get();
	if(async_err != ""){
		throw ServerError(async_err);
	}
}

void Server::AsyncRunStep(bool initial_step)
{
	DSTACK(__FUNCTION_NAME);

	TimeTaker timer_step("Server step");
	g_profiler->add("Server::AsyncRunStep (num)", 1);

	float dtime;
	{
		JMutexAutoLock lock1(m_step_dtime_mutex);
		dtime = m_step_dtime;
	}

	{
		TimeTaker timer_step("Server step: SendBlocks");
		// Send blocks to clients
		SendBlocks(dtime);
	}

	if((dtime < 0.001) && (initial_step == false))
		return;

/*
	g_profiler->add("Server::AsyncRunStep with dtime (num)", 1);
*/
	ScopeProfiler sp(g_profiler, "Server::AsyncRunStep, avg", SPT_AVG);
	//infostream<<"Server steps "<<dtime<<std::endl;
	//infostream<<"Server::AsyncRunStep(): dtime="<<dtime<<std::endl;

	{
		TimeTaker timer_step("Server step: SendBlocks");
		JMutexAutoLock lock1(m_step_dtime_mutex);
		m_step_dtime -= dtime;
	}

	/*
		Update uptime
	*/
	{
		m_uptime.set(m_uptime.get() + dtime);
	}

	f32 dedicated_server_step = g_settings->getFloat("dedicated_server_step");
	//u32 max_cycle_ms = 1000 * (m_lag > dedicated_server_step ? dedicated_server_step/(m_lag/dedicated_server_step) : dedicated_server_step);
	u32 max_cycle_ms = 1000 * (dedicated_server_step/(m_lag/dedicated_server_step));
	if (max_cycle_ms < 40)
		max_cycle_ms = 40;

	{
		TimeTaker timer_step("Server step: handlePeerChanges");
		// This has to be called so that the client list gets synced
		// with the peer list of the connection
		handlePeerChanges();
	}

	/*
		Update time of day and overall game time
	*/
	{
		TimeTaker timer_step("Server step: pdate time of day and overall game time");
		JMutexAutoLock envlock(m_env_mutex);

		m_env->setTimeOfDaySpeed(g_settings->getFloat("time_speed"));

		/*
			Send to clients at constant intervals
		*/

		m_time_of_day_send_timer -= dtime;
		if(m_time_of_day_send_timer < 0.0)
		{
			m_time_of_day_send_timer = g_settings->getFloat("time_send_interval");
			u16 time = m_env->getTimeOfDay();
			float time_speed = g_settings->getFloat("time_speed");
			SendTimeOfDay(PEER_ID_INEXISTENT, time, time_speed);
		}
	}

	{
		//TimeTaker timer_step("Server step: m_env->step");
		JMutexAutoLock lock(m_env_mutex);
		// Figure out and report maximum lag to environment
		float max_lag = m_env->getMaxLagEstimate();
		max_lag *= 0.9998; // Decrease slowly (about half per 5 minutes)
		if(dtime > max_lag){
			if(dtime > dedicated_server_step && dtime > max_lag * 2.0)
				infostream<<"Server: Maximum lag peaked to "<<dtime
						<<" s"<<std::endl;
			max_lag = dtime;
		}
		m_env->reportMaxLagEstimate(max_lag);
		// Step environment
		ScopeProfiler sp(g_profiler, "SEnv step");
		ScopeProfiler sp2(g_profiler, "SEnv step avg", SPT_AVG);
		m_env->step(dtime, m_uptime.get(), max_cycle_ms);
	}

	const float map_timer_and_unload_dtime = 10.92;
	if(m_map_timer_and_unload_interval.step(dtime, map_timer_and_unload_dtime))
	{
		TimeTaker timer_step("Server step: Run Map's timers and unload unused data");
		JMutexAutoLock lock(m_env_mutex);
		// Run Map's timers and unload unused data
		ScopeProfiler sp(g_profiler, "Server: map timer and unload");
		if(m_env->getMap().timerUpdate(m_uptime.get(),
				max_cycle_ms,
				g_settings->getFloat("server_unload_unused_data_timeout")))
					m_map_timer_and_unload_interval.run_next(map_timer_and_unload_dtime);
	}

	/*
		Do background stuff
	*/

	/*
		Handle players
	*/
	{
		//TimeTaker timer_step("Server step: Handle players");
		JMutexAutoLock lock(m_env_mutex);

		std::list<u16> clientids = m_clients.getClientIDs();

		//ScopeProfiler sp(g_profiler, "Server: handle players");

		for(std::list<u16>::iterator
			i = clientids.begin();
			i != clientids.end(); ++i)
		{
			PlayerSAO *playersao = getPlayerSAO(*i);
			if(playersao == NULL)
				continue;

			/*
				Handle player HPs (die if hp=0)
			*/
			if(playersao->m_hp_not_sent && g_settings->getBool("enable_damage"))
			{
				if(playersao->getHP() == 0)
					DiePlayer(*i);
				else
					SendPlayerHP(*i);
			}

			/*
				Send player breath if changed
			*/
			if(playersao->m_breath_not_sent){
				SendPlayerBreath(*i);
			}

			/*
				Send player inventories if necessary
			*/
			if(playersao->m_moved){
				SendMovePlayer(*i);
				playersao->m_moved = false;
			}
			if(playersao->m_inventory_not_sent){
				UpdateCrafting(*i);
				SendInventory(*i);
			}
		}
	}

	/* Transform liquids */
	m_liquid_transform_timer += dtime;
	if(m_liquid_transform_timer >= m_liquid_transform_interval)
	{
		TimeTaker timer_step("Server step: liquid transform");
		m_liquid_transform_timer -= m_liquid_transform_interval;
		if (m_liquid_transform_timer > m_liquid_transform_interval * 2)
			m_liquid_transform_timer = 0;

		//JMutexAutoLock lock(m_env_mutex);

		ScopeProfiler sp(g_profiler, "Server: liquid transform");

		// not all liquid was processed per step, forcing on next step
		if (m_env->getMap().transformLiquids(this, m_modified_blocks, m_lighting_modified_blocks, max_cycle_ms) > 0)
			m_liquid_transform_timer = m_liquid_transform_interval /*  *0.8  */;
	}

		/*
			Set the modified blocks unsent for all the clients
		*/

	m_liquid_send_timer += dtime;
	if(m_liquid_send_timer >= m_liquid_send_interval)
	{
		TimeTaker timer_step("Server step: set the modified blocks unsent for all the clients");
		m_liquid_send_timer -= m_liquid_send_interval;
		if (m_liquid_send_timer > m_liquid_send_interval * 2)
			m_liquid_send_timer = 0;

		if (m_env->getMap().updateLighting(m_lighting_modified_blocks, m_modified_blocks, max_cycle_ms)) {
			m_liquid_send_timer = m_liquid_send_interval;
			goto no_send;
		}

		for (std::map<u16, RemoteClient*>::iterator i = m_clients.getClientList().begin(); i != m_clients.getClientList().end(); ++i)
			if (i->second->m_nearest_unsent_nearest) {
				i->second->m_nearest_unsent_d = 0;
				i->second->m_nearest_unsent_nearest = 0;
			}

		//JMutexAutoLock lock(m_env_mutex);
		//JMutexAutoLock lock2(m_con_mutex);

		if(m_modified_blocks.size() > 0)
		{
			SetBlocksNotSent(m_modified_blocks);
		}
		m_modified_blocks.clear();

	}
	no_send:

	// Periodically print some info
	{
		float &counter = m_print_info_timer;
		counter += dtime;
		if(counter >= 30.0)
		{
			counter = 0.0;

			//JMutexAutoLock lock2(m_con_mutex);
			//m_clients_names.clear();
			if(m_clients.getClientList().size() != 0)
				infostream<<"Players:"<<std::endl;
			for(std::map<u16, RemoteClient*>::iterator
				i = m_clients.getClientList().begin();
				i != m_clients.getClientList().end(); ++i)
			{
				//u16 peer_id = i.getNode()->getKey();
				RemoteClient *client = i->second;
				Player *player = m_env->getPlayer(client->peer_id);
				if(player==NULL)
					continue;
				infostream<<"* "<<player->getName()<<"\t";
				client->PrintInfo(infostream);
				//m_clients_names.push_back(player->getName());
			}
		}
	}
	m_clients.step(dtime);

	m_lag += (m_lag > dtime ? -1 : 1) * dtime/100;
#if USE_CURL
	// send masterserver announce
	{
		float &counter = m_masterserver_timer;
		if(!isSingleplayer() && (!counter || counter >= 300.0) &&
				g_settings->getBool("server_announce") == true)
		{
			ServerList::sendAnnounce(!counter ? "start" : "update",
										m_clients.getPlayerNames(),
										m_uptime.get(),
										m_env->getGameTime(),
										m_lag,
										m_gamespec.id,
										m_mods);
			counter = 0.01;
		}
		counter += dtime;
	}
#endif

	/*
		Check added and deleted active objects
	*/
	{
		TimeTaker timer_step("Server step: Check added and deleted active objects");
		//infostream<<"Server: Checking added and deleted active objects"<<std::endl;
		JMutexAutoLock envlock(m_env_mutex);

		m_clients.Lock();
		std::map<u16, RemoteClient*> clients = m_clients.getClientList();
		ScopeProfiler sp(g_profiler, "Server: checking added and deleted objs");

		// Radius inside which objects are active
		s16 radius = g_settings->getS16("active_object_send_range_blocks");
		radius *= MAP_BLOCKSIZE;
		s16 radius_deactivate = radius*3;

		for(std::map<u16, RemoteClient*>::iterator
			i = clients.begin();
			i != clients.end(); ++i)
		{
			RemoteClient *client = i->second;

			// If definitions and textures have not been sent, don't
			// send objects either
			if (client->getState() < DefinitionsSent)
				continue;

			Player *player = m_env->getPlayer(client->peer_id);
			if(player==NULL)
			{
				// This can happen if the client timeouts somehow
				/*infostream<<"WARNING: "<<__FUNCTION_NAME<<": Client "
						<<client->peer_id
						<<" has no associated player"<<std::endl;*/
				continue;
			}
			v3s16 pos = floatToInt(player->getPosition(), BS);

			std::set<u16> removed_objects;
			std::set<u16> added_objects;
			m_env->getRemovedActiveObjects(pos, radius_deactivate,
					client->m_known_objects, removed_objects);
			m_env->getAddedActiveObjects(pos, radius,
					client->m_known_objects, added_objects);

			// Ignore if nothing happened
			if(removed_objects.size() == 0 && added_objects.size() == 0)
			{
				//infostream<<"active objects: none changed"<<std::endl;
				continue;
			}

			// Handle removed objects
			for(std::set<u16>::iterator
					i = removed_objects.begin();
					i != removed_objects.end(); ++i)
			{
				// Get object
				u16 id = *i;
				ServerActiveObject* obj = m_env->getActiveObject(id);

				// Remove from known objects
				client->m_known_objects.erase(id);

				if(obj && obj->m_known_by_count > 0)
					obj->m_known_by_count--;
			}

			std::vector<ActiveObjectAddData> added_objects_data;

			// Handle added objects
			for(std::set<u16>::iterator
					i = added_objects.begin();
					i != added_objects.end(); ++i)
			{
				// Get object
				u16 id = *i;
				ServerActiveObject* obj = m_env->getActiveObject(id);

				// Get object type
				u8 type = ACTIVEOBJECT_TYPE_INVALID;
				if(obj == NULL)
					infostream<<"WARNING: "<<__FUNCTION_NAME
							<<": NULL object"<<std::endl;
				else
					type = obj->getSendType();

				std::string data = "";
				if(obj)
					data = obj->getClientInitializationData(client->net_proto_version);
				added_objects_data.push_back(ActiveObjectAddData(id, type, data));

				// Add to known objects
				client->m_known_objects.insert(id);

				if(obj)
					obj->m_known_by_count++;
			}

			MSGPACK_PACKET_INIT(TOCLIENT_ACTIVE_OBJECT_REMOVE_ADD, 2);
			PACK(TOCLIENT_ACTIVE_OBJECT_REMOVE_ADD_REMOVE, removed_objects);
			PACK(TOCLIENT_ACTIVE_OBJECT_REMOVE_ADD_ADD, added_objects_data);

			// Send as reliable
			m_clients.send(client->peer_id, 0, buffer, true);

/*
			verbosestream<<"Server: Sent object remove/add: "
					<<removed_objects.size()<<" removed, "
					<<added_objects.size()<<" added, "
					<<"packet size is "<<reply.getSize()<<std::endl;
*/
		}
		m_clients.Unlock();
	}

	/*
		Send object messages
	*/
	{
		TimeTaker timer_step("Server step: Send object messages");
		JMutexAutoLock envlock(m_env_mutex);
		ScopeProfiler sp(g_profiler, "Server: sending object messages");

		// Key = object id
		// Value = data sent by object
		std::map<u16, std::list<ActiveObjectMessage>* > buffered_messages;

		// Get active object messages from environment
		for(;;)
		{
			ActiveObjectMessage aom = m_env->getActiveObjectMessage();
			if(aom.id == 0)
				break;

			std::list<ActiveObjectMessage>* message_list = NULL;
			std::map<u16, std::list<ActiveObjectMessage>* >::iterator n;
			n = buffered_messages.find(aom.id);
			if(n == buffered_messages.end())
			{
				message_list = new std::list<ActiveObjectMessage>;
				buffered_messages[aom.id] = message_list;
			}
			else
			{
				message_list = n->second;
			}
			message_list->push_back(aom);
		}

		m_clients.Lock();
		std::map<u16, RemoteClient*> clients = m_clients.getClientList();
		// Route data to every client
		for(std::map<u16, RemoteClient*>::iterator
			i = clients.begin();
			i != clients.end(); ++i)
		{
			RemoteClient *client = i->second;
			ActiveObjectMessages reliable_data;
			ActiveObjectMessages unreliable_data;
			// Go through all objects in message buffer
			for(std::map<u16, std::list<ActiveObjectMessage>* >::iterator
					j = buffered_messages.begin();
					j != buffered_messages.end(); ++j)
			{
				// If object is not known by client, skip it
				u16 id = j->first;
				if(client->m_known_objects.find(id) == client->m_known_objects.end())
					continue;
				// Get message list of object
				std::list<ActiveObjectMessage>* list = j->second;
				// Go through every message
				for(std::list<ActiveObjectMessage>::iterator
						k = list->begin(); k != list->end(); ++k)
				{
					// Add data to buffer
					if(k->reliable)
						reliable_data.push_back(make_pair(k->id, k->datastring));
					else
						unreliable_data.push_back(make_pair(k->id, k->datastring));
				}
			}
			/*
				reliable_data and unreliable_data are now ready.
				Send them.
			*/
			if(reliable_data.size() > 0)
			{
				MSGPACK_PACKET_INIT(TOCLIENT_ACTIVE_OBJECT_MESSAGES, 1);
				PACK(TOCLIENT_ACTIVE_OBJECT_MESSAGES_MESSAGES, reliable_data);
				// Send as reliable
				m_clients.send(client->peer_id, 0, buffer, true);
			}
			if(unreliable_data.size() > 0)
			{
				MSGPACK_PACKET_INIT(TOCLIENT_ACTIVE_OBJECT_MESSAGES, 1);
				PACK(TOCLIENT_ACTIVE_OBJECT_MESSAGES_MESSAGES, unreliable_data);
				m_clients.send(client->peer_id, 1, buffer, false);
			}
		}
		m_clients.Unlock();

		// Clear buffered_messages
		for(std::map<u16, std::list<ActiveObjectMessage>* >::iterator
				i = buffered_messages.begin();
				i != buffered_messages.end(); ++i)
		{
			delete i->second;
		}
	}

	/*
		Send queued-for-sending map edit events.
	*/
	{
		TimeTaker timer_step("Server step: Send queued-for-sending map edit events.");
		ScopeProfiler sp(g_profiler, "Server: Map events process");
		// We will be accessing the environment
		JMutexAutoLock lock(m_env_mutex);

		// Don't send too many at a time
		u32 count = 0;

		// Single change sending is disabled if queue size is not small
		bool disable_single_change_sending = false;
		if(m_unsent_map_edit_queue.size() >= 4)
			disable_single_change_sending = true;

		int event_count = m_unsent_map_edit_queue.size();

		// We'll log the amount of each
		Profiler prof;

		u32 end_ms = porting::getTimeMs() + max_cycle_ms;
		while(m_unsent_map_edit_queue.size() != 0)
		{
			MapEditEvent* event = m_unsent_map_edit_queue.pop_front();

			// Players far away from the change are stored here.
			// Instead of sending the changes, MapBlocks are set not sent
			// for them.
			std::list<u16> far_players;

			if(event->type == MEET_ADDNODE || event->type == MEET_SWAPNODE)
			{
				//infostream<<"Server: MEET_ADDNODE"<<std::endl;
				prof.add("MEET_ADDNODE", 1);
				if(disable_single_change_sending)
					sendAddNode(event->p, event->n, event->already_known_by_peer,
							&far_players, 5, event->type == MEET_ADDNODE);
				else
					sendAddNode(event->p, event->n, event->already_known_by_peer,
							&far_players, 30, event->type == MEET_ADDNODE);
			}
			else if(event->type == MEET_REMOVENODE)
			{
				//infostream<<"Server: MEET_REMOVENODE"<<std::endl;
				prof.add("MEET_REMOVENODE", 1);
				if(disable_single_change_sending)
					sendRemoveNode(event->p, event->already_known_by_peer,
							&far_players, 5);
				else
					sendRemoveNode(event->p, event->already_known_by_peer,
							&far_players, 30);
			}
			else if(event->type == MEET_BLOCK_NODE_METADATA_CHANGED)
			{
/*
				infostream<<"Server: MEET_BLOCK_NODE_METADATA_CHANGED"<<std::endl;
*/
				prof.add("MEET_BLOCK_NODE_METADATA_CHANGED", 1);
				setBlockNotSent(event->p);
			}
			else if(event->type == MEET_OTHER)
			{
/*
				infostream<<"Server: MEET_OTHER"<<std::endl;
*/
				prof.add("MEET_OTHER", 1);
				for(std::set<v3s16>::iterator
						i = event->modified_blocks.begin();
						i != event->modified_blocks.end(); ++i)
				{
					setBlockNotSent(*i);
				}
			}
			else
			{
				prof.add("unknown", 1);
				infostream<<"WARNING: Server: Unknown MapEditEvent "
						<<((u32)event->type)<<std::endl;
			}

			/*
				Set blocks not sent to far players
			*/
			if(far_players.size() > 0)
			{
				// Convert list format to that wanted by SetBlocksNotSent
				std::map<v3s16, MapBlock*> modified_blocks2;
				for(std::set<v3s16>::iterator
						i = event->modified_blocks.begin();
						i != event->modified_blocks.end(); ++i)
				{
					modified_blocks2[*i] =
							m_env->getMap().getBlockNoCreateNoEx(*i);
				}
				// Set blocks not sent
				for(std::list<u16>::iterator
						i = far_players.begin();
						i != far_players.end(); ++i)
				{
					u16 peer_id = *i;
					RemoteClient *client = getClient(peer_id);
					if(client==NULL)
						continue;
					client->SetBlocksNotSent(modified_blocks2);
				}
			}

			delete event;

			++count;
			/*// Don't send too many at a time
			if(count >= 1 && m_unsent_map_edit_queue.size() < 100)
				break;*/
			if (porting::getTimeMs() > end_ms)
				break;
		}

		if(event_count >= 10){
			infostream<<"Server: MapEditEvents count="<<count<<"/"<<event_count<<" :"<<std::endl;
			prof.print(infostream);
		} else if(event_count != 0){
			verbosestream<<"Server: MapEditEvents count="<<count<<"/"<<event_count<<" :"<<std::endl;
			prof.print(verbosestream);
		}

	}

	/*
		Trigger emergethread (it somehow gets to a non-triggered but
		bysy state sometimes)
	*/
	{
		TimeTaker timer_step("Server step: Trigger emergethread");
		float &counter = m_emergethread_trigger_timer;
		counter += dtime;
		if(counter >= 2.0)
		{
			counter = 0.0;

			m_emerge->startThreads();

			// Update m_enable_rollback_recording here too
			m_enable_rollback_recording =
					g_settings->getBool("enable_rollback_recording");
		}
	}

	// Save map, players and auth stuff
	{
		float &counter = m_savemap_timer;
		counter += dtime;
		if(counter >= g_settings->getFloat("server_map_save_interval"))
		{
			counter = 0.0;
		TimeTaker timer_step("Server step: Save map, players and auth stuff");
			JMutexAutoLock lock(m_env_mutex);

			ScopeProfiler sp(g_profiler, "Server: saving stuff");

			//Ban stuff
			if(m_banmanager->isModified())
				m_banmanager->save();

//{TimeTaker timer_step("Server step: Save map: map");

			// Save changed parts of map
			if(m_env->getMap().save(MOD_STATE_WRITE_NEEDED, 1)) {
				// partial save, will continue on next step
				counter = g_settings->getFloat("server_map_save_interval");
				goto save_break;
			}
//}

{TimeTaker timer_step("Server step: Save map: players");
			// Save players
			m_env->serializePlayers(m_path_world);
}

{TimeTaker timer_step("Server step: Save map: meta");
			// Save environment metadata
			m_env->saveMeta(m_path_world);
}
		}
		save_break:;
	}
}

u16 Server::Receive()
{
	DSTACK(__FUNCTION_NAME);
	SharedBuffer<u8> data;
	u16 peer_id;
	u32 datasize;
	u16 received = 0;
	try{
		datasize = m_con.Receive(peer_id,data);
		ProcessData(*data, datasize, peer_id);
		++received;
	}
	catch(con::InvalidIncomingDataException &e)
	{
		infostream<<"Server::Receive(): "
				"InvalidIncomingDataException: what()="
				<<e.what()<<std::endl;
	}
	catch(con::PeerNotFoundException &e)
	{
		//NOTE: This is not needed anymore

		// The peer has been disconnected.
		// Find the associated player and remove it.

		/*JMutexAutoLock envlock(m_env_mutex);

		infostream<<"ServerThread: peer_id="<<peer_id
				<<" has apparently closed connection. "
				<<"Removing player."<<std::endl;

		m_env->removePlayer(peer_id);*/
	}
	catch(ClientStateError &e)
	{
		errorstream << "ProcessData: peer=" << peer_id  << e.what() << std::endl;
		DenyAccess(peer_id, L"Your client sent something server didn't expect."
				L"Try reconnecting or updating your client");
	}
	return received;
}

PlayerSAO* Server::StageTwoClientInit(u16 peer_id)
{
	std::string playername = "";
	PlayerSAO *playersao = NULL;
	m_clients.Lock();
	RemoteClient* client = m_clients.lockedGetClientNoEx(peer_id,InitDone);
	if (client != NULL) {
		playername = client->getName();
		playersao = emergePlayer(playername.c_str(), peer_id);
	}
	m_clients.Unlock();

	RemotePlayer *player =
		static_cast<RemotePlayer*>(m_env->getPlayer(playername.c_str()));

	// If failed, cancel
	if((playersao == NULL) || (player == NULL))
	{
		if(player && player->peer_id != 0){
			errorstream<<"Server: "<<playername<<": Failed to emerge player"
					<<" (player allocated to an another client)"<<std::endl;
			DenyAccess(peer_id, L"Another client is connected with this "
					L"name. If your client closed unexpectedly, try again in "
					L"a minute.");
		} else {
			errorstream<<"Server: "<<playername<<": Failed to emerge player"
					<<std::endl;
			DenyAccess(peer_id, L"Could not allocate player.");
		}
		return NULL;
	}

	/*
		Send complete position information
	*/
	SendMovePlayer(peer_id);

	// Send privileges
	SendPlayerPrivileges(peer_id);

	// Send inventory formspec
	SendPlayerInventoryFormspec(peer_id);

	// Send inventory
	UpdateCrafting(peer_id);
	SendInventory(peer_id);

	// Send HP
	if(g_settings->getBool("enable_damage"))
		SendPlayerHP(peer_id);

	// Send Breath
	SendPlayerBreath(peer_id);

	// Send player animations (default, walk, dig, both)
	SendAnimations(m_con, peer_id);

	// Show death screen if necessary
	if(player->hp == 0)
		SendDeathscreen(peer_id, false, v3f(0,0,0));

	// Note things in chat if not in simple singleplayer mode
	if(!m_simple_singleplayer_mode)
	{
		// Send information about server to player in chat
		SendChatMessage(peer_id, getStatusString());

		// Send information about joining in chat
		{
			std::wstring name = L"unknown";
			Player *player = m_env->getPlayer(peer_id);
			if(player != NULL)
				name = narrow_to_wide(player->getName());

			std::wstring message;
			message += L"*** ";
			message += name;
			message += L" joined the game.";
			SendChatMessage(PEER_ID_INEXISTENT,message);
		}
	}

	/*
		Print out action
	*/
	{
		std::vector<std::string> names = m_clients.getPlayerNames();

		actionstream<<player->getName() <<" joins game. List of players: ";

		for (std::vector<std::string>::iterator i = names.begin();
				i != names.end(); i++)
		{
			actionstream << *i << " ";
		}

		actionstream<<std::endl;
	}
	return playersao;
}

void Server::ProcessData(u8 *data, u32 datasize, u16 peer_id)
{
	DSTACK(__FUNCTION_NAME);
	// Environment is locked first.
	JMutexAutoLock envlock(m_env_mutex);

	ScopeProfiler sp(g_profiler, "Server::ProcessData");

	std::string addr_s;
	try{
		Address address = getPeerAddress(peer_id);
		addr_s = address.serializeString();

		// drop player if is ip is banned
		if(m_banmanager->isIpBanned(addr_s)){
			std::string ban_name = m_banmanager->getBanName(addr_s);
			infostream<<"Server: A banned client tried to connect from "
					<<addr_s<<"; banned name was "
					<<ban_name<<std::endl;
			// This actually doesn't seem to transfer to the client
			DenyAccess(peer_id, std::string("Your ip is banned. Banned name was ") + ban_name);
			return;
		}
	}
	catch(con::PeerNotFoundException &e)
	{
		verbosestream<<"Server::ProcessData(): Cancelling: peer "
				<<peer_id<<" not found"<<std::endl;
		return;
	}

	try
	{

	if(datasize < 2)
		return;

	ToServerCommand command;
	std::map<int, msgpack::object> packet;
	int cmd;
	msgpack::unpacked msg;
	if (con::parse_msgpack_packet(data, datasize, &packet, &cmd, &msg))
		command = (ToServerCommand)cmd;
	else
		command = (ToServerCommand)readU16(&data[0]);

	if(command == TOSERVER_INIT)
	{
		RemoteClient* client = getClient(peer_id,Created);

		// If net_proto_version is set, this client has already been handled
		if(client->getState() > Created)
		{
			verbosestream<<"Server: Ignoring multiple TOSERVER_INITs from "
					<<addr_s<<" (peer_id="<<peer_id<<")"<<std::endl;
			return;
		}

		verbosestream<<"Server: Got TOSERVER_INIT from "<<addr_s<<" (peer_id="
				<<peer_id<<")"<<std::endl;

		// Do not allow multiple players in simple singleplayer mode.
		// This isn't a perfect way to do it, but will suffice for now
		if(m_simple_singleplayer_mode && m_clients.getClientIDs().size() > 1){
			infostream<<"Server: Not allowing another client ("<<addr_s
					<<") to connect in simple singleplayer mode"<<std::endl;
			DenyAccess(peer_id, "Running in simple singleplayer mode.");
			return;
		}

		// First byte after command is maximum supported
		// serialization version
		u8 client_max;
		packet[TOSERVER_INIT_FMT].convert(&client_max);
		u8 our_max = SER_FMT_VER_HIGHEST_READ;
		// Use the highest version supported by both
		u8 deployed = std::min(client_max, our_max);
		// If it's lower than the lowest supported, give up.
		if(deployed < SER_FMT_VER_LOWEST)
			deployed = SER_FMT_VER_INVALID;

		if(deployed == SER_FMT_VER_INVALID)
		{
			actionstream<<"Server: A mismatched client tried to connect from "
					<<addr_s<<std::endl;
			infostream<<"Server: Cannot negotiate serialization version with "
					<<addr_s<<std::endl;
			DenyAccess(peer_id, std::string(
					"Your client's version is not supported.\n"
					"Server version is ")
					+ minetest_version_simple + "."
			);
			return;
		}

		client->setPendingSerializationVersion(deployed);

		/*
			Read and check network protocol version
		*/

		u16 min_net_proto_version = 0;
		packet[TOSERVER_INIT_PROTOCOL_VERSION_MIN].convert(&min_net_proto_version);
		u16 max_net_proto_version = min_net_proto_version;
		packet[TOSERVER_INIT_PROTOCOL_VERSION_MAX].convert(&max_net_proto_version);

		// Start with client's maximum version
		u16 net_proto_version = max_net_proto_version;

		// Figure out a working version if it is possible at all
		if(max_net_proto_version >= SERVER_PROTOCOL_VERSION_MIN ||
				min_net_proto_version <= SERVER_PROTOCOL_VERSION_MAX)
		{
			// If maximum is larger than our maximum, go with our maximum
			if(max_net_proto_version > SERVER_PROTOCOL_VERSION_MAX)
				net_proto_version = SERVER_PROTOCOL_VERSION_MAX;
			// Else go with client's maximum
			else
				net_proto_version = max_net_proto_version;
		}

		verbosestream<<"Server: "<<addr_s<<": Protocol version: min: "
				<<min_net_proto_version<<", max: "<<max_net_proto_version
				<<", chosen: "<<net_proto_version<<std::endl;

		client->net_proto_version = net_proto_version;

		if(net_proto_version < SERVER_PROTOCOL_VERSION_MIN ||
				net_proto_version > SERVER_PROTOCOL_VERSION_MAX)
		{
			actionstream<<"Server: A mismatched client tried to connect from "
					<<addr_s<<std::endl;
			DenyAccess(peer_id, std::string(
					"Your client's version is not supported.\n"
					"Server version is ")
					+ minetest_version_simple + ",\n"
					+ "server's PROTOCOL_VERSION is "
					+ itos(SERVER_PROTOCOL_VERSION_MIN)
					+ "..."
					+ itos(SERVER_PROTOCOL_VERSION_MAX)
					+ ", client's PROTOCOL_VERSION is "
					+ itos(min_net_proto_version)
					+ "..."
					+ itos(max_net_proto_version)
			);
			return;
		}

		if(g_settings->getBool("strict_protocol_version_checking"))
		{
			if(net_proto_version != LATEST_PROTOCOL_VERSION)
			{
				actionstream<<"Server: A mismatched (strict) client tried to "
						<<"connect from "<<addr_s<<std::endl;
				DenyAccess(peer_id, std::string(
						"Your client's version is not supported.\n"
						"Server version is ")
						+ minetest_version_simple + ",\n"
						+ "server's PROTOCOL_VERSION (strict) is "
						+ itos(LATEST_PROTOCOL_VERSION)
						+ ", client's PROTOCOL_VERSION is "
						+ itos(min_net_proto_version)
						+ "..."
						+ itos(max_net_proto_version)
				);
				return;
			}
		}

		/*
			Set up player
		*/

		// Get player name
		std::string playername;
		packet[TOSERVER_INIT_NAME].convert(&playername);

		if(playername.empty())
		{
			actionstream<<"Server: Player with an empty name "
					<<"tried to connect from "<<addr_s<<std::endl;
			DenyAccess(peer_id, "Empty name");
			return;
		}

		if(!g_settings->getBool("enable_any_name") && string_allowed(playername, PLAYERNAME_ALLOWED_CHARS)==false)
		{
			actionstream<<"Server: Player with an invalid name ["<<playername
					<<"] tried to connect from "<<addr_s<<std::endl;
			DenyAccess(peer_id, "Name contains unallowed characters");
			return;
		}

		if(!isSingleplayer() && playername == "singleplayer")
		{
			actionstream<<"Server: Player with the name \"singleplayer\" "
					<<"tried to connect from "<<addr_s<<std::endl;
			DenyAccess(peer_id, "Name is not allowed");
			return;
		}

		{
			std::string reason;
			if(m_script->on_prejoinplayer(playername, addr_s, reason))
			{
				actionstream<<"Server: Player with the name \""<<playername<<"\" "
						<<"tried to connect from "<<addr_s<<" "
						<<"but it was disallowed for the following reason: "
						<<reason<<std::endl;
				DenyAccess(peer_id, reason);
				return;
			}
		}

		infostream<<"Server: New connection: \""<<playername<<"\" from "
				<<addr_s<<" (peer_id="<<peer_id<<")"<<std::endl;

		// Get password
		std::string given_password;
		packet[TOSERVER_INIT_PASSWORD].convert(&given_password);

		if(!base64_is_valid(given_password.c_str())){
			actionstream<<"Server: "<<playername
					<<" supplied invalid password hash"<<std::endl;
			DenyAccess(peer_id, "Invalid password hash");
			return;
		}

		// Enforce user limit.
		// Don't enforce for users that have some admin right
		if(m_clients.getClientIDs(Created).size() >= g_settings->getU16("max_users") &&
				!checkPriv(playername, "server") &&
				!checkPriv(playername, "ban") &&
				!checkPriv(playername, "privs") &&
				!checkPriv(playername, "password") &&
				playername != g_settings->get("name"))
		{
			actionstream<<"Server: "<<playername<<" tried to join, but there"
					<<" are already max_users="
					<<g_settings->getU16("max_users")<<" players."<<std::endl;
			DenyAccess(peer_id, "Too many users.");
			return;
		}

		std::string checkpwd; // Password hash to check against
		bool has_auth = m_script->getAuth(playername, &checkpwd, NULL);

		// If no authentication info exists for user, create it
		if(!has_auth){
			if(!isSingleplayer() &&
					g_settings->getBool("disallow_empty_password") &&
					given_password == ""){
				actionstream<<"Server: "<<playername
						<<" supplied empty password"<<std::endl;
				DenyAccess(peer_id, "Empty passwords are "
						"disallowed. Set a password and try again.");
				return;
			}
			std::string raw_default_password = g_settings->get("default_password");
			std::string initial_password =
				translatePassword(playername, raw_default_password);

			// If default_password is empty, allow any initial password
			if (raw_default_password.length() == 0)
				initial_password = given_password;

			m_script->createAuth(playername, initial_password);
		}

		has_auth = m_script->getAuth(playername, &checkpwd, NULL);

		if(!has_auth){
			actionstream<<"Server: "<<playername<<" cannot be authenticated"
					<<" (auth handler does not work?)"<<std::endl;
			DenyAccess(peer_id, "Not allowed to login");
			return;
		}

		if(given_password != checkpwd){
			actionstream<<"Server: "<<playername<<" supplied wrong password"
					<<std::endl;
			DenyAccess(peer_id, "Wrong password");
			return;
		}

		RemotePlayer *player =
				static_cast<RemotePlayer*>(m_env->getPlayer(playername.c_str()));

		if(player && player->peer_id != 0){
			errorstream<<"Server: "<<playername<<": Failed to emerge player"
					<<" (player allocated to an another client)"<<std::endl;
			DenyAccess(peer_id, "Another client is connected with this "
					"name. If your client closed unexpectedly, try again in "
					"a minute.");
		}

		m_clients.setPlayerName(peer_id,playername);

		/*
			Answer with a TOCLIENT_INIT
		*/
		{
			MSGPACK_PACKET_INIT(TOCLIENT_INIT, 3);
			PACK(TOCLIENT_INIT_DEPLOYED, deployed);
			PACK(TOCLIENT_INIT_SEED, m_env->getServerMap().getSeed());
			PACK(TOCLIENT_INIT_STEP, g_settings->getFloat("dedicated_server_step"));

			// Send as reliable
			m_clients.send(peer_id, 0, buffer, true);
			m_clients.event(peer_id, Init);
		}

		return;
	}

	if(command == TOSERVER_INIT2)
	{
		verbosestream<<"Server: Got TOSERVER_INIT2 from "
				<<peer_id<<std::endl;

		m_clients.event(peer_id, GotInit2);
		u16 protocol_version = m_clients.getProtocolVersion(peer_id);


		///// begin compatibility code
		PlayerSAO* playersao = NULL;
		if (protocol_version <= 22) {
			playersao = StageTwoClientInit(peer_id);

			if (playersao == NULL) {
				errorstream
					<< "TOSERVER_INIT2 stage 2 client init failed for peer "
					<< peer_id << std::endl;
				return;
			}
		}
		///// end compatibility code

		/*
			Send some initialization data
		*/

		infostream<<"Server: Sending content to "
				<<getPlayerName(peer_id)<<std::endl;

		// Send player movement settings
		SendMovement(peer_id);

		// Send item definitions
		SendItemDef(peer_id, m_itemdef, protocol_version);

		// Send node definitions
		SendNodeDef(peer_id, m_nodedef, protocol_version);

		m_clients.event(peer_id, SetDefinitionsSent);

		// Send media announcement
		sendMediaAnnouncement(peer_id);

		// Send detached inventories
		sendDetachedInventories(peer_id);

		// Send time of day
		u16 time = m_env->getTimeOfDay();
		float time_speed = g_settings->getFloat("time_speed");
		SendTimeOfDay(peer_id, time, time_speed);

		///// begin compatibility code
		if (protocol_version <= 22) {
			m_clients.event(peer_id, SetClientReady);
			m_script->on_joinplayer(playersao);
		}
		///// end compatibility code

		// Warnings about protocol version can be issued here
		if(getClient(peer_id)->net_proto_version < LATEST_PROTOCOL_VERSION)
		{
			SendChatMessage(peer_id, "# Server: WARNING: YOUR CLIENT'S "
					"VERSION MAY NOT BE FULLY COMPATIBLE WITH THIS SERVER!");
		}

		return;
	}

	u8 peer_ser_ver = getClient(peer_id,InitDone)->serialization_version;
	u16 peer_proto_ver = getClient(peer_id,InitDone)->net_proto_version;

	if(peer_ser_ver == SER_FMT_VER_INVALID)
	{
		errorstream<<"Server::ProcessData(): Cancelling: Peer"
				" serialization format invalid or not initialized."
				" Skipping incoming command="<<command<<std::endl;
		return;
	}

	/* Handle commands relate to client startup */
	if(command == TOSERVER_REQUEST_MEDIA) {
		std::list<std::string> tosend;
		packet[TOSERVER_REQUEST_MEDIA_FILES].convert(&tosend);

		sendRequestedMedia(peer_id, tosend);
		return;
	}
	else if(command == TOSERVER_RECEIVED_MEDIA) {
		return;
	}
	else if(command == TOSERVER_CLIENT_READY) {
		// clients <= protocol version 22 did not send ready message,
		// they're already initialized
		assert(peer_proto_ver > 22);

		PlayerSAO* playersao = StageTwoClientInit(peer_id);

<<<<<<< HEAD
		// If failed, cancel
		if((playersao == NULL) || (player == NULL))
		{
			if(player && player->peer_id != 0){
				errorstream<<"Server: "<<playername<<": Failed to emerge player"
						<<" (player allocated to an another client)"<<std::endl;
				DenyAccess(peer_id, "Another client is connected with this "
						"name. If your client closed unexpectedly, try again in "
						"a minute.");
			} else {
				errorstream<<"Server: "<<playername<<": Failed to emerge player"
						<<std::endl;
				DenyAccess(peer_id, "Could not allocate player.");
			}
			return;
		}

		/*
			Send complete position information
		*/
		SendMovePlayer(peer_id);

		// Send privileges
		SendPlayerPrivileges(peer_id);

		// Send inventory formspec
		SendPlayerInventoryFormspec(peer_id);

		// Send inventory
		UpdateCrafting(peer_id);
		SendInventory(peer_id);

		// Send HP
		if(g_settings->getBool("enable_damage"))
			SendPlayerHP(peer_id);

		// Send Breath
		SendPlayerBreath(peer_id);

		// Send player animations (default, walk, dig, both)
		SendAnimations(peer_id);

		// Show death screen if necessary
		if(player->hp == 0)
			SendDeathscreen(peer_id, false, v3f(0,0,0));

		// Note things in chat if not in simple singleplayer mode
		if(!m_simple_singleplayer_mode)
		{
			// Send information about server to player in chat
			SendChatMessage(peer_id, getStatusString());
		}

		/*
			Print out action
		*/
		{
			std::vector<std::string> names = m_clients.getPlayerNames();

			actionstream<<player->getName()<<" ["<<addr_s<<"] "
					<<"joins game. List of players: ";

			for (std::vector<std::string>::iterator i = names.begin();
					i != names.end(); i++)
			{
				actionstream << *i << " ";
			}
			actionstream<<player->getName();
=======
		if (playersao == NULL) {
			errorstream
				<< "TOSERVER_CLIENT_READY stage 2 client init failed for peer "
				<< peer_id << std::endl;
			return;
		}

		if(datasize < 2+8)
			return;
>>>>>>> aebc2ac0

		m_clients.setClientVersion(
				peer_id,
				data[2], data[3], data[4],
				std::string((char*) &data[8],(u16) data[6]));

		m_clients.event(peer_id, SetClientReady);
		m_script->on_joinplayer(playersao);

	}
	else if(command == TOSERVER_GOTBLOCKS)
	{
		RemoteClient *client = getClient(peer_id);
		std::vector<v3s16> got_blocks;
		packet[TOSERVER_GOTBLOCKS_BLOCKS].convert(&got_blocks);
		for(size_t i = 0; i < got_blocks.size(); ++i)
			client->GotBlock(got_blocks[i], m_uptime.get() + m_env->m_game_time_start);
		packet[TOSERVER_GOTBLOCKS_RANGE].convert(&client->wanted_range);
		return;
	}

	if (m_clients.getClientState(peer_id) < Active)
	{
		if (command == TOSERVER_PLAYERPOS) return;

		errorstream<<"Got packet command: " << command << " for peer id "
				<< peer_id << " but client isn't active yet. Dropping packet "
				<<std::endl;
		return;
	}

	Player *player = m_env->getPlayer(peer_id);
	if(player == NULL){
		verbosestream<<"Server::ProcessData(): Cancelling: "
				"No player for peer_id="<<peer_id
				<<std::endl;
		return;
	}

	PlayerSAO *playersao = player->getPlayerSAO();
	if(playersao == NULL){
		errorstream<<"Server::ProcessData(): Cancelling: "
				"No player object for peer_id="<<peer_id
				<<std::endl;
		return;
	}

	if(command == TOSERVER_PLAYERPOS)
	{
		player->setPosition(packet[TOSERVER_PLAYERPOS_POSITION].as<v3f>());
		player->setSpeed(packet[TOSERVER_PLAYERPOS_SPEED].as<v3f>());
		player->setPitch(wrapDegrees(packet[TOSERVER_PLAYERPOS_PITCH].as<f32>()));
		player->setYaw(wrapDegrees(packet[TOSERVER_PLAYERPOS_YAW].as<f32>()));
		u32 keyPressed = packet[TOSERVER_PLAYERPOS_KEY_PRESSED].as<u32>();
		player->keyPressed = keyPressed;
		player->control.up = (bool)(keyPressed&1);
		player->control.down = (bool)(keyPressed&2);
		player->control.left = (bool)(keyPressed&4);
		player->control.right = (bool)(keyPressed&8);
		player->control.jump = (bool)(keyPressed&16);
		player->control.aux1 = (bool)(keyPressed&32);
		player->control.sneak = (bool)(keyPressed&64);
		player->control.LMB = (bool)(keyPressed&128);
		player->control.RMB = (bool)(keyPressed&256);

		bool cheated = playersao->checkMovementCheat();
		if(cheated){
			// Call callbacks
			m_script->on_cheat(playersao, "moved_too_fast");
		}

		/*infostream<<"Server::ProcessData(): Moved player "<<peer_id<<" to "
															<<"("<<position.X<<","<<position.Y<<","<<position.Z<<")"
															<<" pitch="<<pitch<<" yaw="<<yaw<<std::endl;*/
	}
	else if(command == TOSERVER_DELETEDBLOCKS)
	{
		std::vector<v3s16> deleted_blocks;
		packet[TOSERVER_DELETEDBLOCKS_DATA].convert(&deleted_blocks);
		RemoteClient *client = getClient(peer_id);
		for (auto &block : deleted_blocks)
			client->SetBlockDeleted(block);
	}
	else if(command == TOSERVER_INVENTORY_ACTION)
	{
		// Strip command and create a stream
		std::string datastring((char*)&data[2], datasize-2);
		verbosestream<<"TOSERVER_INVENTORY_ACTION: data="<<datastring<<std::endl;
		std::istringstream is(datastring, std::ios_base::binary);
		// Create an action
		InventoryAction *a = InventoryAction::deSerialize(is);
		if(a == NULL)
		{
			infostream<<"TOSERVER_INVENTORY_ACTION: "
					<<"InventoryAction::deSerialize() returned NULL"
					<<std::endl;
			return;
		}

		// If something goes wrong, this player is to blame
		RollbackScopeActor rollback_scope(m_rollback,
				std::string("player:")+player->getName());

		/*
			Note: Always set inventory not sent, to repair cases
			where the client made a bad prediction.
		*/

		/*
			Handle restrictions and special cases of the move action
		*/
		if(a->getType() == IACTION_MOVE)
		{
			IMoveAction *ma = (IMoveAction*)a;

			ma->from_inv.applyCurrentPlayer(player->getName());
			ma->to_inv.applyCurrentPlayer(player->getName());

			setInventoryModified(ma->from_inv);
			setInventoryModified(ma->to_inv);

			bool from_inv_is_current_player =
				(ma->from_inv.type == InventoryLocation::PLAYER) &&
				(ma->from_inv.name == player->getName());

			bool to_inv_is_current_player =
				(ma->to_inv.type == InventoryLocation::PLAYER) &&
				(ma->to_inv.name == player->getName());

			/*
				Disable moving items out of craftpreview
			*/
			if(ma->from_list == "craftpreview")
			{
				infostream<<"Ignoring IMoveAction from "
						<<(ma->from_inv.dump())<<":"<<ma->from_list
						<<" to "<<(ma->to_inv.dump())<<":"<<ma->to_list
						<<" because src is "<<ma->from_list<<std::endl;
				delete a;
				return;
			}

			/*
				Disable moving items into craftresult and craftpreview
			*/
			if(ma->to_list == "craftpreview" || ma->to_list == "craftresult")
			{
				infostream<<"Ignoring IMoveAction from "
						<<(ma->from_inv.dump())<<":"<<ma->from_list
						<<" to "<<(ma->to_inv.dump())<<":"<<ma->to_list
						<<" because dst is "<<ma->to_list<<std::endl;
				delete a;
				return;
			}

			// Disallow moving items in elsewhere than player's inventory
			// if not allowed to interact
			if(!checkPriv(player->getName(), "interact") &&
					(!from_inv_is_current_player ||
					!to_inv_is_current_player))
			{
				infostream<<"Cannot move outside of player's inventory: "
						<<"No interact privilege"<<std::endl;
				delete a;
				return;
			}
		}
		/*
			Handle restrictions and special cases of the drop action
		*/
		else if(a->getType() == IACTION_DROP)
		{
			IDropAction *da = (IDropAction*)a;

			da->from_inv.applyCurrentPlayer(player->getName());

			setInventoryModified(da->from_inv);

			/*
				Disable dropping items out of craftpreview
			*/
			if(da->from_list == "craftpreview")
			{
				infostream<<"Ignoring IDropAction from "
						<<(da->from_inv.dump())<<":"<<da->from_list
						<<" because src is "<<da->from_list<<std::endl;
				delete a;
				return;
			}

			// Disallow dropping items if not allowed to interact
			if(!checkPriv(player->getName(), "interact"))
			{
				delete a;
				return;
			}
		}
		/*
			Handle restrictions and special cases of the craft action
		*/
		else if(a->getType() == IACTION_CRAFT)
		{
			ICraftAction *ca = (ICraftAction*)a;

			ca->craft_inv.applyCurrentPlayer(player->getName());

			setInventoryModified(ca->craft_inv);

			//bool craft_inv_is_current_player =
			//	(ca->craft_inv.type == InventoryLocation::PLAYER) &&
			//	(ca->craft_inv.name == player->getName());

			// Disallow crafting if not allowed to interact
			if(!checkPriv(player->getName(), "interact"))
			{
				infostream<<"Cannot craft: "
						<<"No interact privilege"<<std::endl;
				delete a;
				return;
			}
		}

		// Do the action
		a->apply(this, playersao, this);
		// Eat the action
		delete a;
	}
	else if(command == TOSERVER_CHAT_MESSAGE)
	{
		std::string message = packet[TOSERVER_CHAT_MESSAGE_DATA].as<std::string>();

		// If something goes wrong, this player is to blame
		RollbackScopeActor rollback_scope(m_rollback,
				std::string("player:")+player->getName());

		// Get player name of this client
		std::string name = player->getName();

		// Run script hook
		bool ate = m_script->on_chat_message(player->getName(), message);
		// If script ate the message, don't proceed
		if(ate)
			return;

		// Line to send to players
		std::string line;
		// Whether to send to other players
		bool send_to_others = false;

		// Commands are implemented in Lua, so only catch invalid
		// commands that were not "eaten" and send an error back
		if(message[0] == '/')
		{
			message = message.substr(1);
			if(message.length() == 0)
				line += "-!- Empty command";
			else
				// TODO: str_split(message, ' ')[0]
				line += "-!- Invalid command: " + message;
		}
		else
		{
			if(checkPriv(player->getName(), "shout")){
				line += "<";
				line += name;
				line += "> ";
				line += message;
				send_to_others = true;
			} else
				line += "-!- You don't have permission to shout.";
		}

		if(!line.empty())
		{
			if(send_to_others) {
				actionstream<<"CHAT: "<<line<<std::endl;
				SendChatMessage(PEER_ID_INEXISTENT, line);
			} else
				SendChatMessage(peer_id, line);
		}
	}
	else if(command == TOSERVER_DAMAGE)
	{
		u8 damage = packet[TOSERVER_DAMAGE_VALUE].as<u8>();

		if(g_settings->getBool("enable_damage"))
		{
			actionstream<<player->getName()<<" damaged by "
					<<(int)damage<<" hp at "<<PP(player->getPosition()/BS)
					<<std::endl;

			playersao->setHP(playersao->getHP() - damage);

			if(playersao->getHP() == 0 && playersao->m_hp_not_sent)
				DiePlayer(peer_id);

			if(playersao->m_hp_not_sent)
				SendPlayerHP(peer_id);
		}
	}
	else if(command == TOSERVER_BREATH)
	{
		playersao->setBreath(packet[TOSERVER_BREATH_VALUE].as<u16>());
	}
	else if(command == TOSERVER_CHANGE_PASSWORD)
	{
		std::string oldpwd, newpwd;
		packet[TOSERVER_CHANGE_PASSWORD_OLD].convert(&oldpwd);
		packet[TOSERVER_CHANGE_PASSWORD_NEW].convert(&newpwd);

		if(!base64_is_valid(newpwd)){
			infostream<<"Server: "<<player->getName()<<" supplied invalid password hash"<<std::endl;
			// Wrong old password supplied!!
			SendChatMessage(peer_id, "Invalid new password hash supplied. Password NOT changed.");
			return;
		}

		infostream<<"Server: Client requests a password change from "
				<<"'"<<oldpwd<<"' to '"<<newpwd<<"'"<<std::endl;

		std::string playername = player->getName();

		std::string checkpwd;
		m_script->getAuth(playername, &checkpwd, NULL);

		if(oldpwd != checkpwd)
		{
			infostream<<"Server: invalid old password"<<std::endl;
			// Wrong old password supplied!!
			SendChatMessage(peer_id, "Invalid old password supplied. Password NOT changed.");
			return;
		}

		bool success = m_script->setPassword(playername, newpwd);
		if(success){
			actionstream<<player->getName()<<" changes password"<<std::endl;
			SendChatMessage(peer_id, "Password change successful.");
		} else {
			actionstream<<player->getName()<<" tries to change password but "
					<<"it fails"<<std::endl;
			SendChatMessage(peer_id, "Password change failed or inavailable.");
		}
	}
	else if(command == TOSERVER_PLAYERITEM)
	{
		u16 item = packet[TOSERVER_PLAYERITEM_VALUE].as<u16>();
		playersao->setWieldIndex(item);
	}
	else if(command == TOSERVER_RESPAWN)
	{
		if(player->hp != 0 || !g_settings->getBool("enable_damage"))
			return;

		RespawnPlayer(peer_id);

		actionstream<<player->getName()<<" respawns at "
				<<PP(player->getPosition()/BS)<<std::endl;

		// ActiveObject is added to environment in AsyncRunStep after
		// the previous addition has been succesfully removed
	}
	else if(command == TOSERVER_INTERACT)
	{
		std::string datastring((char*)&data[2], datasize-2);
		std::istringstream is(datastring, std::ios_base::binary);

		/*
			[0] u16 command
			[2] u8 action
			[3] u16 item
			[5] u32 length of the next item
			[9] serialized PointedThing
			actions:
			0: start digging (from undersurface) or use
			1: stop digging (all parameters ignored)
			2: digging completed
			3: place block or item (to abovesurface)
			4: use item
		*/
		u8 action = readU8(is);
		u16 item_i = readU16(is);
		std::istringstream tmp_is(deSerializeLongString(is), std::ios::binary);
		PointedThing pointed;
		pointed.deSerialize(tmp_is);

/*
		verbosestream<<"TOSERVER_INTERACT: action="<<(int)action<<", item="
				<<item_i<<", pointed="<<pointed.dump()<<std::endl;
*/

		if(player->hp == 0)
		{
			verbosestream<<"TOSERVER_INTERACT: "<<player->getName()
				<<" tried to interact, but is dead!"<<std::endl;
			return;
		}

		v3f player_pos = playersao->getLastGoodPosition();

		// Update wielded item
		playersao->setWieldIndex(item_i);

		// Get pointed to node (undefined if not POINTEDTYPE_NODE)
		v3s16 p_under = pointed.node_undersurface;
		v3s16 p_above = pointed.node_abovesurface;

		// Get pointed to object (NULL if not POINTEDTYPE_OBJECT)
		ServerActiveObject *pointed_object = NULL;
		if(pointed.type == POINTEDTHING_OBJECT)
		{
			pointed_object = m_env->getActiveObject(pointed.object_id);
			if(pointed_object == NULL)
			{
				verbosestream<<"TOSERVER_INTERACT: "
					"pointed object is NULL"<<std::endl;
				return;
			}

		}

		v3f pointed_pos_under = player_pos;
		v3f pointed_pos_above = player_pos;
		if(pointed.type == POINTEDTHING_NODE)
		{
			pointed_pos_under = intToFloat(p_under, BS);
			pointed_pos_above = intToFloat(p_above, BS);
		}
		else if(pointed.type == POINTEDTHING_OBJECT)
		{
			pointed_pos_under = pointed_object->getBasePosition();
			pointed_pos_above = pointed_pos_under;
		}

		/*
			Check that target is reasonably close
			(only when digging or placing things)
		*/
		if(action == 0 || action == 2 || action == 3)
		{
			float d = player_pos.getDistanceFrom(pointed_pos_under);
			float max_d = BS * 14; // Just some large enough value
			if(d > max_d){
				actionstream<<"Player "<<player->getName()
						<<" tried to access "<<pointed.dump()
						<<" from too far: "
						<<"d="<<d<<", max_d="<<max_d
						<<". ignoring."<<std::endl;
				// Re-send block to revert change on client-side
				RemoteClient *client = getClient(peer_id);
				v3s16 blockpos = getNodeBlockPos(floatToInt(pointed_pos_under, BS));
				client->SetBlockNotSent(blockpos);
				// Call callbacks
				m_script->on_cheat(playersao, "interacted_too_far");
				// Do nothing else
				return;
			}
		}

		/*
			Make sure the player is allowed to do it
		*/
		if(!checkPriv(player->getName(), "interact"))
		{
			actionstream<<player->getName()<<" attempted to interact with "
					<<pointed.dump()<<" without 'interact' privilege"
					<<std::endl;
			// Re-send block to revert change on client-side
			RemoteClient *client = getClient(peer_id);
			// Digging completed -> under
			if(action == 2){
				v3s16 blockpos = getNodeBlockPos(floatToInt(pointed_pos_under, BS));
				client->SetBlockNotSent(blockpos);
			}
			// Placement -> above
			if(action == 3){
				v3s16 blockpos = getNodeBlockPos(floatToInt(pointed_pos_above, BS));
				client->SetBlockNotSent(blockpos);
			}
			return;
		}

		/*
			If something goes wrong, this player is to blame
		*/
		RollbackScopeActor rollback_scope(m_rollback,
				std::string("player:")+player->getName());

		/*
			0: start digging or punch object
		*/
		if(action == 0)
		{
			if(pointed.type == POINTEDTHING_NODE)
			{
				/*
					NOTE: This can be used in the future to check if
					somebody is cheating, by checking the timing.
				*/
				MapNode n(CONTENT_IGNORE);
				try
				{
					n = m_env->getMap().getNode(p_under);
				}
				catch(InvalidPositionException &e)
				{
					infostream<<"Server: Not punching: Node not found."
							<<" Adding block to emerge queue."
							<<std::endl;
					m_emerge->enqueueBlockEmerge(peer_id, getNodeBlockPos(p_above), false);
				}
				if(n.getContent() != CONTENT_IGNORE)
					m_script->node_on_punch(p_under, n, playersao, pointed);
				// Cheat prevention
				playersao->noCheatDigStart(p_under);
			}
			else if(pointed.type == POINTEDTHING_OBJECT)
			{
				// Skip if object has been removed
				if(pointed_object->m_removed)
					return;

				actionstream<<player->getName()<<" punches object "
						<<pointed.object_id<<": "
						<<pointed_object->getDescription()<<std::endl;

				ItemStack punchitem = playersao->getWieldedItem();
				ToolCapabilities toolcap =
						punchitem.getToolCapabilities(m_itemdef);
				v3f dir = (pointed_object->getBasePosition() -
						(player->getPosition() + player->getEyeOffset())
							).normalize();
				float time_from_last_punch =
					playersao->resetTimeFromLastPunch();
				pointed_object->punch(dir, &toolcap, playersao,
						time_from_last_punch);
			}

		} // action == 0

		/*
			1: stop digging
		*/
		else if(action == 1)
		{
		} // action == 1

		/*
			2: Digging completed
		*/
		else if(action == 2)
		{
			// Only digging of nodes
			if(pointed.type == POINTEDTHING_NODE)
			{
				MapNode n(CONTENT_IGNORE);
				try
				{
					n = m_env->getMap().getNode(p_under);
				}
				catch(InvalidPositionException &e)
				{
					infostream<<"Server: Not finishing digging: Node not found."
							<<" Adding block to emerge queue."
							<<std::endl;
					m_emerge->enqueueBlockEmerge(peer_id, getNodeBlockPos(p_above), false);
				}

				/* Cheat prevention */
				bool is_valid_dig = true;
				if(!isSingleplayer() && !g_settings->getBool("disable_anticheat"))
				{
					v3s16 nocheat_p = playersao->getNoCheatDigPos();
					float nocheat_t = playersao->getNoCheatDigTime();
					playersao->noCheatDigEnd();
					// If player didn't start digging this, ignore dig
					if(nocheat_p != p_under){
						infostream<<"Server: NoCheat: "<<player->getName()
								<<" started digging "
								<<PP(nocheat_p)<<" and completed digging "
								<<PP(p_under)<<"; not digging."<<std::endl;
						is_valid_dig = false;
						// Call callbacks
						m_script->on_cheat(playersao, "finished_unknown_dig");
					}
					// Get player's wielded item
					ItemStack playeritem;
					InventoryList *mlist = playersao->getInventory()->getList("main");
					if(mlist != NULL)
						playeritem = mlist->getItem(playersao->getWieldIndex());
					ToolCapabilities playeritem_toolcap =
							playeritem.getToolCapabilities(m_itemdef);
					// Get diggability and expected digging time
					DigParams params = getDigParams(m_nodedef->get(n).groups,
							&playeritem_toolcap);
					// If can't dig, try hand
					if(!params.diggable){
						const ItemDefinition &hand = m_itemdef->get("");
						const ToolCapabilities *tp = hand.tool_capabilities;
						if(tp)
							params = getDigParams(m_nodedef->get(n).groups, tp);
					}
					// If can't dig, ignore dig
					if(!params.diggable){
						infostream<<"Server: NoCheat: "<<player->getName()
								<<" completed digging "<<PP(p_under)
								<<", which is not diggable with tool. not digging."
								<<std::endl;
						is_valid_dig = false;
						// Call callbacks
						m_script->on_cheat(playersao, "dug_unbreakable");
					}
					// Check digging time
					// If already invalidated, we don't have to
					if(!is_valid_dig){
						// Well not our problem then
					}
					// Clean and long dig
					else if(params.time > 2.0 && nocheat_t * 1.2 > params.time){
						// All is good, but grab time from pool; don't care if
						// it's actually available
						playersao->getDigPool().grab(params.time);
					}
					// Short or laggy dig
					// Try getting the time from pool
					else if(playersao->getDigPool().grab(params.time)){
						// All is good
					}
					// Dig not possible
					else{
						infostream<<"Server: NoCheat: "<<player->getName()
								<<" completed digging "<<PP(p_under)
								<<"too fast; not digging."<<std::endl;
						is_valid_dig = false;
						// Call callbacks
						m_script->on_cheat(playersao, "dug_too_fast");
					}
				}

				/* Actually dig node */

				if(is_valid_dig && n.getContent() != CONTENT_IGNORE)
					m_script->node_on_dig(p_under, n, playersao);

				// Send unusual result (that is, node not being removed)
				if(m_env->getMap().getNodeNoEx(p_under).getContent() != CONTENT_AIR)
				{
					// Re-send block to revert change on client-side
					RemoteClient *client = getClient(peer_id);
					v3s16 blockpos = getNodeBlockPos(floatToInt(pointed_pos_under, BS));
					client->SetBlockNotSent(blockpos);
				}
			}
		} // action == 2

		/*
			3: place block or right-click object
		*/
		else if(action == 3)
		{
			ItemStack item = playersao->getWieldedItem();

			// Reset build time counter
			if(pointed.type == POINTEDTHING_NODE &&
					item.getDefinition(m_itemdef).type == ITEM_NODE)
				getClient(peer_id)->m_time_from_building = 0.0;

			if(pointed.type == POINTEDTHING_OBJECT)
			{
				// Right click object

				// Skip if object has been removed
				if(pointed_object->m_removed)
					return;

/* android bug - too many
				actionstream<<player->getName()<<" right-clicks object "
						<<pointed.object_id<<": "
						<<pointed_object->getDescription()<<std::endl;
*/

				// Do stuff
				pointed_object->rightClick(playersao);
			}
			else if(m_script->item_OnPlace(
					item, playersao, pointed))
			{
				// Placement was handled in lua

				// Apply returned ItemStack
				playersao->setWieldedItem(item);
			}

			// If item has node placement prediction, always send the
			// blocks to make sure the client knows what exactly happened
			if(item.getDefinition(m_itemdef).node_placement_prediction != ""){
				RemoteClient *client = getClient(peer_id);
				v3s16 blockpos = getNodeBlockPos(floatToInt(pointed_pos_above, BS));
				client->SetBlockNotSent(blockpos);
				v3s16 blockpos2 = getNodeBlockPos(floatToInt(pointed_pos_under, BS));
				if(blockpos2 != blockpos){
					client->SetBlockNotSent(blockpos2);
				}
			}
		} // action == 3

		/*
			4: use
		*/
		else if(action == 4)
		{
			ItemStack item = playersao->getWieldedItem();

			actionstream<<player->getName()<<" uses "<<item.name
					<<", pointing at "<<pointed.dump()<<std::endl;

			if(m_script->item_OnUse(
					item, playersao, pointed))
			{
				// Apply returned ItemStack
				playersao->setWieldedItem(item);
			}

		} // action == 4
		

		/*
			Catch invalid actions
		*/
		else
		{
			infostream<<"WARNING: Server: Invalid action "
					<<action<<std::endl;
		}
	}
	else if(command == TOSERVER_REMOVED_SOUNDS)
	{
		std::vector<s32> removed_ids;
		packet[TOSERVER_REMOVED_SOUNDS_IDS].convert(&removed_ids);
		for (auto id : removed_ids) {
			std::map<s32, ServerPlayingSound>::iterator i =
					m_playing_sounds.find(id);
			if(i == m_playing_sounds.end())
				continue;
			ServerPlayingSound &psound = i->second;
			psound.clients.erase(peer_id);
			if(psound.clients.size() == 0)
				m_playing_sounds.erase(i);
		}
	}
	else if(command == TOSERVER_NODEMETA_FIELDS)
	{
		v3s16 p = packet[TOSERVER_NODEMETA_FIELDS_POS].as<v3s16>();
		std::string formname = packet[TOSERVER_NODEMETA_FIELDS_FORMNAME].as<std::string>();
		std::map<std::string, std::string> fields;
		packet[TOSERVER_NODEMETA_FIELDS_DATA].convert(&fields);

		// If something goes wrong, this player is to blame
		RollbackScopeActor rollback_scope(m_rollback,
				std::string("player:")+player->getName());

		// Check the target node for rollback data; leave others unnoticed
		RollbackNode rn_old(&m_env->getMap(), p, this);

		m_script->node_on_receive_fields(p, formname, fields,playersao);

		// Report rollback data
		RollbackNode rn_new(&m_env->getMap(), p, this);
		if(rollback() && rn_new != rn_old){
			RollbackAction action;
			action.setSetNode(p, rn_old, rn_new);
			rollback()->reportAction(action);
		}
	}
	else if(command == TOSERVER_INVENTORY_FIELDS)
	{
		std::string datastring((char*)&data[2], datasize-2);
		std::istringstream is(datastring, std::ios_base::binary);

		std::string formname = deSerializeString(is);
		int num = readU16(is);
		std::map<std::string, std::string> fields;
		for(int k=0; k<num; k++){
			std::string fieldname = deSerializeString(is);
			std::string fieldvalue = deSerializeLongString(is);
			fields[fieldname] = fieldvalue;
		}

		m_script->on_playerReceiveFields(playersao, formname, fields);
	}
	else
	{
		infostream<<"Server::ProcessData(): Ignoring "
				"unknown command "<<command<<std::endl;
	}

	} //try
	catch(SendFailedException &e)
	{
		errorstream<<"Server::ProcessData(): SendFailedException: "
				<<"what="<<e.what()
				<<std::endl;
	}
}

void Server::setTimeOfDay(u32 time)
{
	m_env->setTimeOfDay(time);
	m_time_of_day_send_timer = 0;
}

void Server::onMapEditEvent(MapEditEvent *event)
{
	//infostream<<"Server::onMapEditEvent()"<<std::endl;
	if(m_ignore_map_edit_events)
		return;
	if(m_ignore_map_edit_events_area.contains(event->getArea()))
		return;
	MapEditEvent *e = event->clone();
	m_unsent_map_edit_queue.push_back(e);
}

Inventory* Server::getInventory(const InventoryLocation &loc)
{
	switch(loc.type){
	case InventoryLocation::UNDEFINED:
	{}
	break;
	case InventoryLocation::CURRENT_PLAYER:
	{}
	break;
	case InventoryLocation::PLAYER:
	{
		Player *player = m_env->getPlayer(loc.name.c_str());
		if(!player)
			return NULL;
		PlayerSAO *playersao = player->getPlayerSAO();
		if(!playersao)
			return NULL;
		return playersao->getInventory();
	}
	break;
	case InventoryLocation::NODEMETA:
	{
		NodeMetadata *meta = m_env->getMap().getNodeMetadata(loc.p);
		if(!meta)
			return NULL;
		return meta->getInventory();
	}
	break;
	case InventoryLocation::DETACHED:
	{
		if(m_detached_inventories.count(loc.name) == 0)
			return NULL;
		return m_detached_inventories[loc.name];
	}
	break;
	default:
		assert(0);
	}
	return NULL;
}
void Server::setInventoryModified(const InventoryLocation &loc)
{
	switch(loc.type){
	case InventoryLocation::UNDEFINED:
	{}
	break;
	case InventoryLocation::PLAYER:
	{
		Player *player = m_env->getPlayer(loc.name.c_str());
		if(!player)
			return;
		PlayerSAO *playersao = player->getPlayerSAO();
		if(!playersao)
			return;
		playersao->m_inventory_not_sent = true;
		playersao->m_wielded_item_not_sent = true;
	}
	break;
	case InventoryLocation::NODEMETA:
	{
		v3s16 blockpos = getNodeBlockPos(loc.p);

		MapBlock *block = m_env->getMap().getBlockNoCreateNoEx(blockpos);
		if(block)
			block->raiseModified(MOD_STATE_WRITE_NEEDED, "inventoryModified");

		setBlockNotSent(blockpos);
	}
	break;
	case InventoryLocation::DETACHED:
	{
		sendDetachedInventory(loc.name,PEER_ID_INEXISTENT);
	}
	break;
	default:
		assert(0);
	}
}

void Server::SetBlocksNotSent(std::map<v3s16, MapBlock *>& block)
{
	std::list<u16> clients = m_clients.getClientIDs();
	m_clients.Lock();
	// Set the modified blocks unsent for all the clients
	for (std::list<u16>::iterator
		 i = clients.begin();
		 i != clients.end(); ++i) {
			RemoteClient *client = m_clients.lockedGetClientNoEx(*i);
			if (client != NULL)
				client->SetBlocksNotSent(block);
		}
	m_clients.Unlock();
}

void Server::peerAdded(u16 peer_id)
{
	DSTACK(__FUNCTION_NAME);
	verbosestream<<"Server::peerAdded(): peer->id="
			<<peer_id<<std::endl;

	con::PeerChange c;
	c.type = con::PEER_ADDED;
	c.peer_id = peer_id;
	c.timeout = false;
	m_peer_change_queue.push_back(c);
}

void Server::deletingPeer(u16 peer_id, bool timeout)
{
	DSTACK(__FUNCTION_NAME);
	verbosestream<<"Server::deletingPeer(): peer->id="
			<<peer_id<<", timeout="<<timeout<<std::endl;

	m_clients.event(peer_id,Disconnect);
	con::PeerChange c;
	c.type = con::PEER_REMOVED;
	c.peer_id = peer_id;
	c.timeout = timeout;
	m_peer_change_queue.push_back(c);
}

bool Server::getClientConInfo(u16 peer_id, con::rtt_stat_type type, float* retval)
{
	*retval = m_con.getPeerStat(peer_id,type);
	if (*retval == -1) return false;
	return true;
}

bool Server::getClientInfo(
		u16          peer_id,
		ClientState* state,
		u32*         uptime,
		u8*          ser_vers,
		u16*         prot_vers,
		u8*          major,
		u8*          minor,
		u8*          patch,
		std::string* vers_string
	)
{
	*state = m_clients.getClientState(peer_id);
	m_clients.Lock();
	RemoteClient* client = m_clients.lockedGetClientNoEx(peer_id,Invalid);

	if (client == NULL)
		return false;

	*uptime = client->uptime();
	*ser_vers = client->serialization_version;
	*prot_vers = client->net_proto_version;

	*major = client->getMajor();
	*minor = client->getMinor();
	*patch = client->getPatch();
	*vers_string = client->getPatch();

	m_clients.Unlock();

	return true;
}

void Server::handlePeerChanges()
{
	while(m_peer_change_queue.size() > 0)
	{
		con::PeerChange c = m_peer_change_queue.pop_front();

		verbosestream<<"Server: Handling peer change: "
				<<"id="<<c.peer_id<<", timeout="<<c.timeout
				<<std::endl;

		switch(c.type)
		{
			case con::PEER_ADDED:
				m_clients.CreateClient(c.peer_id);
				break;

			case con::PEER_REMOVED:
				DeleteClient(c.peer_id, c.timeout?CDR_TIMEOUT:CDR_LEAVE);
				break;

			default:
				assert("Invalid peer change event received!" == 0);
				break;
		}
	}
}

void Server::SendMovement(u16 peer_id)
{
	DSTACK(__FUNCTION_NAME);

	MSGPACK_PACKET_INIT(TOCLIENT_MOVEMENT, 12);

	PACK(TOCLIENT_MOVEMENT_ACCELERATION_DEFAULT, g_settings->getFloat("movement_acceleration_default") * BS);
	PACK(TOCLIENT_MOVEMENT_ACCELERATION_AIR, g_settings->getFloat("movement_acceleration_air") * BS);
	PACK(TOCLIENT_MOVEMENT_ACCELERATION_FAST, g_settings->getFloat("movement_acceleration_fast") * BS);
	PACK(TOCLIENT_MOVEMENT_SPEED_WALK, g_settings->getFloat("movement_speed_walk") * BS);
	PACK(TOCLIENT_MOVEMENT_SPEED_CROUCH, g_settings->getFloat("movement_speed_crouch") * BS);
	PACK(TOCLIENT_MOVEMENT_SPEED_FAST, g_settings->getFloat("movement_speed_fast") * BS);
	PACK(TOCLIENT_MOVEMENT_SPEED_CLIMB, g_settings->getFloat("movement_speed_climb") * BS);
	PACK(TOCLIENT_MOVEMENT_SPEED_JUMP, g_settings->getFloat("movement_speed_jump") * BS);
	PACK(TOCLIENT_MOVEMENT_LIQUID_FLUIDITY, g_settings->getFloat("movement_liquid_fluidity") * BS);
	PACK(TOCLIENT_MOVEMENT_LIQUID_FLUIDITY_SMOOTH, g_settings->getFloat("movement_liquid_fluidity_smooth") * BS);
	PACK(TOCLIENT_MOVEMENT_LIQUID_SINK, g_settings->getFloat("movement_liquid_sink") * BS);
	PACK(TOCLIENT_MOVEMENT_GRAVITY, g_settings->getFloat("movement_gravity") * BS);

	// Send as reliable
	m_clients.send(peer_id, 0, buffer, true);
}

void Server::SendHP(u16 peer_id, u8 hp)
{
	DSTACK(__FUNCTION_NAME);
	std::ostringstream os(std::ios_base::binary);

	MSGPACK_PACKET_INIT(TOCLIENT_HP, 1);
	PACK(TOCLIENT_HP_HP, hp);

	// Send as reliable
	m_clients.send(peer_id, 0, buffer, true);
}

void Server::SendBreath(u16 peer_id, u16 breath)
{
	DSTACK(__FUNCTION_NAME);
	MSGPACK_PACKET_INIT(TOCLIENT_BREATH, 1);
	PACK(TOCLIENT_BREATH_BREATH, breath);
	// Send as reliable
	m_clients.send(peer_id, 0, buffer, true);
}

void Server::SendAccessDenied(u16 peer_id,const std::string &reason)
{
	DSTACK(__FUNCTION_NAME);
	MSGPACK_PACKET_INIT(TOCLIENT_ACCESS_DENIED, 1);
	PACK(TOCLIENT_ACCESS_DENIED_REASON, reason);

	// Send as reliable
	m_clients.send(peer_id, 0, buffer, true);
}

void Server::SendDeathscreen(u16 peer_id,bool set_camera_point_target,
		v3f camera_point_target)
{
	DSTACK(__FUNCTION_NAME);

	MSGPACK_PACKET_INIT(TOCLIENT_DEATHSCREEN, 2);
	PACK(TOCLIENT_DEATHSCREEN_SET_CAMERA, set_camera_point_target);
	PACK(TOCLIENT_DEATHSCREEN_CAMERA_POINT, camera_point_target);

	// Send as reliable
	m_clients.send(peer_id, 0, buffer, true);
}

void Server::SendItemDef(u16 peer_id,
		IItemDefManager *itemdef, u16 protocol_version)
{
	DSTACK(__FUNCTION_NAME);
	MSGPACK_PACKET_INIT(TOCLIENT_ITEMDEF, 1);
	PACK(TOCLIENT_ITEMDEF_DEFINITIONS, *itemdef);

	m_clients.send(peer_id, 0, buffer, true);
}

void Server::SendNodeDef(u16 peer_id,
		INodeDefManager *nodedef, u16 protocol_version)
{
	DSTACK(__FUNCTION_NAME);

	MSGPACK_PACKET_INIT(TOCLIENT_NODEDEF, 1);
	PACK(TOCLIENT_NODEDEF_DEFINITIONS, *nodedef);

	// Send as reliable
	m_clients.send(peer_id, 0, buffer, true);
}

void Server::SendAnimations(u16 peer_id)
{
	DSTACK(__FUNCTION_NAME);

	MSGPACK_PACKET_INIT(TOCLIENT_ANIMATIONS, 8);
	PACK(TOCLIENT_ANIMATIONS_DEFAULT_START, g_settings->getFloat("animation_default_start"));
	PACK(TOCLIENT_ANIMATIONS_DEFAULT_STOP, g_settings->getFloat("animation_default_stop"));
	PACK(TOCLIENT_ANIMATIONS_WALK_START, g_settings->getFloat("animation_walk_start"));
	PACK(TOCLIENT_ANIMATIONS_WALK_STOP, g_settings->getFloat("animation_walk_stop"));
	PACK(TOCLIENT_ANIMATIONS_DIG_START, g_settings->getFloat("animation_dig_start"));
	PACK(TOCLIENT_ANIMATIONS_DIG_STOP, g_settings->getFloat("animation_dig_stop"));
	PACK(TOCLIENT_ANIMATIONS_WD_START, g_settings->getFloat("animation_walk_start"));
	PACK(TOCLIENT_ANIMATIONS_WD_STOP, g_settings->getFloat("animation_walk_stop"));

	// Send as reliable
	m_clients.send(peer_id, 0, buffer, true);
}

/*
	Non-static send methods
*/

void Server::SendInventory(u16 peer_id)
{
	DSTACK(__FUNCTION_NAME);

	PlayerSAO *playersao = getPlayerSAO(peer_id);
	assert(playersao);

	playersao->m_inventory_not_sent = false;

	/*
		Serialize it
	*/

	std::ostringstream os;
	playersao->getInventory()->serialize(os);

	std::string s = os.str();

	MSGPACK_PACKET_INIT(TOCLIENT_INVENTORY, 1);
	PACK(TOCLIENT_INVENTORY_DATA, s);

	// Send as reliable
	m_clients.send(peer_id, 0, buffer, true);
}

void Server::SendChatMessage(u16 peer_id, const std::string &message)
{
	DSTACK(__FUNCTION_NAME);

	MSGPACK_PACKET_INIT(TOCLIENT_CHAT_MESSAGE, 1);
	PACK(TOCLIENT_CHAT_MESSAGE_DATA, message);

	if (peer_id != PEER_ID_INEXISTENT)
	{
		// Send as reliable
		m_clients.send(peer_id, 0, buffer, true);
	}
	else
	{
		m_clients.sendToAll(0,buffer,true);
	}
}

void Server::SendShowFormspecMessage(u16 peer_id, const std::string &formspec,
                                     const std::string &formname)
{
	DSTACK(__FUNCTION_NAME);

	MSGPACK_PACKET_INIT(TOCLIENT_SHOW_FORMSPEC, 2);
	PACK(TOCLIENT_SHOW_FORMSPEC_DATA, formspec);
	PACK(TOCLIENT_SHOW_FORMSPEC_NAME, formname);

	// Send as reliable
	m_clients.send(peer_id, 0, buffer, true);
}

// Spawns a particle on peer with peer_id
void Server::SendSpawnParticle(u16 peer_id, v3f pos, v3f velocity, v3f acceleration,
				float expirationtime, float size, bool collisiondetection,
				bool vertical, std::string texture)
{
	DSTACK(__FUNCTION_NAME);

	MSGPACK_PACKET_INIT(TOCLIENT_SPAWN_PARTICLE, 8);
	PACK(TOCLIENT_SPAWN_PARTICLE_POS, pos);
	PACK(TOCLIENT_SPAWN_PARTICLE_VELOCITY, velocity);
	PACK(TOCLIENT_SPAWN_PARTICLE_ACCELERATION, acceleration);
	PACK(TOCLIENT_SPAWN_PARTICLE_EXPIRATIONTIME, expirationtime);
	PACK(TOCLIENT_SPAWN_PARTICLE_SIZE, size);
	PACK(TOCLIENT_SPAWN_PARTICLE_COLLISIONDETECTION, collisiondetection);
	PACK(TOCLIENT_SPAWN_PARTICLE_VERTICAL, vertical);
	PACK(TOCLIENT_SPAWN_PARTICLE_TEXTURE, texture);

	if (peer_id != PEER_ID_INEXISTENT)
	{
	// Send as reliable
		m_clients.send(peer_id, 0, buffer, true);
	}
	else
	{
		m_clients.sendToAll(0,buffer,true);
	}
}

// Adds a ParticleSpawner on peer with peer_id
void Server::SendAddParticleSpawner(u16 peer_id, u16 amount, float spawntime, v3f minpos, v3f maxpos,
	v3f minvel, v3f maxvel, v3f minacc, v3f maxacc, float minexptime, float maxexptime,
	float minsize, float maxsize, bool collisiondetection, bool vertical, std::string texture, u32 id)
{
	DSTACK(__FUNCTION_NAME);

	MSGPACK_PACKET_INIT(TOCLIENT_ADD_PARTICLESPAWNER, 16);
	PACK(TOCLIENT_ADD_PARTICLESPAWNER_AMOUNT, amount);
	PACK(TOCLIENT_ADD_PARTICLESPAWNER_SPAWNTIME, spawntime);
	PACK(TOCLIENT_ADD_PARTICLESPAWNER_MINPOS, minpos);
	PACK(TOCLIENT_ADD_PARTICLESPAWNER_MAXPOS, maxpos);
	PACK(TOCLIENT_ADD_PARTICLESPAWNER_MINVEL, minvel);
	PACK(TOCLIENT_ADD_PARTICLESPAWNER_MAXVEL, maxvel);
	PACK(TOCLIENT_ADD_PARTICLESPAWNER_MINACC, minacc);
	PACK(TOCLIENT_ADD_PARTICLESPAWNER_MAXACC, maxacc);
	PACK(TOCLIENT_ADD_PARTICLESPAWNER_MINEXPTIME, minexptime);
	PACK(TOCLIENT_ADD_PARTICLESPAWNER_MAXEXPTIME, maxexptime);
	PACK(TOCLIENT_ADD_PARTICLESPAWNER_MINSIZE, minsize);
	PACK(TOCLIENT_ADD_PARTICLESPAWNER_MAXSIZE, maxsize);
	PACK(TOCLIENT_ADD_PARTICLESPAWNER_COLLISIONDETECTION, collisiondetection);
	PACK(TOCLIENT_ADD_PARTICLESPAWNER_TEXTURE, texture);
	PACK(TOCLIENT_ADD_PARTICLESPAWNER_VERTICAL, vertical);
	PACK(TOCLIENT_ADD_PARTICLESPAWNER_ID, id);

	if (peer_id != PEER_ID_INEXISTENT)
	{
		// Send as reliable
		m_clients.send(peer_id, 0, buffer, true);
	}
	else {
		m_clients.sendToAll(0,buffer,true);
	}
}

void Server::SendDeleteParticleSpawner(u16 peer_id, u32 id)
{
	DSTACK(__FUNCTION_NAME);

	MSGPACK_PACKET_INIT(TOCLIENT_DELETE_PARTICLESPAWNER, 1);
	PACK(TOCLIENT_DELETE_PARTICLESPAWNER_ID, id);

	if (peer_id != PEER_ID_INEXISTENT) {
		// Send as reliable
		m_clients.send(peer_id, 0, buffer, true);
	}
	else {
		m_clients.sendToAll(0,buffer,true);
	}

}

void Server::SendHUDAdd(u16 peer_id, u32 id, HudElement *form)
{
	MSGPACK_PACKET_INIT(TOCLIENT_HUDADD, 13);
	PACK(TOCLIENT_HUDADD_ID, id);
	PACK(TOCLIENT_HUDADD_TYPE, (int)form->type);
	PACK(TOCLIENT_HUDADD_POS, form->pos);
	PACK(TOCLIENT_HUDADD_NAME, form->name);
	PACK(TOCLIENT_HUDADD_SCALE, form->scale);
	PACK(TOCLIENT_HUDADD_TEXT, form->text);
	PACK(TOCLIENT_HUDADD_NUMBER, form->number);
	PACK(TOCLIENT_HUDADD_ITEM, form->item);
	PACK(TOCLIENT_HUDADD_DIR, form->dir);
	PACK(TOCLIENT_HUDADD_ALIGN, form->align);
	PACK(TOCLIENT_HUDADD_OFFSET, form->offset);
	PACK(TOCLIENT_HUDADD_WORLD_POS, form->world_pos);

	// Send as reliable
	m_clients.send(peer_id, 1, buffer, true);
}

void Server::SendHUDRemove(u16 peer_id, u32 id)
{
	MSGPACK_PACKET_INIT(TOCLIENT_HUDRM, 1);
	PACK(TOCLIENT_HUDRM_ID, id);

	// Send as reliable

	m_clients.send(peer_id, 1, buffer, true);
}

void Server::SendHUDChange(u16 peer_id, u32 id, HudElementStat stat, void *value)
{
	MSGPACK_PACKET_INIT(TOCLIENT_HUDCHANGE, 3);
	PACK(TOCLIENT_HUDCHANGE_ID, id);
	PACK(TOCLIENT_HUDCHANGE_STAT, (int)stat);

	switch (stat) {
		case HUD_STAT_POS:
		case HUD_STAT_SCALE:
		case HUD_STAT_ALIGN:
		case HUD_STAT_OFFSET:
			PACK(TOCLIENT_HUDCHANGE_V2F, *(v2f*)value);
			break;
		case HUD_STAT_NAME:
		case HUD_STAT_TEXT:
			PACK(TOCLIENT_HUDCHANGE_STRING, *(std::string*)value);
			break;
		case HUD_STAT_WORLD_POS:
			PACK(TOCLIENT_HUDCHANGE_V3F, *(v3f*)value);
			break;
		case HUD_STAT_NUMBER:
		case HUD_STAT_ITEM:
		case HUD_STAT_DIR:
		default:
			PACK(TOCLIENT_HUDCHANGE_U32, *(u32*)value);
			break;
	}

	// Send as reliable
	m_clients.send(peer_id, 0, buffer, true);
}

void Server::SendHUDSetFlags(u16 peer_id, u32 flags, u32 mask)
{
	MSGPACK_PACKET_INIT(TOCLIENT_HUD_SET_FLAGS, 2);
	PACK(TOCLIENT_HUD_SET_FLAGS_FLAGS, flags);
	PACK(TOCLIENT_HUD_SET_FLAGS_MASK, mask);

	// Send as reliable
	m_clients.send(peer_id, 0, buffer, true);
}

void Server::SendHUDSetParam(u16 peer_id, u16 param, const std::string &value)
{
	MSGPACK_PACKET_INIT(TOCLIENT_HUD_SET_PARAM, 2);
	PACK(TOCLIENT_HUD_SET_PARAM_ID, param);
	PACK(TOCLIENT_HUD_SET_PARAM_VALUE, value);

	// Send as reliable
	m_clients.send(peer_id, 0, buffer, true);
}

void Server::SendSetSky(u16 peer_id, const video::SColor &bgcolor,
		const std::string &type, const std::vector<std::string> &params)
{
	MSGPACK_PACKET_INIT(TOCLIENT_SET_SKY, 3);
	PACK(TOCLIENT_SET_SKY_COLOR, bgcolor);
	PACK(TOCLIENT_SET_SKY_TYPE, type);
	PACK(TOCLIENT_SET_SKY_PARAMS, params);

	// Send as reliable
	m_clients.send(peer_id, 0, buffer, true);
}

void Server::SendOverrideDayNightRatio(u16 peer_id, bool do_override,
		float ratio)
{
	MSGPACK_PACKET_INIT(TOCLIENT_OVERRIDE_DAY_NIGHT_RATIO, 2);
	PACK(TOCLIENT_OVERRIDE_DAY_NIGHT_RATIO_DO, do_override);
	PACK(TOCLIENT_OVERRIDE_DAY_NIGHT_RATIO_VALUE, ratio);

	// Send as reliable
	m_clients.send(peer_id, 0, buffer, true);
}

void Server::SendTimeOfDay(u16 peer_id, u16 time, f32 time_speed)
{
	DSTACK(__FUNCTION_NAME);

	// Make packet
	MSGPACK_PACKET_INIT(TOCLIENT_TIME_OF_DAY, 2);
	PACK(TOCLIENT_TIME_OF_DAY_TIME, time);
	PACK(TOCLIENT_TIME_OF_DAY_TIME_SPEED, time_speed);

	if (peer_id == PEER_ID_INEXISTENT) {
		m_clients.sendToAll(0,buffer,true);
	}
	else {
		// Send as reliable
		m_clients.send(peer_id, 0, buffer, true);
	}
}

void Server::SendPlayerHP(u16 peer_id)
{
	DSTACK(__FUNCTION_NAME);
	PlayerSAO *playersao = getPlayerSAO(peer_id);
	assert(playersao);
	playersao->m_hp_not_sent = false;
	SendHP(peer_id, playersao->getHP());

	// Send to other clients
	std::string str = gob_cmd_punched(playersao->readDamage(), playersao->getHP());
	ActiveObjectMessage aom(playersao->getId(), true, str);
	playersao->m_messages_out.push_back(aom);
}

void Server::SendPlayerBreath(u16 peer_id)
{
	DSTACK(__FUNCTION_NAME);
	PlayerSAO *playersao = getPlayerSAO(peer_id);
	assert(playersao);
	playersao->m_breath_not_sent = false;
	SendBreath(peer_id, playersao->getBreath());
}

void Server::SendMovePlayer(u16 peer_id)
{
	DSTACK(__FUNCTION_NAME);
	Player *player = m_env->getPlayer(peer_id);
	assert(player);

	MSGPACK_PACKET_INIT(TOCLIENT_MOVE_PLAYER, 3);
	PACK(TOCLIENT_MOVE_PLAYER_POS, player->getPosition());
	PACK(TOCLIENT_MOVE_PLAYER_PITCH, player->getPitch());
	PACK(TOCLIENT_MOVE_PLAYER_YAW, player->getYaw());

	// Send as reliable
	m_clients.send(peer_id, 0, buffer, true);
}

void Server::SendPlayerPrivileges(u16 peer_id)
{
	Player *player = m_env->getPlayer(peer_id);
	assert(player);
	if(player->peer_id == PEER_ID_INEXISTENT)
		return;

	std::set<std::string> privs;
	m_script->getAuth(player->getName(), NULL, &privs);

	MSGPACK_PACKET_INIT(TOCLIENT_PRIVILEGES, 1);
	PACK(TOCLIENT_PRIVILEGES_PRIVILEGES, privs);

	// Send as reliable
	m_clients.send(peer_id, 0, buffer, true);
}

void Server::SendPlayerInventoryFormspec(u16 peer_id)
{
	Player *player = m_env->getPlayer(peer_id);
	assert(player);
	if(player->peer_id == PEER_ID_INEXISTENT)
		return;

	MSGPACK_PACKET_INIT(TOCLIENT_INVENTORY_FORMSPEC, 1);
	PACK(TOCLIENT_INVENTORY_FORMSPEC_DATA, player->inventory_formspec);

	// Send as reliable
	m_clients.send(peer_id, 0, buffer, true);
}

s32 Server::playSound(const SimpleSoundSpec &spec,
		const ServerSoundParams &params)
{
	// Find out initial position of sound
	bool pos_exists = false;
	v3f pos = params.getPos(m_env, &pos_exists);
	// If position is not found while it should be, cancel sound
	if(pos_exists != (params.type != ServerSoundParams::SSP_LOCAL))
		return -1;

	// Filter destination clients
	std::list<u16> dst_clients;
	if(params.to_player != "")
	{
		Player *player = m_env->getPlayer(params.to_player.c_str());
		if(!player){
			infostream<<"Server::playSound: Player \""<<params.to_player
					<<"\" not found"<<std::endl;
			return -1;
		}
		if(player->peer_id == PEER_ID_INEXISTENT){
			infostream<<"Server::playSound: Player \""<<params.to_player
					<<"\" not connected"<<std::endl;
			return -1;
		}
		dst_clients.push_back(player->peer_id);
	}
	else
	{
		std::list<u16> clients = m_clients.getClientIDs();

		for(std::list<u16>::iterator
				i = clients.begin(); i != clients.end(); ++i)
		{
			Player *player = m_env->getPlayer(*i);
			if(!player)
				continue;
			if(pos_exists){
				if(player->getPosition().getDistanceFrom(pos) >
						params.max_hear_distance)
					continue;
			}
			dst_clients.push_back(*i);
		}
	}
	if(dst_clients.size() == 0)
		return -1;

	// Create the sound
	s32 id = m_next_sound_id++;
	// The sound will exist as a reference in m_playing_sounds
	m_playing_sounds[id] = ServerPlayingSound();
	ServerPlayingSound &psound = m_playing_sounds[id];
	psound.params = params;
	for(std::list<u16>::iterator i = dst_clients.begin();
			i != dst_clients.end(); i++)
		psound.clients.insert(*i);
	// Create packet
	MSGPACK_PACKET_INIT(TOCLIENT_PLAY_SOUND, 7);
	PACK(TOCLIENT_PLAY_SOUND_ID, id);
	PACK(TOCLIENT_PLAY_SOUND_NAME, spec.name);
	PACK(TOCLIENT_PLAY_SOUND_GAIN, spec.gain * params.gain);
	PACK(TOCLIENT_PLAY_SOUND_TYPE, (u8)params.type);
	PACK(TOCLIENT_PLAY_SOUND_POS, pos);
	PACK(TOCLIENT_PLAY_SOUND_OBJECT_ID, params.object);
	PACK(TOCLIENT_PLAY_SOUND_LOOP, params.loop);
	// Send
	for(std::list<u16>::iterator i = dst_clients.begin();
			i != dst_clients.end(); i++){
		// Send as reliable
		m_clients.send(*i, 0, buffer, true);
	}
	return id;
}
void Server::stopSound(s32 handle)
{
	// Get sound reference
	std::map<s32, ServerPlayingSound>::iterator i =
			m_playing_sounds.find(handle);
	if(i == m_playing_sounds.end())
		return;
	ServerPlayingSound &psound = i->second;
	// Create packet
	MSGPACK_PACKET_INIT(TOCLIENT_STOP_SOUND, 1);
	PACK(TOCLIENT_STOP_SOUND_ID, handle);
	// Send
	for(std::set<u16>::iterator i = psound.clients.begin();
			i != psound.clients.end(); i++){
		// Send as reliable
		m_clients.send(*i, 0, buffer, true);
	}
	// Remove sound reference
	m_playing_sounds.erase(i);
}

void Server::sendRemoveNode(v3s16 p, u16 ignore_id,
	std::list<u16> *far_players, float far_d_nodes)
{
	float maxd = far_d_nodes*BS;
	v3f p_f = intToFloat(p, BS);

	// Create packet
	MSGPACK_PACKET_INIT(TOCLIENT_REMOVENODE, 1);
	PACK(TOCLIENT_REMOVENODE_POS, p);

	std::list<u16> clients = m_clients.getClientIDs();
	for(std::list<u16>::iterator
		i = clients.begin();
		i != clients.end(); ++i)
	{
		if(far_players)
		{
			// Get player
			Player *player = m_env->getPlayer(*i);
			if(player)
			{
				// If player is far away, only set modified blocks not sent
				v3f player_pos = player->getPosition();
				if(player_pos.getDistanceFrom(p_f) > maxd)
				{
					far_players->push_back(*i);
					continue;
				}
			}
		}

		// Send as reliable
		m_clients.send(*i, 0, buffer, true);
	}
}

void Server::sendAddNode(v3s16 p, MapNode n, u16 ignore_id,
		std::list<u16> *far_players, float far_d_nodes,
		bool remove_metadata)
{
	float maxd = far_d_nodes*BS;
	v3f p_f = intToFloat(p, BS);

	std::list<u16> clients = m_clients.getClientIDs();
	for(std::list<u16>::iterator
				i = clients.begin();
		i != clients.end(); ++i)
	{

		if(far_players)
		{
			// Get player
			Player *player = m_env->getPlayer(*i);
			if(player)
			{
				// If player is far away, only set modified blocks not sent
				v3f player_pos = player->getPosition();
				if(player_pos.getDistanceFrom(p_f) > maxd)
				{
					far_players->push_back(*i);
					continue;
				}
			}
		}

		m_clients.Lock();
		RemoteClient* client = m_clients.lockedGetClientNoEx(*i);
		if (client != 0)
		{
			// Create packet
			MSGPACK_PACKET_INIT(TOCLIENT_ADDNODE, 3);
			PACK(TOCLIENT_ADDNODE_POS, p);
			PACK(TOCLIENT_ADDNODE_NODE, n);
			PACK(TOCLIENT_ADDNODE_REMOVE_METADATA, remove_metadata);

			m_clients.send(*i, 0, buffer, true);
		}
		m_clients.Unlock();
	}
}

void Server::setBlockNotSent(v3s16 p)
{
	std::list<u16> clients = m_clients.getClientIDs();
	m_clients.Lock();
	for(std::list<u16>::iterator
		i = clients.begin();
		i != clients.end(); ++i)
	{
		RemoteClient *client = m_clients.lockedGetClientNoEx(*i);
		client->SetBlockNotSent(p);
	}
	m_clients.Unlock();
}

void Server::SendBlockNoLock(u16 peer_id, MapBlock *block, u8 ver, u16 net_proto_version, bool reliable)
{
	DSTACK(__FUNCTION_NAME);

	g_profiler->add("Connection: blocks", 1);

	MSGPACK_PACKET_INIT(TOCLIENT_BLOCKDATA, 4);
	PACK(TOCLIENT_BLOCKDATA_POS, block->getPos());

	std::ostringstream os(std::ios_base::binary);
	block->serialize(os, ver, false);
	PACK(TOCLIENT_BLOCKDATA_DATA, os.str());

	PACK(TOCLIENT_BLOCKDATA_HEAT, block->heat);
	PACK(TOCLIENT_BLOCKDATA_HUMIDITY, block->humidity);

	/*
		Send packet
	*/
	m_clients.send(peer_id, 2, buffer, reliable);
}

void Server::SendBlocks(float dtime)
{
	DSTACK(__FUNCTION_NAME);

	JMutexAutoLock envlock(m_env_mutex);
	//TODO check if one big lock could be faster then multiple small ones

	//ScopeProfiler sp(g_profiler, "Server: sel and send blocks to clients");

	std::vector<PrioritySortedBlockTransfer> queue;

	s32 total_sending = 0;

	{
		//ScopeProfiler sp(g_profiler, "Server: selecting blocks for sending");

		std::list<u16> clients = m_clients.getClientIDs();

		m_clients.Lock();
		for(std::list<u16>::iterator
			i = clients.begin();
			i != clients.end(); ++i)
		{
			RemoteClient *client = m_clients.lockedGetClientNoEx(*i,Active);

			if (client == NULL)
				return;

			total_sending += client->SendingCount();
			client->GetNextBlocks(m_env,m_emerge, dtime, m_uptime.get() + m_env->m_game_time_start, queue);
		}
		m_clients.Unlock();
	}

	// Sort.
	// Lowest priority number comes first.
	// Lowest is most important.
	std::sort(queue.begin(), queue.end());

	m_clients.Lock();
	for(u32 i=0; i<queue.size(); i++)
	{
		//TODO: Calculate limit dynamically

		PrioritySortedBlockTransfer q = queue[i];

		MapBlock *block = NULL;
		try
		{
			block = m_env->getMap().getBlockNoCreate(q.pos);
		}
		catch(InvalidPositionException &e)
		{
			continue;
		}

		RemoteClient *client = m_clients.lockedGetClientNoEx(q.peer_id,Active);

		if(!client)
			continue;

		// maybe sometimes blocks will not load (must wait 1+ minute), but reduce network load: q.priority<=4
		SendBlockNoLock(q.peer_id, block, client->serialization_version, client->net_proto_version, 1);

		client->SentBlock(q.pos);
		total_sending++;
	}
	m_clients.Unlock();
}

void Server::fillMediaCache()
{
	DSTACK(__FUNCTION_NAME);

	infostream<<"Server: Calculating media file checksums"<<std::endl;

	// Collect all media file paths
	std::list<std::string> paths;
	for(std::vector<ModSpec>::iterator i = m_mods.begin();
			i != m_mods.end(); i++){
		const ModSpec &mod = *i;
		paths.push_back(mod.path + DIR_DELIM + "textures");
		paths.push_back(mod.path + DIR_DELIM + "sounds");
		paths.push_back(mod.path + DIR_DELIM + "media");
		paths.push_back(mod.path + DIR_DELIM + "models");
	}
	paths.push_back(porting::path_user + DIR_DELIM + "textures" + DIR_DELIM + "server");

	// Collect media file information from paths into cache
	for(std::list<std::string>::iterator i = paths.begin();
			i != paths.end(); i++)
	{
		std::string mediapath = *i;
		std::vector<fs::DirListNode> dirlist = fs::GetDirListing(mediapath);
		for(u32 j=0; j<dirlist.size(); j++){
			if(dirlist[j].dir) // Ignode dirs
				continue;
			std::string filename = dirlist[j].name;
			// If name contains illegal characters, ignore the file
			if(!string_allowed(filename, TEXTURENAME_ALLOWED_CHARS)){
				infostream<<"Server: ignoring illegal file name: \""
						<<filename<<"\""<<std::endl;
				continue;
			}
			// If name is not in a supported format, ignore it
			const char *supported_ext[] = {
				".png", ".jpg", ".bmp", ".tga",
				".pcx", ".ppm", ".psd", ".wal", ".rgb",
				".ogg",
				".x", ".b3d", ".md2", ".obj",
				NULL
			};
			if(removeStringEnd(filename, supported_ext) == ""){
				infostream<<"Server: ignoring unsupported file extension: \""
						<<filename<<"\""<<std::endl;
				continue;
			}
			// Ok, attempt to load the file and add to cache
			std::string filepath = mediapath + DIR_DELIM + filename;
			// Read data
			std::ifstream fis(filepath.c_str(), std::ios_base::binary);
			if(fis.good() == false){
				errorstream<<"Server::fillMediaCache(): Could not open \""
						<<filename<<"\" for reading"<<std::endl;
				continue;
			}
			std::ostringstream tmp_os(std::ios_base::binary);
			bool bad = false;
			for(;;){
				char buf[1024];
				fis.read(buf, 1024);
				std::streamsize len = fis.gcount();
				tmp_os.write(buf, len);
				if(fis.eof())
					break;
				if(!fis.good()){
					bad = true;
					break;
				}
			}
			if(bad){
				errorstream<<"Server::fillMediaCache(): Failed to read \""
						<<filename<<"\""<<std::endl;
				continue;
			}
			if(tmp_os.str().length() == 0){
				errorstream<<"Server::fillMediaCache(): Empty file \""
						<<filepath<<"\""<<std::endl;
				continue;
			}

			SHA1 sha1;
			sha1.addBytes(tmp_os.str().c_str(), tmp_os.str().length());

			unsigned char *digest = sha1.getDigest();
			std::string sha1_base64 = base64_encode(digest, 20);
			std::string sha1_hex = hex_encode((char*)digest, 20);
			free(digest);

			// Put in list
			this->m_media[filename] = MediaInfo(filepath, sha1_base64);
			verbosestream<<"Server: "<<sha1_hex<<" is "<<filename<<std::endl;
		}
	}
}

struct SendableMediaAnnouncement
{
	std::string name;
	std::string sha1_digest;

	SendableMediaAnnouncement(const std::string &name_="",
	                          const std::string &sha1_digest_=""):
		name(name_),
		sha1_digest(sha1_digest_)
	{}
};

void Server::sendMediaAnnouncement(u16 peer_id)
{
	DSTACK(__FUNCTION_NAME);

	MediaAnnounceList announce_list;

	for(std::map<std::string, MediaInfo>::iterator i = m_media.begin();
			i != m_media.end(); i++)
		announce_list.push_back(std::make_pair(i->first, i->second.sha1_digest));

	MSGPACK_PACKET_INIT(TOCLIENT_ANNOUNCE_MEDIA, 2);
	PACK(TOCLIENT_ANNOUNCE_MEDIA_LIST, announce_list);
	PACK(TOCLIENT_ANNOUNCE_MEDIA_REMOTE_SERVER, g_settings->get("remote_media"));

	// Send as reliable
	m_clients.send(peer_id, 0, buffer, true);
}

struct SendableMedia
{
	std::string name;
	std::string path;
	std::string data;

	SendableMedia(const std::string &name_="", const std::string &path_="",
	              const std::string &data_=""):
		name(name_),
		path(path_),
		data(data_)
	{}
};

void Server::sendRequestedMedia(u16 peer_id,
		const std::list<std::string> &tosend)
{
	DSTACK(__FUNCTION_NAME);

	verbosestream<<"Server::sendRequestedMedia(): "
			<<"Sending files to client"<<std::endl;

	/* Read files */
	// TODO: optimize
	MediaData media_data;

	for(std::list<std::string>::const_iterator i = tosend.begin();
			i != tosend.end(); ++i)
	{
		const std::string &name = *i;

		if(m_media.find(name) == m_media.end()){
			errorstream<<"Server::sendRequestedMedia(): Client asked for "
					<<"unknown file \""<<(name)<<"\""<<std::endl;
			continue;
		}

		//TODO get path + name
		std::string tpath = m_media[name].path;

		// Read data
		std::ifstream fis(tpath.c_str(), std::ios_base::binary);
		if(fis.good() == false){
			errorstream<<"Server::sendRequestedMedia(): Could not open \""
					<<tpath<<"\" for reading"<<std::endl;
			continue;
		}
		std::string contents;
		fis.seekg(0, std::ios::end);
		contents.resize(fis.tellg());
		fis.seekg(0, std::ios::beg);
		fis.read(&contents[0], contents.size());
		media_data.push_back(std::make_pair(name, contents));
	}

	MSGPACK_PACKET_INIT(TOCLIENT_MEDIA, 1);
	PACK(TOCLIENT_MEDIA_MEDIA, media_data);

	// Send as reliable
	m_clients.send(peer_id, 2, buffer, true);
}

void Server::sendDetachedInventory(const std::string &name, u16 peer_id)
{
	if(m_detached_inventories.count(name) == 0){
		errorstream<<__FUNCTION_NAME<<": \""<<name<<"\" not found"<<std::endl;
		return;
	}
	Inventory *inv = m_detached_inventories[name];

	std::ostringstream os(std::ios_base::binary);
	inv->serialize(os);

	MSGPACK_PACKET_INIT(TOCLIENT_DETACHED_INVENTORY, 2);
	PACK(TOCLIENT_DETACHED_INVENTORY_NAME, name);
	PACK(TOCLIENT_DETACHED_INVENTORY_DATA, os.str());

	if (peer_id != PEER_ID_INEXISTENT)
	{
		// Send as reliable
		m_clients.send(peer_id, 0, buffer, true);
	}
	else
	{
		m_clients.sendToAll(0,buffer,true);
	}
}

void Server::sendDetachedInventories(u16 peer_id)
{
	DSTACK(__FUNCTION_NAME);

	for(std::map<std::string, Inventory*>::iterator
			i = m_detached_inventories.begin();
			i != m_detached_inventories.end(); i++){
		const std::string &name = i->first;
		//Inventory *inv = i->second;
		sendDetachedInventory(name, peer_id);
	}
}

/*
	Something random
*/

void Server::DiePlayer(u16 peer_id)
{
	DSTACK(__FUNCTION_NAME);

	PlayerSAO *playersao = getPlayerSAO(peer_id);
	assert(playersao);

	infostream<<"Server::DiePlayer(): Player "
			<<playersao->getPlayer()->getName()
			<<" dies"<<std::endl;

	playersao->setHP(0);

	// Trigger scripted stuff
	m_script->on_dieplayer(playersao);

	SendPlayerHP(peer_id);
	SendDeathscreen(peer_id, false, v3f(0,0,0));
}

void Server::RespawnPlayer(u16 peer_id)
{
	DSTACK(__FUNCTION_NAME);

	PlayerSAO *playersao = getPlayerSAO(peer_id);
	assert(playersao);

	infostream<<"Server::RespawnPlayer(): Player "
			<<playersao->getPlayer()->getName()
			<<" respawns"<<std::endl;

	playersao->setHP(PLAYER_MAX_HP);

	bool repositioned = m_script->on_respawnplayer(playersao);
	if(!repositioned){
		v3f pos = findSpawnPos(m_env->getServerMap());
		playersao->setPos(pos);
	}
}

void Server::DenyAccess(u16 peer_id, const std::string &reason)
{
	DSTACK(__FUNCTION_NAME);

	SendAccessDenied(peer_id, reason);
	m_clients.event(peer_id,SetDenied);
	m_con.DisconnectPeer(peer_id);
}

void Server::DeleteClient(u16 peer_id, ClientDeletionReason reason)
{
	DSTACK(__FUNCTION_NAME);
	std::string message;
	{
		/*
			Clear references to playing sounds
		*/
		for(std::map<s32, ServerPlayingSound>::iterator
				i = m_playing_sounds.begin();
				i != m_playing_sounds.end();)
		{
			ServerPlayingSound &psound = i->second;
			psound.clients.erase(peer_id);
			if(psound.clients.size() == 0)
				m_playing_sounds.erase(i++);
			else
				i++;
		}

		Player *player = m_env->getPlayer(peer_id);

		// Collect information about leaving in chat
		{
			if(player != NULL && reason != CDR_DENY)
			{
				std::string name = player->getName();
				message += "*** ";
				message += name;
				message += " left the game.";
				if(reason == CDR_TIMEOUT)
					message += " (timed out)";
			}
		}

		/* Run scripts and remove from environment */
		{
			if(player != NULL)
			{
				PlayerSAO *playersao = player->getPlayerSAO();
				assert(playersao);

				m_script->on_leaveplayer(playersao);

				playersao->disconnected();
			}
		}

		/*
			Print out action
		*/
		{
			if(player != NULL && reason != CDR_DENY)
			{
				std::ostringstream os(std::ios_base::binary);
				std::list<u16> clients = m_clients.getClientIDs();

				for(std::list<u16>::iterator
					i = clients.begin();
					i != clients.end(); ++i)
				{
					// Get player
					Player *player = m_env->getPlayer(*i);
					if(!player)
						continue;
					// Get name of player
					os<<player->getName()<<" ";
				}

				actionstream<<player->getName()<<" "
						<<(reason==CDR_TIMEOUT?"times out.":"leaves game.")
						<<" List of players: "<<os.str()<<std::endl;
			}
		}
		{
			JMutexAutoLock env_lock(m_env_mutex);
			m_clients.DeleteClient(peer_id);
		}
	}

	// Send leave chat message to all remaining clients
	if(message.length() != 0)
		SendChatMessage(PEER_ID_INEXISTENT,message);
}

void Server::UpdateCrafting(u16 peer_id)
{
	DSTACK(__FUNCTION_NAME);

	Player* player = m_env->getPlayer(peer_id);
	assert(player);

	// Get a preview for crafting
	ItemStack preview;
	InventoryLocation loc;
	loc.setPlayer(player->getName());
	getCraftingResult(&player->inventory, preview, false, this);
	m_env->getScriptIface()->item_CraftPredict(preview, player->getPlayerSAO(), (&player->inventory)->getList("craft"), loc);

	// Put the new preview in
	InventoryList *plist = player->inventory.getList("craftpreview");
	assert(plist);
	assert(plist->getSize() >= 1);
	plist->changeItem(0, preview);
}

RemoteClient* Server::getClient(u16 peer_id, ClientState state_min)
{
	RemoteClient *client = getClientNoEx(peer_id,state_min);
	if(!client)
		throw ClientNotFoundException("Client not found");

	return client;
}
RemoteClient* Server::getClientNoEx(u16 peer_id, ClientState state_min)
{
	return m_clients.getClientNoEx(peer_id, state_min);
}

std::string Server::getPlayerName(u16 peer_id)
{
	Player *player = m_env->getPlayer(peer_id);
	if(player == NULL)
		return "[id="+itos(peer_id)+"]";
	return player->getName();
}

PlayerSAO* Server::getPlayerSAO(u16 peer_id)
{
	Player *player = m_env->getPlayer(peer_id);
	if(player == NULL)
		return NULL;
	return player->getPlayerSAO();
}

std::string Server::getStatusString()
{
	std::ostringstream os(std::ios_base::binary);
	os<<"# Server: ";
	// Version
	os<<"version="<<minetest_version_simple;
	// Uptime
	os<<", uptime="<<m_uptime.get();
	// Max lag estimate
	os<<", max_lag="<<m_env->getMaxLagEstimate();
	// Information about clients
	bool first = true;
	os<<", clients={";
	std::list<u16> clients = m_clients.getClientIDs();
	for(std::list<u16>::iterator i = clients.begin();
		i != clients.end(); ++i)
	{
		// Get player
		Player *player = m_env->getPlayer(*i);
		// Get name of player
		std::string name = "unknown";
		if(player != NULL)
			name = player->getName();
		// Add name to information string
		if(!first)
			os<<", ";
		else
			first = false;
		os<<name;
	}
	os<<"}";
	if(((ServerMap*)(&m_env->getMap()))->isSavingEnabled() == false)
		os<<std::endl<<"# Server: "<<" WARNING: Map saving is disabled.";
	if(g_settings->get("motd") != "")
		os<<std::endl<<"# Server: "<<g_settings->get("motd");
	return os.str();
}

std::set<std::string> Server::getPlayerEffectivePrivs(const std::string &name)
{
	std::set<std::string> privs;
	m_script->getAuth(name, NULL, &privs);
	return privs;
}

bool Server::checkPriv(const std::string &name, const std::string &priv)
{
	std::set<std::string> privs = getPlayerEffectivePrivs(name);
	return (privs.count(priv) != 0);
}

void Server::reportPrivsModified(const std::string &name)
{
	if(name == ""){
		std::list<u16> clients = m_clients.getClientIDs();
		for(std::list<u16>::iterator
				i = clients.begin();
				i != clients.end(); ++i){
			Player *player = m_env->getPlayer(*i);
			reportPrivsModified(player->getName());
		}
	} else {
		Player *player = m_env->getPlayer(name.c_str());
		if(!player)
			return;
		SendPlayerPrivileges(player->peer_id);
		PlayerSAO *sao = player->getPlayerSAO();
		if(!sao)
			return;
		sao->updatePrivileges(
				getPlayerEffectivePrivs(name),
				isSingleplayer());
	}
}

void Server::reportInventoryFormspecModified(const std::string &name)
{
	Player *player = m_env->getPlayer(name.c_str());
	if(!player)
		return;
	SendPlayerInventoryFormspec(player->peer_id);
}

void Server::setIpBanned(const std::string &ip, const std::string &name)
{
	m_banmanager->add(ip, name);
}

void Server::unsetIpBanned(const std::string &ip_or_name)
{
	m_banmanager->remove(ip_or_name);
}

std::string Server::getBanDescription(const std::string &ip_or_name)
{
	return m_banmanager->getBanDescription(ip_or_name);
}

void Server::notifyPlayer(const char *name, const std::string &msg)
{
	Player *player = m_env->getPlayer(name);
	if(!player)
		return;

	if (player->peer_id == PEER_ID_INEXISTENT)
		return;

	SendChatMessage(player->peer_id, std::string("\vffffff") + msg);
}

bool Server::showFormspec(const char *playername, const std::string &formspec, const std::string &formname)
{
	Player *player = m_env->getPlayer(playername);

	if(!player)
	{
		infostream<<"showFormspec: couldn't find player:"<<playername<<std::endl;
		return false;
	}

	SendShowFormspecMessage(player->peer_id, formspec, formname);
	return true;
}

u32 Server::hudAdd(Player *player, HudElement *form) {
	if (!player)
		return -1;

	u32 id = player->getFreeHudID();
	if (id < player->hud.size())
		player->hud[id] = form;
	else
		player->hud.push_back(form);
	
	SendHUDAdd(player->peer_id, id, form);
	return id;
}

bool Server::hudRemove(Player *player, u32 id) {
	if (!player || id >= player->hud.size() || !player->hud[id])
		return false;

	delete player->hud[id];
	player->hud[id] = NULL;
	
	SendHUDRemove(player->peer_id, id);
	return true;
}

bool Server::hudChange(Player *player, u32 id, HudElementStat stat, void *data) {
	if (!player)
		return false;

	SendHUDChange(player->peer_id, id, stat, data);
	return true;
}

bool Server::hudSetFlags(Player *player, u32 flags, u32 mask) {
	if (!player)
		return false;

	SendHUDSetFlags(player->peer_id, flags, mask);
	return true;
}

bool Server::hudSetHotbarItemcount(Player *player, s32 hotbar_itemcount) {
	if (!player)
		return false;
	if (hotbar_itemcount <= 0 || hotbar_itemcount > HUD_HOTBAR_ITEMCOUNT_MAX)
		return false;

	std::ostringstream os(std::ios::binary);
	writeS32(os, hotbar_itemcount);
	SendHUDSetParam(player->peer_id, HUD_PARAM_HOTBAR_ITEMCOUNT, os.str());
	return true;
}

void Server::hudSetHotbarImage(Player *player, std::string name) {
	if (!player)
		return;

	SendHUDSetParam(player->peer_id, HUD_PARAM_HOTBAR_IMAGE, name);
}

void Server::hudSetHotbarSelectedImage(Player *player, std::string name) {
	if (!player)
		return;

	SendHUDSetParam(player->peer_id, HUD_PARAM_HOTBAR_SELECTED_IMAGE, name);
}

bool Server::setSky(Player *player, const video::SColor &bgcolor,
		const std::string &type, const std::vector<std::string> &params)
{
	if (!player)
		return false;

	SendSetSky(player->peer_id, bgcolor, type, params);
	return true;
}

bool Server::overrideDayNightRatio(Player *player, bool do_override,
		float ratio)
{
	if (!player)
		return false;

	SendOverrideDayNightRatio(player->peer_id, do_override, ratio);
	return true;
}

void Server::notifyPlayers(const std::string &msg)
{
	SendChatMessage(PEER_ID_INEXISTENT,msg);
}

void Server::spawnParticle(const char *playername, v3f pos,
		v3f velocity, v3f acceleration,
		float expirationtime, float size, bool
		collisiondetection, bool vertical, std::string texture)
{
	Player *player = m_env->getPlayer(playername);
	if(!player)
		return;
	SendSpawnParticle(player->peer_id, pos, velocity, acceleration,
			expirationtime, size, collisiondetection, vertical, texture);
}

void Server::spawnParticleAll(v3f pos, v3f velocity, v3f acceleration,
		float expirationtime, float size,
		bool collisiondetection, bool vertical, std::string texture)
{
	SendSpawnParticle(PEER_ID_INEXISTENT,pos, velocity, acceleration,
			expirationtime, size, collisiondetection, vertical, texture);
}

u32 Server::addParticleSpawner(const char *playername,
		u16 amount, float spawntime,
		v3f minpos, v3f maxpos,
		v3f minvel, v3f maxvel,
		v3f minacc, v3f maxacc,
		float minexptime, float maxexptime,
		float minsize, float maxsize,
		bool collisiondetection, bool vertical, std::string texture)
{
	Player *player = m_env->getPlayer(playername);
	if(!player)
		return -1;

	u32 id = 0;
	for(;;) // look for unused particlespawner id
	{
		id++;
		if (std::find(m_particlespawner_ids.begin(),
				m_particlespawner_ids.end(), id)
				== m_particlespawner_ids.end())
		{
			m_particlespawner_ids.push_back(id);
			break;
		}
	}

	SendAddParticleSpawner(player->peer_id, amount, spawntime,
		minpos, maxpos, minvel, maxvel, minacc, maxacc,
		minexptime, maxexptime, minsize, maxsize,
		collisiondetection, vertical, texture, id);

	return id;
}

u32 Server::addParticleSpawnerAll(u16 amount, float spawntime,
		v3f minpos, v3f maxpos,
		v3f minvel, v3f maxvel,
		v3f minacc, v3f maxacc,
		float minexptime, float maxexptime,
		float minsize, float maxsize,
		bool collisiondetection, bool vertical, std::string texture)
{
	u32 id = 0;
	for(;;) // look for unused particlespawner id
	{
		id++;
		if (std::find(m_particlespawner_ids.begin(),
				m_particlespawner_ids.end(), id)
				== m_particlespawner_ids.end())
		{
			m_particlespawner_ids.push_back(id);
			break;
		}
	}

	SendAddParticleSpawner(PEER_ID_INEXISTENT, amount, spawntime,
		minpos, maxpos, minvel, maxvel, minacc, maxacc,
		minexptime, maxexptime, minsize, maxsize,
		collisiondetection, vertical, texture, id);

	return id;
}

void Server::deleteParticleSpawner(const char *playername, u32 id)
{
	Player *player = m_env->getPlayer(playername);
	if(!player)
		return;

	m_particlespawner_ids.erase(
			std::remove(m_particlespawner_ids.begin(),
			m_particlespawner_ids.end(), id),
			m_particlespawner_ids.end());
	SendDeleteParticleSpawner(player->peer_id, id);
}

void Server::deleteParticleSpawnerAll(u32 id)
{
	m_particlespawner_ids.erase(
			std::remove(m_particlespawner_ids.begin(),
			m_particlespawner_ids.end(), id),
			m_particlespawner_ids.end());
	SendDeleteParticleSpawner(PEER_ID_INEXISTENT, id);
}

Inventory* Server::createDetachedInventory(const std::string &name)
{
	if(m_detached_inventories.count(name) > 0){
		infostream<<"Server clearing detached inventory \""<<name<<"\""<<std::endl;
		delete m_detached_inventories[name];
	} else {
		infostream<<"Server creating detached inventory \""<<name<<"\""<<std::endl;
	}
	Inventory *inv = new Inventory(m_itemdef);
	assert(inv);
	m_detached_inventories[name] = inv;
	//TODO find a better way to do this
	sendDetachedInventory(name,PEER_ID_INEXISTENT);
	return inv;
}

void Server::deleteDetachedInventory(const std::string &name)
{
	if(m_detached_inventories.count(name) > 0){
		infostream<<"Server deleting detached inventory \""<<name<<"\""<<std::endl;
		delete m_detached_inventories[name];
		m_detached_inventories.erase(name);
	}
}

class BoolScopeSet
{
public:
	BoolScopeSet(bool *dst, bool val):
		m_dst(dst)
	{
		m_orig_state = *m_dst;
		*m_dst = val;
	}
	~BoolScopeSet()
	{
		*m_dst = m_orig_state;
	}
private:
	bool *m_dst;
	bool m_orig_state;
};

// actions: time-reversed list
// Return value: success/failure
bool Server::rollbackRevertActions(const std::list<RollbackAction> &actions,
		std::list<std::string> *log)
{
	infostream<<"Server::rollbackRevertActions(len="<<actions.size()<<")"<<std::endl;
	ServerMap *map = (ServerMap*)(&m_env->getMap());
	// Disable rollback report sink while reverting
	BoolScopeSet rollback_scope_disable(&m_rollback_sink_enabled, false);

	// Fail if no actions to handle
	if(actions.empty()){
		log->push_back("Nothing to do.");
		return false;
	}

	int num_tried = 0;
	int num_failed = 0;

	for(std::list<RollbackAction>::const_iterator
			i = actions.begin();
			i != actions.end(); i++)
	{
		const RollbackAction &action = *i;
		num_tried++;
		bool success = action.applyRevert(map, this, this);
		if(!success){
			num_failed++;
			std::ostringstream os;
			os<<"Revert of step ("<<num_tried<<") "<<action.toString()<<" failed";
			infostream<<"Map::rollbackRevertActions(): "<<os.str()<<std::endl;
			if(log)
				log->push_back(os.str());
		}else{
			std::ostringstream os;
			os<<"Successfully reverted step ("<<num_tried<<") "<<action.toString();
			infostream<<"Map::rollbackRevertActions(): "<<os.str()<<std::endl;
			if(log)
				log->push_back(os.str());
		}
	}

	infostream<<"Map::rollbackRevertActions(): "<<num_failed<<"/"<<num_tried
			<<" failed"<<std::endl;

	// Call it done if less than half failed
	return num_failed <= num_tried/2;
}

// IGameDef interface
// Under envlock
IItemDefManager* Server::getItemDefManager()
{
	return m_itemdef;
}
INodeDefManager* Server::getNodeDefManager()
{
	return m_nodedef;
}
ICraftDefManager* Server::getCraftDefManager()
{
	return m_craftdef;
}
ITextureSource* Server::getTextureSource()
{
	return NULL;
}
IShaderSource* Server::getShaderSource()
{
	return NULL;
}
u16 Server::allocateUnknownNodeId(const std::string &name)
{
	return m_nodedef->allocateDummy(name);
}
ISoundManager* Server::getSoundManager()
{
	return &dummySoundManager;
}
MtEventManager* Server::getEventManager()
{
	return m_event;
}
IRollbackReportSink* Server::getRollbackReportSink()
{
	if(!m_enable_rollback_recording)
		return NULL;
	if(!m_rollback_sink_enabled)
		return NULL;
	return m_rollback;
}

IWritableItemDefManager* Server::getWritableItemDefManager()
{
	return m_itemdef;
}
IWritableNodeDefManager* Server::getWritableNodeDefManager()
{
	return m_nodedef;
}
IWritableCraftDefManager* Server::getWritableCraftDefManager()
{
	return m_craftdef;
}

const ModSpec* Server::getModSpec(const std::string &modname)
{
	for(std::vector<ModSpec>::iterator i = m_mods.begin();
			i != m_mods.end(); i++){
		const ModSpec &mod = *i;
		if(mod.name == modname)
			return &mod;
	}
	return NULL;
}
void Server::getModNames(std::list<std::string> &modlist)
{
	for(std::vector<ModSpec>::iterator i = m_mods.begin(); i != m_mods.end(); i++)
	{
		modlist.push_back(i->name);
	}
}
std::string Server::getBuiltinLuaPath()
{
	return porting::path_share + DIR_DELIM + "builtin";
}

v3f findSpawnPos(ServerMap &map)
{
	//return v3f(50,50,50)*BS;

	v3s16 nodepos;

#if 0
	nodepos = v2s16(0,0);
	groundheight = 20;
#endif

#if 1
	s16 water_level = map.getWaterLevel();

	// Try to find a good place a few times
	for(s32 i=0; i<1000; i++)
	{
		s32 range = 1 + i;
		// We're going to try to throw the player to this position
		v2s16 nodepos2d = v2s16(
				-range + (myrand() % (range * 2)),
				-range + (myrand() % (range * 2)));

		// Get ground height at point
		s16 groundheight = map.findGroundLevel(nodepos2d, g_settings->getBool("cache_block_before_spawn"));
		if (groundheight <= water_level) // Don't go underwater
			continue;
		if (groundheight > water_level + g_settings->getS16("max_spawn_height")) // Don't go to high places
			continue;

		nodepos = v3s16(nodepos2d.X, groundheight, nodepos2d.Y);
		bool is_good = false;
		s32 air_count = 0;
		for (s32 i = 0; i < 10; i++) {
			v3s16 blockpos = getNodeBlockPos(nodepos);
			map.emergeBlock(blockpos, true);
			content_t c = map.getNodeNoEx(nodepos).getContent();
			if (c == CONTENT_AIR || c == CONTENT_IGNORE) {
				air_count++;
				if (air_count >= 2){
					is_good = true;
					break;
				}
			}
			nodepos.Y++;
		}
		if(is_good){
			// Found a good place
			//infostream<<"Searched through "<<i<<" places."<<std::endl;
			break;
		}
	}
#endif

	return intToFloat(nodepos, BS);
}

PlayerSAO* Server::emergePlayer(const char *name, u16 peer_id)
{
	RemotePlayer *player = NULL;
	bool newplayer = false;

	/*
		Try to get an existing player
	*/
	player = static_cast<RemotePlayer*>(m_env->getPlayer(name));

	// If player is already connected, cancel
	if(player != NULL && player->peer_id != 0)
	{
		infostream<<"emergePlayer(): Player already connected"<<std::endl;
		return NULL;
	}

	/*
		If player with the wanted peer_id already exists, cancel.
	*/
	if(m_env->getPlayer(peer_id) != NULL)
	{
		infostream<<"emergePlayer(): Player with wrong name but same"
				" peer_id already exists"<<std::endl;
		return NULL;
	}

	/*
		Create a new player if it doesn't exist yet
	*/
	if(player == NULL)
	{
		newplayer = true;
		player = new RemotePlayer(this);
		player->updateName(name);

		/* Set player position */
		infostream<<"Server: Finding spawn place for player \""
				<<name<<"\""<<std::endl;
		v3f pos = findSpawnPos(m_env->getServerMap());
		player->setPosition(pos);

		/* Add player to environment */
		m_env->addPlayer(player);
	}

	/*
		Create a new player active object
	*/
	PlayerSAO *playersao = new PlayerSAO(m_env, player, peer_id,
			getPlayerEffectivePrivs(player->getName()),
			isSingleplayer());

	/* Clean up old HUD elements from previous sessions */
	player->hud.clear();

	/* Add object to environment */
	m_env->addActiveObject(playersao);

	/* Run scripts */
	if(newplayer)
		m_script->on_newplayer(playersao);

	return playersao;
}

void dedicated_server_loop(Server &server, bool &kill)
{
	DSTACK(__FUNCTION_NAME);

	verbosestream<<"dedicated_server_loop()"<<std::endl;

	IntervalLimiter m_profiler_interval;

	int errors = 0;
	float steplen = g_settings->getFloat("dedicated_server_step");
	for(;;)
	{
		// This is kind of a hack but can be done like this
		// because server.step() is very light
		{
/*
			ScopeProfiler sp(g_profiler, "dedicated server sleep");
*/
			sleep_ms((int)(steplen*1000.0));
		}
		try {
		server.step(steplen);
		}
		//TODO: more errors here
		catch(std::exception &e) {
			if (!errors++ || !(errors % (int)(60/steplen)))
				errorstream<<"Fatal error n="<<errors<< " : "<<e.what()<<std::endl;
		}
		catch (...){
			if (!errors++ || !(errors % (int)(60/steplen)))
				errorstream<<"Fatal error unknown "<<errors<<std::endl;
		}
		if(server.getShutdownRequested() || kill)
		{
			infostream<<"Dedicated server quitting"<<std::endl;
#if USE_CURL
			if(g_settings->getBool("server_announce") == true)
				ServerList::sendAnnounce("delete");
#endif
			break;
		}

		/*
			Profiler
		*/
		float profiler_print_interval =
				g_settings->getFloat("profiler_print_interval");
		if(server.m_clients.getClientList().size() && profiler_print_interval != 0)
		{
			if(m_profiler_interval.step(steplen, profiler_print_interval))
			{
				infostream<<"Profiler:"<<std::endl;
				g_profiler->print(infostream);
				g_profiler->clear();
			}
		}
	}
}

<|MERGE_RESOLUTION|>--- conflicted
+++ resolved
@@ -1300,7 +1300,7 @@
 	SendPlayerBreath(peer_id);
 
 	// Send player animations (default, walk, dig, both)
-	SendAnimations(m_con, peer_id);
+	SendAnimations(peer_id);
 
 	// Show death screen if necessary
 	if(player->hp == 0)
@@ -1311,20 +1311,6 @@
 	{
 		// Send information about server to player in chat
 		SendChatMessage(peer_id, getStatusString());
-
-		// Send information about joining in chat
-		{
-			std::wstring name = L"unknown";
-			Player *player = m_env->getPlayer(peer_id);
-			if(player != NULL)
-				name = narrow_to_wide(player->getName());
-
-			std::wstring message;
-			message += L"*** ";
-			message += name;
-			message += L" joined the game.";
-			SendChatMessage(PEER_ID_INEXISTENT,message);
-		}
 	}
 
 	/*
@@ -1755,80 +1741,11 @@
 	else if(command == TOSERVER_CLIENT_READY) {
 		// clients <= protocol version 22 did not send ready message,
 		// they're already initialized
-		assert(peer_proto_ver > 22);
+		//assert(peer_proto_ver > 22);
 
 		PlayerSAO* playersao = StageTwoClientInit(peer_id);
 
-<<<<<<< HEAD
 		// If failed, cancel
-		if((playersao == NULL) || (player == NULL))
-		{
-			if(player && player->peer_id != 0){
-				errorstream<<"Server: "<<playername<<": Failed to emerge player"
-						<<" (player allocated to an another client)"<<std::endl;
-				DenyAccess(peer_id, "Another client is connected with this "
-						"name. If your client closed unexpectedly, try again in "
-						"a minute.");
-			} else {
-				errorstream<<"Server: "<<playername<<": Failed to emerge player"
-						<<std::endl;
-				DenyAccess(peer_id, "Could not allocate player.");
-			}
-			return;
-		}
-
-		/*
-			Send complete position information
-		*/
-		SendMovePlayer(peer_id);
-
-		// Send privileges
-		SendPlayerPrivileges(peer_id);
-
-		// Send inventory formspec
-		SendPlayerInventoryFormspec(peer_id);
-
-		// Send inventory
-		UpdateCrafting(peer_id);
-		SendInventory(peer_id);
-
-		// Send HP
-		if(g_settings->getBool("enable_damage"))
-			SendPlayerHP(peer_id);
-
-		// Send Breath
-		SendPlayerBreath(peer_id);
-
-		// Send player animations (default, walk, dig, both)
-		SendAnimations(peer_id);
-
-		// Show death screen if necessary
-		if(player->hp == 0)
-			SendDeathscreen(peer_id, false, v3f(0,0,0));
-
-		// Note things in chat if not in simple singleplayer mode
-		if(!m_simple_singleplayer_mode)
-		{
-			// Send information about server to player in chat
-			SendChatMessage(peer_id, getStatusString());
-		}
-
-		/*
-			Print out action
-		*/
-		{
-			std::vector<std::string> names = m_clients.getPlayerNames();
-
-			actionstream<<player->getName()<<" ["<<addr_s<<"] "
-					<<"joins game. List of players: ";
-
-			for (std::vector<std::string>::iterator i = names.begin();
-					i != names.end(); i++)
-			{
-				actionstream << *i << " ";
-			}
-			actionstream<<player->getName();
-=======
 		if (playersao == NULL) {
 			errorstream
 				<< "TOSERVER_CLIENT_READY stage 2 client init failed for peer "
@@ -1838,7 +1755,6 @@
 
 		if(datasize < 2+8)
 			return;
->>>>>>> aebc2ac0
 
 		m_clients.setClientVersion(
 				peer_id,
@@ -3849,6 +3765,11 @@
 	m_con.DisconnectPeer(peer_id);
 }
 
+void Server::DenyAccess(u16 peer_id, const std::wstring &reason)
+{
+    DenyAccess(peer_id, wide_to_narrow(reason));
+}
+
 void Server::DeleteClient(u16 peer_id, ClientDeletionReason reason)
 {
 	DSTACK(__FUNCTION_NAME);
