/*
server.cpp
Copyright (C) 2010-2013 celeron55, Perttu Ahola <celeron55@gmail.com>
*/

/*
This file is part of Freeminer.

Freeminer is free software: you can redistribute it and/or modify
it under the terms of the GNU General Public License as published by
the Free Software Foundation, either version 3 of the License, or
(at your option) any later version.

Freeminer  is distributed in the hope that it will be useful,
but WITHOUT ANY WARRANTY; without even the implied warranty of
MERCHANTABILITY or FITNESS FOR A PARTICULAR PURPOSE.  See the
GNU General Public License for more details.

You should have received a copy of the GNU General Public License
along with Freeminer.  If not, see <http://www.gnu.org/licenses/>.
*/

#include "server.h"
#include <iostream>
#include <queue>
#include <algorithm>
#include "clientserver.h"
#include "ban.h"
#include "environment.h"
#include "map.h"
#include "jthread/jmutexautolock.h"
#include "main.h"
#include "constants.h"
#include "voxel.h"
#include "config.h"
#include "version.h"
#include "filesys.h"
#include "mapblock.h"
#include "serverobject.h"
#include "genericobject.h"
#include "settings.h"
#include "profiler.h"
#include "log.h"
#include "scripting_game.h"
#include "nodedef.h"
#include "itemdef.h"
#include "craftdef.h"
#include "emerge.h"
#include "mapgen.h"
#include "biome.h"
#include "content_mapnode.h"
#include "content_nodemeta.h"
#include "content_abm.h"
#include "content_sao.h"
#include "mods.h"
#include "sha1.h"
#include "base64.h"
#include "tool.h"
#include "sound.h" // dummySoundManager
#include "event_manager.h"
#include "hex.h"
#include "serverlist.h"
#include "util/string.h"
#include "util/pointedthing.h"
#include "util/mathconstants.h"
#include "rollback.h"
#include "util/serialize.h"
#include "util/thread.h"
#include "defaultsettings.h"
#include "circuit.h"

class ClientNotFoundException : public BaseException
{
public:
	ClientNotFoundException(const char *s):
		BaseException(s)
	{}
};

class ServerThread : public JThread
{
	Server *m_server;

public:

	ServerThread(Server *server):
		JThread(),
		m_server(server)
	{
	}

	void * Thread();
};

void * ServerThread::Thread()
{
	log_register_thread("ServerThread");

	DSTACK(__FUNCTION_NAME);
	BEGIN_DEBUG_EXCEPTION_HANDLER

	f32 dedicated_server_step = g_settings->getFloat("dedicated_server_step");
	m_server->AsyncRunStep(true);

	ThreadStarted();

	porting::setThreadName("ServerThread");

	while(!StopRequested())
	{
		try{
			//TimeTaker timer("AsyncRunStep() + Receive()");

			m_server->AsyncRunStep();

			// Loop used only when 100% cpu load or on old slow hardware.
			// usually only one packet recieved here
			u32 end_ms = porting::getTimeMs() + u32(1000 * dedicated_server_step);
			for (u16 i = 0; i < 1000; ++i)
				if (!m_server->Receive() || porting::getTimeMs() > end_ms)
					break;
		}
		catch(con::NoIncomingDataException &e)
		{
		}
		catch(con::PeerNotFoundException &e)
		{
			infostream<<"Server: PeerNotFoundException"<<std::endl;
		}
		catch(ClientNotFoundException &e)
		{
		}
		catch(con::ConnectionBindFailed &e)
		{
			m_server->setAsyncFatalError(e.what());
		}
		catch(LuaError &e)
		{
			m_server->setAsyncFatalError(e.what());
		}
	}

	END_DEBUG_EXCEPTION_HANDLER(errorstream)

	return NULL;
}

v3f ServerSoundParams::getPos(ServerEnvironment *env, bool *pos_exists) const
{
	if(pos_exists) *pos_exists = false;
	switch(type){
	case SSP_LOCAL:
		return v3f(0,0,0);
	case SSP_POSITIONAL:
		if(pos_exists) *pos_exists = true;
		return pos;
	case SSP_OBJECT: {
		if(object == 0)
			return v3f(0,0,0);
		ServerActiveObject *sao = env->getActiveObject(object);
		if(!sao)
			return v3f(0,0,0);
		if(pos_exists) *pos_exists = true;
		return sao->getBasePosition(); }
	}
	return v3f(0,0,0);
}

/*
	Server
*/

Server::Server(
		const std::string &path_world,
		const SubgameSpec &gamespec,
		bool simple_singleplayer_mode,
		bool ipv6
	):
	m_path_world(path_world),
	m_gamespec(gamespec),
	m_simple_singleplayer_mode(simple_singleplayer_mode),
	m_async_fatal_error(""),
	m_env(NULL),
	m_con(PROTOCOL_ID,
			simple_singleplayer_mode ? MAX_PACKET_SIZE_SINGLEPLAYER : MAX_PACKET_SIZE,
			CONNECTION_TIMEOUT,
			ipv6,
			this),
	m_banmanager(NULL),
	m_rollback(NULL),
	m_rollback_sink_enabled(true),
	m_enable_rollback_recording(false),
	m_emerge(NULL),
	m_script(NULL),
	m_circuit(NULL),
	m_itemdef(createItemDefManager()),
	m_nodedef(createNodeDefManager()),
	m_craftdef(createCraftDefManager()),
	m_event(new EventManager()),
	m_thread(NULL),
	m_time_of_day_send_timer(0),
	m_uptime(0),
	m_clients(&m_con),
	m_shutdown_requested(false),
	m_ignore_map_edit_events(false),
	m_ignore_map_edit_events_peer_id(0)

{
	m_liquid_transform_timer = 0.0;
	m_liquid_transform_interval = 1.0;
	m_liquid_send_timer = 0.0;
	m_liquid_send_interval = 1.0;
	m_print_info_timer = 0.0;
	m_masterserver_timer = 0.0;
	m_objectdata_timer = 0.0;
	m_emergethread_trigger_timer = 0.0;
	m_savemap_timer = 0.0;

	m_step_dtime = 0.0;
	m_lag = g_settings->getFloat("dedicated_server_step");

	if(path_world == "")
		throw ServerError("Supplied empty world path");

	if(!gamespec.isValid())
		throw ServerError("Supplied invalid gamespec");

	infostream<<"Server created for gameid \""<<m_gamespec.id<<"\"";
	if(m_simple_singleplayer_mode)
		infostream<<" in simple singleplayer mode"<<std::endl;
	else
		infostream<<std::endl;
	infostream<<"- world:  "<<m_path_world<<std::endl;
	infostream<<"- game:   "<<m_gamespec.path<<std::endl;

	// Initialize default settings and override defaults with those provided
	// by the game
	set_default_settings(g_settings);
	Settings gamedefaults;
	getGameMinetestConfig(gamespec.path, gamedefaults);
	override_default_settings(g_settings, &gamedefaults);

	// Create server thread
	m_thread = new ServerThread(this);

	// Create emerge manager
	m_emerge = new EmergeManager(this);

	// Create world if it doesn't exist
	if(!initializeWorld(m_path_world, m_gamespec.id))
		throw ServerError("Failed to initialize world");

	// Create ban manager
	std::string ban_path = m_path_world+DIR_DELIM+"ipban.txt";
	m_banmanager = new BanManager(ban_path);

	// Create rollback manager
	std::string rollback_path = m_path_world+DIR_DELIM+"rollback.txt";
	m_rollback = createRollbackManager(rollback_path, this);

	ModConfiguration modconf(m_path_world);
	m_mods = modconf.getMods();
	std::vector<ModSpec> unsatisfied_mods = modconf.getUnsatisfiedMods();
	// complain about mods with unsatisfied dependencies
	if(!modconf.isConsistent())
	{
		for(std::vector<ModSpec>::iterator it = unsatisfied_mods.begin();
			it != unsatisfied_mods.end(); ++it)
		{
			ModSpec mod = *it;
			errorstream << "mod \"" << mod.name << "\" has unsatisfied dependencies: ";
			for(std::set<std::string>::iterator dep_it = mod.unsatisfied_depends.begin();
				dep_it != mod.unsatisfied_depends.end(); ++dep_it)
				errorstream << " \"" << *dep_it << "\"";
			errorstream << std::endl;
		}
	}

	Settings worldmt_settings;
	std::string worldmt = m_path_world + DIR_DELIM + "world.mt";
	worldmt_settings.readConfigFile(worldmt.c_str());
	std::vector<std::string> names = worldmt_settings.getNames();
	std::set<std::string> load_mod_names;
	for(std::vector<std::string>::iterator it = names.begin();
		it != names.end(); ++it)
	{
		std::string name = *it;
		if(name.compare(0,9,"load_mod_")==0 && worldmt_settings.getBool(name))
			load_mod_names.insert(name.substr(9));
	}
	// complain about mods declared to be loaded, but not found
	for(std::vector<ModSpec>::iterator it = m_mods.begin();
			it != m_mods.end(); ++it)
		load_mod_names.erase((*it).name);
	for(std::vector<ModSpec>::iterator it = unsatisfied_mods.begin();
			it != unsatisfied_mods.end(); ++it)
		load_mod_names.erase((*it).name);
	if(!load_mod_names.empty())
	{
		errorstream << "The following mods could not be found:";
		for(std::set<std::string>::iterator it = load_mod_names.begin();
			it != load_mod_names.end(); ++it)
			errorstream << " \"" << (*it) << "\"";
		errorstream << std::endl;
	}

	// Path to builtin.lua
	std::string builtinpath = getBuiltinLuaPath() + DIR_DELIM + "builtin.lua";

	// Lock environment
	JMutexAutoLock envlock(m_env_mutex);

	// Initialize scripting
	infostream<<"Server: Initializing Lua"<<std::endl;

	m_script = new GameScripting(this);
	
	m_circuit = new Circuit(m_script, path_world);


	// Load and run builtin.lua
	infostream<<"Server: Loading builtin.lua [\""
			<<builtinpath<<"\"]"<<std::endl;
	bool success = m_script->loadMod(builtinpath, "__builtin");
	if(!success){
		errorstream<<"Server: Failed to load and run "
				<<builtinpath<<std::endl;
		throw ModError("Failed to load and run "+builtinpath);
	}
	// Print 'em
	infostream<<"Server: Loading mods: ";
	for(std::vector<ModSpec>::iterator i = m_mods.begin();
			i != m_mods.end(); i++){
		const ModSpec &mod = *i;
		infostream<<mod.name<<" ";
	}
	infostream<<std::endl;
	// Load and run "mod" scripts
	for(std::vector<ModSpec>::iterator i = m_mods.begin();
			i != m_mods.end(); i++){
		const ModSpec &mod = *i;
		std::string scriptpath = mod.path + DIR_DELIM + "init.lua";
		infostream<<"  ["<<padStringRight(mod.name, 12)<<"] [\""
				<<scriptpath<<"\"]"<<std::endl;
		bool success = m_script->loadMod(scriptpath, mod.name);
		if(!success){
			errorstream<<"Server: Failed to load and run "
					<<scriptpath<<std::endl;
			throw ModError("Failed to load and run "+scriptpath);
		}
	}

	// Read Textures and calculate sha1 sums
	fillMediaCache();

	// Apply item aliases in the node definition manager
	m_nodedef->updateAliases(m_itemdef);

	// Load the mapgen params from global settings now after any
	// initial overrides have been set by the mods
	m_emerge->loadMapgenParams();

	// Initialize Environment
	ServerMap *servermap = new ServerMap(path_world, this, m_emerge, m_circuit);
	m_env = new ServerEnvironment(path_world, servermap, m_script, m_circuit, this);
	m_emerge->env = m_env;

	m_clients.setEnv(m_env);

	// Run some callbacks after the MG params have been set up but before activation
	m_script->environment_OnMapgenInit(&m_emerge->params);

	// Initialize mapgens
	m_emerge->initMapgens();

	// Give environment reference to scripting api
	m_script->initializeEnvironment(m_env);

	// Register us to receive map edit events
	servermap->addEventReceiver(this);

	// If file exists, load environment metadata
	if(fs::PathExists(m_path_world+DIR_DELIM+"env_meta.txt"))
	{
		infostream<<"Server: Loading environment metadata"<<std::endl;
		m_env->loadMeta(m_path_world);
	}

#if WTF
	// Load players
	infostream<<"Server: Loading players"<<std::endl;
	m_env->deSerializePlayers(m_path_world);
#endif

	/*
		Add some test ActiveBlockModifiers to environment
	*/
	add_legacy_abms(m_env, m_nodedef);

	m_liquid_transform_interval = g_settings->getFloat("liquid_update");
	m_liquid_send_interval = g_settings->getFloat("liquid_send");
}

Server::~Server()
{
	infostream<<"Server destructing"<<std::endl;

	/*
		Send shutdown message
	*/
	{
		std::wstring line = L"*** Server shutting down";
		SendChatMessage(PEER_ID_INEXISTENT, line);
	}

	{
		JMutexAutoLock envlock(m_env_mutex);

		/*
			Execute script shutdown hooks
		*/
		m_script->on_shutdown();
	}

	{
		JMutexAutoLock envlock(m_env_mutex);

		/*
			Save players
		*/
		infostream<<"Server: Saving players"<<std::endl;
		m_env->serializePlayers(m_path_world);

		/*
			Save environment metadata
		*/
		infostream<<"Server: Saving environment metadata"<<std::endl;
		m_env->saveMeta(m_path_world);
	}

	/*
		Stop threads
	*/
	stop();
	delete m_thread;

	// stop all emerge threads before deleting players that may have
	// requested blocks to be emerged
	m_emerge->stopThreads();

	// Delete things in the reverse order of creation
	delete m_env;

	// N.B. the EmergeManager should be deleted after the Environment since Map
	// depends on EmergeManager to write its current params to the map meta
	delete m_emerge;
	delete m_rollback;
	delete m_banmanager;
	delete m_event;
	delete m_itemdef;
	delete m_nodedef;
	delete m_craftdef;
	delete m_circuit;

	// Deinitialize scripting
	infostream<<"Server: Deinitializing scripting"<<std::endl;
	delete m_script;

	// Delete detached inventories
	{
		for(std::map<std::string, Inventory*>::iterator
				i = m_detached_inventories.begin();
				i != m_detached_inventories.end(); i++){
			delete i->second;
		}
	}
}

void Server::start(Address bind_addr)
{
	DSTACK(__FUNCTION_NAME);
	infostream<<"Starting server on "
			<< bind_addr.serializeString() <<"..."<<std::endl;

	// Stop thread if already running
	m_thread->Stop();

	// Initialize connection
	m_con.SetTimeoutMs(30);
	m_con.Serve(bind_addr);

	// Start thread
	m_thread->Start();

	actionstream << "\033[1mfree\033[1;33mminer \033[1;36mv" << minetest_version_hash << "\033[0m     "
			<< porting::getNumberOfProcessors() << " cores"<< std::endl;
	actionstream<<"World at ["<<m_path_world<<"]"<<std::endl;
	actionstream<<"Server for gameid=\""<<m_gamespec.id
			<<"\" mapgen=\""<<m_emerge->params.mg_name
			<<"\" listening on "<<bind_addr.serializeString()<<":"
			<<bind_addr.getPort() << "."<<std::endl;
}

void Server::stop()
{
	DSTACK(__FUNCTION_NAME);

	infostream<<"Server: Stopping and waiting threads"<<std::endl;

	// Stop threads (set run=false first so both start stopping)
	m_thread->Stop();
	//m_emergethread.setRun(false);
	m_thread->Wait();
	//m_emergethread.stop();

	infostream<<"Server: Threads stopped"<<std::endl;
}

void Server::step(float dtime)
{
	DSTACK(__FUNCTION_NAME);
	// Limit a bit
	if(dtime > 2.0)
		dtime = 2.0;
	{
		JMutexAutoLock lock(m_step_dtime_mutex);
		m_step_dtime += dtime;
	}
	// Throw if fatal error occurred in thread
	std::string async_err = m_async_fatal_error.get();
	if(async_err != ""){
		throw ServerError(async_err);
	}
}

void Server::AsyncRunStep(bool initial_step)
{
	DSTACK(__FUNCTION_NAME);

	TimeTaker timer_step("Server step");
	g_profiler->add("Server::AsyncRunStep (num)", 1);

	float dtime;
	{
		JMutexAutoLock lock1(m_step_dtime_mutex);
		dtime = m_step_dtime;
	}

	{
		TimeTaker timer_step("Server step: SendBlocks");
		// Send blocks to clients
		SendBlocks(dtime);
	}

	if((dtime < 0.001) && (initial_step == false))
		return;

/*
	g_profiler->add("Server::AsyncRunStep with dtime (num)", 1);
*/
	ScopeProfiler sp(g_profiler, "Server::AsyncRunStep, avg", SPT_AVG);
	//infostream<<"Server steps "<<dtime<<std::endl;
	//infostream<<"Server::AsyncRunStep(): dtime="<<dtime<<std::endl;

	{
		TimeTaker timer_step("Server step: SendBlocks");
		JMutexAutoLock lock1(m_step_dtime_mutex);
		m_step_dtime -= dtime;
	}

	/*
		Update uptime
	*/
	{
		m_uptime.set(m_uptime.get() + dtime);
	}

	f32 dedicated_server_step = g_settings->getFloat("dedicated_server_step");
	//u32 max_cycle_ms = 1000 * (m_lag > dedicated_server_step ? dedicated_server_step/(m_lag/dedicated_server_step) : dedicated_server_step);
	u32 max_cycle_ms = 1000 * (dedicated_server_step/(m_lag/dedicated_server_step));
	if (max_cycle_ms < 40)
		max_cycle_ms = 40;

	{
		TimeTaker timer_step("Server step: handlePeerChanges");
		// This has to be called so that the client list gets synced
		// with the peer list of the connection
		handlePeerChanges();
	}

	/*
		Update time of day and overall game time
	*/
	{
		TimeTaker timer_step("Server step: pdate time of day and overall game time");
		JMutexAutoLock envlock(m_env_mutex);

		m_env->setTimeOfDaySpeed(g_settings->getFloat("time_speed"));

		/*
			Send to clients at constant intervals
		*/

		m_time_of_day_send_timer -= dtime;
		if(m_time_of_day_send_timer < 0.0)
		{
			m_time_of_day_send_timer = g_settings->getFloat("time_send_interval");
			u16 time = m_env->getTimeOfDay();
			float time_speed = g_settings->getFloat("time_speed");
			SendTimeOfDay(PEER_ID_INEXISTENT, time, time_speed);
		}
	}

	{
		//TimeTaker timer_step("Server step: m_env->step");
		JMutexAutoLock lock(m_env_mutex);
		// Figure out and report maximum lag to environment
		float max_lag = m_env->getMaxLagEstimate();
		max_lag *= 0.9998; // Decrease slowly (about half per 5 minutes)
		if(dtime > max_lag){
			if(dtime > dedicated_server_step && dtime > max_lag * 2.0)
				infostream<<"Server: Maximum lag peaked to "<<dtime
						<<" s"<<std::endl;
			max_lag = dtime;
		}
		m_env->reportMaxLagEstimate(max_lag);
		// Step environment
		ScopeProfiler sp(g_profiler, "SEnv step");
		ScopeProfiler sp2(g_profiler, "SEnv step avg", SPT_AVG);
		m_env->step(dtime, m_uptime.get(), max_cycle_ms);
	}

	const float map_timer_and_unload_dtime = 10.92;
	if(m_map_timer_and_unload_interval.step(dtime, map_timer_and_unload_dtime))
	{
		TimeTaker timer_step("Server step: Run Map's timers and unload unused data");
		JMutexAutoLock lock(m_env_mutex);
		// Run Map's timers and unload unused data
		ScopeProfiler sp(g_profiler, "Server: map timer and unload");
		if(m_env->getMap().timerUpdate(m_uptime.get(),
				max_cycle_ms,
				g_settings->getFloat("server_unload_unused_data_timeout")))
					m_map_timer_and_unload_interval.run_next(map_timer_and_unload_dtime);
	}

	/*
		Do background stuff
	*/

	/*
		Handle players
	*/
	{
		//TimeTaker timer_step("Server step: Handle players");
		JMutexAutoLock lock(m_env_mutex);

		std::list<u16> clientids = m_clients.getClientIDs();

		//ScopeProfiler sp(g_profiler, "Server: handle players");

		for(std::list<u16>::iterator
			i = clientids.begin();
			i != clientids.end(); ++i)
		{
			PlayerSAO *playersao = getPlayerSAO(*i);
			if(playersao == NULL)
				continue;

			/*
				Handle player HPs (die if hp=0)
			*/
			if(playersao->m_hp_not_sent && g_settings->getBool("enable_damage"))
			{
				if(playersao->getHP() == 0)
					DiePlayer(*i);
				else
					SendPlayerHP(*i);
			}

			/*
				Send player breath if changed
			*/
			if(playersao->m_breath_not_sent){
				SendPlayerBreath(*i);
			}

			/*
				Send player inventories if necessary
			*/
			if(playersao->m_moved){
				SendMovePlayer(*i);
				playersao->m_moved = false;
			}
			if(playersao->m_inventory_not_sent){
				UpdateCrafting(*i);
				SendInventory(*i);
			}
		}
	}

	/* Transform liquids */
	m_liquid_transform_timer += dtime;
	if(m_liquid_transform_timer >= m_liquid_transform_interval)
	{
		TimeTaker timer_step("Server step: liquid transform");
		m_liquid_transform_timer -= m_liquid_transform_interval;
		if (m_liquid_transform_timer > m_liquid_transform_interval * 2)
			m_liquid_transform_timer = 0;

		//JMutexAutoLock lock(m_env_mutex);

		ScopeProfiler sp(g_profiler, "Server: liquid transform");

		// not all liquid was processed per step, forcing on next step
		if (m_env->getMap().transformLiquids(this, m_modified_blocks, m_lighting_modified_blocks, max_cycle_ms) > 0)
			m_liquid_transform_timer = m_liquid_transform_interval /*  *0.8  */;
	}

		/*
			Set the modified blocks unsent for all the clients
		*/

	m_liquid_send_timer += dtime;
	if(m_liquid_send_timer >= m_liquid_send_interval)
	{
		TimeTaker timer_step("Server step: set the modified blocks unsent for all the clients");
		m_liquid_send_timer -= m_liquid_send_interval;
		if (m_liquid_send_timer > m_liquid_send_interval * 2)
			m_liquid_send_timer = 0;

		if (m_env->getMap().updateLighting(m_lighting_modified_blocks, m_modified_blocks, max_cycle_ms)) {
			m_liquid_send_timer = m_liquid_send_interval;
			goto no_send;
		}

		for (std::map<u16, RemoteClient*>::iterator i = m_clients.getClientList().begin(); i != m_clients.getClientList().end(); ++i)
			if (i->second->m_nearest_unsent_nearest) {
				i->second->m_nearest_unsent_d = 0;
				i->second->m_nearest_unsent_nearest = 0;
			}

		//JMutexAutoLock lock(m_env_mutex);
		//JMutexAutoLock lock2(m_con_mutex);

		if(m_modified_blocks.size() > 0)
		{
			SetBlocksNotSent(m_modified_blocks);
		}
		m_modified_blocks.clear();

	}
	no_send:

	// Periodically print some info
	{
		float &counter = m_print_info_timer;
		counter += dtime;
		if(counter >= 30.0)
		{
			counter = 0.0;

			//JMutexAutoLock lock2(m_con_mutex);
			//m_clients_names.clear();
			if(m_clients.getClientList().size() != 0)
				infostream<<"Players:"<<std::endl;
			for(std::map<u16, RemoteClient*>::iterator
				i = m_clients.getClientList().begin();
				i != m_clients.getClientList().end(); ++i)
			{
				//u16 peer_id = i.getNode()->getKey();
				RemoteClient *client = i->second;
				Player *player = m_env->getPlayer(client->peer_id);
				if(player==NULL)
					continue;
				infostream<<"* "<<player->getName()<<"\t";
				client->PrintInfo(infostream);
				//m_clients_names.push_back(player->getName());
			}
		}
	}
	m_clients.step(dtime);

	m_lag += (m_lag > dtime ? -1 : 1) * dtime/100;
#if USE_CURL
	// send masterserver announce
	{
		float &counter = m_masterserver_timer;
		if(!isSingleplayer() && (!counter || counter >= 300.0) &&
				g_settings->getBool("server_announce") == true)
		{
			ServerList::sendAnnounce(!counter ? "start" : "update",
										m_clients.getPlayerNames(),
										m_uptime.get(),
										m_env->getGameTime(),
										m_lag,
										m_gamespec.id,
										m_mods);
			counter = 0.01;
		}
		counter += dtime;
	}
#endif

	/*
		Check added and deleted active objects
	*/
	{
		TimeTaker timer_step("Server step: Check added and deleted active objects");
		//infostream<<"Server: Checking added and deleted active objects"<<std::endl;
		JMutexAutoLock envlock(m_env_mutex);

		m_clients.Lock();
		std::map<u16, RemoteClient*> clients = m_clients.getClientList();
		ScopeProfiler sp(g_profiler, "Server: checking added and deleted objs");

		// Radius inside which objects are active
		s16 radius = g_settings->getS16("active_object_send_range_blocks");
		radius *= MAP_BLOCKSIZE;
		s16 radius_deactivate = radius*3;

		for(std::map<u16, RemoteClient*>::iterator
			i = clients.begin();
			i != clients.end(); ++i)
		{
			RemoteClient *client = i->second;

			// If definitions and textures have not been sent, don't
			// send objects either
			if (client->getState() < DefinitionsSent)
				continue;

			Player *player = m_env->getPlayer(client->peer_id);
			if(player==NULL)
			{
				// This can happen if the client timeouts somehow
				/*infostream<<"WARNING: "<<__FUNCTION_NAME<<": Client "
						<<client->peer_id
						<<" has no associated player"<<std::endl;*/
				continue;
			}
			v3s16 pos = floatToInt(player->getPosition(), BS);

			std::set<u16> removed_objects;
			std::set<u16> added_objects;
			m_env->getRemovedActiveObjects(pos, radius_deactivate,
					client->m_known_objects, removed_objects);
			m_env->getAddedActiveObjects(pos, radius,
					client->m_known_objects, added_objects);

			// Ignore if nothing happened
			if(removed_objects.size() == 0 && added_objects.size() == 0)
			{
				//infostream<<"active objects: none changed"<<std::endl;
				continue;
			}

			std::string data_buffer;

			char buf[4];

			// Handle removed objects
			writeU16((u8*)buf, removed_objects.size());
			data_buffer.append(buf, 2);
			for(std::set<u16>::iterator
					i = removed_objects.begin();
					i != removed_objects.end(); ++i)
			{
				// Get object
				u16 id = *i;
				ServerActiveObject* obj = m_env->getActiveObject(id);

				// Add to data buffer for sending
				writeU16((u8*)buf, id);
				data_buffer.append(buf, 2);

				// Remove from known objects
				client->m_known_objects.erase(id);

				if(obj && obj->m_known_by_count > 0)
					obj->m_known_by_count--;
			}

			// Handle added objects
			writeU16((u8*)buf, added_objects.size());
			data_buffer.append(buf, 2);
			for(std::set<u16>::iterator
					i = added_objects.begin();
					i != added_objects.end(); ++i)
			{
				// Get object
				u16 id = *i;
				ServerActiveObject* obj = m_env->getActiveObject(id);

				// Get object type
				u8 type = ACTIVEOBJECT_TYPE_INVALID;
				if(obj == NULL)
					infostream<<"WARNING: "<<__FUNCTION_NAME
							<<": NULL object"<<std::endl;
				else
					type = obj->getSendType();

				// Add to data buffer for sending
				writeU16((u8*)buf, id);
				data_buffer.append(buf, 2);
				writeU8((u8*)buf, type);
				data_buffer.append(buf, 1);

				if(obj)
					data_buffer.append(serializeLongString(
							obj->getClientInitializationData(client->net_proto_version)));
				else
					data_buffer.append(serializeLongString(""));

				// Add to known objects
				client->m_known_objects.insert(id);

				if(obj)
					obj->m_known_by_count++;
			}

			// Send packet
			SharedBuffer<u8> reply(2 + data_buffer.size());
			writeU16(&reply[0], TOCLIENT_ACTIVE_OBJECT_REMOVE_ADD);
			memcpy((char*)&reply[2], data_buffer.c_str(),
					data_buffer.size());
			// Send as reliable
			m_clients.send(client->peer_id, 0, reply, true);

/*
			verbosestream<<"Server: Sent object remove/add: "
					<<removed_objects.size()<<" removed, "
					<<added_objects.size()<<" added, "
					<<"packet size is "<<reply.getSize()<<std::endl;
*/
		}
		m_clients.Unlock();
#if 0
		/*
			Collect a list of all the objects known by the clients
			and report it back to the environment.
		*/

		core::map<u16, bool> all_known_objects;

		for(core::map<u16, RemoteClient*>::Iterator
			i = m_clients.getIterator();
			i.atEnd() == false; i++)
		{
			RemoteClient *client = i.getNode()->getValue();
			// Go through all known objects of client
			for(core::map<u16, bool>::Iterator
					i = client->m_known_objects.getIterator();
					i.atEnd()==false; i++)
			{
				u16 id = i.getNode()->getKey();
				all_known_objects[id] = true;
			}
		}

		m_env->setKnownActiveObjects(whatever);
#endif

	}

	/*
		Send object messages
	*/
	{
		TimeTaker timer_step("Server step: Send object messages");
		JMutexAutoLock envlock(m_env_mutex);
		ScopeProfiler sp(g_profiler, "Server: sending object messages");

		// Key = object id
		// Value = data sent by object
		std::map<u16, std::list<ActiveObjectMessage>* > buffered_messages;

		// Get active object messages from environment
		for(;;)
		{
			ActiveObjectMessage aom = m_env->getActiveObjectMessage();
			if(aom.id == 0)
				break;

			std::list<ActiveObjectMessage>* message_list = NULL;
			std::map<u16, std::list<ActiveObjectMessage>* >::iterator n;
			n = buffered_messages.find(aom.id);
			if(n == buffered_messages.end())
			{
				message_list = new std::list<ActiveObjectMessage>;
				buffered_messages[aom.id] = message_list;
			}
			else
			{
				message_list = n->second;
			}
			message_list->push_back(aom);
		}

		m_clients.Lock();
		std::map<u16, RemoteClient*> clients = m_clients.getClientList();
		// Route data to every client
		for(std::map<u16, RemoteClient*>::iterator
			i = clients.begin();
			i != clients.end(); ++i)
		{
			RemoteClient *client = i->second;
			std::string reliable_data;
			std::string unreliable_data;
			// Go through all objects in message buffer
			for(std::map<u16, std::list<ActiveObjectMessage>* >::iterator
					j = buffered_messages.begin();
					j != buffered_messages.end(); ++j)
			{
				// If object is not known by client, skip it
				u16 id = j->first;
				if(client->m_known_objects.find(id) == client->m_known_objects.end())
					continue;
				// Get message list of object
				std::list<ActiveObjectMessage>* list = j->second;
				// Go through every message
				for(std::list<ActiveObjectMessage>::iterator
						k = list->begin(); k != list->end(); ++k)
				{
					// Compose the full new data with header
					ActiveObjectMessage aom = *k;
					std::string new_data;
					// Add object id
					char buf[2];
					writeU16((u8*)&buf[0], aom.id);
					new_data.append(buf, 2);
					// Add data
					new_data += serializeString(aom.datastring);
					// Add data to buffer
					if(aom.reliable)
						reliable_data += new_data;
					else
						unreliable_data += new_data;
				}
			}
			/*
				reliable_data and unreliable_data are now ready.
				Send them.
			*/
			if(reliable_data.size() > 0)
			{
				SharedBuffer<u8> reply(2 + reliable_data.size());
				writeU16(&reply[0], TOCLIENT_ACTIVE_OBJECT_MESSAGES);
				memcpy((char*)&reply[2], reliable_data.c_str(),
						reliable_data.size());
				// Send as reliable
				m_clients.send(client->peer_id, 0, reply, true);
			}
			if(unreliable_data.size() > 0)
			{
				SharedBuffer<u8> reply(2 + unreliable_data.size());
				writeU16(&reply[0], TOCLIENT_ACTIVE_OBJECT_MESSAGES);
				memcpy((char*)&reply[2], unreliable_data.c_str(),
						unreliable_data.size());
				// Send as unreliable
				m_clients.send(client->peer_id, 1, reply, false);
			}

			/*if(reliable_data.size() > 0 || unreliable_data.size() > 0)
			{
				infostream<<"Server: Size of object message data: "
						<<"reliable: "<<reliable_data.size()
						<<", unreliable: "<<unreliable_data.size()
						<<std::endl;
			}*/
		}
		m_clients.Unlock();

		// Clear buffered_messages
		for(std::map<u16, std::list<ActiveObjectMessage>* >::iterator
				i = buffered_messages.begin();
				i != buffered_messages.end(); ++i)
		{
			delete i->second;
		}
	}

	/*
		Send queued-for-sending map edit events.
	*/
	{
		TimeTaker timer_step("Server step: Send queued-for-sending map edit events.");
		ScopeProfiler sp(g_profiler, "Server: Map events process");
		// We will be accessing the environment
		JMutexAutoLock lock(m_env_mutex);

		// Don't send too many at a time
		u32 count = 0;

		// Single change sending is disabled if queue size is not small
		bool disable_single_change_sending = false;
		if(m_unsent_map_edit_queue.size() >= 4)
			disable_single_change_sending = true;

		int event_count = m_unsent_map_edit_queue.size();

		// We'll log the amount of each
		Profiler prof;

		u32 end_ms = porting::getTimeMs() + max_cycle_ms;
		while(m_unsent_map_edit_queue.size() != 0)
		{
			MapEditEvent* event = m_unsent_map_edit_queue.pop_front();

			// Players far away from the change are stored here.
			// Instead of sending the changes, MapBlocks are set not sent
			// for them.
			std::list<u16> far_players;

			if(event->type == MEET_ADDNODE || event->type == MEET_SWAPNODE)
			{
				//infostream<<"Server: MEET_ADDNODE"<<std::endl;
				prof.add("MEET_ADDNODE", 1);
				if(disable_single_change_sending)
					sendAddNode(event->p, event->n, event->already_known_by_peer,
							&far_players, 5, event->type == MEET_ADDNODE);
				else
					sendAddNode(event->p, event->n, event->already_known_by_peer,
							&far_players, 30, event->type == MEET_ADDNODE);
			}
			else if(event->type == MEET_REMOVENODE)
			{
				//infostream<<"Server: MEET_REMOVENODE"<<std::endl;
				prof.add("MEET_REMOVENODE", 1);
				if(disable_single_change_sending)
					sendRemoveNode(event->p, event->already_known_by_peer,
							&far_players, 5);
				else
					sendRemoveNode(event->p, event->already_known_by_peer,
							&far_players, 30);
			}
			else if(event->type == MEET_BLOCK_NODE_METADATA_CHANGED)
			{
/*
				infostream<<"Server: MEET_BLOCK_NODE_METADATA_CHANGED"<<std::endl;
*/
				prof.add("MEET_BLOCK_NODE_METADATA_CHANGED", 1);
				setBlockNotSent(event->p);
			}
			else if(event->type == MEET_OTHER)
			{
/*
				infostream<<"Server: MEET_OTHER"<<std::endl;
*/
				prof.add("MEET_OTHER", 1);
				for(std::set<v3s16>::iterator
						i = event->modified_blocks.begin();
						i != event->modified_blocks.end(); ++i)
				{
					setBlockNotSent(*i);
				}
			}
			else
			{
				prof.add("unknown", 1);
				infostream<<"WARNING: Server: Unknown MapEditEvent "
						<<((u32)event->type)<<std::endl;
			}

			/*
				Set blocks not sent to far players
			*/
			if(far_players.size() > 0)
			{
				// Convert list format to that wanted by SetBlocksNotSent
				std::map<v3s16, MapBlock*> modified_blocks2;
				for(std::set<v3s16>::iterator
						i = event->modified_blocks.begin();
						i != event->modified_blocks.end(); ++i)
				{
					modified_blocks2[*i] =
							m_env->getMap().getBlockNoCreateNoEx(*i);
				}
				// Set blocks not sent
				for(std::list<u16>::iterator
						i = far_players.begin();
						i != far_players.end(); ++i)
				{
					u16 peer_id = *i;
					RemoteClient *client = getClient(peer_id);
					if(client==NULL)
						continue;
					client->SetBlocksNotSent(modified_blocks2);
				}
			}

			delete event;

			++count;
			/*// Don't send too many at a time
			if(count >= 1 && m_unsent_map_edit_queue.size() < 100)
				break;*/
			if (porting::getTimeMs() > end_ms)
				break;
		}

		if(event_count >= 10){
			infostream<<"Server: MapEditEvents count="<<count<<"/"<<event_count<<" :"<<std::endl;
			prof.print(infostream);
		} else if(event_count != 0){
			verbosestream<<"Server: MapEditEvents count="<<count<<"/"<<event_count<<" :"<<std::endl;
			prof.print(verbosestream);
		}

	}

	/*
		Trigger emergethread (it somehow gets to a non-triggered but
		bysy state sometimes)
	*/
	{
		TimeTaker timer_step("Server step: Trigger emergethread");
		float &counter = m_emergethread_trigger_timer;
		counter += dtime;
		if(counter >= 2.0)
		{
			counter = 0.0;

			m_emerge->startThreads();

			// Update m_enable_rollback_recording here too
			m_enable_rollback_recording =
					g_settings->getBool("enable_rollback_recording");
		}
	}

	// Save map, players and auth stuff
	{
		float &counter = m_savemap_timer;
		counter += dtime;
		if(counter >= g_settings->getFloat("server_map_save_interval"))
		{
			counter = 0.0;
		TimeTaker timer_step("Server step: Save map, players and auth stuff");
			JMutexAutoLock lock(m_env_mutex);

			ScopeProfiler sp(g_profiler, "Server: saving stuff");

			//Ban stuff
			if(m_banmanager->isModified())
				m_banmanager->save();

//{TimeTaker timer_step("Server step: Save map: map");

			// Save changed parts of map
			if(m_env->getMap().save(MOD_STATE_WRITE_NEEDED, 1)) {
				// partial save, will continue on next step
				counter = g_settings->getFloat("server_map_save_interval");
				goto save_break;
			}
//}

{TimeTaker timer_step("Server step: Save map: players");
			// Save players
			m_env->serializePlayers(m_path_world);
}

{TimeTaker timer_step("Server step: Save map: meta");
			// Save environment metadata
			m_env->saveMeta(m_path_world);
}
		}
		save_break:;
	}
}

u16 Server::Receive()
{
	DSTACK(__FUNCTION_NAME);
	SharedBuffer<u8> data;
	u16 peer_id;
	u32 datasize;
	u16 received = 0;
	try{
		datasize = m_con.Receive(peer_id,data);
		ProcessData(*data, datasize, peer_id);
		++received;
	}
	catch(con::InvalidIncomingDataException &e)
	{
		infostream<<"Server::Receive(): "
				"InvalidIncomingDataException: what()="
				<<e.what()<<std::endl;
	}
	catch(con::PeerNotFoundException &e)
	{
		//NOTE: This is not needed anymore

		// The peer has been disconnected.
		// Find the associated player and remove it.

		/*JMutexAutoLock envlock(m_env_mutex);

		infostream<<"ServerThread: peer_id="<<peer_id
				<<" has apparently closed connection. "
				<<"Removing player."<<std::endl;

		m_env->removePlayer(peer_id);*/
	}
	catch(ClientStateError &e)
	{
		errorstream << "ProcessData: peer=" << peer_id  << e.what() << std::endl;
		DenyAccess(peer_id, L"Your client sent something server didn't expect."
				L"Try reconnecting or updating your client");
	}
	return received;
}

PlayerSAO* Server::StageTwoClientInit(u16 peer_id)
{
	std::string playername = "";
	PlayerSAO *playersao = NULL;
	m_clients.Lock();
	RemoteClient* client = m_clients.lockedGetClientNoEx(peer_id,InitDone);
	if (client != NULL) {
		playername = client->getName();
		playersao = emergePlayer(playername.c_str(), peer_id);
	}
	m_clients.Unlock();

	RemotePlayer *player =
		static_cast<RemotePlayer*>(m_env->getPlayer(playername.c_str()));

	// If failed, cancel
	if((playersao == NULL) || (player == NULL))
	{
		if(player && player->peer_id != 0){
			errorstream<<"Server: "<<playername<<": Failed to emerge player"
					<<" (player allocated to an another client)"<<std::endl;
			DenyAccess(peer_id, L"Another client is connected with this "
					L"name. If your client closed unexpectedly, try again in "
					L"a minute.");
		} else {
			errorstream<<"Server: "<<playername<<": Failed to emerge player"
					<<std::endl;
			DenyAccess(peer_id, L"Could not allocate player.");
		}
		return NULL;
	}

	/*
		Send complete position information
	*/
	SendMovePlayer(peer_id);

	// Send privileges
	SendPlayerPrivileges(peer_id);

	// Send inventory formspec
	SendPlayerInventoryFormspec(peer_id);

	// Send inventory
	UpdateCrafting(peer_id);
	SendInventory(peer_id);

	// Send HP
	if(g_settings->getBool("enable_damage"))
		SendPlayerHP(peer_id);

	// Send Breath
	SendPlayerBreath(peer_id);

	// Show death screen if necessary
	if(player->hp == 0)
		SendDeathscreen(peer_id, false, v3f(0,0,0));

	// Note things in chat if not in simple singleplayer mode
	if(!m_simple_singleplayer_mode)
	{
		// Send information about server to player in chat
		SendChatMessage(peer_id, getStatusString());

		// Send information about joining in chat
		if (0)
		{
			std::wstring name = L"unknown";
			Player *player = m_env->getPlayer(peer_id);
			if(player != NULL)
				name = narrow_to_wide(player->getName());

			std::wstring message;
			message += L"*** ";
			message += name;
			message += L" joined the game.";
			SendChatMessage(PEER_ID_INEXISTENT,message);
		}
	}
<<<<<<< HEAD

=======
	Address addr = getPeerAddress(player->peer_id);
	std::string ip_str = addr.serializeString();
	actionstream<<player->getName() <<" [" << ip_str << "] joins game. " << std::endl;
>>>>>>> 9ec281c7
	/*
		Print out action
	*/
	{
		std::vector<std::string> names = m_clients.getPlayerNames();

		actionstream<<player->getName() << " ["<<getPeerAddress(peer_id).serializeString()<<"] "<<
		" joins game. List of players: ";

		for (std::vector<std::string>::iterator i = names.begin();
				i != names.end(); i++)
		{
			actionstream << *i << " ";
		}

		actionstream<<player->getName();

		actionstream<<std::endl;
	}
	return playersao;
}

void Server::ProcessData(u8 *data, u32 datasize, u16 peer_id)
{
	DSTACK(__FUNCTION_NAME);
	// Environment is locked first.
	JMutexAutoLock envlock(m_env_mutex);

	ScopeProfiler sp(g_profiler, "Server::ProcessData");

	std::string addr_s;
	try{
		Address address = getPeerAddress(peer_id);
		addr_s = address.serializeString();

		// drop player if is ip is banned
		if(m_banmanager->isIpBanned(addr_s)){
			std::string ban_name = m_banmanager->getBanName(addr_s);
			infostream<<"Server: A banned client tried to connect from "
					<<addr_s<<"; banned name was "
					<<ban_name<<std::endl;
			// This actually doesn't seem to transfer to the client
			DenyAccess(peer_id, L"Your ip is banned. Banned name was "
					+narrow_to_wide(ban_name));
			return;
		}
	}
	catch(con::PeerNotFoundException &e)
	{
		/*
		 * no peer for this packet found
		 * most common reason is peer timeout, e.g. peer didn't
		 * respond for some time, your server was overloaded or
		 * things like that.
		 */
		verbosestream<<"Server::ProcessData(): Cancelling: peer "
				<<peer_id<<" not found"<<std::endl;
		return;
	}

	try
	{

	if(datasize < 2)
		return;

	ToServerCommand command = (ToServerCommand)readU16(&data[0]);

	if(command == TOSERVER_INIT)
	{
		// [0] u16 TOSERVER_INIT
		// [2] u8 SER_FMT_VER_HIGHEST_READ
		// [3] u8[20] player_name
		// [23] u8[28] password <--- can be sent without this, from old versions

		if(datasize < 2+1+PLAYERNAME_SIZE)
			return;

		RemoteClient* client = getClient(peer_id,Created);

		// If net_proto_version is set, this client has already been handled
		if(client->getState() > Created)
		{
			verbosestream<<"Server: Ignoring multiple TOSERVER_INITs from "
					<<addr_s<<" (peer_id="<<peer_id<<")"<<std::endl;
			return;
		}

		verbosestream<<"Server: Got TOSERVER_INIT from "<<addr_s<<" (peer_id="
				<<peer_id<<")"<<std::endl;

		// Do not allow multiple players in simple singleplayer mode.
		// This isn't a perfect way to do it, but will suffice for now
		if(m_simple_singleplayer_mode && m_clients.getClientIDs().size() > 1){
			infostream<<"Server: Not allowing another client ("<<addr_s
					<<") to connect in simple singleplayer mode"<<std::endl;
			DenyAccess(peer_id, L"Running in simple singleplayer mode.");
			return;
		}

		// First byte after command is maximum supported
		// serialization version
		u8 client_max = data[2];
		u8 our_max = SER_FMT_VER_HIGHEST_READ;
		// Use the highest version supported by both
		u8 deployed = std::min(client_max, our_max);
		// If it's lower than the lowest supported, give up.
		if(deployed < SER_FMT_VER_LOWEST)
			deployed = SER_FMT_VER_INVALID;

		if(deployed == SER_FMT_VER_INVALID)
		{
			actionstream<<"Server: A mismatched client tried to connect from "
					<<addr_s<<std::endl;
			infostream<<"Server: Cannot negotiate serialization version with "
					<<addr_s<<std::endl;
			DenyAccess(peer_id, std::wstring(
					L"Your client's version is not supported.\n"
					L"Server version is ")
					+ narrow_to_wide(minetest_version_simple) + L"."
			);
			return;
		}

		client->setPendingSerializationVersion(deployed);

		/*
			Read and check network protocol version
		*/

		u16 min_net_proto_version = 0;
		if(datasize >= 2+1+PLAYERNAME_SIZE+PASSWORD_SIZE+2)
			min_net_proto_version = readU16(&data[2+1+PLAYERNAME_SIZE+PASSWORD_SIZE]);

		// Use same version as minimum and maximum if maximum version field
		// doesn't exist (backwards compatibility)
		u16 max_net_proto_version = min_net_proto_version;
		if(datasize >= 2+1+PLAYERNAME_SIZE+PASSWORD_SIZE+2+2)
			max_net_proto_version = readU16(&data[2+1+PLAYERNAME_SIZE+PASSWORD_SIZE+2]);

		// Start with client's maximum version
		u16 net_proto_version = max_net_proto_version;

		// Figure out a working version if it is possible at all
		if(max_net_proto_version >= SERVER_PROTOCOL_VERSION_MIN ||
				min_net_proto_version <= SERVER_PROTOCOL_VERSION_MAX)
		{
			// If maximum is larger than our maximum, go with our maximum
			if(max_net_proto_version > SERVER_PROTOCOL_VERSION_MAX)
				net_proto_version = SERVER_PROTOCOL_VERSION_MAX;
			// Else go with client's maximum
			else
				net_proto_version = max_net_proto_version;
		}

		verbosestream<<"Server: "<<addr_s<<": Protocol version: min: "
				<<min_net_proto_version<<", max: "<<max_net_proto_version
				<<", chosen: "<<net_proto_version<<std::endl;

		client->net_proto_version = net_proto_version;

		if(net_proto_version < SERVER_PROTOCOL_VERSION_MIN ||
				net_proto_version > SERVER_PROTOCOL_VERSION_MAX)
		{
			actionstream<<"Server: A mismatched client tried to connect from "
					<<addr_s<<std::endl;
			DenyAccess(peer_id, std::wstring(
					L"Your client's version is not supported.\n"
					L"Server version is ")
					+ narrow_to_wide(minetest_version_simple) + L",\n"
					+ L"server's PROTOCOL_VERSION is "
					+ narrow_to_wide(itos(SERVER_PROTOCOL_VERSION_MIN))
					+ L"..."
					+ narrow_to_wide(itos(SERVER_PROTOCOL_VERSION_MAX))
					+ L", client's PROTOCOL_VERSION is "
					+ narrow_to_wide(itos(min_net_proto_version))
					+ L"..."
					+ narrow_to_wide(itos(max_net_proto_version))
			);
			return;
		}

		if(g_settings->getBool("strict_protocol_version_checking"))
		{
			if(net_proto_version != LATEST_PROTOCOL_VERSION)
			{
				actionstream<<"Server: A mismatched (strict) client tried to "
						<<"connect from "<<addr_s<<std::endl;
				DenyAccess(peer_id, std::wstring(
						L"Your client's version is not supported.\n"
						L"Server version is ")
						+ narrow_to_wide(minetest_version_simple) + L",\n"
						+ L"server's PROTOCOL_VERSION (strict) is "
						+ narrow_to_wide(itos(LATEST_PROTOCOL_VERSION))
						+ L", client's PROTOCOL_VERSION is "
						+ narrow_to_wide(itos(min_net_proto_version))
						+ L"..."
						+ narrow_to_wide(itos(max_net_proto_version))
				);
				return;
			}
		}

		/*
			Set up player
		*/

		// Get player name
		char playername[PLAYERNAME_SIZE];
		for(u32 i=0; i<PLAYERNAME_SIZE-1; i++)
		{
			playername[i] = data[3+i];
		}
		playername[PLAYERNAME_SIZE-1] = 0;

		if(playername[0]=='\0')
		{
			actionstream<<"Server: Player with an empty name "
					<<"tried to connect from "<<addr_s<<std::endl;
			DenyAccess(peer_id, L"Empty name");
			return;
		}

		if(!g_settings->getBool("enable_any_name") && string_allowed(playername, PLAYERNAME_ALLOWED_CHARS)==false)
		{
			actionstream<<"Server: Player with an invalid name ["<<playername
					<<"] tried to connect from "<<addr_s<<std::endl;
			DenyAccess(peer_id, L"Name contains unallowed characters");
			return;
		}

		if(!isSingleplayer() && strcasecmp(playername, "singleplayer") == 0)
		{
			actionstream<<"Server: Player with the name \"singleplayer\" "
					<<"tried to connect from "<<addr_s<<std::endl;
			DenyAccess(peer_id, L"Name is not allowed");
			return;
		}

		{
			std::string reason;
			if(m_script->on_prejoinplayer(playername, addr_s, reason))
			{
				actionstream<<"Server: Player with the name \""<<playername<<"\" "
						<<"tried to connect from "<<addr_s<<" "
						<<"but it was disallowed for the following reason: "
						<<reason<<std::endl;
				DenyAccess(peer_id, narrow_to_wide(reason.c_str()));
				return;
			}
		}

		infostream<<"Server: New connection: \""<<playername<<"\" from "
				<<addr_s<<" (peer_id="<<peer_id<<")"<<std::endl;

		// Get password
		char given_password[PASSWORD_SIZE];
		if(datasize < 2+1+PLAYERNAME_SIZE+PASSWORD_SIZE)
		{
			// old version - assume blank password
			given_password[0] = 0;
		}
		else
		{
			for(u32 i=0; i<PASSWORD_SIZE-1; i++)
			{
				given_password[i] = data[23+i];
			}
			given_password[PASSWORD_SIZE-1] = 0;
		}

		if(!base64_is_valid(given_password)){
			actionstream<<"Server: "<<playername
					<<" supplied invalid password hash"<<std::endl;
			DenyAccess(peer_id, L"Invalid password hash");
			return;
		}

		// Enforce user limit.
		// Don't enforce for users that have some admin right
		if(m_clients.getClientIDs(Created).size() >= g_settings->getU16("max_users") &&
				!checkPriv(playername, "server") &&
				!checkPriv(playername, "ban") &&
				!checkPriv(playername, "privs") &&
				!checkPriv(playername, "password") &&
				playername != g_settings->get("name"))
		{
			actionstream<<"Server: "<<playername<<" tried to join, but there"
					<<" are already max_users="
					<<g_settings->getU16("max_users")<<" players."<<std::endl;
			DenyAccess(peer_id, L"Too many users.");
			return;
		}

		std::string checkpwd; // Password hash to check against
		bool has_auth = m_script->getAuth(playername, &checkpwd, NULL);

		// If no authentication info exists for user, create it
		if(!has_auth){
			if(!isSingleplayer() &&
					g_settings->getBool("disallow_empty_password") &&
					std::string(given_password) == ""){
				actionstream<<"Server: "<<playername
						<<" supplied empty password"<<std::endl;
				DenyAccess(peer_id, L"Empty passwords are "
						L"disallowed. Set a password and try again.");
				return;
			}
			std::wstring raw_default_password =
				narrow_to_wide(g_settings->get("default_password"));
			std::string initial_password =
				translatePassword(playername, raw_default_password);

			// If default_password is empty, allow any initial password
			if (raw_default_password.length() == 0)
				initial_password = given_password;

			m_script->createAuth(playername, initial_password);
		}

		has_auth = m_script->getAuth(playername, &checkpwd, NULL);

		if(!has_auth){
			actionstream<<"Server: "<<playername<<" cannot be authenticated"
					<<" (auth handler does not work?)"<<std::endl;
			DenyAccess(peer_id, L"Not allowed to login");
			return;
		}

		if(given_password != checkpwd){
			actionstream<<"Server: "<<playername<<" supplied wrong password"
					<<std::endl;
			DenyAccess(peer_id, L"Wrong password");
			return;
		}

		RemotePlayer *player =
				static_cast<RemotePlayer*>(m_env->getPlayer(playername));

		if(player && player->peer_id != 0){
			errorstream<<"Server: "<<playername<<": Failed to emerge player"
					<<" (player allocated to an another client)"<<std::endl;
			DenyAccess(peer_id, L"Another client is connected with this "
					L"name. If your client closed unexpectedly, try again in "
					L"a minute.");
		}

		m_clients.setPlayerName(peer_id,playername);

		/*
			Answer with a TOCLIENT_INIT
		*/
		{
			SharedBuffer<u8> reply(2+1+6+8+4);
			writeU16(&reply[0], TOCLIENT_INIT);
			writeU8(&reply[2], deployed);
			//send dummy pos for legacy reasons only
			writeV3S16(&reply[2+1], floatToInt(v3f(0,0,0), BS));
			writeU64(&reply[2+1+6], m_env->getServerMap().getSeed());
			writeF1000(&reply[2+1+6+8], g_settings->getFloat("dedicated_server_step"));

			// Send as reliable
			m_clients.send(peer_id, 0, reply, true);
			m_clients.event(peer_id, Init);
		}

		return;
	}

	if(command == TOSERVER_INIT2)
	{

		verbosestream<<"Server: Got TOSERVER_INIT2 from "
				<<peer_id<<std::endl;

		m_clients.event(peer_id, GotInit2);
		u16 protocol_version = m_clients.getProtocolVersion(peer_id);


		///// begin compatibility code
		PlayerSAO* playersao = NULL;
		if (protocol_version <= 22) {
			playersao = StageTwoClientInit(peer_id);

			if (playersao == NULL) {
				errorstream
					<< "TOSERVER_INIT2 stage 2 client init failed for peer "
					<< peer_id << std::endl;
				return;
			}
		}
		///// end compatibility code

		/*
			Send some initialization data
		*/

		infostream<<"Server: Sending content to "
				<<getPlayerName(peer_id)<<std::endl;

		// Send player movement settings
		SendMovement(peer_id);

		// Send item definitions
		SendItemDef(peer_id, m_itemdef, protocol_version);

		// Send node definitions
		SendNodeDef(peer_id, m_nodedef, protocol_version);

		m_clients.event(peer_id, SetDefinitionsSent);

		// Send media announcement
		sendMediaAnnouncement(peer_id);

		// Send detached inventories
		sendDetachedInventories(peer_id);

		// Send time of day
		u16 time = m_env->getTimeOfDay();
		float time_speed = g_settings->getFloat("time_speed");
		SendTimeOfDay(peer_id, time, time_speed);

		///// begin compatibility code
		if (protocol_version <= 22) {
			m_clients.event(peer_id, SetClientReady);
			m_script->on_joinplayer(playersao);
		}
		///// end compatibility code

		// Warnings about protocol version can be issued here
		if(getClient(peer_id)->net_proto_version < LATEST_PROTOCOL_VERSION)
		{
			SendChatMessage(peer_id, L"# Server: WARNING: YOUR CLIENT'S "
					L"VERSION MAY NOT BE FULLY COMPATIBLE WITH THIS SERVER!");
		}

		return;
	}

	u8 peer_ser_ver = getClient(peer_id,InitDone)->serialization_version;
	u16 peer_proto_ver = getClient(peer_id,InitDone)->net_proto_version;

	if(peer_ser_ver == SER_FMT_VER_INVALID)
	{
		errorstream<<"Server::ProcessData(): Cancelling: Peer"
				" serialization format invalid or not initialized."
				" Skipping incoming command="<<command<<std::endl;
		return;
	}

	/* Handle commands relate to client startup */
	if(command == TOSERVER_REQUEST_MEDIA) {
		std::string datastring((char*)&data[2], datasize-2);
		std::istringstream is(datastring, std::ios_base::binary);

		std::list<std::string> tosend;
		u16 numfiles = readU16(is);

		infostream<<"Sending "<<numfiles<<" files to "
				<<getPlayerName(peer_id)<<std::endl;
		verbosestream<<"TOSERVER_REQUEST_MEDIA: "<<std::endl;

		for(int i = 0; i < numfiles; i++) {
			std::string name = deSerializeString(is);
			tosend.push_back(name);
			verbosestream<<"TOSERVER_REQUEST_MEDIA: requested file "
					<<name<<std::endl;
		}

		sendRequestedMedia(peer_id, tosend);
		return;
	}
	else if(command == TOSERVER_RECEIVED_MEDIA) {
		return;
	}
	else if(command == TOSERVER_CLIENT_READY) {
		// clients <= protocol version 22 did not send ready message,
		// they're already initialized
		assert(peer_proto_ver > 22);

		PlayerSAO* playersao = StageTwoClientInit(peer_id);

		if (playersao == NULL) {
			errorstream
				<< "TOSERVER_CLIENT_READY stage 2 client init failed for peer "
				<< peer_id << std::endl;
			return;
		}

		if(datasize < 2+8)
			return;

		m_clients.setClientVersion(
				peer_id,
				data[2], data[3], data[4],
				std::string((char*) &data[8],(u16) data[6]));

		m_clients.event(peer_id, SetClientReady);
		m_script->on_joinplayer(playersao);

	}
	else if(command == TOSERVER_GOTBLOCKS)
	{
		if(datasize < 2+1)
			return;

		/*
			[0] u16 command
			[2] u8 count
			[3] v3s16 pos_0
			[3+6] v3s16 pos_1
			[9] wanted range
			...
		*/

		u16 count = data[2];
		RemoteClient *client = getClient(peer_id);
		for(u16 i=0; i<count; i++)
		{
			if((s16)datasize < 2+1+(i+1)*6)
				throw con::InvalidIncomingDataException
					("GOTBLOCKS length is too short");
			v3s16 p = readV3S16(&data[2+1+i*6]);
			/*infostream<<"Server: GOTBLOCKS ("
					<<p.X<<","<<p.Y<<","<<p.Z<<")"<<std::endl;*/
			client->GotBlock(p, m_uptime.get() + m_env->m_game_time_start);
		}
		if((s16)datasize > 2+1+(count)*6) // only freeminer client
			client->wanted_range = readU16(&data[2+1+(count*6)]);
		return;
	}

	if (m_clients.getClientState(peer_id) < Active)
	{
		if (command == TOSERVER_PLAYERPOS) return;

		errorstream<<"Got packet command: " << command << " for peer id "
				<< peer_id << " but client isn't active yet. Dropping packet "
				<<std::endl;
		return;
	}

	Player *player = m_env->getPlayer(peer_id);
	if(player == NULL){
		verbosestream<<"Server::ProcessData(): Cancelling: "
				"No player for peer_id="<<peer_id
				<<std::endl;
		return;
	}

	PlayerSAO *playersao = player->getPlayerSAO();
	if(playersao == NULL){
		errorstream<<"Server::ProcessData(): Cancelling: "
				"No player object for peer_id="<<peer_id
				<<std::endl;
		return;
	}

	if(command == TOSERVER_PLAYERPOS)
	{
		if(datasize < 2+12+12+4+4)
			return;

		u32 start = 0;
		v3s32 ps = readV3S32(&data[start+2]);
		v3s32 ss = readV3S32(&data[start+2+12]);
		f32 pitch = (f32)readS32(&data[2+12+12]) / 100.0;
		f32 yaw = (f32)readS32(&data[2+12+12+4]) / 100.0;
		u32 keyPressed = 0;
		if(datasize >= 2+12+12+4+4+4)
			keyPressed = (u32)readU32(&data[2+12+12+4+4]);
		v3f position((f32)ps.X/100., (f32)ps.Y/100., (f32)ps.Z/100.);
		v3f speed((f32)ss.X/100., (f32)ss.Y/100., (f32)ss.Z/100.);
		pitch = wrapDegrees(pitch);
		yaw = wrapDegrees(yaw);

		player->setPosition(position);
		player->setSpeed(speed);
		player->setPitch(pitch);
		player->setYaw(yaw);
		player->keyPressed=keyPressed;
		player->control.up = (bool)(keyPressed&1);
		player->control.down = (bool)(keyPressed&2);
		player->control.left = (bool)(keyPressed&4);
		player->control.right = (bool)(keyPressed&8);
		player->control.jump = (bool)(keyPressed&16);
		player->control.aux1 = (bool)(keyPressed&32);
		player->control.sneak = (bool)(keyPressed&64);
		player->control.LMB = (bool)(keyPressed&128);
		player->control.RMB = (bool)(keyPressed&256);

		bool cheated = playersao->checkMovementCheat();
		if(cheated){
			// Call callbacks
			m_script->on_cheat(playersao, "moved_too_fast");
		}

		/*infostream<<"Server::ProcessData(): Moved player "<<peer_id<<" to "
				<<"("<<position.X<<","<<position.Y<<","<<position.Z<<")"
				<<" pitch="<<pitch<<" yaw="<<yaw<<std::endl;*/
	}
	else if(command == TOSERVER_DELETEDBLOCKS)
	{
		if(datasize < 2+1)
			return;

		/*
			[0] u16 command
			[2] u8 count
			[3] v3s16 pos_0
			[3+6] v3s16 pos_1
			...
		*/

		u16 count = data[2];
		for(u16 i=0; i<count; i++)
		{
			if((s16)datasize < 2+1+(i+1)*6)
				throw con::InvalidIncomingDataException
					("DELETEDBLOCKS length is too short");
			v3s16 p = readV3S16(&data[2+1+i*6]);
			/*infostream<<"Server: DELETEDBLOCKS ("
					<<p.X<<","<<p.Y<<","<<p.Z<<")"<<std::endl;*/
			RemoteClient *client = getClient(peer_id);
			client->SetBlockDeleted(p);
		}
	}
	else if(command == TOSERVER_CLICK_OBJECT)
	{
		infostream<<"Server: CLICK_OBJECT not supported anymore"<<std::endl;
		return;
	}
	else if(command == TOSERVER_CLICK_ACTIVEOBJECT)
	{
		infostream<<"Server: CLICK_ACTIVEOBJECT not supported anymore"<<std::endl;
		return;
	}
	else if(command == TOSERVER_GROUND_ACTION)
	{
		infostream<<"Server: GROUND_ACTION not supported anymore"<<std::endl;
		return;

	}
	else if(command == TOSERVER_RELEASE)
	{
		infostream<<"Server: RELEASE not supported anymore"<<std::endl;
		return;
	}
	else if(command == TOSERVER_SIGNTEXT)
	{
		infostream<<"Server: SIGNTEXT not supported anymore"
				<<std::endl;
		return;
	}
	else if(command == TOSERVER_SIGNNODETEXT)
	{
		infostream<<"Server: SIGNNODETEXT not supported anymore"
				<<std::endl;
		return;
	}
	else if(command == TOSERVER_INVENTORY_ACTION)
	{
		// Strip command and create a stream
		std::string datastring((char*)&data[2], datasize-2);
		verbosestream<<"TOSERVER_INVENTORY_ACTION: data="<<datastring<<std::endl;
		std::istringstream is(datastring, std::ios_base::binary);
		// Create an action
		InventoryAction *a = InventoryAction::deSerialize(is);
		if(a == NULL)
		{
			infostream<<"TOSERVER_INVENTORY_ACTION: "
					<<"InventoryAction::deSerialize() returned NULL"
					<<std::endl;
			return;
		}

		// If something goes wrong, this player is to blame
		RollbackScopeActor rollback_scope(m_rollback,
				std::string("player:")+player->getName());

		/*
			Note: Always set inventory not sent, to repair cases
			where the client made a bad prediction.
		*/

		/*
			Handle restrictions and special cases of the move action
		*/
		if(a->getType() == IACTION_MOVE)
		{
			IMoveAction *ma = (IMoveAction*)a;

			ma->from_inv.applyCurrentPlayer(player->getName());
			ma->to_inv.applyCurrentPlayer(player->getName());

			setInventoryModified(ma->from_inv);
			setInventoryModified(ma->to_inv);

			bool from_inv_is_current_player =
				(ma->from_inv.type == InventoryLocation::PLAYER) &&
				(ma->from_inv.name == player->getName());

			bool to_inv_is_current_player =
				(ma->to_inv.type == InventoryLocation::PLAYER) &&
				(ma->to_inv.name == player->getName());

			/*
				Disable moving items out of craftpreview
			*/
			if(ma->from_list == "craftpreview")
			{
				infostream<<"Ignoring IMoveAction from "
						<<(ma->from_inv.dump())<<":"<<ma->from_list
						<<" to "<<(ma->to_inv.dump())<<":"<<ma->to_list
						<<" because src is "<<ma->from_list<<std::endl;
				delete a;
				return;
			}

			/*
				Disable moving items into craftresult and craftpreview
			*/
			if(ma->to_list == "craftpreview" || ma->to_list == "craftresult")
			{
				infostream<<"Ignoring IMoveAction from "
						<<(ma->from_inv.dump())<<":"<<ma->from_list
						<<" to "<<(ma->to_inv.dump())<<":"<<ma->to_list
						<<" because dst is "<<ma->to_list<<std::endl;
				delete a;
				return;
			}

			// Disallow moving items in elsewhere than player's inventory
			// if not allowed to interact
			if(!checkPriv(player->getName(), "interact") &&
					(!from_inv_is_current_player ||
					!to_inv_is_current_player))
			{
				infostream<<"Cannot move outside of player's inventory: "
						<<"No interact privilege"<<std::endl;
				delete a;
				return;
			}
		}
		/*
			Handle restrictions and special cases of the drop action
		*/
		else if(a->getType() == IACTION_DROP)
		{
			IDropAction *da = (IDropAction*)a;

			da->from_inv.applyCurrentPlayer(player->getName());

			setInventoryModified(da->from_inv);

			/*
				Disable dropping items out of craftpreview
			*/
			if(da->from_list == "craftpreview")
			{
				infostream<<"Ignoring IDropAction from "
						<<(da->from_inv.dump())<<":"<<da->from_list
						<<" because src is "<<da->from_list<<std::endl;
				delete a;
				return;
			}

			// Disallow dropping items if not allowed to interact
			if(!checkPriv(player->getName(), "interact"))
			{
				delete a;
				return;
			}
		}
		/*
			Handle restrictions and special cases of the craft action
		*/
		else if(a->getType() == IACTION_CRAFT)
		{
			ICraftAction *ca = (ICraftAction*)a;

			ca->craft_inv.applyCurrentPlayer(player->getName());

			setInventoryModified(ca->craft_inv);

			//bool craft_inv_is_current_player =
			//	(ca->craft_inv.type == InventoryLocation::PLAYER) &&
			//	(ca->craft_inv.name == player->getName());

			// Disallow crafting if not allowed to interact
			if(!checkPriv(player->getName(), "interact"))
			{
				infostream<<"Cannot craft: "
						<<"No interact privilege"<<std::endl;
				delete a;
				return;
			}
		}

		// Do the action
		a->apply(this, playersao, this);
		// Eat the action
		delete a;
	}
	else if(command == TOSERVER_CHAT_MESSAGE)
	{
		/*
			u16 command
			u16 length
			wstring message
		*/
		u8 buf[6];
		std::string datastring((char*)&data[2], datasize-2);
		std::istringstream is(datastring, std::ios_base::binary);

		// Read stuff
		is.read((char*)buf, 2);
		u16 len = readU16(buf);

		std::wstring message;
		for(u16 i=0; i<len; i++)
		{
			is.read((char*)buf, 2);
			message += (wchar_t)readU16(buf);
		}

		// If something goes wrong, this player is to blame
		RollbackScopeActor rollback_scope(m_rollback,
				std::string("player:")+player->getName());

		// Get player name of this client
		std::wstring name = narrow_to_wide(player->getName());

		// Run script hook
		bool ate = m_script->on_chat_message(player->getName(),
				wide_to_narrow(message));
		// If script ate the message, don't proceed
		if(ate)
			return;

		// Line to send to players
		std::wstring line;
		// Whether to send to the player that sent the line
		bool send_to_sender_only = false;

		// Commands are implemented in Lua, so only catch invalid
		// commands that were not "eaten" and send an error back
		if(message[0] == L'/')
		{
			message = message.substr(1);
			send_to_sender_only = true;
			if(message.length() == 0)
				line += L"-!- Empty command";
			else
				line += L"-!- Invalid command: " + str_split(message, L' ')[0];
		}
		else
		{
			if(checkPriv(player->getName(), "shout")){
				line += L"<";
				line += name;
				line += L"> ";
				line += message;
			} else {
				line += L"-!- You don't have permission to shout.";
				send_to_sender_only = true;
			}
		}

		if(line != L"")
		{
			/*
				Send the message to sender
			*/
			if (send_to_sender_only)
			{
				SendChatMessage(peer_id, line);
			}
			/*
				Send the message to others
			*/
			else
			{
				actionstream<<"CHAT: "<<wide_to_narrow(line)<<std::endl;

				std::list<u16> clients = m_clients.getClientIDs();

				for(std::list<u16>::iterator
					i = clients.begin();
					i != clients.end(); ++i)
				{
					if (*i != peer_id)
						SendChatMessage(*i, line);
				}
			}
		}
	}
	else if(command == TOSERVER_DAMAGE)
	{
		std::string datastring((char*)&data[2], datasize-2);
		std::istringstream is(datastring, std::ios_base::binary);
		u8 damage = readU8(is);

		if(g_settings->getBool("enable_damage"))
		{
			actionstream<<player->getName()<<" damaged by "
					<<(int)damage<<" hp at "<<PP(player->getPosition()/BS)
					<<std::endl;

			playersao->setHP(playersao->getHP() - damage);

			if(playersao->getHP() == 0 && playersao->m_hp_not_sent)
				DiePlayer(peer_id);

			if(playersao->m_hp_not_sent)
				SendPlayerHP(peer_id);
		}
	}
	else if(command == TOSERVER_BREATH)
	{
		std::string datastring((char*)&data[2], datasize-2);
		std::istringstream is(datastring, std::ios_base::binary);
		u16 breath = readU16(is);
		playersao->setBreath(breath);
	}
	else if(command == TOSERVER_PASSWORD)
	{
		/*
			[0] u16 TOSERVER_PASSWORD
			[2] u8[28] old password
			[30] u8[28] new password
		*/

		if(datasize != 2+PASSWORD_SIZE*2)
			return;
		/*char password[PASSWORD_SIZE];
		for(u32 i=0; i<PASSWORD_SIZE-1; i++)
			password[i] = data[2+i];
		password[PASSWORD_SIZE-1] = 0;*/
		std::string oldpwd;
		for(u32 i=0; i<PASSWORD_SIZE-1; i++)
		{
			char c = data[2+i];
			if(c == 0)
				break;
			oldpwd += c;
		}
		std::string newpwd;
		for(u32 i=0; i<PASSWORD_SIZE-1; i++)
		{
			char c = data[2+PASSWORD_SIZE+i];
			if(c == 0)
				break;
			newpwd += c;
		}

		if(!base64_is_valid(newpwd)){
			infostream<<"Server: "<<player->getName()<<" supplied invalid password hash"<<std::endl;
			// Wrong old password supplied!!
			SendChatMessage(peer_id, L"Invalid new password hash supplied. Password NOT changed.");
			return;
		}

		infostream<<"Server: Client requests a password change from "
				<<"'"<<oldpwd<<"' to '"<<newpwd<<"'"<<std::endl;

		std::string playername = player->getName();

		std::string checkpwd;
		m_script->getAuth(playername, &checkpwd, NULL);

		if(oldpwd != checkpwd)
		{
			infostream<<"Server: invalid old password"<<std::endl;
			// Wrong old password supplied!!
			SendChatMessage(peer_id, L"Invalid old password supplied. Password NOT changed.");
			return;
		}

		bool success = m_script->setPassword(playername, newpwd);
		if(success){
			actionstream<<player->getName()<<" changes password"<<std::endl;
			SendChatMessage(peer_id, L"Password change successful.");
		} else {
			actionstream<<player->getName()<<" tries to change password but "
					<<"it fails"<<std::endl;
			SendChatMessage(peer_id, L"Password change failed or inavailable.");
		}
	}
	else if(command == TOSERVER_PLAYERITEM)
	{
		if (datasize < 2+2)
			return;

		u16 item = readU16(&data[2]);
		playersao->setWieldIndex(item);
	}
	else if(command == TOSERVER_RESPAWN)
	{
		if(player->hp != 0 || !g_settings->getBool("enable_damage"))
			return;

		RespawnPlayer(peer_id);

		actionstream<<player->getName()<<" respawns at "
				<<PP(player->getPosition()/BS)<<std::endl;

		// ActiveObject is added to environment in AsyncRunStep after
		// the previous addition has been succesfully removed
	}
	else if(command == TOSERVER_INTERACT)
	{
		std::string datastring((char*)&data[2], datasize-2);
		std::istringstream is(datastring, std::ios_base::binary);

		/*
			[0] u16 command
			[2] u8 action
			[3] u16 item
			[5] u32 length of the next item
			[9] serialized PointedThing
			actions:
			0: start digging (from undersurface) or use
			1: stop digging (all parameters ignored)
			2: digging completed
			3: place block or item (to abovesurface)
			4: use item
		*/
		u8 action = readU8(is);
		u16 item_i = readU16(is);
		std::istringstream tmp_is(deSerializeLongString(is), std::ios::binary);
		PointedThing pointed;
		pointed.deSerialize(tmp_is);

/*
		verbosestream<<"TOSERVER_INTERACT: action="<<(int)action<<", item="
				<<item_i<<", pointed="<<pointed.dump()<<std::endl;
*/

		if(player->hp == 0)
		{
			verbosestream<<"TOSERVER_INTERACT: "<<player->getName()
				<<" tried to interact, but is dead!"<<std::endl;
			return;
		}

		v3f player_pos = playersao->getLastGoodPosition();

		// Update wielded item
		playersao->setWieldIndex(item_i);

		// Get pointed to node (undefined if not POINTEDTYPE_NODE)
		v3s16 p_under = pointed.node_undersurface;
		v3s16 p_above = pointed.node_abovesurface;

		// Get pointed to object (NULL if not POINTEDTYPE_OBJECT)
		ServerActiveObject *pointed_object = NULL;
		if(pointed.type == POINTEDTHING_OBJECT)
		{
			pointed_object = m_env->getActiveObject(pointed.object_id);
			if(pointed_object == NULL)
			{
				verbosestream<<"TOSERVER_INTERACT: "
					"pointed object is NULL"<<std::endl;
				return;
			}

		}

		v3f pointed_pos_under = player_pos;
		v3f pointed_pos_above = player_pos;
		if(pointed.type == POINTEDTHING_NODE)
		{
			pointed_pos_under = intToFloat(p_under, BS);
			pointed_pos_above = intToFloat(p_above, BS);
		}
		else if(pointed.type == POINTEDTHING_OBJECT)
		{
			pointed_pos_under = pointed_object->getBasePosition();
			pointed_pos_above = pointed_pos_under;
		}

		/*
			Check that target is reasonably close
			(only when digging or placing things)
		*/
		if(action == 0 || action == 2 || action == 3)
		{
			float d = player_pos.getDistanceFrom(pointed_pos_under);
			float max_d = BS * 14; // Just some large enough value
			if(d > max_d){
				actionstream<<"Player "<<player->getName()
						<<" tried to access "<<pointed.dump()
						<<" from too far: "
						<<"d="<<d<<", max_d="<<max_d
						<<". ignoring."<<std::endl;
				// Re-send block to revert change on client-side
				RemoteClient *client = getClient(peer_id);
				v3s16 blockpos = getNodeBlockPos(floatToInt(pointed_pos_under, BS));
				client->SetBlockNotSent(blockpos);
				// Call callbacks
				m_script->on_cheat(playersao, "interacted_too_far");
				// Do nothing else
				return;
			}
		}

		/*
			Make sure the player is allowed to do it
		*/
		if(!checkPriv(player->getName(), "interact"))
		{
			actionstream<<player->getName()<<" attempted to interact with "
					<<pointed.dump()<<" without 'interact' privilege"
					<<std::endl;
			// Re-send block to revert change on client-side
			RemoteClient *client = getClient(peer_id);
			// Digging completed -> under
			if(action == 2){
				v3s16 blockpos = getNodeBlockPos(floatToInt(pointed_pos_under, BS));
				client->SetBlockNotSent(blockpos);
			}
			// Placement -> above
			if(action == 3){
				v3s16 blockpos = getNodeBlockPos(floatToInt(pointed_pos_above, BS));
				client->SetBlockNotSent(blockpos);
			}
			return;
		}

		/*
			If something goes wrong, this player is to blame
		*/
		RollbackScopeActor rollback_scope(m_rollback,
				std::string("player:")+player->getName());

		/*
			0: start digging or punch object
		*/
		if(action == 0)
		{
			if(pointed.type == POINTEDTHING_NODE)
			{
				/*
					NOTE: This can be used in the future to check if
					somebody is cheating, by checking the timing.
				*/
				MapNode n(CONTENT_IGNORE);
				try
				{
					n = m_env->getMap().getNode(p_under);
				}
				catch(InvalidPositionException &e)
				{
					infostream<<"Server: Not punching: Node not found."
							<<" Adding block to emerge queue."
							<<std::endl;
					m_emerge->enqueueBlockEmerge(peer_id, getNodeBlockPos(p_above), false);
				}
				if(n.getContent() != CONTENT_IGNORE)
					m_script->node_on_punch(p_under, n, playersao, pointed);
				// Cheat prevention
				playersao->noCheatDigStart(p_under);
			}
			else if(pointed.type == POINTEDTHING_OBJECT)
			{
				// Skip if object has been removed
				if(pointed_object->m_removed)
					return;

				actionstream<<player->getName()<<" punches object "
						<<pointed.object_id<<": "
						<<pointed_object->getDescription()<<std::endl;

				ItemStack punchitem = playersao->getWieldedItem();
				ToolCapabilities toolcap =
						punchitem.getToolCapabilities(m_itemdef);
				v3f dir = (pointed_object->getBasePosition() -
						(player->getPosition() + player->getEyeOffset())
							).normalize();
				float time_from_last_punch =
					playersao->resetTimeFromLastPunch();
				pointed_object->punch(dir, &toolcap, playersao,
						time_from_last_punch);
			}

		} // action == 0

		/*
			1: stop digging
		*/
		else if(action == 1)
		{
		} // action == 1

		/*
			2: Digging completed
		*/
		else if(action == 2)
		{
			// Only digging of nodes
			if(pointed.type == POINTEDTHING_NODE)
			{
				MapNode n(CONTENT_IGNORE);
				try
				{
					n = m_env->getMap().getNode(p_under);
				}
				catch(InvalidPositionException &e)
				{
					infostream<<"Server: Not finishing digging: Node not found."
							<<" Adding block to emerge queue."
							<<std::endl;
					m_emerge->enqueueBlockEmerge(peer_id, getNodeBlockPos(p_above), false);
				}

				/* Cheat prevention */
				bool is_valid_dig = true;
				if(!isSingleplayer() && !g_settings->getBool("disable_anticheat"))
				{
					v3s16 nocheat_p = playersao->getNoCheatDigPos();
					float nocheat_t = playersao->getNoCheatDigTime();
					playersao->noCheatDigEnd();
					// If player didn't start digging this, ignore dig
					if(nocheat_p != p_under){
						infostream<<"Server: NoCheat: "<<player->getName()
								<<" started digging "
								<<PP(nocheat_p)<<" and completed digging "
								<<PP(p_under)<<"; not digging."<<std::endl;
						is_valid_dig = false;
						// Call callbacks
						m_script->on_cheat(playersao, "finished_unknown_dig");
					}
					// Get player's wielded item
					ItemStack playeritem;
					InventoryList *mlist = playersao->getInventory()->getList("main");
					if(mlist != NULL)
						playeritem = mlist->getItem(playersao->getWieldIndex());
					ToolCapabilities playeritem_toolcap =
							playeritem.getToolCapabilities(m_itemdef);
					// Get diggability and expected digging time
					DigParams params = getDigParams(m_nodedef->get(n).groups,
							&playeritem_toolcap);
					// If can't dig, try hand
					if(!params.diggable){
						const ItemDefinition &hand = m_itemdef->get("");
						const ToolCapabilities *tp = hand.tool_capabilities;
						if(tp)
							params = getDigParams(m_nodedef->get(n).groups, tp);
					}
					// If can't dig, ignore dig
					if(!params.diggable){
						infostream<<"Server: NoCheat: "<<player->getName()
								<<" completed digging "<<PP(p_under)
								<<", which is not diggable with tool. not digging."
								<<std::endl;
						is_valid_dig = false;
						// Call callbacks
						m_script->on_cheat(playersao, "dug_unbreakable");
					}
					// Check digging time
					// If already invalidated, we don't have to
					if(!is_valid_dig){
						// Well not our problem then
					}
					// Clean and long dig
					else if(params.time > 2.0 && nocheat_t * 1.2 > params.time){
						// All is good, but grab time from pool; don't care if
						// it's actually available
						playersao->getDigPool().grab(params.time);
					}
					// Short or laggy dig
					// Try getting the time from pool
					else if(playersao->getDigPool().grab(params.time)){
						// All is good
					}
					// Dig not possible
					else{
						infostream<<"Server: NoCheat: "<<player->getName()
								<<" completed digging "<<PP(p_under)
								<<"too fast; not digging."<<std::endl;
						is_valid_dig = false;
						// Call callbacks
						m_script->on_cheat(playersao, "dug_too_fast");
					}
				}

				/* Actually dig node */

				if(is_valid_dig && n.getContent() != CONTENT_IGNORE)
					m_script->node_on_dig(p_under, n, playersao);

				// Send unusual result (that is, node not being removed)
				if(m_env->getMap().getNodeNoEx(p_under).getContent() != CONTENT_AIR)
				{
					// Re-send block to revert change on client-side
					RemoteClient *client = getClient(peer_id);
					v3s16 blockpos = getNodeBlockPos(floatToInt(pointed_pos_under, BS));
					client->SetBlockNotSent(blockpos);
				}
			}
		} // action == 2

		/*
			3: place block or right-click object
		*/
		else if(action == 3)
		{
			ItemStack item = playersao->getWieldedItem();

			// Reset build time counter
			if(pointed.type == POINTEDTHING_NODE &&
					item.getDefinition(m_itemdef).type == ITEM_NODE)
				getClient(peer_id)->m_time_from_building = 0.0;

			if(pointed.type == POINTEDTHING_OBJECT)
			{
				// Right click object

				// Skip if object has been removed
				if(pointed_object->m_removed)
					return;

/* android bug - too many
				actionstream<<player->getName()<<" right-clicks object "
						<<pointed.object_id<<": "
						<<pointed_object->getDescription()<<std::endl;
*/

				// Do stuff
				pointed_object->rightClick(playersao);
			}
			else if(m_script->item_OnPlace(
					item, playersao, pointed))
			{
				// Placement was handled in lua

				// Apply returned ItemStack
				playersao->setWieldedItem(item);
			}

			// If item has node placement prediction, always send the
			// blocks to make sure the client knows what exactly happened
			if(item.getDefinition(m_itemdef).node_placement_prediction != ""){
				RemoteClient *client = getClient(peer_id);
				v3s16 blockpos = getNodeBlockPos(floatToInt(pointed_pos_above, BS));
				client->SetBlockNotSent(blockpos);
				v3s16 blockpos2 = getNodeBlockPos(floatToInt(pointed_pos_under, BS));
				if(blockpos2 != blockpos){
					client->SetBlockNotSent(blockpos2);
				}
			}
		} // action == 3

		/*
			4: use
		*/
		else if(action == 4)
		{
			ItemStack item = playersao->getWieldedItem();

			actionstream<<player->getName()<<" uses "<<item.name
					<<", pointing at "<<pointed.dump()<<std::endl;

			if(m_script->item_OnUse(
					item, playersao, pointed))
			{
				// Apply returned ItemStack
				playersao->setWieldedItem(item);
			}

		} // action == 4
		

		/*
			Catch invalid actions
		*/
		else
		{
			infostream<<"WARNING: Server: Invalid action "
					<<action<<std::endl;
		}
	}
	else if(command == TOSERVER_REMOVED_SOUNDS)
	{
		std::string datastring((char*)&data[2], datasize-2);
		std::istringstream is(datastring, std::ios_base::binary);

		int num = readU16(is);
		for(int k=0; k<num; k++){
			s32 id = readS32(is);
			std::map<s32, ServerPlayingSound>::iterator i =
					m_playing_sounds.find(id);
			if(i == m_playing_sounds.end())
				continue;
			ServerPlayingSound &psound = i->second;
			psound.clients.erase(peer_id);
			if(psound.clients.size() == 0)
				m_playing_sounds.erase(i++);
		}
	}
	else if(command == TOSERVER_NODEMETA_FIELDS)
	{
		std::string datastring((char*)&data[2], datasize-2);
		std::istringstream is(datastring, std::ios_base::binary);

		v3s16 p = readV3S16(is);
		std::string formname = deSerializeString(is);
		int num = readU16(is);
		std::map<std::string, std::string> fields;
		for(int k=0; k<num; k++){
			std::string fieldname = deSerializeString(is);
			std::string fieldvalue = deSerializeLongString(is);
			fields[fieldname] = fieldvalue;
		}

		// If something goes wrong, this player is to blame
		RollbackScopeActor rollback_scope(m_rollback,
				std::string("player:")+player->getName());

		// Check the target node for rollback data; leave others unnoticed
		RollbackNode rn_old(&m_env->getMap(), p, this);

		m_script->node_on_receive_fields(p, formname, fields,playersao);

		// Report rollback data
		RollbackNode rn_new(&m_env->getMap(), p, this);
		if(rollback() && rn_new != rn_old){
			RollbackAction action;
			action.setSetNode(p, rn_old, rn_new);
			rollback()->reportAction(action);
		}
	}
	else if(command == TOSERVER_INVENTORY_FIELDS)
	{
		std::string datastring((char*)&data[2], datasize-2);
		std::istringstream is(datastring, std::ios_base::binary);

		std::string formname = deSerializeString(is);
		int num = readU16(is);
		std::map<std::string, std::string> fields;
		for(int k=0; k<num; k++){
			std::string fieldname = deSerializeString(is);
			std::string fieldvalue = deSerializeLongString(is);
			fields[fieldname] = fieldvalue;
		}

		m_script->on_playerReceiveFields(playersao, formname, fields);
	}
	else
	{
		infostream<<"Server::ProcessData(): Ignoring "
				"unknown command "<<command<<std::endl;
	}

	} //try
	catch(SendFailedException &e)
	{
		errorstream<<"Server::ProcessData(): SendFailedException: "
				<<"what="<<e.what()
				<<std::endl;
	}
}

void Server::setTimeOfDay(u32 time)
{
	m_env->setTimeOfDay(time);
	m_time_of_day_send_timer = 0;
}

void Server::onMapEditEvent(MapEditEvent *event)
{
	//infostream<<"Server::onMapEditEvent()"<<std::endl;
	if(m_ignore_map_edit_events)
		return;
	if(m_ignore_map_edit_events_area.contains(event->getArea()))
		return;
	MapEditEvent *e = event->clone();
	m_unsent_map_edit_queue.push_back(e);
}

Inventory* Server::getInventory(const InventoryLocation &loc)
{
	switch(loc.type){
	case InventoryLocation::UNDEFINED:
	{}
	break;
	case InventoryLocation::CURRENT_PLAYER:
	{}
	break;
	case InventoryLocation::PLAYER:
	{
		Player *player = m_env->getPlayer(loc.name.c_str());
		if(!player)
			return NULL;
		PlayerSAO *playersao = player->getPlayerSAO();
		if(!playersao)
			return NULL;
		return playersao->getInventory();
	}
	break;
	case InventoryLocation::NODEMETA:
	{
		NodeMetadata *meta = m_env->getMap().getNodeMetadata(loc.p);
		if(!meta)
			return NULL;
		return meta->getInventory();
	}
	break;
	case InventoryLocation::DETACHED:
	{
		if(m_detached_inventories.count(loc.name) == 0)
			return NULL;
		return m_detached_inventories[loc.name];
	}
	break;
	default:
		assert(0);
	}
	return NULL;
}
void Server::setInventoryModified(const InventoryLocation &loc)
{
	switch(loc.type){
	case InventoryLocation::UNDEFINED:
	{}
	break;
	case InventoryLocation::PLAYER:
	{
		Player *player = m_env->getPlayer(loc.name.c_str());
		if(!player)
			return;
		PlayerSAO *playersao = player->getPlayerSAO();
		if(!playersao)
			return;
		playersao->m_inventory_not_sent = true;
		playersao->m_wielded_item_not_sent = true;
	}
	break;
	case InventoryLocation::NODEMETA:
	{
		v3s16 blockpos = getNodeBlockPos(loc.p);

		MapBlock *block = m_env->getMap().getBlockNoCreateNoEx(blockpos);
		if(block)
			block->raiseModified(MOD_STATE_WRITE_NEEDED, "inventoryModified");

		setBlockNotSent(blockpos);
	}
	break;
	case InventoryLocation::DETACHED:
	{
		sendDetachedInventory(loc.name,PEER_ID_INEXISTENT);
	}
	break;
	default:
		assert(0);
	}
}

void Server::SetBlocksNotSent(std::map<v3s16, MapBlock *>& block)
{
	std::list<u16> clients = m_clients.getClientIDs();
	m_clients.Lock();
	// Set the modified blocks unsent for all the clients
	for (std::list<u16>::iterator
		 i = clients.begin();
		 i != clients.end(); ++i) {
			RemoteClient *client = m_clients.lockedGetClientNoEx(*i);
			if (client != NULL)
				client->SetBlocksNotSent(block);
		}
	m_clients.Unlock();
}

void Server::peerAdded(con::Peer *peer)
{
	DSTACK(__FUNCTION_NAME);
	verbosestream<<"Server::peerAdded(): peer->id="
			<<peer->id<<std::endl;

	con::PeerChange c;
	c.type = con::PEER_ADDED;
	c.peer_id = peer->id;
	c.timeout = false;
	m_peer_change_queue.push_back(c);
}

void Server::deletingPeer(con::Peer *peer, bool timeout)
{
	DSTACK(__FUNCTION_NAME);
	verbosestream<<"Server::deletingPeer(): peer->id="
			<<peer->id<<", timeout="<<timeout<<std::endl;

	m_clients.event(peer->id,Disconnect);
	con::PeerChange c;
	c.type = con::PEER_REMOVED;
	c.peer_id = peer->id;
	c.timeout = timeout;
	m_peer_change_queue.push_back(c);
}

bool Server::getClientConInfo(u16 peer_id, con::rtt_stat_type type, float* retval)
{
	*retval = m_con.getPeerStat(peer_id,type);
	if (*retval == -1) return false;
	return true;
}

bool Server::getClientInfo(
		u16          peer_id,
		ClientState* state,
		u32*         uptime,
		u8*          ser_vers,
		u16*         prot_vers,
		u8*          major,
		u8*          minor,
		u8*          patch,
		std::string* vers_string
	)
{
	*state = m_clients.getClientState(peer_id);
	m_clients.Lock();
	RemoteClient* client = m_clients.lockedGetClientNoEx(peer_id,Invalid);

	if (client == NULL)
		return false;

	*uptime = client->uptime();
	*ser_vers = client->serialization_version;
	*prot_vers = client->net_proto_version;

	*major = client->getMajor();
	*minor = client->getMinor();
	*patch = client->getPatch();
	*vers_string = client->getPatch();

	m_clients.Unlock();

	return true;
}

void Server::handlePeerChanges()
{
	while(m_peer_change_queue.size() > 0)
	{
		con::PeerChange c = m_peer_change_queue.pop_front();

		verbosestream<<"Server: Handling peer change: "
				<<"id="<<c.peer_id<<", timeout="<<c.timeout
				<<std::endl;

		switch(c.type)
		{
		case con::PEER_ADDED:
			m_clients.CreateClient(c.peer_id);
			break;

		case con::PEER_REMOVED:
			DeleteClient(c.peer_id, c.timeout?CDR_TIMEOUT:CDR_LEAVE);
			break;

		default:
			assert("Invalid peer change event received!" == 0);
			break;
		}
	}
}

void Server::SendMovement(u16 peer_id)
{
	DSTACK(__FUNCTION_NAME);
	std::ostringstream os(std::ios_base::binary);

	writeU16(os, TOCLIENT_MOVEMENT);
	writeF1000(os, g_settings->getFloat("movement_acceleration_default"));
	writeF1000(os, g_settings->getFloat("movement_acceleration_air"));
	writeF1000(os, g_settings->getFloat("movement_acceleration_fast"));
	writeF1000(os, g_settings->getFloat("movement_speed_walk"));
	writeF1000(os, g_settings->getFloat("movement_speed_crouch"));
	writeF1000(os, g_settings->getFloat("movement_speed_fast"));
	writeF1000(os, g_settings->getFloat("movement_speed_climb"));
	writeF1000(os, g_settings->getFloat("movement_speed_jump"));
	writeF1000(os, g_settings->getFloat("movement_liquid_fluidity"));
	writeF1000(os, g_settings->getFloat("movement_liquid_fluidity_smooth"));
	writeF1000(os, g_settings->getFloat("movement_liquid_sink"));
	writeF1000(os, g_settings->getFloat("movement_gravity"));

	// Make data buffer
	std::string s = os.str();
	SharedBuffer<u8> data((u8*)s.c_str(), s.size());
	// Send as reliable
	m_clients.send(peer_id, 0, data, true);
}

void Server::SendHP(u16 peer_id, u8 hp)
{
	DSTACK(__FUNCTION_NAME);
	std::ostringstream os(std::ios_base::binary);

	writeU16(os, TOCLIENT_HP);
	writeU8(os, hp);

	// Make data buffer
	std::string s = os.str();
	SharedBuffer<u8> data((u8*)s.c_str(), s.size());
	// Send as reliable
	m_clients.send(peer_id, 0, data, true);
}

void Server::SendBreath(u16 peer_id, u16 breath)
{
	DSTACK(__FUNCTION_NAME);
	std::ostringstream os(std::ios_base::binary);

	writeU16(os, TOCLIENT_BREATH);
	writeU16(os, breath);

	// Make data buffer
	std::string s = os.str();
	SharedBuffer<u8> data((u8*)s.c_str(), s.size());
	// Send as reliable
	m_clients.send(peer_id, 0, data, true);
}

void Server::SendAccessDenied(u16 peer_id,const std::wstring &reason)
{
	DSTACK(__FUNCTION_NAME);
	std::ostringstream os(std::ios_base::binary);

	writeU16(os, TOCLIENT_ACCESS_DENIED);
	os<<serializeWideString(reason);

	// Make data buffer
	std::string s = os.str();
	SharedBuffer<u8> data((u8*)s.c_str(), s.size());
	// Send as reliable
	m_clients.send(peer_id, 0, data, true);
}

void Server::SendDeathscreen(u16 peer_id,bool set_camera_point_target,
		v3f camera_point_target)
{
	DSTACK(__FUNCTION_NAME);
	std::ostringstream os(std::ios_base::binary);

	writeU16(os, TOCLIENT_DEATHSCREEN);
	writeU8(os, set_camera_point_target);
	writeV3F1000(os, camera_point_target);

	// Make data buffer
	std::string s = os.str();
	SharedBuffer<u8> data((u8*)s.c_str(), s.size());
	// Send as reliable
	m_clients.send(peer_id, 0, data, true);
}

void Server::SendItemDef(u16 peer_id,
		IItemDefManager *itemdef, u16 protocol_version)
{
	DSTACK(__FUNCTION_NAME);
	std::ostringstream os(std::ios_base::binary);

	/*
		u16 command
		u32 length of the next item
		zlib-compressed serialized ItemDefManager
	*/
	writeU16(os, TOCLIENT_ITEMDEF);
	std::ostringstream tmp_os(std::ios::binary);
	itemdef->serialize(tmp_os, protocol_version);
	std::ostringstream tmp_os2(std::ios::binary);
	compressZlib(tmp_os.str(), tmp_os2);
	os<<serializeLongString(tmp_os2.str());

	// Make data buffer
	std::string s = os.str();
	verbosestream<<"Server: Sending item definitions to id("<<peer_id
			<<"): size="<<s.size()<<std::endl;
	SharedBuffer<u8> data((u8*)s.c_str(), s.size());
	// Send as reliable
	m_clients.send(peer_id, 0, data, true);
}

void Server::SendNodeDef(u16 peer_id,
		INodeDefManager *nodedef, u16 protocol_version)
{
	DSTACK(__FUNCTION_NAME);
	std::ostringstream os(std::ios_base::binary);

	/*
		u16 command
		u32 length of the next item
		zlib-compressed serialized NodeDefManager
	*/
	writeU16(os, TOCLIENT_NODEDEF);
	std::ostringstream tmp_os(std::ios::binary);
	nodedef->serialize(tmp_os, protocol_version);
	std::ostringstream tmp_os2(std::ios::binary);
	compressZlib(tmp_os.str(), tmp_os2);
	os<<serializeLongString(tmp_os2.str());

	// Make data buffer
	std::string s = os.str();
	verbosestream<<"Server: Sending node definitions to id("<<peer_id
			<<"): size="<<s.size()<<std::endl;
	SharedBuffer<u8> data((u8*)s.c_str(), s.size());
	// Send as reliable
	m_clients.send(peer_id, 0, data, true);
}

/*
	Non-static send methods
*/

void Server::SendInventory(u16 peer_id)
{
	DSTACK(__FUNCTION_NAME);

	PlayerSAO *playersao = getPlayerSAO(peer_id);
	assert(playersao);

	playersao->m_inventory_not_sent = false;

	/*
		Serialize it
	*/

	std::ostringstream os;
	playersao->getInventory()->serialize(os);

	std::string s = os.str();

	SharedBuffer<u8> data(s.size()+2);
	writeU16(&data[0], TOCLIENT_INVENTORY);
	memcpy(&data[2], s.c_str(), s.size());

	// Send as reliable
	m_clients.send(peer_id, 0, data, true);
}

void Server::SendChatMessage(u16 peer_id, const std::wstring &message)
{
	DSTACK(__FUNCTION_NAME);

	std::ostringstream os(std::ios_base::binary);
	u8 buf[12];

	// Write command
	writeU16(buf, TOCLIENT_CHAT_MESSAGE);
	os.write((char*)buf, 2);

	// Write length
	writeU16(buf, message.size());
	os.write((char*)buf, 2);

	// Write string
	for(u32 i=0; i<message.size(); i++)
	{
		u16 w = message[i];
		writeU16(buf, w);
		os.write((char*)buf, 2);
	}

	// Make data buffer
	std::string s = os.str();
	SharedBuffer<u8> data((u8*)s.c_str(), s.size());

	if (peer_id != PEER_ID_INEXISTENT)
	{
		// Send as reliable
		m_clients.send(peer_id, 0, data, true);
	}
	else
	{
		m_clients.sendToAll(0,data,true);
	}
}

void Server::SendShowFormspecMessage(u16 peer_id, const std::string &formspec,
                                     const std::string &formname)
{
	DSTACK(__FUNCTION_NAME);

	std::ostringstream os(std::ios_base::binary);
	u8 buf[12];

	// Write command
	writeU16(buf, TOCLIENT_SHOW_FORMSPEC);
	os.write((char*)buf, 2);
	os<<serializeLongString(formspec);
	os<<serializeString(formname);

	// Make data buffer
	std::string s = os.str();
	SharedBuffer<u8> data((u8*)s.c_str(), s.size());
	// Send as reliable
	m_clients.send(peer_id, 0, data, true);
}

// Spawns a particle on peer with peer_id
void Server::SendSpawnParticle(u16 peer_id, v3f pos, v3f velocity, v3f acceleration,
				float expirationtime, float size, bool collisiondetection,
				bool vertical, std::string texture)
{
	DSTACK(__FUNCTION_NAME);

	std::ostringstream os(std::ios_base::binary);
	writeU16(os, TOCLIENT_SPAWN_PARTICLE);
	writeV3F1000(os, pos);
	writeV3F1000(os, velocity);
	writeV3F1000(os, acceleration);
	writeF1000(os, expirationtime);
	writeF1000(os, size);
	writeU8(os,  collisiondetection);
	os<<serializeLongString(texture);
	writeU8(os, vertical);

	// Make data buffer
	std::string s = os.str();
	SharedBuffer<u8> data((u8*)s.c_str(), s.size());

	if (peer_id != PEER_ID_INEXISTENT)
	{
	// Send as reliable
		m_clients.send(peer_id, 0, data, true);
	}
	else
	{
		m_clients.sendToAll(0,data,true);
	}
}

// Adds a ParticleSpawner on peer with peer_id
void Server::SendAddParticleSpawner(u16 peer_id, u16 amount, float spawntime, v3f minpos, v3f maxpos,
	v3f minvel, v3f maxvel, v3f minacc, v3f maxacc, float minexptime, float maxexptime,
	float minsize, float maxsize, bool collisiondetection, bool vertical, std::string texture, u32 id)
{
	DSTACK(__FUNCTION_NAME);

	std::ostringstream os(std::ios_base::binary);
	writeU16(os, TOCLIENT_ADD_PARTICLESPAWNER);

	writeU16(os, amount);
	writeF1000(os, spawntime);
	writeV3F1000(os, minpos);
	writeV3F1000(os, maxpos);
	writeV3F1000(os, minvel);
	writeV3F1000(os, maxvel);
	writeV3F1000(os, minacc);
	writeV3F1000(os, maxacc);
	writeF1000(os, minexptime);
	writeF1000(os, maxexptime);
	writeF1000(os, minsize);
	writeF1000(os, maxsize);
	writeU8(os,  collisiondetection);
	os<<serializeLongString(texture);
	writeU32(os, id);
	writeU8(os, vertical);

	// Make data buffer
	std::string s = os.str();
	SharedBuffer<u8> data((u8*)s.c_str(), s.size());

	if (peer_id != PEER_ID_INEXISTENT)
	{
		// Send as reliable
		m_clients.send(peer_id, 0, data, true);
	}
	else {
		m_clients.sendToAll(0,data,true);
	}
}

void Server::SendDeleteParticleSpawner(u16 peer_id, u32 id)
{
	DSTACK(__FUNCTION_NAME);

	std::ostringstream os(std::ios_base::binary);
	writeU16(os, TOCLIENT_DELETE_PARTICLESPAWNER);

	writeU16(os, id);

	// Make data buffer
	std::string s = os.str();
	SharedBuffer<u8> data((u8*)s.c_str(), s.size());

	if (peer_id != PEER_ID_INEXISTENT) {
		// Send as reliable
		m_clients.send(peer_id, 0, data, true);
	}
	else {
		m_clients.sendToAll(0,data,true);
	}

}

void Server::SendHUDAdd(u16 peer_id, u32 id, HudElement *form)
{
	std::ostringstream os(std::ios_base::binary);

	// Write command
	writeU16(os, TOCLIENT_HUDADD);
	writeU32(os, id);
	writeU8(os, (u8)form->type);
	writeV2F1000(os, form->pos);
	os << serializeString(form->name);
	writeV2F1000(os, form->scale);
	os << serializeString(form->text);
	writeU32(os, form->number);
	writeU32(os, form->item);
	writeU32(os, form->dir);
	writeV2F1000(os, form->align);
	writeV2F1000(os, form->offset);
	writeV3F1000(os, form->world_pos);

	// Make data buffer
	std::string s = os.str();
	SharedBuffer<u8> data((u8*)s.c_str(), s.size());
	// Send as reliable
	m_clients.send(peer_id, 1, data, true);
}

void Server::SendHUDRemove(u16 peer_id, u32 id)
{
	std::ostringstream os(std::ios_base::binary);

	// Write command
	writeU16(os, TOCLIENT_HUDRM);
	writeU32(os, id);

	// Make data buffer
	std::string s = os.str();
	SharedBuffer<u8> data((u8*)s.c_str(), s.size());
	// Send as reliable

	m_clients.send(peer_id, 1, data, true);
}

void Server::SendHUDChange(u16 peer_id, u32 id, HudElementStat stat, void *value)
{
	std::ostringstream os(std::ios_base::binary);

	// Write command
	writeU16(os, TOCLIENT_HUDCHANGE);
	writeU32(os, id);
	writeU8(os, (u8)stat);
	switch (stat) {
		case HUD_STAT_POS:
		case HUD_STAT_SCALE:
		case HUD_STAT_ALIGN:
		case HUD_STAT_OFFSET:
			writeV2F1000(os, *(v2f *)value);
			break;
		case HUD_STAT_NAME:
		case HUD_STAT_TEXT:
			os << serializeString(*(std::string *)value);
			break;
		case HUD_STAT_WORLD_POS:
			writeV3F1000(os, *(v3f *)value);
			break;
		case HUD_STAT_NUMBER:
		case HUD_STAT_ITEM:
		case HUD_STAT_DIR:
		default:
			writeU32(os, *(u32 *)value);
			break;
	}

	// Make data buffer
	std::string s = os.str();
	SharedBuffer<u8> data((u8 *)s.c_str(), s.size());
	// Send as reliable
	m_clients.send(peer_id, 0, data, true);
}

void Server::SendHUDSetFlags(u16 peer_id, u32 flags, u32 mask)
{
	std::ostringstream os(std::ios_base::binary);

	// Write command
	writeU16(os, TOCLIENT_HUD_SET_FLAGS);
	writeU32(os, flags);
	writeU32(os, mask);

	// Make data buffer
	std::string s = os.str();
	SharedBuffer<u8> data((u8 *)s.c_str(), s.size());
	// Send as reliable
	m_clients.send(peer_id, 0, data, true);
}

void Server::SendHUDSetParam(u16 peer_id, u16 param, const std::string &value)
{
	std::ostringstream os(std::ios_base::binary);

	// Write command
	writeU16(os, TOCLIENT_HUD_SET_PARAM);
	writeU16(os, param);
	os<<serializeString(value);

	// Make data buffer
	std::string s = os.str();
	SharedBuffer<u8> data((u8 *)s.c_str(), s.size());
	// Send as reliable
	m_clients.send(peer_id, 0, data, true);
}

void Server::SendSetSky(u16 peer_id, const video::SColor &bgcolor,
		const std::string &type, const std::vector<std::string> &params)
{
	std::ostringstream os(std::ios_base::binary);

	// Write command
	writeU16(os, TOCLIENT_SET_SKY);
	writeARGB8(os, bgcolor);
	os<<serializeString(type);
	writeU16(os, params.size());
	for(size_t i=0; i<params.size(); i++)
		os<<serializeString(params[i]);

	// Make data buffer
	std::string s = os.str();
	SharedBuffer<u8> data((u8 *)s.c_str(), s.size());
	// Send as reliable
	m_clients.send(peer_id, 0, data, true);
}

void Server::SendOverrideDayNightRatio(u16 peer_id, bool do_override,
		float ratio)
{
	std::ostringstream os(std::ios_base::binary);

	// Write command
	writeU16(os, TOCLIENT_OVERRIDE_DAY_NIGHT_RATIO);
	writeU8(os, do_override);
	writeU16(os, ratio*65535);

	// Make data buffer
	std::string s = os.str();
	SharedBuffer<u8> data((u8 *)s.c_str(), s.size());
	// Send as reliable
	m_clients.send(peer_id, 0, data, true);
}

void Server::SendTimeOfDay(u16 peer_id, u16 time, f32 time_speed)
{
	DSTACK(__FUNCTION_NAME);

	// Make packet
	SharedBuffer<u8> data(2+2+4);
	writeU16(&data[0], TOCLIENT_TIME_OF_DAY);
	writeU16(&data[2], time);
	writeF1000(&data[4], time_speed);

	if (peer_id == PEER_ID_INEXISTENT) {
		m_clients.sendToAll(0,data,true);
	}
	else {
		// Send as reliable
		m_clients.send(peer_id, 0, data, true);
	}
}

void Server::SendPlayerHP(u16 peer_id)
{
	DSTACK(__FUNCTION_NAME);
	PlayerSAO *playersao = getPlayerSAO(peer_id);
	assert(playersao);
	playersao->m_hp_not_sent = false;
	SendHP(peer_id, playersao->getHP());

	// Send to other clients
	std::string str = gob_cmd_punched(playersao->readDamage(), playersao->getHP());
	ActiveObjectMessage aom(playersao->getId(), true, str);
	playersao->m_messages_out.push_back(aom);
}

void Server::SendPlayerBreath(u16 peer_id)
{
	DSTACK(__FUNCTION_NAME);
	PlayerSAO *playersao = getPlayerSAO(peer_id);
	assert(playersao);
	playersao->m_breath_not_sent = false;
	SendBreath(peer_id, playersao->getBreath());
}

void Server::SendMovePlayer(u16 peer_id)
{
	DSTACK(__FUNCTION_NAME);
	Player *player = m_env->getPlayer(peer_id);
	assert(player);

	std::ostringstream os(std::ios_base::binary);
	writeU16(os, TOCLIENT_MOVE_PLAYER);
	writeV3F1000(os, player->getPosition());
	writeF1000(os, player->getPitch());
	writeF1000(os, player->getYaw());

	{
		v3f pos = player->getPosition();
		f32 pitch = player->getPitch();
		f32 yaw = player->getYaw();
		verbosestream<<"Server: Sending TOCLIENT_MOVE_PLAYER"
				<<" pos=("<<pos.X<<","<<pos.Y<<","<<pos.Z<<")"
				<<" pitch="<<pitch
				<<" yaw="<<yaw
				<<std::endl;
	}

	// Make data buffer
	std::string s = os.str();
	SharedBuffer<u8> data((u8*)s.c_str(), s.size());
	// Send as reliable
	m_clients.send(peer_id, 0, data, true);
}

void Server::SendLocalPlayerAnimations(u16 peer_id, v2s32 animation_frames[4], f32 animation_speed)
{
	std::ostringstream os(std::ios_base::binary);

	writeU16(os, TOCLIENT_LOCAL_PLAYER_ANIMATIONS);
	writeV2S32(os, animation_frames[0]);
	writeV2S32(os, animation_frames[1]);
	writeV2S32(os, animation_frames[2]);
	writeV2S32(os, animation_frames[3]);
	writeF1000(os, animation_speed);

	// Make data buffer
	std::string s = os.str();
	SharedBuffer<u8> data((u8 *)s.c_str(), s.size());
	// Send as reliable
	m_clients.send(peer_id, 0, data, true);
}

void Server::SendEyeOffset(u16 peer_id, v3f first, v3f third)
{
	std::ostringstream os(std::ios_base::binary);

	writeU16(os, TOCLIENT_EYE_OFFSET);
	writeV3F1000(os, first);
	writeV3F1000(os, third);

	// Make data buffer
	std::string s = os.str();
	SharedBuffer<u8> data((u8 *)s.c_str(), s.size());
	// Send as reliable
	m_clients.send(peer_id, 0, data, true);
}
void Server::SendPlayerPrivileges(u16 peer_id)
{
	Player *player = m_env->getPlayer(peer_id);
	assert(player);
	if(player->peer_id == PEER_ID_INEXISTENT)
		return;

	std::set<std::string> privs;
	m_script->getAuth(player->getName(), NULL, &privs);

	std::ostringstream os(std::ios_base::binary);
	writeU16(os, TOCLIENT_PRIVILEGES);
	writeU16(os, privs.size());
	for(std::set<std::string>::const_iterator i = privs.begin();
			i != privs.end(); i++){
		os<<serializeString(*i);
	}

	// Make data buffer
	std::string s = os.str();
	SharedBuffer<u8> data((u8*)s.c_str(), s.size());
	// Send as reliable
	m_clients.send(peer_id, 0, data, true);
}

void Server::SendPlayerInventoryFormspec(u16 peer_id)
{
	Player *player = m_env->getPlayer(peer_id);
	assert(player);
	if(player->peer_id == PEER_ID_INEXISTENT)
		return;

	std::ostringstream os(std::ios_base::binary);
	writeU16(os, TOCLIENT_INVENTORY_FORMSPEC);
	os<<serializeLongString(player->inventory_formspec);

	// Make data buffer
	std::string s = os.str();
	SharedBuffer<u8> data((u8*)s.c_str(), s.size());
	// Send as reliable
	m_clients.send(peer_id, 0, data, true);
}

s32 Server::playSound(const SimpleSoundSpec &spec,
		const ServerSoundParams &params)
{
	// Find out initial position of sound
	bool pos_exists = false;
	v3f pos = params.getPos(m_env, &pos_exists);
	// If position is not found while it should be, cancel sound
	if(pos_exists != (params.type != ServerSoundParams::SSP_LOCAL))
		return -1;

	// Filter destination clients
	std::list<u16> dst_clients;
	if(params.to_player != "")
	{
		Player *player = m_env->getPlayer(params.to_player.c_str());
		if(!player){
			infostream<<"Server::playSound: Player \""<<params.to_player
					<<"\" not found"<<std::endl;
			return -1;
		}
		if(player->peer_id == PEER_ID_INEXISTENT){
			infostream<<"Server::playSound: Player \""<<params.to_player
					<<"\" not connected"<<std::endl;
			return -1;
		}
		dst_clients.push_back(player->peer_id);
	}
	else
	{
		std::list<u16> clients = m_clients.getClientIDs();

		for(std::list<u16>::iterator
				i = clients.begin(); i != clients.end(); ++i)
		{
			Player *player = m_env->getPlayer(*i);
			if(!player)
				continue;
			if(pos_exists){
				if(player->getPosition().getDistanceFrom(pos) >
						params.max_hear_distance)
					continue;
			}
			dst_clients.push_back(*i);
		}
	}
	if(dst_clients.size() == 0)
		return -1;

	// Create the sound
	s32 id = m_next_sound_id++;
	// The sound will exist as a reference in m_playing_sounds
	m_playing_sounds[id] = ServerPlayingSound();
	ServerPlayingSound &psound = m_playing_sounds[id];
	psound.params = params;
	for(std::list<u16>::iterator i = dst_clients.begin();
			i != dst_clients.end(); i++)
		psound.clients.insert(*i);
	// Create packet
	std::ostringstream os(std::ios_base::binary);
	writeU16(os, TOCLIENT_PLAY_SOUND);
	writeS32(os, id);
	os<<serializeString(spec.name);
	writeF1000(os, spec.gain * params.gain);
	writeU8(os, params.type);
	writeV3F1000(os, pos);
	writeU16(os, params.object);
	writeU8(os, params.loop);
	// Make data buffer
	std::string s = os.str();
	SharedBuffer<u8> data((u8*)s.c_str(), s.size());
	// Send
	for(std::list<u16>::iterator i = dst_clients.begin();
			i != dst_clients.end(); i++){
		// Send as reliable
		m_clients.send(*i, 0, data, true);
	}
	return id;
}
void Server::stopSound(s32 handle)
{
	// Get sound reference
	std::map<s32, ServerPlayingSound>::iterator i =
			m_playing_sounds.find(handle);
	if(i == m_playing_sounds.end())
		return;
	ServerPlayingSound &psound = i->second;
	// Create packet
	std::ostringstream os(std::ios_base::binary);
	writeU16(os, TOCLIENT_STOP_SOUND);
	writeS32(os, handle);
	// Make data buffer
	std::string s = os.str();
	SharedBuffer<u8> data((u8*)s.c_str(), s.size());
	// Send
	for(std::set<u16>::iterator i = psound.clients.begin();
			i != psound.clients.end(); i++){
		// Send as reliable
		m_clients.send(*i, 0, data, true);
	}
	// Remove sound reference
	m_playing_sounds.erase(i);
}

void Server::sendRemoveNode(v3s16 p, u16 ignore_id,
	std::list<u16> *far_players, float far_d_nodes)
{
	float maxd = far_d_nodes*BS;
	v3f p_f = intToFloat(p, BS);

	// Create packet
	u32 replysize = 8;
	SharedBuffer<u8> reply(replysize);
	writeU16(&reply[0], TOCLIENT_REMOVENODE);
	writeS16(&reply[2], p.X);
	writeS16(&reply[4], p.Y);
	writeS16(&reply[6], p.Z);

	std::list<u16> clients = m_clients.getClientIDs();
	for(std::list<u16>::iterator
		i = clients.begin();
		i != clients.end(); ++i)
	{
		if(far_players)
		{
			// Get player
			Player *player = m_env->getPlayer(*i);
			if(player)
			{
				// If player is far away, only set modified blocks not sent
				v3f player_pos = player->getPosition();
				if(player_pos.getDistanceFrom(p_f) > maxd)
				{
					far_players->push_back(*i);
					continue;
				}
			}
		}

		// Send as reliable
		m_clients.send(*i, 0, reply, true);
	}
}

void Server::sendAddNode(v3s16 p, MapNode n, u16 ignore_id,
		std::list<u16> *far_players, float far_d_nodes,
		bool remove_metadata)
{
	float maxd = far_d_nodes*BS;
	v3f p_f = intToFloat(p, BS);

	std::list<u16> clients = m_clients.getClientIDs();
		for(std::list<u16>::iterator
			i = clients.begin();
			i != clients.end(); ++i)
		{

		if(far_players)
		{
			// Get player
			Player *player = m_env->getPlayer(*i);
			if(player)
			{
				// If player is far away, only set modified blocks not sent
				v3f player_pos = player->getPosition();
				if(player_pos.getDistanceFrom(p_f) > maxd)
				{
					far_players->push_back(*i);
					continue;
				}
			}
		}
		SharedBuffer<u8> reply(0);
		m_clients.Lock();
		RemoteClient* client = m_clients.lockedGetClientNoEx(*i);
		if (client != 0)
		{
			// Create packet
			u32 replysize = 9 + MapNode::serializedLength(client->serialization_version);
			reply = SharedBuffer<u8>(replysize);
			writeU16(&reply[0], TOCLIENT_ADDNODE);
			writeS16(&reply[2], p.X);
			writeS16(&reply[4], p.Y);
			writeS16(&reply[6], p.Z);
			n.serialize(&reply[8], client->serialization_version);
			u32 index = 8 + MapNode::serializedLength(client->serialization_version);
			writeU8(&reply[index], remove_metadata ? 0 : 1);

			if (!remove_metadata) {
				if (client->net_proto_version <= 21) {
					// Old clients always clear metadata; fix it
					// by sending the full block again.
					client->SetBlockNotSent(p);
				}
			}
		}
		m_clients.Unlock();

		// Send as reliable
		if (reply.getSize() > 0)
			m_clients.send(*i, 0, reply, true);
	}
}

void Server::setBlockNotSent(v3s16 p)
{
	std::list<u16> clients = m_clients.getClientIDs();
	m_clients.Lock();
	for(std::list<u16>::iterator
		i = clients.begin();
		i != clients.end(); ++i)
	{
		RemoteClient *client = m_clients.lockedGetClientNoEx(*i);
		client->SetBlockNotSent(p);
	}
	m_clients.Unlock();
}

void Server::SendBlockNoLock(u16 peer_id, MapBlock *block, u8 ver, u16 net_proto_version, bool reliable)
{
	DSTACK(__FUNCTION_NAME);

	g_profiler->add("Connection: blocks", 1);

	v3s16 p = block->getPos();

#if 0
	// Analyze it a bit
	bool completely_air = true;
	for(s16 z0=0; z0<MAP_BLOCKSIZE; z0++)
	for(s16 x0=0; x0<MAP_BLOCKSIZE; x0++)
	for(s16 y0=0; y0<MAP_BLOCKSIZE; y0++)
	{
		if(block->getNodeNoEx(v3s16(x0,y0,z0)).d != CONTENT_AIR)
		{
			completely_air = false;
			x0 = y0 = z0 = MAP_BLOCKSIZE; // Break out
		}
	}

	// Print result
	infostream<<"Server: Sending block ("<<p.X<<","<<p.Y<<","<<p.Z<<"): ";
	if(completely_air)
		infostream<<"[completely air] ";
	infostream<<std::endl;
#endif

	/*
		Create a packet with the block in the right format
	*/

	std::ostringstream os(std::ios_base::binary);
	block->serialize(os, ver, false);
	block->serializeNetworkSpecific(os, net_proto_version);
	std::string s = os.str();
	SharedBuffer<u8> blockdata((u8*)s.c_str(), s.size());

	u32 replysize = 8 + blockdata.getSize();
	SharedBuffer<u8> reply(replysize);
	writeU16(&reply[0], TOCLIENT_BLOCKDATA);
	writeS16(&reply[2], p.X);
	writeS16(&reply[4], p.Y);
	writeS16(&reply[6], p.Z);
	memcpy(&reply[8], *blockdata, blockdata.getSize());

	/*infostream<<"Server: Sending block ("<<p.X<<","<<p.Y<<","<<p.Z<<")"
			<<":  \tpacket size: "<<replysize<<std::endl;*/

	/*
		Send packet
	*/
	m_clients.send(peer_id, 2, reply, reliable);
}

void Server::SendBlocks(float dtime)
{
	DSTACK(__FUNCTION_NAME);

	JMutexAutoLock envlock(m_env_mutex);
	//TODO check if one big lock could be faster then multiple small ones

	//ScopeProfiler sp(g_profiler, "Server: sel and send blocks to clients");

	std::vector<PrioritySortedBlockTransfer> queue;

	s32 total_sending = 0;

	{
		//ScopeProfiler sp(g_profiler, "Server: selecting blocks for sending");

		std::list<u16> clients = m_clients.getClientIDs();

		m_clients.Lock();
		for(std::list<u16>::iterator
			i = clients.begin();
			i != clients.end(); ++i)
		{
			RemoteClient *client = m_clients.lockedGetClientNoEx(*i,Active);

			if (client == NULL)
				return;

			total_sending += client->SendingCount();
			client->GetNextBlocks(m_env,m_emerge, dtime, m_uptime.get() + m_env->m_game_time_start, queue);
		}
		m_clients.Unlock();
	}

	// Sort.
	// Lowest priority number comes first.
	// Lowest is most important.
	std::sort(queue.begin(), queue.end());

	m_clients.Lock();
	for(u32 i=0; i<queue.size(); i++)
	{
		//TODO: Calculate limit dynamically

		PrioritySortedBlockTransfer q = queue[i];

		MapBlock *block = NULL;
		try
		{
			block = m_env->getMap().getBlockNoCreate(q.pos);
		}
		catch(InvalidPositionException &e)
		{
			continue;
		}

		RemoteClient *client = m_clients.lockedGetClientNoEx(q.peer_id,Active);

		if(!client)
			continue;

		// maybe sometimes blocks will not load (must wait 1+ minute), but reduce network load: q.priority<=4
		SendBlockNoLock(q.peer_id, block, client->serialization_version, client->net_proto_version, 1);

		client->SentBlock(q.pos);
		total_sending++;
	}
	m_clients.Unlock();
}

void Server::fillMediaCache()
{
	DSTACK(__FUNCTION_NAME);

	infostream<<"Server: Calculating media file checksums"<<std::endl;

	// Collect all media file paths
	std::list<std::string> paths;
	for(std::vector<ModSpec>::iterator i = m_mods.begin();
			i != m_mods.end(); i++){
		const ModSpec &mod = *i;
		paths.push_back(mod.path + DIR_DELIM + "textures");
		paths.push_back(mod.path + DIR_DELIM + "sounds");
		paths.push_back(mod.path + DIR_DELIM + "media");
		paths.push_back(mod.path + DIR_DELIM + "models");
	}
	paths.push_back(porting::path_user + DIR_DELIM + "textures" + DIR_DELIM + "server");

	// Collect media file information from paths into cache
	for(std::list<std::string>::iterator i = paths.begin();
			i != paths.end(); i++)
	{
		std::string mediapath = *i;
		std::vector<fs::DirListNode> dirlist = fs::GetDirListing(mediapath);
		for(u32 j=0; j<dirlist.size(); j++){
			if(dirlist[j].dir) // Ignode dirs
				continue;
			std::string filename = dirlist[j].name;
			// If name contains illegal characters, ignore the file
			if(!string_allowed(filename, TEXTURENAME_ALLOWED_CHARS)){
				infostream<<"Server: ignoring illegal file name: \""
						<<filename<<"\""<<std::endl;
				continue;
			}
			// If name is not in a supported format, ignore it
			const char *supported_ext[] = {
				".png", ".jpg", ".bmp", ".tga",
				".pcx", ".ppm", ".psd", ".wal", ".rgb",
				".ogg",
				".x", ".b3d", ".md2", ".obj",
				NULL
			};
			if(removeStringEnd(filename, supported_ext) == ""){
				infostream<<"Server: ignoring unsupported file extension: \""
						<<filename<<"\""<<std::endl;
				continue;
			}
			// Ok, attempt to load the file and add to cache
			std::string filepath = mediapath + DIR_DELIM + filename;
			// Read data
			std::ifstream fis(filepath.c_str(), std::ios_base::binary);
			if(fis.good() == false){
				errorstream<<"Server::fillMediaCache(): Could not open \""
						<<filename<<"\" for reading"<<std::endl;
				continue;
			}
			std::ostringstream tmp_os(std::ios_base::binary);
			bool bad = false;
			for(;;){
				char buf[1024];
				fis.read(buf, 1024);
				std::streamsize len = fis.gcount();
				tmp_os.write(buf, len);
				if(fis.eof())
					break;
				if(!fis.good()){
					bad = true;
					break;
				}
			}
			if(bad){
				errorstream<<"Server::fillMediaCache(): Failed to read \""
						<<filename<<"\""<<std::endl;
				continue;
			}
			if(tmp_os.str().length() == 0){
				errorstream<<"Server::fillMediaCache(): Empty file \""
						<<filepath<<"\""<<std::endl;
				continue;
			}

			SHA1 sha1;
			sha1.addBytes(tmp_os.str().c_str(), tmp_os.str().length());

			unsigned char *digest = sha1.getDigest();
			std::string sha1_base64 = base64_encode(digest, 20);
			std::string sha1_hex = hex_encode((char*)digest, 20);
			free(digest);

			// Put in list
			this->m_media[filename] = MediaInfo(filepath, sha1_base64);
			verbosestream<<"Server: "<<sha1_hex<<" is "<<filename<<std::endl;
		}
	}
}

struct SendableMediaAnnouncement
{
	std::string name;
	std::string sha1_digest;

	SendableMediaAnnouncement(const std::string &name_="",
	                          const std::string &sha1_digest_=""):
		name(name_),
		sha1_digest(sha1_digest_)
	{}
};

void Server::sendMediaAnnouncement(u16 peer_id)
{
	DSTACK(__FUNCTION_NAME);

	verbosestream<<"Server: Announcing files to id("<<peer_id<<")"
			<<std::endl;

	std::list<SendableMediaAnnouncement> file_announcements;

	for(std::map<std::string, MediaInfo>::iterator i = m_media.begin();
			i != m_media.end(); i++){
		// Put in list
		file_announcements.push_back(
				SendableMediaAnnouncement(i->first, i->second.sha1_digest));
	}

	// Make packet
	std::ostringstream os(std::ios_base::binary);

	/*
		u16 command
		u32 number of files
		for each texture {
			u16 length of name
			string name
			u16 length of sha1_digest
			string sha1_digest
		}
	*/

	writeU16(os, TOCLIENT_ANNOUNCE_MEDIA);
	writeU16(os, file_announcements.size());

	for(std::list<SendableMediaAnnouncement>::iterator
			j = file_announcements.begin();
			j != file_announcements.end(); ++j){
		os<<serializeString(j->name);
		os<<serializeString(j->sha1_digest);
	}
	os<<serializeString(g_settings->get("remote_media"));

	// Make data buffer
	std::string s = os.str();
	SharedBuffer<u8> data((u8*)s.c_str(), s.size());

	// Send as reliable
	m_clients.send(peer_id, 0, data, true);
}

struct SendableMedia
{
	std::string name;
	std::string path;
	std::string data;

	SendableMedia(const std::string &name_="", const std::string &path_="",
	              const std::string &data_=""):
		name(name_),
		path(path_),
		data(data_)
	{}
};

void Server::sendRequestedMedia(u16 peer_id,
		const std::list<std::string> &tosend)
{
	DSTACK(__FUNCTION_NAME);

	verbosestream<<"Server::sendRequestedMedia(): "
			<<"Sending files to client"<<std::endl;

	/* Read files */

	// Put 5kB in one bunch (this is not accurate)
	u32 bytes_per_bunch = 5000;

	std::vector< std::list<SendableMedia> > file_bunches;
	file_bunches.push_back(std::list<SendableMedia>());

	u32 file_size_bunch_total = 0;

	for(std::list<std::string>::const_iterator i = tosend.begin();
			i != tosend.end(); ++i)
	{
		const std::string &name = *i;

		if(m_media.find(name) == m_media.end()){
			errorstream<<"Server::sendRequestedMedia(): Client asked for "
					<<"unknown file \""<<(name)<<"\""<<std::endl;
			continue;
		}

		//TODO get path + name
		std::string tpath = m_media[name].path;

		// Read data
		std::ifstream fis(tpath.c_str(), std::ios_base::binary);
		if(fis.good() == false){
			errorstream<<"Server::sendRequestedMedia(): Could not open \""
					<<tpath<<"\" for reading"<<std::endl;
			continue;
		}
		std::ostringstream tmp_os(std::ios_base::binary);
		bool bad = false;
		for(;;){
			char buf[1024];
			fis.read(buf, 1024);
			std::streamsize len = fis.gcount();
			tmp_os.write(buf, len);
			file_size_bunch_total += len;
			if(fis.eof())
				break;
			if(!fis.good()){
				bad = true;
				break;
			}
		}
		if(bad){
			errorstream<<"Server::sendRequestedMedia(): Failed to read \""
					<<name<<"\""<<std::endl;
			continue;
		}
		/*infostream<<"Server::sendRequestedMedia(): Loaded \""
				<<tname<<"\""<<std::endl;*/
		// Put in list
		file_bunches[file_bunches.size()-1].push_back(
				SendableMedia(name, tpath, tmp_os.str()));

		// Start next bunch if got enough data
		if(file_size_bunch_total >= bytes_per_bunch){
			file_bunches.push_back(std::list<SendableMedia>());
			file_size_bunch_total = 0;
		}

	}

	/* Create and send packets */

	u32 num_bunches = file_bunches.size();
	for(u32 i=0; i<num_bunches; i++)
	{
		std::ostringstream os(std::ios_base::binary);

		/*
			u16 command
			u16 total number of texture bunches
			u16 index of this bunch
			u32 number of files in this bunch
			for each file {
				u16 length of name
				string name
				u32 length of data
				data
			}
		*/

		writeU16(os, TOCLIENT_MEDIA);
		writeU16(os, num_bunches);
		writeU16(os, i);
		writeU32(os, file_bunches[i].size());

		for(std::list<SendableMedia>::iterator
				j = file_bunches[i].begin();
				j != file_bunches[i].end(); ++j){
			os<<serializeString(j->name);
			os<<serializeLongString(j->data);
		}

		// Make data buffer
		std::string s = os.str();
		verbosestream<<"Server::sendRequestedMedia(): bunch "
				<<i<<"/"<<num_bunches
				<<" files="<<file_bunches[i].size()
				<<" size=" <<s.size()<<std::endl;
		SharedBuffer<u8> data((u8*)s.c_str(), s.size());
		// Send as reliable
		m_clients.send(peer_id, 2, data, true);
	}
}

void Server::sendDetachedInventory(const std::string &name, u16 peer_id)
{
	if(m_detached_inventories.count(name) == 0){
		errorstream<<__FUNCTION_NAME<<": \""<<name<<"\" not found"<<std::endl;
		return;
	}
	Inventory *inv = m_detached_inventories[name];

	std::ostringstream os(std::ios_base::binary);
	writeU16(os, TOCLIENT_DETACHED_INVENTORY);
	os<<serializeString(name);
	inv->serialize(os);

	// Make data buffer
	std::string s = os.str();
	SharedBuffer<u8> data((u8*)s.c_str(), s.size());

	if (peer_id != PEER_ID_INEXISTENT)
	{
		// Send as reliable
		m_clients.send(peer_id, 0, data, true);
	}
	else
	{
		m_clients.sendToAll(0,data,true);
	}
}

void Server::sendDetachedInventories(u16 peer_id)
{
	DSTACK(__FUNCTION_NAME);

	for(std::map<std::string, Inventory*>::iterator
			i = m_detached_inventories.begin();
			i != m_detached_inventories.end(); i++){
		const std::string &name = i->first;
		//Inventory *inv = i->second;
		sendDetachedInventory(name, peer_id);
	}
}

/*
	Something random
*/

void Server::DiePlayer(u16 peer_id)
{
	DSTACK(__FUNCTION_NAME);

	PlayerSAO *playersao = getPlayerSAO(peer_id);
	assert(playersao);

	infostream<<"Server::DiePlayer(): Player "
			<<playersao->getPlayer()->getName()
			<<" dies"<<std::endl;

	playersao->setHP(0);

	// Trigger scripted stuff
	m_script->on_dieplayer(playersao);

	SendPlayerHP(peer_id);
	SendDeathscreen(peer_id, false, v3f(0,0,0));
}

void Server::RespawnPlayer(u16 peer_id)
{
	DSTACK(__FUNCTION_NAME);

	PlayerSAO *playersao = getPlayerSAO(peer_id);
	assert(playersao);

	infostream<<"Server::RespawnPlayer(): Player "
			<<playersao->getPlayer()->getName()
			<<" respawns"<<std::endl;

	playersao->setHP(PLAYER_MAX_HP);

	bool repositioned = m_script->on_respawnplayer(playersao);
	if(!repositioned){
		v3f pos = findSpawnPos(m_env->getServerMap());
		playersao->setPos(pos);
	}
}

void Server::DenyAccess(u16 peer_id, const std::wstring &reason)
{
	DSTACK(__FUNCTION_NAME);

	SendAccessDenied(peer_id, reason);
	m_clients.event(peer_id,SetDenied);
	m_con.DisconnectPeer(peer_id);
}

void Server::DeleteClient(u16 peer_id, ClientDeletionReason reason)
{
	DSTACK(__FUNCTION_NAME);
	std::wstring message;
	{
		/*
			Clear references to playing sounds
		*/
		for(std::map<s32, ServerPlayingSound>::iterator
				i = m_playing_sounds.begin();
				i != m_playing_sounds.end();)
		{
			ServerPlayingSound &psound = i->second;
			psound.clients.erase(peer_id);
			if(psound.clients.size() == 0)
				m_playing_sounds.erase(i++);
			else
				i++;
		}

		Player *player = m_env->getPlayer(peer_id);

		// Collect information about leaving in chat
		{
			if(player != NULL && reason != CDR_DENY)
			{
				std::wstring name = narrow_to_wide(player->getName());
				message += L"*** ";
				message += name;
				message += L" left the game.";
				if(reason == CDR_TIMEOUT)
					message += L" (timed out)";
			}
		}

		/* Run scripts and remove from environment */
		{
			if(player != NULL)
			{
				PlayerSAO *playersao = player->getPlayerSAO();
				assert(playersao);

				m_script->on_leaveplayer(playersao);

				playersao->disconnected();
			}
		}

		/*
			Print out action
		*/
		{
			if(player != NULL && reason != CDR_DENY)
			{
				std::ostringstream os(std::ios_base::binary);
				std::list<u16> clients = m_clients.getClientIDs();

				for(std::list<u16>::iterator
					i = clients.begin();
					i != clients.end(); ++i)
				{
					// Get player
					Player *player = m_env->getPlayer(*i);
					if(!player)
						continue;
					// Get name of player
					os<<player->getName()<<" ";
				}

				actionstream<<player->getName()<<" "
						<<(reason==CDR_TIMEOUT?"times out.":"leaves game.")
						<<" List of players: "<<os.str()<<std::endl;
			}
		}
		{
			JMutexAutoLock env_lock(m_env_mutex);
			m_clients.DeleteClient(peer_id);
		}
	}

	// Send leave chat message to all remaining clients
	if(message.length() != 0)
		SendChatMessage(PEER_ID_INEXISTENT,message);
}

void Server::UpdateCrafting(u16 peer_id)
{
	DSTACK(__FUNCTION_NAME);

	Player* player = m_env->getPlayer(peer_id);
	assert(player);

	// Get a preview for crafting
	ItemStack preview;
	InventoryLocation loc;
	loc.setPlayer(player->getName());
	getCraftingResult(&player->inventory, preview, false, this);
	m_env->getScriptIface()->item_CraftPredict(preview, player->getPlayerSAO(), (&player->inventory)->getList("craft"), loc);

	// Put the new preview in
	InventoryList *plist = player->inventory.getList("craftpreview");
	assert(plist);
	assert(plist->getSize() >= 1);
	plist->changeItem(0, preview);
}

RemoteClient* Server::getClient(u16 peer_id, ClientState state_min)
{
	RemoteClient *client = getClientNoEx(peer_id,state_min);
	if(!client)
		throw ClientNotFoundException("Client not found");

	return client;
}
RemoteClient* Server::getClientNoEx(u16 peer_id, ClientState state_min)
{
	return m_clients.getClientNoEx(peer_id, state_min);
}

std::string Server::getPlayerName(u16 peer_id)
{
	Player *player = m_env->getPlayer(peer_id);
	if(player == NULL)
		return "[id="+itos(peer_id)+"]";
	return player->getName();
}

PlayerSAO* Server::getPlayerSAO(u16 peer_id)
{
	Player *player = m_env->getPlayer(peer_id);
	if(player == NULL)
		return NULL;
	return player->getPlayerSAO();
}

std::wstring Server::getStatusString()
{
	std::wostringstream os(std::ios_base::binary);
	os<<L"# Server: ";
	// Version
	os<<L"version="<<narrow_to_wide(minetest_version_simple);
	// Uptime
	os<<L", uptime="<<m_uptime.get();
	// Max lag estimate
	os<<L", max_lag="<<m_env->getMaxLagEstimate();
	// Information about clients
	bool first = true;
	os<<L", clients={";
	std::list<u16> clients = m_clients.getClientIDs();
	for(std::list<u16>::iterator i = clients.begin();
		i != clients.end(); ++i)
	{
		// Get player
		Player *player = m_env->getPlayer(*i);
		// Get name of player
		std::wstring name = L"unknown";
		if(player != NULL)
			name = narrow_to_wide(player->getName());
		// Add name to information string
		if(!first)
			os<<L", ";
		else
			first = false;
		os<<name;
	}
	os<<L"}";
	if(((ServerMap*)(&m_env->getMap()))->isSavingEnabled() == false)
		os<<std::endl<<L"# Server: "<<" WARNING: Map saving is disabled.";
	if(g_settings->get("motd") != "")
		os<<std::endl<<L"# Server: "<<narrow_to_wide(g_settings->get("motd"));
	return os.str();
}

std::set<std::string> Server::getPlayerEffectivePrivs(const std::string &name)
{
	std::set<std::string> privs;
	m_script->getAuth(name, NULL, &privs);
	return privs;
}

bool Server::checkPriv(const std::string &name, const std::string &priv)
{
	std::set<std::string> privs = getPlayerEffectivePrivs(name);
	return (privs.count(priv) != 0);
}

void Server::reportPrivsModified(const std::string &name)
{
	if(name == ""){
		std::list<u16> clients = m_clients.getClientIDs();
		for(std::list<u16>::iterator
				i = clients.begin();
				i != clients.end(); ++i){
			Player *player = m_env->getPlayer(*i);
			reportPrivsModified(player->getName());
		}
	} else {
		Player *player = m_env->getPlayer(name.c_str());
		if(!player)
			return;
		SendPlayerPrivileges(player->peer_id);
		PlayerSAO *sao = player->getPlayerSAO();
		if(!sao)
			return;
		sao->updatePrivileges(
				getPlayerEffectivePrivs(name),
				isSingleplayer());
	}
}

void Server::reportInventoryFormspecModified(const std::string &name)
{
	Player *player = m_env->getPlayer(name.c_str());
	if(!player)
		return;
	SendPlayerInventoryFormspec(player->peer_id);
}

void Server::setIpBanned(const std::string &ip, const std::string &name)
{
	m_banmanager->add(ip, name);
}

void Server::unsetIpBanned(const std::string &ip_or_name)
{
	m_banmanager->remove(ip_or_name);
}

std::string Server::getBanDescription(const std::string &ip_or_name)
{
	return m_banmanager->getBanDescription(ip_or_name);
}

void Server::notifyPlayer(const char *name, const std::wstring &msg)
{
	Player *player = m_env->getPlayer(name);
	if(!player)
		return;

	if (player->peer_id == PEER_ID_INEXISTENT)
		return;

	SendChatMessage(player->peer_id, std::wstring(L"\vffffff")+msg);
}

bool Server::showFormspec(const char *playername, const std::string &formspec, const std::string &formname)
{
	Player *player = m_env->getPlayer(playername);

	if(!player)
	{
		infostream<<"showFormspec: couldn't find player:"<<playername<<std::endl;
		return false;
	}

	SendShowFormspecMessage(player->peer_id, formspec, formname);
	return true;
}

u32 Server::hudAdd(Player *player, HudElement *form) {
	if (!player)
		return -1;

	u32 id = player->getFreeHudID();
	if (id < player->hud.size())
		player->hud[id] = form;
	else
		player->hud.push_back(form);
	
	SendHUDAdd(player->peer_id, id, form);
	return id;
}

bool Server::hudRemove(Player *player, u32 id) {
	if (!player || id >= player->hud.size() || !player->hud[id])
		return false;

	delete player->hud[id];
	player->hud[id] = NULL;
	
	SendHUDRemove(player->peer_id, id);
	return true;
}

bool Server::hudChange(Player *player, u32 id, HudElementStat stat, void *data) {
	if (!player)
		return false;

	SendHUDChange(player->peer_id, id, stat, data);
	return true;
}

bool Server::hudSetFlags(Player *player, u32 flags, u32 mask) {
	if (!player)
		return false;

	SendHUDSetFlags(player->peer_id, flags, mask);
	return true;
}

bool Server::hudSetHotbarItemcount(Player *player, s32 hotbar_itemcount) {
	if (!player)
		return false;
	if (hotbar_itemcount <= 0 || hotbar_itemcount > HUD_HOTBAR_ITEMCOUNT_MAX)
		return false;

	std::ostringstream os(std::ios::binary);
	writeS32(os, hotbar_itemcount);
	SendHUDSetParam(player->peer_id, HUD_PARAM_HOTBAR_ITEMCOUNT, os.str());
	return true;
}

void Server::hudSetHotbarImage(Player *player, std::string name) {
	if (!player)
		return;

	SendHUDSetParam(player->peer_id, HUD_PARAM_HOTBAR_IMAGE, name);
}

void Server::hudSetHotbarSelectedImage(Player *player, std::string name) {
	if (!player)
		return;

	SendHUDSetParam(player->peer_id, HUD_PARAM_HOTBAR_SELECTED_IMAGE, name);
}

bool Server::setLocalPlayerAnimations(Player *player, v2s32 animation_frames[4], f32 frame_speed)
{
	if (!player)
		return false;

	SendLocalPlayerAnimations(player->peer_id, animation_frames, frame_speed);
	return true;
}

bool Server::setPlayerEyeOffset(Player *player, v3f first, v3f third)
{
	if (!player)
		return false;

	SendEyeOffset(player->peer_id, first, third);
	return true;
}

bool Server::setSky(Player *player, const video::SColor &bgcolor,
		const std::string &type, const std::vector<std::string> &params)
{
	if (!player)
		return false;

	SendSetSky(player->peer_id, bgcolor, type, params);
	return true;
}

bool Server::overrideDayNightRatio(Player *player, bool do_override,
		float ratio)
{
	if (!player)
		return false;

	SendOverrideDayNightRatio(player->peer_id, do_override, ratio);
	return true;
}

void Server::notifyPlayers(const std::wstring &msg)
{
	SendChatMessage(PEER_ID_INEXISTENT,msg);
}

void Server::spawnParticle(const char *playername, v3f pos,
		v3f velocity, v3f acceleration,
		float expirationtime, float size, bool
		collisiondetection, bool vertical, std::string texture)
{
	Player *player = m_env->getPlayer(playername);
	if(!player)
		return;
	SendSpawnParticle(player->peer_id, pos, velocity, acceleration,
			expirationtime, size, collisiondetection, vertical, texture);
}

void Server::spawnParticleAll(v3f pos, v3f velocity, v3f acceleration,
		float expirationtime, float size,
		bool collisiondetection, bool vertical, std::string texture)
{
	SendSpawnParticle(PEER_ID_INEXISTENT,pos, velocity, acceleration,
			expirationtime, size, collisiondetection, vertical, texture);
}

u32 Server::addParticleSpawner(const char *playername,
		u16 amount, float spawntime,
		v3f minpos, v3f maxpos,
		v3f minvel, v3f maxvel,
		v3f minacc, v3f maxacc,
		float minexptime, float maxexptime,
		float minsize, float maxsize,
		bool collisiondetection, bool vertical, std::string texture)
{
	Player *player = m_env->getPlayer(playername);
	if(!player)
		return -1;

	u32 id = 0;
	for(;;) // look for unused particlespawner id
	{
		id++;
		if (std::find(m_particlespawner_ids.begin(),
				m_particlespawner_ids.end(), id)
				== m_particlespawner_ids.end())
		{
			m_particlespawner_ids.push_back(id);
			break;
		}
	}

	SendAddParticleSpawner(player->peer_id, amount, spawntime,
		minpos, maxpos, minvel, maxvel, minacc, maxacc,
		minexptime, maxexptime, minsize, maxsize,
		collisiondetection, vertical, texture, id);

	return id;
}

u32 Server::addParticleSpawnerAll(u16 amount, float spawntime,
		v3f minpos, v3f maxpos,
		v3f minvel, v3f maxvel,
		v3f minacc, v3f maxacc,
		float minexptime, float maxexptime,
		float minsize, float maxsize,
		bool collisiondetection, bool vertical, std::string texture)
{
	u32 id = 0;
	for(;;) // look for unused particlespawner id
	{
		id++;
		if (std::find(m_particlespawner_ids.begin(),
				m_particlespawner_ids.end(), id)
				== m_particlespawner_ids.end())
		{
			m_particlespawner_ids.push_back(id);
			break;
		}
	}

	SendAddParticleSpawner(PEER_ID_INEXISTENT, amount, spawntime,
		minpos, maxpos, minvel, maxvel, minacc, maxacc,
		minexptime, maxexptime, minsize, maxsize,
		collisiondetection, vertical, texture, id);

	return id;
}

void Server::deleteParticleSpawner(const char *playername, u32 id)
{
	Player *player = m_env->getPlayer(playername);
	if(!player)
		return;

	m_particlespawner_ids.erase(
			std::remove(m_particlespawner_ids.begin(),
			m_particlespawner_ids.end(), id),
			m_particlespawner_ids.end());
	SendDeleteParticleSpawner(player->peer_id, id);
}

void Server::deleteParticleSpawnerAll(u32 id)
{
	m_particlespawner_ids.erase(
			std::remove(m_particlespawner_ids.begin(),
			m_particlespawner_ids.end(), id),
			m_particlespawner_ids.end());
	SendDeleteParticleSpawner(PEER_ID_INEXISTENT, id);
}

Inventory* Server::createDetachedInventory(const std::string &name)
{
	if(m_detached_inventories.count(name) > 0){
		infostream<<"Server clearing detached inventory \""<<name<<"\""<<std::endl;
		delete m_detached_inventories[name];
	} else {
		infostream<<"Server creating detached inventory \""<<name<<"\""<<std::endl;
	}
	Inventory *inv = new Inventory(m_itemdef);
	assert(inv);
	m_detached_inventories[name] = inv;
	//TODO find a better way to do this
	sendDetachedInventory(name,PEER_ID_INEXISTENT);
	return inv;
}

void Server::deleteDetachedInventory(const std::string &name)
{
	if(m_detached_inventories.count(name) > 0){
		infostream<<"Server deleting detached inventory \""<<name<<"\""<<std::endl;
		delete m_detached_inventories[name];
		m_detached_inventories.erase(name);
	}
}

class BoolScopeSet
{
public:
	BoolScopeSet(bool *dst, bool val):
		m_dst(dst)
	{
		m_orig_state = *m_dst;
		*m_dst = val;
	}
	~BoolScopeSet()
	{
		*m_dst = m_orig_state;
	}
private:
	bool *m_dst;
	bool m_orig_state;
};

// actions: time-reversed list
// Return value: success/failure
bool Server::rollbackRevertActions(const std::list<RollbackAction> &actions,
		std::list<std::string> *log)
{
	infostream<<"Server::rollbackRevertActions(len="<<actions.size()<<")"<<std::endl;
	ServerMap *map = (ServerMap*)(&m_env->getMap());
	// Disable rollback report sink while reverting
	BoolScopeSet rollback_scope_disable(&m_rollback_sink_enabled, false);

	// Fail if no actions to handle
	if(actions.empty()){
		log->push_back("Nothing to do.");
		return false;
	}

	int num_tried = 0;
	int num_failed = 0;

	for(std::list<RollbackAction>::const_iterator
			i = actions.begin();
			i != actions.end(); i++)
	{
		const RollbackAction &action = *i;
		num_tried++;
		bool success = action.applyRevert(map, this, this);
		if(!success){
			num_failed++;
			std::ostringstream os;
			os<<"Revert of step ("<<num_tried<<") "<<action.toString()<<" failed";
			infostream<<"Map::rollbackRevertActions(): "<<os.str()<<std::endl;
			if(log)
				log->push_back(os.str());
		}else{
			std::ostringstream os;
			os<<"Successfully reverted step ("<<num_tried<<") "<<action.toString();
			infostream<<"Map::rollbackRevertActions(): "<<os.str()<<std::endl;
			if(log)
				log->push_back(os.str());
		}
	}

	infostream<<"Map::rollbackRevertActions(): "<<num_failed<<"/"<<num_tried
			<<" failed"<<std::endl;

	// Call it done if less than half failed
	return num_failed <= num_tried/2;
}

// IGameDef interface
// Under envlock
IItemDefManager* Server::getItemDefManager()
{
	return m_itemdef;
}
INodeDefManager* Server::getNodeDefManager()
{
	return m_nodedef;
}
ICraftDefManager* Server::getCraftDefManager()
{
	return m_craftdef;
}
ITextureSource* Server::getTextureSource()
{
	return NULL;
}
IShaderSource* Server::getShaderSource()
{
	return NULL;
}
u16 Server::allocateUnknownNodeId(const std::string &name)
{
	return m_nodedef->allocateDummy(name);
}
ISoundManager* Server::getSoundManager()
{
	return &dummySoundManager;
}
MtEventManager* Server::getEventManager()
{
	return m_event;
}
IRollbackReportSink* Server::getRollbackReportSink()
{
	if(!m_enable_rollback_recording)
		return NULL;
	if(!m_rollback_sink_enabled)
		return NULL;
	return m_rollback;
}

IWritableItemDefManager* Server::getWritableItemDefManager()
{
	return m_itemdef;
}
IWritableNodeDefManager* Server::getWritableNodeDefManager()
{
	return m_nodedef;
}
IWritableCraftDefManager* Server::getWritableCraftDefManager()
{
	return m_craftdef;
}

const ModSpec* Server::getModSpec(const std::string &modname)
{
	for(std::vector<ModSpec>::iterator i = m_mods.begin();
			i != m_mods.end(); i++){
		const ModSpec &mod = *i;
		if(mod.name == modname)
			return &mod;
	}
	return NULL;
}
void Server::getModNames(std::list<std::string> &modlist)
{
	for(std::vector<ModSpec>::iterator i = m_mods.begin(); i != m_mods.end(); i++)
	{
		modlist.push_back(i->name);
	}
}
std::string Server::getBuiltinLuaPath()
{
	return porting::path_share + DIR_DELIM + "builtin";
}

v3f findSpawnPos(ServerMap &map)
{
	//return v3f(50,50,50)*BS;

	v3s16 nodepos;

#if 0
	nodepos = v2s16(0,0);
	groundheight = 20;
#endif

#if 1
	s16 water_level = map.getWaterLevel();

	// Try to find a good place a few times
	for(s32 i=0; i<1000; i++)
	{
		s32 range = 1 + i;
		// We're going to try to throw the player to this position
		v2s16 nodepos2d = v2s16(
				-range + (myrand() % (range * 2)),
				-range + (myrand() % (range * 2)));

		// Get ground height at point
		s16 groundheight = map.findGroundLevel(nodepos2d, g_settings->getBool("cache_block_before_spawn"));
		if (groundheight <= water_level) // Don't go underwater
			continue;
		if (groundheight > water_level + g_settings->getS16("max_spawn_height")) // Don't go to high places
			continue;

		nodepos = v3s16(nodepos2d.X, groundheight, nodepos2d.Y);
		bool is_good = false;
		s32 air_count = 0;
		for (s32 i = 0; i < 10; i++) {
			v3s16 blockpos = getNodeBlockPos(nodepos);
			map.emergeBlock(blockpos, true);
			content_t c = map.getNodeNoEx(nodepos).getContent();
			if (c == CONTENT_AIR || c == CONTENT_IGNORE) {
				air_count++;
				if (air_count >= 2){
					is_good = true;
					break;
				}
			}
			nodepos.Y++;
		}
		if(is_good){
			// Found a good place
			//infostream<<"Searched through "<<i<<" places."<<std::endl;
			break;
		}
	}
#endif

	return intToFloat(nodepos, BS);
}

PlayerSAO* Server::emergePlayer(const char *name, u16 peer_id)
{
	RemotePlayer *player = NULL;
	bool newplayer = false;

	/*
		Try to get an existing player
	*/
	player = static_cast<RemotePlayer*>(m_env->getPlayer(name));

	// If player is already connected, cancel
	if(player != NULL && player->peer_id != 0)
	{
		infostream<<"emergePlayer(): Player already connected"<<std::endl;
		return NULL;
	}

	/*
		If player with the wanted peer_id already exists, cancel.
	*/
	if(m_env->getPlayer(peer_id) != NULL)
	{
		infostream<<"emergePlayer(): Player with wrong name but same"
				" peer_id already exists"<<std::endl;
		return NULL;
	}

	/*
		Create a new player if it doesn't exist yet
	*/
	if(player == NULL)
	{
		newplayer = true;
		player = new RemotePlayer(this);
		player->updateName(name);

		/* Set player position */
		infostream<<"Server: Finding spawn place for player \""
				<<name<<"\""<<std::endl;
		v3f pos = findSpawnPos(m_env->getServerMap());
		player->setPosition(pos);

		/* Add player to environment */
		m_env->addPlayer(player);
	}

	/*
		Create a new player active object
	*/
	PlayerSAO *playersao = new PlayerSAO(m_env, player, peer_id,
			getPlayerEffectivePrivs(player->getName()),
			isSingleplayer());

	/* Clean up old HUD elements from previous sessions */
	player->hud.clear();

	/* Add object to environment */
	m_env->addActiveObject(playersao);

	/* Run scripts */
	if(newplayer)
		m_script->on_newplayer(playersao);

	return playersao;
}

void dedicated_server_loop(Server &server, bool &kill)
{
	DSTACK(__FUNCTION_NAME);

	verbosestream<<"dedicated_server_loop()"<<std::endl;

	IntervalLimiter m_profiler_interval;

	int errors = 0;
	float steplen = g_settings->getFloat("dedicated_server_step");
	for(;;)
	{
		// This is kind of a hack but can be done like this
		// because server.step() is very light
		{
/*
			ScopeProfiler sp(g_profiler, "dedicated server sleep");
*/
			sleep_ms((int)(steplen*1000.0));
		}
		try {
		server.step(steplen);
		}
		//TODO: more errors here
		catch(std::exception &e) {
			if (!errors++ || !(errors % (int)(60/steplen)))
				errorstream<<"Fatal error n="<<errors<< " : "<<e.what()<<std::endl;
		}
		catch (...){
			if (!errors++ || !(errors % (int)(60/steplen)))
				errorstream<<"Fatal error unknown "<<errors<<std::endl;
		}
		if(server.getShutdownRequested() || kill)
		{
			infostream<<"Dedicated server quitting"<<std::endl;
#if USE_CURL
			if(g_settings->getBool("server_announce") == true)
				ServerList::sendAnnounce("delete");
#endif
			break;
		}

		/*
			Profiler
		*/
		float profiler_print_interval =
				g_settings->getFloat("profiler_print_interval");
		if(server.m_clients.getClientList().size() && profiler_print_interval != 0)
		{
			if(m_profiler_interval.step(steplen, profiler_print_interval))
			{
				infostream<<"Profiler:"<<std::endl;
				g_profiler->print(infostream);
				g_profiler->clear();
			}
		}
	}
}

<|MERGE_RESOLUTION|>--- conflicted
+++ resolved
@@ -1389,20 +1389,19 @@
 			SendChatMessage(PEER_ID_INEXISTENT,message);
 		}
 	}
-<<<<<<< HEAD
-
-=======
+
+/*
 	Address addr = getPeerAddress(player->peer_id);
 	std::string ip_str = addr.serializeString();
 	actionstream<<player->getName() <<" [" << ip_str << "] joins game. " << std::endl;
->>>>>>> 9ec281c7
+*/
 	/*
 		Print out action
 	*/
 	{
 		std::vector<std::string> names = m_clients.getPlayerNames();
 
-		actionstream<<player->getName() << " ["<<getPeerAddress(peer_id).serializeString()<<"] "<<
+		actionstream<<player->getName() << " ["<<getPeerAddress(player->peer_id).serializeString()<<"] "<<
 		" joins game. List of players: ";
 
 		for (std::vector<std::string>::iterator i = names.begin();
