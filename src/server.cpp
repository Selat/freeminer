--- conflicted
+++ resolved
@@ -560,12 +560,10 @@
 	// Apply item aliases in the node definition manager
 	m_nodedef->updateAliases(m_itemdef);
 
-<<<<<<< HEAD
 	if (!simple_singleplayer_mode)
 		m_nodedef->updateTextures(this);
-=======
+
 	m_nodedef->setNodeRegistrationStatus(true);
->>>>>>> cd4d213a
 
 	// Perform pending node name resolutions
 	m_nodedef->runNodeResolverCallbacks();
