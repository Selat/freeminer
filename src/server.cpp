--- conflicted
+++ resolved
@@ -2050,37 +2050,13 @@
 
 	if(command == TOSERVER_PLAYERPOS)
 	{
-<<<<<<< HEAD
+		if (playersao->m_time_from_last_respawn > 1)
 		player->setPosition(packet[TOSERVER_PLAYERPOS_POSITION].as<v3f>());
 		player->setSpeed(packet[TOSERVER_PLAYERPOS_SPEED].as<v3f>());
 		player->setPitch(wrapDegrees(packet[TOSERVER_PLAYERPOS_PITCH].as<f32>()));
 		player->setYaw(wrapDegrees(packet[TOSERVER_PLAYERPOS_YAW].as<f32>()));
 		u32 keyPressed = packet[TOSERVER_PLAYERPOS_KEY_PRESSED].as<u32>();
 		player->keyPressed = keyPressed;
-=======
-		if(datasize < 2+12+12+4+4)
-			return;
-
-		u32 start = 0;
-		v3s32 ps = readV3S32(&data[start+2]);
-		v3s32 ss = readV3S32(&data[start+2+12]);
-		f32 pitch = (f32)readS32(&data[2+12+12]) / 100.0;
-		f32 yaw = (f32)readS32(&data[2+12+12+4]) / 100.0;
-		u32 keyPressed = 0;
-		if(datasize >= 2+12+12+4+4+4)
-			keyPressed = (u32)readU32(&data[2+12+12+4+4]);
-		v3f position((f32)ps.X/100., (f32)ps.Y/100., (f32)ps.Z/100.);
-		v3f speed((f32)ss.X/100., (f32)ss.Y/100., (f32)ss.Z/100.);
-		pitch = wrapDegrees(pitch);
-		yaw = wrapDegrees(yaw);
-
-		if (playersao->m_time_from_last_respawn > 1)
-		player->setPosition(position);
-		player->setSpeed(speed);
-		player->setPitch(pitch);
-		player->setYaw(yaw);
-		player->keyPressed=keyPressed;
->>>>>>> 7ec699c8
 		player->control.up = (bool)(keyPressed&1);
 		player->control.down = (bool)(keyPressed&2);
 		player->control.left = (bool)(keyPressed&4);
