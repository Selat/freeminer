/*
server.cpp
Copyright (C) 2010-2013 celeron55, Perttu Ahola <celeron55@gmail.com>
*/

/*
This file is part of Freeminer.

Freeminer is free software: you can redistribute it and/or modify
it under the terms of the GNU General Public License as published by
the Free Software Foundation, either version 3 of the License, or
(at your option) any later version.

Freeminer  is distributed in the hope that it will be useful,
but WITHOUT ANY WARRANTY; without even the implied warranty of
MERCHANTABILITY or FITNESS FOR A PARTICULAR PURPOSE.  See the
GNU General Public License for more details.

You should have received a copy of the GNU General Public License
along with Freeminer.  If not, see <http://www.gnu.org/licenses/>.
*/

#include "server.h"
#include <iostream>
#include <queue>
#include <algorithm>
#include "clientserver.h"
#include "ban.h"
#include "environment.h"
#include "map.h"
#include "jthread/jmutexautolock.h"
#include "main.h"
#include "constants.h"
#include "voxel.h"
#include "config.h"
#include "version.h"
#include "filesys.h"
#include "mapblock.h"
#include "serverobject.h"
#include "genericobject.h"
#include "settings.h"
#include "profiler.h"
#include "log.h"
#include "scripting_game.h"
#include "nodedef.h"
#include "itemdef.h"
#include "craftdef.h"
#include "emerge.h"
#include "mapgen.h"
#include "biome.h"
#include "content_mapnode.h"
#include "content_nodemeta.h"
#include "content_abm.h"
#include "content_sao.h"
#include "mods.h"
#include "sha1.h"
#include "base64.h"
#include "tool.h"
#include "sound.h" // dummySoundManager
#include "event_manager.h"
#include "hex.h"
#include "serverlist.h"
#include "util/string.h"
#include "util/pointedthing.h"
#include "util/mathconstants.h"
#include "rollback.h"
#include "util/serialize.h"
#include "util/thread.h"
#include "defaultsettings.h"
#include "circuit.h"

#include <msgpack.hpp>
#include <chrono>
#include "util/thread_pool.h"

class ClientNotFoundException : public BaseException
{
public:
	ClientNotFoundException(const char *s):
		BaseException(s)
	{}
};

class MapThread : public thread_pool
{
	Server *m_server;
public:

	MapThread(Server *server):
		m_server(server)
	{}

	void * Thread() {
		log_register_thread("MapThread");

		DSTACK(__FUNCTION_NAME);
		BEGIN_DEBUG_EXCEPTION_HANDLER
		ThreadStarted();

		porting::setThreadName("Map");
		porting::setThreadPriority(15);
		auto time = porting::getTimeMs();
		while(!StopRequested()) {
			auto time_now = porting::getTimeMs();
			try {
				if (!m_server->AsyncRunMapStep((time_now - time)/1000.0f))
					std::this_thread::sleep_for(std::chrono::milliseconds(100));
				else
					std::this_thread::sleep_for(std::chrono::milliseconds(10));
#ifdef NDEBUG
			} catch (BaseException &e) {
				errorstream<<"MapThread: exception: "<<e.what()<<std::endl;
			} catch(std::exception &e) {
				errorstream<<"MapThread: exception: "<<e.what()<<std::endl;
			} catch (...) {
				errorstream<<"MapThread: Ooops..."<<std::endl;
#else
			} catch (int) { //nothing
#endif
			}
			time = time_now;
		}
		END_DEBUG_EXCEPTION_HANDLER(errorstream)
		return nullptr;
	}
};

class SendBlocksThread : public thread_pool
{
	Server *m_server;
public:

	SendBlocksThread(Server *server):
		m_server(server)
	{}

	void * Thread() {
		log_register_thread("SendBlocksThread");

		DSTACK(__FUNCTION_NAME);
		BEGIN_DEBUG_EXCEPTION_HANDLER

		ThreadStarted();

		porting::setThreadName("SendBlocksThread");
		porting::setThreadPriority(30);
		auto time = porting::getTimeMs();
		while(!StopRequested()) {
			//infostream<<"S run d="<<m_server->m_step_dtime<< " myt="<<(porting::getTimeMs() - time)/1000.0f<<std::endl;
			try {
				auto time_now = porting::getTimeMs();
				auto sent = m_server->SendBlocks((time_now - time)/1000.0f);
				time = time_now;
				std::this_thread::sleep_for(std::chrono::milliseconds(sent ? 5 : 100));
#ifdef NDEBUG
			} catch (BaseException &e) {
				errorstream<<"SendBlocksThread: exception: "<<e.what()<<std::endl;
			} catch(std::exception &e) {
				errorstream<<"SendBlocksThread: exception: "<<e.what()<<std::endl;
			} catch (...) {
				errorstream<<"SendBlocksThread: Ooops..."<<std::endl;
#else
			} catch (int) { //nothing
#endif
			}
		}
		END_DEBUG_EXCEPTION_HANDLER(errorstream)
	return nullptr;
	}
};


class LiquidThread : public thread_pool
{
	Server *m_server;
public:

	LiquidThread(Server *server):
		m_server(server)
	{}

	void * Thread() {
		log_register_thread("Liquid");

		DSTACK(__FUNCTION_NAME);
		BEGIN_DEBUG_EXCEPTION_HANDLER

		ThreadStarted();

		porting::setThreadName("Liquid");
		porting::setThreadPriority(4);
		int max_cycle_ms = 1000;
		while(!StopRequested()) {
			try {
				shared_map<v3s16, MapBlock*> modified_blocks; //not used
				int res = m_server->getEnv().getMap().transformLiquids(m_server, modified_blocks, m_server->m_lighting_modified_blocks, max_cycle_ms);
				std::this_thread::sleep_for(std::chrono::milliseconds(std::max(300-res,1)));
#ifdef NDEBUG
			} catch (BaseException &e) {
				errorstream<<"Liquid: exception: "<<e.what()<<std::endl;
			} catch(std::exception &e) {
				errorstream<<"Liquid: exception: "<<e.what()<<std::endl;
			} catch (...) {
				errorstream<<"Liquid: Ooops..."<<std::endl;
#else
			} catch (int) { //nothing
#endif
			}
		}
		END_DEBUG_EXCEPTION_HANDLER(errorstream)
	return nullptr;
	}
};

class EnvThread : public thread_pool
{
	Server *m_server;
public:

	EnvThread(Server *server):
		m_server(server)
	{}

	void * Thread() {
		log_register_thread("Env");

		DSTACK(__FUNCTION_NAME);
		BEGIN_DEBUG_EXCEPTION_HANDLER

		ThreadStarted();

		porting::setThreadName("Env");
		porting::setThreadPriority(20);
		unsigned int max_cycle_ms = 1000;
		unsigned int time = porting::getTimeMs();
		while(!StopRequested()) {
			try {
				auto ctime = porting::getTimeMs();
				unsigned int dtimems = ctime - time;
				time = ctime;
				m_server->getEnv().step(dtimems/1000.0f, m_server->m_uptime.get(), max_cycle_ms);
				std::this_thread::sleep_for(std::chrono::milliseconds(dtimems > 100 ? 1 : 100 - dtimems));
#ifdef NDEBUG
			} catch (BaseException &e) {
				errorstream<<"Env: exception: "<<e.what()<<std::endl;
			} catch(std::exception &e) {
				errorstream<<"Env: exception: "<<e.what()<<std::endl;
			} catch (...) {
				errorstream<<"Env: Ooops..."<<std::endl;
#else
			} catch (int) { //nothing
#endif
			}
		}
		END_DEBUG_EXCEPTION_HANDLER(errorstream)
	return nullptr;
	}
};

class ServerThread : public thread_pool
{
	Server *m_server;

public:

	ServerThread(Server *server):
		m_server(server)
	{
	}

	void * Thread();
};

void * ServerThread::Thread()
{
	log_register_thread("ServerThread");

	DSTACK(__FUNCTION_NAME);
	BEGIN_DEBUG_EXCEPTION_HANDLER

	f32 dedicated_server_step = g_settings->getFloat("dedicated_server_step");
	m_server->AsyncRunStep(0.1, true);

	ThreadStarted();

	porting::setThreadName("ServerThread");
	porting::setThreadPriority(40);

	auto time = porting::getTimeMs();
	while(!StopRequested())
	{
		try{
			//TimeTaker timer("AsyncRunStep() + Receive()");
			auto time_now = porting::getTimeMs();
			m_server->AsyncRunStep((time_now - time)/1000.0f);
			time = time_now;

			// Loop used only when 100% cpu load or on old slow hardware.
			// usually only one packet recieved here
			u32 end_ms = porting::getTimeMs() + u32(1000 * dedicated_server_step);
			for (u16 i = 0; i < 1000; ++i)
				if (!m_server->Receive() || porting::getTimeMs() > end_ms)
					break;
		}
		catch(con::NoIncomingDataException &e)
		{
		}
		catch(con::PeerNotFoundException &e)
		{
			infostream<<"Server: PeerNotFoundException"<<std::endl;
		}
		catch(ClientNotFoundException &e)
		{
		}
		catch(con::ConnectionBindFailed &e)
		{
			m_server->setAsyncFatalError(e.what());
		}
		catch(LuaError &e)
		{
			m_server->setAsyncFatalError(e.what());
#ifdef NDEBUG
		} catch(std::exception &e) {
				errorstream<<"ServerThread: exception: "<<e.what()<<std::endl;
		} catch (...) {
				errorstream<<"ServerThread: Ooops..."<<std::endl;
#endif
		}
	}

	END_DEBUG_EXCEPTION_HANDLER(errorstream)

	return NULL;
}

v3f ServerSoundParams::getPos(ServerEnvironment *env, bool *pos_exists) const
{
	if(pos_exists) *pos_exists = false;
	switch(type){
	case SSP_LOCAL:
		return v3f(0,0,0);
	case SSP_POSITIONAL:
		if(pos_exists) *pos_exists = true;
		return pos;
	case SSP_OBJECT: {
		if(object == 0)
			return v3f(0,0,0);
		ServerActiveObject *sao = env->getActiveObject(object);
		if(!sao)
			return v3f(0,0,0);
		if(pos_exists) *pos_exists = true;
		return sao->getBasePosition(); }
	}
	return v3f(0,0,0);
}

/*
	Server
*/

Server::Server(
		const std::string &path_world,
		const SubgameSpec &gamespec,
		bool simple_singleplayer_mode,
		bool ipv6
	):
	m_path_world(path_world),
	m_gamespec(gamespec),
	m_simple_singleplayer_mode(simple_singleplayer_mode),
	m_async_fatal_error(""),
	m_env(NULL),
	m_con(PROTOCOL_ID,
			simple_singleplayer_mode ? MAX_PACKET_SIZE_SINGLEPLAYER : MAX_PACKET_SIZE,
			CONNECTION_TIMEOUT,
			ipv6,
			this),
	m_banmanager(NULL),
	m_rollback(NULL),
	m_rollback_sink_enabled(true),
	m_enable_rollback_recording(false),
	m_emerge(NULL),
	m_script(NULL),
	m_circuit(NULL),
	m_itemdef(createItemDefManager()),
	m_nodedef(createNodeDefManager()),
	m_craftdef(createCraftDefManager()),
	m_event(new EventManager()),
	m_thread(NULL),
	m_map_thread(nullptr),
	m_sendblocks(nullptr),
	m_liquid(nullptr),
	m_envthread(nullptr),
	m_time_of_day_send_timer(0),
	m_uptime(0),
	m_clients(&m_con),
	m_shutdown_requested(false),
	m_ignore_map_edit_events(false),
	m_ignore_map_edit_events_peer_id(0)

{
	m_liquid_transform_timer = 0.0;
	m_liquid_transform_interval = 1.0;
	m_liquid_send_timer = 0.0;
	m_liquid_send_interval = 1.0;
	m_print_info_timer = 0.0;
	m_masterserver_timer = 0.0;
	m_objectdata_timer = 0.0;
	m_emergethread_trigger_timer = 5.0; // to start emerge threads instantly
	m_savemap_timer = 0.0;

	m_step_dtime = 0.0;
	m_lag = g_settings->getFloat("dedicated_server_step");
#if CMAKE_THREADS
	more_threads = g_settings->getBool("more_threads");
#else
	more_threads = 0;
#endif

	if(path_world == "")
		throw ServerError("Supplied empty world path");

	if(!gamespec.isValid())
		throw ServerError("Supplied invalid gamespec");

	infostream<<"Server created for gameid \""<<m_gamespec.id<<"\"";
	if(m_simple_singleplayer_mode)
		infostream<<" in simple singleplayer mode"<<std::endl;
	else
		infostream<<std::endl;
	infostream<<"- world:  "<<m_path_world<<std::endl;
	infostream<<"- game:   "<<m_gamespec.path<<std::endl;

	// Initialize default settings and override defaults with those provided
	// by the game
	set_default_settings(g_settings);
	Settings gamedefaults;
	getGameMinetestConfig(gamespec.path, gamedefaults);
	override_default_settings(g_settings, &gamedefaults);

	// Create server thread
	m_thread = new ServerThread(this);

	// Create emerge manager
	m_emerge = new EmergeManager(this);

	if (more_threads) {
		m_map_thread = new MapThread(this);
		m_sendblocks = new SendBlocksThread(this);
		m_liquid = new LiquidThread(this);
		m_envthread = new EnvThread(this);
	}

	// Create world if it doesn't exist
	if(!initializeWorld(m_path_world, m_gamespec.id))
		throw ServerError("Failed to initialize world");

	// Create ban manager
	std::string ban_path = m_path_world+DIR_DELIM+"ipban.txt";
	m_banmanager = new BanManager(ban_path);

	// Create rollback manager
	std::string rollback_path = m_path_world+DIR_DELIM+"rollback.txt";
	m_rollback = createRollbackManager(rollback_path, this);

	ModConfiguration modconf(m_path_world);
	m_mods = modconf.getMods();
	std::vector<ModSpec> unsatisfied_mods = modconf.getUnsatisfiedMods();
	// complain about mods with unsatisfied dependencies
	if(!modconf.isConsistent())
	{
		for(std::vector<ModSpec>::iterator it = unsatisfied_mods.begin();
			it != unsatisfied_mods.end(); ++it)
		{
			ModSpec mod = *it;
			errorstream << "mod \"" << mod.name << "\" has unsatisfied dependencies: ";
			for(std::set<std::string>::iterator dep_it = mod.unsatisfied_depends.begin();
				dep_it != mod.unsatisfied_depends.end(); ++dep_it)
				errorstream << " \"" << *dep_it << "\"";
			errorstream << std::endl;
		}
	}

	Settings worldmt_settings;
	std::string worldmt = m_path_world + DIR_DELIM + "world.mt";
	worldmt_settings.readConfigFile(worldmt.c_str());
	std::vector<std::string> names = worldmt_settings.getNames();
	std::set<std::string> load_mod_names;
	for(std::vector<std::string>::iterator it = names.begin();
		it != names.end(); ++it)
	{
		std::string name = *it;
		if(name.compare(0,9,"load_mod_")==0 && worldmt_settings.getBool(name))
			load_mod_names.insert(name.substr(9));
	}
	// complain about mods declared to be loaded, but not found
	for(std::vector<ModSpec>::iterator it = m_mods.begin();
			it != m_mods.end(); ++it)
		load_mod_names.erase((*it).name);
	for(std::vector<ModSpec>::iterator it = unsatisfied_mods.begin();
			it != unsatisfied_mods.end(); ++it)
		load_mod_names.erase((*it).name);
	if(!load_mod_names.empty())
	{
		errorstream << "The following mods could not be found:";
		for(std::set<std::string>::iterator it = load_mod_names.begin();
			it != load_mod_names.end(); ++it)
			errorstream << " \"" << (*it) << "\"";
		errorstream << std::endl;
	}

	// Lock environment
	//JMutexAutoLock envlock(m_env_mutex);

	// Initialize scripting
	infostream<<"Server: Initializing Lua"<<std::endl;

	m_script = new GameScripting(this);
	
	std::string scriptpath = getBuiltinLuaPath() + DIR_DELIM "init.lua";

	if (!m_script->loadScript(scriptpath)) {
		throw ModError("Failed to load and run " + scriptpath);
	}


	// Print 'em
	infostream<<"Server: Loading mods: ";
	for(std::vector<ModSpec>::iterator i = m_mods.begin();
			i != m_mods.end(); i++){
		const ModSpec &mod = *i;
		infostream<<mod.name<<" ";
	}
	infostream<<std::endl;
	// Load and run "mod" scripts
	for(std::vector<ModSpec>::iterator i = m_mods.begin();
			i != m_mods.end(); i++){
		const ModSpec &mod = *i;
		std::string scriptpath = mod.path + DIR_DELIM + "init.lua";
		infostream<<"  ["<<padStringRight(mod.name, 12)<<"] [\""
				<<scriptpath<<"\"]"<<std::endl;
		bool success = m_script->loadMod(scriptpath, mod.name);
		if(!success){
			errorstream<<"Server: Failed to load and run "
					<<scriptpath<<std::endl;
			throw ModError("Failed to load and run "+scriptpath);
		}
	}

	// Read Textures and calculate sha1 sums
	fillMediaCache();

	// Apply item aliases in the node definition manager
	m_nodedef->updateAliases(m_itemdef);
	m_nodedef->updateTextures(this);

	// Load the mapgen params from global settings now after any
	// initial overrides have been set by the mods
	m_emerge->loadMapgenParams();

	// Initialize Environment
	ServerMap *servermap = new ServerMap(path_world, this, m_emerge, m_circuit);
	m_circuit = new Circuit(m_script, servermap, ndef(), path_world);
	m_env = new ServerEnvironment(servermap, m_script, m_circuit, this, m_path_world);
	m_emerge->env = m_env;

	m_clients.setEnv(m_env);

	// Run some callbacks after the MG params have been set up but before activation
	m_script->environment_OnMapgenInit(&m_emerge->params);

	// Initialize mapgens
	m_emerge->initMapgens();

	// Give environment reference to scripting api
	m_script->initializeEnvironment(m_env);

	// Register us to receive map edit events
	servermap->addEventReceiver(this);

	// If file exists, load environment metadata
	if(fs::PathExists(m_path_world + DIR_DELIM "env_meta.txt"))
	{
		infostream<<"Server: Loading environment metadata"<<std::endl;
		m_env->loadMeta();
	}

	// Add some test ActiveBlockModifiers to environment
	add_legacy_abms(m_env, m_nodedef);

	m_liquid_transform_interval = g_settings->getFloat("liquid_update");
	m_liquid_send_interval = g_settings->getFloat("liquid_send");
}

Server::~Server()
{
	infostream<<"Server destructing"<<std::endl;

	// Send shutdown message
	SendChatMessage(PEER_ID_INEXISTENT, "*** Server shutting down");

	{
		//JMutexAutoLock envlock(m_env_mutex);

		// Execute script shutdown hooks
		m_script->on_shutdown();

		infostream<<"Server: Saving players"<<std::endl;
		m_env->saveLoadedPlayers();

		infostream<<"Server: Saving environment metadata"<<std::endl;
		m_env->saveMeta();
	}

	// Stop threads
	stop();
	delete m_thread;

	if (m_liquid)
		delete m_liquid;
	if (m_sendblocks)
		delete m_sendblocks;
	if (m_map_thread)
		delete m_map_thread;
	if(m_envthread)
		delete m_envthread;

	// stop all emerge threads before deleting players that may have
	// requested blocks to be emerged
	m_emerge->stopThreads();

	// Delete things in the reverse order of creation
	delete m_env;

	// N.B. the EmergeManager should be deleted after the Environment since Map
	// depends on EmergeManager to write its current params to the map meta
	delete m_emerge;
	delete m_rollback;
	delete m_banmanager;
	delete m_event;
	delete m_itemdef;
	delete m_nodedef;
	delete m_craftdef;
	delete m_circuit;

	// Deinitialize scripting
	infostream<<"Server: Deinitializing scripting"<<std::endl;
	delete m_script;

	// Delete detached inventories
	for (std::map<std::string, Inventory*>::iterator
			i = m_detached_inventories.begin();
			i != m_detached_inventories.end(); i++) {
		delete i->second;
	}
}

void Server::start(Address bind_addr)
{
	DSTACK(__FUNCTION_NAME);
	infostream<<"Starting server on "
			<< bind_addr.serializeString() <<"..."<<std::endl;

	// Initialize connection
	m_con.Serve(bind_addr.getPort());

	// Start thread
	m_thread->restart();
	if (m_map_thread)
		m_map_thread->restart();
	if (m_sendblocks)
		m_sendblocks->restart();
	if (m_liquid)
		m_liquid->restart();
	if(m_envthread)
		m_envthread->restart();

	actionstream << "\033[1mfree\033[1;33mminer next \033[1;36mv" << minetest_version_hash << "\033[0m \t"
#if CMAKE_THREADS
			<< " THREADS \t"
#endif
#ifndef NDEBUG
			<< " DEBUG \t"
#endif
			<< " cpp="<<__cplusplus<<" \t"
			<< " cores="<< porting::getNumberOfProcessors()
			<< std::endl;
	actionstream<<"World at ["<<m_path_world<<"]"<<std::endl;
	actionstream<<"Server for gameid=\""<<m_gamespec.id
			<<"\" mapgen=\""<<m_emerge->params.mg_name
			<<"\" listening on "<<bind_addr.serializeString()<<":"
			<<bind_addr.getPort() << "."<<std::endl;
}

void Server::stop()
{
	DSTACK(__FUNCTION_NAME);

	infostream<<"Server: Stopping and waiting threads"<<std::endl;

	// Stop threads (set run=false first so both start stopping)
	//m_emergethread.setRun(false);
	m_thread->join();
	//m_emergethread.stop();
	if (m_liquid)
		m_liquid->join();
	if (m_sendblocks)
		m_sendblocks->join();
	if (m_map_thread)
		m_map_thread->join();
	if(m_envthread)
		m_envthread->join();

	infostream<<"Server: Threads stopped"<<std::endl;
}

void Server::step(float dtime)
{
	DSTACK(__FUNCTION_NAME);
	// Limit a bit
	if(dtime > 2.0)
		dtime = 2.0;
	{
		JMutexAutoLock lock(m_step_dtime_mutex);
		m_step_dtime += dtime;
	}
	// Throw if fatal error occurred in thread
	std::string async_err = m_async_fatal_error.get();
	if(async_err != ""){
		throw ServerError(async_err);
	}
}

void Server::AsyncRunStep(float dtime, bool initial_step)
{
	DSTACK(__FUNCTION_NAME);

	TimeTaker timer_step("Server step");
	g_profiler->add("Server::AsyncRunStep (num)", 1);

/*
	float dtime;
	{
		JMutexAutoLock lock1(m_step_dtime_mutex);
		dtime = m_step_dtime;
	}
*/

	if (!more_threads)
	{
		TimeTaker timer_step("Server step: SendBlocks");
		// Send blocks to clients
		SendBlocks(dtime);
	}

	if((dtime < 0.001) && (initial_step == false))
		return;

/*
	g_profiler->add("Server::AsyncRunStep with dtime (num)", 1);
*/
	ScopeProfiler sp(g_profiler, "Server::AsyncRunStep, avg", SPT_AVG);
	//infostream<<"Server steps "<<dtime<<std::endl;
	//infostream<<"Server::AsyncRunStep(): dtime="<<dtime<<std::endl;

/*
	{
		TimeTaker timer_step("Server step: SendBlocks");
		JMutexAutoLock lock1(m_step_dtime_mutex);
		m_step_dtime -= dtime;
	}
*/

	/*
		Update uptime
	*/
	{
		m_uptime.set(m_uptime.get() + dtime);
	}

	f32 dedicated_server_step = g_settings->getFloat("dedicated_server_step");
	//u32 max_cycle_ms = 1000 * (m_lag > dedicated_server_step ? dedicated_server_step/(m_lag/dedicated_server_step) : dedicated_server_step);
	u32 max_cycle_ms = 1000 * (dedicated_server_step/(m_lag/dedicated_server_step));
	if (max_cycle_ms < 40)
		max_cycle_ms = 40;

	{
		TimeTaker timer_step("Server step: handlePeerChanges");
		// This has to be called so that the client list gets synced
		// with the peer list of the connection
		handlePeerChanges();
	}

	/*
		Update time of day and overall game time
	*/
	{
		TimeTaker timer_step("Server step: pdate time of day and overall game time");
		//JMutexAutoLock envlock(m_env_mutex);

		m_env->setTimeOfDaySpeed(g_settings->getFloat("time_speed"));

		/*
			Send to clients at constant intervals
		*/

		m_time_of_day_send_timer -= dtime;
		if(m_time_of_day_send_timer < 0.0)
		{
			m_time_of_day_send_timer = g_settings->getFloat("time_send_interval");
			u16 time = m_env->getTimeOfDay();
			float time_speed = g_settings->getFloat("time_speed");
			SendTimeOfDay(PEER_ID_INEXISTENT, time, time_speed);
		}
	}

	{
		//TimeTaker timer_step("Server step: m_env->step");
		//JMutexAutoLock lock(m_env_mutex);
		// Figure out and report maximum lag to environment
		float max_lag = m_env->getMaxLagEstimate();
		max_lag *= 0.9998; // Decrease slowly (about half per 5 minutes)
		if(dtime > max_lag){
			if(dtime > dedicated_server_step && dtime > max_lag * 2.0)
				infostream<<"Server: Maximum lag peaked to "<<dtime
						<<" s"<<std::endl;
			max_lag = dtime;
		}
		m_env->reportMaxLagEstimate(max_lag);
		// Step environment
		ScopeProfiler sp(g_profiler, "SEnv step");
		if (!more_threads)
		m_env->step(dtime, m_uptime.get(), max_cycle_ms);
	}

	/*
		Do background stuff
	*/

	/*
		Handle players
	*/
	{
		//TimeTaker timer_step("Server step: Handle players");
		//JMutexAutoLock lock(m_env_mutex);

		std::list<u16> clientids = m_clients.getClientIDs();

		//ScopeProfiler sp(g_profiler, "Server: handle players");

		for(std::list<u16>::iterator
			i = clientids.begin();
			i != clientids.end(); ++i)
		{
			PlayerSAO *playersao = getPlayerSAO(*i);
			if(playersao == NULL)
				continue;

			/*
				Handle player HPs (die if hp=0)
			*/
			if(playersao->m_hp_not_sent && g_settings->getBool("enable_damage"))
			{
				if(playersao->getHP() == 0)
					DiePlayer(*i);
				else
					SendPlayerHP(*i);
			}

			/*
				Send player breath if changed
			*/
			if(playersao->m_breath_not_sent) {
				SendPlayerBreath(*i);
			}

			/*
				Send player inventories if necessary
			*/
			if(playersao->m_moved){
				SendMovePlayer(*i);
				playersao->m_moved = false;
			}
			if(playersao->m_inventory_not_sent){
				UpdateCrafting(*i);
				SendInventory(*i);
			}
		}
	}

	if (!more_threads)
		AsyncRunMapStep(dtime, false);

	m_clients.step(dtime);

	m_lag += (m_lag > dtime ? -1 : 1) * dtime/100;
#if USE_CURL
	// send masterserver announce
	{
		float &counter = m_masterserver_timer;
		if(!isSingleplayer() && (!counter || counter >= 300.0) &&
				g_settings->getBool("server_announce"))
		{
			ServerList::sendAnnounce(counter ? "update" : "start",
					m_clients.getPlayerNames(),
					m_uptime.get(),
					m_env->getGameTime(),
					m_lag,
					m_gamespec.id,
					m_mods);
			counter = 0.01;
		}
		counter += dtime;
	}
#endif

	/*
		Check added and deleted active objects
	*/
	{
		TimeTaker timer_step("Server step: Check added and deleted active objects");
		//infostream<<"Server: Checking added and deleted active objects"<<std::endl;
		//JMutexAutoLock envlock(m_env_mutex);

		auto clients = m_clients.getClientList();
		ScopeProfiler sp(g_profiler, "Server: checking added and deleted objs");

		// Radius inside which objects are active
		s16 radius = g_settings->getS16("active_object_send_range_blocks");
		radius *= MAP_BLOCKSIZE;
		s16 radius_deactivate = radius*3;

		for(auto & client : clients)
		{
			// If definitions and textures have not been sent, don't
			// send objects either
			if (client->getState() < CS_DefinitionsSent)
				continue;

			Player *player = m_env->getPlayer(client->peer_id);
			if(player==NULL)
			{
				// This can happen if the client timeouts somehow
				/*infostream<<"WARNING: "<<__FUNCTION_NAME<<": Client "
						<<client->peer_id
						<<" has no associated player"<<std::endl;*/
				continue;
			}
			v3s16 pos = floatToInt(player->getPosition(), BS);

			std::set<u16> removed_objects;
			std::set<u16> added_objects;
			m_env->getRemovedActiveObjects(pos, radius_deactivate,
					client->m_known_objects, removed_objects);
			m_env->getAddedActiveObjects(pos, radius,
					client->m_known_objects, added_objects);

			// Ignore if nothing happened
			if(removed_objects.size() == 0 && added_objects.size() == 0)
			{
				//infostream<<"active objects: none changed"<<std::endl;
				continue;
			}

			// Handle removed objects
			for(std::set<u16>::iterator
					i = removed_objects.begin();
					i != removed_objects.end(); ++i)
			{
				// Get object
				u16 id = *i;
				ServerActiveObject* obj = m_env->getActiveObject(id);

				// Remove from known objects
				client->m_known_objects.erase(id);

				if(obj && obj->m_known_by_count > 0)
					obj->m_known_by_count--;
			}

			std::vector<ActiveObjectAddData> added_objects_data;

			// Handle added objects
			for(std::set<u16>::iterator
					i = added_objects.begin();
					i != added_objects.end(); ++i)
			{
				// Get object
				u16 id = *i;
				ServerActiveObject* obj = m_env->getActiveObject(id);

				// Get object type
				u8 type = ACTIVEOBJECT_TYPE_INVALID;
				if(obj == NULL)
					infostream<<"WARNING: "<<__FUNCTION_NAME
							<<": NULL object"<<std::endl;
				else
					type = obj->getSendType();

				std::string data = "";
				if(obj)
					data = obj->getClientInitializationData(client->net_proto_version);
				added_objects_data.push_back(ActiveObjectAddData(id, type, data));

				// Add to known objects
				client->m_known_objects.set(id, true);

				if(obj)
					obj->m_known_by_count++;
			}

			MSGPACK_PACKET_INIT(TOCLIENT_ACTIVE_OBJECT_REMOVE_ADD, 2);
			PACK(TOCLIENT_ACTIVE_OBJECT_REMOVE_ADD_REMOVE, removed_objects);
			PACK(TOCLIENT_ACTIVE_OBJECT_REMOVE_ADD_ADD, added_objects_data);

			// Send as reliable
			m_clients.send(client->peer_id, 0, buffer, true);

/*
			verbosestream<<"Server: Sent object remove/add: "
					<<removed_objects.size()<<" removed, "
					<<added_objects.size()<<" added, "
					<<"packet size is "<<reply.getSize()<<std::endl;
*/
		}
	}

	/*
		Send object messages
	*/
	{
		TimeTaker timer_step("Server step: Send object messages");
		//JMutexAutoLock envlock(m_env_mutex);
		ScopeProfiler sp(g_profiler, "Server: sending object messages");

		// Key = object id
		// Value = data sent by object
		std::map<u16, std::list<ActiveObjectMessage>* > buffered_messages;

		// Get active object messages from environment
		for(;;)
		{
			ActiveObjectMessage aom = m_env->getActiveObjectMessage();
			if(aom.id == 0)
				break;

			std::list<ActiveObjectMessage>* message_list = NULL;
			std::map<u16, std::list<ActiveObjectMessage>* >::iterator n;
			n = buffered_messages.find(aom.id);
			if(n == buffered_messages.end())
			{
				message_list = new std::list<ActiveObjectMessage>;
				buffered_messages[aom.id] = message_list;
			}
			else
			{
				message_list = n->second;
			}
			message_list->push_back(aom);
		}





		auto clients = m_clients.getClientList();
		{
		// Route data to every client
		for(auto & client : clients)
		{
<<<<<<< HEAD
			RemoteClient *client = i->second;
			ActiveObjectMessages reliable_data;
			ActiveObjectMessages unreliable_data;
=======
			std::string reliable_data;
			std::string unreliable_data;
>>>>>>> cd05bb52
			// Go through all objects in message buffer
			for(std::map<u16, std::list<ActiveObjectMessage>* >::iterator
					j = buffered_messages.begin();
					j != buffered_messages.end(); ++j)
			{
				// If object is not known by client, skip it
				u16 id = j->first;
				if(client->m_known_objects.find(id) == client->m_known_objects.end())
					continue;
				// Get message list of object
				std::list<ActiveObjectMessage>* list = j->second;
				// Go through every message
				for(std::list<ActiveObjectMessage>::iterator
						k = list->begin(); k != list->end(); ++k)
				{
					// Add data to buffer
					if(k->reliable)
						reliable_data.push_back(make_pair(k->id, k->datastring));
					else
						unreliable_data.push_back(make_pair(k->id, k->datastring));
				}
			}
			/*
				reliable_data and unreliable_data are now ready.
				Send them.
			*/
			if(reliable_data.size() > 0)
			{
				MSGPACK_PACKET_INIT(TOCLIENT_ACTIVE_OBJECT_MESSAGES, 1);
				PACK(TOCLIENT_ACTIVE_OBJECT_MESSAGES_MESSAGES, reliable_data);
				// Send as reliable
				m_clients.send(client->peer_id, 0, buffer, true);
			}
			if(unreliable_data.size() > 0)
			{
				MSGPACK_PACKET_INIT(TOCLIENT_ACTIVE_OBJECT_MESSAGES, 1);
				PACK(TOCLIENT_ACTIVE_OBJECT_MESSAGES_MESSAGES, unreliable_data);
				m_clients.send(client->peer_id, 1, buffer, false);
			}
		}
		}
		// Clear buffered_messages
		for(std::map<u16, std::list<ActiveObjectMessage>* >::iterator
				i = buffered_messages.begin();
				i != buffered_messages.end(); ++i)
		{
			delete i->second;
		}
	}

	/*
		Send queued-for-sending map edit events.
	*/
	{
		TimeTaker timer_step("Server step: Send queued-for-sending map edit events.");
		ScopeProfiler sp(g_profiler, "Server: Map events process");
		// We will be accessing the environment
		//JMutexAutoLock lock(m_env_mutex);

		// Don't send too many at a time
		u32 count = 0;

		// Single change sending is disabled if queue size is not small
		bool disable_single_change_sending = false;
		if(m_unsent_map_edit_queue.size() >= 4)
			disable_single_change_sending = true;

		int event_count = m_unsent_map_edit_queue.size();

		// We'll log the amount of each
		Profiler prof;

		u32 end_ms = porting::getTimeMs() + max_cycle_ms;
		while(m_unsent_map_edit_queue.size() != 0)
		{
			MapEditEvent* event = m_unsent_map_edit_queue.pop_front();

			// Players far away from the change are stored here.
			// Instead of sending the changes, MapBlocks are set not sent
			// for them.
			std::list<u16> far_players;

			if(event->type == MEET_ADDNODE || event->type == MEET_SWAPNODE)
			{
				//infostream<<"Server: MEET_ADDNODE"<<std::endl;
				prof.add("MEET_ADDNODE", 1);
				if(disable_single_change_sending)
					sendAddNode(event->p, event->n, event->already_known_by_peer,
							&far_players, 5, event->type == MEET_ADDNODE);
				else
					sendAddNode(event->p, event->n, event->already_known_by_peer,
							&far_players, 30, event->type == MEET_ADDNODE);
			}
			else if(event->type == MEET_REMOVENODE)
			{
				//infostream<<"Server: MEET_REMOVENODE"<<std::endl;
				prof.add("MEET_REMOVENODE", 1);
				if(disable_single_change_sending)
					sendRemoveNode(event->p, event->already_known_by_peer,
							&far_players, 5);
				else
					sendRemoveNode(event->p, event->already_known_by_peer,
							&far_players, 30);
			}
			else if(event->type == MEET_BLOCK_NODE_METADATA_CHANGED)
			{
/*
				infostream<<"Server: MEET_BLOCK_NODE_METADATA_CHANGED"<<std::endl;
*/
				prof.add("MEET_BLOCK_NODE_METADATA_CHANGED", 1);
				setBlockNotSent(event->p);
			}
			else if(event->type == MEET_OTHER)
			{
/*
				infostream<<"Server: MEET_OTHER"<<std::endl;
*/
				prof.add("MEET_OTHER", 1);
				for(std::set<v3s16>::iterator
						i = event->modified_blocks.begin();
						i != event->modified_blocks.end(); ++i)
				{
					setBlockNotSent(*i);
				}
			}
			else
			{
				prof.add("unknown", 1);
				infostream<<"WARNING: Server: Unknown MapEditEvent "
						<<((u32)event->type)<<std::endl;
			}

			/*
				Set blocks not sent to far players
			*/
			if(far_players.size() > 0)
			{
				// Convert list format to that wanted by SetBlocksNotSent
				std::map<v3s16, MapBlock*> modified_blocks2;
				for(std::set<v3s16>::iterator
						i = event->modified_blocks.begin();
						i != event->modified_blocks.end(); ++i)
				{
					modified_blocks2[*i] =
							m_env->getMap().getBlockNoCreateNoEx(*i);
				}
				// Set blocks not sent
				for(std::list<u16>::iterator
						i = far_players.begin();
						i != far_players.end(); ++i)
				{
					u16 peer_id = *i;
					RemoteClient *client = getClient(peer_id);
					if(client==NULL)
						continue;
					client->SetBlocksNotSent(modified_blocks2);
				}
			}

			delete event;

			++count;
			/*// Don't send too many at a time
			if(count >= 1 && m_unsent_map_edit_queue.size() < 100)
				break;*/
			if (porting::getTimeMs() > end_ms)
				break;
		}

		if(event_count >= 10){
			infostream<<"Server: MapEditEvents count="<<count<<"/"<<event_count<<" :"<<std::endl;
			prof.print(infostream);
		} else if(event_count != 0){
			verbosestream<<"Server: MapEditEvents count="<<count<<"/"<<event_count<<" :"<<std::endl;
			prof.print(verbosestream);
		}

	}

	/*
		Trigger emergethread (it somehow gets to a non-triggered but
		bysy state sometimes)
	*/
	{
		TimeTaker timer_step("Server step: Trigger emergethread");
		float &counter = m_emergethread_trigger_timer;
		counter += dtime;
		if(counter >= 2.0)
		{
			counter = 0.0;

			m_emerge->startThreads();

			// Update m_enable_rollback_recording here too
			m_enable_rollback_recording =
					g_settings->getBool("enable_rollback_recording");
		}
	}
}

int Server::AsyncRunMapStep(float dtime, bool async) {
	DSTACK(__FUNCTION_NAME);

	TimeTaker timer_step("Server map step");
	g_profiler->add("Server::AsyncRunMapStep (num)", 1);

	int ret = 0;

/*
	float dtime;
	{
		JMutexAutoLock lock1(m_step_dtime_mutex);
		dtime = m_step_dtime;
	}
*/

	u32 max_cycle_ms = async ? 2000 : 300;

	const float map_timer_and_unload_dtime = 10.92;
	if(m_map_timer_and_unload_interval.step(dtime, map_timer_and_unload_dtime))
	{
		TimeTaker timer_step("Server step: Run Map's timers and unload unused data");
		//JMutexAutoLock lock(m_env_mutex);
		// Run Map's timers and unload unused data
		ScopeProfiler sp(g_profiler, "Server: map timer and unload");
		if(m_env->getMap().timerUpdate(m_uptime.get(), g_settings->getFloat("server_unload_unused_data_timeout"), max_cycle_ms)) {
			m_map_timer_and_unload_interval.run_next(map_timer_and_unload_dtime);
			++ret;
		}
	}

	/* Transform liquids */
	m_liquid_transform_timer += dtime;
	if(!more_threads && m_liquid_transform_timer >= m_liquid_transform_interval)
	{
		TimeTaker timer_step("Server step: liquid transform");
		m_liquid_transform_timer -= m_liquid_transform_interval;
		if (m_liquid_transform_timer > m_liquid_transform_interval * 2)
			m_liquid_transform_timer = 0;

		//JMutexAutoLock lock(m_env_mutex);

		ScopeProfiler sp(g_profiler, "Server: liquid transform");

		// not all liquid was processed per step, forcing on next step
		shared_map<v3s16, MapBlock*> modified_blocks; //not used
		if (m_env->getMap().transformLiquids(this, modified_blocks, m_lighting_modified_blocks, max_cycle_ms) > 0) {
			m_liquid_transform_timer = m_liquid_transform_interval /*  *0.8  */;
			++ret;
		}
	}

		/*
			Set the modified blocks unsent for all the clients
		*/

	m_liquid_send_timer += dtime;
	if(m_liquid_send_timer >= m_liquid_send_interval)
	{
		TimeTaker timer_step("Server step: set the modified blocks unsent for all the clients");
		m_liquid_send_timer -= m_liquid_send_interval;
		if (m_liquid_send_timer > m_liquid_send_interval * 2)
			m_liquid_send_timer = 0;

		shared_map<v3s16, MapBlock*> modified_blocks; //not used

		if (m_env->getMap().updateLighting(m_lighting_modified_blocks, modified_blocks, max_cycle_ms)) {
			m_liquid_send_timer = m_liquid_send_interval;
			++ret;
			goto no_send;
		}

		auto clients = m_clients.getClientList();
		for (auto & client : clients)
			if (client->m_nearest_unsent_nearest) {
				client->m_nearest_unsent_d = 0;
				client->m_nearest_unsent_nearest = 0;
			}

		//JMutexAutoLock lock(m_env_mutex);
		//JMutexAutoLock lock2(m_con_mutex);

/*
		if(m_modified_blocks.size() > 0)
		{
			SetBlocksNotSent(m_modified_blocks);
		}
		m_modified_blocks.clear();
*/
	}
	no_send:

	// Save map, players and auth stuff
	{
		float &counter = m_savemap_timer;
		counter += dtime;
		if(counter >= g_settings->getFloat("server_map_save_interval"))
		{
			counter = 0.0;
			TimeTaker timer_step("Server step: Save map, players and auth stuff");
			//JMutexAutoLock lock(m_env_mutex);

			ScopeProfiler sp(g_profiler, "Server: saving stuff");

			// Save ban file
			if (m_banmanager->isModified()) {
				m_banmanager->save();
			}


			// Save changed parts of map
			if(m_env->getMap().save(MOD_STATE_WRITE_NEEDED, 1)) {
				// partial save, will continue on next step
				counter = g_settings->getFloat("server_map_save_interval");
				++ret;
				goto save_break;
			}

			// Save players
			m_env->saveLoadedPlayers();

			// Save environment metadata
			m_env->saveMeta();
		}
		save_break:;
	}

	return ret;
}

u16 Server::Receive()
{
	DSTACK(__FUNCTION_NAME);
	SharedBuffer<u8> data;
	u16 peer_id;
	u32 datasize;
	u16 received = 0;
	try{
		datasize = m_con.Receive(peer_id,data);
		ProcessData(*data, datasize, peer_id);
		++received;
	}
	catch(con::InvalidIncomingDataException &e)
	{
		infostream<<"Server::Receive(): "
				"InvalidIncomingDataException: what()="
				<<e.what()<<std::endl;
	}
	catch(SerializationError &e) {
		infostream<<"Server::Receive(): "
				"SerializationError: what()="
				<<e.what()<<std::endl;
	}
	catch(ClientStateError &e)
	{
		errorstream << "ProcessData: peer=" << peer_id  << e.what() << std::endl;
		DenyAccess(peer_id, L"Your client sent something server didn't expect."
				L"Try reconnecting or updating your client");
	}
	catch(con::PeerNotFoundException &e)
	{
		// Do nothing
	}
	return received;
}

PlayerSAO* Server::StageTwoClientInit(u16 peer_id)
{
	std::string playername = "";
	PlayerSAO *playersao = NULL;
		RemoteClient* client = m_clients.lockedGetClientNoEx(peer_id, CS_InitDone);
		if (client != NULL) {
			playername = client->getName();
			playersao = emergePlayer(playername.c_str(), peer_id);
		}

	RemotePlayer *player =
		static_cast<RemotePlayer*>(m_env->getPlayer(playername));

	// If failed, cancel
	if((playersao == NULL) || (player == NULL))
	{
		if(player && player->peer_id != 0){
			errorstream<<"Server: "<<playername<<": Failed to emerge player"
					<<" (player allocated to an another client)"<<std::endl;
			DenyAccess(peer_id, L"Another client is connected with this "
					L"name. If your client closed unexpectedly, try again in "
					L"a minute.");
		} else {
			errorstream<<"Server: "<<playername<<": Failed to emerge player"
					<<std::endl;
			DenyAccess(peer_id, L"Could not allocate player.");
		}
		return NULL;
	}

	/*
		Send complete position information
	*/
	SendMovePlayer(peer_id);

	// Send privileges
	SendPlayerPrivileges(peer_id);

	// Send inventory formspec
	SendPlayerInventoryFormspec(peer_id);

	// Send inventory
	UpdateCrafting(peer_id);
	SendInventory(peer_id);

	// Send HP
	if(g_settings->getBool("enable_damage"))
		SendPlayerHP(peer_id);

	// Send Breath
	SendPlayerBreath(peer_id);

	// Show death screen if necessary
	if(player->hp == 0)
		SendDeathscreen(peer_id, false, v3f(0,0,0));

	// Note things in chat if not in simple singleplayer mode
	if(!m_simple_singleplayer_mode)
	{
		// Send information about server to player in chat
		SendChatMessage(peer_id, getStatusString());
	}

/*
	Address addr = getPeerAddress(player->peer_id);
	std::string ip_str = addr.serializeString();
	actionstream<<player->getName() <<" [" << ip_str << "] joins game. " << std::endl;
*/
	/*
		Print out action
	*/
	{
		std::vector<std::string> names = m_clients.getPlayerNames();

		actionstream<<player->getName() << " ["<<getPeerAddress(peer_id).serializeString()<<"]"<<
		" joins game. List of players: ";

		for (std::vector<std::string>::iterator i = names.begin();
				i != names.end(); i++)
		{
			actionstream << *i << " ";
		}

		actionstream << player->getName() <<std::endl;
	}
	return playersao;
}

void Server::ProcessData(u8 *data, u32 datasize, u16 peer_id)
{
	DSTACK(__FUNCTION_NAME);
	// Environment is locked first.
	//JMutexAutoLock envlock(m_env_mutex);

	ScopeProfiler sp(g_profiler, "Server::ProcessData");

	std::string addr_s;
	try{
		Address address = getPeerAddress(peer_id);
		addr_s = address.serializeString();

		// drop player if is ip is banned
		if(m_banmanager->isIpBanned(addr_s)){
			std::string ban_name = m_banmanager->getBanName(addr_s);
			infostream<<"Server: A banned client tried to connect from "
					<<addr_s<<"; banned name was "
					<<ban_name<<std::endl;
			// This actually doesn't seem to transfer to the client
			DenyAccess(peer_id, std::string("Your ip is banned. Banned name was ") + ban_name);
			return;
		}
	}
	catch(con::PeerNotFoundException &e)
	{
		/*
		 * no peer for this packet found
		 * most common reason is peer timeout, e.g. peer didn't
		 * respond for some time, your server was overloaded or
		 * things like that.
		 */
		verbosestream<<"Server::ProcessData(): Cancelling: peer "
				<<peer_id<<" not found"<<std::endl;
		return;
	}

	try
	{

	if(datasize < 2)
		return;

	int command;
	std::map<int, msgpack::object> packet;
	msgpack::unpacked msg;
	if (!con::parse_msgpack_packet(data, datasize, &packet, &command, &msg)) {
		return;
	}

	if(command == TOSERVER_INIT)
	{
		RemoteClient* client = getClient(peer_id, CS_Created);

		// If net_proto_version is set, this client has already been handled
		if(client->getState() > CS_Created)
		{
			verbosestream<<"Server: Ignoring multiple TOSERVER_INITs from "
					<<addr_s<<" (peer_id="<<peer_id<<")"<<std::endl;
			return;
		}

		verbosestream<<"Server: Got TOSERVER_INIT from "<<addr_s<<" (peer_id="
				<<peer_id<<")"<<std::endl;

		// Do not allow multiple players in simple singleplayer mode.
		// This isn't a perfect way to do it, but will suffice for now
		if(m_simple_singleplayer_mode && m_clients.getClientIDs().size() > 1){
			infostream<<"Server: Not allowing another client ("<<addr_s
					<<") to connect in simple singleplayer mode"<<std::endl;
			DenyAccess(peer_id, "Running in simple singleplayer mode.");
			return;
		}

		// First byte after command is maximum supported
		// serialization version
		u8 client_max;
		packet[TOSERVER_INIT_FMT].convert(&client_max);
		u8 our_max = SER_FMT_VER_HIGHEST_READ;
		// Use the highest version supported by both
		u8 deployed = std::min(client_max, our_max);
		// If it's lower than the lowest supported, give up.
		if(deployed < SER_FMT_VER_LOWEST)
			deployed = SER_FMT_VER_INVALID;

		if(deployed == SER_FMT_VER_INVALID)
		{
			actionstream<<"Server: A mismatched client tried to connect from "
					<<addr_s<<std::endl;
			infostream<<"Server: Cannot negotiate serialization version with "
					<<addr_s<<std::endl;
			DenyAccess(peer_id, std::string(
					"Your client's version is not supported.\n"
					"Server version is ")
					+ minetest_version_simple + "."
			);
			return;
		}

		client->setPendingSerializationVersion(deployed);

		/*
			Read and check network protocol version
		*/

		u16 min_net_proto_version = 0;
		packet[TOSERVER_INIT_PROTOCOL_VERSION_MIN].convert(&min_net_proto_version);
		u16 max_net_proto_version = min_net_proto_version;
		packet[TOSERVER_INIT_PROTOCOL_VERSION_MAX].convert(&max_net_proto_version);

		// Start with client's maximum version
		u16 net_proto_version = max_net_proto_version;

		// Figure out a working version if it is possible at all
		if(max_net_proto_version >= SERVER_PROTOCOL_VERSION_MIN ||
				min_net_proto_version <= SERVER_PROTOCOL_VERSION_MAX)
		{
			// If maximum is larger than our maximum, go with our maximum
			if(max_net_proto_version > SERVER_PROTOCOL_VERSION_MAX)
				net_proto_version = SERVER_PROTOCOL_VERSION_MAX;
			// Else go with client's maximum
			else
				net_proto_version = max_net_proto_version;
		}

		verbosestream<<"Server: "<<addr_s<<": Protocol version: min: "
				<<min_net_proto_version<<", max: "<<max_net_proto_version
				<<", chosen: "<<net_proto_version<<std::endl;

		client->net_proto_version = net_proto_version;

		if(net_proto_version < SERVER_PROTOCOL_VERSION_MIN ||
				net_proto_version > SERVER_PROTOCOL_VERSION_MAX)
		{
			actionstream<<"Server: A mismatched client tried to connect from "
					<<addr_s<<std::endl;
			DenyAccess(peer_id, std::string(
					"Your client's version is not supported.\n"
					"Server version is ")
					+ minetest_version_simple + ",\n"
					+ "server's PROTOCOL_VERSION is "
					+ itos(SERVER_PROTOCOL_VERSION_MIN)
					+ "..."
					+ itos(SERVER_PROTOCOL_VERSION_MAX)
					+ ", client's PROTOCOL_VERSION is "
					+ itos(min_net_proto_version)
					+ "..."
					+ itos(max_net_proto_version)
			);
			return;
		}

		if(g_settings->getBool("strict_protocol_version_checking"))
		{
			if(net_proto_version != LATEST_PROTOCOL_VERSION)
			{
				actionstream<<"Server: A mismatched (strict) client tried to "
						<<"connect from "<<addr_s<<std::endl;
				DenyAccess(peer_id, std::string(
						"Your client's version is not supported.\n"
						"Server version is ")
						+ minetest_version_simple + ",\n"
						+ "server's PROTOCOL_VERSION (strict) is "
						+ itos(LATEST_PROTOCOL_VERSION)
						+ ", client's PROTOCOL_VERSION is "
						+ itos(min_net_proto_version)
						+ "..."
						+ itos(max_net_proto_version)
				);
				return;
			}
		}

		/*
			Set up player
		*/

		// Get player name
		std::string playername;
		packet[TOSERVER_INIT_NAME].convert(&playername);

		if(playername.empty())
		{
			actionstream<<"Server: Player with an empty name "
					<<"tried to connect from "<<addr_s<<std::endl;
			DenyAccess(peer_id, "Empty name");
			return;
		}

		if(!g_settings->getBool("enable_any_name") && string_allowed(playername, PLAYERNAME_ALLOWED_CHARS)==false)
		{
			actionstream<<"Server: Player with an invalid name ["<<playername
					<<"] tried to connect from "<<addr_s<<std::endl;
			DenyAccess(peer_id, "Name contains unallowed characters");
			return;
		}

		if(!isSingleplayer() && playername == "singleplayer")
		{
			actionstream<<"Server: Player with the name \"singleplayer\" "
					<<"tried to connect from "<<addr_s<<std::endl;
			DenyAccess(peer_id, "Name is not allowed");
			return;
		}

		{
			std::string reason;
			if(m_script->on_prejoinplayer(playername, addr_s, reason))
			{
				actionstream<<"Server: Player with the name \""<<playername<<"\" "
						<<"tried to connect from "<<addr_s<<" "
						<<"but it was disallowed for the following reason: "
						<<reason<<std::endl;
				DenyAccess(peer_id, reason);
				return;
			}
		}

		infostream<<"Server: New connection: \""<<playername<<"\" from "
				<<addr_s<<" (peer_id="<<peer_id<<")"<<std::endl;

		// Get password
		std::string given_password;
		packet[TOSERVER_INIT_PASSWORD].convert(&given_password);

		if(!base64_is_valid(given_password.c_str())){
			actionstream<<"Server: "<<playername
					<<" supplied invalid password hash"<<std::endl;
			DenyAccess(peer_id, "Invalid password hash");
			return;
		}

		// Enforce user limit.
		// Don't enforce for users that have some admin right
		if(m_clients.getClientIDs(CS_Created).size() >= g_settings->getU16("max_users") &&
				!checkPriv(playername, "server") &&
				!checkPriv(playername, "ban") &&
				!checkPriv(playername, "privs") &&
				!checkPriv(playername, "password") &&
				playername != g_settings->get("name"))
		{
			actionstream<<"Server: "<<playername<<" tried to join, but there"
					<<" are already max_users="
					<<g_settings->getU16("max_users")<<" players."<<std::endl;
			DenyAccess(peer_id, "Too many users.");
			return;
		}

		std::string checkpwd; // Password hash to check against
		bool has_auth = m_script->getAuth(playername, &checkpwd, NULL);

		// If no authentication info exists for user, create it
		if(!has_auth){
			if(!isSingleplayer() &&
					g_settings->getBool("disallow_empty_password") &&
					given_password == ""){
				actionstream<<"Server: "<<playername
						<<" supplied empty password"<<std::endl;
				DenyAccess(peer_id, "Empty passwords are "
						"disallowed. Set a password and try again.");
				return;
			}
			std::string raw_default_password = g_settings->get("default_password");
			std::string initial_password =
				translatePassword(playername, raw_default_password);

			// If default_password is empty, allow any initial password
			if (raw_default_password.length() == 0)
				initial_password = given_password;

			m_script->createAuth(playername, initial_password);
		}

		has_auth = m_script->getAuth(playername, &checkpwd, NULL);

		if(!has_auth){
			actionstream<<"Server: "<<playername<<" cannot be authenticated"
					<<" (auth handler does not work?)"<<std::endl;
			DenyAccess(peer_id, "Not allowed to login");
			return;
		}

		if(given_password != checkpwd){
			actionstream<<"Server: "<<playername<<" supplied wrong password"
					<<std::endl;
			DenyAccess(peer_id, "Wrong password");
			return;
		}

		RemotePlayer *player =
				static_cast<RemotePlayer*>(m_env->getPlayer(playername.c_str()));

		if(player && player->peer_id != 0){
			errorstream<<"Server: "<<playername<<": Failed to emerge player"
					<<" (player allocated to an another client)"<<std::endl;
			DenyAccess(peer_id, "Another client is connected with this "
					"name. If your client closed unexpectedly, try again in "
					"a minute.");
		}

		m_clients.setPlayerName(peer_id,playername);

		/*
			Answer with a TOCLIENT_INIT
		*/
		{
			MSGPACK_PACKET_INIT(TOCLIENT_INIT, 3);
			PACK(TOCLIENT_INIT_DEPLOYED, deployed);
			PACK(TOCLIENT_INIT_SEED, m_env->getServerMap().getSeed());
			PACK(TOCLIENT_INIT_STEP, g_settings->getFloat("dedicated_server_step"));

			// Send as reliable
			m_clients.send(peer_id, 0, buffer, true);
			m_clients.event(peer_id, CSE_Init);
		}

		return;
	}

	if(command == TOSERVER_INIT2)
	{
		verbosestream<<"Server: Got TOSERVER_INIT2 from "
				<<peer_id<<std::endl;

		m_clients.event(peer_id, CSE_GotInit2);
		u16 protocol_version = m_clients.getProtocolVersion(peer_id);


		///// begin compatibility code
		PlayerSAO* playersao = NULL;
		if (protocol_version <= 22) {
			playersao = StageTwoClientInit(peer_id);

			if (playersao == NULL) {
				errorstream
					<< "TOSERVER_INIT2 stage 2 client init failed for peer "
					<< peer_id << std::endl;
				return;
			}
		}
		///// end compatibility code

		/*
			Send some initialization data
		*/

		infostream<<"Server: Sending content to "
				<<getPlayerName(peer_id)<<std::endl;

		// Send player movement settings
		SendMovement(peer_id);

		// Send item definitions
		SendItemDef(peer_id, m_itemdef, protocol_version);

		// Send node definitions
		SendNodeDef(peer_id, m_nodedef, protocol_version);

		m_clients.event(peer_id, CSE_SetDefinitionsSent);

		// Send media announcement
		sendMediaAnnouncement(peer_id);

		// Send detached inventories
		sendDetachedInventories(peer_id);

		// Send time of day
		u16 time = m_env->getTimeOfDay();
		float time_speed = g_settings->getFloat("time_speed");
		SendTimeOfDay(peer_id, time, time_speed);

		///// begin compatibility code
		if (protocol_version <= 22) {
			m_clients.event(peer_id, CSE_SetClientReady);
			m_script->on_joinplayer(playersao);
		}
		///// end compatibility code

		// Warnings about protocol version can be issued here
		if(getClient(peer_id)->net_proto_version < LATEST_PROTOCOL_VERSION)
		{
			SendChatMessage(peer_id, "# Server: WARNING: YOUR CLIENT'S "
					"VERSION MAY NOT BE FULLY COMPATIBLE WITH THIS SERVER!");
		}

		return;
	}

	u8 peer_ser_ver = getClient(peer_id, CS_InitDone)->serialization_version;
	u16 peer_proto_ver = getClient(peer_id, CS_InitDone)->net_proto_version;

	if(peer_ser_ver == SER_FMT_VER_INVALID)
	{
		errorstream<<"Server::ProcessData(): Cancelling: Peer"
				" serialization format invalid or not initialized."
				" Skipping incoming command="<<command<<std::endl;
		return;
	}

	/* Handle commands relate to client startup */
	if(command == TOSERVER_REQUEST_MEDIA) {
		std::list<std::string> tosend;
		packet[TOSERVER_REQUEST_MEDIA_FILES].convert(&tosend);

		sendRequestedMedia(peer_id, tosend);
		return;
	}
	else if(command == TOSERVER_RECEIVED_MEDIA) {
		return;
	}
	else if(command == TOSERVER_CLIENT_READY) {
		// clients <= protocol version 22 did not send ready message,
		// they're already initialized
		if (peer_proto_ver <= 22) {
			infostream << "Client sent message not expected by a "
				<< "client using protocol version <= 22,"
				<< "disconnecing peer_id: " << peer_id << std::endl;
			m_con.DisconnectPeer(peer_id);
			return;
		}

		PlayerSAO* playersao = StageTwoClientInit(peer_id);

		// If failed, cancel
		if (playersao == NULL) {
			errorstream
				<< "TOSERVER_CLIENT_READY stage 2 client init failed for peer_id: "
				<< peer_id << std::endl;
			m_con.DisconnectPeer(peer_id);
			return;
		}
		m_clients.setClientVersion(
			peer_id,
			packet[TOSERVER_CLIENT_READY_VERSION_MAJOR].as<int>(),
			packet[TOSERVER_CLIENT_READY_VERSION_MINOR].as<int>(),
			0, // packet[TOSERVER_CLIENT_READY_VERSION_PATCH].as<int>(), TODO
			packet[TOSERVER_CLIENT_READY_VERSION_STRING].as<std::string>()
		);
		m_clients.event(peer_id, CSE_SetClientReady);
		m_script->on_joinplayer(playersao);

	}
	else if(command == TOSERVER_GOTBLOCKS) // TODO: REMOVE IN NEXT, move wanted_range to new packet
	{
		RemoteClient *client = getClient(peer_id);
		packet[TOSERVER_GOTBLOCKS_RANGE].convert(&client->wanted_range);
		return;
	}

	if (m_clients.getClientState(peer_id) < CS_Active)
	{
		if (command == TOSERVER_PLAYERPOS) return;

		errorstream<<"Got packet command: " << command << " for peer id "
				<< peer_id << " but client isn't active yet. Dropping packet "
				<<std::endl;
		return;
	}

	Player *player = m_env->getPlayer(peer_id);
	if(player == NULL) {
/*
		verbosestream<<"Server::ProcessData(): Cancelling: "
				"No player for peer_id="<<peer_id
				<< " disconnecting peer!" <<std::endl;
*/
		m_con.DisconnectPeer(peer_id);
		return;
	}

	PlayerSAO *playersao = player->getPlayerSAO();
	if(playersao == NULL) {
		errorstream<<"Server::ProcessData(): Cancelling: "
				"No player object for peer_id="<<peer_id
				<< " disconnecting peer!" <<std::endl;
		m_con.DisconnectPeer(peer_id);
		return;
	}

	if(command == TOSERVER_PLAYERPOS)
	{
		player->setPosition(packet[TOSERVER_PLAYERPOS_POSITION].as<v3f>());
		player->setSpeed(packet[TOSERVER_PLAYERPOS_SPEED].as<v3f>());
		player->setPitch(wrapDegrees(packet[TOSERVER_PLAYERPOS_PITCH].as<f32>()));
		player->setYaw(wrapDegrees(packet[TOSERVER_PLAYERPOS_YAW].as<f32>()));
		u32 keyPressed = packet[TOSERVER_PLAYERPOS_KEY_PRESSED].as<u32>();
		player->keyPressed = keyPressed;
		player->control.up = (bool)(keyPressed&1);
		player->control.down = (bool)(keyPressed&2);
		player->control.left = (bool)(keyPressed&4);
		player->control.right = (bool)(keyPressed&8);
		player->control.jump = (bool)(keyPressed&16);
		player->control.aux1 = (bool)(keyPressed&32);
		player->control.sneak = (bool)(keyPressed&64);
		player->control.LMB = (bool)(keyPressed&128);
		player->control.RMB = (bool)(keyPressed&256);

		bool cheated = playersao->checkMovementCheat();
		if(cheated){
			// Call callbacks
			m_script->on_cheat(playersao, "moved_too_fast");
		}

		auto obj = playersao; // copypasted from server step:
		auto uptime = m_uptime.get();
		if (!obj->m_uptime_last)  // not very good place, but minimum modifications
			obj->m_uptime_last = uptime - 0.1;
		obj->step(uptime - obj->m_uptime_last, true); //todo: maybe limit count per time
		obj->m_uptime_last = uptime;

		/*infostream<<"Server::ProcessData(): Moved player "<<peer_id<<" to "
															<<"("<<position.X<<","<<position.Y<<","<<position.Z<<")"
															<<" pitch="<<pitch<<" yaw="<<yaw<<std::endl;*/
	}
	else if(command == TOSERVER_DELETEDBLOCKS)
	{
		std::vector<v3s16> deleted_blocks;
		packet[TOSERVER_DELETEDBLOCKS_DATA].convert(&deleted_blocks);
		RemoteClient *client = getClient(peer_id);
		for (auto &block : deleted_blocks)
			client->SetBlockDeleted(block);
	}
	else if(command == TOSERVER_INVENTORY_ACTION)
	{
		std::string datastring;
		packet[TOSERVER_INVENTORY_ACTION_DATA].convert(&datastring);
		std::istringstream is(datastring, std::ios_base::binary);
		// Create an action
		InventoryAction *a = InventoryAction::deSerialize(is);
		if(a == NULL)
		{
			infostream<<"TOSERVER_INVENTORY_ACTION: "
					<<"InventoryAction::deSerialize() returned NULL"
					<<std::endl;
			return;
		}

		// If something goes wrong, this player is to blame
		RollbackScopeActor rollback_scope(m_rollback,
				std::string("player:")+player->getName());

		/*
			Note: Always set inventory not sent, to repair cases
			where the client made a bad prediction.
		*/

		/*
			Handle restrictions and special cases of the move action
		*/
		if(a->getType() == IACTION_MOVE)
		{
			IMoveAction *ma = (IMoveAction*)a;

			ma->from_inv.applyCurrentPlayer(player->getName());
			ma->to_inv.applyCurrentPlayer(player->getName());

			setInventoryModified(ma->from_inv);
			setInventoryModified(ma->to_inv);

			bool from_inv_is_current_player =
				(ma->from_inv.type == InventoryLocation::PLAYER) &&
				(ma->from_inv.name == player->getName());

			bool to_inv_is_current_player =
				(ma->to_inv.type == InventoryLocation::PLAYER) &&
				(ma->to_inv.name == player->getName());

			/*
				Disable moving items out of craftpreview
			*/
			if(ma->from_list == "craftpreview")
			{
				infostream<<"Ignoring IMoveAction from "
						<<(ma->from_inv.dump())<<":"<<ma->from_list
						<<" to "<<(ma->to_inv.dump())<<":"<<ma->to_list
						<<" because src is "<<ma->from_list<<std::endl;
				delete a;
				return;
			}

			/*
				Disable moving items into craftresult and craftpreview
			*/
			if(ma->to_list == "craftpreview" || ma->to_list == "craftresult")
			{
				infostream<<"Ignoring IMoveAction from "
						<<(ma->from_inv.dump())<<":"<<ma->from_list
						<<" to "<<(ma->to_inv.dump())<<":"<<ma->to_list
						<<" because dst is "<<ma->to_list<<std::endl;
				delete a;
				return;
			}

			// Disallow moving items in elsewhere than player's inventory
			// if not allowed to interact
			if(!checkPriv(player->getName(), "interact") &&
					(!from_inv_is_current_player ||
					!to_inv_is_current_player))
			{
				infostream<<"Cannot move outside of player's inventory: "
						<<"No interact privilege"<<std::endl;
				delete a;
				return;
			}
		}
		/*
			Handle restrictions and special cases of the drop action
		*/
		else if(a->getType() == IACTION_DROP)
		{
			IDropAction *da = (IDropAction*)a;

			da->from_inv.applyCurrentPlayer(player->getName());

			setInventoryModified(da->from_inv);

			/*
				Disable dropping items out of craftpreview
			*/
			if(da->from_list == "craftpreview")
			{
				infostream<<"Ignoring IDropAction from "
						<<(da->from_inv.dump())<<":"<<da->from_list
						<<" because src is "<<da->from_list<<std::endl;
				delete a;
				return;
			}

			// Disallow dropping items if not allowed to interact
			if(!checkPriv(player->getName(), "interact"))
			{
				delete a;
				return;
			}
		}
		/*
			Handle restrictions and special cases of the craft action
		*/
		else if(a->getType() == IACTION_CRAFT)
		{
			ICraftAction *ca = (ICraftAction*)a;

			ca->craft_inv.applyCurrentPlayer(player->getName());

			setInventoryModified(ca->craft_inv);

			//bool craft_inv_is_current_player =
			//	(ca->craft_inv.type == InventoryLocation::PLAYER) &&
			//	(ca->craft_inv.name == player->getName());

			// Disallow crafting if not allowed to interact
			if(!checkPriv(player->getName(), "interact"))
			{
				infostream<<"Cannot craft: "
						<<"No interact privilege"<<std::endl;
				delete a;
				return;
			}
		}

		// Do the action
		a->apply(this, playersao, this);
		// Eat the action
		delete a;
	}
	else if(command == TOSERVER_CHAT_MESSAGE)
	{
		std::string message = packet[TOSERVER_CHAT_MESSAGE_DATA].as<std::string>();

		// If something goes wrong, this player is to blame
		RollbackScopeActor rollback_scope(m_rollback,
				std::string("player:")+player->getName());

		// Get player name of this client
		std::string name = player->getName();

		// Run script hook
		bool ate = m_script->on_chat_message(player->getName(), message);
		// If script ate the message, don't proceed
		if(ate)
			return;

		// Line to send to players
		std::string line;
		// Whether to send to other players
		bool send_to_others = false;

		// Commands are implemented in Lua, so only catch invalid
		// commands that were not "eaten" and send an error back
		if(message[0] == '/')
		{
			message = message.substr(1);
			if(message.length() == 0)
				line += "-!- Empty command";
			else
				// TODO: str_split(message, ' ')[0]
				line += "-!- Invalid command: " + message;
		}
		else
		{
			if(checkPriv(player->getName(), "shout")){
				line += "<";
				line += name;
				line += "> ";
				line += message;
				send_to_others = true;
			} else
				line += "-!- You don't have permission to shout.";
		}

		if(!line.empty())
		{
			if(send_to_others) {
				actionstream<<"CHAT: "<<line<<std::endl;
				SendChatMessage(PEER_ID_INEXISTENT, line);
			} else
				SendChatMessage(peer_id, line);
		}
	}
	else if(command == TOSERVER_DAMAGE)
	{
		u8 damage = packet[TOSERVER_DAMAGE_VALUE].as<u8>();

		if(g_settings->getBool("enable_damage"))
		{
			actionstream<<player->getName()<<" damaged by "
					<<(int)damage<<" hp at "<<PP(player->getPosition()/BS)
					<<std::endl;

			playersao->setHP(playersao->getHP() - damage);

			if(playersao->getHP() == 0 && playersao->m_hp_not_sent)
				DiePlayer(peer_id);

			if(playersao->m_hp_not_sent)
				SendPlayerHP(peer_id);
		}
	}
	else if(command == TOSERVER_BREATH)
	{
		playersao->setBreath(packet[TOSERVER_BREATH_VALUE].as<u16>());
		m_script->player_event(playersao,"breath_changed");
	}
	else if(command == TOSERVER_CHANGE_PASSWORD)
	{
		std::string oldpwd, newpwd;
		packet[TOSERVER_CHANGE_PASSWORD_OLD].convert(&oldpwd);
		packet[TOSERVER_CHANGE_PASSWORD_NEW].convert(&newpwd);

		if(!base64_is_valid(newpwd)){
			infostream<<"Server: "<<player->getName()<<" supplied invalid password hash"<<std::endl;
			// Wrong old password supplied!!
			SendChatMessage(peer_id, "Invalid new password hash supplied. Password NOT changed.");
			return;
		}

		infostream<<"Server: Client requests a password change from "
				<<"'"<<oldpwd<<"' to '"<<newpwd<<"'"<<std::endl;

		std::string playername = player->getName();

		std::string checkpwd;
		m_script->getAuth(playername, &checkpwd, NULL);

		if(oldpwd != checkpwd)
		{
			infostream<<"Server: invalid old password"<<std::endl;
			// Wrong old password supplied!!
			SendChatMessage(peer_id, "Invalid old password supplied. Password NOT changed.");
			return;
		}

		bool success = m_script->setPassword(playername, newpwd);
		if(success){
			actionstream<<player->getName()<<" changes password"<<std::endl;
			SendChatMessage(peer_id, "Password change successful.");
		} else {
			actionstream<<player->getName()<<" tries to change password but "
					<<"it fails"<<std::endl;
			SendChatMessage(peer_id, "Password change failed or inavailable.");
		}
	}
	else if(command == TOSERVER_PLAYERITEM)
	{
		u16 item = packet[TOSERVER_PLAYERITEM_VALUE].as<u16>();
		playersao->setWieldIndex(item);
	}
	else if(command == TOSERVER_RESPAWN)
	{
		if(player->hp != 0 || !g_settings->getBool("enable_damage"))
			return;

		RespawnPlayer(peer_id);

		actionstream<<player->getName()<<" respawns at "
				<<PP(player->getPosition()/BS)<<std::endl;

		// ActiveObject is added to environment in AsyncRunStep after
		// the previous addition has been succesfully removed
	}
	else if(command == TOSERVER_INTERACT)
	{
		u8 action;
		u16 item_i;
		PointedThing pointed;

		packet[TOSERVER_INTERACT_ACTION].convert(&action);
		packet[TOSERVER_INTERACT_ITEM].convert(&item_i);
		packet[TOSERVER_INTERACT_POINTED_THING].convert(&pointed);

		if(player->hp == 0)
		{
			verbosestream<<"TOSERVER_INTERACT: "<<player->getName()
				<<" tried to interact, but is dead!"<<std::endl;
			return;
		}

		v3f player_pos = playersao->getLastGoodPosition();

		// Update wielded item
		playersao->setWieldIndex(item_i);

		// Get pointed to node (undefined if not POINTEDTYPE_NODE)
		v3s16 p_under = pointed.node_undersurface;
		v3s16 p_above = pointed.node_abovesurface;

		// Get pointed to object (NULL if not POINTEDTYPE_OBJECT)
		ServerActiveObject *pointed_object = NULL;
		if(pointed.type == POINTEDTHING_OBJECT)
		{
			pointed_object = m_env->getActiveObject(pointed.object_id);
			if(pointed_object == NULL)
			{
				verbosestream<<"TOSERVER_INTERACT: "
					"pointed object is NULL"<<std::endl;
				return;
			}

		}

		v3f pointed_pos_under = player_pos;
		v3f pointed_pos_above = player_pos;
		if(pointed.type == POINTEDTHING_NODE)
		{
			pointed_pos_under = intToFloat(p_under, BS);
			pointed_pos_above = intToFloat(p_above, BS);
		}
		else if(pointed.type == POINTEDTHING_OBJECT)
		{
			pointed_pos_under = pointed_object->getBasePosition();
			pointed_pos_above = pointed_pos_under;
		}

		/*
			Check that target is reasonably close
			(only when digging or placing things)
		*/
		if(action == 0 || action == 2 || action == 3)
		{
			float d = player_pos.getDistanceFrom(pointed_pos_under);
			float max_d = BS * 14; // Just some large enough value
			if(d > max_d){
				actionstream<<"Player "<<player->getName()
						<<" tried to access "<<pointed.dump()
						<<" from too far: "
						<<"d="<<d<<", max_d="<<max_d
						<<". ignoring."<<std::endl;
				// Re-send block to revert change on client-side
				RemoteClient *client = getClient(peer_id);
				v3s16 blockpos = getNodeBlockPos(floatToInt(pointed_pos_under, BS));
				client->SetBlockNotSent(blockpos);
				// Call callbacks
				m_script->on_cheat(playersao, "interacted_too_far");
				// Do nothing else
				return;
			}
		}

		/*
			Make sure the player is allowed to do it
		*/
		if(!checkPriv(player->getName(), "interact"))
		{
			actionstream<<player->getName()<<" attempted to interact with "
					<<pointed.dump()<<" without 'interact' privilege"
					<<std::endl;
			// Re-send block to revert change on client-side
			RemoteClient *client = getClient(peer_id);
			// Digging completed -> under
			if(action == 2){
				v3s16 blockpos = getNodeBlockPos(floatToInt(pointed_pos_under, BS));
				client->SetBlockNotSent(blockpos);
			}
			// Placement -> above
			if(action == 3){
				v3s16 blockpos = getNodeBlockPos(floatToInt(pointed_pos_above, BS));
				client->SetBlockNotSent(blockpos);
			}
			return;
		}

		/*
			If something goes wrong, this player is to blame
		*/
		RollbackScopeActor rollback_scope(m_rollback,
				std::string("player:")+player->getName());

		/*
			0: start digging or punch object
		*/
		if(action == 0)
		{
			if(pointed.type == POINTEDTHING_NODE)
			{
				/*
					NOTE: This can be used in the future to check if
					somebody is cheating, by checking the timing.
				*/
				MapNode n(CONTENT_IGNORE);
				try
				{
					n = m_env->getMap().getNode(p_under);
				}
				catch(InvalidPositionException &e)
				{
					infostream<<"Server: Not punching: Node not found."
							<<" Adding block to emerge queue."
							<<std::endl;
					m_emerge->enqueueBlockEmerge(peer_id, getNodeBlockPos(p_above), false);
				}
				if(n.getContent() != CONTENT_IGNORE)
					m_script->node_on_punch(p_under, n, playersao, pointed);
				// Cheat prevention
				playersao->noCheatDigStart(p_under);
			}
			else if(pointed.type == POINTEDTHING_OBJECT)
			{
				// Skip if object has been removed
				if(pointed_object->m_removed)
					return;

				actionstream<<player->getName()<<" punches object "
						<<pointed.object_id<<": "
						<<pointed_object->getDescription()<<std::endl;

				ItemStack punchitem = playersao->getWieldedItem();
				ToolCapabilities toolcap =
						punchitem.getToolCapabilities(m_itemdef);
				v3f dir = (pointed_object->getBasePosition() -
						(player->getPosition() + player->getEyeOffset())
							).normalize();
				float time_from_last_punch =
					playersao->resetTimeFromLastPunch();
				pointed_object->punch(dir, &toolcap, playersao,
						time_from_last_punch);
			}

		} // action == 0

		/*
			1: stop digging
		*/
		else if(action == 1)
		{
		} // action == 1

		/*
			2: Digging completed
		*/
		else if(action == 2)
		{
			// Only digging of nodes
			if(pointed.type == POINTEDTHING_NODE)
			{
				MapNode n(CONTENT_IGNORE);
				try
				{
					n = m_env->getMap().getNode(p_under);
				}
				catch(InvalidPositionException &e)
				{
					infostream<<"Server: Not finishing digging: Node not found."
							<<" Adding block to emerge queue."
							<<std::endl;
					m_emerge->enqueueBlockEmerge(peer_id, getNodeBlockPos(p_above), false);
				}

				/* Cheat prevention */
				bool is_valid_dig = true;
				if(!isSingleplayer() && !g_settings->getBool("disable_anticheat"))
				{
					v3s16 nocheat_p = playersao->getNoCheatDigPos();
					float nocheat_t = playersao->getNoCheatDigTime();
					playersao->noCheatDigEnd();
					// If player didn't start digging this, ignore dig
					if(nocheat_p != p_under){
						infostream<<"Server: NoCheat: "<<player->getName()
								<<" started digging "
								<<PP(nocheat_p)<<" and completed digging "
								<<PP(p_under)<<"; not digging."<<std::endl;
						is_valid_dig = false;
						// Call callbacks
						m_script->on_cheat(playersao, "finished_unknown_dig");
					}
					// Get player's wielded item
					ItemStack playeritem;
					InventoryList *mlist = playersao->getInventory()->getList("main");
					if(mlist != NULL)
						playeritem = mlist->getItem(playersao->getWieldIndex());
					ToolCapabilities playeritem_toolcap =
							playeritem.getToolCapabilities(m_itemdef);
					// Get diggability and expected digging time
					DigParams params = getDigParams(m_nodedef->get(n).groups,
							&playeritem_toolcap);
					// If can't dig, try hand
					if(!params.diggable){
						const ItemDefinition &hand = m_itemdef->get("");
						const ToolCapabilities *tp = hand.tool_capabilities;
						if(tp)
							params = getDigParams(m_nodedef->get(n).groups, tp);
					}
					// If can't dig, ignore dig
					if(!params.diggable){
						infostream<<"Server: NoCheat: "<<player->getName()
								<<" completed digging "<<PP(p_under)
								<<", which is not diggable with tool. not digging."
								<<std::endl;
						is_valid_dig = false;
						// Call callbacks
						m_script->on_cheat(playersao, "dug_unbreakable");
					}
					// Check digging time
					// If already invalidated, we don't have to
					if(!is_valid_dig){
						// Well not our problem then
					}
					// Clean and long dig
					else if(params.time > 2.0 && nocheat_t * 1.2 > params.time){
						// All is good, but grab time from pool; don't care if
						// it's actually available
						playersao->getDigPool().grab(params.time);
					}
					// Short or laggy dig
					// Try getting the time from pool
					else if(playersao->getDigPool().grab(params.time)){
						// All is good
					}
					// Dig not possible
					else{
						infostream<<"Server: NoCheat: "<<player->getName()
								<<" completed digging "<<PP(p_under)
								<<"too fast; not digging."<<std::endl;
						is_valid_dig = false;
						// Call callbacks
						m_script->on_cheat(playersao, "dug_too_fast");
					}
				}

				/* Actually dig node */

				if(is_valid_dig && n.getContent() != CONTENT_IGNORE)
					m_script->node_on_dig(p_under, n, playersao);

				v3s16 blockpos = getNodeBlockPos(floatToInt(pointed_pos_under, BS));
				RemoteClient *client = getClient(peer_id);
				// Send unusual result (that is, node not being removed)
				if(m_env->getMap().getNodeNoEx(p_under).getContent() != CONTENT_AIR)
				{
					// Re-send block to revert change on client-side
					client->SetBlockNotSent(blockpos);
				}
				else {
					client->ResendBlockIfOnWire(blockpos);
				}
			}
		} // action == 2

		/*
			3: place block or right-click object
		*/
		else if(action == 3)
		{
			ItemStack item = playersao->getWieldedItem();

			// Reset build time counter
			if(pointed.type == POINTEDTHING_NODE &&
					item.getDefinition(m_itemdef).type == ITEM_NODE)
				getClient(peer_id)->m_time_from_building = 0.0;

			if(pointed.type == POINTEDTHING_OBJECT)
			{
				// Right click object

				// Skip if object has been removed
				if(pointed_object->m_removed)
					return;

/* android bug - too many
				actionstream<<player->getName()<<" right-clicks object "
						<<pointed.object_id<<": "
						<<pointed_object->getDescription()<<std::endl;
*/

				// Do stuff
				pointed_object->rightClick(playersao);
			}
			else if(m_script->item_OnPlace(
					item, playersao, pointed))
			{
				// Placement was handled in lua

				// Apply returned ItemStack
				playersao->setWieldedItem(item);
			}

			// If item has node placement prediction, always send the
			// blocks to make sure the client knows what exactly happened
			RemoteClient *client = getClient(peer_id);
			v3s16 blockpos = getNodeBlockPos(floatToInt(pointed_pos_above, BS));
			v3s16 blockpos2 = getNodeBlockPos(floatToInt(pointed_pos_under, BS));
			if(item.getDefinition(m_itemdef).node_placement_prediction != "") {
				client->SetBlockNotSent(blockpos);
				if(blockpos2 != blockpos) {
					client->SetBlockNotSent(blockpos2);
				}
			}
			else {
				client->ResendBlockIfOnWire(blockpos);
				if(blockpos2 != blockpos) {
					client->ResendBlockIfOnWire(blockpos2);
				}
			}
		} // action == 3

		/*
			4: use
		*/
		else if(action == 4)
		{
			ItemStack item = playersao->getWieldedItem();

			actionstream<<player->getName()<<" uses "<<item.name
					<<", pointing at "<<pointed.dump()<<std::endl;

			if(m_script->item_OnUse(
					item, playersao, pointed))
			{
				// Apply returned ItemStack
				playersao->setWieldedItem(item);
			}

		} // action == 4
		

		/*
			Catch invalid actions
		*/
		else
		{
			infostream<<"WARNING: Server: Invalid action "
					<<action<<std::endl;
		}
	}
	else if(command == TOSERVER_REMOVED_SOUNDS)
	{
		std::vector<s32> removed_ids;
		packet[TOSERVER_REMOVED_SOUNDS_IDS].convert(&removed_ids);
		for (auto id : removed_ids) {
			std::map<s32, ServerPlayingSound>::iterator i =
					m_playing_sounds.find(id);
			if(i == m_playing_sounds.end())
				continue;
			ServerPlayingSound &psound = i->second;
			psound.clients.erase(peer_id);
			if(psound.clients.size() == 0)
				m_playing_sounds.erase(i);
		}
	}
	else if(command == TOSERVER_NODEMETA_FIELDS)
	{
		v3s16 p = packet[TOSERVER_NODEMETA_FIELDS_POS].as<v3s16>();
		std::string formname = packet[TOSERVER_NODEMETA_FIELDS_FORMNAME].as<std::string>();
		std::map<std::string, std::string> fields;
		packet[TOSERVER_NODEMETA_FIELDS_DATA].convert(&fields);

		// If something goes wrong, this player is to blame
		RollbackScopeActor rollback_scope(m_rollback,
				std::string("player:")+player->getName());

		// Check the target node for rollback data; leave others unnoticed
		RollbackNode rn_old(&m_env->getMap(), p, this);

		m_script->node_on_receive_fields(p, formname, fields,playersao);

		// Report rollback data
		RollbackNode rn_new(&m_env->getMap(), p, this);
		if(rollback() && rn_new != rn_old){
			RollbackAction action;
			action.setSetNode(p, rn_old, rn_new);
			rollback()->reportAction(action);
		}
	}
	else if(command == TOSERVER_INVENTORY_FIELDS)
	{
		std::string formname;
		std::map<std::string, std::string> fields;

		packet[TOSERVER_INVENTORY_FIELDS_FORMNAME].convert(&formname);
		packet[TOSERVER_INVENTORY_FIELDS_DATA].convert(&fields);

		m_script->on_playerReceiveFields(playersao, formname, fields);
	}
	else
	{
		infostream<<"Server::ProcessData(): Ignoring "
				"unknown command "<<command<<std::endl;
	}

	} //try
	catch(SendFailedException &e)
	{
		errorstream<<"Server::ProcessData(): SendFailedException: "
				<<"what="<<e.what()
				<<std::endl;
	}
}

void Server::setTimeOfDay(u32 time)
{
	m_env->setTimeOfDay(time);
	m_time_of_day_send_timer = 0;
}

void Server::onMapEditEvent(MapEditEvent *event)
{
	//infostream<<"Server::onMapEditEvent()"<<std::endl;
	if(m_ignore_map_edit_events)
		return;
	if(m_ignore_map_edit_events_area.contains(event->getArea()))
		return;
	MapEditEvent *e = event->clone();
	m_unsent_map_edit_queue.push_back(e);
}

Inventory* Server::getInventory(const InventoryLocation &loc)
{
	switch(loc.type){
	case InventoryLocation::UNDEFINED:
	{}
	break;
	case InventoryLocation::CURRENT_PLAYER:
	{}
	break;
	case InventoryLocation::PLAYER:
	{
		Player *player = m_env->getPlayer(loc.name.c_str());
		if(!player)
			return NULL;
		PlayerSAO *playersao = player->getPlayerSAO();
		if(!playersao)
			return NULL;
		return playersao->getInventory();
	}
	break;
	case InventoryLocation::NODEMETA:
	{
		NodeMetadata *meta = m_env->getMap().getNodeMetadata(loc.p);
		if(!meta)
			return NULL;
		return meta->getInventory();
	}
	break;
	case InventoryLocation::DETACHED:
	{
		if(m_detached_inventories.count(loc.name) == 0)
			return NULL;
		return m_detached_inventories[loc.name];
	}
	break;
	default:
		assert(0);
	}
	return NULL;
}
void Server::setInventoryModified(const InventoryLocation &loc)
{
	switch(loc.type){
	case InventoryLocation::UNDEFINED:
	{}
	break;
	case InventoryLocation::PLAYER:
	{
		Player *player = m_env->getPlayer(loc.name.c_str());
		if(!player)
			return;
		PlayerSAO *playersao = player->getPlayerSAO();
		if(!playersao)
			return;
		playersao->m_inventory_not_sent = true;
		playersao->m_wielded_item_not_sent = true;
	}
	break;
	case InventoryLocation::NODEMETA:
	{
		v3s16 blockpos = getNodeBlockPos(loc.p);

		MapBlock *block = m_env->getMap().getBlockNoCreateNoEx(blockpos);
		if(block)
			block->raiseModified(MOD_STATE_WRITE_NEEDED, "inventoryModified");

		setBlockNotSent(blockpos);
	}
	break;
	case InventoryLocation::DETACHED:
	{
		sendDetachedInventory(loc.name,PEER_ID_INEXISTENT);
	}
	break;
	default:
		assert(0);
	}
}

void Server::SetBlocksNotSent(std::map<v3s16, MapBlock *>& block)
{
	std::list<u16> clients = m_clients.getClientIDs();
	// Set the modified blocks unsent for all the clients
	for (std::list<u16>::iterator
		 i = clients.begin();
		 i != clients.end(); ++i) {
			RemoteClient *client = m_clients.lockedGetClientNoEx(*i);
			if (client != NULL)
				client->SetBlocksNotSent(block);
		}
}

void Server::peerAdded(u16 peer_id)
{
	DSTACK(__FUNCTION_NAME);
	verbosestream<<"Server::peerAdded(): peer->id="
			<<peer_id<<std::endl;

	con::PeerChange c;
	c.type = con::PEER_ADDED;
	c.peer_id = peer_id;
	c.timeout = false;
	m_peer_change_queue.push_back(c);
}

void Server::deletingPeer(u16 peer_id, bool timeout)
{
	DSTACK(__FUNCTION_NAME);
	verbosestream<<"Server::deletingPeer(): peer->id="
			<<peer_id<<", timeout="<<timeout<<std::endl;

	m_clients.event(peer_id, CSE_Disconnect);
	con::PeerChange c;
	c.type = con::PEER_REMOVED;
	c.peer_id = peer_id;
	c.timeout = timeout;
	m_peer_change_queue.push_back(c);
}

bool Server::getClientConInfo(u16 peer_id, con::rtt_stat_type type, float* retval)
{
	*retval = m_con.getPeerStat(peer_id,type);
	if (*retval == -1) return false;
	return true;
}

bool Server::getClientInfo(
		u16          peer_id,
		ClientState* state,
		u32*         uptime,
		u8*          ser_vers,
		u16*         prot_vers,
		u8*          major,
		u8*          minor,
		u8*          patch,
		std::string* vers_string
	)
{
	*state = m_clients.getClientState(peer_id);
	RemoteClient* client = m_clients.lockedGetClientNoEx(peer_id, CS_Invalid);

	if (client == NULL) {
		return false;
	}

	*uptime = client->uptime();
	*ser_vers = client->serialization_version;
	*prot_vers = client->net_proto_version;

	*major = client->getMajor();
	*minor = client->getMinor();
	*patch = client->getPatch();
	*vers_string = client->getPatch();

	return true;
}

void Server::handlePeerChanges()
{
	while(m_peer_change_queue.size() > 0)
	{
		con::PeerChange c = m_peer_change_queue.pop_front();

		verbosestream<<"Server: Handling peer change: "
				<<"id="<<c.peer_id<<", timeout="<<c.timeout
				<<std::endl;

		switch(c.type)
		{
			case con::PEER_ADDED:
				m_clients.CreateClient(c.peer_id);
				break;

			case con::PEER_REMOVED:
				DeleteClient(c.peer_id, c.timeout?CDR_TIMEOUT:CDR_LEAVE);
				break;

			default:
				assert("Invalid peer change event received!" == 0);
				break;
		}
	}
}

void Server::SendMovement(u16 peer_id)
{
	DSTACK(__FUNCTION_NAME);

	MSGPACK_PACKET_INIT(TOCLIENT_MOVEMENT, 12);

	PACK(TOCLIENT_MOVEMENT_ACCELERATION_DEFAULT, g_settings->getFloat("movement_acceleration_default") * BS);
	PACK(TOCLIENT_MOVEMENT_ACCELERATION_AIR, g_settings->getFloat("movement_acceleration_air") * BS);
	PACK(TOCLIENT_MOVEMENT_ACCELERATION_FAST, g_settings->getFloat("movement_acceleration_fast") * BS);
	PACK(TOCLIENT_MOVEMENT_SPEED_WALK, g_settings->getFloat("movement_speed_walk") * BS);
	PACK(TOCLIENT_MOVEMENT_SPEED_CROUCH, g_settings->getFloat("movement_speed_crouch") * BS);
	PACK(TOCLIENT_MOVEMENT_SPEED_FAST, g_settings->getFloat("movement_speed_fast") * BS);
	PACK(TOCLIENT_MOVEMENT_SPEED_CLIMB, g_settings->getFloat("movement_speed_climb") * BS);
	PACK(TOCLIENT_MOVEMENT_SPEED_JUMP, g_settings->getFloat("movement_speed_jump") * BS);
	PACK(TOCLIENT_MOVEMENT_LIQUID_FLUIDITY, g_settings->getFloat("movement_liquid_fluidity") * BS);
	PACK(TOCLIENT_MOVEMENT_LIQUID_FLUIDITY_SMOOTH, g_settings->getFloat("movement_liquid_fluidity_smooth") * BS);
	PACK(TOCLIENT_MOVEMENT_LIQUID_SINK, g_settings->getFloat("movement_liquid_sink") * BS);
	PACK(TOCLIENT_MOVEMENT_GRAVITY, g_settings->getFloat("movement_gravity") * BS);

	// Send as reliable
	m_clients.send(peer_id, 0, buffer, true);
}

void Server::SendHP(u16 peer_id, u8 hp)
{
	DSTACK(__FUNCTION_NAME);
	std::ostringstream os(std::ios_base::binary);

	MSGPACK_PACKET_INIT(TOCLIENT_HP, 1);
	PACK(TOCLIENT_HP_HP, hp);

	// Send as reliable
	m_clients.send(peer_id, 0, buffer, true);
}

void Server::SendBreath(u16 peer_id, u16 breath)
{
	DSTACK(__FUNCTION_NAME);
	MSGPACK_PACKET_INIT(TOCLIENT_BREATH, 1);
	PACK(TOCLIENT_BREATH_BREATH, breath);
	// Send as reliable
	m_clients.send(peer_id, 0, buffer, true);
}

void Server::SendAccessDenied(u16 peer_id,const std::string &reason)
{
	DSTACK(__FUNCTION_NAME);
	MSGPACK_PACKET_INIT(TOCLIENT_ACCESS_DENIED, 1);
	PACK(TOCLIENT_ACCESS_DENIED_REASON, reason);

	// Send as reliable
	m_clients.send(peer_id, 0, buffer, true);
}

void Server::SendDeathscreen(u16 peer_id,bool set_camera_point_target,
		v3f camera_point_target)
{
	DSTACK(__FUNCTION_NAME);

	MSGPACK_PACKET_INIT(TOCLIENT_DEATHSCREEN, 2);
	PACK(TOCLIENT_DEATHSCREEN_SET_CAMERA, set_camera_point_target);
	PACK(TOCLIENT_DEATHSCREEN_CAMERA_POINT, camera_point_target);

	// Send as reliable
	m_clients.send(peer_id, 0, buffer, true);
}

void Server::SendItemDef(u16 peer_id,
		IItemDefManager *itemdef, u16 protocol_version)
{
	DSTACK(__FUNCTION_NAME);
	MSGPACK_PACKET_INIT(TOCLIENT_ITEMDEF, 1);
	PACK(TOCLIENT_ITEMDEF_DEFINITIONS, *itemdef);

	m_clients.send(peer_id, 0, buffer, true);
}

void Server::SendNodeDef(u16 peer_id,
		INodeDefManager *nodedef, u16 protocol_version)
{
	DSTACK(__FUNCTION_NAME);

	MSGPACK_PACKET_INIT(TOCLIENT_NODEDEF, 1);
	PACK(TOCLIENT_NODEDEF_DEFINITIONS, *nodedef);

	// Send as reliable
	m_clients.send(peer_id, 0, buffer, true);
}

/* not merged to mt
void Server::SendAnimations(u16 peer_id)
{
	DSTACK(__FUNCTION_NAME);

	MSGPACK_PACKET_INIT(TOCLIENT_ANIMATIONS, 8);
	PACK(TOCLIENT_ANIMATIONS_DEFAULT_START, g_settings->getFloat("animation_default_start"));
	PACK(TOCLIENT_ANIMATIONS_DEFAULT_STOP, g_settings->getFloat("animation_default_stop"));
	PACK(TOCLIENT_ANIMATIONS_WALK_START, g_settings->getFloat("animation_walk_start"));
	PACK(TOCLIENT_ANIMATIONS_WALK_STOP, g_settings->getFloat("animation_walk_stop"));
	PACK(TOCLIENT_ANIMATIONS_DIG_START, g_settings->getFloat("animation_dig_start"));
	PACK(TOCLIENT_ANIMATIONS_DIG_STOP, g_settings->getFloat("animation_dig_stop"));
	PACK(TOCLIENT_ANIMATIONS_WD_START, g_settings->getFloat("animation_walk_start"));
	PACK(TOCLIENT_ANIMATIONS_WD_STOP, g_settings->getFloat("animation_walk_stop"));

	// Send as reliable
	m_clients.send(peer_id, 0, buffer, true);
}
*/

/*
	Non-static send methods
*/

void Server::SendInventory(u16 peer_id)
{
	DSTACK(__FUNCTION_NAME);

	PlayerSAO *playersao = getPlayerSAO(peer_id);
	assert(playersao);

	playersao->m_inventory_not_sent = false;

	/*
		Serialize it
	*/

	std::ostringstream os;
	playersao->getInventory()->serialize(os);

	std::string s = os.str();

	MSGPACK_PACKET_INIT(TOCLIENT_INVENTORY, 1);
	PACK(TOCLIENT_INVENTORY_DATA, s);

	// Send as reliable
	m_clients.send(peer_id, 0, buffer, true);
}

void Server::SendChatMessage(u16 peer_id, const std::string &message)
{
	DSTACK(__FUNCTION_NAME);

	MSGPACK_PACKET_INIT(TOCLIENT_CHAT_MESSAGE, 1);
	PACK(TOCLIENT_CHAT_MESSAGE_DATA, message);

	if (peer_id != PEER_ID_INEXISTENT)
	{
		// Send as reliable
		m_clients.send(peer_id, 0, buffer, true);
	}
	else
	{
		m_clients.sendToAll(0,buffer,true);
	}
}

void Server::SendShowFormspecMessage(u16 peer_id, const std::string &formspec,
                                     const std::string &formname)
{
	DSTACK(__FUNCTION_NAME);

	MSGPACK_PACKET_INIT(TOCLIENT_SHOW_FORMSPEC, 2);
	PACK(TOCLIENT_SHOW_FORMSPEC_DATA, FORMSPEC_VERSION_STRING + formspec);
	PACK(TOCLIENT_SHOW_FORMSPEC_NAME, formname);

	// Send as reliable
	m_clients.send(peer_id, 0, buffer, true);
}

// Spawns a particle on peer with peer_id
void Server::SendSpawnParticle(u16 peer_id, v3f pos, v3f velocity, v3f acceleration,
				float expirationtime, float size, bool collisiondetection,
				bool vertical, std::string texture)
{
	DSTACK(__FUNCTION_NAME);

	MSGPACK_PACKET_INIT(TOCLIENT_SPAWN_PARTICLE, 8);
	PACK(TOCLIENT_SPAWN_PARTICLE_POS, pos);
	PACK(TOCLIENT_SPAWN_PARTICLE_VELOCITY, velocity);
	PACK(TOCLIENT_SPAWN_PARTICLE_ACCELERATION, acceleration);
	PACK(TOCLIENT_SPAWN_PARTICLE_EXPIRATIONTIME, expirationtime);
	PACK(TOCLIENT_SPAWN_PARTICLE_SIZE, size);
	PACK(TOCLIENT_SPAWN_PARTICLE_COLLISIONDETECTION, collisiondetection);
	PACK(TOCLIENT_SPAWN_PARTICLE_VERTICAL, vertical);
	PACK(TOCLIENT_SPAWN_PARTICLE_TEXTURE, texture);

	if (peer_id != PEER_ID_INEXISTENT)
	{
	// Send as reliable
		m_clients.send(peer_id, 0, buffer, true);
	}
	else
	{
		m_clients.sendToAll(0,buffer,true);
	}
}

// Adds a ParticleSpawner on peer with peer_id
void Server::SendAddParticleSpawner(u16 peer_id, u16 amount, float spawntime, v3f minpos, v3f maxpos,
	v3f minvel, v3f maxvel, v3f minacc, v3f maxacc, float minexptime, float maxexptime,
	float minsize, float maxsize, bool collisiondetection, bool vertical, std::string texture, u32 id)
{
	DSTACK(__FUNCTION_NAME);

	MSGPACK_PACKET_INIT(TOCLIENT_ADD_PARTICLESPAWNER, 16);
	PACK(TOCLIENT_ADD_PARTICLESPAWNER_AMOUNT, amount);
	PACK(TOCLIENT_ADD_PARTICLESPAWNER_SPAWNTIME, spawntime);
	PACK(TOCLIENT_ADD_PARTICLESPAWNER_MINPOS, minpos);
	PACK(TOCLIENT_ADD_PARTICLESPAWNER_MAXPOS, maxpos);
	PACK(TOCLIENT_ADD_PARTICLESPAWNER_MINVEL, minvel);
	PACK(TOCLIENT_ADD_PARTICLESPAWNER_MAXVEL, maxvel);
	PACK(TOCLIENT_ADD_PARTICLESPAWNER_MINACC, minacc);
	PACK(TOCLIENT_ADD_PARTICLESPAWNER_MAXACC, maxacc);
	PACK(TOCLIENT_ADD_PARTICLESPAWNER_MINEXPTIME, minexptime);
	PACK(TOCLIENT_ADD_PARTICLESPAWNER_MAXEXPTIME, maxexptime);
	PACK(TOCLIENT_ADD_PARTICLESPAWNER_MINSIZE, minsize);
	PACK(TOCLIENT_ADD_PARTICLESPAWNER_MAXSIZE, maxsize);
	PACK(TOCLIENT_ADD_PARTICLESPAWNER_COLLISIONDETECTION, collisiondetection);
	PACK(TOCLIENT_ADD_PARTICLESPAWNER_TEXTURE, texture);
	PACK(TOCLIENT_ADD_PARTICLESPAWNER_VERTICAL, vertical);
	PACK(TOCLIENT_ADD_PARTICLESPAWNER_ID, id);

	if (peer_id != PEER_ID_INEXISTENT)
	{
		// Send as reliable
		m_clients.send(peer_id, 0, buffer, true);
	}
	else {
		m_clients.sendToAll(0,buffer,true);
	}
}

void Server::SendDeleteParticleSpawner(u16 peer_id, u32 id)
{
	DSTACK(__FUNCTION_NAME);

	MSGPACK_PACKET_INIT(TOCLIENT_DELETE_PARTICLESPAWNER, 1);
	PACK(TOCLIENT_DELETE_PARTICLESPAWNER_ID, id);

	if (peer_id != PEER_ID_INEXISTENT) {
		// Send as reliable
		m_clients.send(peer_id, 0, buffer, true);
	}
	else {
		m_clients.sendToAll(0,buffer,true);
	}

}

void Server::SendHUDAdd(u16 peer_id, u32 id, HudElement *form)
{
	MSGPACK_PACKET_INIT(TOCLIENT_HUDADD, 13);
	PACK(TOCLIENT_HUDADD_ID, id);
	PACK(TOCLIENT_HUDADD_TYPE, (int)form->type);
	PACK(TOCLIENT_HUDADD_POS, form->pos);
	PACK(TOCLIENT_HUDADD_NAME, form->name);
	PACK(TOCLIENT_HUDADD_SCALE, form->scale);
	PACK(TOCLIENT_HUDADD_TEXT, form->text);
	PACK(TOCLIENT_HUDADD_NUMBER, form->number);
	PACK(TOCLIENT_HUDADD_ITEM, form->item);
	PACK(TOCLIENT_HUDADD_DIR, form->dir);
	PACK(TOCLIENT_HUDADD_ALIGN, form->align);
	PACK(TOCLIENT_HUDADD_OFFSET, form->offset);
	PACK(TOCLIENT_HUDADD_WORLD_POS, form->world_pos);
	PACK(TOCLIENT_HUDADD_SIZE, form->size);

	// Send as reliable
	m_clients.send(peer_id, 1, buffer, true);
}

void Server::SendHUDRemove(u16 peer_id, u32 id)
{
	MSGPACK_PACKET_INIT(TOCLIENT_HUDRM, 1);
	PACK(TOCLIENT_HUDRM_ID, id);

	// Send as reliable

	m_clients.send(peer_id, 1, buffer, true);
}

void Server::SendHUDChange(u16 peer_id, u32 id, HudElementStat stat, void *value)
{
	MSGPACK_PACKET_INIT(TOCLIENT_HUDCHANGE, 3);
	PACK(TOCLIENT_HUDCHANGE_ID, id);
	PACK(TOCLIENT_HUDCHANGE_STAT, (int)stat);

	switch (stat) {
		case HUD_STAT_POS:
		case HUD_STAT_SCALE:
		case HUD_STAT_ALIGN:
		case HUD_STAT_OFFSET:
			PACK(TOCLIENT_HUDCHANGE_V2F, *(v2f*)value);
			break;
		case HUD_STAT_NAME:
		case HUD_STAT_TEXT:
			PACK(TOCLIENT_HUDCHANGE_STRING, *(std::string*)value);
			break;
		case HUD_STAT_WORLD_POS:
			PACK(TOCLIENT_HUDCHANGE_V3F, *(v3f*)value);
			break;
		case HUD_STAT_SIZE:
			PACK(TOCLIENT_HUDCHANGE_V2S32, *(v2s32 *)value);
			break;
		case HUD_STAT_NUMBER:
		case HUD_STAT_ITEM:
		case HUD_STAT_DIR:
		default:
			PACK(TOCLIENT_HUDCHANGE_U32, *(u32*)value);
			break;
	}

	// Send as reliable
	m_clients.send(peer_id, 0, buffer, true);
}

void Server::SendHUDSetFlags(u16 peer_id, u32 flags, u32 mask)
{
	MSGPACK_PACKET_INIT(TOCLIENT_HUD_SET_FLAGS, 2);
	//////////////////////////// compatibility code to be removed //////////////
	// ?? flags &= ~(HUD_FLAG_HEALTHBAR_VISIBLE | HUD_FLAG_BREATHBAR_VISIBLE);
	PACK(TOCLIENT_HUD_SET_FLAGS_FLAGS, flags);
	PACK(TOCLIENT_HUD_SET_FLAGS_MASK, mask);

	// Send as reliable
	m_clients.send(peer_id, 0, buffer, true);
}

void Server::SendHUDSetParam(u16 peer_id, u16 param, const std::string &value)
{
	MSGPACK_PACKET_INIT(TOCLIENT_HUD_SET_PARAM, 2);
	PACK(TOCLIENT_HUD_SET_PARAM_ID, param);
	PACK(TOCLIENT_HUD_SET_PARAM_VALUE, value);

	// Send as reliable
	m_clients.send(peer_id, 0, buffer, true);
}

void Server::SendSetSky(u16 peer_id, const video::SColor &bgcolor,
		const std::string &type, const std::vector<std::string> &params)
{
	MSGPACK_PACKET_INIT(TOCLIENT_SET_SKY, 3);
	PACK(TOCLIENT_SET_SKY_COLOR, bgcolor);
	PACK(TOCLIENT_SET_SKY_TYPE, type);
	PACK(TOCLIENT_SET_SKY_PARAMS, params);

	// Send as reliable
	m_clients.send(peer_id, 0, buffer, true);
}

void Server::SendOverrideDayNightRatio(u16 peer_id, bool do_override,
		float ratio)
{
	MSGPACK_PACKET_INIT(TOCLIENT_OVERRIDE_DAY_NIGHT_RATIO, 2);
	PACK(TOCLIENT_OVERRIDE_DAY_NIGHT_RATIO_DO, do_override);
	PACK(TOCLIENT_OVERRIDE_DAY_NIGHT_RATIO_VALUE, ratio);

	// Send as reliable
	m_clients.send(peer_id, 0, buffer, true);
}

void Server::SendTimeOfDay(u16 peer_id, u16 time, f32 time_speed)
{
	DSTACK(__FUNCTION_NAME);

	// Make packet
	MSGPACK_PACKET_INIT(TOCLIENT_TIME_OF_DAY, 2);
	PACK(TOCLIENT_TIME_OF_DAY_TIME, time);
	PACK(TOCLIENT_TIME_OF_DAY_TIME_SPEED, time_speed);

	if (peer_id == PEER_ID_INEXISTENT) {
		m_clients.sendToAll(0,buffer,true);
	}
	else {
		// Send as reliable
		m_clients.send(peer_id, 0, buffer, true);
	}
}

void Server::SendPlayerHP(u16 peer_id)
{
	DSTACK(__FUNCTION_NAME);
	PlayerSAO *playersao = getPlayerSAO(peer_id);
	assert(playersao);
	playersao->m_hp_not_sent = false;
	SendHP(peer_id, playersao->getHP());
	m_script->player_event(playersao,"health_changed");

	// Send to other clients
	std::string str = gob_cmd_punched(playersao->readDamage(), playersao->getHP());
	ActiveObjectMessage aom(playersao->getId(), true, str);
	playersao->m_messages_out.push_back(aom);
}

void Server::SendPlayerBreath(u16 peer_id)
{
	DSTACK(__FUNCTION_NAME);
	PlayerSAO *playersao = getPlayerSAO(peer_id);
	assert(playersao);
	playersao->m_breath_not_sent = false;
	m_script->player_event(playersao,"breath_changed");
	SendBreath(peer_id, playersao->getBreath());
}

void Server::SendMovePlayer(u16 peer_id)
{
	DSTACK(__FUNCTION_NAME);
	Player *player = m_env->getPlayer(peer_id);
	assert(player);

	MSGPACK_PACKET_INIT(TOCLIENT_MOVE_PLAYER, 3);
	PACK(TOCLIENT_MOVE_PLAYER_POS, player->getPosition());
	PACK(TOCLIENT_MOVE_PLAYER_PITCH, player->getPitch());
	PACK(TOCLIENT_MOVE_PLAYER_YAW, player->getYaw());

	// Send as reliable
	m_clients.send(peer_id, 0, buffer, true);
}

void Server::SendLocalPlayerAnimations(u16 peer_id, v2s32 animation_frames[4], f32 animation_speed)
{
	MSGPACK_PACKET_INIT(TOCLIENT_LOCAL_PLAYER_ANIMATIONS, 5);
	PACK(TOCLIENT_LOCAL_PLAYER_ANIMATIONS_IDLE, animation_frames[0]);
	PACK(TOCLIENT_LOCAL_PLAYER_ANIMATIONS_WALK, animation_frames[1]);
	PACK(TOCLIENT_LOCAL_PLAYER_ANIMATIONS_DIG, animation_frames[2]);
	PACK(TOCLIENT_LOCAL_PLAYER_ANIMATIONS_WALKDIG, animation_frames[3]);
	PACK(TOCLIENT_LOCAL_PLAYER_ANIMATIONS_FRAME_SPEED, animation_speed);

	// Send as reliable
	m_clients.send(peer_id, 0, buffer, true);
}

void Server::SendEyeOffset(u16 peer_id, v3f first, v3f third)
{
	MSGPACK_PACKET_INIT(TOCLIENT_EYE_OFFSET, 2);
	PACK(TOCLIENT_EYE_OFFSET_FIRST, first);
	PACK(TOCLIENT_EYE_OFFSET_THIRD, third);
	// Send as reliable
	m_clients.send(peer_id, 0, buffer, true);
}
void Server::SendPlayerPrivileges(u16 peer_id)
{
	Player *player = m_env->getPlayer(peer_id);
	assert(player);
	if(player->peer_id == PEER_ID_INEXISTENT)
		return;

	std::set<std::string> privs;
	m_script->getAuth(player->getName(), NULL, &privs);

	MSGPACK_PACKET_INIT(TOCLIENT_PRIVILEGES, 1);
	PACK(TOCLIENT_PRIVILEGES_PRIVILEGES, privs);

	// Send as reliable
	m_clients.send(peer_id, 0, buffer, true);
}

void Server::SendPlayerInventoryFormspec(u16 peer_id)
{
	Player *player = m_env->getPlayer(peer_id);
	assert(player);
	if(player->peer_id == PEER_ID_INEXISTENT)
		return;

	MSGPACK_PACKET_INIT(TOCLIENT_INVENTORY_FORMSPEC, 1);
	PACK(TOCLIENT_INVENTORY_FORMSPEC_DATA, FORMSPEC_VERSION_STRING + player->inventory_formspec);

	// Send as reliable
	m_clients.send(peer_id, 0, buffer, true);
}

s32 Server::playSound(const SimpleSoundSpec &spec,
		const ServerSoundParams &params)
{
	// Find out initial position of sound
	bool pos_exists = false;
	v3f pos = params.getPos(m_env, &pos_exists);
	// If position is not found while it should be, cancel sound
	if(pos_exists != (params.type != ServerSoundParams::SSP_LOCAL))
		return -1;

	// Filter destination clients
	std::list<u16> dst_clients;
	if(params.to_player != "")
	{
		Player *player = m_env->getPlayer(params.to_player.c_str());
		if(!player){
			infostream<<"Server::playSound: Player \""<<params.to_player
					<<"\" not found"<<std::endl;
			return -1;
		}
		if(player->peer_id == PEER_ID_INEXISTENT){
			infostream<<"Server::playSound: Player \""<<params.to_player
					<<"\" not connected"<<std::endl;
			return -1;
		}
		dst_clients.push_back(player->peer_id);
	}
	else
	{
		std::list<u16> clients = m_clients.getClientIDs();

		for(std::list<u16>::iterator
				i = clients.begin(); i != clients.end(); ++i)
		{
			Player *player = m_env->getPlayer(*i);
			if(!player)
				continue;
			if(pos_exists){
				if(player->getPosition().getDistanceFrom(pos) >
						params.max_hear_distance)
					continue;
			}
			dst_clients.push_back(*i);
		}
	}
	if(dst_clients.size() == 0)
		return -1;

	// Create the sound
	s32 id = m_next_sound_id++;
	// The sound will exist as a reference in m_playing_sounds
	m_playing_sounds[id] = ServerPlayingSound();
	ServerPlayingSound &psound = m_playing_sounds[id];
	psound.params = params;
	for(std::list<u16>::iterator i = dst_clients.begin();
			i != dst_clients.end(); i++)
		psound.clients.insert(*i);
	// Create packet
	MSGPACK_PACKET_INIT(TOCLIENT_PLAY_SOUND, 7);
	PACK(TOCLIENT_PLAY_SOUND_ID, id);
	PACK(TOCLIENT_PLAY_SOUND_NAME, spec.name);
	PACK(TOCLIENT_PLAY_SOUND_GAIN, spec.gain * params.gain);
	PACK(TOCLIENT_PLAY_SOUND_TYPE, (u8)params.type);
	PACK(TOCLIENT_PLAY_SOUND_POS, pos);
	PACK(TOCLIENT_PLAY_SOUND_OBJECT_ID, params.object);
	PACK(TOCLIENT_PLAY_SOUND_LOOP, params.loop);
	// Send
	for(std::list<u16>::iterator i = dst_clients.begin();
			i != dst_clients.end(); i++){
		// Send as reliable
		m_clients.send(*i, 0, buffer, true);
	}
	return id;
}
void Server::stopSound(s32 handle)
{
	// Get sound reference
	std::map<s32, ServerPlayingSound>::iterator i =
			m_playing_sounds.find(handle);
	if(i == m_playing_sounds.end())
		return;
	ServerPlayingSound &psound = i->second;
	// Create packet
	MSGPACK_PACKET_INIT(TOCLIENT_STOP_SOUND, 1);
	PACK(TOCLIENT_STOP_SOUND_ID, handle);
	// Send
	for(std::set<u16>::iterator i = psound.clients.begin();
			i != psound.clients.end(); i++){
		// Send as reliable
		m_clients.send(*i, 0, buffer, true);
	}
	// Remove sound reference
	m_playing_sounds.erase(i);
}

void Server::sendRemoveNode(v3s16 p, u16 ignore_id,
	std::list<u16> *far_players, float far_d_nodes)
{
	float maxd = far_d_nodes*BS;
	v3f p_f = intToFloat(p, BS);

	// Create packet
	MSGPACK_PACKET_INIT(TOCLIENT_REMOVENODE, 1);
	PACK(TOCLIENT_REMOVENODE_POS, p);

	std::list<u16> clients = m_clients.getClientIDs();
	for(std::list<u16>::iterator
		i = clients.begin();
		i != clients.end(); ++i)
	{
		if(far_players)
		{
			// Get player
			Player *player = m_env->getPlayer(*i);
			if(player)
			{
				// If player is far away, only set modified blocks not sent
				v3f player_pos = player->getPosition();
				if(player_pos.getDistanceFrom(p_f) > maxd)
				{
					far_players->push_back(*i);
					continue;
				}
			}
		}

		// Send as reliable
		m_clients.send(*i, 0, buffer, true);
	}
}

void Server::sendAddNode(v3s16 p, MapNode n, u16 ignore_id,
		std::list<u16> *far_players, float far_d_nodes,
		bool remove_metadata)
{
	float maxd = far_d_nodes*BS;
	v3f p_f = intToFloat(p, BS);

	std::list<u16> clients = m_clients.getClientIDs();
	for(std::list<u16>::iterator
				i = clients.begin();
		i != clients.end(); ++i)
	{

		if(far_players)
		{
			// Get player
			Player *player = m_env->getPlayer(*i);
			if(player)
			{
				// If player is far away, only set modified blocks not sent
				v3f player_pos = player->getPosition();
				if(player_pos.getDistanceFrom(p_f) > maxd)
				{
					far_players->push_back(*i);
					continue;
				}
			}
		}
		SharedBuffer<u8> reply(0);
		RemoteClient* client = m_clients.lockedGetClientNoEx(*i);
		if (client != 0)
		{
			// Create packet
			MSGPACK_PACKET_INIT(TOCLIENT_ADDNODE, 3);
			PACK(TOCLIENT_ADDNODE_POS, p);
			PACK(TOCLIENT_ADDNODE_NODE, n);
			PACK(TOCLIENT_ADDNODE_REMOVE_METADATA, remove_metadata);

			m_clients.send(*i, 0, buffer, true);
		}
	}
}

void Server::setBlockNotSent(v3s16 p)
{
	auto clients = m_clients.getClientIDs();
	for(std::list<u16>::iterator
		i = clients.begin();
		i != clients.end(); ++i)
	{
		RemoteClient *client = m_clients.lockedGetClientNoEx(*i);
		client->SetBlockNotSent(p);
	}
}

void Server::SendBlockNoLock(u16 peer_id, MapBlock *block, u8 ver, u16 net_proto_version, bool reliable)
{
	DSTACK(__FUNCTION_NAME);

	g_profiler->add("Connection: blocks sent", 1);

	MSGPACK_PACKET_INIT(TOCLIENT_BLOCKDATA, 4);
	PACK(TOCLIENT_BLOCKDATA_POS, block->getPos());

	std::ostringstream os(std::ios_base::binary);
	block->serialize(os, ver, false);
	PACK(TOCLIENT_BLOCKDATA_DATA, os.str());

	PACK(TOCLIENT_BLOCKDATA_HEAT, (s16)block->heat);
	PACK(TOCLIENT_BLOCKDATA_HUMIDITY, (s16)block->humidity);

	//JMutexAutoLock lock(m_env_mutex);
	/*
		Send packet
	*/
	m_clients.send(peer_id, 2, buffer, reliable);
}

int Server::SendBlocks(float dtime)
{
	DSTACK(__FUNCTION_NAME);
	//TimeTaker timer("SendBlocks inside");

	//JMutexAutoLock envlock(m_env_mutex);
	//TODO check if one big lock could be faster then multiple small ones

	//ScopeProfiler sp(g_profiler, "Server: sel and send blocks to clients");

	int total = 0;

	std::vector<PrioritySortedBlockTransfer> queue;

	{
		//ScopeProfiler sp(g_profiler, "Server: selecting blocks for sending");

		std::list<u16> clients = m_clients.getClientIDs();

		for(std::list<u16>::iterator
			i = clients.begin();
			i != clients.end(); ++i)
		{
			RemoteClient *client = m_clients.lockedGetClientNoEx(*i, CS_Active);

			if (client == NULL)
				continue;

			total += client->GetNextBlocks(m_env,m_emerge, dtime, m_uptime.get() + m_env->m_game_time_start, queue);
		}
	}

	// Sort.
	// Lowest priority number comes first.
	// Lowest is most important.
	std::sort(queue.begin(), queue.end());

	for(u32 i=0; i<queue.size(); i++)
	{
		//TODO: Calculate limit dynamically

		PrioritySortedBlockTransfer q = queue[i];

		MapBlock *block = NULL;
		try
		{
			block = m_env->getMap().getBlockNoCreate(q.pos);
		}
		catch(InvalidPositionException &e)
		{
			continue;
		}

		RemoteClient *client = m_clients.lockedGetClientNoEx(q.peer_id, CS_Active);

		if(!client)
			continue;

		{
		auto lock = block->try_lock_shared_rec();
		if (!lock->owns_lock())
			continue;

		// maybe sometimes blocks will not load (must wait 1+ minute), but reduce network load: q.priority<=4
		SendBlockNoLock(q.peer_id, block, client->serialization_version, client->net_proto_version, 1);
		}

		client->SentBlock(q.pos, m_uptime.get() + m_env->m_game_time_start);
		++total;
	}
	return total;
}

void Server::fillMediaCache()
{
	DSTACK(__FUNCTION_NAME);

	infostream<<"Server: Calculating media file checksums"<<std::endl;

	// Collect all media file paths
	std::list<std::string> paths;
	for(std::vector<ModSpec>::iterator i = m_mods.begin();
			i != m_mods.end(); i++){
		const ModSpec &mod = *i;
		paths.push_back(mod.path + DIR_DELIM + "textures");
		paths.push_back(mod.path + DIR_DELIM + "sounds");
		paths.push_back(mod.path + DIR_DELIM + "media");
		paths.push_back(mod.path + DIR_DELIM + "models");
	}
	paths.push_back(porting::path_user + DIR_DELIM + "textures" + DIR_DELIM + "server");

	// Collect media file information from paths into cache
	for(std::list<std::string>::iterator i = paths.begin();
			i != paths.end(); i++)
	{
		std::string mediapath = *i;
		std::vector<fs::DirListNode> dirlist = fs::GetDirListing(mediapath);
		for(u32 j=0; j<dirlist.size(); j++){
			if(dirlist[j].dir) // Ignode dirs
				continue;
			std::string filename = dirlist[j].name;
			// If name contains illegal characters, ignore the file
			if(!string_allowed(filename, TEXTURENAME_ALLOWED_CHARS)){
				infostream<<"Server: ignoring illegal file name: \""
						<<filename<<"\""<<std::endl;
				continue;
			}
			// If name is not in a supported format, ignore it
			const char *supported_ext[] = {
				".png", ".jpg", ".bmp", ".tga",
				".pcx", ".ppm", ".psd", ".wal", ".rgb",
				".ogg",
				".x", ".b3d", ".md2", ".obj",
				NULL
			};
			if(removeStringEnd(filename, supported_ext) == ""){
				infostream<<"Server: ignoring unsupported file extension: \""
						<<filename<<"\""<<std::endl;
				continue;
			}
			// Ok, attempt to load the file and add to cache
			std::string filepath = mediapath + DIR_DELIM + filename;
			// Read data
			std::ifstream fis(filepath.c_str(), std::ios_base::binary);
			if(fis.good() == false){
				errorstream<<"Server::fillMediaCache(): Could not open \""
						<<filename<<"\" for reading"<<std::endl;
				continue;
			}
			std::ostringstream tmp_os(std::ios_base::binary);
			bool bad = false;
			for(;;){
				char buf[1024];
				fis.read(buf, 1024);
				std::streamsize len = fis.gcount();
				tmp_os.write(buf, len);
				if(fis.eof())
					break;
				if(!fis.good()){
					bad = true;
					break;
				}
			}
			if(bad){
				errorstream<<"Server::fillMediaCache(): Failed to read \""
						<<filename<<"\""<<std::endl;
				continue;
			}
			if(tmp_os.str().length() == 0){
				errorstream<<"Server::fillMediaCache(): Empty file \""
						<<filepath<<"\""<<std::endl;
				continue;
			}

			SHA1 sha1;
			sha1.addBytes(tmp_os.str().c_str(), tmp_os.str().length());

			unsigned char *digest = sha1.getDigest();
			std::string sha1_base64 = base64_encode(digest, 20);
			std::string sha1_hex = hex_encode((char*)digest, 20);
			free(digest);

			// Put in list
			this->m_media[filename] = MediaInfo(filepath, sha1_base64);
			verbosestream<<"Server: "<<sha1_hex<<" is "<<filename<<std::endl;
		}
	}
}

struct SendableMediaAnnouncement
{
	std::string name;
	std::string sha1_digest;

	SendableMediaAnnouncement(const std::string &name_="",
	                          const std::string &sha1_digest_=""):
		name(name_),
		sha1_digest(sha1_digest_)
	{}
};

void Server::sendMediaAnnouncement(u16 peer_id)
{
	DSTACK(__FUNCTION_NAME);

	MediaAnnounceList announce_list;

	for(std::map<std::string, MediaInfo>::iterator i = m_media.begin();
			i != m_media.end(); i++)
		announce_list.push_back(std::make_pair(i->first, i->second.sha1_digest));

	MSGPACK_PACKET_INIT(TOCLIENT_ANNOUNCE_MEDIA, 2);
	PACK(TOCLIENT_ANNOUNCE_MEDIA_LIST, announce_list);
	PACK(TOCLIENT_ANNOUNCE_MEDIA_REMOTE_SERVER, g_settings->get("remote_media"));

	// Send as reliable
	m_clients.send(peer_id, 0, buffer, true);
}

struct SendableMedia
{
	std::string name;
	std::string path;
	std::string data;

	SendableMedia(const std::string &name_="", const std::string &path_="",
	              const std::string &data_=""):
		name(name_),
		path(path_),
		data(data_)
	{}
};

void Server::sendRequestedMedia(u16 peer_id,
		const std::list<std::string> &tosend)
{
	DSTACK(__FUNCTION_NAME);

	verbosestream<<"Server::sendRequestedMedia(): "
			<<"Sending files to client"<<std::endl;

	/* Read files */
	// TODO: optimize
	MediaData media_data;

	for(std::list<std::string>::const_iterator i = tosend.begin();
			i != tosend.end(); ++i)
	{
		const std::string &name = *i;

		if(m_media.find(name) == m_media.end()){
			errorstream<<"Server::sendRequestedMedia(): Client asked for "
					<<"unknown file \""<<(name)<<"\""<<std::endl;
			continue;
		}

		//TODO get path + name
		std::string tpath = m_media[name].path;

		// Read data
		std::ifstream fis(tpath.c_str(), std::ios_base::binary);
		if(fis.good() == false){
			errorstream<<"Server::sendRequestedMedia(): Could not open \""
					<<tpath<<"\" for reading"<<std::endl;
			continue;
		}
		std::string contents;
		fis.seekg(0, std::ios::end);
		contents.resize(fis.tellg());
		fis.seekg(0, std::ios::beg);
		fis.read(&contents[0], contents.size());
		media_data.push_back(std::make_pair(name, contents));
	}

	MSGPACK_PACKET_INIT(TOCLIENT_MEDIA, 1);
	PACK(TOCLIENT_MEDIA_MEDIA, media_data);

	// Send as reliable
	m_clients.send(peer_id, 2, buffer, true);
}

void Server::sendDetachedInventory(const std::string &name, u16 peer_id)
{
	if(m_detached_inventories.count(name) == 0){
		errorstream<<__FUNCTION_NAME<<": \""<<name<<"\" not found"<<std::endl;
		return;
	}
	Inventory *inv = m_detached_inventories[name];

	std::ostringstream os(std::ios_base::binary);
	inv->serialize(os);

	MSGPACK_PACKET_INIT(TOCLIENT_DETACHED_INVENTORY, 2);
	PACK(TOCLIENT_DETACHED_INVENTORY_NAME, name);
	PACK(TOCLIENT_DETACHED_INVENTORY_DATA, os.str());

	if (peer_id != PEER_ID_INEXISTENT)
	{
		// Send as reliable
		m_clients.send(peer_id, 0, buffer, true);
	}
	else
	{
		m_clients.sendToAll(0,buffer,true);
	}
}

void Server::sendDetachedInventories(u16 peer_id)
{
	DSTACK(__FUNCTION_NAME);

	for(std::map<std::string, Inventory*>::iterator
			i = m_detached_inventories.begin();
			i != m_detached_inventories.end(); i++){
		const std::string &name = i->first;
		//Inventory *inv = i->second;
		sendDetachedInventory(name, peer_id);
	}
}

/*
	Something random
*/

void Server::DiePlayer(u16 peer_id)
{
	DSTACK(__FUNCTION_NAME);

	PlayerSAO *playersao = getPlayerSAO(peer_id);
	assert(playersao);

	infostream<<"Server::DiePlayer(): Player "
			<<playersao->getPlayer()->getName()
			<<" dies"<<std::endl;

	playersao->setHP(0);

	// Trigger scripted stuff
	m_script->on_dieplayer(playersao);

	SendPlayerHP(peer_id);
	SendDeathscreen(peer_id, false, v3f(0,0,0));
}

void Server::RespawnPlayer(u16 peer_id)
{
	DSTACK(__FUNCTION_NAME);

	PlayerSAO *playersao = getPlayerSAO(peer_id);
	assert(playersao);

	infostream<<"Server::RespawnPlayer(): Player "
			<<playersao->getPlayer()->getName()
			<<" respawns"<<std::endl;

	playersao->setHP(PLAYER_MAX_HP);

	bool repositioned = m_script->on_respawnplayer(playersao);
	if(!repositioned){
		v3f pos = findSpawnPos(m_env->getServerMap());
		playersao->setPos(pos);
	}
}

void Server::DenyAccess(u16 peer_id, const std::string &reason)
{
	DSTACK(__FUNCTION_NAME);

	SendAccessDenied(peer_id, reason);
	m_clients.event(peer_id, CSE_SetDenied);
	m_con.DisconnectPeer(peer_id);
}

void Server::DenyAccess(u16 peer_id, const std::wstring &reason)
{
    DenyAccess(peer_id, wide_to_narrow(reason));
}

void Server::DeleteClient(u16 peer_id, ClientDeletionReason reason)
{
	DSTACK(__FUNCTION_NAME);
	std::string message;
	{
		/*
			Clear references to playing sounds
		*/
		for(std::map<s32, ServerPlayingSound>::iterator
				i = m_playing_sounds.begin();
				i != m_playing_sounds.end();)
		{
			ServerPlayingSound &psound = i->second;
			psound.clients.erase(peer_id);
			if(psound.clients.size() == 0)
				m_playing_sounds.erase(i++);
			else
				i++;
		}

		Player *player = m_env->getPlayer(peer_id);

		// Collect information about leaving in chat
		{
			if(player != NULL && reason != CDR_DENY)
			{
				std::string name = player->getName();
				message += "*** ";
				message += name;
				message += " left the game.";
				if(reason == CDR_TIMEOUT)
					message += " (timed out)";
			}
		}

		/* Run scripts and remove from environment */
		{
			if(player != NULL)
			{
				PlayerSAO *playersao = player->getPlayerSAO();
				assert(playersao);

				//JMutexAutoLock env_lock(m_env_mutex);
				m_script->on_leaveplayer(playersao);

				playersao->disconnected();
			}
		}

		/*
			Print out action
		*/
		{
			if(player != NULL && reason != CDR_DENY)
			{
				std::ostringstream os(std::ios_base::binary);
				std::list<u16> clients = m_clients.getClientIDs();

				for(std::list<u16>::iterator
					i = clients.begin();
					i != clients.end(); ++i)
				{
					// Get player
					Player *player = m_env->getPlayer(*i);
					if(!player)
						continue;
					// Get name of player
					os<<player->getName()<<" ";
				}

				actionstream<<player->getName()<<" "
						<<(reason==CDR_TIMEOUT?"times out.":"leaves game.")
						<<" List of players: "<<os.str()<<std::endl;
			}
		}
		{
			//JMutexAutoLock env_lock(m_env_mutex);
			m_clients.DeleteClient(peer_id);
		}
	}

	// Send leave chat message to all remaining clients
	if(message.length() != 0)
		SendChatMessage(PEER_ID_INEXISTENT,message);
}

void Server::UpdateCrafting(u16 peer_id)
{
	DSTACK(__FUNCTION_NAME);

	Player* player = m_env->getPlayer(peer_id);
	assert(player);

	// Get a preview for crafting
	ItemStack preview;
	InventoryLocation loc;
	loc.setPlayer(player->getName());
	getCraftingResult(&player->inventory, preview, false, this);
	m_env->getScriptIface()->item_CraftPredict(preview, player->getPlayerSAO(), (&player->inventory)->getList("craft"), loc);

	// Put the new preview in
	InventoryList *plist = player->inventory.getList("craftpreview");
	assert(plist);
	assert(plist->getSize() >= 1);
	plist->changeItem(0, preview);
}

RemoteClient* Server::getClient(u16 peer_id, ClientState state_min)
{
	RemoteClient *client = getClientNoEx(peer_id,state_min);
	if(!client)
		throw ClientNotFoundException("Client not found");

	return client;
}
RemoteClient* Server::getClientNoEx(u16 peer_id, ClientState state_min)
{
	return m_clients.getClientNoEx(peer_id, state_min);
}

std::string Server::getPlayerName(u16 peer_id)
{
	Player *player = m_env->getPlayer(peer_id);
	if(player == NULL)
		return "[id="+itos(peer_id)+"]";
	return player->getName();
}

PlayerSAO* Server::getPlayerSAO(u16 peer_id)
{
	Player *player = m_env->getPlayer(peer_id);
	if(player == NULL)
		return NULL;
	return player->getPlayerSAO();
}

std::string Server::getStatusString()
{
	std::ostringstream os(std::ios_base::binary);
	os<<"# Server: ";
	// Version
	os<<"version="<<minetest_version_simple;
	// Uptime
	os<<", uptime="<<m_uptime.get();
	// Max lag estimate
	os<<", max_lag="<<m_env->getMaxLagEstimate();
	// Information about clients
	bool first = true;
	os<<", clients={";
	std::list<u16> clients = m_clients.getClientIDs();
	for(std::list<u16>::iterator i = clients.begin();
		i != clients.end(); ++i)
	{
		// Get player
		Player *player = m_env->getPlayer(*i);
		// Get name of player
		std::string name = "unknown";
		if(player != NULL)
			name = player->getName();
		// Add name to information string
		if(!first)
			os<<", ";
		else
			first = false;
		os<<name;
	}
	os<<"}";
	if(((ServerMap*)(&m_env->getMap()))->isSavingEnabled() == false)
		os<<std::endl<<"# Server: "<<" WARNING: Map saving is disabled.";
	if(g_settings->get("motd") != "")
		os<<std::endl<<"# Server: "<<g_settings->get("motd");
	return os.str();
}

std::set<std::string> Server::getPlayerEffectivePrivs(const std::string &name)
{
	std::set<std::string> privs;
	m_script->getAuth(name, NULL, &privs);
	return privs;
}

bool Server::checkPriv(const std::string &name, const std::string &priv)
{
	std::set<std::string> privs = getPlayerEffectivePrivs(name);
	return (privs.count(priv) != 0);
}

void Server::reportPrivsModified(const std::string &name)
{
	if(name == ""){
		std::list<u16> clients = m_clients.getClientIDs();
		for(std::list<u16>::iterator
				i = clients.begin();
				i != clients.end(); ++i){
			Player *player = m_env->getPlayer(*i);
			reportPrivsModified(player->getName());
		}
	} else {
		Player *player = m_env->getPlayer(name.c_str());
		if(!player)
			return;
		SendPlayerPrivileges(player->peer_id);
		PlayerSAO *sao = player->getPlayerSAO();
		if(!sao)
			return;
		sao->updatePrivileges(
				getPlayerEffectivePrivs(name),
				isSingleplayer());
	}
}

void Server::reportInventoryFormspecModified(const std::string &name)
{
	Player *player = m_env->getPlayer(name.c_str());
	if(!player)
		return;
	SendPlayerInventoryFormspec(player->peer_id);
}

void Server::setIpBanned(const std::string &ip, const std::string &name)
{
	m_banmanager->add(ip, name);
}

void Server::unsetIpBanned(const std::string &ip_or_name)
{
	m_banmanager->remove(ip_or_name);
}

std::string Server::getBanDescription(const std::string &ip_or_name)
{
	return m_banmanager->getBanDescription(ip_or_name);
}

void Server::notifyPlayer(const char *name, const std::string &msg)
{
	Player *player = m_env->getPlayer(name);
	if(!player)
		return;

	if (player->peer_id == PEER_ID_INEXISTENT)
		return;

	SendChatMessage(player->peer_id, std::string("\vffffff") + msg);
}

bool Server::showFormspec(const char *playername, const std::string &formspec, const std::string &formname)
{
	Player *player = m_env->getPlayer(playername);

	if(!player)
	{
		infostream<<"showFormspec: couldn't find player:"<<playername<<std::endl;
		return false;
	}

	SendShowFormspecMessage(player->peer_id, formspec, formname);
	return true;
}

u32 Server::hudAdd(Player *player, HudElement *form) {
	if (!player)
		return -1;
	
	u32 id = player->addHud(form);

	SendHUDAdd(player->peer_id, id, form);

	return id;
}

bool Server::hudRemove(Player *player, u32 id) {
	if (!player)
		return false;

	HudElement* todel = player->removeHud(id);

	if (!todel)
		return false;
	
	delete todel;

	SendHUDRemove(player->peer_id, id);
	return true;
}

bool Server::hudChange(Player *player, u32 id, HudElementStat stat, void *data) {
	if (!player)
		return false;

	SendHUDChange(player->peer_id, id, stat, data);
	return true;
}

bool Server::hudSetFlags(Player *player, u32 flags, u32 mask) {
	if (!player)
		return false;

	SendHUDSetFlags(player->peer_id, flags, mask);
	player->hud_flags = flags;
	
	PlayerSAO* playersao = player->getPlayerSAO();
	
	if (playersao == NULL)
		return false;

	m_script->player_event(playersao, "hud_changed");
	return true;
}

bool Server::hudSetHotbarItemcount(Player *player, s32 hotbar_itemcount) {
	if (!player)
		return false;
	if (hotbar_itemcount <= 0 || hotbar_itemcount > HUD_HOTBAR_ITEMCOUNT_MAX)
		return false;

	std::ostringstream os(std::ios::binary);
	writeS32(os, hotbar_itemcount);
	SendHUDSetParam(player->peer_id, HUD_PARAM_HOTBAR_ITEMCOUNT, os.str());
	return true;
}

void Server::hudSetHotbarImage(Player *player, std::string name) {
	if (!player)
		return;

	SendHUDSetParam(player->peer_id, HUD_PARAM_HOTBAR_IMAGE, name);
}

void Server::hudSetHotbarSelectedImage(Player *player, std::string name) {
	if (!player)
		return;

	SendHUDSetParam(player->peer_id, HUD_PARAM_HOTBAR_SELECTED_IMAGE, name);
}

bool Server::setLocalPlayerAnimations(Player *player, v2s32 animation_frames[4], f32 frame_speed)
{
	if (!player)
		return false;

	SendLocalPlayerAnimations(player->peer_id, animation_frames, frame_speed);
	return true;
}

bool Server::setPlayerEyeOffset(Player *player, v3f first, v3f third)
{
	if (!player)
		return false;

	SendEyeOffset(player->peer_id, first, third);
	return true;
}

bool Server::setSky(Player *player, const video::SColor &bgcolor,
		const std::string &type, const std::vector<std::string> &params)
{
	if (!player)
		return false;

	SendSetSky(player->peer_id, bgcolor, type, params);
	return true;
}

bool Server::overrideDayNightRatio(Player *player, bool do_override,
		float ratio)
{
	if (!player)
		return false;

	SendOverrideDayNightRatio(player->peer_id, do_override, ratio);
	return true;
}

void Server::notifyPlayers(const std::string &msg)
{
	SendChatMessage(PEER_ID_INEXISTENT,msg);
}

void Server::spawnParticle(const char *playername, v3f pos,
		v3f velocity, v3f acceleration,
		float expirationtime, float size, bool
		collisiondetection, bool vertical, std::string texture)
{
	Player *player = m_env->getPlayer(playername);
	if(!player)
		return;
	SendSpawnParticle(player->peer_id, pos, velocity, acceleration,
			expirationtime, size, collisiondetection, vertical, texture);
}

void Server::spawnParticleAll(v3f pos, v3f velocity, v3f acceleration,
		float expirationtime, float size,
		bool collisiondetection, bool vertical, std::string texture)
{
	SendSpawnParticle(PEER_ID_INEXISTENT,pos, velocity, acceleration,
			expirationtime, size, collisiondetection, vertical, texture);
}

u32 Server::addParticleSpawner(const char *playername,
		u16 amount, float spawntime,
		v3f minpos, v3f maxpos,
		v3f minvel, v3f maxvel,
		v3f minacc, v3f maxacc,
		float minexptime, float maxexptime,
		float minsize, float maxsize,
		bool collisiondetection, bool vertical, std::string texture)
{
	Player *player = m_env->getPlayer(playername);
	if(!player)
		return -1;

	u32 id = 0;
	for(;;) // look for unused particlespawner id
	{
		id++;
		if (std::find(m_particlespawner_ids.begin(),
				m_particlespawner_ids.end(), id)
				== m_particlespawner_ids.end())
		{
			m_particlespawner_ids.push_back(id);
			break;
		}
	}

	SendAddParticleSpawner(player->peer_id, amount, spawntime,
		minpos, maxpos, minvel, maxvel, minacc, maxacc,
		minexptime, maxexptime, minsize, maxsize,
		collisiondetection, vertical, texture, id);

	return id;
}

u32 Server::addParticleSpawnerAll(u16 amount, float spawntime,
		v3f minpos, v3f maxpos,
		v3f minvel, v3f maxvel,
		v3f minacc, v3f maxacc,
		float minexptime, float maxexptime,
		float minsize, float maxsize,
		bool collisiondetection, bool vertical, std::string texture)
{
	u32 id = 0;
	for(;;) // look for unused particlespawner id
	{
		id++;
		if (std::find(m_particlespawner_ids.begin(),
				m_particlespawner_ids.end(), id)
				== m_particlespawner_ids.end())
		{
			m_particlespawner_ids.push_back(id);
			break;
		}
	}

	SendAddParticleSpawner(PEER_ID_INEXISTENT, amount, spawntime,
		minpos, maxpos, minvel, maxvel, minacc, maxacc,
		minexptime, maxexptime, minsize, maxsize,
		collisiondetection, vertical, texture, id);

	return id;
}

void Server::deleteParticleSpawner(const char *playername, u32 id)
{
	Player *player = m_env->getPlayer(playername);
	if(!player)
		return;

	m_particlespawner_ids.erase(
			std::remove(m_particlespawner_ids.begin(),
			m_particlespawner_ids.end(), id),
			m_particlespawner_ids.end());
	SendDeleteParticleSpawner(player->peer_id, id);
}

void Server::deleteParticleSpawnerAll(u32 id)
{
	m_particlespawner_ids.erase(
			std::remove(m_particlespawner_ids.begin(),
			m_particlespawner_ids.end(), id),
			m_particlespawner_ids.end());
	SendDeleteParticleSpawner(PEER_ID_INEXISTENT, id);
}

Inventory* Server::createDetachedInventory(const std::string &name)
{
	if(m_detached_inventories.count(name) > 0){
		infostream<<"Server clearing detached inventory \""<<name<<"\""<<std::endl;
		delete m_detached_inventories[name];
	} else {
		infostream<<"Server creating detached inventory \""<<name<<"\""<<std::endl;
	}
	Inventory *inv = new Inventory(m_itemdef);
	assert(inv);
	m_detached_inventories[name] = inv;
	//TODO find a better way to do this
	sendDetachedInventory(name,PEER_ID_INEXISTENT);
	return inv;
}

void Server::deleteDetachedInventory(const std::string &name)
{
	if(m_detached_inventories.count(name) > 0){
		infostream<<"Server deleting detached inventory \""<<name<<"\""<<std::endl;
		delete m_detached_inventories[name];
		m_detached_inventories.erase(name);
	}
}

class BoolScopeSet
{
public:
	BoolScopeSet(bool *dst, bool val):
		m_dst(dst)
	{
		m_orig_state = *m_dst;
		*m_dst = val;
	}
	~BoolScopeSet()
	{
		*m_dst = m_orig_state;
	}
private:
	bool *m_dst;
	bool m_orig_state;
};

// actions: time-reversed list
// Return value: success/failure
bool Server::rollbackRevertActions(const std::list<RollbackAction> &actions,
		std::list<std::string> *log)
{
	infostream<<"Server::rollbackRevertActions(len="<<actions.size()<<")"<<std::endl;
	ServerMap *map = (ServerMap*)(&m_env->getMap());
	// Disable rollback report sink while reverting
	BoolScopeSet rollback_scope_disable(&m_rollback_sink_enabled, false);

	// Fail if no actions to handle
	if(actions.empty()){
		log->push_back("Nothing to do.");
		return false;
	}

	int num_tried = 0;
	int num_failed = 0;

	for(std::list<RollbackAction>::const_iterator
			i = actions.begin();
			i != actions.end(); i++)
	{
		const RollbackAction &action = *i;
		num_tried++;
		bool success = action.applyRevert(map, this, this);
		if(!success){
			num_failed++;
			std::ostringstream os;
			os<<"Revert of step ("<<num_tried<<") "<<action.toString()<<" failed";
			infostream<<"Map::rollbackRevertActions(): "<<os.str()<<std::endl;
			if(log)
				log->push_back(os.str());
		}else{
			std::ostringstream os;
			os<<"Successfully reverted step ("<<num_tried<<") "<<action.toString();
			infostream<<"Map::rollbackRevertActions(): "<<os.str()<<std::endl;
			if(log)
				log->push_back(os.str());
		}
	}

	infostream<<"Map::rollbackRevertActions(): "<<num_failed<<"/"<<num_tried
			<<" failed"<<std::endl;

	// Call it done if less than half failed
	return num_failed <= num_tried/2;
}

// IGameDef interface
// Under envlock
IItemDefManager* Server::getItemDefManager()
{
	return m_itemdef;
}
INodeDefManager* Server::getNodeDefManager()
{
	return m_nodedef;
}
ICraftDefManager* Server::getCraftDefManager()
{
	return m_craftdef;
}
ITextureSource* Server::getTextureSource()
{
	return NULL;
}
IShaderSource* Server::getShaderSource()
{
	return NULL;
}
scene::ISceneManager* Server::getSceneManager()
{
	return NULL;
}

u16 Server::allocateUnknownNodeId(const std::string &name)
{
	return m_nodedef->allocateDummy(name);
}
ISoundManager* Server::getSoundManager()
{
	return &dummySoundManager;
}
MtEventManager* Server::getEventManager()
{
	return m_event;
}
IRollbackReportSink* Server::getRollbackReportSink()
{
	if(!m_enable_rollback_recording)
		return NULL;
	if(!m_rollback_sink_enabled)
		return NULL;
	return m_rollback;
}

IWritableItemDefManager* Server::getWritableItemDefManager()
{
	return m_itemdef;
}
IWritableNodeDefManager* Server::getWritableNodeDefManager()
{
	return m_nodedef;
}
IWritableCraftDefManager* Server::getWritableCraftDefManager()
{
	return m_craftdef;
}

const ModSpec* Server::getModSpec(const std::string &modname)
{
	for(std::vector<ModSpec>::iterator i = m_mods.begin();
			i != m_mods.end(); i++){
		const ModSpec &mod = *i;
		if(mod.name == modname)
			return &mod;
	}
	return NULL;
}
void Server::getModNames(std::list<std::string> &modlist)
{
	for(std::vector<ModSpec>::iterator i = m_mods.begin(); i != m_mods.end(); i++)
	{
		modlist.push_back(i->name);
	}
}
std::string Server::getBuiltinLuaPath()
{
	return porting::path_share + DIR_DELIM + "builtin";
}

v3f findSpawnPos(ServerMap &map)
{
	//return v3f(50,50,50)*BS;

	v3s16 nodepos;

#if 0
	nodepos = v2s16(0,0);
	groundheight = 20;
#endif

#if 1
	s16 water_level = map.getWaterLevel();

	// Try to find a good place a few times
	for(s32 i=0; i<1000; i++)
	{
		s32 range = 1 + i;
		// We're going to try to throw the player to this position
		v2s16 nodepos2d = v2s16(
				-range + (myrand() % (range * 2)),
				-range + (myrand() % (range * 2)));

		// Get ground height at point
		s16 groundheight = map.findGroundLevel(nodepos2d, g_settings->getBool("cache_block_before_spawn"));
		if (groundheight <= water_level) // Don't go underwater
			continue;
		if (groundheight > water_level + g_settings->getS16("max_spawn_height")) // Don't go to high places
			continue;

		nodepos = v3s16(nodepos2d.X, groundheight, nodepos2d.Y);
		bool is_good = false;
		s32 air_count = 0;
		for (s32 i = 0; i < 10; i++) {
			v3s16 blockpos = getNodeBlockPos(nodepos);
			map.emergeBlock(blockpos, true);
			content_t c = map.getNodeNoEx(nodepos).getContent();
			if (c == CONTENT_AIR || c == CONTENT_IGNORE) {
				air_count++;
				if (air_count >= 2){
					is_good = true;
					break;
				}
			}
			nodepos.Y++;
		}
		if(is_good){
			// Found a good place
			//infostream<<"Searched through "<<i<<" places."<<std::endl;
			break;
		}
	}
#endif

	return intToFloat(nodepos, BS);
}

PlayerSAO* Server::emergePlayer(const char *name, u16 peer_id)
{
	RemotePlayer *player = NULL;
	bool newplayer = false;

	/*
		Try to get an existing player
	*/
	player = static_cast<RemotePlayer*>(m_env->getPlayer(name));

	// If player is already connected, cancel
	if(player != NULL && player->peer_id != 0)
	{
		infostream<<"emergePlayer(): Player already connected"<<std::endl;
		return NULL;
	}

	/*
		If player with the wanted peer_id already exists, cancel.
	*/
	if(m_env->getPlayer(peer_id) != NULL)
	{
		infostream<<"emergePlayer(): Player with wrong name but same"
				" peer_id already exists"<<std::endl;
		return NULL;
	}

	// Load player if it isn't already loaded
	if (!player) {
		player = static_cast<RemotePlayer*>(m_env->loadPlayer(name));
	}

	// Create player if it doesn't exist
	if (!player) {
		newplayer = true;
		player = new RemotePlayer(this, name);
		// Set player position
		infostream<<"Server: Finding spawn place for player \""
				<<name<<"\""<<std::endl;
		v3f pos = findSpawnPos(m_env->getServerMap());
		player->setPosition(pos);

		// Add player to environment
		m_env->addPlayer(player);
	}

	// Create a new player active object
	PlayerSAO *playersao = new PlayerSAO(m_env, player, peer_id,
			getPlayerEffectivePrivs(player->getName()),
			isSingleplayer());

	/* Clean up old HUD elements from previous sessions */
	player->clearHud();

	/* Add object to environment */
	m_env->addActiveObject(playersao);

	/* Run scripts */
	if (newplayer) {
		m_script->on_newplayer(playersao);
	}

	return playersao;
}

void dedicated_server_loop(Server &server, bool &kill)
{
	DSTACK(__FUNCTION_NAME);

	IntervalLimiter m_profiler_interval;

	int errors = 0;
	float steplen = g_settings->getFloat("dedicated_server_step");
	for(;;)
	{
		// This is kind of a hack but can be done like this
		// because server.step() is very light
		{
/*
			ScopeProfiler sp(g_profiler, "dedicated server sleep");
*/
			sleep_ms((int)(steplen*1000.0));
		}
		try {
		server.step(steplen);
		}
		//TODO: more errors here
		catch(std::exception &e) {
			if (!errors++ || !(errors % (int)(60/steplen)))
				errorstream<<"Fatal error n="<<errors<< " : "<<e.what()<<std::endl;
		}
		catch (...){
			if (!errors++ || !(errors % (int)(60/steplen)))
				errorstream<<"Fatal error unknown "<<errors<<std::endl;
		}
		if(server.getShutdownRequested() || kill)
		{
			infostream<<"Dedicated server quitting"<<std::endl;
#if USE_CURL
			if(g_settings->getBool("server_announce") == true)
				ServerList::sendAnnounce("delete");
#endif
			break;
		}

		/*
			Profiler
		*/
		float profiler_print_interval =
				g_settings->getFloat("profiler_print_interval");
		if(server.m_clients.getClientList().size() && profiler_print_interval != 0)
		{
			if(m_profiler_interval.step(steplen, profiler_print_interval))
			{
				infostream<<"Profiler:"<<std::endl;
				g_profiler->print(infostream);
				g_profiler->clear();
			}
		}
	}
}

<|MERGE_RESOLUTION|>--- conflicted
+++ resolved
@@ -1067,14 +1067,8 @@
 		// Route data to every client
 		for(auto & client : clients)
 		{
-<<<<<<< HEAD
-			RemoteClient *client = i->second;
 			ActiveObjectMessages reliable_data;
 			ActiveObjectMessages unreliable_data;
-=======
-			std::string reliable_data;
-			std::string unreliable_data;
->>>>>>> cd05bb52
 			// Go through all objects in message buffer
 			for(std::map<u16, std::list<ActiveObjectMessage>* >::iterator
 					j = buffered_messages.begin();
