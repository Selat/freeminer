--- conflicted
+++ resolved
@@ -691,7 +691,7 @@
 	m_simple_singleplayer_mode(simple_singleplayer_mode),
 	m_async_fatal_error(""),
 	m_env(NULL),
-	m_con(PROTOCOL_ID, simple_singleplayer_mode ? MAX_PACKET_SIZE_SINGLEPLAYER : MAX_PACKET_SIZE, CONNECTION_TIMEOUT,
+	m_con(PROTOCOL_ID, 512, CONNECTION_TIMEOUT,
 	      g_settings->getBool("enable_ipv6") && g_settings->getBool("ipv6_server"), this),
 	m_banmanager(NULL),
 	m_rollback(NULL),
@@ -1105,18 +1105,6 @@
 	f32 dedicated_server_step = g_settings->getFloat("dedicated_server_step");
 
 	{
-<<<<<<< HEAD
-=======
-		TimeTaker timer_step("Server step: Process connection's timeouts");
-		// Process connection's timeouts
-		JMutexAutoLock lock2(m_con_mutex);
-		//ScopeProfiler sp(g_profiler, "Server: connection timeout processing");
-		m_con.RunTimeouts(dtime);
-	}
-
-	{
-		TimeTaker timer_step("Server step: handlePeerChanges");
->>>>>>> 8921f8ac
 		// This has to be called so that the client list gets synced
 		// with the peer list of the connection
 		handlePeerChanges();
