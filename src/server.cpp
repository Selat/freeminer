--- conflicted
+++ resolved
@@ -1723,26 +1723,11 @@
 	else if(command == TOSERVER_GOTBLOCKS)
 	{
 		RemoteClient *client = getClient(peer_id);
-<<<<<<< HEAD
 		std::vector<v3s16> got_blocks;
 		packet[TOSERVER_GOTBLOCKS_BLOCKS].convert(&got_blocks);
 		for(size_t i = 0; i < got_blocks.size(); ++i)
-			client->GotBlock(got_blocks[i]);
+			client->GotBlock(got_blocks[i], m_uptime.get() + m_env->m_game_time_start);
 		packet[TOSERVER_GOTBLOCKS_RANGE].convert(&client->wanted_range);
-=======
-		for(u16 i=0; i<count; i++)
-		{
-			if((s16)datasize < 2+1+(i+1)*6)
-				throw con::InvalidIncomingDataException
-					("GOTBLOCKS length is too short");
-			v3s16 p = readV3S16(&data[2+1+i*6]);
-			/*infostream<<"Server: GOTBLOCKS ("
-					<<p.X<<","<<p.Y<<","<<p.Z<<")"<<std::endl;*/
-			client->GotBlock(p, m_uptime.get() + m_env->m_game_time_start);
-		}
-		if((s16)datasize > 2+1+(count)*6) // only freeminer client
-			client->wanted_range = readU16(&data[2+1+(count*6)]);
->>>>>>> 556c7efe
 		return;
 	}
 
@@ -1797,55 +1782,8 @@
 		}
 
 		/*infostream<<"Server::ProcessData(): Moved player "<<peer_id<<" to "
-<<<<<<< HEAD
 															<<"("<<position.X<<","<<position.Y<<","<<position.Z<<")"
 															<<" pitch="<<pitch<<" yaw="<<yaw<<std::endl;*/
-=======
-				<<"("<<position.X<<","<<position.Y<<","<<position.Z<<")"
-				<<" pitch="<<pitch<<" yaw="<<yaw<<std::endl;*/
-	}
-	else if(command == TOSERVER_DELETEDBLOCKS)
-	{
-		if(datasize < 2+1)
-			return;
-
-		/*
-			[0] u16 command
-			[2] u8 count
-			[3] v3s16 pos_0
-			[3+6] v3s16 pos_1
-			...
-		*/
-
-		u16 count = data[2];
-		for(u16 i=0; i<count; i++)
-		{
-			if((s16)datasize < 2+1+(i+1)*6)
-				throw con::InvalidIncomingDataException
-					("DELETEDBLOCKS length is too short");
-			v3s16 p = readV3S16(&data[2+1+i*6]);
-			/*infostream<<"Server: DELETEDBLOCKS ("
-					<<p.X<<","<<p.Y<<","<<p.Z<<")"<<std::endl;*/
-			RemoteClient *client = getClient(peer_id);
-			client->SetBlockDeleted(p);
-		}
-	}
-	else if(command == TOSERVER_CLICK_OBJECT)
-	{
-		infostream<<"Server: CLICK_OBJECT not supported anymore"<<std::endl;
-		return;
-	}
-	else if(command == TOSERVER_CLICK_ACTIVEOBJECT)
-	{
-		infostream<<"Server: CLICK_ACTIVEOBJECT not supported anymore"<<std::endl;
-		return;
-	}
-	else if(command == TOSERVER_GROUND_ACTION)
-	{
-		infostream<<"Server: GROUND_ACTION not supported anymore"<<std::endl;
-		return;
->>>>>>> 556c7efe
-
 	}
 	else if(command == TOSERVER_DELETEDBLOCKS)
 	{
@@ -1853,7 +1791,7 @@
 		packet[TOSERVER_DELETEDBLOCKS_DATA].convert(&deleted_blocks);
 		RemoteClient *client = getClient(peer_id);
 		for (auto &block : deleted_blocks)
-			client->SetBlockNotSent(block);
+			client->SetBlockDeleted(block);
 	}
 	else if(command == TOSERVER_INVENTORY_ACTION)
 	{
@@ -4019,11 +3957,7 @@
 	return m_banmanager->getBanDescription(ip_or_name);
 }
 
-<<<<<<< HEAD
 void Server::notifyPlayer(const char *name, const std::string &msg)
-=======
-void Server::notifyPlayer(const char *name, const std::wstring &msg)
->>>>>>> 556c7efe
 {
 	Player *player = m_env->getPlayer(name);
 	if(!player)
@@ -4136,11 +4070,7 @@
 	return true;
 }
 
-<<<<<<< HEAD
 void Server::notifyPlayers(const std::string &msg)
-=======
-void Server::notifyPlayers(const std::wstring &msg)
->>>>>>> 556c7efe
 {
 	SendChatMessage(PEER_ID_INEXISTENT,msg);
 }
