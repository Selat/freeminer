--- conflicted
+++ resolved
@@ -69,12 +69,9 @@
 #include "defaultsettings.h"
 #include "circuit.h"
 
-<<<<<<< HEAD
 #include <msgpack.hpp>
-=======
 #include <chrono>
 #include <thread>
->>>>>>> 88ac4e49
 
 class ClientNotFoundException : public BaseException
 {
@@ -2196,15 +2193,8 @@
 	}
 	else if(command == TOSERVER_BREATH)
 	{
-<<<<<<< HEAD
 		playersao->setBreath(packet[TOSERVER_BREATH_VALUE].as<u16>());
-=======
-		std::string datastring((char*)&data[2], datasize-2);
-		std::istringstream is(datastring, std::ios_base::binary);
-		u16 breath = readU16(is);
-		playersao->setBreath(breath);
 		m_script->player_event(playersao,"breath_changed");
->>>>>>> 88ac4e49
 	}
 	else if(command == TOSERVER_CHANGE_PASSWORD)
 	{
@@ -3177,29 +3167,8 @@
 	PACK(TOCLIENT_HUDADD_ALIGN, form->align);
 	PACK(TOCLIENT_HUDADD_OFFSET, form->offset);
 	PACK(TOCLIENT_HUDADD_WORLD_POS, form->world_pos);
-
-<<<<<<< HEAD
-=======
-	// Write command
-	writeU16(os, TOCLIENT_HUDADD);
-	writeU32(os, id);
-	writeU8(os, (u8)form->type);
-	writeV2F1000(os, form->pos);
-	os << serializeString(form->name);
-	writeV2F1000(os, form->scale);
-	os << serializeString(form->text);
-	writeU32(os, form->number);
-	writeU32(os, form->item);
-	writeU32(os, form->dir);
-	writeV2F1000(os, form->align);
-	writeV2F1000(os, form->offset);
-	writeV3F1000(os, form->world_pos);
-	writeV2S32(os,form->size);
-
-	// Make data buffer
-	std::string s = os.str();
-	SharedBuffer<u8> data((u8*)s.c_str(), s.size());
->>>>>>> 88ac4e49
+	PACK(TOCLIENT_HUDADD_SIZE, form->size);
+
 	// Send as reliable
 	m_clients.send(peer_id, 1, buffer, true);
 }
@@ -3235,7 +3204,7 @@
 			PACK(TOCLIENT_HUDCHANGE_V3F, *(v3f*)value);
 			break;
 		case HUD_STAT_SIZE:
-			writeV2S32(os,*(v2s32 *)value);
+			PACK(TOCLIENT_HUDCHANGE_V2S32, *(v2s32 *)value);
 			break;
 		case HUD_STAT_NUMBER:
 		case HUD_STAT_ITEM:
@@ -3251,22 +3220,11 @@
 
 void Server::SendHUDSetFlags(u16 peer_id, u32 flags, u32 mask)
 {
-<<<<<<< HEAD
 	MSGPACK_PACKET_INIT(TOCLIENT_HUD_SET_FLAGS, 2);
+	//////////////////////////// compatibility code to be removed //////////////
+	// ?? flags &= ~(HUD_FLAG_HEALTHBAR_VISIBLE | HUD_FLAG_BREATHBAR_VISIBLE);
 	PACK(TOCLIENT_HUD_SET_FLAGS_FLAGS, flags);
 	PACK(TOCLIENT_HUD_SET_FLAGS_MASK, mask);
-=======
-	std::ostringstream os(std::ios_base::binary);
-
-	// Write command
-	writeU16(os, TOCLIENT_HUD_SET_FLAGS);
-
-	//////////////////////////// compatibility code to be removed //////////////
-	flags &= ~(HUD_FLAG_HEALTHBAR_VISIBLE | HUD_FLAG_BREATHBAR_VISIBLE);
-	////////////////////////////////////////////////////////////////////////////
-	writeU32(os, flags);
-	writeU32(os, mask);
->>>>>>> 88ac4e49
 
 	// Send as reliable
 	m_clients.send(peer_id, 0, buffer, true);
