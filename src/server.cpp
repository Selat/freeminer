--- conflicted
+++ resolved
@@ -1513,13 +1513,7 @@
 			actionstream << *i << " ";
 		}
 
-<<<<<<< HEAD
-		actionstream<<player->getName();
-
-		actionstream<<std::endl;
-=======
 		actionstream << player->getName() <<std::endl;
->>>>>>> 73e5bc9c
 	}
 	return playersao;
 }
