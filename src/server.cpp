--- conflicted
+++ resolved
@@ -2284,17 +2284,10 @@
 				line += name;
 				line += "> ";
 				line += message;
-<<<<<<< HEAD
 				send_to_others = true;
+				stat.add("chat", player->getName());
 			} else
 				line += "-!- You don't have permission to shout.";
-=======
-				stat.add("chat", player->getName());
-			} else {
-				line += L"-!- You don't have permission to shout.";
-				send_to_sender_only = true;
-			}
->>>>>>> 67b5d169
 		}
 
 		if(!line.empty())
