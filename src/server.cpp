--- conflicted
+++ resolved
@@ -1443,24 +1443,11 @@
 {
 	std::string playername = "";
 	PlayerSAO *playersao = NULL;
-<<<<<<< HEAD
-	RemoteClient* client = m_clients.lockedGetClientNoEx(peer_id, CS_InitDone);
-	if (client != NULL) {
-		playername = client->getName();
-		playersao = emergePlayer(playername.c_str(), peer_id);
-=======
-	m_clients.Lock();
-	try {
 		RemoteClient* client = m_clients.lockedGetClientNoEx(peer_id, CS_InitDone);
 		if (client != NULL) {
 			playername = client->getName();
 			playersao = emergePlayer(playername.c_str(), peer_id);
 		}
-	} catch (std::exception &e) {
-		m_clients.Unlock();
-		throw;
->>>>>>> c061bdd3
-	}
 
 	RemotePlayer *player =
 		static_cast<RemotePlayer*>(m_env->getPlayer(playername.c_str()));
@@ -4159,11 +4146,7 @@
 		{
 			RemoteClient *client = m_clients.lockedGetClientNoEx(*i, CS_Active);
 
-<<<<<<< HEAD
-			if (!client)
-=======
 			if (client == NULL)
->>>>>>> c061bdd3
 				continue;
 
 			total += client->GetNextBlocks(m_env,m_emerge, dtime, m_uptime.get() + m_env->m_game_time_start, queue);
