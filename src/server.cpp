/*
Minetest
Copyright (C) 2010-2013 celeron55, Perttu Ahola <celeron55@gmail.com>

This program is free software; you can redistribute it and/or modify
it under the terms of the GNU Lesser General Public License as published by
the Free Software Foundation; either version 2.1 of the License, or
(at your option) any later version.

This program is distributed in the hope that it will be useful,
but WITHOUT ANY WARRANTY; without even the implied warranty of
MERCHANTABILITY or FITNESS FOR A PARTICULAR PURPOSE.  See the
GNU Lesser General Public License for more details.

You should have received a copy of the GNU Lesser General Public License along
with this program; if not, write to the Free Software Foundation, Inc.,
51 Franklin Street, Fifth Floor, Boston, MA 02110-1301 USA.
*/

#include "server.h"
#include <iostream>
#include <queue>
#include <algorithm>
#include "clientserver.h"
#include "ban.h"
#include "environment.h"
#include "map.h"
#include "jthread/jmutexautolock.h"
#include "main.h"
#include "constants.h"
#include "voxel.h"
#include "config.h"
#include "version.h"
#include "filesys.h"
#include "mapblock.h"
#include "serverobject.h"
#include "genericobject.h"
#include "settings.h"
#include "profiler.h"
#include "log.h"
#include "scripting_game.h"
#include "nodedef.h"
#include "itemdef.h"
#include "craftdef.h"
#include "emerge.h"
#include "mapgen.h"
#include "biome.h"
#include "content_mapnode.h"
#include "content_nodemeta.h"
#include "content_abm.h"
#include "content_sao.h"
#include "mods.h"
#include "sha1.h"
#include "base64.h"
#include "tool.h"
#include "sound.h" // dummySoundManager
#include "event_manager.h"
#include "hex.h"
#include "serverlist.h"
#include "util/string.h"
#include "util/pointedthing.h"
#include "util/mathconstants.h"
#include "rollback.h"
#include "util/serialize.h"
#include "util/thread.h"
#include "defaultsettings.h"
#include "circuit.h"

class ClientNotFoundException : public BaseException
{
public:
	ClientNotFoundException(const char *s):
		BaseException(s)
	{}
};

class ServerThread : public JThread
{
	Server *m_server;

public:

	ServerThread(Server *server):
		JThread(),
		m_server(server)
	{
	}

	void * Thread();
};

void * ServerThread::Thread()
{
	log_register_thread("ServerThread");

	DSTACK(__FUNCTION_NAME);
	BEGIN_DEBUG_EXCEPTION_HANDLER

	f32 dedicated_server_step = g_settings->getFloat("dedicated_server_step");
	m_server->AsyncRunStep(true);

	ThreadStarted();

	while(!StopRequested())
	{
		try{
			//TimeTaker timer("AsyncRunStep() + Receive()");

			m_server->AsyncRunStep();

			// Loop used only when 100% cpu load or on old slow hardware.
			// usually only one packet recieved here
			u32 end_ms = porting::getTimeMs() + u32(1000 * dedicated_server_step);
			for (u16 i = 0; i < 1000; ++i)
				if (!m_server->Receive() || porting::getTimeMs() > end_ms)
					break;
		}
		catch(con::NoIncomingDataException &e)
		{
		}
		catch(con::PeerNotFoundException &e)
		{
			infostream<<"Server: PeerNotFoundException"<<std::endl;
		}
		catch(ClientNotFoundException &e)
		{
		}
		catch(con::ConnectionBindFailed &e)
		{
			m_server->setAsyncFatalError(e.what());
		}
		catch(LuaError &e)
		{
			m_server->setAsyncFatalError(e.what());
		}
	}

	END_DEBUG_EXCEPTION_HANDLER(errorstream)

	return NULL;
}

v3f ServerSoundParams::getPos(ServerEnvironment *env, bool *pos_exists) const
{
	if(pos_exists) *pos_exists = false;
	switch(type){
	case SSP_LOCAL:
		return v3f(0,0,0);
	case SSP_POSITIONAL:
		if(pos_exists) *pos_exists = true;
		return pos;
	case SSP_OBJECT: {
		if(object == 0)
			return v3f(0,0,0);
		ServerActiveObject *sao = env->getActiveObject(object);
		if(!sao)
			return v3f(0,0,0);
		if(pos_exists) *pos_exists = true;
		return sao->getBasePosition(); }
	}
	return v3f(0,0,0);
}

/*
	Server
*/

Server::Server(
		const std::string &path_world,
		const SubgameSpec &gamespec,
		bool simple_singleplayer_mode
	):
	m_path_world(path_world),
	m_gamespec(gamespec),
	m_simple_singleplayer_mode(simple_singleplayer_mode),
	m_async_fatal_error(""),
	m_env(NULL),
	m_con(PROTOCOL_ID,
			simple_singleplayer_mode ? MAX_PACKET_SIZE_SINGLEPLAYER : MAX_PACKET_SIZE,
			CONNECTION_TIMEOUT,
			g_settings->getBool("enable_ipv6") && g_settings->getBool("ipv6_server"),
			this),
	m_banmanager(NULL),
	m_rollback(NULL),
	m_rollback_sink_enabled(true),
	m_enable_rollback_recording(false),
	m_emerge(NULL),
	m_script(NULL),
	m_circuit(NULL),
	m_itemdef(createItemDefManager()),
	m_nodedef(createNodeDefManager()),
	m_craftdef(createCraftDefManager()),
	m_event(new EventManager()),
	m_thread(NULL),
	m_time_of_day_send_timer(0),
	m_uptime(0),
	m_clients(&m_con),
	m_shutdown_requested(false),
	m_ignore_map_edit_events(false),
	m_ignore_map_edit_events_peer_id(0)

{
	m_liquid_transform_timer = 0.0;
	m_liquid_transform_interval = 1.0;
	m_liquid_send_timer = 0.0;
	m_liquid_send_interval = 1.0;
	m_print_info_timer = 0.0;
	m_masterserver_timer = 0.0;
	m_objectdata_timer = 0.0;
	m_emergethread_trigger_timer = 0.0;
	m_savemap_timer = 0.0;

	m_step_dtime = 0.0;
	m_lag = g_settings->getFloat("dedicated_server_step");

	if(path_world == "")
		throw ServerError("Supplied empty world path");

	if(!gamespec.isValid())
		throw ServerError("Supplied invalid gamespec");

	infostream<<"Server created for gameid \""<<m_gamespec.id<<"\"";
	if(m_simple_singleplayer_mode)
		infostream<<" in simple singleplayer mode"<<std::endl;
	else
		infostream<<std::endl;
	infostream<<"- world:  "<<m_path_world<<std::endl;
	infostream<<"- game:   "<<m_gamespec.path<<std::endl;

	// Initialize default settings and override defaults with those provided
	// by the game
	set_default_settings(g_settings);
	Settings gamedefaults;
	getGameMinetestConfig(gamespec.path, gamedefaults);
	override_default_settings(g_settings, &gamedefaults);

	// Create server thread
	m_thread = new ServerThread(this);

	// Create emerge manager
	m_emerge = new EmergeManager(this);

	// Create world if it doesn't exist
	if(!initializeWorld(m_path_world, m_gamespec.id))
		throw ServerError("Failed to initialize world");

	// Create ban manager
	std::string ban_path = m_path_world+DIR_DELIM+"ipban.txt";
	m_banmanager = new BanManager(ban_path);

	// Create rollback manager
	std::string rollback_path = m_path_world+DIR_DELIM+"rollback.txt";
	m_rollback = createRollbackManager(rollback_path, this);

	ModConfiguration modconf(m_path_world);
	m_mods = modconf.getMods();
	std::vector<ModSpec> unsatisfied_mods = modconf.getUnsatisfiedMods();
	// complain about mods with unsatisfied dependencies
	if(!modconf.isConsistent())
	{
		for(std::vector<ModSpec>::iterator it = unsatisfied_mods.begin();
			it != unsatisfied_mods.end(); ++it)
		{
			ModSpec mod = *it;
			errorstream << "mod \"" << mod.name << "\" has unsatisfied dependencies: ";
			for(std::set<std::string>::iterator dep_it = mod.unsatisfied_depends.begin();
				dep_it != mod.unsatisfied_depends.end(); ++dep_it)
				errorstream << " \"" << *dep_it << "\"";
			errorstream << std::endl;
		}
	}

	Settings worldmt_settings;
	std::string worldmt = m_path_world + DIR_DELIM + "world.mt";
	worldmt_settings.readConfigFile(worldmt.c_str());
	std::vector<std::string> names = worldmt_settings.getNames();
	std::set<std::string> load_mod_names;
	for(std::vector<std::string>::iterator it = names.begin();
		it != names.end(); ++it)
	{
		std::string name = *it;
		if(name.compare(0,9,"load_mod_")==0 && worldmt_settings.getBool(name))
			load_mod_names.insert(name.substr(9));
	}
	// complain about mods declared to be loaded, but not found
	for(std::vector<ModSpec>::iterator it = m_mods.begin();
			it != m_mods.end(); ++it)
		load_mod_names.erase((*it).name);
	for(std::vector<ModSpec>::iterator it = unsatisfied_mods.begin();
			it != unsatisfied_mods.end(); ++it)
		load_mod_names.erase((*it).name);
	if(!load_mod_names.empty())
	{
		errorstream << "The following mods could not be found:";
		for(std::set<std::string>::iterator it = load_mod_names.begin();
			it != load_mod_names.end(); ++it)
			errorstream << " \"" << (*it) << "\"";
		errorstream << std::endl;
	}

	// Path to builtin.lua
	std::string builtinpath = getBuiltinLuaPath() + DIR_DELIM + "builtin.lua";

	// Lock environment
	JMutexAutoLock envlock(m_env_mutex);

	// Initialize scripting
	infostream<<"Server: Initializing Lua"<<std::endl;

	m_script = new GameScripting(this);
	
	m_circuit = new Circuit(m_script, path_world);


	// Load and run builtin.lua
	infostream<<"Server: Loading builtin.lua [\""
			<<builtinpath<<"\"]"<<std::endl;
	bool success = m_script->loadMod(builtinpath, "__builtin");
	if(!success){
		errorstream<<"Server: Failed to load and run "
				<<builtinpath<<std::endl;
		throw ModError("Failed to load and run "+builtinpath);
	}
	// Print 'em
	infostream<<"Server: Loading mods: ";
	for(std::vector<ModSpec>::iterator i = m_mods.begin();
			i != m_mods.end(); i++){
		const ModSpec &mod = *i;
		infostream<<mod.name<<" ";
	}
	infostream<<std::endl;
	// Load and run "mod" scripts
	for(std::vector<ModSpec>::iterator i = m_mods.begin();
			i != m_mods.end(); i++){
		const ModSpec &mod = *i;
		std::string scriptpath = mod.path + DIR_DELIM + "init.lua";
		infostream<<"  ["<<padStringRight(mod.name, 12)<<"] [\""
				<<scriptpath<<"\"]"<<std::endl;
		bool success = m_script->loadMod(scriptpath, mod.name);
		if(!success){
			errorstream<<"Server: Failed to load and run "
					<<scriptpath<<std::endl;
			throw ModError("Failed to load and run "+scriptpath);
		}
	}

	// Read Textures and calculate sha1 sums
	fillMediaCache();

	// Apply item aliases in the node definition manager
	m_nodedef->updateAliases(m_itemdef);

	// Initialize Environment
	ServerMap *servermap = new ServerMap(path_world, this, m_emerge, m_circuit);
	m_env = new ServerEnvironment(servermap, m_script, m_circuit, this, m_emerge);

	m_clients.setEnv(m_env);

	// Run some callbacks after the MG params have been set up but before activation
	m_script->environment_OnMapgenInit(&m_emerge->params);

	// Initialize mapgens
	m_emerge->initMapgens();

	// Give environment reference to scripting api
	m_script->initializeEnvironment(m_env);

	// Register us to receive map edit events
	servermap->addEventReceiver(this);

	// If file exists, load environment metadata
	if(fs::PathExists(m_path_world+DIR_DELIM+"env_meta.txt"))
	{
		infostream<<"Server: Loading environment metadata"<<std::endl;
		m_env->loadMeta(m_path_world);
	}

#if WTF
	// Load players
	infostream<<"Server: Loading players"<<std::endl;
	m_env->deSerializePlayers(m_path_world);
#endif

	/*
		Add some test ActiveBlockModifiers to environment
	*/
	add_legacy_abms(m_env, m_nodedef);

	m_liquid_transform_interval = g_settings->getFloat("liquid_update");
	m_liquid_send_interval = g_settings->getFloat("liquid_send");
}

Server::~Server()
{
	infostream<<"Server destructing"<<std::endl;

	/*
		Send shutdown message
	*/
	{
		std::wstring line = L"*** Server shutting down";
		SendChatMessage(PEER_ID_INEXISTENT, line);
	}

	{
		JMutexAutoLock envlock(m_env_mutex);

		/*
			Execute script shutdown hooks
		*/
		m_script->on_shutdown();
	}

	{
		JMutexAutoLock envlock(m_env_mutex);

		/*
			Save players
		*/
		infostream<<"Server: Saving players"<<std::endl;
		m_env->serializePlayers(m_path_world);

		/*
			Save environment metadata
		*/
		infostream<<"Server: Saving environment metadata"<<std::endl;
		m_env->saveMeta(m_path_world);
	}

	/*
		Stop threads
	*/
	stop();
	delete m_thread;

	// stop all emerge threads before deleting players that may have
	// requested blocks to be emerged
	m_emerge->stopThreads();

	// Delete things in the reverse order of creation
	delete m_env;

	// N.B. the EmergeManager should be deleted after the Environment since Map
	// depends on EmergeManager to write its current params to the map meta
	delete m_emerge;
	delete m_rollback;
	delete m_banmanager;
	delete m_event;
	delete m_itemdef;
	delete m_nodedef;
	delete m_craftdef;
	delete m_circuit;

	// Deinitialize scripting
	infostream<<"Server: Deinitializing scripting"<<std::endl;
	delete m_script;

	// Delete detached inventories
	{
		for(std::map<std::string, Inventory*>::iterator
				i = m_detached_inventories.begin();
				i != m_detached_inventories.end(); i++){
			delete i->second;
		}
	}
}

void Server::start(Address bind_addr)
{
	DSTACK(__FUNCTION_NAME);
	infostream<<"Starting server on "
			<< bind_addr.serializeString() <<"..."<<std::endl;

	// Stop thread if already running
	m_thread->Stop();

	// Initialize connection
	m_con.SetTimeoutMs(30);
	m_con.Serve(bind_addr);

	// Start thread
	m_thread->Start();

	actionstream << "\033[1mfree\033[1;33mminer \033[1;36mv" << minetest_version_hash << "\033[0m" << std::endl;
	actionstream<<"World at ["<<m_path_world<<"]"<<std::endl;
	actionstream<<"Server for gameid=\""<<m_gamespec.id
<<<<<<< HEAD
			<<"\" mapgen=\""<<m_emerge->params.mg_name
			<<"\" listening on port "<<port<<"."<<std::endl;
=======
			<<"\" listening on "<<bind_addr.serializeString()<<":"
			<<bind_addr.getPort() << "."<<std::endl;
>>>>>>> 3670f5a3
}

void Server::stop()
{
	DSTACK(__FUNCTION_NAME);

	infostream<<"Server: Stopping and waiting threads"<<std::endl;

	// Stop threads (set run=false first so both start stopping)
	m_thread->Stop();
	//m_emergethread.setRun(false);
	m_thread->Wait();
	//m_emergethread.stop();

	infostream<<"Server: Threads stopped"<<std::endl;
}

void Server::step(float dtime)
{
	DSTACK(__FUNCTION_NAME);
	// Limit a bit
	if(dtime > 2.0)
		dtime = 2.0;
	{
		JMutexAutoLock lock(m_step_dtime_mutex);
		m_step_dtime += dtime;
	}
	// Throw if fatal error occurred in thread
	std::string async_err = m_async_fatal_error.get();
	if(async_err != ""){
		throw ServerError(async_err);
	}
}

void Server::AsyncRunStep(bool initial_step)
{
	DSTACK(__FUNCTION_NAME);

	TimeTaker timer_step("Server step");
	g_profiler->add("Server::AsyncRunStep (num)", 1);

	float dtime;
	{
		JMutexAutoLock lock1(m_step_dtime_mutex);
		dtime = m_step_dtime;
	}

	{
		TimeTaker timer_step("Server step: SendBlocks");
		// Send blocks to clients
		SendBlocks(dtime);
	}

	if((dtime < 0.001) && (initial_step == false))
		return;

/*
	g_profiler->add("Server::AsyncRunStep with dtime (num)", 1);
*/
	ScopeProfiler sp(g_profiler, "Server::AsyncRunStep, avg", SPT_AVG);
	//infostream<<"Server steps "<<dtime<<std::endl;
	//infostream<<"Server::AsyncRunStep(): dtime="<<dtime<<std::endl;

	{
		TimeTaker timer_step("Server step: SendBlocks");
		JMutexAutoLock lock1(m_step_dtime_mutex);
		m_step_dtime -= dtime;
	}

	/*
		Update uptime
	*/
	{
		m_uptime.set(m_uptime.get() + dtime);
	}

	f32 dedicated_server_step = g_settings->getFloat("dedicated_server_step");
	//u32 max_cycle_ms = 1000 * (m_lag > dedicated_server_step ? dedicated_server_step/(m_lag/dedicated_server_step) : dedicated_server_step);
	u32 max_cycle_ms = 1000 * (dedicated_server_step/(m_lag/dedicated_server_step));
	if (max_cycle_ms < 40)
		max_cycle_ms = 40;

	{
		TimeTaker timer_step("Server step: handlePeerChanges");
		// This has to be called so that the client list gets synced
		// with the peer list of the connection
		handlePeerChanges();
	}

	/*
		Update time of day and overall game time
	*/
	{
		TimeTaker timer_step("Server step: pdate time of day and overall game time");
		JMutexAutoLock envlock(m_env_mutex);

		m_env->setTimeOfDaySpeed(g_settings->getFloat("time_speed"));

		/*
			Send to clients at constant intervals
		*/

		m_time_of_day_send_timer -= dtime;
		if(m_time_of_day_send_timer < 0.0)
		{
			m_time_of_day_send_timer = g_settings->getFloat("time_send_interval");
			u16 time = m_env->getTimeOfDay();
			float time_speed = g_settings->getFloat("time_speed");
			SendTimeOfDay(PEER_ID_INEXISTENT, time, time_speed);
		}
	}

	{
		//TimeTaker timer_step("Server step: m_env->step");
		JMutexAutoLock lock(m_env_mutex);
		// Figure out and report maximum lag to environment
		float max_lag = m_env->getMaxLagEstimate();
		max_lag *= 0.9998; // Decrease slowly (about half per 5 minutes)
		if(dtime > max_lag){
			if(dtime > dedicated_server_step && dtime > max_lag * 2.0)
				infostream<<"Server: Maximum lag peaked to "<<dtime
						<<" s"<<std::endl;
			max_lag = dtime;
		}
		m_env->reportMaxLagEstimate(max_lag);
		// Step environment
		ScopeProfiler sp(g_profiler, "SEnv step");
		ScopeProfiler sp2(g_profiler, "SEnv step avg", SPT_AVG);
		m_env->step(dtime, m_uptime.get(), max_cycle_ms);
	}

	const float map_timer_and_unload_dtime = 10.92;
	if(m_map_timer_and_unload_interval.step(dtime, map_timer_and_unload_dtime))
	{
		TimeTaker timer_step("Server step: Run Map's timers and unload unused data");
		JMutexAutoLock lock(m_env_mutex);
		// Run Map's timers and unload unused data
		ScopeProfiler sp(g_profiler, "Server: map timer and unload");
		if(m_env->getMap().timerUpdate(m_uptime.get(),
				max_cycle_ms,
				g_settings->getFloat("server_unload_unused_data_timeout")))
					m_map_timer_and_unload_interval.run_next(map_timer_and_unload_dtime);
	}

	/*
		Do background stuff
	*/

	/*
		Handle players
	*/
	{
		//TimeTaker timer_step("Server step: Handle players");
		JMutexAutoLock lock(m_env_mutex);

		std::list<u16> clientids = m_clients.getClientIDs();

		//ScopeProfiler sp(g_profiler, "Server: handle players");

		for(std::list<u16>::iterator
			i = clientids.begin();
			i != clientids.end(); ++i)
		{
			PlayerSAO *playersao = getPlayerSAO(*i);
			if(playersao == NULL)
				continue;

			/*
				Handle player HPs (die if hp=0)
			*/
			if(playersao->m_hp_not_sent && g_settings->getBool("enable_damage"))
			{
				if(playersao->getHP() == 0)
					DiePlayer(*i);
				else
					SendPlayerHP(*i);
			}

			/*
				Send player breath if changed
			*/
			if(playersao->m_breath_not_sent){
				SendPlayerBreath(*i);
			}

			/*
				Send player inventories if necessary
			*/
			if(playersao->m_moved){
				SendMovePlayer(*i);
				playersao->m_moved = false;
			}
			if(playersao->m_inventory_not_sent){
				UpdateCrafting(*i);
				SendInventory(*i);
			}
		}
	}

	/* Transform liquids */
	m_liquid_transform_timer += dtime;
	if(m_liquid_transform_timer >= m_liquid_transform_interval)
	{
		TimeTaker timer_step("Server step: liquid transform");
		m_liquid_transform_timer -= m_liquid_transform_interval;
		if (m_liquid_transform_timer > m_liquid_transform_interval * 2)
			m_liquid_transform_timer = 0;

		//JMutexAutoLock lock(m_env_mutex);

		ScopeProfiler sp(g_profiler, "Server: liquid transform");

		// not all liquid was processed per step, forcing on next step
		if (m_env->getMap().transformLiquids(m_modified_blocks, m_lighting_modified_blocks, max_cycle_ms) > 0)
			m_liquid_transform_timer = m_liquid_transform_interval /*  *0.8  */;
	}

		/*
			Set the modified blocks unsent for all the clients
		*/

	m_liquid_send_timer += dtime;
	if(m_liquid_send_timer >= m_liquid_send_interval)
	{
		TimeTaker timer_step("Server step: set the modified blocks unsent for all the clients");
		m_liquid_send_timer -= m_liquid_send_interval;
		if (m_liquid_send_timer > m_liquid_send_interval * 2)
			m_liquid_send_timer = 0;

		if (m_env->getMap().updateLighting(m_lighting_modified_blocks, m_modified_blocks, max_cycle_ms)) {
			m_liquid_send_timer = m_liquid_send_interval;
			goto no_send;
		}

		for (std::map<u16, RemoteClient*>::iterator i = m_clients.getClientList().begin(); i != m_clients.getClientList().end(); ++i)
			if (i->second->m_nearest_unsent_nearest) {
				i->second->m_nearest_unsent_d = 0;
				i->second->m_nearest_unsent_nearest = 0;
			}

		//JMutexAutoLock lock(m_env_mutex);
		//JMutexAutoLock lock2(m_con_mutex);

		if(m_modified_blocks.size() > 0)
		{
			SetBlocksNotSent(m_modified_blocks);
		}
		m_modified_blocks.clear();

	}
	no_send:

	// Periodically print some info
	{
		float &counter = m_print_info_timer;
		counter += dtime;
		if(counter >= 30.0)
		{
			counter = 0.0;

			//JMutexAutoLock lock2(m_con_mutex);
			//m_clients_names.clear();
			if(m_clients.getClientList().size() != 0)
				infostream<<"Players:"<<std::endl;
			for(std::map<u16, RemoteClient*>::iterator
				i = m_clients.getClientList().begin();
				i != m_clients.getClientList().end(); ++i)
			{
				//u16 peer_id = i.getNode()->getKey();
				RemoteClient *client = i->second;
				Player *player = m_env->getPlayer(client->peer_id);
				if(player==NULL)
					continue;
				infostream<<"* "<<player->getName()<<"\t";
				client->PrintInfo(infostream);
				//m_clients_names.push_back(player->getName());
			}
		}
	}
	m_clients.step(dtime);

	m_lag += (m_lag > dtime ? -1 : 1) * dtime/100;
#if USE_CURL
	// send masterserver announce
	{
		float &counter = m_masterserver_timer;
		if(!isSingleplayer() && (!counter || counter >= 300.0) &&
				g_settings->getBool("server_announce") == true)
		{
			ServerList::sendAnnounce(!counter ? "start" : "update",
										m_clients.getPlayerNames(),
										m_uptime.get(),
										m_env->getGameTime(),
										m_lag,
										m_gamespec.id,
										m_mods);
			counter = 0.01;
		}
		counter += dtime;
	}
#endif

	/*
		Check added and deleted active objects
	*/
	{
		TimeTaker timer_step("Server step: Check added and deleted active objects");
		//infostream<<"Server: Checking added and deleted active objects"<<std::endl;
		JMutexAutoLock envlock(m_env_mutex);

		m_clients.Lock();
		std::map<u16, RemoteClient*> clients = m_clients.getClientList();
		ScopeProfiler sp(g_profiler, "Server: checking added and deleted objs");

		// Radius inside which objects are active
		s16 radius = g_settings->getS16("active_object_send_range_blocks");
		radius *= MAP_BLOCKSIZE;
		s16 radius_deactivate = radius*3;

		for(std::map<u16, RemoteClient*>::iterator
			i = clients.begin();
			i != clients.end(); ++i)
		{
			RemoteClient *client = i->second;

			// If definitions and textures have not been sent, don't
			// send objects either
			if (client->getState() < DefinitionsSent)
				continue;

			Player *player = m_env->getPlayer(client->peer_id);
			if(player==NULL)
			{
				// This can happen if the client timeouts somehow
				/*infostream<<"WARNING: "<<__FUNCTION_NAME<<": Client "
						<<client->peer_id
						<<" has no associated player"<<std::endl;*/
				continue;
			}
			v3s16 pos = floatToInt(player->getPosition(), BS);

			std::set<u16> removed_objects;
			std::set<u16> added_objects;
			m_env->getRemovedActiveObjects(pos, radius_deactivate,
					client->m_known_objects, removed_objects);
			m_env->getAddedActiveObjects(pos, radius,
					client->m_known_objects, added_objects);

			// Ignore if nothing happened
			if(removed_objects.size() == 0 && added_objects.size() == 0)
			{
				//infostream<<"active objects: none changed"<<std::endl;
				continue;
			}

			std::string data_buffer;

			char buf[4];

			// Handle removed objects
			writeU16((u8*)buf, removed_objects.size());
			data_buffer.append(buf, 2);
			for(std::set<u16>::iterator
					i = removed_objects.begin();
					i != removed_objects.end(); ++i)
			{
				// Get object
				u16 id = *i;
				ServerActiveObject* obj = m_env->getActiveObject(id);

				// Add to data buffer for sending
				writeU16((u8*)buf, id);
				data_buffer.append(buf, 2);

				// Remove from known objects
				client->m_known_objects.erase(id);

				if(obj && obj->m_known_by_count > 0)
					obj->m_known_by_count--;
			}

			// Handle added objects
			writeU16((u8*)buf, added_objects.size());
			data_buffer.append(buf, 2);
			for(std::set<u16>::iterator
					i = added_objects.begin();
					i != added_objects.end(); ++i)
			{
				// Get object
				u16 id = *i;
				ServerActiveObject* obj = m_env->getActiveObject(id);

				// Get object type
				u8 type = ACTIVEOBJECT_TYPE_INVALID;
				if(obj == NULL)
					infostream<<"WARNING: "<<__FUNCTION_NAME
							<<": NULL object"<<std::endl;
				else
					type = obj->getSendType();

				// Add to data buffer for sending
				writeU16((u8*)buf, id);
				data_buffer.append(buf, 2);
				writeU8((u8*)buf, type);
				data_buffer.append(buf, 1);

				if(obj)
					data_buffer.append(serializeLongString(
							obj->getClientInitializationData(client->net_proto_version)));
				else
					data_buffer.append(serializeLongString(""));

				// Add to known objects
				client->m_known_objects.insert(id);

				if(obj)
					obj->m_known_by_count++;
			}

			// Send packet
			SharedBuffer<u8> reply(2 + data_buffer.size());
			writeU16(&reply[0], TOCLIENT_ACTIVE_OBJECT_REMOVE_ADD);
			memcpy((char*)&reply[2], data_buffer.c_str(),
					data_buffer.size());
			// Send as reliable
			m_clients.send(client->peer_id, 0, reply, true);

/*
			verbosestream<<"Server: Sent object remove/add: "
					<<removed_objects.size()<<" removed, "
					<<added_objects.size()<<" added, "
					<<"packet size is "<<reply.getSize()<<std::endl;
*/
		}
		m_clients.Unlock();
#if 0
		/*
			Collect a list of all the objects known by the clients
			and report it back to the environment.
		*/

		core::map<u16, bool> all_known_objects;

		for(core::map<u16, RemoteClient*>::Iterator
			i = m_clients.getIterator();
			i.atEnd() == false; i++)
		{
			RemoteClient *client = i.getNode()->getValue();
			// Go through all known objects of client
			for(core::map<u16, bool>::Iterator
					i = client->m_known_objects.getIterator();
					i.atEnd()==false; i++)
			{
				u16 id = i.getNode()->getKey();
				all_known_objects[id] = true;
			}
		}

		m_env->setKnownActiveObjects(whatever);
#endif

	}

	/*
		Send object messages
	*/
	{
		TimeTaker timer_step("Server step: Send object messages");
		JMutexAutoLock envlock(m_env_mutex);
		ScopeProfiler sp(g_profiler, "Server: sending object messages");

		// Key = object id
		// Value = data sent by object
		std::map<u16, std::list<ActiveObjectMessage>* > buffered_messages;

		// Get active object messages from environment
		for(;;)
		{
			ActiveObjectMessage aom = m_env->getActiveObjectMessage();
			if(aom.id == 0)
				break;

			std::list<ActiveObjectMessage>* message_list = NULL;
			std::map<u16, std::list<ActiveObjectMessage>* >::iterator n;
			n = buffered_messages.find(aom.id);
			if(n == buffered_messages.end())
			{
				message_list = new std::list<ActiveObjectMessage>;
				buffered_messages[aom.id] = message_list;
			}
			else
			{
				message_list = n->second;
			}
			message_list->push_back(aom);
		}

		m_clients.Lock();
		std::map<u16, RemoteClient*> clients = m_clients.getClientList();
		// Route data to every client
		for(std::map<u16, RemoteClient*>::iterator
			i = clients.begin();
			i != clients.end(); ++i)
		{
			RemoteClient *client = i->second;
			std::string reliable_data;
			std::string unreliable_data;
			// Go through all objects in message buffer
			for(std::map<u16, std::list<ActiveObjectMessage>* >::iterator
					j = buffered_messages.begin();
					j != buffered_messages.end(); ++j)
			{
				// If object is not known by client, skip it
				u16 id = j->first;
				if(client->m_known_objects.find(id) == client->m_known_objects.end())
					continue;
				// Get message list of object
				std::list<ActiveObjectMessage>* list = j->second;
				// Go through every message
				for(std::list<ActiveObjectMessage>::iterator
						k = list->begin(); k != list->end(); ++k)
				{
					// Compose the full new data with header
					ActiveObjectMessage aom = *k;
					std::string new_data;
					// Add object id
					char buf[2];
					writeU16((u8*)&buf[0], aom.id);
					new_data.append(buf, 2);
					// Add data
					new_data += serializeString(aom.datastring);
					// Add data to buffer
					if(aom.reliable)
						reliable_data += new_data;
					else
						unreliable_data += new_data;
				}
			}
			/*
				reliable_data and unreliable_data are now ready.
				Send them.
			*/
			if(reliable_data.size() > 0)
			{
				SharedBuffer<u8> reply(2 + reliable_data.size());
				writeU16(&reply[0], TOCLIENT_ACTIVE_OBJECT_MESSAGES);
				memcpy((char*)&reply[2], reliable_data.c_str(),
						reliable_data.size());
				// Send as reliable
				m_clients.send(client->peer_id, 0, reply, true);
			}
			if(unreliable_data.size() > 0)
			{
				SharedBuffer<u8> reply(2 + unreliable_data.size());
				writeU16(&reply[0], TOCLIENT_ACTIVE_OBJECT_MESSAGES);
				memcpy((char*)&reply[2], unreliable_data.c_str(),
						unreliable_data.size());
				// Send as unreliable
				m_clients.send(client->peer_id, 1, reply, false);
			}

			/*if(reliable_data.size() > 0 || unreliable_data.size() > 0)
			{
				infostream<<"Server: Size of object message data: "
						<<"reliable: "<<reliable_data.size()
						<<", unreliable: "<<unreliable_data.size()
						<<std::endl;
			}*/
		}
		m_clients.Unlock();

		// Clear buffered_messages
		for(std::map<u16, std::list<ActiveObjectMessage>* >::iterator
				i = buffered_messages.begin();
				i != buffered_messages.end(); ++i)
		{
			delete i->second;
		}
	}

	/*
		Send queued-for-sending map edit events.
	*/
	{
		TimeTaker timer_step("Server step: Send queued-for-sending map edit events.");
		ScopeProfiler sp(g_profiler, "Server: Map events process");
		// We will be accessing the environment
		JMutexAutoLock lock(m_env_mutex);

		// Don't send too many at a time
		u32 count = 0;

		// Single change sending is disabled if queue size is not small
		bool disable_single_change_sending = false;
		if(m_unsent_map_edit_queue.size() >= 4)
			disable_single_change_sending = true;

		int event_count = m_unsent_map_edit_queue.size();

		// We'll log the amount of each
		Profiler prof;

		u32 end_ms = porting::getTimeMs() + max_cycle_ms;
		while(m_unsent_map_edit_queue.size() != 0)
		{
			MapEditEvent* event = m_unsent_map_edit_queue.pop_front();

			// Players far away from the change are stored here.
			// Instead of sending the changes, MapBlocks are set not sent
			// for them.
			std::list<u16> far_players;

			if(event->type == MEET_ADDNODE || event->type == MEET_SWAPNODE)
			{
				//infostream<<"Server: MEET_ADDNODE"<<std::endl;
				prof.add("MEET_ADDNODE", 1);
				if(disable_single_change_sending)
					sendAddNode(event->p, event->n, event->already_known_by_peer,
							&far_players, 5, event->type == MEET_ADDNODE);
				else
					sendAddNode(event->p, event->n, event->already_known_by_peer,
							&far_players, 30, event->type == MEET_ADDNODE);
			}
			else if(event->type == MEET_REMOVENODE)
			{
				//infostream<<"Server: MEET_REMOVENODE"<<std::endl;
				prof.add("MEET_REMOVENODE", 1);
				if(disable_single_change_sending)
					sendRemoveNode(event->p, event->already_known_by_peer,
							&far_players, 5);
				else
					sendRemoveNode(event->p, event->already_known_by_peer,
							&far_players, 30);
			}
			else if(event->type == MEET_BLOCK_NODE_METADATA_CHANGED)
			{
/*
				infostream<<"Server: MEET_BLOCK_NODE_METADATA_CHANGED"<<std::endl;
*/
				prof.add("MEET_BLOCK_NODE_METADATA_CHANGED", 1);
				setBlockNotSent(event->p);
			}
			else if(event->type == MEET_OTHER)
			{
/*
				infostream<<"Server: MEET_OTHER"<<std::endl;
*/
				prof.add("MEET_OTHER", 1);
				for(std::set<v3s16>::iterator
						i = event->modified_blocks.begin();
						i != event->modified_blocks.end(); ++i)
				{
					setBlockNotSent(*i);
				}
			}
			else
			{
				prof.add("unknown", 1);
				infostream<<"WARNING: Server: Unknown MapEditEvent "
						<<((u32)event->type)<<std::endl;
			}

			/*
				Set blocks not sent to far players
			*/
			if(far_players.size() > 0)
			{
				// Convert list format to that wanted by SetBlocksNotSent
				std::map<v3s16, MapBlock*> modified_blocks2;
				for(std::set<v3s16>::iterator
						i = event->modified_blocks.begin();
						i != event->modified_blocks.end(); ++i)
				{
					modified_blocks2[*i] =
							m_env->getMap().getBlockNoCreateNoEx(*i);
				}
				// Set blocks not sent
				for(std::list<u16>::iterator
						i = far_players.begin();
						i != far_players.end(); ++i)
				{
					u16 peer_id = *i;
					RemoteClient *client = getClient(peer_id);
					if(client==NULL)
						continue;
					client->SetBlocksNotSent(modified_blocks2);
				}
			}

			delete event;

			++count;
			/*// Don't send too many at a time
			if(count >= 1 && m_unsent_map_edit_queue.size() < 100)
				break;*/
			if (porting::getTimeMs() > end_ms)
				break;
		}

		if(event_count >= 10){
			infostream<<"Server: MapEditEvents count="<<count<<"/"<<event_count<<" :"<<std::endl;
			prof.print(infostream);
		} else if(event_count != 0){
			verbosestream<<"Server: MapEditEvents count="<<count<<"/"<<event_count<<" :"<<std::endl;
			prof.print(verbosestream);
		}

	}

	/*
		Trigger emergethread (it somehow gets to a non-triggered but
		bysy state sometimes)
	*/
	{
		TimeTaker timer_step("Server step: Trigger emergethread");
		float &counter = m_emergethread_trigger_timer;
		counter += dtime;
		if(counter >= 2.0)
		{
			counter = 0.0;

			m_emerge->startThreads();

			// Update m_enable_rollback_recording here too
			m_enable_rollback_recording =
					g_settings->getBool("enable_rollback_recording");
		}
	}

	// Save map, players and auth stuff
	{
		float &counter = m_savemap_timer;
		counter += dtime;
		if(counter >= g_settings->getFloat("server_map_save_interval"))
		{
			counter = 0.0;
		TimeTaker timer_step("Server step: Save map, players and auth stuff");
			JMutexAutoLock lock(m_env_mutex);

			ScopeProfiler sp(g_profiler, "Server: saving stuff");

			//Ban stuff
			if(m_banmanager->isModified())
				m_banmanager->save();

//{TimeTaker timer_step("Server step: Save map: map");

			// Save changed parts of map
			if(m_env->getMap().save(MOD_STATE_WRITE_NEEDED, 1)) {
				// partial save, will continue on next step
				counter = g_settings->getFloat("server_map_save_interval");
				goto save_break;
			}
//}

{TimeTaker timer_step("Server step: Save map: players");
			// Save players
			m_env->serializePlayers(m_path_world);
}

{TimeTaker timer_step("Server step: Save map: meta");
			// Save environment metadata
			m_env->saveMeta(m_path_world);
}
		}
		save_break:;
	}
}

u16 Server::Receive()
{
	DSTACK(__FUNCTION_NAME);
	SharedBuffer<u8> data;
	u16 peer_id;
	u32 datasize;
	u16 received = 0;
	try{
		datasize = m_con.Receive(peer_id,data);
		ProcessData(*data, datasize, peer_id);
		++received;
	}
	catch(con::InvalidIncomingDataException &e)
	{
		infostream<<"Server::Receive(): "
				"InvalidIncomingDataException: what()="
				<<e.what()<<std::endl;
	}
	catch(con::PeerNotFoundException &e)
	{
		//NOTE: This is not needed anymore

		// The peer has been disconnected.
		// Find the associated player and remove it.

		/*JMutexAutoLock envlock(m_env_mutex);

		infostream<<"ServerThread: peer_id="<<peer_id
				<<" has apparently closed connection. "
				<<"Removing player."<<std::endl;

		m_env->removePlayer(peer_id);*/
	}
	return received;
}

void Server::ProcessData(u8 *data, u32 datasize, u16 peer_id)
{
	DSTACK(__FUNCTION_NAME);
	// Environment is locked first.
	JMutexAutoLock envlock(m_env_mutex);

	ScopeProfiler sp(g_profiler, "Server::ProcessData");

	std::string addr_s;
	try{
		Address address = getPeerAddress(peer_id);
		addr_s = address.serializeString();

		// drop player if is ip is banned
		if(m_banmanager->isIpBanned(addr_s)){
			std::string ban_name = m_banmanager->getBanName(addr_s);
			infostream<<"Server: A banned client tried to connect from "
					<<addr_s<<"; banned name was "
					<<ban_name<<std::endl;
			// This actually doesn't seem to transfer to the client
			DenyAccess(peer_id, L"Your ip is banned. Banned name was "
					+narrow_to_wide(ban_name));
			return;
		}
	}
	catch(con::PeerNotFoundException &e)
	{
		errorstream<<"Server::ProcessData(): Cancelling: peer "
				<<peer_id<<" not found"<<std::endl;
		return;
	}

	try
	{

	if(datasize < 2)
		return;

	ToServerCommand command = (ToServerCommand)readU16(&data[0]);

	if(command == TOSERVER_INIT)
	{
		// [0] u16 TOSERVER_INIT
		// [2] u8 SER_FMT_VER_HIGHEST_READ
		// [3] u8[20] player_name
		// [23] u8[28] password <--- can be sent without this, from old versions

		if(datasize < 2+1+PLAYERNAME_SIZE)
			return;

		RemoteClient* client = getClient(peer_id,Created);

		// If net_proto_version is set, this client has already been handled
		if(client->getState() > Created)
		{
			verbosestream<<"Server: Ignoring multiple TOSERVER_INITs from "
					<<addr_s<<" (peer_id="<<peer_id<<")"<<std::endl;
			return;
		}

		verbosestream<<"Server: Got TOSERVER_INIT from "<<addr_s<<" (peer_id="
				<<peer_id<<")"<<std::endl;

		// Do not allow multiple players in simple singleplayer mode.
		// This isn't a perfect way to do it, but will suffice for now
		if(m_simple_singleplayer_mode && m_clients.getClientIDs().size() > 1){
			infostream<<"Server: Not allowing another client ("<<addr_s
					<<") to connect in simple singleplayer mode"<<std::endl;
			DenyAccess(peer_id, L"Running in simple singleplayer mode.");
			return;
		}

		// First byte after command is maximum supported
		// serialization version
		u8 client_max = data[2];
		u8 our_max = SER_FMT_VER_HIGHEST_READ;
		// Use the highest version supported by both
		u8 deployed = std::min(client_max, our_max);
		// If it's lower than the lowest supported, give up.
		if(deployed < SER_FMT_VER_LOWEST)
			deployed = SER_FMT_VER_INVALID;

		if(deployed == SER_FMT_VER_INVALID)
		{
			actionstream<<"Server: A mismatched client tried to connect from "
					<<addr_s<<std::endl;
			infostream<<"Server: Cannot negotiate serialization version with "
					<<addr_s<<std::endl;
			DenyAccess(peer_id, std::wstring(
					L"Your client's version is not supported.\n"
					L"Server version is ")
					+ narrow_to_wide(minetest_version_simple) + L"."
			);
			return;
		}

		client->setPendingSerializationVersion(deployed);

		/*
			Read and check network protocol version
		*/

		u16 min_net_proto_version = 0;
		if(datasize >= 2+1+PLAYERNAME_SIZE+PASSWORD_SIZE+2)
			min_net_proto_version = readU16(&data[2+1+PLAYERNAME_SIZE+PASSWORD_SIZE]);

		// Use same version as minimum and maximum if maximum version field
		// doesn't exist (backwards compatibility)
		u16 max_net_proto_version = min_net_proto_version;
		if(datasize >= 2+1+PLAYERNAME_SIZE+PASSWORD_SIZE+2+2)
			max_net_proto_version = readU16(&data[2+1+PLAYERNAME_SIZE+PASSWORD_SIZE+2]);

		// Start with client's maximum version
		u16 net_proto_version = max_net_proto_version;

		// Figure out a working version if it is possible at all
		if(max_net_proto_version >= SERVER_PROTOCOL_VERSION_MIN ||
				min_net_proto_version <= SERVER_PROTOCOL_VERSION_MAX)
		{
			// If maximum is larger than our maximum, go with our maximum
			if(max_net_proto_version > SERVER_PROTOCOL_VERSION_MAX)
				net_proto_version = SERVER_PROTOCOL_VERSION_MAX;
			// Else go with client's maximum
			else
				net_proto_version = max_net_proto_version;
		}

		verbosestream<<"Server: "<<addr_s<<": Protocol version: min: "
				<<min_net_proto_version<<", max: "<<max_net_proto_version
				<<", chosen: "<<net_proto_version<<std::endl;

		client->net_proto_version = net_proto_version;

		if(net_proto_version < SERVER_PROTOCOL_VERSION_MIN ||
				net_proto_version > SERVER_PROTOCOL_VERSION_MAX)
		{
			actionstream<<"Server: A mismatched client tried to connect from "
					<<addr_s<<std::endl;
			DenyAccess(peer_id, std::wstring(
					L"Your client's version is not supported.\n"
					L"Server version is ")
					+ narrow_to_wide(minetest_version_simple) + L",\n"
					+ L"server's PROTOCOL_VERSION is "
					+ narrow_to_wide(itos(SERVER_PROTOCOL_VERSION_MIN))
					+ L"..."
					+ narrow_to_wide(itos(SERVER_PROTOCOL_VERSION_MAX))
					+ L", client's PROTOCOL_VERSION is "
					+ narrow_to_wide(itos(min_net_proto_version))
					+ L"..."
					+ narrow_to_wide(itos(max_net_proto_version))
			);
			return;
		}

		if(g_settings->getBool("strict_protocol_version_checking"))
		{
			if(net_proto_version != LATEST_PROTOCOL_VERSION)
			{
				actionstream<<"Server: A mismatched (strict) client tried to "
						<<"connect from "<<addr_s<<std::endl;
				DenyAccess(peer_id, std::wstring(
						L"Your client's version is not supported.\n"
						L"Server version is ")
						+ narrow_to_wide(minetest_version_simple) + L",\n"
						+ L"server's PROTOCOL_VERSION (strict) is "
						+ narrow_to_wide(itos(LATEST_PROTOCOL_VERSION))
						+ L", client's PROTOCOL_VERSION is "
						+ narrow_to_wide(itos(min_net_proto_version))
						+ L"..."
						+ narrow_to_wide(itos(max_net_proto_version))
				);
				return;
			}
		}

		/*
			Set up player
		*/

		// Get player name
		char playername[PLAYERNAME_SIZE];
		for(u32 i=0; i<PLAYERNAME_SIZE-1; i++)
		{
			playername[i] = data[3+i];
		}
		playername[PLAYERNAME_SIZE-1] = 0;

		if(playername[0]=='\0')
		{
			actionstream<<"Server: Player with an empty name "
					<<"tried to connect from "<<addr_s<<std::endl;
			DenyAccess(peer_id, L"Empty name");
			return;
		}

		if(string_allowed(playername, PLAYERNAME_ALLOWED_CHARS)==false)
		{
			actionstream<<"Server: Player with an invalid name ["<<playername
					<<"] tried to connect from "<<addr_s<<std::endl;
			DenyAccess(peer_id, L"Name contains unallowed characters");
			return;
		}

		if(!isSingleplayer() && strcasecmp(playername, "singleplayer") == 0)
		{
			actionstream<<"Server: Player with the name \"singleplayer\" "
					<<"tried to connect from "<<addr_s<<std::endl;
			DenyAccess(peer_id, L"Name is not allowed");
			return;
		}

		{
			std::string reason;
			if(m_script->on_prejoinplayer(playername, addr_s, reason))
			{
				actionstream<<"Server: Player with the name \""<<playername<<"\" "
						<<"tried to connect from "<<addr_s<<" "
						<<"but it was disallowed for the following reason: "
						<<reason<<std::endl;
				DenyAccess(peer_id, narrow_to_wide(reason.c_str()));
				return;
			}
		}

		infostream<<"Server: New connection: \""<<playername<<"\" from "
				<<addr_s<<" (peer_id="<<peer_id<<")"<<std::endl;

		// Get password
		char given_password[PASSWORD_SIZE];
		if(datasize < 2+1+PLAYERNAME_SIZE+PASSWORD_SIZE)
		{
			// old version - assume blank password
			given_password[0] = 0;
		}
		else
		{
			for(u32 i=0; i<PASSWORD_SIZE-1; i++)
			{
				given_password[i] = data[23+i];
			}
			given_password[PASSWORD_SIZE-1] = 0;
		}

		if(!base64_is_valid(given_password)){
			actionstream<<"Server: "<<playername
					<<" supplied invalid password hash"<<std::endl;
			DenyAccess(peer_id, L"Invalid password hash");
			return;
		}

		// Enforce user limit.
		// Don't enforce for users that have some admin right
		if(m_clients.getClientIDs(Created).size() >= g_settings->getU16("max_users") &&
				!checkPriv(playername, "server") &&
				!checkPriv(playername, "ban") &&
				!checkPriv(playername, "privs") &&
				!checkPriv(playername, "password") &&
				playername != g_settings->get("name"))
		{
			actionstream<<"Server: "<<playername<<" tried to join, but there"
					<<" are already max_users="
					<<g_settings->getU16("max_users")<<" players."<<std::endl;
			DenyAccess(peer_id, L"Too many users.");
			return;
		}

		std::string checkpwd; // Password hash to check against
		bool has_auth = m_script->getAuth(playername, &checkpwd, NULL);

		// If no authentication info exists for user, create it
		if(!has_auth){
			if(!isSingleplayer() &&
					g_settings->getBool("disallow_empty_password") &&
					std::string(given_password) == ""){
				actionstream<<"Server: "<<playername
						<<" supplied empty password"<<std::endl;
				DenyAccess(peer_id, L"Empty passwords are "
						L"disallowed. Set a password and try again.");
				return;
			}
			std::wstring raw_default_password =
				narrow_to_wide(g_settings->get("default_password"));
			std::string initial_password =
				translatePassword(playername, raw_default_password);

			// If default_password is empty, allow any initial password
			if (raw_default_password.length() == 0)
				initial_password = given_password;

			m_script->createAuth(playername, initial_password);
		}

		has_auth = m_script->getAuth(playername, &checkpwd, NULL);

		if(!has_auth){
			actionstream<<"Server: "<<playername<<" cannot be authenticated"
					<<" (auth handler does not work?)"<<std::endl;
			DenyAccess(peer_id, L"Not allowed to login");
			return;
		}

		if(given_password != checkpwd){
			actionstream<<"Server: "<<playername<<" supplied wrong password"
					<<std::endl;
			DenyAccess(peer_id, L"Wrong password");
			return;
		}

		RemotePlayer *player =
				static_cast<RemotePlayer*>(m_env->getPlayer(playername));

		if(player && player->peer_id != 0){
			errorstream<<"Server: "<<playername<<": Failed to emerge player"
					<<" (player allocated to an another client)"<<std::endl;
			DenyAccess(peer_id, L"Another client is connected with this "
					L"name. If your client closed unexpectedly, try again in "
					L"a minute.");
		}

		m_clients.setPlayerName(peer_id,playername);

		/*
			Answer with a TOCLIENT_INIT
		*/
		{
			SharedBuffer<u8> reply(2+1+6+8+4);
			writeU16(&reply[0], TOCLIENT_INIT);
			writeU8(&reply[2], deployed);
			//send dummy pos for legacy reasons only
			writeV3S16(&reply[2+1], floatToInt(v3f(0,0,0), BS));
			writeU64(&reply[2+1+6], m_env->getServerMap().getSeed());
			writeF1000(&reply[2+1+6+8], g_settings->getFloat("dedicated_server_step"));

			// Send as reliable
			m_clients.send(peer_id, 0, reply, true);
			m_clients.event(peer_id, Init);
		}

		return;
	}

	if(command == TOSERVER_INIT2)
	{

		verbosestream<<"Server: Got TOSERVER_INIT2 from "
				<<peer_id<<std::endl;

		m_clients.event(peer_id, GotInit2);
		u16 protocol_version = m_clients.getProtocolVersion(peer_id);

		/*
			Send some initialization data
		*/

		infostream<<"Server: Sending content to "
				<<getPlayerName(peer_id)<<std::endl;

		// Send player movement settings
		SendMovement(peer_id);

		// Send item definitions
		SendItemDef(peer_id, m_itemdef, protocol_version);

		// Send node definitions
		SendNodeDef(peer_id, m_nodedef, protocol_version);

		m_clients.event(peer_id, SetDefinitionsSent);

		// Send media announcement
		sendMediaAnnouncement(peer_id);

		// Send detached inventories
		sendDetachedInventories(peer_id);

		// Send time of day
		u16 time = m_env->getTimeOfDay();
		float time_speed = g_settings->getFloat("time_speed");
		SendTimeOfDay(peer_id, time, time_speed);

		// Warnings about protocol version can be issued here
		if(getClient(peer_id)->net_proto_version < LATEST_PROTOCOL_VERSION)
		{
			SendChatMessage(peer_id, L"# Server: WARNING: YOUR CLIENT'S "
					L"VERSION MAY NOT BE FULLY COMPATIBLE WITH THIS SERVER!");
		}

		return;
	}

	u8 peer_ser_ver = getClient(peer_id,InitDone)->serialization_version;

	if(peer_ser_ver == SER_FMT_VER_INVALID)
	{
		errorstream<<"Server::ProcessData(): Cancelling: Peer"
				" serialization format invalid or not initialized."
				" Skipping incoming command="<<command<<std::endl;
		return;
	}

	/* Handle commands relate to client startup */
	if(command == TOSERVER_REQUEST_MEDIA) {
		std::string datastring((char*)&data[2], datasize-2);
		std::istringstream is(datastring, std::ios_base::binary);

		std::list<std::string> tosend;
		u16 numfiles = readU16(is);

		infostream<<"Sending "<<numfiles<<" files to "
				<<getPlayerName(peer_id)<<std::endl;
		verbosestream<<"TOSERVER_REQUEST_MEDIA: "<<std::endl;

		for(int i = 0; i < numfiles; i++) {
			std::string name = deSerializeString(is);
			tosend.push_back(name);
			verbosestream<<"TOSERVER_REQUEST_MEDIA: requested file "
					<<name<<std::endl;
		}

		sendRequestedMedia(peer_id, tosend);
		return;
	}
	else if(command == TOSERVER_RECEIVED_MEDIA) {
		std::string playername = "";
		PlayerSAO *playersao = NULL;
		m_clients.Lock();
		RemoteClient* client = m_clients.lockedGetClientNoEx(peer_id,DefinitionsSent);
		if (client != NULL) {
			playername = client->getName();
			playersao = emergePlayer(playername.c_str(), peer_id);
		}
		m_clients.Unlock();

		RemotePlayer *player =
			static_cast<RemotePlayer*>(m_env->getPlayer(playername.c_str()));

		// If failed, cancel
		if((playersao == NULL) || (player == NULL))
		{
			if(player && player->peer_id != 0){
				errorstream<<"Server: "<<playername<<": Failed to emerge player"
						<<" (player allocated to an another client)"<<std::endl;
				DenyAccess(peer_id, L"Another client is connected with this "
						L"name. If your client closed unexpectedly, try again in "
						L"a minute.");
			} else {
				errorstream<<"Server: "<<playername<<": Failed to emerge player"
						<<std::endl;
				DenyAccess(peer_id, L"Could not allocate player.");
			}
			return;
		}

		/*
			Send complete position information
		*/
		SendMovePlayer(peer_id);

		// Send privileges
		SendPlayerPrivileges(peer_id);

		// Send inventory formspec
		SendPlayerInventoryFormspec(peer_id);

		// Send inventory
		UpdateCrafting(peer_id);
		SendInventory(peer_id);

		// Send HP
		if(g_settings->getBool("enable_damage"))
			SendPlayerHP(peer_id);

		// Send Breath
		SendPlayerBreath(peer_id);

		// Send detached inventories
		sendDetachedInventories(peer_id);

		// Send player animations (default, walk, dig, both)
		SendAnimations(m_con, peer_id);

		// Show death screen if necessary
		if(player->hp == 0)
			SendDeathscreen(peer_id, false, v3f(0,0,0));

		// Note things in chat if not in simple singleplayer mode
		if(!m_simple_singleplayer_mode)
		{
			// Send information about server to player in chat
			SendChatMessage(peer_id, getStatusString());
		}

		actionstream<<player->getName()<<" ["<<addr_s<<"] "<<"joins game. " << std::endl;
		/*
			Print out action
		*/
		{
			std::vector<std::string> names = m_clients.getPlayerNames();

			actionstream<<player->getName()<<" ["<<addr_s<<"] "
					<<"joins game. List of players: ";

			for (std::vector<std::string>::iterator i = names.begin();
					i != names.end(); i++)
			{
				actionstream << *i << " ";
			}

			actionstream<<std::endl;
		}

		m_clients.event(peer_id,SetMediaSent);
		m_script->on_joinplayer(playersao);
		return;
	}
	else if(command == TOSERVER_GOTBLOCKS)
	{
		if(datasize < 2+1)
			return;

		/*
			[0] u16 command
			[2] u8 count
			[3] v3s16 pos_0
			[3+6] v3s16 pos_1
			[9] wanted range
			...
		*/

		u16 count = data[2];
		RemoteClient *client = getClient(peer_id);
		for(u16 i=0; i<count; i++)
		{
			if((s16)datasize < 2+1+(i+1)*6)
				throw con::InvalidIncomingDataException
					("GOTBLOCKS length is too short");
			v3s16 p = readV3S16(&data[2+1+i*6]);
			/*infostream<<"Server: GOTBLOCKS ("
					<<p.X<<","<<p.Y<<","<<p.Z<<")"<<std::endl;*/
			client->GotBlock(p);
		}
		if((s16)datasize > 2+1+(count)*6) // only freeminer client
			client->wanted_range = readU16(&data[2+1+(count*6)]);
		return;
	}

	if (m_clients.getClientState(peer_id) < Active)
	{
		if (command == TOSERVER_PLAYERPOS) return;

		errorstream<<"Got packet command: " << command << " for peer id "
				<< peer_id << " but client isn't active yet. Dropping packet "
				<<std::endl;
		return;
	}

	Player *player = m_env->getPlayer(peer_id);
	if(player == NULL){
		errorstream<<"Server::ProcessData(): Cancelling: "
				"No player for peer_id="<<peer_id
				<<std::endl;
		return;
	}

	PlayerSAO *playersao = player->getPlayerSAO();
	if(playersao == NULL){
		errorstream<<"Server::ProcessData(): Cancelling: "
				"No player object for peer_id="<<peer_id
				<<std::endl;
		return;
	}

	if(command == TOSERVER_PLAYERPOS)
	{
		if(datasize < 2+12+12+4+4)
			return;

		u32 start = 0;
		v3s32 ps = readV3S32(&data[start+2]);
		v3s32 ss = readV3S32(&data[start+2+12]);
		f32 pitch = (f32)readS32(&data[2+12+12]) / 100.0;
		f32 yaw = (f32)readS32(&data[2+12+12+4]) / 100.0;
		u32 keyPressed = 0;
		if(datasize >= 2+12+12+4+4+4)
			keyPressed = (u32)readU32(&data[2+12+12+4+4]);
		v3f position((f32)ps.X/100., (f32)ps.Y/100., (f32)ps.Z/100.);
		v3f speed((f32)ss.X/100., (f32)ss.Y/100., (f32)ss.Z/100.);
		pitch = wrapDegrees(pitch);
		yaw = wrapDegrees(yaw);

		player->setPosition(position);
		player->setSpeed(speed);
		player->setPitch(pitch);
		player->setYaw(yaw);
		player->keyPressed=keyPressed;
		player->control.up = (bool)(keyPressed&1);
		player->control.down = (bool)(keyPressed&2);
		player->control.left = (bool)(keyPressed&4);
		player->control.right = (bool)(keyPressed&8);
		player->control.jump = (bool)(keyPressed&16);
		player->control.aux1 = (bool)(keyPressed&32);
		player->control.sneak = (bool)(keyPressed&64);
		player->control.LMB = (bool)(keyPressed&128);
		player->control.RMB = (bool)(keyPressed&256);

		bool cheated = playersao->checkMovementCheat();
		if(cheated){
			// Call callbacks
			m_script->on_cheat(playersao, "moved_too_fast");
		}

		/*infostream<<"Server::ProcessData(): Moved player "<<peer_id<<" to "
				<<"("<<position.X<<","<<position.Y<<","<<position.Z<<")"
				<<" pitch="<<pitch<<" yaw="<<yaw<<std::endl;*/
	}
	else if(command == TOSERVER_DELETEDBLOCKS)
	{
		if(datasize < 2+1)
			return;

		/*
			[0] u16 command
			[2] u8 count
			[3] v3s16 pos_0
			[3+6] v3s16 pos_1
			...
		*/

		u16 count = data[2];
		for(u16 i=0; i<count; i++)
		{
			if((s16)datasize < 2+1+(i+1)*6)
				throw con::InvalidIncomingDataException
					("DELETEDBLOCKS length is too short");
			v3s16 p = readV3S16(&data[2+1+i*6]);
			/*infostream<<"Server: DELETEDBLOCKS ("
					<<p.X<<","<<p.Y<<","<<p.Z<<")"<<std::endl;*/
			RemoteClient *client = getClient(peer_id);
			client->SetBlockNotSent(p);
		}
	}
	else if(command == TOSERVER_CLICK_OBJECT)
	{
		infostream<<"Server: CLICK_OBJECT not supported anymore"<<std::endl;
		return;
	}
	else if(command == TOSERVER_CLICK_ACTIVEOBJECT)
	{
		infostream<<"Server: CLICK_ACTIVEOBJECT not supported anymore"<<std::endl;
		return;
	}
	else if(command == TOSERVER_GROUND_ACTION)
	{
		infostream<<"Server: GROUND_ACTION not supported anymore"<<std::endl;
		return;

	}
	else if(command == TOSERVER_RELEASE)
	{
		infostream<<"Server: RELEASE not supported anymore"<<std::endl;
		return;
	}
	else if(command == TOSERVER_SIGNTEXT)
	{
		infostream<<"Server: SIGNTEXT not supported anymore"
				<<std::endl;
		return;
	}
	else if(command == TOSERVER_SIGNNODETEXT)
	{
		infostream<<"Server: SIGNNODETEXT not supported anymore"
				<<std::endl;
		return;
	}
	else if(command == TOSERVER_INVENTORY_ACTION)
	{
		// Strip command and create a stream
		std::string datastring((char*)&data[2], datasize-2);
		verbosestream<<"TOSERVER_INVENTORY_ACTION: data="<<datastring<<std::endl;
		std::istringstream is(datastring, std::ios_base::binary);
		// Create an action
		InventoryAction *a = InventoryAction::deSerialize(is);
		if(a == NULL)
		{
			infostream<<"TOSERVER_INVENTORY_ACTION: "
					<<"InventoryAction::deSerialize() returned NULL"
					<<std::endl;
			return;
		}

		// If something goes wrong, this player is to blame
		RollbackScopeActor rollback_scope(m_rollback,
				std::string("player:")+player->getName());

		/*
			Note: Always set inventory not sent, to repair cases
			where the client made a bad prediction.
		*/

		/*
			Handle restrictions and special cases of the move action
		*/
		if(a->getType() == IACTION_MOVE)
		{
			IMoveAction *ma = (IMoveAction*)a;

			ma->from_inv.applyCurrentPlayer(player->getName());
			ma->to_inv.applyCurrentPlayer(player->getName());

			setInventoryModified(ma->from_inv);
			setInventoryModified(ma->to_inv);

			bool from_inv_is_current_player =
				(ma->from_inv.type == InventoryLocation::PLAYER) &&
				(ma->from_inv.name == player->getName());

			bool to_inv_is_current_player =
				(ma->to_inv.type == InventoryLocation::PLAYER) &&
				(ma->to_inv.name == player->getName());

			/*
				Disable moving items out of craftpreview
			*/
			if(ma->from_list == "craftpreview")
			{
				infostream<<"Ignoring IMoveAction from "
						<<(ma->from_inv.dump())<<":"<<ma->from_list
						<<" to "<<(ma->to_inv.dump())<<":"<<ma->to_list
						<<" because src is "<<ma->from_list<<std::endl;
				delete a;
				return;
			}

			/*
				Disable moving items into craftresult and craftpreview
			*/
			if(ma->to_list == "craftpreview" || ma->to_list == "craftresult")
			{
				infostream<<"Ignoring IMoveAction from "
						<<(ma->from_inv.dump())<<":"<<ma->from_list
						<<" to "<<(ma->to_inv.dump())<<":"<<ma->to_list
						<<" because dst is "<<ma->to_list<<std::endl;
				delete a;
				return;
			}

			// Disallow moving items in elsewhere than player's inventory
			// if not allowed to interact
			if(!checkPriv(player->getName(), "interact") &&
					(!from_inv_is_current_player ||
					!to_inv_is_current_player))
			{
				infostream<<"Cannot move outside of player's inventory: "
						<<"No interact privilege"<<std::endl;
				delete a;
				return;
			}
		}
		/*
			Handle restrictions and special cases of the drop action
		*/
		else if(a->getType() == IACTION_DROP)
		{
			IDropAction *da = (IDropAction*)a;

			da->from_inv.applyCurrentPlayer(player->getName());

			setInventoryModified(da->from_inv);

			/*
				Disable dropping items out of craftpreview
			*/
			if(da->from_list == "craftpreview")
			{
				infostream<<"Ignoring IDropAction from "
						<<(da->from_inv.dump())<<":"<<da->from_list
						<<" because src is "<<da->from_list<<std::endl;
				delete a;
				return;
			}

			// Disallow dropping items if not allowed to interact
			if(!checkPriv(player->getName(), "interact"))
			{
				delete a;
				return;
			}
		}
		/*
			Handle restrictions and special cases of the craft action
		*/
		else if(a->getType() == IACTION_CRAFT)
		{
			ICraftAction *ca = (ICraftAction*)a;

			ca->craft_inv.applyCurrentPlayer(player->getName());

			setInventoryModified(ca->craft_inv);

			//bool craft_inv_is_current_player =
			//	(ca->craft_inv.type == InventoryLocation::PLAYER) &&
			//	(ca->craft_inv.name == player->getName());

			// Disallow crafting if not allowed to interact
			if(!checkPriv(player->getName(), "interact"))
			{
				infostream<<"Cannot craft: "
						<<"No interact privilege"<<std::endl;
				delete a;
				return;
			}
		}

		// Do the action
		a->apply(this, playersao, this);
		// Eat the action
		delete a;
	}
	else if(command == TOSERVER_CHAT_MESSAGE)
	{
		/*
			u16 command
			u16 length
			wstring message
		*/
		u8 buf[6];
		std::string datastring((char*)&data[2], datasize-2);
		std::istringstream is(datastring, std::ios_base::binary);

		// Read stuff
		is.read((char*)buf, 2);
		u16 len = readU16(buf);

		std::wstring message;
		for(u16 i=0; i<len; i++)
		{
			is.read((char*)buf, 2);
			message += (wchar_t)readU16(buf);
		}

		// If something goes wrong, this player is to blame
		RollbackScopeActor rollback_scope(m_rollback,
				std::string("player:")+player->getName());

		// Get player name of this client
		std::wstring name = narrow_to_wide(player->getName());

		// Run script hook
		bool ate = m_script->on_chat_message(player->getName(),
				wide_to_narrow(message));
		// If script ate the message, don't proceed
		if(ate)
			return;

		// Line to send to players
		std::wstring line;
		// Whether to send to the player that sent the line
		bool send_to_sender_only = false;

		// Commands are implemented in Lua, so only catch invalid
		// commands that were not "eaten" and send an error back
		if(message[0] == L'/')
		{
			message = message.substr(1);
			send_to_sender_only = true;
			if(message.length() == 0)
				line += L"-!- Empty command";
			else
				line += L"-!- Invalid command: " + str_split(message, L' ')[0];
		}
		else
		{
			if(checkPriv(player->getName(), "shout")){
				line += L"<";
				line += name;
				line += L"> ";
				line += message;
			} else {
				line += L"-!- You don't have permission to shout.";
				send_to_sender_only = true;
			}
		}

		if(line != L"")
		{
			/*
				Send the message to sender
			*/
			if (send_to_sender_only)
			{
				SendChatMessage(peer_id, line);
			}
			/*
				Send the message to others
			*/
			else
			{
				actionstream<<"CHAT: "<<wide_to_narrow(line)<<std::endl;

				std::list<u16> clients = m_clients.getClientIDs();

				for(std::list<u16>::iterator
					i = clients.begin();
					i != clients.end(); ++i)
				{
					if (*i != peer_id)
						SendChatMessage(*i, line);
				}
			}
		}
	}
	else if(command == TOSERVER_DAMAGE)
	{
		std::string datastring((char*)&data[2], datasize-2);
		std::istringstream is(datastring, std::ios_base::binary);
		u8 damage = readU8(is);

		if(g_settings->getBool("enable_damage"))
		{
			actionstream<<player->getName()<<" damaged by "
					<<(int)damage<<" hp at "<<PP(player->getPosition()/BS)
					<<std::endl;

			playersao->setHP(playersao->getHP() - damage);

			if(playersao->getHP() == 0 && playersao->m_hp_not_sent)
				DiePlayer(peer_id);

			if(playersao->m_hp_not_sent)
				SendPlayerHP(peer_id);
		}
	}
	else if(command == TOSERVER_BREATH)
	{
		std::string datastring((char*)&data[2], datasize-2);
		std::istringstream is(datastring, std::ios_base::binary);
		u16 breath = readU16(is);
		playersao->setBreath(breath);
	}
	else if(command == TOSERVER_PASSWORD)
	{
		/*
			[0] u16 TOSERVER_PASSWORD
			[2] u8[28] old password
			[30] u8[28] new password
		*/

		if(datasize != 2+PASSWORD_SIZE*2)
			return;
		/*char password[PASSWORD_SIZE];
		for(u32 i=0; i<PASSWORD_SIZE-1; i++)
			password[i] = data[2+i];
		password[PASSWORD_SIZE-1] = 0;*/
		std::string oldpwd;
		for(u32 i=0; i<PASSWORD_SIZE-1; i++)
		{
			char c = data[2+i];
			if(c == 0)
				break;
			oldpwd += c;
		}
		std::string newpwd;
		for(u32 i=0; i<PASSWORD_SIZE-1; i++)
		{
			char c = data[2+PASSWORD_SIZE+i];
			if(c == 0)
				break;
			newpwd += c;
		}

		if(!base64_is_valid(newpwd)){
			infostream<<"Server: "<<player->getName()<<" supplied invalid password hash"<<std::endl;
			// Wrong old password supplied!!
			SendChatMessage(peer_id, L"Invalid new password hash supplied. Password NOT changed.");
			return;
		}

		infostream<<"Server: Client requests a password change from "
				<<"'"<<oldpwd<<"' to '"<<newpwd<<"'"<<std::endl;

		std::string playername = player->getName();

		std::string checkpwd;
		m_script->getAuth(playername, &checkpwd, NULL);

		if(oldpwd != checkpwd)
		{
			infostream<<"Server: invalid old password"<<std::endl;
			// Wrong old password supplied!!
			SendChatMessage(peer_id, L"Invalid old password supplied. Password NOT changed.");
			return;
		}

		bool success = m_script->setPassword(playername, newpwd);
		if(success){
			actionstream<<player->getName()<<" changes password"<<std::endl;
			SendChatMessage(peer_id, L"Password change successful.");
		} else {
			actionstream<<player->getName()<<" tries to change password but "
					<<"it fails"<<std::endl;
			SendChatMessage(peer_id, L"Password change failed or inavailable.");
		}
	}
	else if(command == TOSERVER_PLAYERITEM)
	{
		if (datasize < 2+2)
			return;

		u16 item = readU16(&data[2]);
		playersao->setWieldIndex(item);
	}
	else if(command == TOSERVER_RESPAWN)
	{
		if(player->hp != 0 || !g_settings->getBool("enable_damage"))
			return;

		RespawnPlayer(peer_id);

		actionstream<<player->getName()<<" respawns at "
				<<PP(player->getPosition()/BS)<<std::endl;

		// ActiveObject is added to environment in AsyncRunStep after
		// the previous addition has been succesfully removed
	}
	else if(command == TOSERVER_INTERACT)
	{
		std::string datastring((char*)&data[2], datasize-2);
		std::istringstream is(datastring, std::ios_base::binary);

		/*
			[0] u16 command
			[2] u8 action
			[3] u16 item
			[5] u32 length of the next item
			[9] serialized PointedThing
			actions:
			0: start digging (from undersurface) or use
			1: stop digging (all parameters ignored)
			2: digging completed
			3: place block or item (to abovesurface)
			4: use item
		*/
		u8 action = readU8(is);
		u16 item_i = readU16(is);
		std::istringstream tmp_is(deSerializeLongString(is), std::ios::binary);
		PointedThing pointed;
		pointed.deSerialize(tmp_is);

/*
		verbosestream<<"TOSERVER_INTERACT: action="<<(int)action<<", item="
				<<item_i<<", pointed="<<pointed.dump()<<std::endl;
*/

		if(player->hp == 0)
		{
			verbosestream<<"TOSERVER_INTERACT: "<<player->getName()
				<<" tried to interact, but is dead!"<<std::endl;
			return;
		}

		v3f player_pos = playersao->getLastGoodPosition();

		// Update wielded item
		playersao->setWieldIndex(item_i);

		// Get pointed to node (undefined if not POINTEDTYPE_NODE)
		v3s16 p_under = pointed.node_undersurface;
		v3s16 p_above = pointed.node_abovesurface;

		// Get pointed to object (NULL if not POINTEDTYPE_OBJECT)
		ServerActiveObject *pointed_object = NULL;
		if(pointed.type == POINTEDTHING_OBJECT)
		{
			pointed_object = m_env->getActiveObject(pointed.object_id);
			if(pointed_object == NULL)
			{
				verbosestream<<"TOSERVER_INTERACT: "
					"pointed object is NULL"<<std::endl;
				return;
			}

		}

		v3f pointed_pos_under = player_pos;
		v3f pointed_pos_above = player_pos;
		if(pointed.type == POINTEDTHING_NODE)
		{
			pointed_pos_under = intToFloat(p_under, BS);
			pointed_pos_above = intToFloat(p_above, BS);
		}
		else if(pointed.type == POINTEDTHING_OBJECT)
		{
			pointed_pos_under = pointed_object->getBasePosition();
			pointed_pos_above = pointed_pos_under;
		}

		/*
			Check that target is reasonably close
			(only when digging or placing things)
		*/
		if(action == 0 || action == 2 || action == 3)
		{
			float d = player_pos.getDistanceFrom(pointed_pos_under);
			float max_d = BS * 14; // Just some large enough value
			if(d > max_d){
				actionstream<<"Player "<<player->getName()
						<<" tried to access "<<pointed.dump()
						<<" from too far: "
						<<"d="<<d<<", max_d="<<max_d
						<<". ignoring."<<std::endl;
				// Re-send block to revert change on client-side
				RemoteClient *client = getClient(peer_id);
				v3s16 blockpos = getNodeBlockPos(floatToInt(pointed_pos_under, BS));
				client->SetBlockNotSent(blockpos);
				// Call callbacks
				m_script->on_cheat(playersao, "interacted_too_far");
				// Do nothing else
				return;
			}
		}

		/*
			Make sure the player is allowed to do it
		*/
		if(!checkPriv(player->getName(), "interact"))
		{
			actionstream<<player->getName()<<" attempted to interact with "
					<<pointed.dump()<<" without 'interact' privilege"
					<<std::endl;
			// Re-send block to revert change on client-side
			RemoteClient *client = getClient(peer_id);
			// Digging completed -> under
			if(action == 2){
				v3s16 blockpos = getNodeBlockPos(floatToInt(pointed_pos_under, BS));
				client->SetBlockNotSent(blockpos);
			}
			// Placement -> above
			if(action == 3){
				v3s16 blockpos = getNodeBlockPos(floatToInt(pointed_pos_above, BS));
				client->SetBlockNotSent(blockpos);
			}
			return;
		}

		/*
			If something goes wrong, this player is to blame
		*/
		RollbackScopeActor rollback_scope(m_rollback,
				std::string("player:")+player->getName());

		/*
			0: start digging or punch object
		*/
		if(action == 0)
		{
			if(pointed.type == POINTEDTHING_NODE)
			{
				/*
					NOTE: This can be used in the future to check if
					somebody is cheating, by checking the timing.
				*/
				MapNode n(CONTENT_IGNORE);
				try
				{
					n = m_env->getMap().getNode(p_under);
				}
				catch(InvalidPositionException &e)
				{
					infostream<<"Server: Not punching: Node not found."
							<<" Adding block to emerge queue."
							<<std::endl;
					m_emerge->enqueueBlockEmerge(peer_id, getNodeBlockPos(p_above), false);
				}
				if(n.getContent() != CONTENT_IGNORE)
					m_script->node_on_punch(p_under, n, playersao, pointed);
				// Cheat prevention
				playersao->noCheatDigStart(p_under);
			}
			else if(pointed.type == POINTEDTHING_OBJECT)
			{
				// Skip if object has been removed
				if(pointed_object->m_removed)
					return;

				actionstream<<player->getName()<<" punches object "
						<<pointed.object_id<<": "
						<<pointed_object->getDescription()<<std::endl;

				ItemStack punchitem = playersao->getWieldedItem();
				ToolCapabilities toolcap =
						punchitem.getToolCapabilities(m_itemdef);
				v3f dir = (pointed_object->getBasePosition() -
						(player->getPosition() + player->getEyeOffset())
							).normalize();
				float time_from_last_punch =
					playersao->resetTimeFromLastPunch();
				pointed_object->punch(dir, &toolcap, playersao,
						time_from_last_punch);
			}

		} // action == 0

		/*
			1: stop digging
		*/
		else if(action == 1)
		{
		} // action == 1

		/*
			2: Digging completed
		*/
		else if(action == 2)
		{
			// Only digging of nodes
			if(pointed.type == POINTEDTHING_NODE)
			{
				MapNode n(CONTENT_IGNORE);
				try
				{
					n = m_env->getMap().getNode(p_under);
				}
				catch(InvalidPositionException &e)
				{
					infostream<<"Server: Not finishing digging: Node not found."
							<<" Adding block to emerge queue."
							<<std::endl;
					m_emerge->enqueueBlockEmerge(peer_id, getNodeBlockPos(p_above), false);
				}

				/* Cheat prevention */
				bool is_valid_dig = true;
				if(!isSingleplayer() && !g_settings->getBool("disable_anticheat"))
				{
					v3s16 nocheat_p = playersao->getNoCheatDigPos();
					float nocheat_t = playersao->getNoCheatDigTime();
					playersao->noCheatDigEnd();
					// If player didn't start digging this, ignore dig
					if(nocheat_p != p_under){
						infostream<<"Server: NoCheat: "<<player->getName()
								<<" started digging "
								<<PP(nocheat_p)<<" and completed digging "
								<<PP(p_under)<<"; not digging."<<std::endl;
						is_valid_dig = false;
						// Call callbacks
						m_script->on_cheat(playersao, "finished_unknown_dig");
					}
					// Get player's wielded item
					ItemStack playeritem;
					InventoryList *mlist = playersao->getInventory()->getList("main");
					if(mlist != NULL)
						playeritem = mlist->getItem(playersao->getWieldIndex());
					ToolCapabilities playeritem_toolcap =
							playeritem.getToolCapabilities(m_itemdef);
					// Get diggability and expected digging time
					DigParams params = getDigParams(m_nodedef->get(n).groups,
							&playeritem_toolcap);
					// If can't dig, try hand
					if(!params.diggable){
						const ItemDefinition &hand = m_itemdef->get("");
						const ToolCapabilities *tp = hand.tool_capabilities;
						if(tp)
							params = getDigParams(m_nodedef->get(n).groups, tp);
					}
					// If can't dig, ignore dig
					if(!params.diggable){
						infostream<<"Server: NoCheat: "<<player->getName()
								<<" completed digging "<<PP(p_under)
								<<", which is not diggable with tool. not digging."
								<<std::endl;
						is_valid_dig = false;
						// Call callbacks
						m_script->on_cheat(playersao, "dug_unbreakable");
					}
					// Check digging time
					// If already invalidated, we don't have to
					if(!is_valid_dig){
						// Well not our problem then
					}
					// Clean and long dig
					else if(params.time > 2.0 && nocheat_t * 1.2 > params.time){
						// All is good, but grab time from pool; don't care if
						// it's actually available
						playersao->getDigPool().grab(params.time);
					}
					// Short or laggy dig
					// Try getting the time from pool
					else if(playersao->getDigPool().grab(params.time)){
						// All is good
					}
					// Dig not possible
					else{
						infostream<<"Server: NoCheat: "<<player->getName()
								<<" completed digging "<<PP(p_under)
								<<"too fast; not digging."<<std::endl;
						is_valid_dig = false;
						// Call callbacks
						m_script->on_cheat(playersao, "dug_too_fast");
					}
				}

				/* Actually dig node */

				if(is_valid_dig && n.getContent() != CONTENT_IGNORE)
					m_script->node_on_dig(p_under, n, playersao);

				// Send unusual result (that is, node not being removed)
				if(m_env->getMap().getNodeNoEx(p_under).getContent() != CONTENT_AIR)
				{
					// Re-send block to revert change on client-side
					RemoteClient *client = getClient(peer_id);
					v3s16 blockpos = getNodeBlockPos(floatToInt(pointed_pos_under, BS));
					client->SetBlockNotSent(blockpos);
				}
			}
		} // action == 2

		/*
			3: place block or right-click object
		*/
		else if(action == 3)
		{
			ItemStack item = playersao->getWieldedItem();

			// Reset build time counter
			if(pointed.type == POINTEDTHING_NODE &&
					item.getDefinition(m_itemdef).type == ITEM_NODE)
				getClient(peer_id)->m_time_from_building = 0.0;

			if(pointed.type == POINTEDTHING_OBJECT)
			{
				// Right click object

				// Skip if object has been removed
				if(pointed_object->m_removed)
					return;

/* android bug - too many
				actionstream<<player->getName()<<" right-clicks object "
						<<pointed.object_id<<": "
						<<pointed_object->getDescription()<<std::endl;
*/

				// Do stuff
				pointed_object->rightClick(playersao);
			}
			else if(m_script->item_OnPlace(
					item, playersao, pointed))
			{
				// Placement was handled in lua

				// Apply returned ItemStack
				playersao->setWieldedItem(item);
			}

			// If item has node placement prediction, always send the
			// blocks to make sure the client knows what exactly happened
			if(item.getDefinition(m_itemdef).node_placement_prediction != ""){
				RemoteClient *client = getClient(peer_id);
				v3s16 blockpos = getNodeBlockPos(floatToInt(pointed_pos_above, BS));
				client->SetBlockNotSent(blockpos);
				v3s16 blockpos2 = getNodeBlockPos(floatToInt(pointed_pos_under, BS));
				if(blockpos2 != blockpos){
					client->SetBlockNotSent(blockpos2);
				}
			}
		} // action == 3

		/*
			4: use
		*/
		else if(action == 4)
		{
			ItemStack item = playersao->getWieldedItem();

			actionstream<<player->getName()<<" uses "<<item.name
					<<", pointing at "<<pointed.dump()<<std::endl;

			if(m_script->item_OnUse(
					item, playersao, pointed))
			{
				// Apply returned ItemStack
				playersao->setWieldedItem(item);
			}

		} // action == 4
		

		/*
			Catch invalid actions
		*/
		else
		{
			infostream<<"WARNING: Server: Invalid action "
					<<action<<std::endl;
		}
	}
	else if(command == TOSERVER_REMOVED_SOUNDS)
	{
		std::string datastring((char*)&data[2], datasize-2);
		std::istringstream is(datastring, std::ios_base::binary);

		int num = readU16(is);
		for(int k=0; k<num; k++){
			s32 id = readS32(is);
			std::map<s32, ServerPlayingSound>::iterator i =
					m_playing_sounds.find(id);
			if(i == m_playing_sounds.end())
				continue;
			ServerPlayingSound &psound = i->second;
			psound.clients.erase(peer_id);
			if(psound.clients.size() == 0)
				m_playing_sounds.erase(i++);
		}
	}
	else if(command == TOSERVER_NODEMETA_FIELDS)
	{
		std::string datastring((char*)&data[2], datasize-2);
		std::istringstream is(datastring, std::ios_base::binary);

		v3s16 p = readV3S16(is);
		std::string formname = deSerializeString(is);
		int num = readU16(is);
		std::map<std::string, std::string> fields;
		for(int k=0; k<num; k++){
			std::string fieldname = deSerializeString(is);
			std::string fieldvalue = deSerializeLongString(is);
			fields[fieldname] = fieldvalue;
		}

		// If something goes wrong, this player is to blame
		RollbackScopeActor rollback_scope(m_rollback,
				std::string("player:")+player->getName());

		// Check the target node for rollback data; leave others unnoticed
		RollbackNode rn_old(&m_env->getMap(), p, this);

		m_script->node_on_receive_fields(p, formname, fields,playersao);

		// Report rollback data
		RollbackNode rn_new(&m_env->getMap(), p, this);
		if(rollback() && rn_new != rn_old){
			RollbackAction action;
			action.setSetNode(p, rn_old, rn_new);
			rollback()->reportAction(action);
		}
	}
	else if(command == TOSERVER_INVENTORY_FIELDS)
	{
		std::string datastring((char*)&data[2], datasize-2);
		std::istringstream is(datastring, std::ios_base::binary);

		std::string formname = deSerializeString(is);
		int num = readU16(is);
		std::map<std::string, std::string> fields;
		for(int k=0; k<num; k++){
			std::string fieldname = deSerializeString(is);
			std::string fieldvalue = deSerializeLongString(is);
			fields[fieldname] = fieldvalue;
		}

		m_script->on_playerReceiveFields(playersao, formname, fields);
	}
	else
	{
		infostream<<"Server::ProcessData(): Ignoring "
				"unknown command "<<command<<std::endl;
	}

	} //try
	catch(SendFailedException &e)
	{
		errorstream<<"Server::ProcessData(): SendFailedException: "
				<<"what="<<e.what()
				<<std::endl;
	}
}

void Server::setTimeOfDay(u32 time)
{
	m_env->setTimeOfDay(time);
	m_time_of_day_send_timer = 0;
}

void Server::onMapEditEvent(MapEditEvent *event)
{
	//infostream<<"Server::onMapEditEvent()"<<std::endl;
	if(m_ignore_map_edit_events)
		return;
	if(m_ignore_map_edit_events_area.contains(event->getArea()))
		return;
	MapEditEvent *e = event->clone();
	m_unsent_map_edit_queue.push_back(e);
}

Inventory* Server::getInventory(const InventoryLocation &loc)
{
	switch(loc.type){
	case InventoryLocation::UNDEFINED:
	{}
	break;
	case InventoryLocation::CURRENT_PLAYER:
	{}
	break;
	case InventoryLocation::PLAYER:
	{
		Player *player = m_env->getPlayer(loc.name.c_str());
		if(!player)
			return NULL;
		PlayerSAO *playersao = player->getPlayerSAO();
		if(!playersao)
			return NULL;
		return playersao->getInventory();
	}
	break;
	case InventoryLocation::NODEMETA:
	{
		NodeMetadata *meta = m_env->getMap().getNodeMetadata(loc.p);
		if(!meta)
			return NULL;
		return meta->getInventory();
	}
	break;
	case InventoryLocation::DETACHED:
	{
		if(m_detached_inventories.count(loc.name) == 0)
			return NULL;
		return m_detached_inventories[loc.name];
	}
	break;
	default:
		assert(0);
	}
	return NULL;
}
void Server::setInventoryModified(const InventoryLocation &loc)
{
	switch(loc.type){
	case InventoryLocation::UNDEFINED:
	{}
	break;
	case InventoryLocation::PLAYER:
	{
		Player *player = m_env->getPlayer(loc.name.c_str());
		if(!player)
			return;
		PlayerSAO *playersao = player->getPlayerSAO();
		if(!playersao)
			return;
		playersao->m_inventory_not_sent = true;
		playersao->m_wielded_item_not_sent = true;
	}
	break;
	case InventoryLocation::NODEMETA:
	{
		v3s16 blockpos = getNodeBlockPos(loc.p);

		MapBlock *block = m_env->getMap().getBlockNoCreateNoEx(blockpos);
		if(block)
			block->raiseModified(MOD_STATE_WRITE_NEEDED);

		setBlockNotSent(blockpos);
	}
	break;
	case InventoryLocation::DETACHED:
	{
		sendDetachedInventory(loc.name,PEER_ID_INEXISTENT);
	}
	break;
	default:
		assert(0);
	}
}

void Server::SetBlocksNotSent(std::map<v3s16, MapBlock *>& block)
{
	std::list<u16> clients = m_clients.getClientIDs();
	m_clients.Lock();
	// Set the modified blocks unsent for all the clients
	for (std::list<u16>::iterator
		 i = clients.begin();
		 i != clients.end(); ++i) {
			RemoteClient *client = m_clients.lockedGetClientNoEx(*i);
			if (client != NULL)
				client->SetBlocksNotSent(block);
		}
	m_clients.Unlock();
}

void Server::peerAdded(con::Peer *peer)
{
	DSTACK(__FUNCTION_NAME);
	verbosestream<<"Server::peerAdded(): peer->id="
			<<peer->id<<std::endl;

	con::PeerChange c;
	c.type = con::PEER_ADDED;
	c.peer_id = peer->id;
	c.timeout = false;
	m_peer_change_queue.push_back(c);
}

void Server::deletingPeer(con::Peer *peer, bool timeout)
{
	DSTACK(__FUNCTION_NAME);
	verbosestream<<"Server::deletingPeer(): peer->id="
			<<peer->id<<", timeout="<<timeout<<std::endl;

	m_clients.event(peer->id,Disconnect);
	con::PeerChange c;
	c.type = con::PEER_REMOVED;
	c.peer_id = peer->id;
	c.timeout = timeout;
	m_peer_change_queue.push_back(c);
}

void Server::handlePeerChanges()
{
	while(m_peer_change_queue.size() > 0)
	{
		con::PeerChange c = m_peer_change_queue.pop_front();

		verbosestream<<"Server: Handling peer change: "
				<<"id="<<c.peer_id<<", timeout="<<c.timeout
				<<std::endl;

		switch(c.type)
		{
		case con::PEER_ADDED:
			m_clients.CreateClient(c.peer_id);
			break;

		case con::PEER_REMOVED:
			DeleteClient(c.peer_id, c.timeout?CDR_TIMEOUT:CDR_LEAVE);
			break;

		default:
			assert("Invalid peer change event received!" == 0);
			break;
		}
	}
}

void Server::SendMovement(u16 peer_id)
{
	DSTACK(__FUNCTION_NAME);
	std::ostringstream os(std::ios_base::binary);

	writeU16(os, TOCLIENT_MOVEMENT);
	writeF1000(os, g_settings->getFloat("movement_acceleration_default"));
	writeF1000(os, g_settings->getFloat("movement_acceleration_air"));
	writeF1000(os, g_settings->getFloat("movement_acceleration_fast"));
	writeF1000(os, g_settings->getFloat("movement_speed_walk"));
	writeF1000(os, g_settings->getFloat("movement_speed_crouch"));
	writeF1000(os, g_settings->getFloat("movement_speed_fast"));
	writeF1000(os, g_settings->getFloat("movement_speed_climb"));
	writeF1000(os, g_settings->getFloat("movement_speed_jump"));
	writeF1000(os, g_settings->getFloat("movement_liquid_fluidity"));
	writeF1000(os, g_settings->getFloat("movement_liquid_fluidity_smooth"));
	writeF1000(os, g_settings->getFloat("movement_liquid_sink"));
	writeF1000(os, g_settings->getFloat("movement_gravity"));

	// Make data buffer
	std::string s = os.str();
	SharedBuffer<u8> data((u8*)s.c_str(), s.size());
	// Send as reliable
	m_clients.send(peer_id, 0, data, true);
}

void Server::SendHP(u16 peer_id, u8 hp)
{
	DSTACK(__FUNCTION_NAME);
	std::ostringstream os(std::ios_base::binary);

	writeU16(os, TOCLIENT_HP);
	writeU8(os, hp);

	// Make data buffer
	std::string s = os.str();
	SharedBuffer<u8> data((u8*)s.c_str(), s.size());
	// Send as reliable
	m_clients.send(peer_id, 0, data, true);
}

void Server::SendBreath(u16 peer_id, u16 breath)
{
	DSTACK(__FUNCTION_NAME);
	std::ostringstream os(std::ios_base::binary);

	writeU16(os, TOCLIENT_BREATH);
	writeU16(os, breath);

	// Make data buffer
	std::string s = os.str();
	SharedBuffer<u8> data((u8*)s.c_str(), s.size());
	// Send as reliable
	m_clients.send(peer_id, 0, data, true);
}

void Server::SendAccessDenied(u16 peer_id,const std::wstring &reason)
{
	DSTACK(__FUNCTION_NAME);
	std::ostringstream os(std::ios_base::binary);

	writeU16(os, TOCLIENT_ACCESS_DENIED);
	os<<serializeWideString(reason);

	// Make data buffer
	std::string s = os.str();
	SharedBuffer<u8> data((u8*)s.c_str(), s.size());
	// Send as reliable
	m_clients.send(peer_id, 0, data, true);
}

void Server::SendDeathscreen(u16 peer_id,bool set_camera_point_target,
		v3f camera_point_target)
{
	DSTACK(__FUNCTION_NAME);
	std::ostringstream os(std::ios_base::binary);

	writeU16(os, TOCLIENT_DEATHSCREEN);
	writeU8(os, set_camera_point_target);
	writeV3F1000(os, camera_point_target);

	// Make data buffer
	std::string s = os.str();
	SharedBuffer<u8> data((u8*)s.c_str(), s.size());
	// Send as reliable
	m_clients.send(peer_id, 0, data, true);
}

void Server::SendItemDef(u16 peer_id,
		IItemDefManager *itemdef, u16 protocol_version)
{
	DSTACK(__FUNCTION_NAME);
	std::ostringstream os(std::ios_base::binary);

	/*
		u16 command
		u32 length of the next item
		zlib-compressed serialized ItemDefManager
	*/
	writeU16(os, TOCLIENT_ITEMDEF);
	std::ostringstream tmp_os(std::ios::binary);
	itemdef->serialize(tmp_os, protocol_version);
	std::ostringstream tmp_os2(std::ios::binary);
	compressZlib(tmp_os.str(), tmp_os2);
	os<<serializeLongString(tmp_os2.str());

	// Make data buffer
	std::string s = os.str();
	verbosestream<<"Server: Sending item definitions to id("<<peer_id
			<<"): size="<<s.size()<<std::endl;
	SharedBuffer<u8> data((u8*)s.c_str(), s.size());
	// Send as reliable
	m_clients.send(peer_id, 0, data, true);
}

void Server::SendNodeDef(u16 peer_id,
		INodeDefManager *nodedef, u16 protocol_version)
{
	DSTACK(__FUNCTION_NAME);
	std::ostringstream os(std::ios_base::binary);

	/*
		u16 command
		u32 length of the next item
		zlib-compressed serialized NodeDefManager
	*/
	writeU16(os, TOCLIENT_NODEDEF);
	std::ostringstream tmp_os(std::ios::binary);
	nodedef->serialize(tmp_os, protocol_version);
	std::ostringstream tmp_os2(std::ios::binary);
	compressZlib(tmp_os.str(), tmp_os2);
	os<<serializeLongString(tmp_os2.str());

	// Make data buffer
	std::string s = os.str();
	verbosestream<<"Server: Sending node definitions to id("<<peer_id
			<<"): size="<<s.size()<<std::endl;
	SharedBuffer<u8> data((u8*)s.c_str(), s.size());
	// Send as reliable
	m_clients.send(peer_id, 0, data, true);
}

void Server::SendAnimations(con::Connection &con, u16 peer_id)
{
	DSTACK(__FUNCTION_NAME);
	std::ostringstream os(std::ios_base::binary);

	writeU16(os, TOCLIENT_ANIMATIONS);
	writeF1000(os, g_settings->getFloat("animation_default_start"));
	writeF1000(os, g_settings->getFloat("animation_default_stop"));
	writeF1000(os, g_settings->getFloat("animation_walk_start"));
	writeF1000(os, g_settings->getFloat("animation_walk_stop"));
	writeF1000(os, g_settings->getFloat("animation_dig_start"));
	writeF1000(os, g_settings->getFloat("animation_dig_stop"));
	writeF1000(os, g_settings->getFloat("animation_walk_start"));
	writeF1000(os, g_settings->getFloat("animation_walk_stop"));

	// Make data buffer
	std::string s = os.str();
	SharedBuffer<u8> data((u8*)s.c_str(), s.size());
	// Send as reliable
	con.Send(peer_id, 0, data, true);
}

/*
	Non-static send methods
*/

void Server::SendInventory(u16 peer_id)
{
	DSTACK(__FUNCTION_NAME);

	PlayerSAO *playersao = getPlayerSAO(peer_id);
	assert(playersao);

	playersao->m_inventory_not_sent = false;

	/*
		Serialize it
	*/

	std::ostringstream os;
	playersao->getInventory()->serialize(os);

	std::string s = os.str();

	SharedBuffer<u8> data(s.size()+2);
	writeU16(&data[0], TOCLIENT_INVENTORY);
	memcpy(&data[2], s.c_str(), s.size());

	// Send as reliable
	m_clients.send(peer_id, 0, data, true);
}

void Server::SendChatMessage(u16 peer_id, const std::wstring &message)
{
	DSTACK(__FUNCTION_NAME);

	std::ostringstream os(std::ios_base::binary);
	u8 buf[12];

	// Write command
	writeU16(buf, TOCLIENT_CHAT_MESSAGE);
	os.write((char*)buf, 2);

	// Write length
	writeU16(buf, message.size());
	os.write((char*)buf, 2);

	// Write string
	for(u32 i=0; i<message.size(); i++)
	{
		u16 w = message[i];
		writeU16(buf, w);
		os.write((char*)buf, 2);
	}

	// Make data buffer
	std::string s = os.str();
	SharedBuffer<u8> data((u8*)s.c_str(), s.size());

	if (peer_id != PEER_ID_INEXISTENT)
	{
		// Send as reliable
		m_clients.send(peer_id, 0, data, true);
	}
	else
	{
		m_clients.sendToAll(0,data,true);
	}
}

void Server::SendShowFormspecMessage(u16 peer_id, const std::string formspec,
					const std::string formname)
{
	DSTACK(__FUNCTION_NAME);

	std::ostringstream os(std::ios_base::binary);
	u8 buf[12];

	// Write command
	writeU16(buf, TOCLIENT_SHOW_FORMSPEC);
	os.write((char*)buf, 2);
	os<<serializeLongString(formspec);
	os<<serializeString(formname);

	// Make data buffer
	std::string s = os.str();
	SharedBuffer<u8> data((u8*)s.c_str(), s.size());
	// Send as reliable
	m_clients.send(peer_id, 0, data, true);
}

// Spawns a particle on peer with peer_id
void Server::SendSpawnParticle(u16 peer_id, v3f pos, v3f velocity, v3f acceleration,
				float expirationtime, float size, bool collisiondetection,
				bool vertical, std::string texture)
{
	DSTACK(__FUNCTION_NAME);

	std::ostringstream os(std::ios_base::binary);
	writeU16(os, TOCLIENT_SPAWN_PARTICLE);
	writeV3F1000(os, pos);
	writeV3F1000(os, velocity);
	writeV3F1000(os, acceleration);
	writeF1000(os, expirationtime);
	writeF1000(os, size);
	writeU8(os,  collisiondetection);
	os<<serializeLongString(texture);
	writeU8(os, vertical);

	// Make data buffer
	std::string s = os.str();
	SharedBuffer<u8> data((u8*)s.c_str(), s.size());

	if (peer_id != PEER_ID_INEXISTENT)
	{
	// Send as reliable
		m_clients.send(peer_id, 0, data, true);
	}
	else
	{
		m_clients.sendToAll(0,data,true);
	}
}

// Adds a ParticleSpawner on peer with peer_id
void Server::SendAddParticleSpawner(u16 peer_id, u16 amount, float spawntime, v3f minpos, v3f maxpos,
	v3f minvel, v3f maxvel, v3f minacc, v3f maxacc, float minexptime, float maxexptime,
	float minsize, float maxsize, bool collisiondetection, bool vertical, std::string texture, u32 id)
{
	DSTACK(__FUNCTION_NAME);

	std::ostringstream os(std::ios_base::binary);
	writeU16(os, TOCLIENT_ADD_PARTICLESPAWNER);

	writeU16(os, amount);
	writeF1000(os, spawntime);
	writeV3F1000(os, minpos);
	writeV3F1000(os, maxpos);
	writeV3F1000(os, minvel);
	writeV3F1000(os, maxvel);
	writeV3F1000(os, minacc);
	writeV3F1000(os, maxacc);
	writeF1000(os, minexptime);
	writeF1000(os, maxexptime);
	writeF1000(os, minsize);
	writeF1000(os, maxsize);
	writeU8(os,  collisiondetection);
	os<<serializeLongString(texture);
	writeU32(os, id);
	writeU8(os, vertical);

	// Make data buffer
	std::string s = os.str();
	SharedBuffer<u8> data((u8*)s.c_str(), s.size());

	if (peer_id != PEER_ID_INEXISTENT)
	{
		// Send as reliable
		m_clients.send(peer_id, 0, data, true);
	}
	else {
		m_clients.sendToAll(0,data,true);
	}
}

void Server::SendDeleteParticleSpawner(u16 peer_id, u32 id)
{
	DSTACK(__FUNCTION_NAME);

	std::ostringstream os(std::ios_base::binary);
	writeU16(os, TOCLIENT_DELETE_PARTICLESPAWNER);

	writeU16(os, id);

	// Make data buffer
	std::string s = os.str();
	SharedBuffer<u8> data((u8*)s.c_str(), s.size());

	if (peer_id != PEER_ID_INEXISTENT) {
		// Send as reliable
		m_clients.send(peer_id, 0, data, true);
	}
	else {
		m_clients.sendToAll(0,data,true);
	}

}

void Server::SendHUDAdd(u16 peer_id, u32 id, HudElement *form)
{
	std::ostringstream os(std::ios_base::binary);

	// Write command
	writeU16(os, TOCLIENT_HUDADD);
	writeU32(os, id);
	writeU8(os, (u8)form->type);
	writeV2F1000(os, form->pos);
	os << serializeString(form->name);
	writeV2F1000(os, form->scale);
	os << serializeString(form->text);
	writeU32(os, form->number);
	writeU32(os, form->item);
	writeU32(os, form->dir);
	writeV2F1000(os, form->align);
	writeV2F1000(os, form->offset);
	writeV3F1000(os, form->world_pos);

	// Make data buffer
	std::string s = os.str();
	SharedBuffer<u8> data((u8*)s.c_str(), s.size());
	// Send as reliable
	m_clients.send(peer_id, 1, data, true);
}

void Server::SendHUDRemove(u16 peer_id, u32 id)
{
	std::ostringstream os(std::ios_base::binary);

	// Write command
	writeU16(os, TOCLIENT_HUDRM);
	writeU32(os, id);

	// Make data buffer
	std::string s = os.str();
	SharedBuffer<u8> data((u8*)s.c_str(), s.size());
	// Send as reliable

	m_clients.send(peer_id, 1, data, true);
}

void Server::SendHUDChange(u16 peer_id, u32 id, HudElementStat stat, void *value)
{
	std::ostringstream os(std::ios_base::binary);

	// Write command
	writeU16(os, TOCLIENT_HUDCHANGE);
	writeU32(os, id);
	writeU8(os, (u8)stat);
	switch (stat) {
		case HUD_STAT_POS:
		case HUD_STAT_SCALE:
		case HUD_STAT_ALIGN:
		case HUD_STAT_OFFSET:
			writeV2F1000(os, *(v2f *)value);
			break;
		case HUD_STAT_NAME:
		case HUD_STAT_TEXT:
			os << serializeString(*(std::string *)value);
			break;
		case HUD_STAT_WORLD_POS:
			writeV3F1000(os, *(v3f *)value);
			break;
		case HUD_STAT_NUMBER:
		case HUD_STAT_ITEM:
		case HUD_STAT_DIR:
		default:
			writeU32(os, *(u32 *)value);
			break;
	}

	// Make data buffer
	std::string s = os.str();
	SharedBuffer<u8> data((u8 *)s.c_str(), s.size());
	// Send as reliable
	m_clients.send(peer_id, 0, data, true);
}

void Server::SendHUDSetFlags(u16 peer_id, u32 flags, u32 mask)
{
	std::ostringstream os(std::ios_base::binary);

	// Write command
	writeU16(os, TOCLIENT_HUD_SET_FLAGS);
	writeU32(os, flags);
	writeU32(os, mask);

	// Make data buffer
	std::string s = os.str();
	SharedBuffer<u8> data((u8 *)s.c_str(), s.size());
	// Send as reliable
	m_clients.send(peer_id, 0, data, true);
}

void Server::SendHUDSetParam(u16 peer_id, u16 param, const std::string &value)
{
	std::ostringstream os(std::ios_base::binary);

	// Write command
	writeU16(os, TOCLIENT_HUD_SET_PARAM);
	writeU16(os, param);
	os<<serializeString(value);

	// Make data buffer
	std::string s = os.str();
	SharedBuffer<u8> data((u8 *)s.c_str(), s.size());
	// Send as reliable
	m_clients.send(peer_id, 0, data, true);
}

void Server::SendSetSky(u16 peer_id, const video::SColor &bgcolor,
		const std::string &type, const std::vector<std::string> &params)
{
	std::ostringstream os(std::ios_base::binary);

	// Write command
	writeU16(os, TOCLIENT_SET_SKY);
	writeARGB8(os, bgcolor);
	os<<serializeString(type);
	writeU16(os, params.size());
	for(size_t i=0; i<params.size(); i++)
		os<<serializeString(params[i]);

	// Make data buffer
	std::string s = os.str();
	SharedBuffer<u8> data((u8 *)s.c_str(), s.size());
	// Send as reliable
	m_clients.send(peer_id, 0, data, true);
}

void Server::SendOverrideDayNightRatio(u16 peer_id, bool do_override,
		float ratio)
{
	std::ostringstream os(std::ios_base::binary);

	// Write command
	writeU16(os, TOCLIENT_OVERRIDE_DAY_NIGHT_RATIO);
	writeU8(os, do_override);
	writeU16(os, ratio*65535);

	// Make data buffer
	std::string s = os.str();
	SharedBuffer<u8> data((u8 *)s.c_str(), s.size());
	// Send as reliable
	m_clients.send(peer_id, 0, data, true);
}

void Server::SendTimeOfDay(u16 peer_id, u16 time, f32 time_speed)
{
	DSTACK(__FUNCTION_NAME);

	// Make packet
	SharedBuffer<u8> data(2+2+4);
	writeU16(&data[0], TOCLIENT_TIME_OF_DAY);
	writeU16(&data[2], time);
	writeF1000(&data[4], time_speed);

	if (peer_id == PEER_ID_INEXISTENT) {
		m_clients.sendToAll(0,data,true);
	}
	else {
		// Send as reliable
		m_clients.send(peer_id, 0, data, true);
	}
}

void Server::SendPlayerHP(u16 peer_id)
{
	DSTACK(__FUNCTION_NAME);
	PlayerSAO *playersao = getPlayerSAO(peer_id);
	assert(playersao);
	playersao->m_hp_not_sent = false;
	SendHP(peer_id, playersao->getHP());

	// Send to other clients
	std::string str = gob_cmd_punched(playersao->readDamage(), playersao->getHP());
	ActiveObjectMessage aom(playersao->getId(), true, str);
	playersao->m_messages_out.push_back(aom);
}

void Server::SendPlayerBreath(u16 peer_id)
{
	DSTACK(__FUNCTION_NAME);
	PlayerSAO *playersao = getPlayerSAO(peer_id);
	assert(playersao);
	playersao->m_breath_not_sent = false;
	SendBreath(peer_id, playersao->getBreath());
}

void Server::SendMovePlayer(u16 peer_id)
{
	DSTACK(__FUNCTION_NAME);
	Player *player = m_env->getPlayer(peer_id);
	assert(player);

	std::ostringstream os(std::ios_base::binary);
	writeU16(os, TOCLIENT_MOVE_PLAYER);
	writeV3F1000(os, player->getPosition());
	writeF1000(os, player->getPitch());
	writeF1000(os, player->getYaw());

	{
		v3f pos = player->getPosition();
		f32 pitch = player->getPitch();
		f32 yaw = player->getYaw();
		verbosestream<<"Server: Sending TOCLIENT_MOVE_PLAYER"
				<<" pos=("<<pos.X<<","<<pos.Y<<","<<pos.Z<<")"
				<<" pitch="<<pitch
				<<" yaw="<<yaw
				<<std::endl;
	}

	// Make data buffer
	std::string s = os.str();
	SharedBuffer<u8> data((u8*)s.c_str(), s.size());
	// Send as reliable
	m_clients.send(peer_id, 0, data, true);
}

void Server::SendPlayerPrivileges(u16 peer_id)
{
	Player *player = m_env->getPlayer(peer_id);
	assert(player);
	if(player->peer_id == PEER_ID_INEXISTENT)
		return;

	std::set<std::string> privs;
	m_script->getAuth(player->getName(), NULL, &privs);

	std::ostringstream os(std::ios_base::binary);
	writeU16(os, TOCLIENT_PRIVILEGES);
	writeU16(os, privs.size());
	for(std::set<std::string>::const_iterator i = privs.begin();
			i != privs.end(); i++){
		os<<serializeString(*i);
	}

	// Make data buffer
	std::string s = os.str();
	SharedBuffer<u8> data((u8*)s.c_str(), s.size());
	// Send as reliable
	m_clients.send(peer_id, 0, data, true);
}

void Server::SendPlayerInventoryFormspec(u16 peer_id)
{
	Player *player = m_env->getPlayer(peer_id);
	assert(player);
	if(player->peer_id == PEER_ID_INEXISTENT)
		return;

	std::ostringstream os(std::ios_base::binary);
	writeU16(os, TOCLIENT_INVENTORY_FORMSPEC);
	os<<serializeLongString(player->inventory_formspec);

	// Make data buffer
	std::string s = os.str();
	SharedBuffer<u8> data((u8*)s.c_str(), s.size());
	// Send as reliable
	m_clients.send(peer_id, 0, data, true);
}

s32 Server::playSound(const SimpleSoundSpec &spec,
		const ServerSoundParams &params)
{
	// Find out initial position of sound
	bool pos_exists = false;
	v3f pos = params.getPos(m_env, &pos_exists);
	// If position is not found while it should be, cancel sound
	if(pos_exists != (params.type != ServerSoundParams::SSP_LOCAL))
		return -1;

	// Filter destination clients
	std::list<u16> dst_clients;
	if(params.to_player != "")
	{
		Player *player = m_env->getPlayer(params.to_player.c_str());
		if(!player){
			infostream<<"Server::playSound: Player \""<<params.to_player
					<<"\" not found"<<std::endl;
			return -1;
		}
		if(player->peer_id == PEER_ID_INEXISTENT){
			infostream<<"Server::playSound: Player \""<<params.to_player
					<<"\" not connected"<<std::endl;
			return -1;
		}
		dst_clients.push_back(player->peer_id);
	}
	else
	{
		std::list<u16> clients = m_clients.getClientIDs();

		for(std::list<u16>::iterator
				i = clients.begin(); i != clients.end(); ++i)
		{
			Player *player = m_env->getPlayer(*i);
			if(!player)
				continue;
			if(pos_exists){
				if(player->getPosition().getDistanceFrom(pos) >
						params.max_hear_distance)
					continue;
			}
			dst_clients.push_back(*i);
		}
	}
	if(dst_clients.size() == 0)
		return -1;

	// Create the sound
	s32 id = m_next_sound_id++;
	// The sound will exist as a reference in m_playing_sounds
	m_playing_sounds[id] = ServerPlayingSound();
	ServerPlayingSound &psound = m_playing_sounds[id];
	psound.params = params;
	for(std::list<u16>::iterator i = dst_clients.begin();
			i != dst_clients.end(); i++)
		psound.clients.insert(*i);
	// Create packet
	std::ostringstream os(std::ios_base::binary);
	writeU16(os, TOCLIENT_PLAY_SOUND);
	writeS32(os, id);
	os<<serializeString(spec.name);
	writeF1000(os, spec.gain * params.gain);
	writeU8(os, params.type);
	writeV3F1000(os, pos);
	writeU16(os, params.object);
	writeU8(os, params.loop);
	// Make data buffer
	std::string s = os.str();
	SharedBuffer<u8> data((u8*)s.c_str(), s.size());
	// Send
	for(std::list<u16>::iterator i = dst_clients.begin();
			i != dst_clients.end(); i++){
		// Send as reliable
		m_clients.send(*i, 0, data, true);
	}
	return id;
}
void Server::stopSound(s32 handle)
{
	// Get sound reference
	std::map<s32, ServerPlayingSound>::iterator i =
			m_playing_sounds.find(handle);
	if(i == m_playing_sounds.end())
		return;
	ServerPlayingSound &psound = i->second;
	// Create packet
	std::ostringstream os(std::ios_base::binary);
	writeU16(os, TOCLIENT_STOP_SOUND);
	writeS32(os, handle);
	// Make data buffer
	std::string s = os.str();
	SharedBuffer<u8> data((u8*)s.c_str(), s.size());
	// Send
	for(std::set<u16>::iterator i = psound.clients.begin();
			i != psound.clients.end(); i++){
		// Send as reliable
		m_clients.send(*i, 0, data, true);
	}
	// Remove sound reference
	m_playing_sounds.erase(i);
}

void Server::sendRemoveNode(v3s16 p, u16 ignore_id,
	std::list<u16> *far_players, float far_d_nodes)
{
	float maxd = far_d_nodes*BS;
	v3f p_f = intToFloat(p, BS);

	// Create packet
	u32 replysize = 8;
	SharedBuffer<u8> reply(replysize);
	writeU16(&reply[0], TOCLIENT_REMOVENODE);
	writeS16(&reply[2], p.X);
	writeS16(&reply[4], p.Y);
	writeS16(&reply[6], p.Z);

	std::list<u16> clients = m_clients.getClientIDs();
	for(std::list<u16>::iterator
		i = clients.begin();
		i != clients.end(); ++i)
	{
		if(far_players)
		{
			// Get player
			Player *player = m_env->getPlayer(*i);
			if(player)
			{
				// If player is far away, only set modified blocks not sent
				v3f player_pos = player->getPosition();
				if(player_pos.getDistanceFrom(p_f) > maxd)
				{
					far_players->push_back(*i);
					continue;
				}
			}
		}

		// Send as reliable
		m_clients.send(*i, 0, reply, true);
	}
}

void Server::sendAddNode(v3s16 p, MapNode n, u16 ignore_id,
		std::list<u16> *far_players, float far_d_nodes,
		bool remove_metadata)
{
	float maxd = far_d_nodes*BS;
	v3f p_f = intToFloat(p, BS);

	std::list<u16> clients = m_clients.getClientIDs();
		for(std::list<u16>::iterator
			i = clients.begin();
			i != clients.end(); ++i)
		{

		if(far_players)
		{
			// Get player
			Player *player = m_env->getPlayer(*i);
			if(player)
			{
				// If player is far away, only set modified blocks not sent
				v3f player_pos = player->getPosition();
				if(player_pos.getDistanceFrom(p_f) > maxd)
				{
					far_players->push_back(*i);
					continue;
				}
			}
		}
		SharedBuffer<u8> reply(0);
		m_clients.Lock();
		RemoteClient* client = m_clients.lockedGetClientNoEx(*i);
		if (client != 0)
		{
			// Create packet
			u32 replysize = 9 + MapNode::serializedLength(client->serialization_version);
			reply = SharedBuffer<u8>(replysize);
			writeU16(&reply[0], TOCLIENT_ADDNODE);
			writeS16(&reply[2], p.X);
			writeS16(&reply[4], p.Y);
			writeS16(&reply[6], p.Z);
			n.serialize(&reply[8], client->serialization_version);
			u32 index = 8 + MapNode::serializedLength(client->serialization_version);
			writeU8(&reply[index], remove_metadata ? 0 : 1);

			if (!remove_metadata) {
				if (client->net_proto_version <= 21) {
					// Old clients always clear metadata; fix it
					// by sending the full block again.
					client->SetBlockNotSent(p);
				}
			}
		}
		m_clients.Unlock();

		// Send as reliable
		if (reply.getSize() > 0)
			m_clients.send(*i, 0, reply, true);
	}
}

void Server::setBlockNotSent(v3s16 p)
{
	std::list<u16> clients = m_clients.getClientIDs();
	m_clients.Lock();
	for(std::list<u16>::iterator
		i = clients.begin();
		i != clients.end(); ++i)
	{
		RemoteClient *client = m_clients.lockedGetClientNoEx(*i);
		client->SetBlockNotSent(p);
	}
	m_clients.Unlock();
}

void Server::SendBlockNoLock(u16 peer_id, MapBlock *block, u8 ver, u16 net_proto_version, bool reliable)
{
	DSTACK(__FUNCTION_NAME);

	g_profiler->add("Connection: blocks", 1);

	v3s16 p = block->getPos();

#if 0
	// Analyze it a bit
	bool completely_air = true;
	for(s16 z0=0; z0<MAP_BLOCKSIZE; z0++)
	for(s16 x0=0; x0<MAP_BLOCKSIZE; x0++)
	for(s16 y0=0; y0<MAP_BLOCKSIZE; y0++)
	{
		if(block->getNodeNoEx(v3s16(x0,y0,z0)).d != CONTENT_AIR)
		{
			completely_air = false;
			x0 = y0 = z0 = MAP_BLOCKSIZE; // Break out
		}
	}

	// Print result
	infostream<<"Server: Sending block ("<<p.X<<","<<p.Y<<","<<p.Z<<"): ";
	if(completely_air)
		infostream<<"[completely air] ";
	infostream<<std::endl;
#endif

	/*
		Create a packet with the block in the right format
	*/

	std::ostringstream os(std::ios_base::binary);
	block->serialize(os, ver, false);
	block->serializeNetworkSpecific(os, net_proto_version);
	std::string s = os.str();
	SharedBuffer<u8> blockdata((u8*)s.c_str(), s.size());

	u32 replysize = 8 + blockdata.getSize();
	SharedBuffer<u8> reply(replysize);
	writeU16(&reply[0], TOCLIENT_BLOCKDATA);
	writeS16(&reply[2], p.X);
	writeS16(&reply[4], p.Y);
	writeS16(&reply[6], p.Z);
	memcpy(&reply[8], *blockdata, blockdata.getSize());

	/*infostream<<"Server: Sending block ("<<p.X<<","<<p.Y<<","<<p.Z<<")"
			<<":  \tpacket size: "<<replysize<<std::endl;*/

	/*
		Send packet
	*/
	m_clients.send(peer_id, 2, reply, reliable);
}

void Server::SendBlocks(float dtime)
{
	DSTACK(__FUNCTION_NAME);

	JMutexAutoLock envlock(m_env_mutex);
	//TODO check if one big lock could be faster then multiple small ones

	//ScopeProfiler sp(g_profiler, "Server: sel and send blocks to clients");

	std::vector<PrioritySortedBlockTransfer> queue;

	s32 total_sending = 0;

	{
		//ScopeProfiler sp(g_profiler, "Server: selecting blocks for sending");

		std::list<u16> clients = m_clients.getClientIDs();

		m_clients.Lock();
		for(std::list<u16>::iterator
			i = clients.begin();
			i != clients.end(); ++i)
		{
			RemoteClient *client = m_clients.lockedGetClientNoEx(*i,Active);

			if (client == NULL)
				return;

			total_sending += client->SendingCount();
			client->GetNextBlocks(m_env,m_emerge, dtime, queue);
		}
		m_clients.Unlock();
	}

	// Sort.
	// Lowest priority number comes first.
	// Lowest is most important.
	std::sort(queue.begin(), queue.end());

	m_clients.Lock();
	for(u32 i=0; i<queue.size(); i++)
	{
		//TODO: Calculate limit dynamically

		PrioritySortedBlockTransfer q = queue[i];

		MapBlock *block = NULL;
		try
		{
			block = m_env->getMap().getBlockNoCreate(q.pos);
		}
		catch(InvalidPositionException &e)
		{
			continue;
		}

		RemoteClient *client = m_clients.lockedGetClientNoEx(q.peer_id,Active);

		if(!client)
			continue;

		// maybe sometimes blocks will not load (must wait 1+ minute), but reduce network load: q.priority<=4
		SendBlockNoLock(q.peer_id, block, client->serialization_version, client->net_proto_version, 1);

		client->SentBlock(q.pos);
		total_sending++;
	}
	m_clients.Unlock();
}

void Server::fillMediaCache()
{
	DSTACK(__FUNCTION_NAME);

	infostream<<"Server: Calculating media file checksums"<<std::endl;

	// Collect all media file paths
	std::list<std::string> paths;
	for(std::vector<ModSpec>::iterator i = m_mods.begin();
			i != m_mods.end(); i++){
		const ModSpec &mod = *i;
		paths.push_back(mod.path + DIR_DELIM + "textures");
		paths.push_back(mod.path + DIR_DELIM + "sounds");
		paths.push_back(mod.path + DIR_DELIM + "media");
		paths.push_back(mod.path + DIR_DELIM + "models");
	}
	paths.push_back(porting::path_user + DIR_DELIM + "textures" + DIR_DELIM + "server");

	// Collect media file information from paths into cache
	for(std::list<std::string>::iterator i = paths.begin();
			i != paths.end(); i++)
	{
		std::string mediapath = *i;
		std::vector<fs::DirListNode> dirlist = fs::GetDirListing(mediapath);
		for(u32 j=0; j<dirlist.size(); j++){
			if(dirlist[j].dir) // Ignode dirs
				continue;
			std::string filename = dirlist[j].name;
			// If name contains illegal characters, ignore the file
			if(!string_allowed(filename, TEXTURENAME_ALLOWED_CHARS)){
				infostream<<"Server: ignoring illegal file name: \""
						<<filename<<"\""<<std::endl;
				continue;
			}
			// If name is not in a supported format, ignore it
			const char *supported_ext[] = {
				".png", ".jpg", ".bmp", ".tga",
				".pcx", ".ppm", ".psd", ".wal", ".rgb",
				".ogg",
				".x", ".b3d", ".md2", ".obj",
				NULL
			};
			if(removeStringEnd(filename, supported_ext) == ""){
				infostream<<"Server: ignoring unsupported file extension: \""
						<<filename<<"\""<<std::endl;
				continue;
			}
			// Ok, attempt to load the file and add to cache
			std::string filepath = mediapath + DIR_DELIM + filename;
			// Read data
			std::ifstream fis(filepath.c_str(), std::ios_base::binary);
			if(fis.good() == false){
				errorstream<<"Server::fillMediaCache(): Could not open \""
						<<filename<<"\" for reading"<<std::endl;
				continue;
			}
			std::ostringstream tmp_os(std::ios_base::binary);
			bool bad = false;
			for(;;){
				char buf[1024];
				fis.read(buf, 1024);
				std::streamsize len = fis.gcount();
				tmp_os.write(buf, len);
				if(fis.eof())
					break;
				if(!fis.good()){
					bad = true;
					break;
				}
			}
			if(bad){
				errorstream<<"Server::fillMediaCache(): Failed to read \""
						<<filename<<"\""<<std::endl;
				continue;
			}
			if(tmp_os.str().length() == 0){
				errorstream<<"Server::fillMediaCache(): Empty file \""
						<<filepath<<"\""<<std::endl;
				continue;
			}

			SHA1 sha1;
			sha1.addBytes(tmp_os.str().c_str(), tmp_os.str().length());

			unsigned char *digest = sha1.getDigest();
			std::string sha1_base64 = base64_encode(digest, 20);
			std::string sha1_hex = hex_encode((char*)digest, 20);
			free(digest);

			// Put in list
			this->m_media[filename] = MediaInfo(filepath, sha1_base64);
			verbosestream<<"Server: "<<sha1_hex<<" is "<<filename<<std::endl;
		}
	}
}

struct SendableMediaAnnouncement
{
	std::string name;
	std::string sha1_digest;

	SendableMediaAnnouncement(const std::string name_="",
			const std::string sha1_digest_=""):
		name(name_),
		sha1_digest(sha1_digest_)
	{}
};

void Server::sendMediaAnnouncement(u16 peer_id)
{
	DSTACK(__FUNCTION_NAME);

	verbosestream<<"Server: Announcing files to id("<<peer_id<<")"
			<<std::endl;

	std::list<SendableMediaAnnouncement> file_announcements;

	for(std::map<std::string, MediaInfo>::iterator i = m_media.begin();
			i != m_media.end(); i++){
		// Put in list
		file_announcements.push_back(
				SendableMediaAnnouncement(i->first, i->second.sha1_digest));
	}

	// Make packet
	std::ostringstream os(std::ios_base::binary);

	/*
		u16 command
		u32 number of files
		for each texture {
			u16 length of name
			string name
			u16 length of sha1_digest
			string sha1_digest
		}
	*/

	writeU16(os, TOCLIENT_ANNOUNCE_MEDIA);
	writeU16(os, file_announcements.size());

	for(std::list<SendableMediaAnnouncement>::iterator
			j = file_announcements.begin();
			j != file_announcements.end(); ++j){
		os<<serializeString(j->name);
		os<<serializeString(j->sha1_digest);
	}
	os<<serializeString(g_settings->get("remote_media"));

	// Make data buffer
	std::string s = os.str();
	SharedBuffer<u8> data((u8*)s.c_str(), s.size());

	// Send as reliable
	m_clients.send(peer_id, 0, data, true);
}

struct SendableMedia
{
	std::string name;
	std::string path;
	std::string data;

	SendableMedia(const std::string &name_="", const std::string path_="",
			const std::string &data_=""):
		name(name_),
		path(path_),
		data(data_)
	{}
};

void Server::sendRequestedMedia(u16 peer_id,
		const std::list<std::string> &tosend)
{
	DSTACK(__FUNCTION_NAME);

	verbosestream<<"Server::sendRequestedMedia(): "
			<<"Sending files to client"<<std::endl;

	/* Read files */

	// Put 5kB in one bunch (this is not accurate)
	u32 bytes_per_bunch = 5000;

	std::vector< std::list<SendableMedia> > file_bunches;
	file_bunches.push_back(std::list<SendableMedia>());

	u32 file_size_bunch_total = 0;

	for(std::list<std::string>::const_iterator i = tosend.begin();
			i != tosend.end(); ++i)
	{
		const std::string &name = *i;

		if(m_media.find(name) == m_media.end()){
			errorstream<<"Server::sendRequestedMedia(): Client asked for "
					<<"unknown file \""<<(name)<<"\""<<std::endl;
			continue;
		}

		//TODO get path + name
		std::string tpath = m_media[name].path;

		// Read data
		std::ifstream fis(tpath.c_str(), std::ios_base::binary);
		if(fis.good() == false){
			errorstream<<"Server::sendRequestedMedia(): Could not open \""
					<<tpath<<"\" for reading"<<std::endl;
			continue;
		}
		std::ostringstream tmp_os(std::ios_base::binary);
		bool bad = false;
		for(;;){
			char buf[1024];
			fis.read(buf, 1024);
			std::streamsize len = fis.gcount();
			tmp_os.write(buf, len);
			file_size_bunch_total += len;
			if(fis.eof())
				break;
			if(!fis.good()){
				bad = true;
				break;
			}
		}
		if(bad){
			errorstream<<"Server::sendRequestedMedia(): Failed to read \""
					<<name<<"\""<<std::endl;
			continue;
		}
		/*infostream<<"Server::sendRequestedMedia(): Loaded \""
				<<tname<<"\""<<std::endl;*/
		// Put in list
		file_bunches[file_bunches.size()-1].push_back(
				SendableMedia(name, tpath, tmp_os.str()));

		// Start next bunch if got enough data
		if(file_size_bunch_total >= bytes_per_bunch){
			file_bunches.push_back(std::list<SendableMedia>());
			file_size_bunch_total = 0;
		}

	}

	/* Create and send packets */

	u32 num_bunches = file_bunches.size();
	for(u32 i=0; i<num_bunches; i++)
	{
		std::ostringstream os(std::ios_base::binary);

		/*
			u16 command
			u16 total number of texture bunches
			u16 index of this bunch
			u32 number of files in this bunch
			for each file {
				u16 length of name
				string name
				u32 length of data
				data
			}
		*/

		writeU16(os, TOCLIENT_MEDIA);
		writeU16(os, num_bunches);
		writeU16(os, i);
		writeU32(os, file_bunches[i].size());

		for(std::list<SendableMedia>::iterator
				j = file_bunches[i].begin();
				j != file_bunches[i].end(); ++j){
			os<<serializeString(j->name);
			os<<serializeLongString(j->data);
		}

		// Make data buffer
		std::string s = os.str();
		verbosestream<<"Server::sendRequestedMedia(): bunch "
				<<i<<"/"<<num_bunches
				<<" files="<<file_bunches[i].size()
				<<" size=" <<s.size()<<std::endl;
		SharedBuffer<u8> data((u8*)s.c_str(), s.size());
		// Send as reliable
		m_clients.send(peer_id, 2, data, true);
	}
}

void Server::sendDetachedInventory(const std::string &name, u16 peer_id)
{
	if(m_detached_inventories.count(name) == 0){
		errorstream<<__FUNCTION_NAME<<": \""<<name<<"\" not found"<<std::endl;
		return;
	}
	Inventory *inv = m_detached_inventories[name];

	std::ostringstream os(std::ios_base::binary);
	writeU16(os, TOCLIENT_DETACHED_INVENTORY);
	os<<serializeString(name);
	inv->serialize(os);

	// Make data buffer
	std::string s = os.str();
	SharedBuffer<u8> data((u8*)s.c_str(), s.size());

	if (peer_id != PEER_ID_INEXISTENT)
	{
		// Send as reliable
		m_clients.send(peer_id, 0, data, true);
	}
	else
	{
		m_clients.sendToAll(0,data,true);
	}
}

void Server::sendDetachedInventories(u16 peer_id)
{
	DSTACK(__FUNCTION_NAME);

	for(std::map<std::string, Inventory*>::iterator
			i = m_detached_inventories.begin();
			i != m_detached_inventories.end(); i++){
		const std::string &name = i->first;
		//Inventory *inv = i->second;
		sendDetachedInventory(name, peer_id);
	}
}

/*
	Something random
*/

void Server::DiePlayer(u16 peer_id)
{
	DSTACK(__FUNCTION_NAME);

	PlayerSAO *playersao = getPlayerSAO(peer_id);
	assert(playersao);

	infostream<<"Server::DiePlayer(): Player "
			<<playersao->getPlayer()->getName()
			<<" dies"<<std::endl;

	playersao->setHP(0);

	// Trigger scripted stuff
	m_script->on_dieplayer(playersao);

	SendPlayerHP(peer_id);
	SendDeathscreen(peer_id, false, v3f(0,0,0));
}

void Server::RespawnPlayer(u16 peer_id)
{
	DSTACK(__FUNCTION_NAME);

	PlayerSAO *playersao = getPlayerSAO(peer_id);
	assert(playersao);

	infostream<<"Server::RespawnPlayer(): Player "
			<<playersao->getPlayer()->getName()
			<<" respawns"<<std::endl;

	playersao->setHP(PLAYER_MAX_HP);

	bool repositioned = m_script->on_respawnplayer(playersao);
	if(!repositioned){
		v3f pos = findSpawnPos(m_env->getServerMap());
		playersao->setPos(pos);
	}
}

void Server::DenyAccess(u16 peer_id, const std::wstring &reason)
{
	DSTACK(__FUNCTION_NAME);

	SendAccessDenied(peer_id, reason);
	m_clients.event(peer_id,SetDenied);
	m_con.DisconnectPeer(peer_id);
}

void Server::DeleteClient(u16 peer_id, ClientDeletionReason reason)
{
	DSTACK(__FUNCTION_NAME);
	std::wstring message;
	{
		/*
			Clear references to playing sounds
		*/
		for(std::map<s32, ServerPlayingSound>::iterator
				i = m_playing_sounds.begin();
				i != m_playing_sounds.end();)
		{
			ServerPlayingSound &psound = i->second;
			psound.clients.erase(peer_id);
			if(psound.clients.size() == 0)
				m_playing_sounds.erase(i++);
			else
				i++;
		}

		Player *player = m_env->getPlayer(peer_id);

		// Collect information about leaving in chat
		{
			if(player != NULL && reason != CDR_DENY)
			{
				std::wstring name = narrow_to_wide(player->getName());
				message += L"*** ";
				message += name;
				message += L" left the game.";
				if(reason == CDR_TIMEOUT)
					message += L" (timed out)";
			}
		}

		/* Run scripts and remove from environment */
		{
			if(player != NULL)
			{
				PlayerSAO *playersao = player->getPlayerSAO();
				assert(playersao);

				m_script->on_leaveplayer(playersao);

				playersao->disconnected();
			}
		}

		/*
			Print out action
		*/
		{
			if(player != NULL && reason != CDR_DENY)
			{
				std::ostringstream os(std::ios_base::binary);
				std::list<u16> clients = m_clients.getClientIDs();

				for(std::list<u16>::iterator
					i = clients.begin();
					i != clients.end(); ++i)
				{
					// Get player
					Player *player = m_env->getPlayer(*i);
					if(!player)
						continue;
					// Get name of player
					os<<player->getName()<<" ";
				}

				actionstream<<player->getName()<<" "
						<<(reason==CDR_TIMEOUT?"times out.":"leaves game.")
						<<" List of players: "<<os.str()<<std::endl;
			}
		}
		m_env_mutex.Lock();
		m_clients.DeleteClient(peer_id);
		m_env_mutex.Unlock();
	}

	// Send leave chat message to all remaining clients
	if(message.length() != 0)
		SendChatMessage(PEER_ID_INEXISTENT,message);
}

void Server::UpdateCrafting(u16 peer_id)
{
	DSTACK(__FUNCTION_NAME);

	Player* player = m_env->getPlayer(peer_id);
	assert(player);

	// Get a preview for crafting
	ItemStack preview;
	InventoryLocation loc;
	loc.setPlayer(player->getName());
	getCraftingResult(&player->inventory, preview, false, this);
	m_env->getScriptIface()->item_CraftPredict(preview, player->getPlayerSAO(), (&player->inventory)->getList("craft"), loc);

	// Put the new preview in
	InventoryList *plist = player->inventory.getList("craftpreview");
	assert(plist);
	assert(plist->getSize() >= 1);
	plist->changeItem(0, preview);
}

RemoteClient* Server::getClient(u16 peer_id, ClientState state_min)
{
	RemoteClient *client = getClientNoEx(peer_id,state_min);
	if(!client)
		throw ClientNotFoundException("Client not found");

	return client;
}
RemoteClient* Server::getClientNoEx(u16 peer_id, ClientState state_min)
{
	return m_clients.getClientNoEx(peer_id, state_min);
}

std::string Server::getPlayerName(u16 peer_id)
{
	Player *player = m_env->getPlayer(peer_id);
	if(player == NULL)
		return "[id="+itos(peer_id)+"]";
	return player->getName();
}

PlayerSAO* Server::getPlayerSAO(u16 peer_id)
{
	Player *player = m_env->getPlayer(peer_id);
	if(player == NULL)
		return NULL;
	return player->getPlayerSAO();
}

std::wstring Server::getStatusString()
{
	std::wostringstream os(std::ios_base::binary);
	os<<L"# Server: ";
	// Version
	os<<L"version="<<narrow_to_wide(minetest_version_simple);
	// Uptime
	os<<L", uptime="<<m_uptime.get();
	// Max lag estimate
	os<<L", max_lag="<<m_env->getMaxLagEstimate();
	// Information about clients
	bool first = true;
	os<<L", clients={";
	std::list<u16> clients = m_clients.getClientIDs();
	for(std::list<u16>::iterator i = clients.begin();
		i != clients.end(); ++i)
	{
		// Get player
		Player *player = m_env->getPlayer(*i);
		// Get name of player
		std::wstring name = L"unknown";
		if(player != NULL)
			name = narrow_to_wide(player->getName());
		// Add name to information string
		if(!first)
			os<<L", ";
		else
			first = false;
		os<<name;
	}
	os<<L"}";
	if(((ServerMap*)(&m_env->getMap()))->isSavingEnabled() == false)
		os<<std::endl<<L"# Server: "<<" WARNING: Map saving is disabled.";
	if(g_settings->get("motd") != "")
		os<<std::endl<<L"# Server: "<<narrow_to_wide(g_settings->get("motd"));
	return os.str();
}

std::set<std::string> Server::getPlayerEffectivePrivs(const std::string &name)
{
	std::set<std::string> privs;
	m_script->getAuth(name, NULL, &privs);
	return privs;
}

bool Server::checkPriv(const std::string &name, const std::string &priv)
{
	std::set<std::string> privs = getPlayerEffectivePrivs(name);
	return (privs.count(priv) != 0);
}

void Server::reportPrivsModified(const std::string &name)
{
	if(name == ""){
		std::list<u16> clients = m_clients.getClientIDs();
		for(std::list<u16>::iterator
				i = clients.begin();
				i != clients.end(); ++i){
			Player *player = m_env->getPlayer(*i);
			reportPrivsModified(player->getName());
		}
	} else {
		Player *player = m_env->getPlayer(name.c_str());
		if(!player)
			return;
		SendPlayerPrivileges(player->peer_id);
		PlayerSAO *sao = player->getPlayerSAO();
		if(!sao)
			return;
		sao->updatePrivileges(
				getPlayerEffectivePrivs(name),
				isSingleplayer());
	}
}

void Server::reportInventoryFormspecModified(const std::string &name)
{
	Player *player = m_env->getPlayer(name.c_str());
	if(!player)
		return;
	SendPlayerInventoryFormspec(player->peer_id);
}

void Server::setIpBanned(const std::string &ip, const std::string &name)
{
	m_banmanager->add(ip, name);
}

void Server::unsetIpBanned(const std::string &ip_or_name)
{
	m_banmanager->remove(ip_or_name);
}

std::string Server::getBanDescription(const std::string &ip_or_name)
{
	return m_banmanager->getBanDescription(ip_or_name);
}

void Server::notifyPlayer(const char *name, const std::wstring msg, const bool prepend = true)
{
	Player *player = m_env->getPlayer(name);
	if(!player)
		return;

	if (player->peer_id == PEER_ID_INEXISTENT)
		return;

	if (prepend)
		SendChatMessage(player->peer_id, std::wstring(L"\vaaaaaaServer: \vffffff")+msg);
	else
		SendChatMessage(player->peer_id, msg);
}

bool Server::showFormspec(const char *playername, const std::string &formspec, const std::string &formname)
{
	Player *player = m_env->getPlayer(playername);

	if(!player)
	{
		infostream<<"showFormspec: couldn't find player:"<<playername<<std::endl;
		return false;
	}

	SendShowFormspecMessage(player->peer_id, formspec, formname);
	return true;
}

u32 Server::hudAdd(Player *player, HudElement *form) {
	if (!player)
		return -1;

	u32 id = player->getFreeHudID();
	if (id < player->hud.size())
		player->hud[id] = form;
	else
		player->hud.push_back(form);
	
	SendHUDAdd(player->peer_id, id, form);
	return id;
}

bool Server::hudRemove(Player *player, u32 id) {
	if (!player || id >= player->hud.size() || !player->hud[id])
		return false;

	delete player->hud[id];
	player->hud[id] = NULL;
	
	SendHUDRemove(player->peer_id, id);
	return true;
}

bool Server::hudChange(Player *player, u32 id, HudElementStat stat, void *data) {
	if (!player)
		return false;

	SendHUDChange(player->peer_id, id, stat, data);
	return true;
}

bool Server::hudSetFlags(Player *player, u32 flags, u32 mask) {
	if (!player)
		return false;

	SendHUDSetFlags(player->peer_id, flags, mask);
	return true;
}

bool Server::hudSetHotbarItemcount(Player *player, s32 hotbar_itemcount) {
	if (!player)
		return false;
	if (hotbar_itemcount <= 0 || hotbar_itemcount > HUD_HOTBAR_ITEMCOUNT_MAX)
		return false;

	std::ostringstream os(std::ios::binary);
	writeS32(os, hotbar_itemcount);
	SendHUDSetParam(player->peer_id, HUD_PARAM_HOTBAR_ITEMCOUNT, os.str());
	return true;
}

void Server::hudSetHotbarImage(Player *player, std::string name) {
	if (!player)
		return;

	SendHUDSetParam(player->peer_id, HUD_PARAM_HOTBAR_IMAGE, name);
}

void Server::hudSetHotbarSelectedImage(Player *player, std::string name) {
	if (!player)
		return;

	SendHUDSetParam(player->peer_id, HUD_PARAM_HOTBAR_SELECTED_IMAGE, name);
}

bool Server::setSky(Player *player, const video::SColor &bgcolor,
		const std::string &type, const std::vector<std::string> &params)
{
	if (!player)
		return false;

	SendSetSky(player->peer_id, bgcolor, type, params);
	return true;
}

bool Server::overrideDayNightRatio(Player *player, bool do_override,
		float ratio)
{
	if (!player)
		return false;

	SendOverrideDayNightRatio(player->peer_id, do_override, ratio);
	return true;
}

void Server::notifyPlayers(const std::wstring msg)
{
	SendChatMessage(PEER_ID_INEXISTENT,msg);
}

void Server::spawnParticle(const char *playername, v3f pos,
		v3f velocity, v3f acceleration,
		float expirationtime, float size, bool
		collisiondetection, bool vertical, std::string texture)
{
	Player *player = m_env->getPlayer(playername);
	if(!player)
		return;
	SendSpawnParticle(player->peer_id, pos, velocity, acceleration,
			expirationtime, size, collisiondetection, vertical, texture);
}

void Server::spawnParticleAll(v3f pos, v3f velocity, v3f acceleration,
		float expirationtime, float size,
		bool collisiondetection, bool vertical, std::string texture)
{
	SendSpawnParticle(PEER_ID_INEXISTENT,pos, velocity, acceleration,
			expirationtime, size, collisiondetection, vertical, texture);
}

u32 Server::addParticleSpawner(const char *playername,
		u16 amount, float spawntime,
		v3f minpos, v3f maxpos,
		v3f minvel, v3f maxvel,
		v3f minacc, v3f maxacc,
		float minexptime, float maxexptime,
		float minsize, float maxsize,
		bool collisiondetection, bool vertical, std::string texture)
{
	Player *player = m_env->getPlayer(playername);
	if(!player)
		return -1;

	u32 id = 0;
	for(;;) // look for unused particlespawner id
	{
		id++;
		if (std::find(m_particlespawner_ids.begin(),
				m_particlespawner_ids.end(), id)
				== m_particlespawner_ids.end())
		{
			m_particlespawner_ids.push_back(id);
			break;
		}
	}

	SendAddParticleSpawner(player->peer_id, amount, spawntime,
		minpos, maxpos, minvel, maxvel, minacc, maxacc,
		minexptime, maxexptime, minsize, maxsize,
		collisiondetection, vertical, texture, id);

	return id;
}

u32 Server::addParticleSpawnerAll(u16 amount, float spawntime,
		v3f minpos, v3f maxpos,
		v3f minvel, v3f maxvel,
		v3f minacc, v3f maxacc,
		float minexptime, float maxexptime,
		float minsize, float maxsize,
		bool collisiondetection, bool vertical, std::string texture)
{
	u32 id = 0;
	for(;;) // look for unused particlespawner id
	{
		id++;
		if (std::find(m_particlespawner_ids.begin(),
				m_particlespawner_ids.end(), id)
				== m_particlespawner_ids.end())
		{
			m_particlespawner_ids.push_back(id);
			break;
		}
	}

	SendAddParticleSpawner(PEER_ID_INEXISTENT, amount, spawntime,
		minpos, maxpos, minvel, maxvel, minacc, maxacc,
		minexptime, maxexptime, minsize, maxsize,
		collisiondetection, vertical, texture, id);

	return id;
}

void Server::deleteParticleSpawner(const char *playername, u32 id)
{
	Player *player = m_env->getPlayer(playername);
	if(!player)
		return;

	m_particlespawner_ids.erase(
			std::remove(m_particlespawner_ids.begin(),
			m_particlespawner_ids.end(), id),
			m_particlespawner_ids.end());
	SendDeleteParticleSpawner(player->peer_id, id);
}

void Server::deleteParticleSpawnerAll(u32 id)
{
	m_particlespawner_ids.erase(
			std::remove(m_particlespawner_ids.begin(),
			m_particlespawner_ids.end(), id),
			m_particlespawner_ids.end());
	SendDeleteParticleSpawner(PEER_ID_INEXISTENT, id);
}

Inventory* Server::createDetachedInventory(const std::string &name)
{
	if(m_detached_inventories.count(name) > 0){
		infostream<<"Server clearing detached inventory \""<<name<<"\""<<std::endl;
		delete m_detached_inventories[name];
	} else {
		infostream<<"Server creating detached inventory \""<<name<<"\""<<std::endl;
	}
	Inventory *inv = new Inventory(m_itemdef);
	assert(inv);
	m_detached_inventories[name] = inv;
	//TODO find a better way to do this
	sendDetachedInventory(name,PEER_ID_INEXISTENT);
	return inv;
}

void Server::deleteDetachedInventory(const std::string &name)
{
	if(m_detached_inventories.count(name) > 0){
		infostream<<"Server deleting detached inventory \""<<name<<"\""<<std::endl;
		delete m_detached_inventories[name];
		m_detached_inventories.erase(name);
	}
}

class BoolScopeSet
{
public:
	BoolScopeSet(bool *dst, bool val):
		m_dst(dst)
	{
		m_orig_state = *m_dst;
		*m_dst = val;
	}
	~BoolScopeSet()
	{
		*m_dst = m_orig_state;
	}
private:
	bool *m_dst;
	bool m_orig_state;
};

// actions: time-reversed list
// Return value: success/failure
bool Server::rollbackRevertActions(const std::list<RollbackAction> &actions,
		std::list<std::string> *log)
{
	infostream<<"Server::rollbackRevertActions(len="<<actions.size()<<")"<<std::endl;
	ServerMap *map = (ServerMap*)(&m_env->getMap());
	// Disable rollback report sink while reverting
	BoolScopeSet rollback_scope_disable(&m_rollback_sink_enabled, false);

	// Fail if no actions to handle
	if(actions.empty()){
		log->push_back("Nothing to do.");
		return false;
	}

	int num_tried = 0;
	int num_failed = 0;

	for(std::list<RollbackAction>::const_iterator
			i = actions.begin();
			i != actions.end(); i++)
	{
		const RollbackAction &action = *i;
		num_tried++;
		bool success = action.applyRevert(map, this, this);
		if(!success){
			num_failed++;
			std::ostringstream os;
			os<<"Revert of step ("<<num_tried<<") "<<action.toString()<<" failed";
			infostream<<"Map::rollbackRevertActions(): "<<os.str()<<std::endl;
			if(log)
				log->push_back(os.str());
		}else{
			std::ostringstream os;
			os<<"Successfully reverted step ("<<num_tried<<") "<<action.toString();
			infostream<<"Map::rollbackRevertActions(): "<<os.str()<<std::endl;
			if(log)
				log->push_back(os.str());
		}
	}

	infostream<<"Map::rollbackRevertActions(): "<<num_failed<<"/"<<num_tried
			<<" failed"<<std::endl;

	// Call it done if less than half failed
	return num_failed <= num_tried/2;
}

// IGameDef interface
// Under envlock
IItemDefManager* Server::getItemDefManager()
{
	return m_itemdef;
}
INodeDefManager* Server::getNodeDefManager()
{
	return m_nodedef;
}
ICraftDefManager* Server::getCraftDefManager()
{
	return m_craftdef;
}
ITextureSource* Server::getTextureSource()
{
	return NULL;
}
IShaderSource* Server::getShaderSource()
{
	return NULL;
}
u16 Server::allocateUnknownNodeId(const std::string &name)
{
	return m_nodedef->allocateDummy(name);
}
ISoundManager* Server::getSoundManager()
{
	return &dummySoundManager;
}
MtEventManager* Server::getEventManager()
{
	return m_event;
}
IRollbackReportSink* Server::getRollbackReportSink()
{
	if(!m_enable_rollback_recording)
		return NULL;
	if(!m_rollback_sink_enabled)
		return NULL;
	return m_rollback;
}

IWritableItemDefManager* Server::getWritableItemDefManager()
{
	return m_itemdef;
}
IWritableNodeDefManager* Server::getWritableNodeDefManager()
{
	return m_nodedef;
}
IWritableCraftDefManager* Server::getWritableCraftDefManager()
{
	return m_craftdef;
}

const ModSpec* Server::getModSpec(const std::string &modname)
{
	for(std::vector<ModSpec>::iterator i = m_mods.begin();
			i != m_mods.end(); i++){
		const ModSpec &mod = *i;
		if(mod.name == modname)
			return &mod;
	}
	return NULL;
}
void Server::getModNames(std::list<std::string> &modlist)
{
	for(std::vector<ModSpec>::iterator i = m_mods.begin(); i != m_mods.end(); i++)
	{
		modlist.push_back(i->name);
	}
}
std::string Server::getBuiltinLuaPath()
{
	return porting::path_share + DIR_DELIM + "builtin";
}

v3f findSpawnPos(ServerMap &map)
{
	//return v3f(50,50,50)*BS;

	v3s16 nodepos;

#if 0
	nodepos = v2s16(0,0);
	groundheight = 20;
#endif

#if 1
	s16 water_level = map.getWaterLevel();

	// Try to find a good place a few times
	for(s32 i=0; i<1000; i++)
	{
		s32 range = 1 + i;
		// We're going to try to throw the player to this position
		v2s16 nodepos2d = v2s16(
				-range + (myrand() % (range * 2)),
				-range + (myrand() % (range * 2)));

		// Get ground height at point
		s16 groundheight = map.findGroundLevel(nodepos2d, g_settings->getBool("cache_block_before_spawn"));
		if (groundheight <= water_level) // Don't go underwater
			continue;
		if (groundheight > water_level + g_settings->getS16("max_spawn_height")) // Don't go to high places
			continue;

		nodepos = v3s16(nodepos2d.X, groundheight, nodepos2d.Y);
		bool is_good = false;
		s32 air_count = 0;
		for (s32 i = 0; i < 10; i++) {
			v3s16 blockpos = getNodeBlockPos(nodepos);
			map.emergeBlock(blockpos, true);
			content_t c = map.getNodeNoEx(nodepos).getContent();
			if (c == CONTENT_AIR || c == CONTENT_IGNORE) {
				air_count++;
				if (air_count >= 2){
					is_good = true;
					break;
				}
			}
			nodepos.Y++;
		}
		if(is_good){
			// Found a good place
			//infostream<<"Searched through "<<i<<" places."<<std::endl;
			break;
		}
	}
#endif

	return intToFloat(nodepos, BS);
}

PlayerSAO* Server::emergePlayer(const char *name, u16 peer_id)
{
	RemotePlayer *player = NULL;
	bool newplayer = false;

	/*
		Try to get an existing player
	*/
	player = static_cast<RemotePlayer*>(m_env->getPlayer(name));

	// If player is already connected, cancel
	if(player != NULL && player->peer_id != 0)
	{
		infostream<<"emergePlayer(): Player already connected"<<std::endl;
		return NULL;
	}

	/*
		If player with the wanted peer_id already exists, cancel.
	*/
	if(m_env->getPlayer(peer_id) != NULL)
	{
		infostream<<"emergePlayer(): Player with wrong name but same"
				" peer_id already exists"<<std::endl;
		return NULL;
	}

	/*
		Create a new player if it doesn't exist yet
	*/
	if(player == NULL)
	{
		newplayer = true;
		player = new RemotePlayer(this);
		player->updateName(name);

		/* Set player position */
		infostream<<"Server: Finding spawn place for player \""
				<<name<<"\""<<std::endl;
		v3f pos = findSpawnPos(m_env->getServerMap());
		player->setPosition(pos);

		/* Add player to environment */
		m_env->addPlayer(player);
	}

	/*
		Create a new player active object
	*/
	PlayerSAO *playersao = new PlayerSAO(m_env, player, peer_id,
			getPlayerEffectivePrivs(player->getName()),
			isSingleplayer());

	/* Clean up old HUD elements from previous sessions */
	player->hud.clear();

	/* Add object to environment */
	m_env->addActiveObject(playersao);

	/* Run scripts */
	if(newplayer)
		m_script->on_newplayer(playersao);

	return playersao;
}

void dedicated_server_loop(Server &server, bool &kill)
{
	DSTACK(__FUNCTION_NAME);

	verbosestream<<"dedicated_server_loop()"<<std::endl;

	IntervalLimiter m_profiler_interval;

	int errors = 0;
	float steplen = g_settings->getFloat("dedicated_server_step");
	for(;;)
	{
		// This is kind of a hack but can be done like this
		// because server.step() is very light
		{
/*
			ScopeProfiler sp(g_profiler, "dedicated server sleep");
*/
			sleep_ms((int)(steplen*1000.0));
		}
		try {
		server.step(steplen);
		}
		//TODO: more errors here
		catch(std::exception &e) {
			if (!errors++ || !(errors % (int)(60/steplen)))
				errorstream<<"Fatal error n="<<errors<< " : "<<e.what()<<std::endl;
		}
		catch (...){
			if (!errors++ || !(errors % (int)(60/steplen)))
				errorstream<<"Fatal error unknown "<<errors<<std::endl;
		}
		if(server.getShutdownRequested() || kill)
		{
			infostream<<"Dedicated server quitting"<<std::endl;
#if USE_CURL
			if(g_settings->getBool("server_announce") == true)
				ServerList::sendAnnounce("delete");
#endif
			break;
		}

		/*
			Profiler
		*/
		float profiler_print_interval =
				g_settings->getFloat("profiler_print_interval");
		if(server.m_clients.getClientList().size() && profiler_print_interval != 0)
		{
			if(m_profiler_interval.step(steplen, profiler_print_interval))
			{
				infostream<<"Profiler:"<<std::endl;
				g_profiler->print(infostream);
				g_profiler->clear();
			}
		}
	}
}

<|MERGE_RESOLUTION|>--- conflicted
+++ resolved
@@ -484,13 +484,9 @@
 	actionstream << "\033[1mfree\033[1;33mminer \033[1;36mv" << minetest_version_hash << "\033[0m" << std::endl;
 	actionstream<<"World at ["<<m_path_world<<"]"<<std::endl;
 	actionstream<<"Server for gameid=\""<<m_gamespec.id
-<<<<<<< HEAD
 			<<"\" mapgen=\""<<m_emerge->params.mg_name
-			<<"\" listening on port "<<port<<"."<<std::endl;
-=======
 			<<"\" listening on "<<bind_addr.serializeString()<<":"
 			<<bind_addr.getPort() << "."<<std::endl;
->>>>>>> 3670f5a3
 }
 
 void Server::stop()
