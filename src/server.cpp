--- conflicted
+++ resolved
@@ -604,7 +604,7 @@
 	infostream<<"Server destructing"<<std::endl;
 
 	if (!m_simple_singleplayer_mode && g_settings->getBool("server_announce"))
-		ServerList::sendAnnounce("delete");
+		ServerList::sendAnnounce("delete", m_bind_addr.getPort());
 
 	// Send shutdown message
 	SendChatMessage(PEER_ID_INEXISTENT, "*** Server shutting down");
@@ -4877,13 +4877,6 @@
 		if(server.getShutdownRequested() || kill)
 		{
 			infostream<<"Dedicated server quitting"<<std::endl;
-<<<<<<< HEAD
-=======
-#if USE_CURL
-			if(g_settings->getBool("server_announce"))
-				ServerList::sendAnnounce("delete", server.m_bind_addr.getPort());
-#endif
->>>>>>> a9f81b72
 			break;
 		}
 
