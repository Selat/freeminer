--- conflicted
+++ resolved
@@ -1303,24 +1303,6 @@
 	{
 		// Send information about server to player in chat
 		SendChatMessage(peer_id, getStatusString());
-<<<<<<< HEAD
-=======
-
-		// Send information about joining in chat
-		if (0)
-		{
-			std::wstring name = L"unknown";
-			Player *player = m_env->getPlayer(peer_id);
-			if(player != NULL)
-				name = narrow_to_wide(player->getName());
-
-			std::wstring message;
-			message += L"*** ";
-			message += name;
-			message += L" joined the game.";
-			SendChatMessage(PEER_ID_INEXISTENT,message);
-		}
->>>>>>> 15e278d1
 	}
 
 /*
@@ -1334,11 +1316,7 @@
 	{
 		std::vector<std::string> names = m_clients.getPlayerNames();
 
-<<<<<<< HEAD
 		actionstream<<player->getName() << " ["<<getPeerAddress(peer_id).serializeString()<<"]"<<
-=======
-		actionstream<<player->getName() << " ["<<getPeerAddress(player->peer_id).serializeString()<<"] "<<
->>>>>>> 15e278d1
 		" joins game. List of players: ";
 
 		for (std::vector<std::string>::iterator i = names.begin();
