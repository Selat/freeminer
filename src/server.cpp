/*
Minetest
Copyright (C) 2010-2013 celeron55, Perttu Ahola <celeron55@gmail.com>

This program is free software; you can redistribute it and/or modify
it under the terms of the GNU Lesser General Public License as published by
the Free Software Foundation; either version 2.1 of the License, or
(at your option) any later version.

This program is distributed in the hope that it will be useful,
but WITHOUT ANY WARRANTY; without even the implied warranty of
MERCHANTABILITY or FITNESS FOR A PARTICULAR PURPOSE.  See the
GNU Lesser General Public License for more details.

You should have received a copy of the GNU Lesser General Public License along
with this program; if not, write to the Free Software Foundation, Inc.,
51 Franklin Street, Fifth Floor, Boston, MA 02110-1301 USA.
*/

#include "server.h"
#include <iostream>
#include <queue>
#include <algorithm>
#include "clientserver.h"
#include "ban.h"
#include "environment.h"
#include "map.h"
#include "jthread/jmutexautolock.h"
#include "main.h"
#include "constants.h"
#include "voxel.h"
#include "config.h"
#include "version.h"
#include "filesys.h"
#include "mapblock.h"
#include "serverobject.h"
#include "genericobject.h"
#include "settings.h"
#include "profiler.h"
#include "log.h"
#include "scripting_game.h"
#include "nodedef.h"
#include "itemdef.h"
#include "craftdef.h"
#include "emerge.h"
#include "mapgen.h"
#include "biome.h"
#include "content_mapnode.h"
#include "content_nodemeta.h"
#include "content_abm.h"
#include "content_sao.h"
#include "mods.h"
#include "sha1.h"
#include "base64.h"
#include "tool.h"
#include "sound.h" // dummySoundManager
#include "event_manager.h"
#include "hex.h"
#include "serverlist.h"
#include "util/string.h"
#include "util/pointedthing.h"
#include "util/mathconstants.h"
#include "rollback.h"
#include "util/serialize.h"
#include "util/thread.h"
#include "defaultsettings.h"

class ClientNotFoundException : public BaseException
{
public:
	ClientNotFoundException(const char *s):
		BaseException(s)
	{}
};

class ServerThread : public JThread
{
	Server *m_server;

public:

	ServerThread(Server *server):
		JThread(),
		m_server(server)
	{
	}

	void * Thread();
};

void * ServerThread::Thread()
{
	log_register_thread("ServerThread");

	DSTACK(__FUNCTION_NAME);
	BEGIN_DEBUG_EXCEPTION_HANDLER

<<<<<<< HEAD
	f32 dedicated_server_step = g_settings->getFloat("dedicated_server_step");
=======
	m_server->AsyncRunStep(true);

	ThreadStarted();
>>>>>>> 9edb91da

	while(!StopRequested())
	{
		try{
			//TimeTaker timer("AsyncRunStep() + Receive()");

			{
				//TimeTaker timer("AsyncRunStep()");
				m_server->AsyncRunStep();
			}

			//infostream<<"Running m_server->Receive()"<<std::endl;

			// Loop used only when 100% cpu load or on old slow hardware.
			// usually only one packet recieved here
			u32 end_ms = porting::getTimeMs() + 1000 * dedicated_server_step;
			for (u16 i = 0; i < 1000; ++i)
				if (!m_server->Receive() || porting::getTimeMs() > end_ms)
					break;
		}
		catch(con::NoIncomingDataException &e)
		{
		}
		catch(con::PeerNotFoundException &e)
		{
			infostream<<"Server: PeerNotFoundException"<<std::endl;
		}
		catch(ClientNotFoundException &e)
		{
		}
		catch(con::ConnectionBindFailed &e)
		{
			m_server->setAsyncFatalError(e.what());
		}
		catch(LuaError &e)
		{
			m_server->setAsyncFatalError(e.what());
		}
	}

	END_DEBUG_EXCEPTION_HANDLER(errorstream)

	return NULL;
}

v3f ServerSoundParams::getPos(ServerEnvironment *env, bool *pos_exists) const
{
	if(pos_exists) *pos_exists = false;
	switch(type){
	case SSP_LOCAL:
		return v3f(0,0,0);
	case SSP_POSITIONAL:
		if(pos_exists) *pos_exists = true;
		return pos;
	case SSP_OBJECT: {
		if(object == 0)
			return v3f(0,0,0);
		ServerActiveObject *sao = env->getActiveObject(object);
		if(!sao)
			return v3f(0,0,0);
		if(pos_exists) *pos_exists = true;
		return sao->getBasePosition(); }
	}
	return v3f(0,0,0);
}

void RemoteClient::GetNextBlocks(Server *server, float dtime,
		std::vector<PrioritySortedBlockTransfer> &dest)
{
	DSTACK(__FUNCTION_NAME);

	/*u32 timer_result;
	TimeTaker timer("RemoteClient::GetNextBlocks", &timer_result);*/

	// Increment timers
	m_nothing_to_send_pause_timer -= dtime;
	m_nearest_unsent_reset_timer += dtime;

	if(m_nothing_to_send_pause_timer >= 0)
		return;

	Player *player = server->m_env->getPlayer(peer_id);
	// This can happen sometimes; clients and players are not in perfect sync.
	if(player == NULL)
		return;

	// Won't send anything if already sending
	if(m_blocks_sending.size() >= g_settings->getU16
			("max_simultaneous_block_sends_per_client"))
	{
		//infostream<<"Not sending any blocks, Queue full."<<std::endl;
		return;
	}

	//TimeTaker timer("RemoteClient::GetNextBlocks");

	v3f playerpos = player->getPosition();
	v3f playerspeed = player->getSpeed();
	v3f playerspeeddir(0,0,0);
	if(playerspeed.getLength() > 1.0*BS)
		playerspeeddir = playerspeed / playerspeed.getLength();
	// Predict to next block
	v3f playerpos_predicted = playerpos + playerspeeddir*MAP_BLOCKSIZE*BS;

	v3s16 center_nodepos = floatToInt(playerpos_predicted, BS);

	v3s16 center = getNodeBlockPos(center_nodepos);

	// Camera position and direction
	v3f camera_pos = player->getEyePosition();
	v3f camera_dir = v3f(0,0,1);
	camera_dir.rotateYZBy(player->getPitch());
	camera_dir.rotateXZBy(player->getYaw());

	/*infostream<<"camera_dir=("<<camera_dir.X<<","<<camera_dir.Y<<","
			<<camera_dir.Z<<")"<<std::endl;*/

	/*
		Get the starting value of the block finder radius.
	*/

	if(m_last_center != center)
	{
		m_nearest_unsent_d = 0;
		m_last_center = center;
	}

	/*infostream<<"m_nearest_unsent_reset_timer="
			<<m_nearest_unsent_reset_timer<<std::endl;*/

	// Reset periodically to workaround for some bugs or stuff
	if(m_nearest_unsent_reset_timer > 120.0)
	{
		m_nearest_unsent_reset_timer = 0;
		m_nearest_unsent_d = 0;
		m_nearest_unsent_nearest = 0;
		//infostream<<"Resetting m_nearest_unsent_d for "
		//		<<server->getPlayerName(peer_id)<<std::endl;
	}

	//s16 last_nearest_unsent_d = m_nearest_unsent_d;
	s16 d_start = m_nearest_unsent_d;

	//infostream<<"d_start="<<d_start<<std::endl;

	u16 max_simul_sends_setting = g_settings->getU16
			("max_simultaneous_block_sends_per_client");
	u16 max_simul_sends_usually = max_simul_sends_setting;

	/*
		Check the time from last addNode/removeNode.

		Decrease send rate if player is building stuff.
	*/
	m_time_from_building += dtime;
	if(m_time_from_building < g_settings->getFloat(
				"full_block_send_enable_min_time_from_building"))
	{
		max_simul_sends_usually
			= LIMITED_MAX_SIMULTANEOUS_BLOCK_SENDS;
	}

	/*
		Number of blocks sending + number of blocks selected for sending
	*/
	u32 num_blocks_selected = m_blocks_sending.size();

	/*
		next time d will be continued from the d from which the nearest
		unsent block was found this time.

		This is because not necessarily any of the blocks found this
		time are actually sent.
	*/
	s32 new_nearest_unsent_d = -1;

	s16 d_max = g_settings->getS16("max_block_send_distance");
	s16 d_max_gen = g_settings->getS16("max_block_generate_distance");

	if (wanted_range) {
		s16 wanted_blocks = wanted_range / MAP_BLOCKSIZE + 1;
		if (wanted_blocks < d_max)
			d_max = wanted_blocks;
	}
	// Don't loop very much at a time
	s16 max_d_increment_at_time = 5;
	if(d_max > d_start + max_d_increment_at_time)
		d_max = d_start + max_d_increment_at_time;
	/*if(d_max_gen > d_start+2)
		d_max_gen = d_start+2;*/

	//infostream<<"Starting from "<<d_start<<std::endl;

	s32 nearest_emerged_d = -1;
	s32 nearest_emergefull_d = -1;
	s32 nearest_sent_d = -1;
	bool queue_is_full = false;

	f32 speed_in_blocks = (playerspeed/(MAP_BLOCKSIZE*BS)).getLength();

	s16 d;
	for(d = d_start; d <= d_max; d++)
	{
		/*errorstream<<"checking d="<<d<<" for "
				<<server->getPlayerName(peer_id)<<std::endl;*/
		//infostream<<"RemoteClient::SendBlocks(): d="<<d<<" d_start="<<d_start<<" d_max="<<d_max<<std::endl;

		/*
			If m_nearest_unsent_d was changed by the EmergeThread
			(it can change it to 0 through SetBlockNotSent),
			update our d to it.
			Else update m_nearest_unsent_d
		*/
		/*if(m_nearest_unsent_d != last_nearest_unsent_d)
		{
			d = m_nearest_unsent_d;
			last_nearest_unsent_d = m_nearest_unsent_d;
		}*/

		std::list<v3s16> list;
		bool can_skip = true;
		// Fast fall/move optimize. speed_in_blocks now limited to 6.4
		if (speed_in_blocks>0.8 && d <= 2) {
			can_skip = false;
			if (d == 0) {
				for(s16 addn = 0; addn < (speed_in_blocks+1)*2; ++addn)
					list.push_back(floatToInt(playerspeeddir*addn, 1));
			} else if (d == 1) {
				for(s16 addn = 0; addn < (speed_in_blocks+1)*1.5; ++addn) {
					list.push_back(floatToInt(playerspeeddir*addn, 1) + v3s16( 0,  0,  1)); // back
					list.push_back(floatToInt(playerspeeddir*addn, 1) + v3s16( -1, 0,  0)); // left
					list.push_back(floatToInt(playerspeeddir*addn, 1) + v3s16( 1,  0,  0)); // right
					list.push_back(floatToInt(playerspeeddir*addn, 1) + v3s16( 0,  0, -1)); // front
				}
			} else if (d == 2) {
				for(s16 addn = 0; addn < (speed_in_blocks+1)*1.5; ++addn) {
					list.push_back(floatToInt(playerspeeddir*addn, 1) + v3s16( -1, 0,  1)); // back left
					list.push_back(floatToInt(playerspeeddir*addn, 1) + v3s16( 1,  0,  1)); // left right
					list.push_back(floatToInt(playerspeeddir*addn, 1) + v3s16( -1, 0, -1)); // right left
					list.push_back(floatToInt(playerspeeddir*addn, 1) + v3s16( 1,  0, -1)); // front right
				}
			}
		} else {
		/*
			Get the border/face dot coordinates of a "d-radiused"
			box
		*/
			getFacePositions(list, d);
		}

		std::list<v3s16>::iterator li;
		for(li=list.begin(); li!=list.end(); ++li)
		{
			v3s16 p = *li + center;

			/*
				Send throttling
				- Don't allow too many simultaneous transfers
				- EXCEPT when the blocks are very close

				Also, don't send blocks that are already flying.
			*/

			// Start with the usual maximum
			u16 max_simul_dynamic = max_simul_sends_usually;

			// If block is very close, allow full maximum
			if(d <= BLOCK_SEND_DISABLE_LIMITS_MAX_D)
				max_simul_dynamic = max_simul_sends_setting;

			// Don't select too many blocks for sending
			if(num_blocks_selected >= max_simul_dynamic)
			{
				queue_is_full = true;
				goto queue_full_break;
			}

			// Don't send blocks that are currently being transferred
			if(m_blocks_sending.find(p) != m_blocks_sending.end())
				continue;

			/*
				Do not go over-limit
			*/
			if(p.X < -MAP_GENERATION_LIMIT / MAP_BLOCKSIZE
			|| p.X > MAP_GENERATION_LIMIT / MAP_BLOCKSIZE
			|| p.Y < -MAP_GENERATION_LIMIT / MAP_BLOCKSIZE
			|| p.Y > MAP_GENERATION_LIMIT / MAP_BLOCKSIZE
			|| p.Z < -MAP_GENERATION_LIMIT / MAP_BLOCKSIZE
			|| p.Z > MAP_GENERATION_LIMIT / MAP_BLOCKSIZE)
				continue;

			// If this is true, inexistent block will be made from scratch
			bool generate = d <= d_max_gen;

			{
				/*// Limit the generating area vertically to 2/3
				if(abs(p.Y - center.Y) > d_max_gen - d_max_gen / 3)
					generate = false;*/

				// Limit the send area vertically to 1/2
				if(can_skip && abs(p.Y - center.Y) > d_max / 2)
					generate = false;
			}

#if 0
			/*
				If block is far away, don't generate it unless it is
				near ground level.
			*/
			if(d >= 4)
			{
	#if 1
				// Block center y in nodes
				f32 y = (f32)(p.Y * MAP_BLOCKSIZE + MAP_BLOCKSIZE/2);
				// Don't generate if it's very high or very low
				if(y < -64 || y > 64)
					generate = false;
	#endif
	#if 0
				v2s16 p2d_nodes_center(
					MAP_BLOCKSIZE*p.X,
					MAP_BLOCKSIZE*p.Z);

				// Get ground height in nodes
				s16 gh = server->m_env->getServerMap().findGroundLevel(
						p2d_nodes_center);

				// If differs a lot, don't generate
				if(fabs(gh - y) > MAP_BLOCKSIZE*2)
					generate = false;
					// Actually, don't even send it
					//continue;
	#endif
			}
#endif

			//infostream<<"d="<<d<<std::endl;
#if 1
			/*
				Don't generate or send if not in sight
				FIXME This only works if the client uses a small enough
				FOV setting. The default of 72 degrees is fine.
			*/

			float camera_fov = (80.0*M_PI/180) * 4./3.;
			if(can_skip && isBlockInSight(p, camera_pos, camera_dir, camera_fov, 10000*BS) == false)
			{
				continue;
			}
#endif
			/*
				Don't send already sent blocks
			*/
			{
				if(m_blocks_sent.find(p) != m_blocks_sent.end())
				{
					continue;
				}
			}

			/*
				Check if map has this block
			*/
			MapBlock *block = server->m_env->getMap().getBlockNoCreateNoEx(p);

			bool surely_not_found_on_disk = false;
			bool block_is_invalid = false;
			if(block != NULL)
			{
				// Reset usage timer, this block will be of use in the future.
				block->resetUsageTimer();

				// Block is dummy if data doesn't exist.
				// It means it has been not found from disk and not generated
				if(block->isDummy())
				{
					surely_not_found_on_disk = true;
				}

				// Block is valid if lighting is up-to-date and data exists
				if(block->isValid() == false)
				{
					block_is_invalid = true;
				}

				/*if(block->isFullyGenerated() == false)
				{
					block_is_invalid = true;
				}*/

#if 0
				v2s16 p2d(p.X, p.Z);
				ServerMap *map = (ServerMap*)(&server->m_env->getMap());
				v2s16 chunkpos = map->sector_to_chunk(p2d);
				if(map->chunkNonVolatile(chunkpos) == false)
					block_is_invalid = true;
#endif
				if(block->isGenerated() == false)
					block_is_invalid = true;
#if 1
				/*
					If block is not close, don't send it unless it is near
					ground level.

					Block is near ground level if night-time mesh
					differs from day-time mesh.
				*/
				if(d >= 4)
				{
					if(block->getDayNightDiff() == false)
						continue;
				}
#endif
			}

			/*
				If block has been marked to not exist on disk (dummy)
				and generating new ones is not wanted, skip block.
			*/
			if(generate == false && surely_not_found_on_disk == true)
			{
				// get next one.
				continue;
			}

			/*
				Add inexistent block to emerge queue.
			*/
			if(block == NULL || surely_not_found_on_disk || block_is_invalid)
			{
			/*	//TODO: Get value from somewhere
				// Allow only one block in emerge queue
				//if(server->m_emerge_queue.peerItemCount(peer_id) < 1)
				// Allow two blocks in queue per client
				//if(server->m_emerge_queue.peerItemCount(peer_id) < 2)
				u32 max_emerge = 5;
				// Make it more responsive when needing to generate stuff
				if(surely_not_found_on_disk)
					max_emerge = 1;
				if(server->m_emerge_queue.peerItemCount(peer_id) < max_emerge)
				{
					//infostream<<"Adding block to emerge queue"<<std::endl;

					// Add it to the emerge queue and trigger the thread

					u8 flags = 0;
					if(generate == false)
						flags |= BLOCK_EMERGE_FLAG_FROMDISK;

					server->m_emerge_queue.addBlock(peer_id, p, flags);
					server->m_emergethread.trigger();

					if(nearest_emerged_d == -1)
						nearest_emerged_d = d;
				} else {
					if(nearest_emergefull_d == -1)
						nearest_emergefull_d = d;
					goto queue_full_break;
				}
			*/

				if (server->m_emerge->enqueueBlockEmerge(peer_id, p, generate)) {
					if (nearest_emerged_d == -1)
						nearest_emerged_d = d;
				} else {
					if (nearest_emergefull_d == -1)
						nearest_emergefull_d = d;
					goto queue_full_break;
				}
				
				// get next one.
				continue;
			}

			if(nearest_sent_d == -1)
				nearest_sent_d = d;

			/*
				Add block to send queue
			*/

			/*errorstream<<"sending from d="<<d<<" to "
					<<server->getPlayerName(peer_id)<<std::endl;*/

			PrioritySortedBlockTransfer q((float)d, p, peer_id);

			dest.push_back(q);

			num_blocks_selected += 1;
		}
	}
queue_full_break:

	//infostream<<"Stopped at "<<d<<" d_start="<<d_start<<" nearest_emerged_d="<<nearest_emerged_d<<" nearest_emergefull_d="<<nearest_emergefull_d<< " new_nearest_unsent_d="<<new_nearest_unsent_d<< " sel="<<num_blocks_selected<<std::endl;

	// If nothing was found for sending and nothing was queued for
	// emerging, continue next time browsing from here
	if(nearest_emerged_d != -1){
		new_nearest_unsent_d = nearest_emerged_d;
	} else if(nearest_emergefull_d != -1){
		new_nearest_unsent_d = nearest_emergefull_d;
	} else {
		if(d > g_settings->getS16("max_block_send_distance")){
			new_nearest_unsent_d = 0;
			m_nothing_to_send_pause_timer = 2.0;
			/*infostream<<"GetNextBlocks(): d wrapped around for "
					<<server->getPlayerName(peer_id)
					<<"; setting to 0 and pausing"<<std::endl;*/
		} else {
			if(nearest_sent_d != -1)
				new_nearest_unsent_d = nearest_sent_d;
			else
				new_nearest_unsent_d = d;
		}
	}

	if(new_nearest_unsent_d != -1)
		m_nearest_unsent_d = new_nearest_unsent_d;

	/*timer_result = timer.stop(true);
	if(timer_result != 0)
		infostream<<"GetNextBlocks timeout: "<<timer_result<<" (!=0)"<<std::endl;*/
}

void RemoteClient::GotBlock(v3s16 p)
{
	if(m_blocks_sending.find(p) != m_blocks_sending.end())
		m_blocks_sending.erase(p);
	else
	{
		/*infostream<<"RemoteClient::GotBlock(): Didn't find in"
				" m_blocks_sending"<<std::endl;*/
		m_excess_gotblocks++;
	}
	m_blocks_sent.insert(p);
}

void RemoteClient::SentBlock(v3s16 p)
{
	if(m_blocks_sending.find(p) == m_blocks_sending.end())
		m_blocks_sending[p] = 0.0;
	else
		infostream<<"RemoteClient::SentBlock(): Sent block"
				" already in m_blocks_sending"<<std::endl;
}

void RemoteClient::SetBlockNotSent(v3s16 p)
{
	m_nearest_unsent_d = 0;

	if(m_blocks_sending.find(p) != m_blocks_sending.end())
		m_blocks_sending.erase(p);
	if(m_blocks_sent.find(p) != m_blocks_sent.end())
		m_blocks_sent.erase(p);
}

void RemoteClient::SetBlocksNotSent(std::map<v3s16, MapBlock*> &blocks)
{

	if  (blocks.size())
		m_nearest_unsent_nearest = 1;

	for(std::map<v3s16, MapBlock*>::iterator
			i = blocks.begin();
			i != blocks.end(); ++i)
	{
		v3s16 p = i->first;

		if(m_blocks_sending.find(p) != m_blocks_sending.end())
			m_blocks_sending.erase(p);
		if(m_blocks_sent.find(p) != m_blocks_sent.end())
			m_blocks_sent.erase(p);
	}
}

/*
	Server
*/

Server::Server(
		const std::string &path_world,
		const SubgameSpec &gamespec,
		bool simple_singleplayer_mode
	):
	m_path_world(path_world),
	m_gamespec(gamespec),
	m_simple_singleplayer_mode(simple_singleplayer_mode),
	m_async_fatal_error(""),
	m_env(NULL),
	m_con(PROTOCOL_ID, 512, CONNECTION_TIMEOUT,
	      g_settings->getBool("enable_ipv6") && g_settings->getBool("ipv6_server"), this),
	m_banmanager(NULL),
	m_rollback(NULL),
	m_rollback_sink_enabled(true),
	m_enable_rollback_recording(false),
	m_emerge(NULL),
	m_script(NULL),
	m_itemdef(createItemDefManager()),
	m_nodedef(createNodeDefManager()),
	m_craftdef(createCraftDefManager()),
	m_event(new EventManager()),
	m_thread(NULL),
	m_time_of_day_send_timer(0),
	m_uptime(0),
	m_shutdown_requested(false),
	m_ignore_map_edit_events(false),
	m_ignore_map_edit_events_peer_id(0)
{
	m_liquid_transform_timer = 0.0;
	m_liquid_transform_interval = 1.0;
	m_liquid_send_timer = 0.0;
	m_liquid_send_interval = 1.0;
	m_print_info_timer = 0.0;
	m_masterserver_timer = 0.0;
	m_objectdata_timer = 0.0;
	m_emergethread_trigger_timer = 0.0;
	m_savemap_timer = 0.0;

	m_step_dtime = 0.0;
	m_lag = g_settings->getFloat("dedicated_server_step");

	if(path_world == "")
		throw ServerError("Supplied empty world path");

	if(!gamespec.isValid())
		throw ServerError("Supplied invalid gamespec");

	infostream<<"Server created for gameid \""<<m_gamespec.id<<"\"";
	if(m_simple_singleplayer_mode)
		infostream<<" in simple singleplayer mode"<<std::endl;
	else
		infostream<<std::endl;
	infostream<<"- world:  "<<m_path_world<<std::endl;
	infostream<<"- game:   "<<m_gamespec.path<<std::endl;

	// Initialize default settings and override defaults with those provided
	// by the game
	set_default_settings(g_settings);
	Settings gamedefaults;
	getGameMinetestConfig(gamespec.path, gamedefaults);
	override_default_settings(g_settings, &gamedefaults);

	// Create server thread
	m_thread = new ServerThread(this);

	// Create emerge manager
	m_emerge = new EmergeManager(this);

	// Create world if it doesn't exist
	if(!initializeWorld(m_path_world, m_gamespec.id))
		throw ServerError("Failed to initialize world");

	// Create ban manager
	std::string ban_path = m_path_world+DIR_DELIM+"ipban.txt";
	m_banmanager = new BanManager(ban_path);

	// Create rollback manager
	std::string rollback_path = m_path_world+DIR_DELIM+"rollback.txt";
	m_rollback = createRollbackManager(rollback_path, this);

	ModConfiguration modconf(m_path_world);
	m_mods = modconf.getMods();
	std::vector<ModSpec> unsatisfied_mods = modconf.getUnsatisfiedMods();
	// complain about mods with unsatisfied dependencies
	if(!modconf.isConsistent())
	{
		for(std::vector<ModSpec>::iterator it = unsatisfied_mods.begin();
			it != unsatisfied_mods.end(); ++it)
		{
			ModSpec mod = *it;
			errorstream << "mod \"" << mod.name << "\" has unsatisfied dependencies: ";
			for(std::set<std::string>::iterator dep_it = mod.unsatisfied_depends.begin();
				dep_it != mod.unsatisfied_depends.end(); ++dep_it)
				errorstream << " \"" << *dep_it << "\"";
			errorstream << std::endl;
		}
	}

	Settings worldmt_settings;
	std::string worldmt = m_path_world + DIR_DELIM + "world.mt";
	worldmt_settings.readConfigFile(worldmt.c_str());
	std::vector<std::string> names = worldmt_settings.getNames();
	std::set<std::string> load_mod_names;
	for(std::vector<std::string>::iterator it = names.begin();
		it != names.end(); ++it)
	{
		std::string name = *it;
		if(name.compare(0,9,"load_mod_")==0 && worldmt_settings.getBool(name))
			load_mod_names.insert(name.substr(9));
	}
	// complain about mods declared to be loaded, but not found
	for(std::vector<ModSpec>::iterator it = m_mods.begin();
			it != m_mods.end(); ++it)
		load_mod_names.erase((*it).name);
	for(std::vector<ModSpec>::iterator it = unsatisfied_mods.begin();
			it != unsatisfied_mods.end(); ++it)
		load_mod_names.erase((*it).name);
	if(!load_mod_names.empty())
	{
		errorstream << "The following mods could not be found:";
		for(std::set<std::string>::iterator it = load_mod_names.begin();
			it != load_mod_names.end(); ++it)
			errorstream << " \"" << (*it) << "\"";
		errorstream << std::endl;
	}

	// Path to builtin.lua
	std::string builtinpath = getBuiltinLuaPath() + DIR_DELIM + "builtin.lua";

	// Lock environment
	JMutexAutoLock envlock(m_env_mutex);
	JMutexAutoLock conlock(m_con_mutex);

	// Initialize scripting

	infostream<<"Server: Initializing Lua"<<std::endl;

	m_script = new GameScripting(this);


	// Load and run builtin.lua
	infostream<<"Server: Loading builtin.lua [\""
			<<builtinpath<<"\"]"<<std::endl;
	bool success = m_script->loadMod(builtinpath, "__builtin");
	if(!success){
		errorstream<<"Server: Failed to load and run "
				<<builtinpath<<std::endl;
		throw ModError("Failed to load and run "+builtinpath);
	}
	// Print 'em
	infostream<<"Server: Loading mods: ";
	for(std::vector<ModSpec>::iterator i = m_mods.begin();
			i != m_mods.end(); i++){
		const ModSpec &mod = *i;
		infostream<<mod.name<<" ";
	}
	infostream<<std::endl;
	// Load and run "mod" scripts
	for(std::vector<ModSpec>::iterator i = m_mods.begin();
			i != m_mods.end(); i++){
		const ModSpec &mod = *i;
		std::string scriptpath = mod.path + DIR_DELIM + "init.lua";
		infostream<<"  ["<<padStringRight(mod.name, 12)<<"] [\""
				<<scriptpath<<"\"]"<<std::endl;
		bool success = m_script->loadMod(scriptpath, mod.name);
		if(!success){
			errorstream<<"Server: Failed to load and run "
					<<scriptpath<<std::endl;
			throw ModError("Failed to load and run "+scriptpath);
		}
	}

	// Read Textures and calculate sha1 sums
	fillMediaCache();

	// Apply item aliases in the node definition manager
	m_nodedef->updateAliases(m_itemdef);

	// Initialize Environment
	ServerMap *servermap = new ServerMap(path_world, this, m_emerge);
	m_env = new ServerEnvironment(servermap, m_script, this, m_emerge);
	
	// Run some callbacks after the MG params have been set up but before activation
	MapgenParams *mgparams = servermap->getMapgenParams();
	m_script->environment_OnMapgenInit(mgparams);
	
	// Initialize mapgens
	m_emerge->initMapgens(mgparams);
	servermap->setMapgenParams(m_emerge->params);

	// Give environment reference to scripting api
	m_script->initializeEnvironment(m_env);

	// Register us to receive map edit events
	servermap->addEventReceiver(this);

	// If file exists, load environment metadata
	if(fs::PathExists(m_path_world+DIR_DELIM+"env_meta.txt"))
	{
		infostream<<"Server: Loading environment metadata"<<std::endl;
		m_env->loadMeta(m_path_world);
	}

#if WTF
	// Load players
	infostream<<"Server: Loading players"<<std::endl;
	m_env->deSerializePlayers(m_path_world);
#endif

	/*
		Add some test ActiveBlockModifiers to environment
	*/
	add_legacy_abms(m_env, m_nodedef);

	m_liquid_transform_interval = g_settings->getFloat("liquid_update");
	m_liquid_send_interval = g_settings->getFloat("liquid_send");
}

Server::~Server()
{
	infostream<<"Server destructing"<<std::endl;

	/*
		Send shutdown message
	*/
	{
		JMutexAutoLock conlock(m_con_mutex);

		std::wstring line = L"*** Server shutting down";

		/*
			Send the message to clients
		*/
		for(std::map<u16, RemoteClient*>::iterator
			i = m_clients.begin();
			i != m_clients.end(); ++i)
		{
			// Get client and check that it is valid
			RemoteClient *client = i->second;
			assert(client->peer_id == i->first);
			if(client->serialization_version == SER_FMT_VER_INVALID)
				continue;

			try{
				SendChatMessage(client->peer_id, line);
			}
			catch(con::PeerNotFoundException &e)
			{}
		}
	}

	{
		JMutexAutoLock envlock(m_env_mutex);
		JMutexAutoLock conlock(m_con_mutex);

		/*
			Execute script shutdown hooks
		*/
		m_script->on_shutdown();
	}

	{
		JMutexAutoLock envlock(m_env_mutex);

		/*
			Save players
		*/
		infostream<<"Server: Saving players"<<std::endl;
		m_env->serializePlayers(m_path_world);

		/*
			Save environment metadata
		*/
		infostream<<"Server: Saving environment metadata"<<std::endl;
		m_env->saveMeta(m_path_world);
	}

	/*
		Stop threads
	*/
	stop();
	delete m_thread;

	//shutdown all emerge threads first!
	delete m_emerge;

	/*
		Delete clients
	*/
	{
		JMutexAutoLock clientslock(m_con_mutex);

		for(std::map<u16, RemoteClient*>::iterator
			i = m_clients.begin();
			i != m_clients.end(); ++i)
		{

			// Delete client
			delete i->second;
		}
	}

	// Delete things in the reverse order of creation
	delete m_env;
	delete m_rollback;
	delete m_banmanager;
	delete m_event;
	delete m_itemdef;
	delete m_nodedef;
	delete m_craftdef;

	// Deinitialize scripting
	infostream<<"Server: Deinitializing scripting"<<std::endl;
	delete m_script;

	// Delete detached inventories
	{
		for(std::map<std::string, Inventory*>::iterator
				i = m_detached_inventories.begin();
				i != m_detached_inventories.end(); i++){
			delete i->second;
		}
	}
}

void Server::start(unsigned short port)
{
	DSTACK(__FUNCTION_NAME);
	infostream<<"Starting server on port "<<port<<"..."<<std::endl;

	// Stop thread if already running
	m_thread->Stop();

	// Initialize connection
	m_con.SetTimeoutMs(30);
	m_con.Serve(port);

	// Start thread
	m_thread->Start();

	actionstream << "\033[1mfree\033[1;33mminer \033[1;36mv" << minetest_version_hash << "\033[0m" << std::endl;
	actionstream<<"World at ["<<m_path_world<<"]"<<std::endl;
	actionstream<<"Server for gameid=\""<<m_gamespec.id
			<<"\" mapgen=\""<<m_emerge->params->mg_name
			<<"\" listening on port "<<port<<"."<<std::endl;
}

void Server::stop()
{
	DSTACK(__FUNCTION_NAME);

	infostream<<"Server: Stopping and waiting threads"<<std::endl;

	// Stop threads (set run=false first so both start stopping)
	m_thread->Stop();
	//m_emergethread.setRun(false);
	m_thread->Wait();
	//m_emergethread.stop();

	infostream<<"Server: Threads stopped"<<std::endl;
}

void Server::step(float dtime)
{
	DSTACK(__FUNCTION_NAME);
	// Limit a bit
	if(dtime > 2.0)
		dtime = 2.0;
	{
		JMutexAutoLock lock(m_step_dtime_mutex);
		m_step_dtime += dtime;
	}
	// Throw if fatal error occurred in thread
	std::string async_err = m_async_fatal_error.get();
	if(async_err != ""){
		throw ServerError(async_err);
	}
}

void Server::AsyncRunStep(bool initial_step)
{
	DSTACK(__FUNCTION_NAME);

	TimeTaker timer_step("Server step");
	g_profiler->add("Server::AsyncRunStep (num)", 1);

	float dtime;
	{
		JMutexAutoLock lock1(m_step_dtime_mutex);
		dtime = m_step_dtime;
	}

	{
		TimeTaker timer_step("Server step: SendBlocks");
		// Send blocks to clients
		SendBlocks(dtime);
	}

	if((dtime < 0.001) && (initial_step == false))
		return;

/*
	g_profiler->add("Server::AsyncRunStep with dtime (num)", 1);
*/
	ScopeProfiler sp(g_profiler, "Server::AsyncRunStep, avg", SPT_AVG);
	//infostream<<"Server steps "<<dtime<<std::endl;
	//infostream<<"Server::AsyncRunStep(): dtime="<<dtime<<std::endl;

	{
		TimeTaker timer_step("Server step: SendBlocks");
		JMutexAutoLock lock1(m_step_dtime_mutex);
		m_step_dtime -= dtime;
	}

	/*
		Update uptime
	*/
	{
		m_uptime.set(m_uptime.get() + dtime);
	}

	f32 dedicated_server_step = g_settings->getFloat("dedicated_server_step");

	{
		TimeTaker timer_step("Server step: Process connection's timeouts");
		// Process connection's timeouts
		JMutexAutoLock lock2(m_con_mutex);
		//ScopeProfiler sp(g_profiler, "Server: connection timeout processing");
		m_con.RunTimeouts(dtime);
	}

	{
		TimeTaker timer_step("Server step: handlePeerChanges");
		// This has to be called so that the client list gets synced
		// with the peer list of the connection
		handlePeerChanges();
	}

	/*
		Update time of day and overall game time
	*/
	{
		TimeTaker timer_step("Server step: pdate time of day and overall game time");
		JMutexAutoLock envlock(m_env_mutex);

		m_env->setTimeOfDaySpeed(g_settings->getFloat("time_speed"));

		/*
			Send to clients at constant intervals
		*/

		m_time_of_day_send_timer -= dtime;
		if(m_time_of_day_send_timer < 0.0)
		{
			m_time_of_day_send_timer = g_settings->getFloat("time_send_interval");

			//JMutexAutoLock envlock(m_env_mutex);
			JMutexAutoLock conlock(m_con_mutex);

			u16 time = m_env->getTimeOfDay();
			float time_speed = g_settings->getFloat("time_speed");

			for(std::map<u16, RemoteClient*>::iterator
				i = m_clients.begin();
				i != m_clients.end(); ++i)
			{
				RemoteClient *client = i->second;
				SendTimeOfDay(client->peer_id, time, time_speed);
			}
		}
	}

	{
		TimeTaker timer_step("Server step: m_env->step");
		JMutexAutoLock lock(m_env_mutex);
		// Figure out and report maximum lag to environment
		float max_lag = m_env->getMaxLagEstimate();
		max_lag *= 0.9998; // Decrease slowly (about half per 5 minutes)
		if(dtime > max_lag){
			if(dtime > 0.1 && dtime > max_lag * 2.0)
				infostream<<"Server: Maximum lag peaked to "<<dtime
						<<" s"<<std::endl;
			max_lag = dtime;
		}
		m_env->reportMaxLagEstimate(max_lag);
		// Step environment
		ScopeProfiler sp(g_profiler, "SEnv step");
		ScopeProfiler sp2(g_profiler, "SEnv step avg", SPT_AVG);
		m_env->step(dtime, m_uptime.get());
	}

	const float map_timer_and_unload_dtime = 10.92;
	if(m_map_timer_and_unload_interval.step(dtime, map_timer_and_unload_dtime))
	{
		TimeTaker timer_step("Server step: Run Map's timers and unload unused data");
		JMutexAutoLock lock(m_env_mutex);
		// Run Map's timers and unload unused data
		ScopeProfiler sp(g_profiler, "Server: map timer and unload");
		if(m_env->getMap().timerUpdate(m_uptime.get(),
				g_settings->getFloat("server_unload_unused_data_timeout")))
					m_map_timer_and_unload_interval.run_next(map_timer_and_unload_dtime);
	}

	/*
		Do background stuff
	*/

	/*
		Handle players
	*/
	{
		TimeTaker timer_step("Server step: Handle players");
		JMutexAutoLock lock(m_env_mutex);
		JMutexAutoLock lock2(m_con_mutex);

		ScopeProfiler sp(g_profiler, "Server: handle players");

		for(std::map<u16, RemoteClient*>::iterator
			i = m_clients.begin();
			i != m_clients.end(); ++i)
		{
			RemoteClient *client = i->second;
			PlayerSAO *playersao = getPlayerSAO(client->peer_id);
			if(playersao == NULL)
				continue;

			/*
				Handle player HPs (die if hp=0)
			*/
			if(playersao->m_hp_not_sent && g_settings->getBool("enable_damage"))
			{
				if(playersao->getHP() == 0)
					DiePlayer(client->peer_id);
				else
					SendPlayerHP(client->peer_id);
			}

			/*
				Send player breath if changed
			*/
			if(playersao->m_breath_not_sent){
				SendPlayerBreath(client->peer_id);
			}

			/*
				Send player inventories if necessary
			*/
			if(playersao->m_moved){
				SendMovePlayer(client->peer_id);
				playersao->m_moved = false;
			}
			if(playersao->m_inventory_not_sent){
				UpdateCrafting(client->peer_id);
				SendInventory(client->peer_id);
			}
		}
	}

	/* Transform liquids */
	m_liquid_transform_timer += dtime;
	if(m_liquid_transform_timer >= m_liquid_transform_interval)
	{
		TimeTaker timer_step("Server step: liquid transform");
		m_liquid_transform_timer -= m_liquid_transform_interval;
		if (m_liquid_transform_timer > m_liquid_transform_interval * 2)
			m_liquid_transform_timer = 0;

		//JMutexAutoLock lock(m_env_mutex);

		ScopeProfiler sp(g_profiler, "Server: liquid transform");

		// not all liquid was processed per step, forcing on next step
		if (m_env->getMap().transformLiquids(m_modified_blocks, m_lighting_modified_blocks) > 0)
			m_liquid_transform_timer = m_liquid_transform_interval /*  *0.8  */;
	}

		/*
			Set the modified blocks unsent for all the clients
		*/

	m_liquid_send_timer += dtime;
	if(m_liquid_send_timer >= m_liquid_send_interval)
	{
		for (std::map<u16, RemoteClient*>::iterator i = m_clients.begin(); i != m_clients.end(); ++i)
			if (i->second->m_nearest_unsent_nearest) {
				i->second->m_nearest_unsent_d = 0;
				i->second->m_nearest_unsent_nearest = 0;
			}

		TimeTaker timer_step("Server step: set the modified blocks unsent for all the clients");
		m_liquid_send_timer -= m_liquid_send_interval;
		if (m_liquid_send_timer > m_liquid_send_interval * 2)
			m_liquid_send_timer = 0;

		if (m_env->getMap().updateLighting(m_lighting_modified_blocks, m_modified_blocks, 1))
			goto no_send;

		//JMutexAutoLock lock(m_env_mutex);
		JMutexAutoLock lock2(m_con_mutex);

		for(std::map<u16, RemoteClient*>::iterator
				i = m_clients.begin();
				i != m_clients.end(); ++i)
		{
			RemoteClient *client = i->second;

			if(m_modified_blocks.size() > 0)
			{
				// Remove block from sent history
				client->SetBlocksNotSent(m_modified_blocks);
			}
		}
		m_modified_blocks.clear();

	}
	no_send:

	// Periodically print some info
	{
		float &counter = m_print_info_timer;
		counter += dtime;
		if(counter >= 30.0)
		{
			counter = 0.0;
		TimeTaker timer_step("Server step: Periodically print some info");

			JMutexAutoLock lock2(m_con_mutex);
			m_clients_names.clear();
			if(m_clients.size() != 0)
				infostream<<"Players:"<<std::endl;
			for(std::map<u16, RemoteClient*>::iterator
				i = m_clients.begin();
				i != m_clients.end(); ++i)
			{
				//u16 peer_id = i.getNode()->getKey();
				RemoteClient *client = i->second;
				Player *player = m_env->getPlayer(client->peer_id);
				if(player==NULL)
					continue;
				infostream<<"* "<<player->getName()<<"\t";
				client->PrintInfo(infostream);
				m_clients_names.push_back(player->getName());
			}
		}
	}


	m_lag += (m_lag > dtime ? -1 : 1) * dtime/100;
#if USE_CURL
	// send masterserver announce
	{
		float &counter = m_masterserver_timer;
		if(!isSingleplayer() && (!counter || counter >= 300.0) && g_settings->getBool("server_announce") == true)
		{
			ServerList::sendAnnounce(!counter ? "start" : "update", m_clients_names, m_uptime.get(), m_env->getGameTime(), m_lag, m_gamespec.id, m_mods);
			counter = 0.01;
		}
		counter += dtime;
	}
#endif

	//if(g_settings->getBool("enable_experimental"))
	{

	/*
		Check added and deleted active objects
	*/
	{
		TimeTaker timer_step("Server step: Check added and deleted active objects");
		//infostream<<"Server: Checking added and deleted active objects"<<std::endl;
		JMutexAutoLock envlock(m_env_mutex);
		JMutexAutoLock conlock(m_con_mutex);

		ScopeProfiler sp(g_profiler, "Server: checking added and deleted objs");

		// Radius inside which objects are active
		s16 radius = g_settings->getS16("active_object_send_range_blocks");
		radius *= MAP_BLOCKSIZE;
		s16 radius_deactivate = radius*3;

		for(std::map<u16, RemoteClient*>::iterator
			i = m_clients.begin();
			i != m_clients.end(); ++i)
		{
			RemoteClient *client = i->second;

			// If definitions and textures have not been sent, don't
			// send objects either
			if(!client->definitions_sent)
				continue;

			Player *player = m_env->getPlayer(client->peer_id);
			if(player==NULL)
			{
				// This can happen if the client timeouts somehow
				/*infostream<<"WARNING: "<<__FUNCTION_NAME<<": Client "
						<<client->peer_id
						<<" has no associated player"<<std::endl;*/
				continue;
			}
			v3s16 pos = floatToInt(player->getPosition(), BS);

			std::set<u16> removed_objects;
			std::set<u16> added_objects;
			m_env->getRemovedActiveObjects(pos, radius_deactivate,
					client->m_known_objects, removed_objects);
			m_env->getAddedActiveObjects(pos, radius,
					client->m_known_objects, added_objects);

			// Ignore if nothing happened
			if(removed_objects.size() == 0 && added_objects.size() == 0)
			{
				//infostream<<"active objects: none changed"<<std::endl;
				continue;
			}

			std::string data_buffer;

			char buf[4];

			// Handle removed objects
			writeU16((u8*)buf, removed_objects.size());
			data_buffer.append(buf, 2);
			for(std::set<u16>::iterator
					i = removed_objects.begin();
					i != removed_objects.end(); ++i)
			{
				// Get object
				u16 id = *i;
				ServerActiveObject* obj = m_env->getActiveObject(id);

				// Add to data buffer for sending
				writeU16((u8*)buf, id);
				data_buffer.append(buf, 2);

				// Remove from known objects
				client->m_known_objects.erase(id);

				if(obj && obj->m_known_by_count > 0)
					obj->m_known_by_count--;
			}

			// Handle added objects
			writeU16((u8*)buf, added_objects.size());
			data_buffer.append(buf, 2);
			for(std::set<u16>::iterator
					i = added_objects.begin();
					i != added_objects.end(); ++i)
			{
				// Get object
				u16 id = *i;
				ServerActiveObject* obj = m_env->getActiveObject(id);

				// Get object type
				u8 type = ACTIVEOBJECT_TYPE_INVALID;
				if(obj == NULL)
					infostream<<"WARNING: "<<__FUNCTION_NAME
							<<": NULL object"<<std::endl;
				else
					type = obj->getSendType();

				// Add to data buffer for sending
				writeU16((u8*)buf, id);
				data_buffer.append(buf, 2);
				writeU8((u8*)buf, type);
				data_buffer.append(buf, 1);

				if(obj)
					data_buffer.append(serializeLongString(
							obj->getClientInitializationData(client->net_proto_version)));
				else
					data_buffer.append(serializeLongString(""));

				// Add to known objects
				client->m_known_objects.insert(id);

				if(obj)
					obj->m_known_by_count++;
			}

			// Send packet
			SharedBuffer<u8> reply(2 + data_buffer.size());
			writeU16(&reply[0], TOCLIENT_ACTIVE_OBJECT_REMOVE_ADD);
			memcpy((char*)&reply[2], data_buffer.c_str(),
					data_buffer.size());
			// Send as reliable
			m_con.Send(client->peer_id, 0, reply, true);

/*
			verbosestream<<"Server: Sent object remove/add: "
					<<removed_objects.size()<<" removed, "
					<<added_objects.size()<<" added, "
					<<"packet size is "<<reply.getSize()<<std::endl;
*/
		}

#if 0
		/*
			Collect a list of all the objects known by the clients
			and report it back to the environment.
		*/

		core::map<u16, bool> all_known_objects;

		for(core::map<u16, RemoteClient*>::Iterator
			i = m_clients.getIterator();
			i.atEnd() == false; i++)
		{
			RemoteClient *client = i.getNode()->getValue();
			// Go through all known objects of client
			for(core::map<u16, bool>::Iterator
					i = client->m_known_objects.getIterator();
					i.atEnd()==false; i++)
			{
				u16 id = i.getNode()->getKey();
				all_known_objects[id] = true;
			}
		}

		m_env->setKnownActiveObjects(whatever);
#endif

	}

	/*
		Send object messages
	*/
	{
		TimeTaker timer_step("Server step: Send object messages");
		JMutexAutoLock envlock(m_env_mutex);
		JMutexAutoLock conlock(m_con_mutex);

		//ScopeProfiler sp(g_profiler, "Server: sending object messages");

		// Key = object id
		// Value = data sent by object
		std::map<u16, std::list<ActiveObjectMessage>* > buffered_messages;

		// Get active object messages from environment
		for(;;)
		{
			ActiveObjectMessage aom = m_env->getActiveObjectMessage();
			if(aom.id == 0)
				break;

			std::list<ActiveObjectMessage>* message_list = NULL;
			std::map<u16, std::list<ActiveObjectMessage>* >::iterator n;
			n = buffered_messages.find(aom.id);
			if(n == buffered_messages.end())
			{
				message_list = new std::list<ActiveObjectMessage>;
				buffered_messages[aom.id] = message_list;
			}
			else
			{
				message_list = n->second;
			}
			message_list->push_back(aom);
		}

		// Route data to every client
		for(std::map<u16, RemoteClient*>::iterator
			i = m_clients.begin();
			i != m_clients.end(); ++i)
		{
			RemoteClient *client = i->second;
			std::string reliable_data;
			std::string unreliable_data;
			// Go through all objects in message buffer
			for(std::map<u16, std::list<ActiveObjectMessage>* >::iterator
					j = buffered_messages.begin();
					j != buffered_messages.end(); ++j)
			{
				// If object is not known by client, skip it
				u16 id = j->first;
				if(client->m_known_objects.find(id) == client->m_known_objects.end())
					continue;
				// Get message list of object
				std::list<ActiveObjectMessage>* list = j->second;
				// Go through every message
				for(std::list<ActiveObjectMessage>::iterator
						k = list->begin(); k != list->end(); ++k)
				{
					// Compose the full new data with header
					ActiveObjectMessage aom = *k;
					std::string new_data;
					// Add object id
					char buf[2];
					writeU16((u8*)&buf[0], aom.id);
					new_data.append(buf, 2);
					// Add data
					new_data += serializeString(aom.datastring);
					// Add data to buffer
					if(aom.reliable)
						reliable_data += new_data;
					else
						unreliable_data += new_data;
				}
			}
			/*
				reliable_data and unreliable_data are now ready.
				Send them.
			*/
			if(reliable_data.size() > 0)
			{
				SharedBuffer<u8> reply(2 + reliable_data.size());
				writeU16(&reply[0], TOCLIENT_ACTIVE_OBJECT_MESSAGES);
				memcpy((char*)&reply[2], reliable_data.c_str(),
						reliable_data.size());
				// Send as reliable
				m_con.Send(client->peer_id, 0, reply, true);
			}
			if(unreliable_data.size() > 0)
			{
				SharedBuffer<u8> reply(2 + unreliable_data.size());
				writeU16(&reply[0], TOCLIENT_ACTIVE_OBJECT_MESSAGES);
				memcpy((char*)&reply[2], unreliable_data.c_str(),
						unreliable_data.size());
				// Send as unreliable
				m_con.Send(client->peer_id, 1, reply, false);
			}

			/*if(reliable_data.size() > 0 || unreliable_data.size() > 0)
			{
				infostream<<"Server: Size of object message data: "
						<<"reliable: "<<reliable_data.size()
						<<", unreliable: "<<unreliable_data.size()
						<<std::endl;
			}*/
		}

		// Clear buffered_messages
		for(std::map<u16, std::list<ActiveObjectMessage>* >::iterator
				i = buffered_messages.begin();
				i != buffered_messages.end(); ++i)
		{
			delete i->second;
		}
	}

	} // enable_experimental

	/*
		Send queued-for-sending map edit events.
	*/
	{
		TimeTaker timer_step("Server step: Send queued-for-sending map edit events.");
		ScopeProfiler sp(g_profiler, "Server: Map events process");
		// We will be accessing the environment and the connection
		JMutexAutoLock lock(m_env_mutex);
		JMutexAutoLock conlock(m_con_mutex);

		// Don't send too many at a time
		u32 count = 0;

		// Single change sending is disabled if queue size is not small
		bool disable_single_change_sending = false;
		if(m_unsent_map_edit_queue.size() >= 4)
			disable_single_change_sending = true;

		int event_count = m_unsent_map_edit_queue.size();

		// We'll log the amount of each
		Profiler prof;

		u32 end_ms = porting::getTimeMs() + 1000 * dedicated_server_step;
		while(m_unsent_map_edit_queue.size() != 0)
		{
			MapEditEvent* event = m_unsent_map_edit_queue.pop_front();

			// Players far away from the change are stored here.
			// Instead of sending the changes, MapBlocks are set not sent
			// for them.
			std::list<u16> far_players;

			if(event->type == MEET_ADDNODE || event->type == MEET_SWAPNODE)
			{
				//infostream<<"Server: MEET_ADDNODE"<<std::endl;
				prof.add("MEET_ADDNODE", 1);
				if(disable_single_change_sending)
					sendAddNode(event->p, event->n, event->already_known_by_peer,
							&far_players, 5, event->type == MEET_ADDNODE);
				else
					sendAddNode(event->p, event->n, event->already_known_by_peer,
							&far_players, 30, event->type == MEET_ADDNODE);
			}
			else if(event->type == MEET_REMOVENODE)
			{
				//infostream<<"Server: MEET_REMOVENODE"<<std::endl;
				prof.add("MEET_REMOVENODE", 1);
				if(disable_single_change_sending)
					sendRemoveNode(event->p, event->already_known_by_peer,
							&far_players, 5);
				else
					sendRemoveNode(event->p, event->already_known_by_peer,
							&far_players, 30);
			}
			else if(event->type == MEET_BLOCK_NODE_METADATA_CHANGED)
			{
/*
				infostream<<"Server: MEET_BLOCK_NODE_METADATA_CHANGED"<<std::endl;
*/
				prof.add("MEET_BLOCK_NODE_METADATA_CHANGED", 1);
				setBlockNotSent(event->p);
			}
			else if(event->type == MEET_OTHER)
			{
/*
				infostream<<"Server: MEET_OTHER"<<std::endl;
*/
				prof.add("MEET_OTHER", 1);
				for(std::set<v3s16>::iterator
						i = event->modified_blocks.begin();
						i != event->modified_blocks.end(); ++i)
				{
					setBlockNotSent(*i);
				}
			}
			else
			{
				prof.add("unknown", 1);
				infostream<<"WARNING: Server: Unknown MapEditEvent "
						<<((u32)event->type)<<std::endl;
			}

			/*
				Set blocks not sent to far players
			*/
			if(far_players.size() > 0)
			{
				// Convert list format to that wanted by SetBlocksNotSent
				std::map<v3s16, MapBlock*> modified_blocks2;
				for(std::set<v3s16>::iterator
						i = event->modified_blocks.begin();
						i != event->modified_blocks.end(); ++i)
				{
					modified_blocks2[*i] =
							m_env->getMap().getBlockNoCreateNoEx(*i);
				}
				// Set blocks not sent
				for(std::list<u16>::iterator
						i = far_players.begin();
						i != far_players.end(); ++i)
				{
					u16 peer_id = *i;
					RemoteClient *client = getClient(peer_id);
					if(client==NULL)
						continue;
					client->SetBlocksNotSent(modified_blocks2);
				}
			}

			delete event;

			++count;
			/*// Don't send too many at a time
			if(count >= 1 && m_unsent_map_edit_queue.size() < 100)
				break;*/
			if (porting::getTimeMs() > end_ms)
				break;
		}

		if(event_count >= 5){
			infostream<<"Server: MapEditEvents count="<<count<<"/"<<event_count<<" :"<<std::endl;
			prof.print(infostream);
		} else if(event_count != 0){
			verbosestream<<"Server: MapEditEvents count="<<count<<"/"<<event_count<<" :"<<std::endl;
			prof.print(verbosestream);
		}

	}

	/*
		Trigger emergethread (it somehow gets to a non-triggered but
		bysy state sometimes)
	*/
	{
		TimeTaker timer_step("Server step: Trigger emergethread");
		float &counter = m_emergethread_trigger_timer;
		counter += dtime;
		if(counter >= 2.0)
		{
			counter = 0.0;

			m_emerge->startAllThreads();

			// Update m_enable_rollback_recording here too
			m_enable_rollback_recording =
					g_settings->getBool("enable_rollback_recording");
		}
	}

	// Save map, players and auth stuff
	{
		float &counter = m_savemap_timer;
		counter += dtime;
		if(counter >= g_settings->getFloat("server_map_save_interval"))
		{
			counter = 0.0;
		TimeTaker timer_step("Server step: Save map, players and auth stuff");
			JMutexAutoLock lock(m_env_mutex);

			ScopeProfiler sp(g_profiler, "Server: saving stuff");

			//Ban stuff
			if(m_banmanager->isModified())
				m_banmanager->save();

//{TimeTaker timer_step("Server step: Save map: map");

			// Save changed parts of map
			if(m_env->getMap().save(MOD_STATE_WRITE_NEEDED, 1)) {
				// partial save, will continue on next step
				counter = g_settings->getFloat("server_map_save_interval");
				goto save_break;
			}
//}

{TimeTaker timer_step("Server step: Save map: players");
			// Save players
			m_env->serializePlayers(m_path_world);
}

{TimeTaker timer_step("Server step: Save map: meta");
			// Save environment metadata
			m_env->saveMeta(m_path_world);
}
		}
		save_break:;
	}
}

u16 Server::Receive()
{
	DSTACK(__FUNCTION_NAME);
	SharedBuffer<u8> data;
	u16 peer_id;
	u32 datasize;
	u16 received = 0;
	try{
		{
			JMutexAutoLock conlock(m_con_mutex);
			datasize = m_con.Receive(peer_id, data);
		}

		// This has to be called so that the client list gets synced
		// with the peer list of the connection
		handlePeerChanges();

		ProcessData(*data, datasize, peer_id);
		++received;
	}
	catch(con::InvalidIncomingDataException &e)
	{
		infostream<<"Server::Receive(): "
				"InvalidIncomingDataException: what()="
				<<e.what()<<std::endl;
	}
	catch(con::PeerNotFoundException &e)
	{
		//NOTE: This is not needed anymore

		// The peer has been disconnected.
		// Find the associated player and remove it.

		/*JMutexAutoLock envlock(m_env_mutex);

		infostream<<"ServerThread: peer_id="<<peer_id
				<<" has apparently closed connection. "
				<<"Removing player."<<std::endl;

		m_env->removePlayer(peer_id);*/
	}
	return received;
}

void Server::ProcessData(u8 *data, u32 datasize, u16 peer_id)
{
	DSTACK(__FUNCTION_NAME);
	// Environment is locked first.
	JMutexAutoLock envlock(m_env_mutex);
	JMutexAutoLock conlock(m_con_mutex);

	ScopeProfiler sp(g_profiler, "Server::ProcessData");

	std::string addr_s;
	try{
		Address address = m_con.GetPeerAddress(peer_id);
		addr_s = address.serializeString();

		// drop player if is ip is banned
		if(m_banmanager->isIpBanned(addr_s)){
			std::string ban_name = m_banmanager->getBanName(addr_s);
			infostream<<"Server: A banned client tried to connect from "
					<<addr_s<<"; banned name was "
					<<ban_name<<std::endl;
			// This actually doesn't seem to transfer to the client
			DenyAccess(peer_id, L"Your ip is banned. Banned name was "
					+narrow_to_wide(ban_name));
			m_con.DeletePeer(peer_id);
			return;
		}
	}
	catch(con::PeerNotFoundException &e)
	{
		infostream<<"Server::ProcessData(): Cancelling: peer "
				<<peer_id<<" not found"<<std::endl;
		return;
	}

	u8 peer_ser_ver = getClient(peer_id)->serialization_version;

	try
	{

	if(datasize < 2)
		return;

	ToServerCommand command = (ToServerCommand)readU16(&data[0]);

	if(command == TOSERVER_INIT)
	{
		// [0] u16 TOSERVER_INIT
		// [2] u8 SER_FMT_VER_HIGHEST_READ
		// [3] u8[20] player_name
		// [23] u8[28] password <--- can be sent without this, from old versions

		if(datasize < 2+1+PLAYERNAME_SIZE)
			return;

		// If net_proto_version is set, this client has already been handled
		if(getClient(peer_id)->net_proto_version != 0){
			verbosestream<<"Server: Ignoring multiple TOSERVER_INITs from "
					<<addr_s<<" (peer_id="<<peer_id<<")"<<std::endl;
			return;
		}

		verbosestream<<"Server: Got TOSERVER_INIT from "<<addr_s<<" (peer_id="
				<<peer_id<<")"<<std::endl;

		// Do not allow multiple players in simple singleplayer mode.
		// This isn't a perfect way to do it, but will suffice for now.
		if(m_simple_singleplayer_mode && m_clients.size() > 1){
			infostream<<"Server: Not allowing another client ("<<addr_s
					<<") to connect in simple singleplayer mode"<<std::endl;
			DenyAccess(peer_id, L"Running in simple singleplayer mode.");
			return;
		}

		// First byte after command is maximum supported
		// serialization version
		u8 client_max = data[2];
		u8 our_max = SER_FMT_VER_HIGHEST_READ;
		// Use the highest version supported by both
		u8 deployed = std::min(client_max, our_max);
		// If it's lower than the lowest supported, give up.
		if(deployed < SER_FMT_VER_LOWEST)
			deployed = SER_FMT_VER_INVALID;

		//peer->serialization_version = deployed;
		getClient(peer_id)->pending_serialization_version = deployed;

		if(deployed == SER_FMT_VER_INVALID)
		{
			actionstream<<"Server: A mismatched client tried to connect from "
					<<addr_s<<std::endl;
			infostream<<"Server: Cannot negotiate serialization version with "
					<<addr_s<<std::endl;
			DenyAccess(peer_id, std::wstring(
					L"Your client's version is not supported.\n"
					L"Server version is ")
					+ narrow_to_wide(minetest_version_simple) + L"."
			);
			return;
		}

		/*
			Read and check network protocol version
		*/

		u16 min_net_proto_version = 0;
		if(datasize >= 2+1+PLAYERNAME_SIZE+PASSWORD_SIZE+2)
			min_net_proto_version = readU16(&data[2+1+PLAYERNAME_SIZE+PASSWORD_SIZE]);

		// Use same version as minimum and maximum if maximum version field
		// doesn't exist (backwards compatibility)
		u16 max_net_proto_version = min_net_proto_version;
		if(datasize >= 2+1+PLAYERNAME_SIZE+PASSWORD_SIZE+2+2)
			max_net_proto_version = readU16(&data[2+1+PLAYERNAME_SIZE+PASSWORD_SIZE+2]);

		// Start with client's maximum version
		u16 net_proto_version = max_net_proto_version;

		// Figure out a working version if it is possible at all
		if(max_net_proto_version >= SERVER_PROTOCOL_VERSION_MIN ||
				min_net_proto_version <= SERVER_PROTOCOL_VERSION_MAX)
		{
			// If maximum is larger than our maximum, go with our maximum
			if(max_net_proto_version > SERVER_PROTOCOL_VERSION_MAX)
				net_proto_version = SERVER_PROTOCOL_VERSION_MAX;
			// Else go with client's maximum
			else
				net_proto_version = max_net_proto_version;
		}

		verbosestream<<"Server: "<<addr_s<<": Protocol version: min: "
				<<min_net_proto_version<<", max: "<<max_net_proto_version
				<<", chosen: "<<net_proto_version<<std::endl;

		getClient(peer_id)->net_proto_version = net_proto_version;

		if(net_proto_version < SERVER_PROTOCOL_VERSION_MIN ||
				net_proto_version > SERVER_PROTOCOL_VERSION_MAX)
		{
			actionstream<<"Server: A mismatched client tried to connect from "
					<<addr_s<<std::endl;
			DenyAccess(peer_id, std::wstring(
					L"Your client's version is not supported.\n"
					L"Server version is ")
					+ narrow_to_wide(minetest_version_simple) + L",\n"
					+ L"server's PROTOCOL_VERSION is "
					+ narrow_to_wide(itos(SERVER_PROTOCOL_VERSION_MIN))
					+ L"..."
					+ narrow_to_wide(itos(SERVER_PROTOCOL_VERSION_MAX))
					+ L", client's PROTOCOL_VERSION is "
					+ narrow_to_wide(itos(min_net_proto_version))
					+ L"..."
					+ narrow_to_wide(itos(max_net_proto_version))
			);
			return;
		}

		if(g_settings->getBool("strict_protocol_version_checking"))
		{
			if(net_proto_version != LATEST_PROTOCOL_VERSION)
			{
				actionstream<<"Server: A mismatched (strict) client tried to "
						<<"connect from "<<addr_s<<std::endl;
				DenyAccess(peer_id, std::wstring(
						L"Your client's version is not supported.\n"
						L"Server version is ")
						+ narrow_to_wide(minetest_version_simple) + L",\n"
						+ L"server's PROTOCOL_VERSION (strict) is "
						+ narrow_to_wide(itos(LATEST_PROTOCOL_VERSION))
						+ L", client's PROTOCOL_VERSION is "
						+ narrow_to_wide(itos(min_net_proto_version))
						+ L"..."
						+ narrow_to_wide(itos(max_net_proto_version))
				);
				return;
			}
		}

		/*
			Set up player
		*/

		// Get player name
		char playername[PLAYERNAME_SIZE];
		for(u32 i=0; i<PLAYERNAME_SIZE-1; i++)
		{
			playername[i] = data[3+i];
		}
		playername[PLAYERNAME_SIZE-1] = 0;

		if(playername[0]=='\0')
		{
			actionstream<<"Server: Player with an empty name "
					<<"tried to connect from "<<addr_s<<std::endl;
			DenyAccess(peer_id, L"Empty name");
			return;
		}

		if(string_allowed(playername, PLAYERNAME_ALLOWED_CHARS)==false)
		{
			actionstream<<"Server: Player with an invalid name ["<<playername
					<<"] tried to connect from "<<addr_s<<std::endl;
			DenyAccess(peer_id, L"Name contains unallowed characters");
			return;
		}

		if(!isSingleplayer() && strcasecmp(playername, "singleplayer") == 0)
		{
			actionstream<<"Server: Player with the name \"singleplayer\" "
					<<"tried to connect from "<<addr_s<<std::endl;
			DenyAccess(peer_id, L"Name is not allowed");
			return;
		}

		{
			std::string reason;
			if(m_script->on_prejoinplayer(playername, addr_s, reason))
			{
				actionstream<<"Server: Player with the name \""<<playername<<"\" "
						<<"tried to connect from "<<addr_s<<" "
						<<"but it was disallowed for the following reason: "
						<<reason<<std::endl;
				DenyAccess(peer_id, narrow_to_wide(reason.c_str()));
				return;
			}
		}

		infostream<<"Server: New connection: \""<<playername<<"\" from "
				<<addr_s<<" (peer_id="<<peer_id<<")"<<std::endl;

		// Get password
		char given_password[PASSWORD_SIZE];
		if(datasize < 2+1+PLAYERNAME_SIZE+PASSWORD_SIZE)
		{
			// old version - assume blank password
			given_password[0] = 0;
		}
		else
		{
			for(u32 i=0; i<PASSWORD_SIZE-1; i++)
			{
				given_password[i] = data[23+i];
			}
			given_password[PASSWORD_SIZE-1] = 0;
		}

		if(!base64_is_valid(given_password)){
			actionstream<<"Server: "<<playername
					<<" supplied invalid password hash"<<std::endl;
			DenyAccess(peer_id, L"Invalid password hash");
			return;
		}

		// Enforce user limit.
		// Don't enforce for users that have some admin right
		if(m_clients.size() >= g_settings->getU16("max_users") &&
				!checkPriv(playername, "server") &&
				!checkPriv(playername, "ban") &&
				!checkPriv(playername, "privs") &&
				!checkPriv(playername, "password") &&
				playername != g_settings->get("name"))
		{
			actionstream<<"Server: "<<playername<<" tried to join, but there"
					<<" are already max_users="
					<<g_settings->getU16("max_users")<<" players."<<std::endl;
			DenyAccess(peer_id, L"Too many users.");
			return;
		}

		std::string checkpwd; // Password hash to check against
		bool has_auth = m_script->getAuth(playername, &checkpwd, NULL);

		// If no authentication info exists for user, create it
		if(!has_auth){
			if(!isSingleplayer() &&
					g_settings->getBool("disallow_empty_password") &&
					std::string(given_password) == ""){
				actionstream<<"Server: "<<playername
						<<" supplied empty password"<<std::endl;
				DenyAccess(peer_id, L"Empty passwords are "
						L"disallowed. Set a password and try again.");
				return;
			}
			std::wstring raw_default_password =
				narrow_to_wide(g_settings->get("default_password"));
			std::string initial_password =
				translatePassword(playername, raw_default_password);

			// If default_password is empty, allow any initial password
			if (raw_default_password.length() == 0)
				initial_password = given_password;

			m_script->createAuth(playername, initial_password);
		}

		has_auth = m_script->getAuth(playername, &checkpwd, NULL);

		if(!has_auth){
			actionstream<<"Server: "<<playername<<" cannot be authenticated"
					<<" (auth handler does not work?)"<<std::endl;
			DenyAccess(peer_id, L"Not allowed to login");
			return;
		}

		if(given_password != checkpwd){
			actionstream<<"Server: "<<playername<<" supplied wrong password"
					<<std::endl;
			DenyAccess(peer_id, L"Wrong password");
			return;
		}

		// Get player
		PlayerSAO *playersao = emergePlayer(playername, peer_id);

		// If failed, cancel
		if(playersao == NULL)
		{
			RemotePlayer *player =
					static_cast<RemotePlayer*>(m_env->getPlayer(playername));
			if(player && player->peer_id != 0){
				errorstream<<"Server: "<<playername<<": Failed to emerge player"
						<<" (player allocated to an another client)"<<std::endl;
				DenyAccess(peer_id, L"Another client is connected with this "
						L"name. If your client closed unexpectedly, try again in "
						L"a minute.");
			} else {
				errorstream<<"Server: "<<playername<<": Failed to emerge player"
						<<std::endl;
				DenyAccess(peer_id, L"Could not allocate player.");
			}
			return;
		}

		/*
			Answer with a TOCLIENT_INIT
		*/
		{
			SharedBuffer<u8> reply(2+1+6+8+4);
			writeU16(&reply[0], TOCLIENT_INIT);
			writeU8(&reply[2], deployed);
			writeV3S16(&reply[2+1], floatToInt(playersao->getPlayer()->getPosition()+v3f(0,BS/2,0), BS));
			writeU64(&reply[2+1+6], m_env->getServerMap().getSeed());
			writeF1000(&reply[2+1+6+8], g_settings->getFloat("dedicated_server_step"));

			// Send as reliable
			m_con.Send(peer_id, 0, reply, true);
		}

		/*
			Send complete position information
		*/
		SendMovePlayer(peer_id);

		return;
	}

	if(command == TOSERVER_INIT2)
	{
		verbosestream<<"Server: Got TOSERVER_INIT2 from "
				<<peer_id<<std::endl;

		Player *player = m_env->getPlayer(peer_id);
		if(!player){
			verbosestream<<"Server: TOSERVER_INIT2: "
					<<"Player not found; ignoring."<<std::endl;
			return;
		}

		RemoteClient *client = getClient(peer_id);
		client->serialization_version =
				getClient(peer_id)->pending_serialization_version;

		/*
			Send some initialization data
		*/

		infostream<<"Server: Sending content to "
				<<getPlayerName(peer_id)<<std::endl;

		// Send player movement settings
		SendMovement(m_con, peer_id);

		// Send item definitions
		SendItemDef(m_con, peer_id, m_itemdef, client->net_proto_version);

		// Send node definitions
		SendNodeDef(m_con, peer_id, m_nodedef, client->net_proto_version);

		// Send media announcement
		sendMediaAnnouncement(peer_id);

		// Send privileges
		SendPlayerPrivileges(peer_id);

		// Send inventory formspec
		SendPlayerInventoryFormspec(peer_id);

		// Send inventory
		UpdateCrafting(peer_id);
		SendInventory(peer_id);

		// Send HP
		if(g_settings->getBool("enable_damage"))
			SendPlayerHP(peer_id);

		// Send Breath
		SendPlayerBreath(peer_id);

		// Send detached inventories
		sendDetachedInventories(peer_id);

		// Show death screen if necessary
		if(player->hp == 0)
			SendDeathscreen(m_con, peer_id, false, v3f(0,0,0));

		// Send time of day
		{
			u16 time = m_env->getTimeOfDay();
			float time_speed = g_settings->getFloat("time_speed");
			SendTimeOfDay(peer_id, time, time_speed);
		}

		// Note things in chat if not in simple singleplayer mode
		if(!m_simple_singleplayer_mode)
		{
			// Send information about server to player in chat
			SendChatMessage(peer_id, getStatusString());
		}

		// Warnings about protocol version can be issued here
		if(getClient(peer_id)->net_proto_version < LATEST_PROTOCOL_VERSION)
		{
			SendChatMessage(peer_id, L"# Server: WARNING: YOUR CLIENT'S "
					L"VERSION MAY NOT BE FULLY COMPATIBLE WITH THIS SERVER!");
		}

		/*
			Print out action
		*/
		{
			std::ostringstream os(std::ios_base::binary);
			for(std::map<u16, RemoteClient*>::iterator
				i = m_clients.begin();
				i != m_clients.end(); ++i)
			{
				RemoteClient *client = i->second;
				assert(client->peer_id == i->first);
				if(client->serialization_version == SER_FMT_VER_INVALID)
					continue;
				// Get player
				Player *player = m_env->getPlayer(client->peer_id);
				if(!player)
					continue;
				// Get name of player
				os<<player->getName()<<" ";
			}

			actionstream<<player->getName()<<" ["<<addr_s<<"] "<<"joins game. List of players: "
					<<os.str()<<std::endl;
		}

		return;
	}

	if(peer_ser_ver == SER_FMT_VER_INVALID)
	{
		infostream<<"Server::ProcessData(): Cancelling: Peer"
				" serialization format invalid or not initialized."
				" Skipping incoming command="<<command<<std::endl;
		return;
	}

	Player *player = m_env->getPlayer(peer_id);
	if(player == NULL){
		infostream<<"Server::ProcessData(): Cancelling: "
				"No player for peer_id="<<peer_id
				<<std::endl;
		return;
	}

	PlayerSAO *playersao = player->getPlayerSAO();
	if(playersao == NULL){
		infostream<<"Server::ProcessData(): Cancelling: "
				"No player object for peer_id="<<peer_id
				<<std::endl;
		return;
	}

	if(command == TOSERVER_PLAYERPOS)
	{
		if(datasize < 2+12+12+4+4)
			return;

		u32 start = 0;
		v3s32 ps = readV3S32(&data[start+2]);
		v3s32 ss = readV3S32(&data[start+2+12]);
		f32 pitch = (f32)readS32(&data[2+12+12]) / 100.0;
		f32 yaw = (f32)readS32(&data[2+12+12+4]) / 100.0;
		u32 keyPressed = 0;
		if(datasize >= 2+12+12+4+4+4)
			keyPressed = (u32)readU32(&data[2+12+12+4+4]);
		v3f position((f32)ps.X/100., (f32)ps.Y/100., (f32)ps.Z/100.);
		v3f speed((f32)ss.X/100., (f32)ss.Y/100., (f32)ss.Z/100.);
		pitch = wrapDegrees(pitch);
		yaw = wrapDegrees(yaw);

		player->setPosition(position);
		player->setSpeed(speed);
		player->setPitch(pitch);
		player->setYaw(yaw);
		player->keyPressed=keyPressed;
		player->control.up = (bool)(keyPressed&1);
		player->control.down = (bool)(keyPressed&2);
		player->control.left = (bool)(keyPressed&4);
		player->control.right = (bool)(keyPressed&8);
		player->control.jump = (bool)(keyPressed&16);
		player->control.aux1 = (bool)(keyPressed&32);
		player->control.sneak = (bool)(keyPressed&64);
		player->control.LMB = (bool)(keyPressed&128);
		player->control.RMB = (bool)(keyPressed&256);

		bool cheated = playersao->checkMovementCheat();
		if(cheated){
			// Call callbacks
			m_script->on_cheat(playersao, "moved_too_fast");
		}

		/*infostream<<"Server::ProcessData(): Moved player "<<peer_id<<" to "
															<<"("<<position.X<<","<<position.Y<<","<<position.Z<<")"
															<<" pitch="<<pitch<<" yaw="<<yaw<<std::endl;*/

	}
	else if(command == TOSERVER_GOTBLOCKS)
	{
		if(datasize < 2+1)
			return;

		/*
			[0] u16 command
			[2] u8 count
			[3] v3s16 pos_0
			[3+6] v3s16 pos_1
			[9] wanted range
			...
		*/

		u16 count = data[2];
		RemoteClient *client = getClient(peer_id);
		for(u16 i=0; i<count; i++)
		{
			if((s16)datasize < 2+1+(i+1)*6)
				throw con::InvalidIncomingDataException
					("GOTBLOCKS length is too short");
			v3s16 p = readV3S16(&data[2+1+i*6]);
			/*infostream<<"Server: GOTBLOCKS ("
					<<p.X<<","<<p.Y<<","<<p.Z<<")"<<std::endl;*/
			client->GotBlock(p);
		}
		if((s16)datasize > 2+1+(count)*6) // only freeminer client
			client->wanted_range = readU16(&data[2+1+(count*6)]);
	}
	else if(command == TOSERVER_DELETEDBLOCKS)
	{
		if(datasize < 2+1)
			return;

		/*
			[0] u16 command
			[2] u8 count
			[3] v3s16 pos_0
			[3+6] v3s16 pos_1
			...
		*/

		u16 count = data[2];
		for(u16 i=0; i<count; i++)
		{
			if((s16)datasize < 2+1+(i+1)*6)
				throw con::InvalidIncomingDataException
					("DELETEDBLOCKS length is too short");
			v3s16 p = readV3S16(&data[2+1+i*6]);
			/*infostream<<"Server: DELETEDBLOCKS ("
					<<p.X<<","<<p.Y<<","<<p.Z<<")"<<std::endl;*/
			RemoteClient *client = getClient(peer_id);
			client->SetBlockNotSent(p);
		}
	}
	else if(command == TOSERVER_CLICK_OBJECT)
	{
		infostream<<"Server: CLICK_OBJECT not supported anymore"<<std::endl;
		return;
	}
	else if(command == TOSERVER_CLICK_ACTIVEOBJECT)
	{
		infostream<<"Server: CLICK_ACTIVEOBJECT not supported anymore"<<std::endl;
		return;
	}
	else if(command == TOSERVER_GROUND_ACTION)
	{
		infostream<<"Server: GROUND_ACTION not supported anymore"<<std::endl;
		return;

	}
	else if(command == TOSERVER_RELEASE)
	{
		infostream<<"Server: RELEASE not supported anymore"<<std::endl;
		return;
	}
	else if(command == TOSERVER_SIGNTEXT)
	{
		infostream<<"Server: SIGNTEXT not supported anymore"
				<<std::endl;
		return;
	}
	else if(command == TOSERVER_SIGNNODETEXT)
	{
		infostream<<"Server: SIGNNODETEXT not supported anymore"
				<<std::endl;
		return;
	}
	else if(command == TOSERVER_INVENTORY_ACTION)
	{
		// Strip command and create a stream
		std::string datastring((char*)&data[2], datasize-2);
		verbosestream<<"TOSERVER_INVENTORY_ACTION: data="<<datastring<<std::endl;
		std::istringstream is(datastring, std::ios_base::binary);
		// Create an action
		InventoryAction *a = InventoryAction::deSerialize(is);
		if(a == NULL)
		{
			infostream<<"TOSERVER_INVENTORY_ACTION: "
					<<"InventoryAction::deSerialize() returned NULL"
					<<std::endl;
			return;
		}

		// If something goes wrong, this player is to blame
		RollbackScopeActor rollback_scope(m_rollback,
				std::string("player:")+player->getName());

		/*
			Note: Always set inventory not sent, to repair cases
			where the client made a bad prediction.
		*/

		/*
			Handle restrictions and special cases of the move action
		*/
		if(a->getType() == IACTION_MOVE)
		{
			IMoveAction *ma = (IMoveAction*)a;

			ma->from_inv.applyCurrentPlayer(player->getName());
			ma->to_inv.applyCurrentPlayer(player->getName());

			setInventoryModified(ma->from_inv);
			setInventoryModified(ma->to_inv);

			bool from_inv_is_current_player =
				(ma->from_inv.type == InventoryLocation::PLAYER) &&
				(ma->from_inv.name == player->getName());

			bool to_inv_is_current_player =
				(ma->to_inv.type == InventoryLocation::PLAYER) &&
				(ma->to_inv.name == player->getName());

			/*
				Disable moving items out of craftpreview
			*/
			if(ma->from_list == "craftpreview")
			{
				infostream<<"Ignoring IMoveAction from "
						<<(ma->from_inv.dump())<<":"<<ma->from_list
						<<" to "<<(ma->to_inv.dump())<<":"<<ma->to_list
						<<" because src is "<<ma->from_list<<std::endl;
				delete a;
				return;
			}

			/*
				Disable moving items into craftresult and craftpreview
			*/
			if(ma->to_list == "craftpreview" || ma->to_list == "craftresult")
			{
				infostream<<"Ignoring IMoveAction from "
						<<(ma->from_inv.dump())<<":"<<ma->from_list
						<<" to "<<(ma->to_inv.dump())<<":"<<ma->to_list
						<<" because dst is "<<ma->to_list<<std::endl;
				delete a;
				return;
			}

			// Disallow moving items in elsewhere than player's inventory
			// if not allowed to interact
			if(!checkPriv(player->getName(), "interact") &&
					(!from_inv_is_current_player ||
					!to_inv_is_current_player))
			{
				infostream<<"Cannot move outside of player's inventory: "
						<<"No interact privilege"<<std::endl;
				delete a;
				return;
			}
		}
		/*
			Handle restrictions and special cases of the drop action
		*/
		else if(a->getType() == IACTION_DROP)
		{
			IDropAction *da = (IDropAction*)a;

			da->from_inv.applyCurrentPlayer(player->getName());

			setInventoryModified(da->from_inv);

			/*
				Disable dropping items out of craftpreview
			*/
			if(da->from_list == "craftpreview")
			{
				infostream<<"Ignoring IDropAction from "
						<<(da->from_inv.dump())<<":"<<da->from_list
						<<" because src is "<<da->from_list<<std::endl;
				delete a;
				return;
			}

			// Disallow dropping items if not allowed to interact
			if(!checkPriv(player->getName(), "interact"))
			{
				delete a;
				return;
			}
		}
		/*
			Handle restrictions and special cases of the craft action
		*/
		else if(a->getType() == IACTION_CRAFT)
		{
			ICraftAction *ca = (ICraftAction*)a;

			ca->craft_inv.applyCurrentPlayer(player->getName());

			setInventoryModified(ca->craft_inv);

			//bool craft_inv_is_current_player =
			//	(ca->craft_inv.type == InventoryLocation::PLAYER) &&
			//	(ca->craft_inv.name == player->getName());

			// Disallow crafting if not allowed to interact
			if(!checkPriv(player->getName(), "interact"))
			{
				infostream<<"Cannot craft: "
						<<"No interact privilege"<<std::endl;
				delete a;
				return;
			}
		}

		// Do the action
		a->apply(this, playersao, this);
		// Eat the action
		delete a;
	}
	else if(command == TOSERVER_CHAT_MESSAGE)
	{
		/*
			u16 command
			u16 length
			wstring message
		*/
		u8 buf[6];
		std::string datastring((char*)&data[2], datasize-2);
		std::istringstream is(datastring, std::ios_base::binary);

		// Read stuff
		is.read((char*)buf, 2);
		u16 len = readU16(buf);

		std::wstring message;
		for(u16 i=0; i<len; i++)
		{
			is.read((char*)buf, 2);
			message += (wchar_t)readU16(buf);
		}

		// If something goes wrong, this player is to blame
		RollbackScopeActor rollback_scope(m_rollback,
				std::string("player:")+player->getName());

		// Get player name of this client
		std::wstring name = narrow_to_wide(player->getName());

		// Run script hook
		bool ate = m_script->on_chat_message(player->getName(),
				wide_to_narrow(message));
		// If script ate the message, don't proceed
		if(ate)
			return;

		// Line to send to players
		std::wstring line;
		// Whether to send to the player that sent the line
		bool send_to_sender = false;
		// Whether to send to other players
		bool send_to_others = false;

		// Commands are implemented in Lua, so only catch invalid
		// commands that were not "eaten" and send an error back
		if(message[0] == L'/')
		{
			message = message.substr(1);
			send_to_sender = true;
			if(message.length() == 0)
				line += L"-!- Empty command";
			else
				line += L"-!- Invalid command: " + str_split(message, L' ')[0];
		}
		else
		{
			if(checkPriv(player->getName(), "shout")){
				line += L"<";
				line += name;
				line += L"> ";
				line += message;
				send_to_others = true;
			} else {
				line += L"-!- You don't have permission to shout.";
				send_to_sender = true;
			}
		}

		if(line != L"")
		{
			if(send_to_others)
				actionstream<<"CHAT: "<<wide_to_narrow(line)<<std::endl;

			/*
				Send the message to clients
			*/
			for(std::map<u16, RemoteClient*>::iterator
				i = m_clients.begin();
				i != m_clients.end(); ++i)
			{
				// Get client and check that it is valid
				RemoteClient *client = i->second;
				assert(client->peer_id == i->first);
				if(client->serialization_version == SER_FMT_VER_INVALID)
					continue;

				// Filter recipient
				bool sender_selected = (peer_id == client->peer_id);
				if(sender_selected == true && send_to_sender == false)
					continue;
				if(sender_selected == false && send_to_others == false)
					continue;

				SendChatMessage(client->peer_id, line);
			}
		}
	}
	else if(command == TOSERVER_DAMAGE)
	{
		std::string datastring((char*)&data[2], datasize-2);
		std::istringstream is(datastring, std::ios_base::binary);
		u8 damage = readU8(is);

		if(g_settings->getBool("enable_damage"))
		{
			actionstream<<player->getName()<<" damaged by "
					<<(int)damage<<" hp at "<<PP(player->getPosition()/BS)
					<<std::endl;

			playersao->setHP(playersao->getHP() - damage);

			if(playersao->getHP() == 0 && playersao->m_hp_not_sent)
				DiePlayer(peer_id);

			if(playersao->m_hp_not_sent)
				SendPlayerHP(peer_id);
		}
	}
	else if(command == TOSERVER_BREATH)
	{
		std::string datastring((char*)&data[2], datasize-2);
		std::istringstream is(datastring, std::ios_base::binary);
		u16 breath = readU16(is);
		playersao->setBreath(breath);
	}
	else if(command == TOSERVER_PASSWORD)
	{
		/*
			[0] u16 TOSERVER_PASSWORD
			[2] u8[28] old password
			[30] u8[28] new password
		*/

		if(datasize != 2+PASSWORD_SIZE*2)
			return;
		/*char password[PASSWORD_SIZE];
		for(u32 i=0; i<PASSWORD_SIZE-1; i++)
			password[i] = data[2+i];
		password[PASSWORD_SIZE-1] = 0;*/
		std::string oldpwd;
		for(u32 i=0; i<PASSWORD_SIZE-1; i++)
		{
			char c = data[2+i];
			if(c == 0)
				break;
			oldpwd += c;
		}
		std::string newpwd;
		for(u32 i=0; i<PASSWORD_SIZE-1; i++)
		{
			char c = data[2+PASSWORD_SIZE+i];
			if(c == 0)
				break;
			newpwd += c;
		}

		if(!base64_is_valid(newpwd)){
			infostream<<"Server: "<<player->getName()<<" supplied invalid password hash"<<std::endl;
			// Wrong old password supplied!!
			SendChatMessage(peer_id, L"Invalid new password hash supplied. Password NOT changed.");
			return;
		}

		infostream<<"Server: Client requests a password change from "
				<<"'"<<oldpwd<<"' to '"<<newpwd<<"'"<<std::endl;

		std::string playername = player->getName();

		std::string checkpwd;
		m_script->getAuth(playername, &checkpwd, NULL);

		if(oldpwd != checkpwd)
		{
			infostream<<"Server: invalid old password"<<std::endl;
			// Wrong old password supplied!!
			SendChatMessage(peer_id, L"Invalid old password supplied. Password NOT changed.");
			return;
		}

		bool success = m_script->setPassword(playername, newpwd);
		if(success){
			actionstream<<player->getName()<<" changes password"<<std::endl;
			SendChatMessage(peer_id, L"Password change successful.");
		} else {
			actionstream<<player->getName()<<" tries to change password but "
					<<"it fails"<<std::endl;
			SendChatMessage(peer_id, L"Password change failed or inavailable.");
		}
	}
	else if(command == TOSERVER_PLAYERITEM)
	{
		if (datasize < 2+2)
			return;

		u16 item = readU16(&data[2]);
		playersao->setWieldIndex(item);
	}
	else if(command == TOSERVER_RESPAWN)
	{
		if(player->hp != 0 || !g_settings->getBool("enable_damage"))
			return;

		RespawnPlayer(peer_id);

		actionstream<<player->getName()<<" respawns at "
				<<PP(player->getPosition()/BS)<<std::endl;

		// ActiveObject is added to environment in AsyncRunStep after
		// the previous addition has been succesfully removed
	}
	else if(command == TOSERVER_REQUEST_MEDIA) {
		std::string datastring((char*)&data[2], datasize-2);
		std::istringstream is(datastring, std::ios_base::binary);

		std::list<std::string> tosend;
		u16 numfiles = readU16(is);

		infostream<<"Sending "<<numfiles<<" files to "
				<<getPlayerName(peer_id)<<std::endl;
		verbosestream<<"TOSERVER_REQUEST_MEDIA: "<<std::endl;

		for(int i = 0; i < numfiles; i++) {
			std::string name = deSerializeString(is);
			tosend.push_back(name);
			verbosestream<<"TOSERVER_REQUEST_MEDIA: requested file "
					<<name<<std::endl;
		}

		sendRequestedMedia(peer_id, tosend);

		// Now the client should know about everything
		// (definitions and files)
		getClient(peer_id)->definitions_sent = true;
	}
	else if(command == TOSERVER_RECEIVED_MEDIA) {
		getClient(peer_id)->definitions_sent = true;
	}
	else if(command == TOSERVER_INTERACT)
	{
		std::string datastring((char*)&data[2], datasize-2);
		std::istringstream is(datastring, std::ios_base::binary);

		/*
			[0] u16 command
			[2] u8 action
			[3] u16 item
			[5] u32 length of the next item
			[9] serialized PointedThing
			actions:
			0: start digging (from undersurface) or use
			1: stop digging (all parameters ignored)
			2: digging completed
			3: place block or item (to abovesurface)
			4: use item
		*/
		u8 action = readU8(is);
		u16 item_i = readU16(is);
		std::istringstream tmp_is(deSerializeLongString(is), std::ios::binary);
		PointedThing pointed;
		pointed.deSerialize(tmp_is);

/*
		verbosestream<<"TOSERVER_INTERACT: action="<<(int)action<<", item="
				<<item_i<<", pointed="<<pointed.dump()<<std::endl;
*/

		if(player->hp == 0)
		{
			verbosestream<<"TOSERVER_INTERACT: "<<player->getName()
				<<" tried to interact, but is dead!"<<std::endl;
			return;
		}

		v3f player_pos = playersao->getLastGoodPosition();

		// Update wielded item
		playersao->setWieldIndex(item_i);

		// Get pointed to node (undefined if not POINTEDTYPE_NODE)
		v3s16 p_under = pointed.node_undersurface;
		v3s16 p_above = pointed.node_abovesurface;

		// Get pointed to object (NULL if not POINTEDTYPE_OBJECT)
		ServerActiveObject *pointed_object = NULL;
		if(pointed.type == POINTEDTHING_OBJECT)
		{
			pointed_object = m_env->getActiveObject(pointed.object_id);
			if(pointed_object == NULL)
			{
				verbosestream<<"TOSERVER_INTERACT: "
					"pointed object is NULL"<<std::endl;
				return;
			}

		}

		v3f pointed_pos_under = player_pos;
		v3f pointed_pos_above = player_pos;
		if(pointed.type == POINTEDTHING_NODE)
		{
			pointed_pos_under = intToFloat(p_under, BS);
			pointed_pos_above = intToFloat(p_above, BS);
		}
		else if(pointed.type == POINTEDTHING_OBJECT)
		{
			pointed_pos_under = pointed_object->getBasePosition();
			pointed_pos_above = pointed_pos_under;
		}

		/*
			Check that target is reasonably close
			(only when digging or placing things)
		*/
		if(action == 0 || action == 2 || action == 3)
		{
			float d = player_pos.getDistanceFrom(pointed_pos_under);
			float max_d = BS * 14; // Just some large enough value
			if(d > max_d){
				actionstream<<"Player "<<player->getName()
						<<" tried to access "<<pointed.dump()
						<<" from too far: "
						<<"d="<<d<<", max_d="<<max_d
						<<". ignoring."<<std::endl;
				// Re-send block to revert change on client-side
				RemoteClient *client = getClient(peer_id);
				v3s16 blockpos = getNodeBlockPos(floatToInt(pointed_pos_under, BS));
				client->SetBlockNotSent(blockpos);
				// Call callbacks
				m_script->on_cheat(playersao, "interacted_too_far");
				// Do nothing else
				return;
			}
		}

		/*
			Make sure the player is allowed to do it
		*/
		if(!checkPriv(player->getName(), "interact"))
		{
			actionstream<<player->getName()<<" attempted to interact with "
					<<pointed.dump()<<" without 'interact' privilege"
					<<std::endl;
			// Re-send block to revert change on client-side
			RemoteClient *client = getClient(peer_id);
			// Digging completed -> under
			if(action == 2){
				v3s16 blockpos = getNodeBlockPos(floatToInt(pointed_pos_under, BS));
				client->SetBlockNotSent(blockpos);
			}
			// Placement -> above
			if(action == 3){
				v3s16 blockpos = getNodeBlockPos(floatToInt(pointed_pos_above, BS));
				client->SetBlockNotSent(blockpos);
			}
			return;
		}

		/*
			If something goes wrong, this player is to blame
		*/
		RollbackScopeActor rollback_scope(m_rollback,
				std::string("player:")+player->getName());

		/*
			0: start digging or punch object
		*/
		if(action == 0)
		{
			if(pointed.type == POINTEDTHING_NODE)
			{
				/*
					NOTE: This can be used in the future to check if
					somebody is cheating, by checking the timing.
				*/
				MapNode n(CONTENT_IGNORE);
				try
				{
					n = m_env->getMap().getNode(p_under);
				}
				catch(InvalidPositionException &e)
				{
					infostream<<"Server: Not punching: Node not found."
							<<" Adding block to emerge queue."
							<<std::endl;
					m_emerge->enqueueBlockEmerge(peer_id, getNodeBlockPos(p_above), false);
				}
				if(n.getContent() != CONTENT_IGNORE)
					m_script->node_on_punch(p_under, n, playersao);
				// Cheat prevention
				playersao->noCheatDigStart(p_under);
			}
			else if(pointed.type == POINTEDTHING_OBJECT)
			{
				// Skip if object has been removed
				if(pointed_object->m_removed)
					return;

				actionstream<<player->getName()<<" punches object "
						<<pointed.object_id<<": "
						<<pointed_object->getDescription()<<std::endl;

				ItemStack punchitem = playersao->getWieldedItem();
				ToolCapabilities toolcap =
						punchitem.getToolCapabilities(m_itemdef);
				v3f dir = (pointed_object->getBasePosition() -
						(player->getPosition() + player->getEyeOffset())
							).normalize();
				float time_from_last_punch =
					playersao->resetTimeFromLastPunch();
				pointed_object->punch(dir, &toolcap, playersao,
						time_from_last_punch);
			}

		} // action == 0

		/*
			1: stop digging
		*/
		else if(action == 1)
		{
		} // action == 1

		/*
			2: Digging completed
		*/
		else if(action == 2)
		{
			// Only digging of nodes
			if(pointed.type == POINTEDTHING_NODE)
			{
				MapNode n(CONTENT_IGNORE);
				try
				{
					n = m_env->getMap().getNode(p_under);
				}
				catch(InvalidPositionException &e)
				{
					infostream<<"Server: Not finishing digging: Node not found."
							<<" Adding block to emerge queue."
							<<std::endl;
					m_emerge->enqueueBlockEmerge(peer_id, getNodeBlockPos(p_above), false);
				}

				/* Cheat prevention */
				bool is_valid_dig = true;
				if(!isSingleplayer() && !g_settings->getBool("disable_anticheat"))
				{
					v3s16 nocheat_p = playersao->getNoCheatDigPos();
					float nocheat_t = playersao->getNoCheatDigTime();
					playersao->noCheatDigEnd();
					// If player didn't start digging this, ignore dig
					if(nocheat_p != p_under){
						infostream<<"Server: NoCheat: "<<player->getName()
								<<" started digging "
								<<PP(nocheat_p)<<" and completed digging "
								<<PP(p_under)<<"; not digging."<<std::endl;
						is_valid_dig = false;
						// Call callbacks
						m_script->on_cheat(playersao, "finished_unknown_dig");
					}
					// Get player's wielded item
					ItemStack playeritem;
					InventoryList *mlist = playersao->getInventory()->getList("main");
					if(mlist != NULL)
						playeritem = mlist->getItem(playersao->getWieldIndex());
					ToolCapabilities playeritem_toolcap =
							playeritem.getToolCapabilities(m_itemdef);
					// Get diggability and expected digging time
					DigParams params = getDigParams(m_nodedef->get(n).groups,
							&playeritem_toolcap);
					// If can't dig, try hand
					if(!params.diggable){
						const ItemDefinition &hand = m_itemdef->get("");
						const ToolCapabilities *tp = hand.tool_capabilities;
						if(tp)
							params = getDigParams(m_nodedef->get(n).groups, tp);
					}
					// If can't dig, ignore dig
					if(!params.diggable){
						infostream<<"Server: NoCheat: "<<player->getName()
								<<" completed digging "<<PP(p_under)
								<<", which is not diggable with tool. not digging."
								<<std::endl;
						is_valid_dig = false;
						// Call callbacks
						m_script->on_cheat(playersao, "dug_unbreakable");
					}
					// Check digging time
					// If already invalidated, we don't have to
					if(!is_valid_dig){
						// Well not our problem then
					}
					// Clean and long dig
					else if(params.time > 2.0 && nocheat_t * 1.2 > params.time){
						// All is good, but grab time from pool; don't care if
						// it's actually available
						playersao->getDigPool().grab(params.time);
					}
					// Short or laggy dig
					// Try getting the time from pool
					else if(playersao->getDigPool().grab(params.time)){
						// All is good
					}
					// Dig not possible
					else{
						infostream<<"Server: NoCheat: "<<player->getName()
								<<" completed digging "<<PP(p_under)
								<<"too fast; not digging."<<std::endl;
						is_valid_dig = false;
						// Call callbacks
						m_script->on_cheat(playersao, "dug_too_fast");
					}
				}

				/* Actually dig node */

				if(is_valid_dig && n.getContent() != CONTENT_IGNORE)
					m_script->node_on_dig(p_under, n, playersao);

				// Send unusual result (that is, node not being removed)
				if(m_env->getMap().getNodeNoEx(p_under).getContent() != CONTENT_AIR)
				{
					// Re-send block to revert change on client-side
					RemoteClient *client = getClient(peer_id);
					v3s16 blockpos = getNodeBlockPos(floatToInt(pointed_pos_under, BS));
					client->SetBlockNotSent(blockpos);
				}
			}
		} // action == 2

		/*
			3: place block or right-click object
		*/
		else if(action == 3)
		{
			ItemStack item = playersao->getWieldedItem();

			// Reset build time counter
			if(pointed.type == POINTEDTHING_NODE &&
					item.getDefinition(m_itemdef).type == ITEM_NODE)
				getClient(peer_id)->m_time_from_building = 0.0;

			if(pointed.type == POINTEDTHING_OBJECT)
			{
				// Right click object

				// Skip if object has been removed
				if(pointed_object->m_removed)
					return;

/* android bug - too many
				actionstream<<player->getName()<<" right-clicks object "
						<<pointed.object_id<<": "
						<<pointed_object->getDescription()<<std::endl;
*/

				// Do stuff
				pointed_object->rightClick(playersao);
			}
			else if(m_script->item_OnPlace(
					item, playersao, pointed))
			{
				// Placement was handled in lua

				// Apply returned ItemStack
				playersao->setWieldedItem(item);
			}

			// If item has node placement prediction, always send the
			// blocks to make sure the client knows what exactly happened
			if(item.getDefinition(m_itemdef).node_placement_prediction != ""){
				RemoteClient *client = getClient(peer_id);
				v3s16 blockpos = getNodeBlockPos(floatToInt(pointed_pos_above, BS));
				client->SetBlockNotSent(blockpos);
				v3s16 blockpos2 = getNodeBlockPos(floatToInt(pointed_pos_under, BS));
				if(blockpos2 != blockpos){
					client->SetBlockNotSent(blockpos2);
				}
			}
		} // action == 3

		/*
			4: use
		*/
		else if(action == 4)
		{
			ItemStack item = playersao->getWieldedItem();

			actionstream<<player->getName()<<" uses "<<item.name
					<<", pointing at "<<pointed.dump()<<std::endl;

			if(m_script->item_OnUse(
					item, playersao, pointed))
			{
				// Apply returned ItemStack
				playersao->setWieldedItem(item);
			}

		} // action == 4
		

		/*
			Catch invalid actions
		*/
		else
		{
			infostream<<"WARNING: Server: Invalid action "
					<<action<<std::endl;
		}
	}
	else if(command == TOSERVER_REMOVED_SOUNDS)
	{
		std::string datastring((char*)&data[2], datasize-2);
		std::istringstream is(datastring, std::ios_base::binary);

		int num = readU16(is);
		for(int k=0; k<num; k++){
			s32 id = readS32(is);
			std::map<s32, ServerPlayingSound>::iterator i =
					m_playing_sounds.find(id);
			if(i == m_playing_sounds.end())
				continue;
			ServerPlayingSound &psound = i->second;
			psound.clients.erase(peer_id);
			if(psound.clients.size() == 0)
				m_playing_sounds.erase(i++);
		}
	}
	else if(command == TOSERVER_NODEMETA_FIELDS)
	{
		std::string datastring((char*)&data[2], datasize-2);
		std::istringstream is(datastring, std::ios_base::binary);

		v3s16 p = readV3S16(is);
		std::string formname = deSerializeString(is);
		int num = readU16(is);
		std::map<std::string, std::string> fields;
		for(int k=0; k<num; k++){
			std::string fieldname = deSerializeString(is);
			std::string fieldvalue = deSerializeLongString(is);
			fields[fieldname] = fieldvalue;
		}

		// If something goes wrong, this player is to blame
		RollbackScopeActor rollback_scope(m_rollback,
				std::string("player:")+player->getName());

		// Check the target node for rollback data; leave others unnoticed
		RollbackNode rn_old(&m_env->getMap(), p, this);

		m_script->node_on_receive_fields(p, formname, fields,playersao);

		// Report rollback data
		RollbackNode rn_new(&m_env->getMap(), p, this);
		if(rollback() && rn_new != rn_old){
			RollbackAction action;
			action.setSetNode(p, rn_old, rn_new);
			rollback()->reportAction(action);
		}
	}
	else if(command == TOSERVER_INVENTORY_FIELDS)
	{
		std::string datastring((char*)&data[2], datasize-2);
		std::istringstream is(datastring, std::ios_base::binary);

		std::string formname = deSerializeString(is);
		int num = readU16(is);
		std::map<std::string, std::string> fields;
		for(int k=0; k<num; k++){
			std::string fieldname = deSerializeString(is);
			std::string fieldvalue = deSerializeLongString(is);
			fields[fieldname] = fieldvalue;
		}

		m_script->on_playerReceiveFields(playersao, formname, fields);
	}
	else
	{
		infostream<<"Server::ProcessData(): Ignoring "
				"unknown command "<<command<<std::endl;
	}

	} //try
	catch(SendFailedException &e)
	{
		errorstream<<"Server::ProcessData(): SendFailedException: "
				<<"what="<<e.what()
				<<std::endl;
	}
}

void Server::setTimeOfDay(u32 time)
{
	m_env->setTimeOfDay(time);
	m_time_of_day_send_timer = 0;
}

void Server::onMapEditEvent(MapEditEvent *event)
{
	//infostream<<"Server::onMapEditEvent()"<<std::endl;
	if(m_ignore_map_edit_events)
		return;
	if(m_ignore_map_edit_events_area.contains(event->getArea()))
		return;
	MapEditEvent *e = event->clone();
	m_unsent_map_edit_queue.push_back(e);
}

Inventory* Server::getInventory(const InventoryLocation &loc)
{
	switch(loc.type){
	case InventoryLocation::UNDEFINED:
	{}
	break;
	case InventoryLocation::CURRENT_PLAYER:
	{}
	break;
	case InventoryLocation::PLAYER:
	{
		Player *player = m_env->getPlayer(loc.name.c_str());
		if(!player)
			return NULL;
		PlayerSAO *playersao = player->getPlayerSAO();
		if(!playersao)
			return NULL;
		return playersao->getInventory();
	}
	break;
	case InventoryLocation::NODEMETA:
	{
		NodeMetadata *meta = m_env->getMap().getNodeMetadata(loc.p);
		if(!meta)
			return NULL;
		return meta->getInventory();
	}
	break;
	case InventoryLocation::DETACHED:
	{
		if(m_detached_inventories.count(loc.name) == 0)
			return NULL;
		return m_detached_inventories[loc.name];
	}
	break;
	default:
		assert(0);
	}
	return NULL;
}
void Server::setInventoryModified(const InventoryLocation &loc)
{
	switch(loc.type){
	case InventoryLocation::UNDEFINED:
	{}
	break;
	case InventoryLocation::PLAYER:
	{
		Player *player = m_env->getPlayer(loc.name.c_str());
		if(!player)
			return;
		PlayerSAO *playersao = player->getPlayerSAO();
		if(!playersao)
			return;
		playersao->m_inventory_not_sent = true;
		playersao->m_wielded_item_not_sent = true;
	}
	break;
	case InventoryLocation::NODEMETA:
	{
		v3s16 blockpos = getNodeBlockPos(loc.p);

		MapBlock *block = m_env->getMap().getBlockNoCreateNoEx(blockpos);
		if(block)
			block->raiseModified(MOD_STATE_WRITE_NEEDED);

		setBlockNotSent(blockpos);
	}
	break;
	case InventoryLocation::DETACHED:
	{
		sendDetachedInventoryToAll(loc.name);
	}
	break;
	default:
		assert(0);
	}
}

void Server::peerAdded(con::Peer *peer)
{
	DSTACK(__FUNCTION_NAME);
	verbosestream<<"Server::peerAdded(): peer->id="
			<<peer->id<<std::endl;

	PeerChange c;
	c.type = PEER_ADDED;
	c.peer_id = peer->id;
	c.timeout = false;
	m_peer_change_queue.push_back(c);
}

void Server::deletingPeer(con::Peer *peer, bool timeout)
{
	DSTACK(__FUNCTION_NAME);
	verbosestream<<"Server::deletingPeer(): peer->id="
			<<peer->id<<", timeout="<<timeout<<std::endl;

	PeerChange c;
	c.type = PEER_REMOVED;
	c.peer_id = peer->id;
	c.timeout = timeout;
	m_peer_change_queue.push_back(c);
}

/*
	Static send methods
*/

void Server::SendMovement(con::Connection &con, u16 peer_id)
{
	DSTACK(__FUNCTION_NAME);
	std::ostringstream os(std::ios_base::binary);

	writeU16(os, TOCLIENT_MOVEMENT);
	writeF1000(os, g_settings->getFloat("movement_acceleration_default"));
	writeF1000(os, g_settings->getFloat("movement_acceleration_air"));
	writeF1000(os, g_settings->getFloat("movement_acceleration_fast"));
	writeF1000(os, g_settings->getFloat("movement_speed_walk"));
	writeF1000(os, g_settings->getFloat("movement_speed_crouch"));
	writeF1000(os, g_settings->getFloat("movement_speed_fast"));
	writeF1000(os, g_settings->getFloat("movement_speed_climb"));
	writeF1000(os, g_settings->getFloat("movement_speed_jump"));
	writeF1000(os, g_settings->getFloat("movement_liquid_fluidity"));
	writeF1000(os, g_settings->getFloat("movement_liquid_fluidity_smooth"));
	writeF1000(os, g_settings->getFloat("movement_liquid_sink"));
	writeF1000(os, g_settings->getFloat("movement_gravity"));

	// Make data buffer
	std::string s = os.str();
	SharedBuffer<u8> data((u8*)s.c_str(), s.size());
	// Send as reliable
	con.Send(peer_id, 0, data, true);
}

void Server::SendHP(con::Connection &con, u16 peer_id, u8 hp)
{
	DSTACK(__FUNCTION_NAME);
	std::ostringstream os(std::ios_base::binary);

	writeU16(os, TOCLIENT_HP);
	writeU8(os, hp);

	// Make data buffer
	std::string s = os.str();
	SharedBuffer<u8> data((u8*)s.c_str(), s.size());
	// Send as reliable
	con.Send(peer_id, 0, data, true);
}

void Server::SendBreath(con::Connection &con, u16 peer_id, u16 breath)
{
	DSTACK(__FUNCTION_NAME);
	std::ostringstream os(std::ios_base::binary);

	writeU16(os, TOCLIENT_BREATH);
	writeU16(os, breath);

	// Make data buffer
	std::string s = os.str();
	SharedBuffer<u8> data((u8*)s.c_str(), s.size());
	// Send as reliable
	con.Send(peer_id, 0, data, true);
}

void Server::SendAccessDenied(con::Connection &con, u16 peer_id,
		const std::wstring &reason)
{
	DSTACK(__FUNCTION_NAME);
	std::ostringstream os(std::ios_base::binary);

	writeU16(os, TOCLIENT_ACCESS_DENIED);
	os<<serializeWideString(reason);

	// Make data buffer
	std::string s = os.str();
	SharedBuffer<u8> data((u8*)s.c_str(), s.size());
	// Send as reliable
	con.Send(peer_id, 0, data, true);
}

void Server::SendDeathscreen(con::Connection &con, u16 peer_id,
		bool set_camera_point_target, v3f camera_point_target)
{
	DSTACK(__FUNCTION_NAME);
	std::ostringstream os(std::ios_base::binary);

	writeU16(os, TOCLIENT_DEATHSCREEN);
	writeU8(os, set_camera_point_target);
	writeV3F1000(os, camera_point_target);

	// Make data buffer
	std::string s = os.str();
	SharedBuffer<u8> data((u8*)s.c_str(), s.size());
	// Send as reliable
	con.Send(peer_id, 0, data, true);
}

void Server::SendItemDef(con::Connection &con, u16 peer_id,
		IItemDefManager *itemdef, u16 protocol_version)
{
	DSTACK(__FUNCTION_NAME);
	std::ostringstream os(std::ios_base::binary);

	/*
		u16 command
		u32 length of the next item
		zlib-compressed serialized ItemDefManager
	*/
	writeU16(os, TOCLIENT_ITEMDEF);
	std::ostringstream tmp_os(std::ios::binary);
	itemdef->serialize(tmp_os, protocol_version);
	std::ostringstream tmp_os2(std::ios::binary);
	compressZlib(tmp_os.str(), tmp_os2);
	os<<serializeLongString(tmp_os2.str());

	// Make data buffer
	std::string s = os.str();
	verbosestream<<"Server: Sending item definitions to id("<<peer_id
			<<"): size="<<s.size()<<std::endl;
	SharedBuffer<u8> data((u8*)s.c_str(), s.size());
	// Send as reliable
	con.Send(peer_id, 0, data, true);
}

void Server::SendNodeDef(con::Connection &con, u16 peer_id,
		INodeDefManager *nodedef, u16 protocol_version)
{
	DSTACK(__FUNCTION_NAME);
	std::ostringstream os(std::ios_base::binary);

	/*
		u16 command
		u32 length of the next item
		zlib-compressed serialized NodeDefManager
	*/
	writeU16(os, TOCLIENT_NODEDEF);
	std::ostringstream tmp_os(std::ios::binary);
	nodedef->serialize(tmp_os, protocol_version);
	std::ostringstream tmp_os2(std::ios::binary);
	compressZlib(tmp_os.str(), tmp_os2);
	os<<serializeLongString(tmp_os2.str());

	// Make data buffer
	std::string s = os.str();
	verbosestream<<"Server: Sending node definitions to id("<<peer_id
			<<"): size="<<s.size()<<std::endl;
	SharedBuffer<u8> data((u8*)s.c_str(), s.size());
	// Send as reliable
	con.Send(peer_id, 0, data, true);
}

/*
	Non-static send methods
*/

void Server::SendInventory(u16 peer_id)
{
	DSTACK(__FUNCTION_NAME);

	PlayerSAO *playersao = getPlayerSAO(peer_id);
	assert(playersao);

	playersao->m_inventory_not_sent = false;

	/*
		Serialize it
	*/

	std::ostringstream os;
	playersao->getInventory()->serialize(os);

	std::string s = os.str();

	SharedBuffer<u8> data(s.size()+2);
	writeU16(&data[0], TOCLIENT_INVENTORY);
	memcpy(&data[2], s.c_str(), s.size());

	// Send as reliable
	m_con.Send(peer_id, 0, data, true);
}

void Server::SendChatMessage(u16 peer_id, const std::wstring &message)
{
	DSTACK(__FUNCTION_NAME);

	std::ostringstream os(std::ios_base::binary);
	u8 buf[12];

	// Write command
	writeU16(buf, TOCLIENT_CHAT_MESSAGE);
	os.write((char*)buf, 2);

	// Write length
	writeU16(buf, message.size());
	os.write((char*)buf, 2);

	// Write string
	for(u32 i=0; i<message.size(); i++)
	{
		u16 w = message[i];
		writeU16(buf, w);
		os.write((char*)buf, 2);
	}

	// Make data buffer
	std::string s = os.str();
	SharedBuffer<u8> data((u8*)s.c_str(), s.size());
	// Send as reliable
	m_con.Send(peer_id, 0, data, true);
}

void Server::SendShowFormspecMessage(u16 peer_id, const std::string formspec,
					const std::string formname)
{
	DSTACK(__FUNCTION_NAME);

	std::ostringstream os(std::ios_base::binary);
	u8 buf[12];

	// Write command
	writeU16(buf, TOCLIENT_SHOW_FORMSPEC);
	os.write((char*)buf, 2);
	os<<serializeLongString(formspec);
	os<<serializeString(formname);

	// Make data buffer
	std::string s = os.str();
	SharedBuffer<u8> data((u8*)s.c_str(), s.size());
	// Send as reliable
	m_con.Send(peer_id, 0, data, true);
}

// Spawns a particle on peer with peer_id
void Server::SendSpawnParticle(u16 peer_id, v3f pos, v3f velocity, v3f acceleration,
				float expirationtime, float size, bool collisiondetection,
				bool vertical, std::string texture)
{
	DSTACK(__FUNCTION_NAME);

	std::ostringstream os(std::ios_base::binary);
	writeU16(os, TOCLIENT_SPAWN_PARTICLE);
	writeV3F1000(os, pos);
	writeV3F1000(os, velocity);
	writeV3F1000(os, acceleration);
	writeF1000(os, expirationtime);
	writeF1000(os, size);
	writeU8(os,  collisiondetection);
	os<<serializeLongString(texture);
	writeU8(os, vertical); //maybe only if format > 26

	// Make data buffer
	std::string s = os.str();
	SharedBuffer<u8> data((u8*)s.c_str(), s.size());
	// Send as reliable
	m_con.Send(peer_id, 0, data, true);
}

// Spawns a particle on all peers
void Server::SendSpawnParticleAll(v3f pos, v3f velocity, v3f acceleration,
				float expirationtime, float size, bool collisiondetection,
				bool vertical, std::string texture)
{
	for(std::map<u16, RemoteClient*>::iterator
		i = m_clients.begin();
		i != m_clients.end(); i++)
	{
		// Get client and check that it is valid
		RemoteClient *client = i->second;
		assert(client->peer_id == i->first);
		if(client->serialization_version == SER_FMT_VER_INVALID)
			continue;

		SendSpawnParticle(client->peer_id, pos, velocity, acceleration,
			expirationtime, size, collisiondetection, vertical, texture);
	}
}

// Adds a ParticleSpawner on peer with peer_id
void Server::SendAddParticleSpawner(u16 peer_id, u16 amount, float spawntime, v3f minpos, v3f maxpos,
	v3f minvel, v3f maxvel, v3f minacc, v3f maxacc, float minexptime, float maxexptime,
	float minsize, float maxsize, bool collisiondetection, bool vertical, std::string texture, u32 id)
{
	DSTACK(__FUNCTION_NAME);

	std::ostringstream os(std::ios_base::binary);
	writeU16(os, TOCLIENT_ADD_PARTICLESPAWNER);

	writeU16(os, amount);
	writeF1000(os, spawntime);
	writeV3F1000(os, minpos);
	writeV3F1000(os, maxpos);
	writeV3F1000(os, minvel);
	writeV3F1000(os, maxvel);
	writeV3F1000(os, minacc);
	writeV3F1000(os, maxacc);
	writeF1000(os, minexptime);
	writeF1000(os, maxexptime);
	writeF1000(os, minsize);
	writeF1000(os, maxsize);
	writeU8(os,  collisiondetection);
	os<<serializeLongString(texture);
	writeU32(os, id);
	writeU8(os, vertical); //maybe only if format > 26

	// Make data buffer
	std::string s = os.str();
	SharedBuffer<u8> data((u8*)s.c_str(), s.size());
	// Send as reliable
	m_con.Send(peer_id, 0, data, true);
}

// Adds a ParticleSpawner on all peers
void Server::SendAddParticleSpawnerAll(u16 amount, float spawntime, v3f minpos, v3f maxpos,
	v3f minvel, v3f maxvel, v3f minacc, v3f maxacc, float minexptime, float maxexptime,
	float minsize, float maxsize, bool collisiondetection, bool vertical, std::string texture, u32 id)
{
	for(std::map<u16, RemoteClient*>::iterator
		i = m_clients.begin();
		i != m_clients.end(); i++)
	{
		// Get client and check that it is valid
		RemoteClient *client = i->second;
		assert(client->peer_id == i->first);
		if(client->serialization_version == SER_FMT_VER_INVALID)
			continue;

		SendAddParticleSpawner(client->peer_id, amount, spawntime,
			minpos, maxpos, minvel, maxvel, minacc, maxacc,
			minexptime, maxexptime, minsize, maxsize, collisiondetection, vertical, texture, id);
	}
}

void Server::SendDeleteParticleSpawner(u16 peer_id, u32 id)
{
	DSTACK(__FUNCTION_NAME);

	std::ostringstream os(std::ios_base::binary);
	writeU16(os, TOCLIENT_DELETE_PARTICLESPAWNER);

	writeU16(os, id);

	// Make data buffer
	std::string s = os.str();
	SharedBuffer<u8> data((u8*)s.c_str(), s.size());
	// Send as reliable
	m_con.Send(peer_id, 0, data, true);
}

void Server::SendDeleteParticleSpawnerAll(u32 id)
{
	for(std::map<u16, RemoteClient*>::iterator
		i = m_clients.begin();
		i != m_clients.end(); i++)
	{
		// Get client and check that it is valid
		RemoteClient *client = i->second;
		assert(client->peer_id == i->first);
		if(client->serialization_version == SER_FMT_VER_INVALID)
			continue;

		SendDeleteParticleSpawner(client->peer_id, id);
	}
}

void Server::SendHUDAdd(u16 peer_id, u32 id, HudElement *form)
{
	std::ostringstream os(std::ios_base::binary);

	// Write command
	writeU16(os, TOCLIENT_HUDADD);
	writeU32(os, id);
	writeU8(os, (u8)form->type);
	writeV2F1000(os, form->pos);
	os << serializeString(form->name);
	writeV2F1000(os, form->scale);
	os << serializeString(form->text);
	writeU32(os, form->number);
	writeU32(os, form->item);
	writeU32(os, form->dir);
	writeV2F1000(os, form->align);
	writeV2F1000(os, form->offset);

	// Make data buffer
	std::string s = os.str();
	SharedBuffer<u8> data((u8*)s.c_str(), s.size());
	// Send as reliable
	m_con.Send(peer_id, 1, data, true);
}

void Server::SendHUDRemove(u16 peer_id, u32 id)
{
	std::ostringstream os(std::ios_base::binary);

	// Write command
	writeU16(os, TOCLIENT_HUDRM);
	writeU32(os, id);

	// Make data buffer
	std::string s = os.str();
	SharedBuffer<u8> data((u8*)s.c_str(), s.size());
	// Send as reliable

	m_con.Send(peer_id, 1, data, true);
}

void Server::SendHUDChange(u16 peer_id, u32 id, HudElementStat stat, void *value)
{
	std::ostringstream os(std::ios_base::binary);

	// Write command
	writeU16(os, TOCLIENT_HUDCHANGE);
	writeU32(os, id);
	writeU8(os, (u8)stat);
	switch (stat) {
		case HUD_STAT_POS:
		case HUD_STAT_SCALE:
		case HUD_STAT_ALIGN:
		case HUD_STAT_OFFSET:
			writeV2F1000(os, *(v2f *)value);
			break;
		case HUD_STAT_NAME:
		case HUD_STAT_TEXT:
			os << serializeString(*(std::string *)value);
			break;
		case HUD_STAT_NUMBER:
		case HUD_STAT_ITEM:
		case HUD_STAT_DIR:
		default:
			writeU32(os, *(u32 *)value);
			break;
	}

	// Make data buffer
	std::string s = os.str();
	SharedBuffer<u8> data((u8 *)s.c_str(), s.size());
	// Send as reliable
	m_con.Send(peer_id, 0, data, true);
}

void Server::SendHUDSetFlags(u16 peer_id, u32 flags, u32 mask)
{
	std::ostringstream os(std::ios_base::binary);

	// Write command
	writeU16(os, TOCLIENT_HUD_SET_FLAGS);
	writeU32(os, flags);
	writeU32(os, mask);

	// Make data buffer
	std::string s = os.str();
	SharedBuffer<u8> data((u8 *)s.c_str(), s.size());
	// Send as reliable
	m_con.Send(peer_id, 0, data, true);
}

void Server::SendHUDSetParam(u16 peer_id, u16 param, const std::string &value)
{
	std::ostringstream os(std::ios_base::binary);

	// Write command
	writeU16(os, TOCLIENT_HUD_SET_PARAM);
	writeU16(os, param);
	os<<serializeString(value);

	// Make data buffer
	std::string s = os.str();
	SharedBuffer<u8> data((u8 *)s.c_str(), s.size());
	// Send as reliable
	m_con.Send(peer_id, 0, data, true);
}

void Server::BroadcastChatMessage(const std::wstring &message)
{
	for(std::map<u16, RemoteClient*>::iterator
		i = m_clients.begin();
		i != m_clients.end(); ++i)
	{
		// Get client and check that it is valid
		RemoteClient *client = i->second;
		assert(client->peer_id == i->first);
		if(client->serialization_version == SER_FMT_VER_INVALID)
			continue;

		SendChatMessage(client->peer_id, message);
	}
}

void Server::SendTimeOfDay(u16 peer_id, u16 time, f32 time_speed)
{
	DSTACK(__FUNCTION_NAME);

	// Make packet
	SharedBuffer<u8> data(2+2+4);
	writeU16(&data[0], TOCLIENT_TIME_OF_DAY);
	writeU16(&data[2], time);
	writeF1000(&data[4], time_speed);

	// Send as reliable
	m_con.Send(peer_id, 0, data, true);
}

void Server::SendPlayerHP(u16 peer_id)
{
	DSTACK(__FUNCTION_NAME);
	PlayerSAO *playersao = getPlayerSAO(peer_id);
	assert(playersao);
	playersao->m_hp_not_sent = false;
	SendHP(m_con, peer_id, playersao->getHP());

	// Send to other clients
	std::string str = gob_cmd_punched(playersao->readDamage(), playersao->getHP());
	ActiveObjectMessage aom(playersao->getId(), true, str);
	playersao->m_messages_out.push_back(aom);
}

void Server::SendPlayerBreath(u16 peer_id)
{
	DSTACK(__FUNCTION_NAME);
	PlayerSAO *playersao = getPlayerSAO(peer_id);
	assert(playersao);
	playersao->m_breath_not_sent = false;
	SendBreath(m_con, peer_id, playersao->getBreath());
}

void Server::SendMovePlayer(u16 peer_id)
{
	DSTACK(__FUNCTION_NAME);
	Player *player = m_env->getPlayer(peer_id);
	assert(player);

	std::ostringstream os(std::ios_base::binary);
	writeU16(os, TOCLIENT_MOVE_PLAYER);
	writeV3F1000(os, player->getPosition());
	writeF1000(os, player->getPitch());
	writeF1000(os, player->getYaw());

	{
		v3f pos = player->getPosition();
		f32 pitch = player->getPitch();
		f32 yaw = player->getYaw();
		verbosestream<<"Server: Sending TOCLIENT_MOVE_PLAYER"
				<<" pos=("<<pos.X<<","<<pos.Y<<","<<pos.Z<<")"
				<<" pitch="<<pitch
				<<" yaw="<<yaw
				<<std::endl;
	}

	// Make data buffer
	std::string s = os.str();
	SharedBuffer<u8> data((u8*)s.c_str(), s.size());
	// Send as reliable
	m_con.Send(peer_id, 0, data, true);
}

void Server::SendPlayerPrivileges(u16 peer_id)
{
	Player *player = m_env->getPlayer(peer_id);
	assert(player);
	if(player->peer_id == PEER_ID_INEXISTENT)
		return;

	std::set<std::string> privs;
	m_script->getAuth(player->getName(), NULL, &privs);

	std::ostringstream os(std::ios_base::binary);
	writeU16(os, TOCLIENT_PRIVILEGES);
	writeU16(os, privs.size());
	for(std::set<std::string>::const_iterator i = privs.begin();
			i != privs.end(); i++){
		os<<serializeString(*i);
	}

	// Make data buffer
	std::string s = os.str();
	SharedBuffer<u8> data((u8*)s.c_str(), s.size());
	// Send as reliable
	m_con.Send(peer_id, 0, data, true);
}

void Server::SendPlayerInventoryFormspec(u16 peer_id)
{
	Player *player = m_env->getPlayer(peer_id);
	assert(player);
	if(player->peer_id == PEER_ID_INEXISTENT)
		return;

	std::ostringstream os(std::ios_base::binary);
	writeU16(os, TOCLIENT_INVENTORY_FORMSPEC);
	os<<serializeLongString(player->inventory_formspec);

	// Make data buffer
	std::string s = os.str();
	SharedBuffer<u8> data((u8*)s.c_str(), s.size());
	// Send as reliable
	m_con.Send(peer_id, 0, data, true);
}

s32 Server::playSound(const SimpleSoundSpec &spec,
		const ServerSoundParams &params)
{
	// Find out initial position of sound
	bool pos_exists = false;
	v3f pos = params.getPos(m_env, &pos_exists);
	// If position is not found while it should be, cancel sound
	if(pos_exists != (params.type != ServerSoundParams::SSP_LOCAL))
		return -1;
	// Filter destination clients
	std::set<RemoteClient*> dst_clients;
	if(params.to_player != "")
	{
		Player *player = m_env->getPlayer(params.to_player.c_str());
		if(!player){
			infostream<<"Server::playSound: Player \""<<params.to_player
					<<"\" not found"<<std::endl;
			return -1;
		}
		if(player->peer_id == PEER_ID_INEXISTENT){
			infostream<<"Server::playSound: Player \""<<params.to_player
					<<"\" not connected"<<std::endl;
			return -1;
		}
		RemoteClient *client = getClient(player->peer_id);
		dst_clients.insert(client);
	}
	else
	{
		for(std::map<u16, RemoteClient*>::iterator
				i = m_clients.begin(); i != m_clients.end(); ++i)
		{
			RemoteClient *client = i->second;
			Player *player = m_env->getPlayer(client->peer_id);
			if(!player)
				continue;
			if(pos_exists){
				if(player->getPosition().getDistanceFrom(pos) >
						params.max_hear_distance)
					continue;
			}
			dst_clients.insert(client);
		}
	}
	if(dst_clients.size() == 0)
		return -1;
	// Create the sound
	s32 id = m_next_sound_id++;
	// The sound will exist as a reference in m_playing_sounds
	m_playing_sounds[id] = ServerPlayingSound();
	ServerPlayingSound &psound = m_playing_sounds[id];
	psound.params = params;
	for(std::set<RemoteClient*>::iterator i = dst_clients.begin();
			i != dst_clients.end(); i++)
		psound.clients.insert((*i)->peer_id);
	// Create packet
	std::ostringstream os(std::ios_base::binary);
	writeU16(os, TOCLIENT_PLAY_SOUND);
	writeS32(os, id);
	os<<serializeString(spec.name);
	writeF1000(os, spec.gain * params.gain);
	writeU8(os, params.type);
	writeV3F1000(os, pos);
	writeU16(os, params.object);
	writeU8(os, params.loop);
	// Make data buffer
	std::string s = os.str();
	SharedBuffer<u8> data((u8*)s.c_str(), s.size());
	// Send
	for(std::set<RemoteClient*>::iterator i = dst_clients.begin();
			i != dst_clients.end(); i++){
		// Send as reliable
		m_con.Send((*i)->peer_id, 0, data, true);
	}
	return id;
}
void Server::stopSound(s32 handle)
{
	// Get sound reference
	std::map<s32, ServerPlayingSound>::iterator i =
			m_playing_sounds.find(handle);
	if(i == m_playing_sounds.end())
		return;
	ServerPlayingSound &psound = i->second;
	// Create packet
	std::ostringstream os(std::ios_base::binary);
	writeU16(os, TOCLIENT_STOP_SOUND);
	writeS32(os, handle);
	// Make data buffer
	std::string s = os.str();
	SharedBuffer<u8> data((u8*)s.c_str(), s.size());
	// Send
	for(std::set<u16>::iterator i = psound.clients.begin();
			i != psound.clients.end(); i++){
		// Send as reliable
		m_con.Send(*i, 0, data, true);
	}
	// Remove sound reference
	m_playing_sounds.erase(i);
}

void Server::sendRemoveNode(v3s16 p, u16 ignore_id,
	std::list<u16> *far_players, float far_d_nodes)
{
	float maxd = far_d_nodes*BS;
	v3f p_f = intToFloat(p, BS);

	// Create packet
	u32 replysize = 8;
	SharedBuffer<u8> reply(replysize);
	writeU16(&reply[0], TOCLIENT_REMOVENODE);
	writeS16(&reply[2], p.X);
	writeS16(&reply[4], p.Y);
	writeS16(&reply[6], p.Z);

	for(std::map<u16, RemoteClient*>::iterator
		i = m_clients.begin();
		i != m_clients.end(); ++i)
	{
		// Get client and check that it is valid
		RemoteClient *client = i->second;
		assert(client->peer_id == i->first);
		if(client->serialization_version == SER_FMT_VER_INVALID)
			continue;

		// Don't send if it's the same one
		if(client->peer_id == ignore_id)
			continue;

		if(far_players)
		{
			// Get player
			Player *player = m_env->getPlayer(client->peer_id);
			if(player)
			{
				// If player is far away, only set modified blocks not sent
				v3f player_pos = player->getPosition();
				if(player_pos.getDistanceFrom(p_f) > maxd)
				{
					far_players->push_back(client->peer_id);
					continue;
				}
			}
		}

		// Send as reliable
		m_con.Send(client->peer_id, 0, reply, true);
	}
}

void Server::sendAddNode(v3s16 p, MapNode n, u16 ignore_id,
		std::list<u16> *far_players, float far_d_nodes,
		bool remove_metadata)
{
	float maxd = far_d_nodes*BS;
	v3f p_f = intToFloat(p, BS);

	for(std::map<u16, RemoteClient*>::iterator
		i = m_clients.begin();
		i != m_clients.end(); ++i)
	{
		// Get client and check that it is valid
		RemoteClient *client = i->second;
		assert(client->peer_id == i->first);
		if(client->serialization_version == SER_FMT_VER_INVALID)
			continue;

		// Don't send if it's the same one
		if(client->peer_id == ignore_id)
			continue;

		if(far_players)
		{
			// Get player
			Player *player = m_env->getPlayer(client->peer_id);
			if(player)
			{
				// If player is far away, only set modified blocks not sent
				v3f player_pos = player->getPosition();
				if(player_pos.getDistanceFrom(p_f) > maxd)
				{
					far_players->push_back(client->peer_id);
					continue;
				}
			}
		}

		// Create packet
		u32 replysize = 9 + MapNode::serializedLength(client->serialization_version);
		SharedBuffer<u8> reply(replysize);
		writeU16(&reply[0], TOCLIENT_ADDNODE);
		writeS16(&reply[2], p.X);
		writeS16(&reply[4], p.Y);
		writeS16(&reply[6], p.Z);
		n.serialize(&reply[8], client->serialization_version);
		u32 index = 8 + MapNode::serializedLength(client->serialization_version);
		writeU8(&reply[index], remove_metadata ? 0 : 1);
		
		if (!remove_metadata) {
			if (client->net_proto_version <= 21) {
				// Old clients always clear metadata; fix it
				// by sending the full block again.
				client->SetBlockNotSent(p);
			}
		}

		// Send as reliable
		m_con.Send(client->peer_id, 0, reply, true);
	}
}

void Server::setBlockNotSent(v3s16 p)
{
	for(std::map<u16, RemoteClient*>::iterator
		i = m_clients.begin();
		i != m_clients.end(); ++i)
	{
		RemoteClient *client = i->second;
		client->SetBlockNotSent(p);
	}
}

void Server::SendBlockNoLock(u16 peer_id, MapBlock *block, u8 ver, u16 net_proto_version, bool reliable)
{
	DSTACK(__FUNCTION_NAME);

	g_profiler->add("Connection: blocks", 1);

	v3s16 p = block->getPos();

#if 0
	// Analyze it a bit
	bool completely_air = true;
	for(s16 z0=0; z0<MAP_BLOCKSIZE; z0++)
	for(s16 x0=0; x0<MAP_BLOCKSIZE; x0++)
	for(s16 y0=0; y0<MAP_BLOCKSIZE; y0++)
	{
		if(block->getNodeNoEx(v3s16(x0,y0,z0)).d != CONTENT_AIR)
		{
			completely_air = false;
			x0 = y0 = z0 = MAP_BLOCKSIZE; // Break out
		}
	}

	// Print result
	infostream<<"Server: Sending block ("<<p.X<<","<<p.Y<<","<<p.Z<<"): ";
	if(completely_air)
		infostream<<"[completely air] ";
	infostream<<std::endl;
#endif

	/*
		Create a packet with the block in the right format
	*/

	std::ostringstream os(std::ios_base::binary);
	block->serialize(os, ver, false);
	block->serializeNetworkSpecific(os, net_proto_version);
	std::string s = os.str();
	SharedBuffer<u8> blockdata((u8*)s.c_str(), s.size());

	u32 replysize = 8 + blockdata.getSize();
	SharedBuffer<u8> reply(replysize);
	writeU16(&reply[0], TOCLIENT_BLOCKDATA);
	writeS16(&reply[2], p.X);
	writeS16(&reply[4], p.Y);
	writeS16(&reply[6], p.Z);
	memcpy(&reply[8], *blockdata, blockdata.getSize());

	/*infostream<<"Server: Sending block ("<<p.X<<","<<p.Y<<","<<p.Z<<")"
			<<":  \tpacket size: "<<replysize<<std::endl;*/

	/*
		Send packet
	*/
<<<<<<< HEAD
	m_con.Send(peer_id, 1, reply, reliable);
=======
	m_con.Send(peer_id, 2, reply, true);
>>>>>>> 9edb91da
}

void Server::SendBlocks(float dtime)
{
	DSTACK(__FUNCTION_NAME);

	JMutexAutoLock envlock(m_env_mutex);
	JMutexAutoLock conlock(m_con_mutex);

	//ScopeProfiler sp(g_profiler, "Server: sel and send blocks to clients");

	std::vector<PrioritySortedBlockTransfer> queue;

	{
		//ScopeProfiler sp(g_profiler, "Server: selecting blocks for sending");

		for(std::map<u16, RemoteClient*>::iterator
			i = m_clients.begin();
			i != m_clients.end(); ++i)
		{
			RemoteClient *client = i->second;
			assert(client->peer_id == i->first);

			// If definitions and textures have not been sent, don't
			// send MapBlocks either
			if(!client->definitions_sent)
				continue;

			if(client->serialization_version == SER_FMT_VER_INVALID)
				continue;

			client->GetNextBlocks(this, dtime, queue);
		}
	}

	// Sort.
	// Lowest priority number comes first.
	// Lowest is most important.
	std::sort(queue.begin(), queue.end());

	for(u32 i=0; i<queue.size(); i++)
	{
		//TODO: Calculate limit dynamically

		PrioritySortedBlockTransfer q = queue[i];

		MapBlock *block = NULL;
		try
		{
			block = m_env->getMap().getBlockNoCreate(q.pos);
		}
		catch(InvalidPositionException &e)
		{
			continue;
		}

		RemoteClient *client = getClientNoEx(q.peer_id);
		if(!client)
			continue;
		if(client->denied)
			continue;

		// maybe sometimes blocks will not load (must wait 1+ minute), but reduce network load: q.priority<=4
		SendBlockNoLock(q.peer_id, block, client->serialization_version, client->net_proto_version, 1);

		client->SentBlock(q.pos);
	}
}

void Server::fillMediaCache()
{
	DSTACK(__FUNCTION_NAME);

	infostream<<"Server: Calculating media file checksums"<<std::endl;

	// Collect all media file paths
	std::list<std::string> paths;
	for(std::vector<ModSpec>::iterator i = m_mods.begin();
			i != m_mods.end(); i++){
		const ModSpec &mod = *i;
		paths.push_back(mod.path + DIR_DELIM + "textures");
		paths.push_back(mod.path + DIR_DELIM + "sounds");
		paths.push_back(mod.path + DIR_DELIM + "media");
		paths.push_back(mod.path + DIR_DELIM + "models");
	}
	paths.push_back(porting::path_user + DIR_DELIM + "textures" + DIR_DELIM + "server");

	// Collect media file information from paths into cache
	for(std::list<std::string>::iterator i = paths.begin();
			i != paths.end(); i++)
	{
		std::string mediapath = *i;
		std::vector<fs::DirListNode> dirlist = fs::GetDirListing(mediapath);
		for(u32 j=0; j<dirlist.size(); j++){
			if(dirlist[j].dir) // Ignode dirs
				continue;
			std::string filename = dirlist[j].name;
			// If name contains illegal characters, ignore the file
			if(!string_allowed(filename, TEXTURENAME_ALLOWED_CHARS)){
				infostream<<"Server: ignoring illegal file name: \""
						<<filename<<"\""<<std::endl;
				continue;
			}
			// If name is not in a supported format, ignore it
			const char *supported_ext[] = {
				".png", ".jpg", ".bmp", ".tga",
				".pcx", ".ppm", ".psd", ".wal", ".rgb",
				".ogg",
				".x", ".b3d", ".md2", ".obj",
				NULL
			};
			if(removeStringEnd(filename, supported_ext) == ""){
				infostream<<"Server: ignoring unsupported file extension: \""
						<<filename<<"\""<<std::endl;
				continue;
			}
			// Ok, attempt to load the file and add to cache
			std::string filepath = mediapath + DIR_DELIM + filename;
			// Read data
			std::ifstream fis(filepath.c_str(), std::ios_base::binary);
			if(fis.good() == false){
				errorstream<<"Server::fillMediaCache(): Could not open \""
						<<filename<<"\" for reading"<<std::endl;
				continue;
			}
			std::ostringstream tmp_os(std::ios_base::binary);
			bool bad = false;
			for(;;){
				char buf[1024];
				fis.read(buf, 1024);
				std::streamsize len = fis.gcount();
				tmp_os.write(buf, len);
				if(fis.eof())
					break;
				if(!fis.good()){
					bad = true;
					break;
				}
			}
			if(bad){
				errorstream<<"Server::fillMediaCache(): Failed to read \""
						<<filename<<"\""<<std::endl;
				continue;
			}
			if(tmp_os.str().length() == 0){
				errorstream<<"Server::fillMediaCache(): Empty file \""
						<<filepath<<"\""<<std::endl;
				continue;
			}

			SHA1 sha1;
			sha1.addBytes(tmp_os.str().c_str(), tmp_os.str().length());

			unsigned char *digest = sha1.getDigest();
			std::string sha1_base64 = base64_encode(digest, 20);
			std::string sha1_hex = hex_encode((char*)digest, 20);
			free(digest);

			// Put in list
			this->m_media[filename] = MediaInfo(filepath, sha1_base64);
			verbosestream<<"Server: "<<sha1_hex<<" is "<<filename<<std::endl;
		}
	}
}

struct SendableMediaAnnouncement
{
	std::string name;
	std::string sha1_digest;

	SendableMediaAnnouncement(const std::string name_="",
			const std::string sha1_digest_=""):
		name(name_),
		sha1_digest(sha1_digest_)
	{}
};

void Server::sendMediaAnnouncement(u16 peer_id)
{
	DSTACK(__FUNCTION_NAME);

	verbosestream<<"Server: Announcing files to id("<<peer_id<<")"
			<<std::endl;

	std::list<SendableMediaAnnouncement> file_announcements;

	for(std::map<std::string, MediaInfo>::iterator i = m_media.begin();
			i != m_media.end(); i++){
		// Put in list
		file_announcements.push_back(
				SendableMediaAnnouncement(i->first, i->second.sha1_digest));
	}

	// Make packet
	std::ostringstream os(std::ios_base::binary);

	/*
		u16 command
		u32 number of files
		for each texture {
			u16 length of name
			string name
			u16 length of sha1_digest
			string sha1_digest
		}
	*/

	writeU16(os, TOCLIENT_ANNOUNCE_MEDIA);
	writeU16(os, file_announcements.size());

	for(std::list<SendableMediaAnnouncement>::iterator
			j = file_announcements.begin();
			j != file_announcements.end(); ++j){
		os<<serializeString(j->name);
		os<<serializeString(j->sha1_digest);
	}
	os<<serializeString(g_settings->get("remote_media"));

	// Make data buffer
	std::string s = os.str();
	SharedBuffer<u8> data((u8*)s.c_str(), s.size());

	// Send as reliable
	m_con.Send(peer_id, 0, data, true);
}

struct SendableMedia
{
	std::string name;
	std::string path;
	std::string data;

	SendableMedia(const std::string &name_="", const std::string path_="",
			const std::string &data_=""):
		name(name_),
		path(path_),
		data(data_)
	{}
};

void Server::sendRequestedMedia(u16 peer_id,
		const std::list<std::string> &tosend)
{
	DSTACK(__FUNCTION_NAME);

	verbosestream<<"Server::sendRequestedMedia(): "
			<<"Sending files to client"<<std::endl;

	/* Read files */

	// Put 5kB in one bunch (this is not accurate)
	u32 bytes_per_bunch = 5000;

	std::vector< std::list<SendableMedia> > file_bunches;
	file_bunches.push_back(std::list<SendableMedia>());

	u32 file_size_bunch_total = 0;

	for(std::list<std::string>::const_iterator i = tosend.begin();
			i != tosend.end(); ++i)
	{
		const std::string &name = *i;

		if(m_media.find(name) == m_media.end()){
			errorstream<<"Server::sendRequestedMedia(): Client asked for "
					<<"unknown file \""<<(name)<<"\""<<std::endl;
			continue;
		}

		//TODO get path + name
		std::string tpath = m_media[name].path;

		// Read data
		std::ifstream fis(tpath.c_str(), std::ios_base::binary);
		if(fis.good() == false){
			errorstream<<"Server::sendRequestedMedia(): Could not open \""
					<<tpath<<"\" for reading"<<std::endl;
			continue;
		}
		std::ostringstream tmp_os(std::ios_base::binary);
		bool bad = false;
		for(;;){
			char buf[1024];
			fis.read(buf, 1024);
			std::streamsize len = fis.gcount();
			tmp_os.write(buf, len);
			file_size_bunch_total += len;
			if(fis.eof())
				break;
			if(!fis.good()){
				bad = true;
				break;
			}
		}
		if(bad){
			errorstream<<"Server::sendRequestedMedia(): Failed to read \""
					<<name<<"\""<<std::endl;
			continue;
		}
		/*infostream<<"Server::sendRequestedMedia(): Loaded \""
				<<tname<<"\""<<std::endl;*/
		// Put in list
		file_bunches[file_bunches.size()-1].push_back(
				SendableMedia(name, tpath, tmp_os.str()));

		// Start next bunch if got enough data
		if(file_size_bunch_total >= bytes_per_bunch){
			file_bunches.push_back(std::list<SendableMedia>());
			file_size_bunch_total = 0;
		}

	}

	/* Create and send packets */

	u32 num_bunches = file_bunches.size();
	for(u32 i=0; i<num_bunches; i++)
	{
		std::ostringstream os(std::ios_base::binary);

		/*
			u16 command
			u16 total number of texture bunches
			u16 index of this bunch
			u32 number of files in this bunch
			for each file {
				u16 length of name
				string name
				u32 length of data
				data
			}
		*/

		writeU16(os, TOCLIENT_MEDIA);
		writeU16(os, num_bunches);
		writeU16(os, i);
		writeU32(os, file_bunches[i].size());

		for(std::list<SendableMedia>::iterator
				j = file_bunches[i].begin();
				j != file_bunches[i].end(); ++j){
			os<<serializeString(j->name);
			os<<serializeLongString(j->data);
		}

		// Make data buffer
		std::string s = os.str();
		verbosestream<<"Server::sendRequestedMedia(): bunch "
				<<i<<"/"<<num_bunches
				<<" files="<<file_bunches[i].size()
				<<" size=" <<s.size()<<std::endl;
		SharedBuffer<u8> data((u8*)s.c_str(), s.size());
		// Send as reliable
		m_con.Send(peer_id, 2, data, true);
	}
}

void Server::sendDetachedInventory(const std::string &name, u16 peer_id)
{
	if(m_detached_inventories.count(name) == 0){
		errorstream<<__FUNCTION_NAME<<": \""<<name<<"\" not found"<<std::endl;
		return;
	}
	Inventory *inv = m_detached_inventories[name];

	std::ostringstream os(std::ios_base::binary);
	writeU16(os, TOCLIENT_DETACHED_INVENTORY);
	os<<serializeString(name);
	inv->serialize(os);

	// Make data buffer
	std::string s = os.str();
	SharedBuffer<u8> data((u8*)s.c_str(), s.size());
	// Send as reliable
	m_con.Send(peer_id, 0, data, true);
}

void Server::sendDetachedInventoryToAll(const std::string &name)
{
	DSTACK(__FUNCTION_NAME);

	for(std::map<u16, RemoteClient*>::iterator
			i = m_clients.begin();
			i != m_clients.end(); ++i){
		RemoteClient *client = i->second;
		sendDetachedInventory(name, client->peer_id);
	}
}

void Server::sendDetachedInventories(u16 peer_id)
{
	DSTACK(__FUNCTION_NAME);

	for(std::map<std::string, Inventory*>::iterator
			i = m_detached_inventories.begin();
			i != m_detached_inventories.end(); i++){
		const std::string &name = i->first;
		//Inventory *inv = i->second;
		sendDetachedInventory(name, peer_id);
	}
}

/*
	Something random
*/

void Server::DiePlayer(u16 peer_id)
{
	DSTACK(__FUNCTION_NAME);

	PlayerSAO *playersao = getPlayerSAO(peer_id);
	assert(playersao);

	infostream<<"Server::DiePlayer(): Player "
			<<playersao->getPlayer()->getName()
			<<" dies"<<std::endl;

	playersao->setHP(0);

	// Trigger scripted stuff
	m_script->on_dieplayer(playersao);

	SendPlayerHP(peer_id);
	SendDeathscreen(m_con, peer_id, false, v3f(0,0,0));
}

void Server::RespawnPlayer(u16 peer_id)
{
	DSTACK(__FUNCTION_NAME);

	PlayerSAO *playersao = getPlayerSAO(peer_id);
	assert(playersao);

	infostream<<"Server::RespawnPlayer(): Player "
			<<playersao->getPlayer()->getName()
			<<" respawns"<<std::endl;

	playersao->setHP(PLAYER_MAX_HP);

	bool repositioned = m_script->on_respawnplayer(playersao);
	if(!repositioned){
		v3f pos = findSpawnPos(m_env->getServerMap());
		playersao->setPos(pos);
	}
}

void Server::DenyAccess(u16 peer_id, const std::wstring &reason)
{
	DSTACK(__FUNCTION_NAME);

	SendAccessDenied(m_con, peer_id, reason);

	RemoteClient *client = getClientNoEx(peer_id);
	if(client)
		client->denied = true;

	// If there are way too many clients, get rid of denied new ones immediately
	if((int)m_clients.size() > 2 * g_settings->getU16("max_users")){
		verbosestream<<"Server: DenyAccess: Too many clients; getting rid of "
				<<"peer_id="<<peer_id<<" immediately"<<std::endl;
		// Delete peer to stop sending it data
		m_con.DeletePeer(peer_id);
		// Delete client also to stop block sends and other stuff
		DeleteClient(peer_id, CDR_DENY);
	}
}

void Server::DeleteClient(u16 peer_id, ClientDeletionReason reason)
{
	DSTACK(__FUNCTION_NAME);

	// Error check
	std::map<u16, RemoteClient*>::iterator n;
	n = m_clients.find(peer_id);
	// The client may not exist; clients are immediately removed if their
	// access is denied, and this event occurs later then.
	if(n == m_clients.end())
		return;

	/*
		Mark objects to be not known by the client
	*/
	RemoteClient *client = n->second;
	// Handle objects
	for(std::set<u16>::iterator
			i = client->m_known_objects.begin();
			i != client->m_known_objects.end(); ++i)
	{
		// Get object
		u16 id = *i;
		ServerActiveObject* obj = m_env->getActiveObject(id);

		if(obj && obj->m_known_by_count > 0)
			obj->m_known_by_count--;
	}

	/*
		Clear references to playing sounds
	*/
	for(std::map<s32, ServerPlayingSound>::iterator
			i = m_playing_sounds.begin();
			i != m_playing_sounds.end();)
	{
		ServerPlayingSound &psound = i->second;
		psound.clients.erase(peer_id);
		if(psound.clients.size() == 0)
			m_playing_sounds.erase(i++);
		else
			i++;
	}

	Player *player = m_env->getPlayer(peer_id);

	// Collect information about leaving in chat
	std::wstring message;
	{
		if(player != NULL && reason != CDR_DENY)
		{
			std::wstring name = narrow_to_wide(player->getName());
			message += L"*** ";
			message += name;
			message += L" left the game.";
			if(reason == CDR_TIMEOUT)
				message += L" (timed out)";
		}
	}

	/* Run scripts and remove from environment */
	{
		if(player != NULL)
		{
			PlayerSAO *playersao = player->getPlayerSAO();
			assert(playersao);

			m_script->on_leaveplayer(playersao);

			playersao->disconnected();
		}
	}

	/*
		Print out action
	*/
	{
		if(player != NULL && reason != CDR_DENY)
		{
			std::ostringstream os(std::ios_base::binary);
			for(std::map<u16, RemoteClient*>::iterator
				i = m_clients.begin();
				i != m_clients.end(); ++i)
			{
				RemoteClient *client = i->second;
				assert(client->peer_id == i->first);
				if(client->serialization_version == SER_FMT_VER_INVALID)
					continue;
				// Get player
				Player *player = m_env->getPlayer(client->peer_id);
				if(!player)
					continue;
				// Get name of player
				os<<player->getName()<<" ";
			}

			actionstream<<player->getName()<<" "
					<<(reason==CDR_TIMEOUT?"times out.":"leaves game.")
					<<" List of players: "<<os.str()<<std::endl;
		}
	}

	// Delete client
	delete m_clients[peer_id];
	m_clients.erase(peer_id);

	// Send leave chat message to all remaining clients
	if(message.length() != 0)
		BroadcastChatMessage(message);
}

void Server::UpdateCrafting(u16 peer_id)
{
	DSTACK(__FUNCTION_NAME);

	Player* player = m_env->getPlayer(peer_id);
	assert(player);

	// Get a preview for crafting
	ItemStack preview;
	InventoryLocation loc;
	loc.setPlayer(player->getName());
	getCraftingResult(&player->inventory, preview, false, this);
	m_env->getScriptIface()->item_CraftPredict(preview, player->getPlayerSAO(), (&player->inventory)->getList("craft"), loc);

	// Put the new preview in
	InventoryList *plist = player->inventory.getList("craftpreview");
	assert(plist);
	assert(plist->getSize() >= 1);
	plist->changeItem(0, preview);
}

RemoteClient* Server::getClient(u16 peer_id)
{
	RemoteClient *client = getClientNoEx(peer_id);
	if(!client)
		throw ClientNotFoundException("Client not found");
	return client;
}
RemoteClient* Server::getClientNoEx(u16 peer_id)
{
	std::map<u16, RemoteClient*>::iterator n;
	n = m_clients.find(peer_id);
	// The client may not exist; clients are immediately removed if their
	// access is denied, and this event occurs later then.
	if(n == m_clients.end())
		return NULL;
	return n->second;
}

std::string Server::getPlayerName(u16 peer_id)
{
	Player *player = m_env->getPlayer(peer_id);
	if(player == NULL)
		return "[id="+itos(peer_id)+"]";
	return player->getName();
}

PlayerSAO* Server::getPlayerSAO(u16 peer_id)
{
	Player *player = m_env->getPlayer(peer_id);
	if(player == NULL)
		return NULL;
	return player->getPlayerSAO();
}

std::wstring Server::getStatusString()
{
	std::wostringstream os(std::ios_base::binary);
	os<<L"# Server: ";
	// Version
	os<<L"version="<<narrow_to_wide(minetest_version_simple);
	// Uptime
	os<<L", uptime="<<m_uptime.get();
	// Max lag estimate
	os<<L", max_lag="<<m_env->getMaxLagEstimate();
	// Information about clients
	std::map<u16, RemoteClient*>::iterator i;
	bool first;
	os<<L", clients={";
	for(i = m_clients.begin(), first = true;
		i != m_clients.end(); ++i)
	{
		// Get client and check that it is valid
		RemoteClient *client = i->second;
		assert(client->peer_id == i->first);
		if(client->serialization_version == SER_FMT_VER_INVALID)
			continue;
		// Get player
		Player *player = m_env->getPlayer(client->peer_id);
		// Get name of player
		std::wstring name = L"unknown";
		if(player != NULL)
			name = narrow_to_wide(player->getName());
		// Add name to information string
		if(!first)
			os<<L",";
		else
			first = false;
		os<<name;
	}
	os<<L"}";
	if(((ServerMap*)(&m_env->getMap()))->isSavingEnabled() == false)
		os<<std::endl<<L"# Server: "<<" WARNING: Map saving is disabled.";
	if(g_settings->get("motd") != "")
		os<<std::endl<<L"# Server: "<<narrow_to_wide(g_settings->get("motd"));
	return os.str();
}

std::set<std::string> Server::getPlayerEffectivePrivs(const std::string &name)
{
	std::set<std::string> privs;
	m_script->getAuth(name, NULL, &privs);
	return privs;
}

bool Server::checkPriv(const std::string &name, const std::string &priv)
{
	std::set<std::string> privs = getPlayerEffectivePrivs(name);
	return (privs.count(priv) != 0);
}

void Server::reportPrivsModified(const std::string &name)
{
	if(name == ""){
		for(std::map<u16, RemoteClient*>::iterator
				i = m_clients.begin();
				i != m_clients.end(); ++i){
			RemoteClient *client = i->second;
			Player *player = m_env->getPlayer(client->peer_id);
			reportPrivsModified(player->getName());
		}
	} else {
		Player *player = m_env->getPlayer(name.c_str());
		if(!player)
			return;
		SendPlayerPrivileges(player->peer_id);
		PlayerSAO *sao = player->getPlayerSAO();
		if(!sao)
			return;
		sao->updatePrivileges(
				getPlayerEffectivePrivs(name),
				isSingleplayer());
	}
}

void Server::reportInventoryFormspecModified(const std::string &name)
{
	Player *player = m_env->getPlayer(name.c_str());
	if(!player)
		return;
	SendPlayerInventoryFormspec(player->peer_id);
}

void Server::setIpBanned(const std::string &ip, const std::string &name)
{
	m_banmanager->add(ip, name);
}

void Server::unsetIpBanned(const std::string &ip_or_name)
{
	m_banmanager->remove(ip_or_name);
}

std::string Server::getBanDescription(const std::string &ip_or_name)
{
	return m_banmanager->getBanDescription(ip_or_name);
}

void Server::notifyPlayer(const char *name, const std::wstring msg, const bool prepend = true)
{
	Player *player = m_env->getPlayer(name);
	if(!player)
		return;
	if (prepend)
		SendChatMessage(player->peer_id, std::wstring(L"\vaaaaaaServer: \vffffff")+msg);
	else
		SendChatMessage(player->peer_id, msg);
}

bool Server::showFormspec(const char *playername, const std::string &formspec, const std::string &formname)
{
	Player *player = m_env->getPlayer(playername);

	if(!player)
	{
		infostream<<"showFormspec: couldn't find player:"<<playername<<std::endl;
		return false;
	}

	SendShowFormspecMessage(player->peer_id, formspec, formname);
	return true;
}

u32 Server::hudAdd(Player *player, HudElement *form) {
	if (!player)
		return -1;

	u32 id = player->getFreeHudID();
	if (id < player->hud.size())
		player->hud[id] = form;
	else
		player->hud.push_back(form);
	
	SendHUDAdd(player->peer_id, id, form);
	return id;
}

bool Server::hudRemove(Player *player, u32 id) {
	if (!player || id >= player->hud.size() || !player->hud[id])
		return false;

	delete player->hud[id];
	player->hud[id] = NULL;
	
	SendHUDRemove(player->peer_id, id);
	return true;
}

bool Server::hudChange(Player *player, u32 id, HudElementStat stat, void *data) {
	if (!player)
		return false;

	SendHUDChange(player->peer_id, id, stat, data);
	return true;
}

bool Server::hudSetFlags(Player *player, u32 flags, u32 mask) {
	if (!player)
		return false;

	SendHUDSetFlags(player->peer_id, flags, mask);
	return true;
}

bool Server::hudSetHotbarItemcount(Player *player, s32 hotbar_itemcount) {
	if (!player)
		return false;
	if (hotbar_itemcount <= 0 || hotbar_itemcount > HUD_HOTBAR_ITEMCOUNT_MAX)
		return false;

	std::ostringstream os(std::ios::binary);
	writeS32(os, hotbar_itemcount);
	SendHUDSetParam(player->peer_id, HUD_PARAM_HOTBAR_ITEMCOUNT, os.str());
	return true;
}

void Server::hudSetHotbarImage(Player *player, std::string name) {
	if (!player)
		return;

	SendHUDSetParam(player->peer_id, HUD_PARAM_HOTBAR_IMAGE, name);
}

void Server::hudSetHotbarSelectedImage(Player *player, std::string name) {
	if (!player)
		return;

	SendHUDSetParam(player->peer_id, HUD_PARAM_HOTBAR_SELECTED_IMAGE, name);
}

void Server::notifyPlayers(const std::wstring msg)
{
	BroadcastChatMessage(msg);
}

void Server::spawnParticle(const char *playername, v3f pos,
		v3f velocity, v3f acceleration,
		float expirationtime, float size, bool
		collisiondetection, bool vertical, std::string texture)
{
	Player *player = m_env->getPlayer(playername);
	if(!player)
		return;
	SendSpawnParticle(player->peer_id, pos, velocity, acceleration,
			expirationtime, size, collisiondetection, vertical, texture);
}

void Server::spawnParticleAll(v3f pos, v3f velocity, v3f acceleration,
		float expirationtime, float size,
		bool collisiondetection, bool vertical, std::string texture)
{
	SendSpawnParticleAll(pos, velocity, acceleration,
			expirationtime, size, collisiondetection, vertical, texture);
}

u32 Server::addParticleSpawner(const char *playername,
		u16 amount, float spawntime,
		v3f minpos, v3f maxpos,
		v3f minvel, v3f maxvel,
		v3f minacc, v3f maxacc,
		float minexptime, float maxexptime,
		float minsize, float maxsize,
		bool collisiondetection, bool vertical, std::string texture)
{
	Player *player = m_env->getPlayer(playername);
	if(!player)
		return -1;

	u32 id = 0;
	for(;;) // look for unused particlespawner id
	{
		id++;
		if (std::find(m_particlespawner_ids.begin(),
				m_particlespawner_ids.end(), id)
				== m_particlespawner_ids.end())
		{
			m_particlespawner_ids.push_back(id);
			break;
		}
	}

	SendAddParticleSpawner(player->peer_id, amount, spawntime,
		minpos, maxpos, minvel, maxvel, minacc, maxacc,
		minexptime, maxexptime, minsize, maxsize,
		collisiondetection, vertical, texture, id);

	return id;
}

u32 Server::addParticleSpawnerAll(u16 amount, float spawntime,
		v3f minpos, v3f maxpos,
		v3f minvel, v3f maxvel,
		v3f minacc, v3f maxacc,
		float minexptime, float maxexptime,
		float minsize, float maxsize,
		bool collisiondetection, bool vertical, std::string texture)
{
	u32 id = 0;
	for(;;) // look for unused particlespawner id
	{
		id++;
		if (std::find(m_particlespawner_ids.begin(),
				m_particlespawner_ids.end(), id)
				== m_particlespawner_ids.end())
		{
			m_particlespawner_ids.push_back(id);
			break;
		}
	}

	SendAddParticleSpawnerAll(amount, spawntime,
		minpos, maxpos, minvel, maxvel, minacc, maxacc,
		minexptime, maxexptime, minsize, maxsize,
		collisiondetection, vertical, texture, id);

	return id;
}

void Server::deleteParticleSpawner(const char *playername, u32 id)
{
	Player *player = m_env->getPlayer(playername);
	if(!player)
		return;

	m_particlespawner_ids.erase(
			std::remove(m_particlespawner_ids.begin(),
			m_particlespawner_ids.end(), id),
			m_particlespawner_ids.end());
	SendDeleteParticleSpawner(player->peer_id, id);
}

void Server::deleteParticleSpawnerAll(u32 id)
{
	m_particlespawner_ids.erase(
			std::remove(m_particlespawner_ids.begin(),
			m_particlespawner_ids.end(), id),
			m_particlespawner_ids.end());
	SendDeleteParticleSpawnerAll(id);
}

Inventory* Server::createDetachedInventory(const std::string &name)
{
	if(m_detached_inventories.count(name) > 0){
		infostream<<"Server clearing detached inventory \""<<name<<"\""<<std::endl;
		delete m_detached_inventories[name];
	} else {
		infostream<<"Server creating detached inventory \""<<name<<"\""<<std::endl;
	}
	Inventory *inv = new Inventory(m_itemdef);
	assert(inv);
	m_detached_inventories[name] = inv;
	sendDetachedInventoryToAll(name);
	return inv;
}

class BoolScopeSet
{
public:
	BoolScopeSet(bool *dst, bool val):
		m_dst(dst)
	{
		m_orig_state = *m_dst;
		*m_dst = val;
	}
	~BoolScopeSet()
	{
		*m_dst = m_orig_state;
	}
private:
	bool *m_dst;
	bool m_orig_state;
};

// actions: time-reversed list
// Return value: success/failure
bool Server::rollbackRevertActions(const std::list<RollbackAction> &actions,
		std::list<std::string> *log)
{
	infostream<<"Server::rollbackRevertActions(len="<<actions.size()<<")"<<std::endl;
	ServerMap *map = (ServerMap*)(&m_env->getMap());
	// Disable rollback report sink while reverting
	BoolScopeSet rollback_scope_disable(&m_rollback_sink_enabled, false);

	// Fail if no actions to handle
	if(actions.empty()){
		log->push_back("Nothing to do.");
		return false;
	}

	int num_tried = 0;
	int num_failed = 0;

	for(std::list<RollbackAction>::const_iterator
			i = actions.begin();
			i != actions.end(); i++)
	{
		const RollbackAction &action = *i;
		num_tried++;
		bool success = action.applyRevert(map, this, this);
		if(!success){
			num_failed++;
			std::ostringstream os;
			os<<"Revert of step ("<<num_tried<<") "<<action.toString()<<" failed";
			infostream<<"Map::rollbackRevertActions(): "<<os.str()<<std::endl;
			if(log)
				log->push_back(os.str());
		}else{
			std::ostringstream os;
			os<<"Successfully reverted step ("<<num_tried<<") "<<action.toString();
			infostream<<"Map::rollbackRevertActions(): "<<os.str()<<std::endl;
			if(log)
				log->push_back(os.str());
		}
	}

	infostream<<"Map::rollbackRevertActions(): "<<num_failed<<"/"<<num_tried
			<<" failed"<<std::endl;

	// Call it done if less than half failed
	return num_failed <= num_tried/2;
}

// IGameDef interface
// Under envlock
IItemDefManager* Server::getItemDefManager()
{
	return m_itemdef;
}
INodeDefManager* Server::getNodeDefManager()
{
	return m_nodedef;
}
ICraftDefManager* Server::getCraftDefManager()
{
	return m_craftdef;
}
ITextureSource* Server::getTextureSource()
{
	return NULL;
}
IShaderSource* Server::getShaderSource()
{
	return NULL;
}
u16 Server::allocateUnknownNodeId(const std::string &name)
{
	return m_nodedef->allocateDummy(name);
}
ISoundManager* Server::getSoundManager()
{
	return &dummySoundManager;
}
MtEventManager* Server::getEventManager()
{
	return m_event;
}
IRollbackReportSink* Server::getRollbackReportSink()
{
	if(!m_enable_rollback_recording)
		return NULL;
	if(!m_rollback_sink_enabled)
		return NULL;
	return m_rollback;
}

IWritableItemDefManager* Server::getWritableItemDefManager()
{
	return m_itemdef;
}
IWritableNodeDefManager* Server::getWritableNodeDefManager()
{
	return m_nodedef;
}
IWritableCraftDefManager* Server::getWritableCraftDefManager()
{
	return m_craftdef;
}

const ModSpec* Server::getModSpec(const std::string &modname)
{
	for(std::vector<ModSpec>::iterator i = m_mods.begin();
			i != m_mods.end(); i++){
		const ModSpec &mod = *i;
		if(mod.name == modname)
			return &mod;
	}
	return NULL;
}
void Server::getModNames(std::list<std::string> &modlist)
{
	for(std::vector<ModSpec>::iterator i = m_mods.begin(); i != m_mods.end(); i++)
	{
		modlist.push_back(i->name);
	}
}
std::string Server::getBuiltinLuaPath()
{
	return porting::path_share + DIR_DELIM + "builtin";
}

v3f findSpawnPos(ServerMap &map)
{
	//return v3f(50,50,50)*BS;

	v3s16 nodepos;

#if 0
	nodepos = v2s16(0,0);
	groundheight = 20;
#endif

#if 1
	s16 water_level = map.m_mgparams->water_level;

	// Try to find a good place a few times
	for(s32 i=0; i<1000; i++)
	{
		s32 range = 1 + i;
		// We're going to try to throw the player to this position
		v2s16 nodepos2d = v2s16(
				-range + (myrand() % (range * 2)),
				-range + (myrand() % (range * 2)));

		// Get ground height at point
		s16 groundheight = map.findGroundLevel(nodepos2d, g_settings->getBool("cache_block_before_spawn"));
		if (groundheight <= water_level) // Don't go underwater
			continue;
		if (groundheight > water_level + g_settings->getS16("max_spawn_height")) // Don't go to high places
			continue;

		nodepos = v3s16(nodepos2d.X, groundheight, nodepos2d.Y);
		bool is_good = false;
		s32 air_count = 0;
		for (s32 i = 0; i < 10; i++) {
			v3s16 blockpos = getNodeBlockPos(nodepos);
			map.emergeBlock(blockpos, true);
			content_t c = map.getNodeNoEx(nodepos).getContent();
			if (c == CONTENT_AIR || c == CONTENT_IGNORE) {
				air_count++;
				if (air_count >= 2){
					is_good = true;
					break;
				}
			}
			nodepos.Y++;
		}
		if(is_good){
			// Found a good place
			//infostream<<"Searched through "<<i<<" places."<<std::endl;
			break;
		}
	}
#endif

	return intToFloat(nodepos, BS);
}

PlayerSAO* Server::emergePlayer(const char *name, u16 peer_id)
{
	RemotePlayer *player = NULL;
	bool newplayer = false;

	/*
		Try to get an existing player
	*/
	player = static_cast<RemotePlayer*>(m_env->getPlayer(name));

	// If player is already connected, cancel
	if(player != NULL && player->peer_id != 0)
	{
		infostream<<"emergePlayer(): Player already connected"<<std::endl;
		return NULL;
	}

	/*
		If player with the wanted peer_id already exists, cancel.
	*/
	if(m_env->getPlayer(peer_id) != NULL)
	{
		infostream<<"emergePlayer(): Player with wrong name but same"
				" peer_id already exists"<<std::endl;
		return NULL;
	}

	/*
		Create a new player if it doesn't exist yet
	*/
	if(player == NULL)
	{
		newplayer = true;
		player = new RemotePlayer(this);
		player->updateName(name);

		/* Set player position */
		infostream<<"Server: Finding spawn place for player \""
				<<name<<"\""<<std::endl;
		v3f pos = findSpawnPos(m_env->getServerMap());
		player->setPosition(pos);

		/* Add player to environment */
		m_env->addPlayer(player);
	}

	/*
		Create a new player active object
	*/
	PlayerSAO *playersao = new PlayerSAO(m_env, player, peer_id,
			getPlayerEffectivePrivs(player->getName()),
			isSingleplayer());

	/* Clean up old HUD elements from previous sessions */
	player->hud.clear();

	/* Add object to environment */
	m_env->addActiveObject(playersao);

	/* Run scripts */
	if(newplayer)
		m_script->on_newplayer(playersao);

	m_script->on_joinplayer(playersao);

	return playersao;
}

void Server::handlePeerChange(PeerChange &c)
{
	JMutexAutoLock envlock(m_env_mutex);
	JMutexAutoLock conlock(m_con_mutex);

	if(c.type == PEER_ADDED)
	{
		/*
			Add
		*/

		// Error check
		std::map<u16, RemoteClient*>::iterator n;
		n = m_clients.find(c.peer_id);
		// The client shouldn't already exist
		assert(n == m_clients.end());

		// Create client
		RemoteClient *client = new RemoteClient();
		client->peer_id = c.peer_id;
		m_clients[client->peer_id] = client;

	} // PEER_ADDED
	else if(c.type == PEER_REMOVED)
	{
		/*
			Delete
		*/

		DeleteClient(c.peer_id, c.timeout?CDR_TIMEOUT:CDR_LEAVE);

	} // PEER_REMOVED
	else
	{
		assert(0);
	}
}

void Server::handlePeerChanges()
{
	while(m_peer_change_queue.size() > 0)
	{
		PeerChange c = m_peer_change_queue.pop_front();

		verbosestream<<"Server: Handling peer change: "
				<<"id="<<c.peer_id<<", timeout="<<c.timeout
				<<std::endl;

		handlePeerChange(c);
	}
}

void dedicated_server_loop(Server &server, bool &kill)
{
	DSTACK(__FUNCTION_NAME);

	verbosestream<<"dedicated_server_loop()"<<std::endl;

	IntervalLimiter m_profiler_interval;

	int errors = 0;
	float steplen = g_settings->getFloat("dedicated_server_step");
	for(;;)
	{
		// This is kind of a hack but can be done like this
		// because server.step() is very light
		{
/*
			ScopeProfiler sp(g_profiler, "dedicated server sleep");
*/
			sleep_ms((int)(steplen*1000.0));
		}
		try {
		server.step(steplen);
		}
		//TODO: more errors here
		catch(std::exception &e) {
			if (!errors++ || !(errors % (int)(60/steplen)))
				errorstream<<"Fatal error n="<<errors<< " : "<<e.what()<<std::endl;
		}
		catch (...){
			if (!errors++ || !(errors % (int)(60/steplen)))
				errorstream<<"Fatal error unknown "<<errors<<std::endl;
		}
		if(server.getShutdownRequested() || kill)
		{
			infostream<<"Dedicated server quitting"<<std::endl;
#if USE_CURL
			if(g_settings->getBool("server_announce") == true)
				ServerList::sendAnnounce("delete");
#endif
			break;
		}

		/*
			Profiler
		*/
		float profiler_print_interval =
				g_settings->getFloat("profiler_print_interval");
		if(server.getClients().size() && profiler_print_interval != 0)
		{
			if(m_profiler_interval.step(steplen, profiler_print_interval))
			{
				infostream<<"Profiler:"<<std::endl;
				g_profiler->print(infostream);
				g_profiler->clear();
			}
		}
	}
}

<|MERGE_RESOLUTION|>--- conflicted
+++ resolved
@@ -95,13 +95,10 @@
 	DSTACK(__FUNCTION_NAME);
 	BEGIN_DEBUG_EXCEPTION_HANDLER
 
-<<<<<<< HEAD
 	f32 dedicated_server_step = g_settings->getFloat("dedicated_server_step");
-=======
 	m_server->AsyncRunStep(true);
 
 	ThreadStarted();
->>>>>>> 9edb91da
 
 	while(!StopRequested())
 	{
@@ -4303,11 +4300,7 @@
 	/*
 		Send packet
 	*/
-<<<<<<< HEAD
 	m_con.Send(peer_id, 1, reply, reliable);
-=======
-	m_con.Send(peer_id, 2, reply, true);
->>>>>>> 9edb91da
 }
 
 void Server::SendBlocks(float dtime)
