/*
server.cpp
Copyright (C) 2010-2013 celeron55, Perttu Ahola <celeron55@gmail.com>
*/

/*
This file is part of Freeminer.

Freeminer is free software: you can redistribute it and/or modify
it under the terms of the GNU General Public License as published by
the Free Software Foundation, either version 3 of the License, or
(at your option) any later version.

Freeminer  is distributed in the hope that it will be useful,
but WITHOUT ANY WARRANTY; without even the implied warranty of
MERCHANTABILITY or FITNESS FOR A PARTICULAR PURPOSE.  See the
GNU General Public License for more details.

You should have received a copy of the GNU General Public License
along with Freeminer.  If not, see <http://www.gnu.org/licenses/>.
*/

#include "server.h"
#include <iostream>
#include <queue>
#include <algorithm>
#include "clientserver.h"
#include "ban.h"
#include "environment.h"
#include "map.h"
#include "jthread/jmutexautolock.h"
#include "main.h"
#include "constants.h"
#include "voxel.h"
#include "config.h"
#include "version.h"
#include "filesys.h"
#include "mapblock.h"
#include "serverobject.h"
#include "genericobject.h"
#include "settings.h"
#include "profiler.h"
#include "log.h"
#include "scripting_game.h"
#include "nodedef.h"
#include "itemdef.h"
#include "craftdef.h"
#include "emerge.h"
#include "mapgen.h"
#include "mg_biome.h"
#include "content_mapnode.h"
#include "content_nodemeta.h"
#include "content_abm.h"
#include "content_sao.h"
#include "mods.h"
#include "sha1.h"
#include "base64.h"
#include "tool.h"
#include "sound.h" // dummySoundManager
#include "event_manager.h"
#include "hex.h"
#include "serverlist.h"
#include "util/string.h"
#include "util/pointedthing.h"
#include "util/mathconstants.h"
#include "rollback.h"
#include "util/serialize.h"
#include "util/thread.h"
#include "defaultsettings.h"
#include "circuit.h"
//#include "stat.h"

#include <chrono>
#include "util/thread_pool.h"
#include "key_value_storage.h"
#include "database.h"


class ClientNotFoundException : public BaseException
{
public:
	ClientNotFoundException(const char *s):
		BaseException(s)
	{}
};

class MapThread : public thread_pool
{
	Server *m_server;
public:

	MapThread(Server *server):
		m_server(server)
	{}

	void * Thread() {
		log_register_thread("MapThread");

		DSTACK(__FUNCTION_NAME);
		BEGIN_DEBUG_EXCEPTION_HANDLER
		ThreadStarted();

		porting::setThreadName("Map");
		porting::setThreadPriority(15);
		auto time = porting::getTimeMs();
		while(!StopRequested()) {
			auto time_now = porting::getTimeMs();
			try {
				if (!m_server->AsyncRunMapStep((time_now - time)/1000.0f))
					std::this_thread::sleep_for(std::chrono::milliseconds(100));
				else
					std::this_thread::sleep_for(std::chrono::milliseconds(10));
#ifdef NDEBUG
			} catch (BaseException &e) {
				errorstream<<"MapThread: exception: "<<e.what()<<std::endl;
			} catch(std::exception &e) {
				errorstream<<"MapThread: exception: "<<e.what()<<std::endl;
			} catch (...) {
				errorstream<<"MapThread: Ooops..."<<std::endl;
#else
			} catch (int) { //nothing
#endif
			}
			time = time_now;
		}
		END_DEBUG_EXCEPTION_HANDLER(errorstream)
		return nullptr;
	}
};

class SendBlocksThread : public thread_pool
{
	Server *m_server;
public:

	SendBlocksThread(Server *server):
		m_server(server)
	{}

	void * Thread() {
		log_register_thread("SendBlocksThread");

		DSTACK(__FUNCTION_NAME);
		BEGIN_DEBUG_EXCEPTION_HANDLER

		ThreadStarted();

		porting::setThreadName("SendBlocksThread");
		porting::setThreadPriority(30);
		auto time = porting::getTimeMs();
		while(!StopRequested()) {
			//infostream<<"S run d="<<m_server->m_step_dtime<< " myt="<<(porting::getTimeMs() - time)/1000.0f<<std::endl;
			try {
				auto time_now = porting::getTimeMs();
				auto sent = m_server->SendBlocks((time_now - time)/1000.0f);
				time = time_now;
				std::this_thread::sleep_for(std::chrono::milliseconds(sent ? 5 : 100));
#ifdef NDEBUG
			} catch (BaseException &e) {
				errorstream<<"SendBlocksThread: exception: "<<e.what()<<std::endl;
			} catch(std::exception &e) {
				errorstream<<"SendBlocksThread: exception: "<<e.what()<<std::endl;
			} catch (...) {
				errorstream<<"SendBlocksThread: Ooops..."<<std::endl;
#else
			} catch (int) { //nothing
#endif
			}
		}
		END_DEBUG_EXCEPTION_HANDLER(errorstream)
	return nullptr;
	}
};


class LiquidThread : public thread_pool
{
	Server *m_server;
public:

	LiquidThread(Server *server):
		m_server(server)
	{}

	void * Thread() {
		log_register_thread("Liquid");

		DSTACK(__FUNCTION_NAME);
		BEGIN_DEBUG_EXCEPTION_HANDLER

		ThreadStarted();

		porting::setThreadName("Liquid");
		porting::setThreadPriority(4);
		int max_cycle_ms = 1000;
		while(!StopRequested()) {
			try {
				//shared_map<v3POS, MapBlock*> modified_blocks; //not used
				int res = m_server->getEnv().getMap().transformLiquids(m_server, max_cycle_ms);
				std::this_thread::sleep_for(std::chrono::milliseconds(std::max(300-res,1)));
#ifdef NDEBUG
			} catch (BaseException &e) {
				errorstream<<"Liquid: exception: "<<e.what()<<std::endl;
			} catch(std::exception &e) {
				errorstream<<"Liquid: exception: "<<e.what()<<std::endl;
			} catch (...) {
				errorstream<<"Liquid: Ooops..."<<std::endl;
#else
			} catch (int) { //nothing
#endif
			}
		}
		END_DEBUG_EXCEPTION_HANDLER(errorstream)
	return nullptr;
	}
};

class EnvThread : public thread_pool
{
	Server *m_server;
public:

	EnvThread(Server *server):
		m_server(server)
	{}

	void * Thread() {
		log_register_thread("Env");

		DSTACK(__FUNCTION_NAME);
		BEGIN_DEBUG_EXCEPTION_HANDLER

		ThreadStarted();

		porting::setThreadName("Env");
		porting::setThreadPriority(20);
		unsigned int max_cycle_ms = 1000;
		unsigned int time = porting::getTimeMs();
		while(!StopRequested()) {
			try {
				auto ctime = porting::getTimeMs();
				unsigned int dtimems = ctime - time;
				time = ctime;
				m_server->getEnv().step(dtimems/1000.0f, m_server->m_uptime.get(), max_cycle_ms);
				std::this_thread::sleep_for(std::chrono::milliseconds(dtimems > 100 ? 1 : 100 - dtimems));
#ifdef NDEBUG
			} catch (BaseException &e) {
				errorstream<<"Env: exception: "<<e.what()<<std::endl;
			} catch(std::exception &e) {
				errorstream<<"Env: exception: "<<e.what()<<std::endl;
			} catch (...) {
				errorstream<<"Env: Ooops..."<<std::endl;
#else
			} catch (int) { //nothing
#endif
			}
		}
		END_DEBUG_EXCEPTION_HANDLER(errorstream)
	return nullptr;
	}
};

class ServerThread : public thread_pool
{
	Server *m_server;

public:

	ServerThread(Server *server):
		m_server(server)
	{
	}

	void * Thread();
};

void * ServerThread::Thread()
{
	log_register_thread("ServerThread");

	DSTACK(__FUNCTION_NAME);
	BEGIN_DEBUG_EXCEPTION_HANDLER

	f32 dedicated_server_step = g_settings->getFloat("dedicated_server_step");
	m_server->AsyncRunStep(0.1, true);

	ThreadStarted();

	porting::setThreadName("ServerThread");
	porting::setThreadPriority(40);

	auto time = porting::getTimeMs();
	while(!StopRequested())
	{
		try{
			//TimeTaker timer("AsyncRunStep() + Receive()");
			auto time_now = porting::getTimeMs();
			m_server->AsyncRunStep((time_now - time)/1000.0f);
			time = time_now;

			// Loop used only when 100% cpu load or on old slow hardware.
			// usually only one packet recieved here
			u32 end_ms = porting::getTimeMs() + u32(1000 * dedicated_server_step);
			for (u16 i = 0; i < 1000; ++i)
				if (!m_server->Receive() || porting::getTimeMs() > end_ms)
					break;
		}
		catch(con::NoIncomingDataException &e)
		{
		}
		catch(con::PeerNotFoundException &e)
		{
			infostream<<"Server: PeerNotFoundException"<<std::endl;
		}
		catch(ClientNotFoundException &e)
		{
		}
		catch(con::ConnectionBindFailed &e)
		{
			m_server->setAsyncFatalError(e.what());
		}
		catch(LuaError &e)
		{
			m_server->setAsyncFatalError(e.what());
#ifdef NDEBUG
		} catch(std::exception &e) {
				errorstream<<"ServerThread: exception: "<<e.what()<<std::endl;
		} catch (...) {
				errorstream<<"ServerThread: Ooops..."<<std::endl;
#endif
		}
	}

	END_DEBUG_EXCEPTION_HANDLER(errorstream)

	return NULL;
}

v3f ServerSoundParams::getPos(ServerEnvironment *env, bool *pos_exists) const
{
	if(pos_exists) *pos_exists = false;
	switch(type){
	case SSP_LOCAL:
		return v3f(0,0,0);
	case SSP_POSITIONAL:
		if(pos_exists) *pos_exists = true;
		return pos;
	case SSP_OBJECT: {
		if(object == 0)
			return v3f(0,0,0);
		ServerActiveObject *sao = env->getActiveObject(object);
		if(!sao)
			return v3f(0,0,0);
		if(pos_exists) *pos_exists = true;
		return sao->getBasePosition(); }
	}
	return v3f(0,0,0);
}

/*
	Server
*/

Server::Server(
		const std::string &path_world,
		const SubgameSpec &gamespec,
		bool simple_singleplayer_mode,
		bool ipv6
	):
	m_path_world(path_world),
	m_gamespec(gamespec),
	m_simple_singleplayer_mode(simple_singleplayer_mode),
	m_async_fatal_error(""),
	m_env(NULL),
	m_con(PROTOCOL_ID,
			simple_singleplayer_mode ? MAX_PACKET_SIZE_SINGLEPLAYER : MAX_PACKET_SIZE,
			CONNECTION_TIMEOUT,
			ipv6,
			this),
	m_banmanager(NULL),
	m_rollback(NULL),
	m_enable_rollback_recording(false),
	m_emerge(NULL),
	m_script(NULL),
	m_circuit(NULL),
	stat(path_world),
	m_itemdef(createItemDefManager()),
	m_nodedef(createNodeDefManager()),
	m_craftdef(createCraftDefManager()),
	m_event(new EventManager()),
	m_thread(NULL),
	m_map_thread(nullptr),
	m_sendblocks(nullptr),
	m_liquid(nullptr),
	m_envthread(nullptr),
	m_time_of_day_send_timer(0),
	m_uptime(0),
	m_clients(&m_con),
	m_shutdown_requested(false),
	m_ignore_map_edit_events(false),
	m_ignore_map_edit_events_peer_id(0)

{
	m_liquid_transform_timer = 0.0;
	m_liquid_transform_interval = 1.0;
	m_liquid_send_timer = 0.0;
	m_liquid_send_interval = 1.0;
	maintenance_status = 0;
	m_print_info_timer = 0.0;
	m_masterserver_timer = 0.0;
	m_objectdata_timer = 0.0;
	m_emergethread_trigger_timer = 0.0;
	m_savemap_timer = 0.0;

	m_step_dtime = 0.0;
	m_lag = g_settings->getFloat("dedicated_server_step");
#if CMAKE_THREADS
	more_threads = g_settings->getBool("more_threads");
#else
	more_threads = 0;
#endif

	if(path_world == "")
		throw ServerError("Supplied empty world path");

	if(!gamespec.isValid())
		throw ServerError("Supplied invalid gamespec");

	infostream<<"Server created for gameid \""<<m_gamespec.id<<"\"";
	if(m_simple_singleplayer_mode)
		infostream<<" in simple singleplayer mode"<<std::endl;
	else
		infostream<<std::endl;
	infostream<<"- world:  "<<m_path_world<<std::endl;
	infostream<<"- game:   "<<m_gamespec.path<<std::endl;

	// Initialize default settings and override defaults with those provided
	// by the game
	set_default_settings(g_settings);
	Settings gamedefaults;
	getGameMinetestConfig(gamespec.path, gamedefaults);
	override_default_settings(g_settings, &gamedefaults);

	// Create server thread
	m_thread = new ServerThread(this);

	// Create emerge manager
	m_emerge = new EmergeManager(this);

	if (more_threads) {
		m_map_thread = new MapThread(this);
		m_sendblocks = new SendBlocksThread(this);
		m_liquid = new LiquidThread(this);
		m_envthread = new EnvThread(this);
	}

	// Create world if it doesn't exist
	if(!initializeWorld(m_path_world, m_gamespec.id))
		throw ServerError("Failed to initialize world");

	// Create ban manager
	std::string ban_path = m_path_world + DIR_DELIM "ipban.txt";
	m_banmanager = new BanManager(ban_path);

	// Create rollback manager
	m_rollback = new RollbackManager(m_path_world, this);

	ModConfiguration modconf(m_path_world);
	m_mods = modconf.getMods();
	std::vector<ModSpec> unsatisfied_mods = modconf.getUnsatisfiedMods();
	// complain about mods with unsatisfied dependencies
	if(!modconf.isConsistent())
	{
		for(std::vector<ModSpec>::iterator it = unsatisfied_mods.begin();
			it != unsatisfied_mods.end(); ++it)
		{
			ModSpec mod = *it;
			errorstream << "mod \"" << mod.name << "\" has unsatisfied dependencies: ";
			for(std::set<std::string>::iterator dep_it = mod.unsatisfied_depends.begin();
				dep_it != mod.unsatisfied_depends.end(); ++dep_it)
				errorstream << " \"" << *dep_it << "\"";
			errorstream << std::endl;
		}
	}

	Settings worldmt_settings;
	std::string worldmt = m_path_world + DIR_DELIM + "world.mt";
	worldmt_settings.readConfigFile(worldmt.c_str());
	std::vector<std::string> names = worldmt_settings.getNames();
	std::set<std::string> load_mod_names;
	for(std::vector<std::string>::iterator it = names.begin();
		it != names.end(); ++it)
	{
		std::string name = *it;
		if(name.compare(0,9,"load_mod_")==0 && worldmt_settings.getBool(name))
			load_mod_names.insert(name.substr(9));
	}
	// complain about mods declared to be loaded, but not found
	for(std::vector<ModSpec>::iterator it = m_mods.begin();
			it != m_mods.end(); ++it)
		load_mod_names.erase((*it).name);
	for(std::vector<ModSpec>::iterator it = unsatisfied_mods.begin();
			it != unsatisfied_mods.end(); ++it)
		load_mod_names.erase((*it).name);
	if(!load_mod_names.empty())
	{
		errorstream << "The following mods could not be found:";
		for(std::set<std::string>::iterator it = load_mod_names.begin();
			it != load_mod_names.end(); ++it)
			errorstream << " \"" << (*it) << "\"";
		errorstream << std::endl;
	}

	// Lock environment
	//JMutexAutoLock envlock(m_env_mutex);

	// Initialize scripting
	infostream<<"Server: Initializing Lua"<<std::endl;

	m_script = new GameScripting(this);
	
	std::string scriptpath = getBuiltinLuaPath() + DIR_DELIM "init.lua";

	if (!m_script->loadScript(scriptpath)) {
		throw ModError("Failed to load and run " + scriptpath);
	}


	// Print 'em
	infostream<<"Server: Loading mods: ";
	for(std::vector<ModSpec>::iterator i = m_mods.begin();
			i != m_mods.end(); i++){
		const ModSpec &mod = *i;
		infostream<<mod.name<<" ";
	}
	infostream<<std::endl;
	// Load and run "mod" scripts
	for(std::vector<ModSpec>::iterator i = m_mods.begin();
			i != m_mods.end(); i++){
		const ModSpec &mod = *i;
		std::string scriptpath = mod.path + DIR_DELIM + "init.lua";
		infostream<<"  ["<<padStringRight(mod.name, 12)<<"] [\""
				<<scriptpath<<"\"]"<<std::endl;
		bool success = m_script->loadMod(scriptpath, mod.name);
		if(!success){
			errorstream<<"Server: Failed to load and run "
					<<scriptpath<<std::endl;
			throw ModError("Failed to load and run "+scriptpath);
		}
	}

	// Read Textures and calculate sha1 sums
	fillMediaCache();

	// Apply item aliases in the node definition manager
	m_nodedef->updateAliases(m_itemdef);
	m_nodedef->updateTextures(this);

	// Perform pending node name resolutions
	m_nodedef->getResolver()->resolveNodes();

	// Load the mapgen params from global settings now after any
	// initial overrides have been set by the mods
	m_emerge->loadMapgenParams();

	// Initialize Environment
	ServerMap *servermap = new ServerMap(path_world, this, m_emerge, m_circuit);
	m_circuit = new Circuit(m_script, servermap, ndef(), path_world);
	m_env = new ServerEnvironment(servermap, m_script, m_circuit, this, m_path_world);
	m_emerge->env = m_env;

	m_clients.setEnv(m_env);

	// Run some callbacks after the MG params have been set up but before activation
	m_script->environment_OnMapgenInit(&m_emerge->params);

	// Initialize mapgens
	m_emerge->initMapgens();

	// Give environment reference to scripting api
	m_script->initializeEnvironment(m_env);

	// Register us to receive map edit events
	servermap->addEventReceiver(this);

	// If file exists, load environment metadata
	if(fs::PathExists(m_path_world + DIR_DELIM "env_meta.txt"))
	{
		infostream<<"Server: Loading environment metadata"<<std::endl;
		m_env->loadMeta();
	}

	// Add some test ActiveBlockModifiers to environment
	add_legacy_abms(m_env, m_nodedef);

	m_liquid_transform_interval = g_settings->getFloat("liquid_update");
	m_liquid_send_interval = g_settings->getFloat("liquid_send");
}

Server::~Server()
{
	infostream<<"Server destructing"<<std::endl;

	if (!m_simple_singleplayer_mode && g_settings->getBool("server_announce"))
		ServerList::sendAnnounce("delete");

	// Send shutdown message
	SendChatMessage(PEER_ID_INEXISTENT, L"*** Server shutting down");

	{
		//JMutexAutoLock envlock(m_env_mutex);

		// Execute script shutdown hooks
		m_script->on_shutdown();

		infostream<<"Server: Saving players"<<std::endl;
		m_env->saveLoadedPlayers();

		infostream<<"Server: Saving environment metadata"<<std::endl;
		m_env->saveMeta();
	}

	// Stop threads
	stop();
	delete m_thread;

	if (m_liquid)
		delete m_liquid;
	if (m_sendblocks)
		delete m_sendblocks;
	if (m_map_thread)
		delete m_map_thread;
	if(m_envthread)
		delete m_envthread;

	// stop all emerge threads before deleting players that may have
	// requested blocks to be emerged
	m_emerge->stopThreads();

	// Delete things in the reverse order of creation
	delete m_env;

	// N.B. the EmergeManager should be deleted after the Environment since Map
	// depends on EmergeManager to write its current params to the map meta
	delete m_emerge;
	delete m_rollback;
	delete m_banmanager;
	delete m_event;
	delete m_itemdef;
	delete m_nodedef;
	delete m_craftdef;
	delete m_circuit;

	// Deinitialize scripting
	infostream<<"Server: Deinitializing scripting"<<std::endl;
	delete m_script;

	// Delete detached inventories
	for (std::map<std::string, Inventory*>::iterator
			i = m_detached_inventories.begin();
			i != m_detached_inventories.end(); i++) {
		delete i->second;
	}
}

void Server::start(Address bind_addr)
{
	DSTACK(__FUNCTION_NAME);
	infostream<<"Starting server on "
			<< bind_addr.serializeString() <<"..."<<std::endl;

	// Initialize connection
	m_con.SetTimeoutMs(30);
	m_con.Serve(bind_addr);

	// Start thread
	m_thread->restart();
	if (m_map_thread)
		m_map_thread->restart();
	if (m_sendblocks)
		m_sendblocks->restart();
	if (m_liquid)
		m_liquid->restart();
	if(m_envthread)
		m_envthread->restart();

	actionstream << "\033[1mfree\033[1;33mminer \033[1;36mv" << minetest_version_hash << "\033[0m \t"
#if CMAKE_THREADS
			<< " THREADS \t"
#endif
#ifndef NDEBUG
			<< " DEBUG \t"
#endif
			<< " cpp="<<__cplusplus<<" \t"
			<< " cores="<< porting::getNumberOfProcessors()
			<< std::endl;
	actionstream<<"World at ["<<m_path_world<<"]"<<std::endl;
	actionstream<<"Server for gameid=\""<<m_gamespec.id
			<<"\" mapgen=\""<<m_emerge->params.mg_name
			<<"\" listening on "<<bind_addr.serializeString()<<":"
			<<bind_addr.getPort() << "."<<std::endl;
}

void Server::stop()
{
	DSTACK(__FUNCTION_NAME);

	infostream<<"Server: Stopping and waiting threads"<<std::endl;

	// Stop threads (set run=false first so both start stopping)
	//m_emergethread.setRun(false);
	m_thread->join();
	//m_emergethread.stop();
	if (m_liquid)
		m_liquid->join();
	if (m_sendblocks)
		m_sendblocks->join();
	if (m_map_thread)
		m_map_thread->join();
	if(m_envthread)
		m_envthread->join();

	infostream<<"Server: Threads stopped"<<std::endl;
}

void Server::step(float dtime)
{
	DSTACK(__FUNCTION_NAME);
	// Limit a bit
	if(dtime > 2.0)
		dtime = 2.0;
	{
		JMutexAutoLock lock(m_step_dtime_mutex);
		m_step_dtime += dtime;
	}
	// Throw if fatal error occurred in thread
	std::string async_err = m_async_fatal_error.get();
	if(async_err != ""){
		throw ServerError(async_err);
	}
}

void Server::AsyncRunStep(float dtime, bool initial_step)
{
	DSTACK(__FUNCTION_NAME);

	TimeTaker timer_step("Server step");
	g_profiler->add("Server::AsyncRunStep (num)", 1);

/*
	float dtime;
	{
		JMutexAutoLock lock1(m_step_dtime_mutex);
		dtime = m_step_dtime;
	}
*/

	if (!more_threads)
	{
		TimeTaker timer_step("Server step: SendBlocks");
		// Send blocks to clients
		SendBlocks(dtime);
	}

	if((dtime < 0.001) && (initial_step == false))
		return;

/*
	g_profiler->add("Server::AsyncRunStep with dtime (num)", 1);
*/
	ScopeProfiler sp(g_profiler, "Server::AsyncRunStep, avg", SPT_AVG);
	//infostream<<"Server steps "<<dtime<<std::endl;
	//infostream<<"Server::AsyncRunStep(): dtime="<<dtime<<std::endl;

/*
	{
		TimeTaker timer_step("Server step: SendBlocks");
		JMutexAutoLock lock1(m_step_dtime_mutex);
		m_step_dtime -= dtime;
	}
*/

	/*
		Update uptime
	*/
	{
		m_uptime.set(m_uptime.get() + dtime);
	}

	f32 dedicated_server_step = g_settings->getFloat("dedicated_server_step");
	//u32 max_cycle_ms = 1000 * (m_lag > dedicated_server_step ? dedicated_server_step/(m_lag/dedicated_server_step) : dedicated_server_step);
	u32 max_cycle_ms = 1000 * (dedicated_server_step/(m_lag/dedicated_server_step));
	if (max_cycle_ms < 40)
		max_cycle_ms = 40;

	{
		TimeTaker timer_step("Server step: handlePeerChanges");
		// This has to be called so that the client list gets synced
		// with the peer list of the connection
		handlePeerChanges();
	}

	/*
		Update time of day and overall game time
	*/
	{
		TimeTaker timer_step("Server step: pdate time of day and overall game time");
		//JMutexAutoLock envlock(m_env_mutex);

		m_env->setTimeOfDaySpeed(g_settings->getFloat("time_speed"));

		/*
			Send to clients at constant intervals
		*/

		m_time_of_day_send_timer -= dtime;
		if(m_time_of_day_send_timer < 0.0)
		{
			m_time_of_day_send_timer = g_settings->getFloat("time_send_interval");
			u16 time = m_env->getTimeOfDay();
			float time_speed = g_settings->getFloat("time_speed");
			SendTimeOfDay(PEER_ID_INEXISTENT, time, time_speed);
		}
	}

	{
		//TimeTaker timer_step("Server step: m_env->step");
		//JMutexAutoLock lock(m_env_mutex);
		// Figure out and report maximum lag to environment
		float max_lag = m_env->getMaxLagEstimate();
		max_lag *= 0.9998; // Decrease slowly (about half per 5 minutes)
		if(dtime > max_lag){
			if(dtime > dedicated_server_step && dtime > max_lag * 2.0)
				infostream<<"Server: Maximum lag peaked to "<<dtime
						<<" s"<<std::endl;
			max_lag = dtime;
		}
		m_env->reportMaxLagEstimate(max_lag);
		// Step environment
		ScopeProfiler sp(g_profiler, "SEnv step");
<<<<<<< HEAD
		if (!more_threads)
		m_env->step(dtime, m_uptime.get(), max_cycle_ms);
=======
		ScopeProfiler sp2(g_profiler, "SEnv step avg", SPT_AVG);
		m_env->step(dtime);
	}

	static const float map_timer_and_unload_dtime = 2.92;
	if(m_map_timer_and_unload_interval.step(dtime, map_timer_and_unload_dtime))
	{
		JMutexAutoLock lock(m_env_mutex);
		// Run Map's timers and unload unused data
		ScopeProfiler sp(g_profiler, "Server: map timer and unload");
		m_env->getMap().timerUpdate(map_timer_and_unload_dtime,
				g_settings->getFloat("server_unload_unused_data_timeout"));
>>>>>>> e1f5c37b
	}

	/*
		Do background stuff
	*/

	/*
		Handle players
	*/
	{
		//TimeTaker timer_step("Server step: Handle players");
		//JMutexAutoLock lock(m_env_mutex);

		std::list<u16> clientids = m_clients.getClientIDs();

		//ScopeProfiler sp(g_profiler, "Server: handle players");

		for(std::list<u16>::iterator
			i = clientids.begin();
			i != clientids.end(); ++i)
		{
			PlayerSAO *playersao = getPlayerSAO(*i);
			if(playersao == NULL)
				continue;

			/*
				Handle player HPs (die if hp=0)
			*/
			if(playersao->m_hp_not_sent && g_settings->getBool("enable_damage"))
			{
				if(playersao->getHP() == 0)
					DiePlayer(*i);
				else
					SendPlayerHP(*i);
			}

			/*
				Send player breath if changed
			*/
			if(playersao->m_breath_not_sent) {
				SendPlayerBreath(*i);
			}

			/*
				Send player inventories if necessary
			*/
			if(playersao->m_moved){
				SendMovePlayer(*i);
				playersao->m_moved = false;
			}
			if(playersao->m_inventory_not_sent){
				UpdateCrafting(*i);
				SendInventory(*i);
			}
		}
	}

	if (!more_threads)
		AsyncRunMapStep(dtime, false);

<<<<<<< HEAD
=======
		ScopeProfiler sp(g_profiler, "Server: liquid transform");

		std::map<v3s16, MapBlock*> modified_blocks;
		m_env->getMap().transformLiquids(modified_blocks);
#if 0
		/*
			Update lighting
		*/
		core::map<v3s16, MapBlock*> lighting_modified_blocks;
		ServerMap &map = ((ServerMap&)m_env->getMap());
		map.updateLighting(modified_blocks, lighting_modified_blocks);

		// Add blocks modified by lighting to modified_blocks
		for(core::map<v3s16, MapBlock*>::Iterator
				i = lighting_modified_blocks.getIterator();
				i.atEnd() == false; i++)
		{
			MapBlock *block = i.getNode()->getValue();
			modified_blocks.insert(block->getPos(), block);
		}
#endif
		/*
			Set the modified blocks unsent for all the clients
		*/
		if(!modified_blocks.empty())
		{
			SetBlocksNotSent(modified_blocks);
		}
	}
>>>>>>> e1f5c37b
	m_clients.step(dtime);

	m_lag += (m_lag > dtime ? -1 : 1) * dtime/100;
	// send masterserver announce
	{
		float &counter = m_masterserver_timer;
		if(!isSingleplayer() && (!counter || counter >= 300.0) &&
				g_settings->getBool("server_announce"))
		{
			ServerList::sendAnnounce(counter ? "update" : "start",
					m_clients.getPlayerNames(),
					m_uptime.get(),
					m_env->getGameTime(),
					m_lag,
					m_gamespec.id,
					m_emerge->params.mg_name,
					m_mods);
			counter = 0.01;
		}
		counter += dtime;
	}

	/*
		Check added and deleted active objects
	*/
	{
		TimeTaker timer_step("Server step: Check added and deleted active objects");
		//infostream<<"Server: Checking added and deleted active objects"<<std::endl;
		//JMutexAutoLock envlock(m_env_mutex);

		auto clients = m_clients.getClientList();
		ScopeProfiler sp(g_profiler, "Server: checking added and deleted objs");

		// Radius inside which objects are active
		s16 radius = g_settings->getS16("active_object_send_range_blocks");
		s16 player_radius = g_settings->getS16("player_transfer_distance");

		if (player_radius == 0 && g_settings->exists("unlimited_player_transfer_distance") &&
				!g_settings->getBool("unlimited_player_transfer_distance"))
			player_radius = radius;

		radius *= MAP_BLOCKSIZE;
		s16 radius_deactivate = radius*3;
		player_radius *= MAP_BLOCKSIZE;

		for(auto & client : clients)
		{
			// If definitions and textures have not been sent, don't
			// send objects either
			if (client->getState() < CS_DefinitionsSent)
				continue;

			Player *player = m_env->getPlayer(client->peer_id);
			if(player==NULL)
			{
				// This can happen if the client timeouts somehow
				/*infostream<<"WARNING: "<<__FUNCTION_NAME<<": Client "
						<<client->peer_id
						<<" has no associated player"<<std::endl;*/
				continue;
			}
			v3s16 pos = floatToInt(player->getPosition(), BS);

			std::set<u16> removed_objects;
			std::set<u16> added_objects;
			m_env->getRemovedActiveObjects(pos, radius_deactivate, player_radius,
					client->m_known_objects, removed_objects);
			m_env->getAddedActiveObjects(pos, radius, player_radius,
					client->m_known_objects, added_objects);

			// Ignore if nothing happened
			if(removed_objects.empty() && added_objects.empty())
			{
				//infostream<<"active objects: none changed"<<std::endl;
				continue;
			}

			std::string data_buffer;

			char buf[4];

			// Handle removed objects
			writeU16((u8*)buf, removed_objects.size());
			data_buffer.append(buf, 2);
			for(std::set<u16>::iterator
					i = removed_objects.begin();
					i != removed_objects.end(); ++i)
			{
				// Get object
				u16 id = *i;
				ServerActiveObject* obj = m_env->getActiveObject(id);

				// Add to data buffer for sending
				writeU16((u8*)buf, id);
				data_buffer.append(buf, 2);

				// Remove from known objects
				client->m_known_objects.erase(id);

				if(obj && obj->m_known_by_count > 0)
					obj->m_known_by_count--;
			}

			// Handle added objects
			writeU16((u8*)buf, added_objects.size());
			data_buffer.append(buf, 2);
			for(std::set<u16>::iterator
					i = added_objects.begin();
					i != added_objects.end(); ++i)
			{
				// Get object
				u16 id = *i;
				ServerActiveObject* obj = m_env->getActiveObject(id);

				// Get object type
				u8 type = ACTIVEOBJECT_TYPE_INVALID;
				if(obj == NULL)
					infostream<<"WARNING: "<<__FUNCTION_NAME
							<<": NULL object"<<std::endl;
				else
					type = obj->getSendType();

				// Add to data buffer for sending
				writeU16((u8*)buf, id);
				data_buffer.append(buf, 2);
				writeU8((u8*)buf, type);
				data_buffer.append(buf, 1);

				if(obj)
					data_buffer.append(serializeLongString(
							obj->getClientInitializationData(client->net_proto_version)));
				else
					data_buffer.append(serializeLongString(""));

				// Add to known objects
				client->m_known_objects.set(id, true);

				if(obj)
					obj->m_known_by_count++;
			}

			// Send packet
			SharedBuffer<u8> reply(2 + data_buffer.size());
			writeU16(&reply[0], TOCLIENT_ACTIVE_OBJECT_REMOVE_ADD);
			memcpy((char*)&reply[2], data_buffer.c_str(),
					data_buffer.size());
			// Send as reliable
			m_clients.send(client->peer_id, 0, reply, true);

/*
			verbosestream<<"Server: Sent object remove/add: "
					<<removed_objects.size()<<" removed, "
					<<added_objects.size()<<" added, "
					<<"packet size is "<<reply.getSize()<<std::endl;
*/
		}
#if 0
		/*
			Collect a list of all the objects known by the clients
			and report it back to the environment.
		*/

		core::map<u16, bool> all_known_objects;

		for(core::map<u16, RemoteClient*>::Iterator
			i = m_clients.getIterator();
			i.atEnd() == false; i++)
		{
			RemoteClient *client = i.getNode()->getValue();
			// Go through all known objects of client
			for(core::map<u16, bool>::Iterator
					i = client->m_known_objects.getIterator();
					i.atEnd()==false; i++)
			{
				u16 id = i.getNode()->getKey();
				all_known_objects[id] = true;
			}
		}

		m_env->setKnownActiveObjects(whatever);
#endif

	}

	/*
		Send object messages
	*/
	{
		TimeTaker timer_step("Server step: Send object messages");
		//JMutexAutoLock envlock(m_env_mutex);
		ScopeProfiler sp(g_profiler, "Server: sending object messages");

		// Key = object id
		// Value = data sent by object
		std::map<u16, std::list<ActiveObjectMessage>* > buffered_messages;

		// Get active object messages from environment
		for(;;)
		{
			ActiveObjectMessage aom = m_env->getActiveObjectMessage();
			if(aom.id == 0)
				break;

			std::list<ActiveObjectMessage>* message_list = NULL;
			std::map<u16, std::list<ActiveObjectMessage>* >::iterator n;
			n = buffered_messages.find(aom.id);
			if(n == buffered_messages.end())
			{
				message_list = new std::list<ActiveObjectMessage>;
				buffered_messages[aom.id] = message_list;
			}
			else
			{
				message_list = n->second;
			}
			message_list->push_back(aom);
		}





		auto clients = m_clients.getClientList();
		{
		// Route data to every client
		for(auto & client : clients)
		{
			std::string reliable_data;
			std::string unreliable_data;
			// Go through all objects in message buffer
			for(std::map<u16, std::list<ActiveObjectMessage>* >::iterator
					j = buffered_messages.begin();
					j != buffered_messages.end(); ++j)
			{
				// If object is not known by client, skip it
				u16 id = j->first;
				if(client->m_known_objects.find(id) == client->m_known_objects.end())
					continue;
				// Get message list of object
				std::list<ActiveObjectMessage>* list = j->second;
				// Go through every message
				for(std::list<ActiveObjectMessage>::iterator
						k = list->begin(); k != list->end(); ++k)
				{
					// Compose the full new data with header
					ActiveObjectMessage aom = *k;
					std::string new_data;
					// Add object id
					char buf[2];
					writeU16((u8*)&buf[0], aom.id);
					new_data.append(buf, 2);
					// Add data
					new_data += serializeString(aom.datastring);
					// Add data to buffer
					if(aom.reliable)
						reliable_data += new_data;
					else
						unreliable_data += new_data;
				}
			}
			/*
				reliable_data and unreliable_data are now ready.
				Send them.
			*/
			if(reliable_data.size() > 0)
			{
				SharedBuffer<u8> reply(2 + reliable_data.size());
				writeU16(&reply[0], TOCLIENT_ACTIVE_OBJECT_MESSAGES);
				memcpy((char*)&reply[2], reliable_data.c_str(),
						reliable_data.size());
				// Send as reliable
				m_clients.send(client->peer_id, 0, reply, true);
			}
			if(unreliable_data.size() > 0)
			{
				SharedBuffer<u8> reply(2 + unreliable_data.size());
				writeU16(&reply[0], TOCLIENT_ACTIVE_OBJECT_MESSAGES);
				memcpy((char*)&reply[2], unreliable_data.c_str(),
						unreliable_data.size());
				// Send as unreliable
				m_clients.send(client->peer_id, 1, reply, false);
			}

			/*if(reliable_data.size() > 0 || unreliable_data.size() > 0)
			{
				infostream<<"Server: Size of object message data: "
						<<"reliable: "<<reliable_data.size()
						<<", unreliable: "<<unreliable_data.size()
						<<std::endl;
			}*/
		}
		}
		// Clear buffered_messages
		for(std::map<u16, std::list<ActiveObjectMessage>* >::iterator
				i = buffered_messages.begin();
				i != buffered_messages.end(); ++i)
		{
			delete i->second;
		}
	}

	/*
		Send queued-for-sending map edit events.
	*/
	{
		TimeTaker timer_step("Server step: Send queued-for-sending map edit events.");
		ScopeProfiler sp(g_profiler, "Server: Map events process");
		// We will be accessing the environment
		//JMutexAutoLock lock(m_env_mutex);

		// Don't send too many at a time
		u32 count = 0;

		// Single change sending is disabled if queue size is not small
		bool disable_single_change_sending = false;
		if(m_unsent_map_edit_queue.size() >= 4)
			disable_single_change_sending = true;

		//int event_count = m_unsent_map_edit_queue.size();

		// We'll log the amount of each
		Profiler prof;

		u32 end_ms = porting::getTimeMs() + max_cycle_ms;
		while(m_unsent_map_edit_queue.size() != 0)
		{
			MapEditEvent* event = m_unsent_map_edit_queue.pop_front();

			// Players far away from the change are stored here.
			// Instead of sending the changes, MapBlocks are set not sent
			// for them.
			std::list<u16> far_players;

			if(event->type == MEET_ADDNODE || event->type == MEET_SWAPNODE)
			{
				//infostream<<"Server: MEET_ADDNODE"<<std::endl;
				prof.add("MEET_ADDNODE", 1);
				if(disable_single_change_sending)
					sendAddNode(event->p, event->n, event->already_known_by_peer,
							&far_players, 5, event->type == MEET_ADDNODE);
				else
					sendAddNode(event->p, event->n, event->already_known_by_peer,
							&far_players, 30, event->type == MEET_ADDNODE);
			}
			else if(event->type == MEET_REMOVENODE)
			{
				//infostream<<"Server: MEET_REMOVENODE"<<std::endl;
				prof.add("MEET_REMOVENODE", 1);
				if(disable_single_change_sending)
					sendRemoveNode(event->p, event->already_known_by_peer,
							&far_players, 5);
				else
					sendRemoveNode(event->p, event->already_known_by_peer,
							&far_players, 30);
			}
			else if(event->type == MEET_BLOCK_NODE_METADATA_CHANGED)
			{
/*
				infostream<<"Server: MEET_BLOCK_NODE_METADATA_CHANGED"<<std::endl;
*/
				prof.add("MEET_BLOCK_NODE_METADATA_CHANGED", 1);
				setBlockNotSent(event->p);
			}
			else if(event->type == MEET_OTHER)
			{
/*
				infostream<<"Server: MEET_OTHER"<<std::endl;
*/
				prof.add("MEET_OTHER", 1);
				for(std::set<v3s16>::iterator
						i = event->modified_blocks.begin();
						i != event->modified_blocks.end(); ++i)
				{
					setBlockNotSent(*i);
				}
			}
			else
			{
				prof.add("unknown", 1);
				infostream<<"WARNING: Server: Unknown MapEditEvent "
						<<((u32)event->type)<<std::endl;
			}

			/*
				Set blocks not sent to far players
			*/
			if(!far_players.empty())
			{
				// Convert list format to that wanted by SetBlocksNotSent
				std::map<v3s16, MapBlock*> modified_blocks2;
				for(std::set<v3s16>::iterator
						i = event->modified_blocks.begin();
						i != event->modified_blocks.end(); ++i)
				{
					modified_blocks2[*i] =
							m_env->getMap().getBlockNoCreateNoEx(*i);
				}
				// Set blocks not sent
				for(std::list<u16>::iterator
						i = far_players.begin();
						i != far_players.end(); ++i)
				{
					u16 peer_id = *i;
					RemoteClient *client = getClient(peer_id);
					if(client==NULL)
						continue;
					client->SetBlocksNotSent(modified_blocks2);
				}
			}

			delete event;

			++count;
			/*// Don't send too many at a time
			if(count >= 1 && m_unsent_map_edit_queue.size() < 100)
				break;*/
			if (porting::getTimeMs() > end_ms)
				break;
		}

/*
		if(event_count >= 10){
			infostream<<"Server: MapEditEvents count="<<count<<"/"<<event_count<<" :"<<std::endl;
			prof.print(infostream);
		} else if(event_count != 0){
			verbosestream<<"Server: MapEditEvents count="<<count<<"/"<<event_count<<" :"<<std::endl;
			prof.print(verbosestream);
		}
*/

	}

	/*
		Trigger emergethread (it somehow gets to a non-triggered but
		bysy state sometimes)
	*/
	if (!maintenance_status)
	{
		TimeTaker timer_step("Server step: Trigger emergethread");
		float &counter = m_emergethread_trigger_timer;
		counter += dtime;
		if(counter >= 2.0)
		{
			counter = 0.0;

			m_emerge->startThreads();

			// Update m_enable_rollback_recording here too
			m_enable_rollback_recording =
					g_settings->getBool("enable_rollback_recording");
		}
	}

	{
		if (porting::g_sighup) {
			porting::g_sighup = false;
			if(!maintenance_status) {
				maintenance_status = 1;
				maintenance_start();
				maintenance_status = 2;
			} else if(maintenance_status == 2) {
				maintenance_status = 3;
				maintenance_end();
				maintenance_status = 0;
			}
		}
		if (porting::g_siginfo) {
			// todo: add here more info
			porting::g_siginfo = false;
			infostream<<"uptime="<< (int)m_uptime.get()<<std::endl;
			m_clients.UpdatePlayerList(); //print list
			g_profiler->print(infostream);
			g_profiler->clear();
		}
	}
}

int Server::AsyncRunMapStep(float dtime, bool async) {
	DSTACK(__FUNCTION_NAME);

	TimeTaker timer_step("Server map step");
	g_profiler->add("Server::AsyncRunMapStep (num)", 1);

	int ret = 0;

	m_env->getMap().time_life = m_uptime.get() + m_env->m_game_time_start;

/*
	float dtime;
	{
		JMutexAutoLock lock1(m_step_dtime_mutex);
		dtime = m_step_dtime;
	}
*/

	u32 max_cycle_ms = async ? 2000 : 300;

	const float map_timer_and_unload_dtime = 10.92;
	if(!maintenance_status && m_map_timer_and_unload_interval.step(dtime, map_timer_and_unload_dtime))
	{
		TimeTaker timer_step("Server step: Run Map's timers and unload unused data");
		//JMutexAutoLock lock(m_env_mutex);
		// Run Map's timers and unload unused data
		ScopeProfiler sp(g_profiler, "Server: map timer and unload");
		if(m_env->getMap().timerUpdate(m_uptime.get(), g_settings->getFloat("server_unload_unused_data_timeout"), max_cycle_ms)) {
			m_map_timer_and_unload_interval.run_next(map_timer_and_unload_dtime);
			++ret;
		}
	}

	/* Transform liquids */
	m_liquid_transform_timer += dtime;
	if(!more_threads && m_liquid_transform_timer >= m_liquid_transform_interval)
	{
		TimeTaker timer_step("Server step: liquid transform");
		m_liquid_transform_timer -= m_liquid_transform_interval;
		if (m_liquid_transform_timer > m_liquid_transform_interval * 2)
			m_liquid_transform_timer = 0;

		//JMutexAutoLock lock(m_env_mutex);

		ScopeProfiler sp(g_profiler, "Server: liquid transform");

		// not all liquid was processed per step, forcing on next step
		//shared_map<v3POS, MapBlock*> modified_blocks; //not used
		if (m_env->getMap().transformLiquids(this, max_cycle_ms) > 0) {
			m_liquid_transform_timer = m_liquid_transform_interval /*  *0.8  */;
			++ret;
		}
	}

		/*
			Set the modified blocks unsent for all the clients
		*/

	m_liquid_send_timer += dtime;
	if(m_liquid_send_timer >= m_liquid_send_interval)
	{
		TimeTaker timer_step("Server step: set the modified blocks unsent for all the clients");
		m_liquid_send_timer -= m_liquid_send_interval;
		if (m_liquid_send_timer > m_liquid_send_interval * 2)
			m_liquid_send_timer = 0;

		shared_map<v3POS, MapBlock*> modified_blocks; //not used

		if (m_env->getMap().updateLighting(m_env->getMap().lighting_modified_blocks, modified_blocks, max_cycle_ms)) {
			m_liquid_send_timer = m_liquid_send_interval;
			++ret;
			goto no_send;
		}

		auto clients = m_clients.getClientList();
		for (auto & client : clients)
			if (client->m_nearest_unsent_nearest) {
				client->m_nearest_unsent_d = 0;
				client->m_nearest_unsent_nearest = 0;
			}

		//JMutexAutoLock lock(m_env_mutex);
		//JMutexAutoLock lock2(m_con_mutex);

/*
		if(m_modified_blocks.size() > 0)
		{
			SetBlocksNotSent(m_modified_blocks);
		}
		m_modified_blocks.clear();
*/
	}
	no_send:

	ret += save(dtime, true);

	return ret;
}

int Server::save(float dtime, bool breakable) {
	// Save map, players and auth stuff
	int ret = 0;
		float &counter = m_savemap_timer;
		counter += dtime;
		if(counter >= g_settings->getFloat("server_map_save_interval"))
		{
			counter = 0.0;
			TimeTaker timer_step("Server step: Save map, players and auth stuff");
			//JMutexAutoLock lock(m_env_mutex);

			ScopeProfiler sp(g_profiler, "Server: saving stuff");

			// Save changed parts of map
			if(m_env->getMap().save(MOD_STATE_WRITE_NEEDED, breakable)) {
				// partial save, will continue on next step
				counter = g_settings->getFloat("server_map_save_interval");
				++ret;
				if (breakable)
					goto save_break;
			}

			// Save ban file
			if (m_banmanager->isModified()) {
				m_banmanager->save();
			}

			// Save players
			m_env->saveLoadedPlayers();

			// Save environment metadata
			m_env->saveMeta();

			stat.save();
		}
		save_break:;

	return ret;
}

u16 Server::Receive()
{
	DSTACK(__FUNCTION_NAME);
	SharedBuffer<u8> data;
	u16 peer_id;
	u32 datasize;
	u16 received = 0;
	try{
		datasize = m_con.Receive(peer_id,data);
		ProcessData(*data, datasize, peer_id);
		++received;
	}
	catch(con::InvalidIncomingDataException &e)
	{
		infostream<<"Server::Receive(): "
				"InvalidIncomingDataException: what()="
				<<e.what()<<std::endl;
	}
	catch(SerializationError &e) {
		infostream<<"Server::Receive(): "
				"SerializationError: what()="
				<<e.what()<<std::endl;
	}
	catch(ClientStateError &e)
	{
		errorstream << "ProcessData: peer=" << peer_id  << e.what() << std::endl;
		DenyAccess(peer_id, L"Your client sent something server didn't expect."
				L"Try reconnecting or updating your client");
	}
	catch(con::PeerNotFoundException &e)
	{
		// Do nothing
	}
	return received;
}

PlayerSAO* Server::StageTwoClientInit(u16 peer_id)
{
	std::string playername = "";
	PlayerSAO *playersao = NULL;
		RemoteClient* client = m_clients.lockedGetClientNoEx(peer_id, CS_InitDone);
		if (client != NULL) {
			playername = client->getName();
			playersao = emergePlayer(playername.c_str(), peer_id);
		}

	RemotePlayer *player =
		static_cast<RemotePlayer*>(m_env->getPlayer(playername));

	// If failed, cancel
	if((playersao == NULL) || (player == NULL))
	{
		if(player && player->peer_id != 0){
			errorstream<<"Server: "<<playername<<": Failed to emerge player"
					<<" (player allocated to an another client)"<<std::endl;
			DenyAccess(peer_id, L"Another client is connected with this "
					L"name. If your client closed unexpectedly, try again in "
					L"a minute.");
		} else {
			errorstream<<"Server: "<<playername<<": Failed to emerge player"
					<<std::endl;
			DenyAccess(peer_id, L"Could not allocate player.");
		}
		return NULL;
	}

	/*
		Send complete position information
	*/
	SendMovePlayer(peer_id);

	// Send privileges
	SendPlayerPrivileges(peer_id);

	// Send inventory formspec
	SendPlayerInventoryFormspec(peer_id);

	// Send inventory
	UpdateCrafting(peer_id);
	SendInventory(peer_id);

	// Send HP
	if(g_settings->getBool("enable_damage"))
		SendPlayerHP(peer_id);

	// Send Breath
	SendPlayerBreath(peer_id);

	// Show death screen if necessary
	if(player->hp == 0)
		SendDeathscreen(peer_id, false, v3f(0,0,0));

	// Note things in chat if not in simple singleplayer mode
	if(!m_simple_singleplayer_mode)
	{
		// Send information about server to player in chat
		SendChatMessage(peer_id, getStatusString());

		// Send information about joining in chat
		if (0)
		{
			std::wstring name = L"unknown";
			Player *player = m_env->getPlayer(peer_id);
			if(player != NULL)
				name = narrow_to_wide(player->getName());

			std::wstring message;
			message += L"*** ";
			message += name;
			message += L" joined the game.";
			SendChatMessage(PEER_ID_INEXISTENT,message);
		}
	}

/*
	Address addr = getPeerAddress(player->peer_id);
	std::string ip_str = addr.serializeString();
	actionstream<<player->getName() <<" [" << ip_str << "] joins game. " << std::endl;
*/
	/*
		Print out action
	*/
	{
		std::vector<std::string> names = m_clients.getPlayerNames();

		actionstream<<player->getName() << " ["<<getPeerAddress(player->peer_id).serializeString()<<"] "<<
		" joins game. List of players: ";

		for (std::vector<std::string>::iterator i = names.begin();
				i != names.end(); i++)
		{
			actionstream << *i << " ";
		}

		actionstream << player->getName() <<std::endl;
	}
	return playersao;
}

void Server::ProcessData(u8 *data, u32 datasize, u16 peer_id)
{
	DSTACK(__FUNCTION_NAME);
	// Environment is locked first.
	//JMutexAutoLock envlock(m_env_mutex);

	ScopeProfiler sp(g_profiler, "Server::ProcessData");

	std::string addr_s;
	try{
		Address address = getPeerAddress(peer_id);
		addr_s = address.serializeString();

		// drop player if is ip is banned
		if(m_banmanager->isIpBanned(addr_s)){
			std::string ban_name = m_banmanager->getBanName(addr_s);
			infostream<<"Server: A banned client tried to connect from "
					<<addr_s<<"; banned name was "
					<<ban_name<<std::endl;
			// This actually doesn't seem to transfer to the client
			DenyAccess(peer_id, L"Your ip is banned. Banned name was "
					+narrow_to_wide(ban_name));
			return;
		}
	}
	catch(con::PeerNotFoundException &e)
	{
		/*
		 * no peer for this packet found
		 * most common reason is peer timeout, e.g. peer didn't
		 * respond for some time, your server was overloaded or
		 * things like that.
		 */
		verbosestream<<"Server::ProcessData(): Cancelling: peer "
				<<peer_id<<" not found"<<std::endl;
		return;
	}

	try
	{

	if(datasize < 2)
		return;

	ToServerCommand command = (ToServerCommand)readU16(&data[0]);

	if(command == TOSERVER_INIT)
	{
		// [0] u16 TOSERVER_INIT
		// [2] u8 SER_FMT_VER_HIGHEST_READ
		// [3] u8[20] player_name
		// [23] u8[28] password <--- can be sent without this, from old versions

		if(datasize < 2+1+PLAYERNAME_SIZE)
			return;

		RemoteClient* client = getClient(peer_id, CS_Created);

		// If net_proto_version is set, this client has already been handled
		if(client->getState() > CS_Created)
		{
			verbosestream<<"Server: Ignoring multiple TOSERVER_INITs from "
					<<addr_s<<" (peer_id="<<peer_id<<")"<<std::endl;
			return;
		}

		verbosestream<<"Server: Got TOSERVER_INIT from "<<addr_s<<" (peer_id="
				<<peer_id<<")"<<std::endl;

		// Do not allow multiple players in simple singleplayer mode.
		// This isn't a perfect way to do it, but will suffice for now
		if(m_simple_singleplayer_mode && m_clients.getClientIDs().size() > 1){
			infostream<<"Server: Not allowing another client ("<<addr_s
					<<") to connect in simple singleplayer mode"<<std::endl;
			DenyAccess(peer_id, L"Running in simple singleplayer mode.");
			return;
		}

		// First byte after command is maximum supported
		// serialization version
		u8 client_max = data[2];
		u8 our_max = SER_FMT_VER_HIGHEST_READ;
		// Use the highest version supported by both
		u8 deployed = std::min(client_max, our_max);
		// If it's lower than the lowest supported, give up.
		if(deployed < SER_FMT_VER_LOWEST)
			deployed = SER_FMT_VER_INVALID;

		if(deployed == SER_FMT_VER_INVALID)
		{
			actionstream<<"Server: A mismatched client tried to connect from "
					<<addr_s<<std::endl;
			infostream<<"Server: Cannot negotiate serialization version with "
					<<addr_s<<std::endl;
			DenyAccess(peer_id, std::wstring(
					L"Your client's version is not supported.\n"
					L"Server version is ")
					+ narrow_to_wide(minetest_version_simple) + L"."
			);
			return;
		}

		client->setPendingSerializationVersion(deployed);

		/*
			Read and check network protocol version
		*/

		u16 min_net_proto_version = 0;
		if(datasize >= 2+1+PLAYERNAME_SIZE+PASSWORD_SIZE+2)
			min_net_proto_version = readU16(&data[2+1+PLAYERNAME_SIZE+PASSWORD_SIZE]);

		// Use same version as minimum and maximum if maximum version field
		// doesn't exist (backwards compatibility)
		u16 max_net_proto_version = min_net_proto_version;
		if(datasize >= 2+1+PLAYERNAME_SIZE+PASSWORD_SIZE+2+2)
			max_net_proto_version = readU16(&data[2+1+PLAYERNAME_SIZE+PASSWORD_SIZE+2]);

		// Start with client's maximum version
		u16 net_proto_version = max_net_proto_version;

		// Figure out a working version if it is possible at all
		if(max_net_proto_version >= SERVER_PROTOCOL_VERSION_MIN ||
				min_net_proto_version <= SERVER_PROTOCOL_VERSION_MAX)
		{
			// If maximum is larger than our maximum, go with our maximum
			if(max_net_proto_version > SERVER_PROTOCOL_VERSION_MAX)
				net_proto_version = SERVER_PROTOCOL_VERSION_MAX;
			// Else go with client's maximum
			else
				net_proto_version = max_net_proto_version;
		}

		verbosestream<<"Server: "<<addr_s<<": Protocol version: min: "
				<<min_net_proto_version<<", max: "<<max_net_proto_version
				<<", chosen: "<<net_proto_version<<std::endl;

		client->net_proto_version = net_proto_version;

		if(net_proto_version < SERVER_PROTOCOL_VERSION_MIN ||
				net_proto_version > SERVER_PROTOCOL_VERSION_MAX)
		{
			actionstream<<"Server: A mismatched client tried to connect from "
					<<addr_s<<std::endl;
			DenyAccess(peer_id, std::wstring(
					L"Your client's version is not supported.\n"
					L"Server version is ")
					+ narrow_to_wide(minetest_version_simple) + L",\n"
					+ L"server's PROTOCOL_VERSION is "
					+ narrow_to_wide(itos(SERVER_PROTOCOL_VERSION_MIN))
					+ L"..."
					+ narrow_to_wide(itos(SERVER_PROTOCOL_VERSION_MAX))
					+ L", client's PROTOCOL_VERSION is "
					+ narrow_to_wide(itos(min_net_proto_version))
					+ L"..."
					+ narrow_to_wide(itos(max_net_proto_version))
			);
			return;
		}

		if(g_settings->getBool("strict_protocol_version_checking"))
		{
			if(net_proto_version != LATEST_PROTOCOL_VERSION)
			{
				actionstream<<"Server: A mismatched (strict) client tried to "
						<<"connect from "<<addr_s<<std::endl;
				DenyAccess(peer_id, std::wstring(
						L"Your client's version is not supported.\n"
						L"Server version is ")
						+ narrow_to_wide(minetest_version_simple) + L",\n"
						+ L"server's PROTOCOL_VERSION (strict) is "
						+ narrow_to_wide(itos(LATEST_PROTOCOL_VERSION))
						+ L", client's PROTOCOL_VERSION is "
						+ narrow_to_wide(itos(min_net_proto_version))
						+ L"..."
						+ narrow_to_wide(itos(max_net_proto_version))
				);
				return;
			}
		}

		/*
			Set up player
		*/
		char playername[PLAYERNAME_SIZE];
		unsigned int playername_length = 0;
		for (; playername_length < PLAYERNAME_SIZE; playername_length++ ) {
			playername[playername_length] = data[3+playername_length];
			if (data[3+playername_length] == 0)
				break;
		}

		if (playername_length == PLAYERNAME_SIZE) {
			actionstream<<"Server: Player with name exceeding max length "
					<<"tried to connect from "<<addr_s<<std::endl;
			DenyAccess(peer_id, L"Name too long");
			return;
		}


		if(playername[0]=='\0')
		{
			actionstream<<"Server: Player with an empty name "
					<<"tried to connect from "<<addr_s<<std::endl;
			DenyAccess(peer_id, L"Empty name");
			return;
		}

		if(!g_settings->getBool("enable_any_name") && string_allowed(playername, PLAYERNAME_ALLOWED_CHARS)==false)
		{
			actionstream<<"Server: Player with an invalid name ["<<playername
					<<"] tried to connect from "<<addr_s<<std::endl;
			DenyAccess(peer_id, L"Name contains unallowed characters");
			return;
		}

		if(!isSingleplayer() && strcasecmp(playername, "singleplayer") == 0)
		{
			actionstream<<"Server: Player with the name \"singleplayer\" "
					<<"tried to connect from "<<addr_s<<std::endl;
			DenyAccess(peer_id, L"Name is not allowed");
			return;
		}

		{
			std::string reason;
			if(m_script->on_prejoinplayer(playername, addr_s, reason))
			{
				actionstream<<"Server: Player with the name \""<<playername<<"\" "
						<<"tried to connect from "<<addr_s<<" "
						<<"but it was disallowed for the following reason: "
						<<reason<<std::endl;
				DenyAccess(peer_id, narrow_to_wide(reason.c_str()));
				return;
			}
		}

		infostream<<"Server: New connection: \""<<playername<<"\" from "
				<<addr_s<<" (peer_id="<<peer_id<<")"<<std::endl;

		// Get password
		char given_password[PASSWORD_SIZE];
		if(datasize < 2+1+PLAYERNAME_SIZE+PASSWORD_SIZE)
		{
			// old version - assume blank password
			given_password[0] = 0;
		}
		else
		{
			for(u32 i=0; i<PASSWORD_SIZE-1; i++)
			{
				given_password[i] = data[23+i];
			}
			given_password[PASSWORD_SIZE-1] = 0;
		}

		if(!base64_is_valid(given_password)){
			actionstream<<"Server: "<<playername
					<<" supplied invalid password hash"<<std::endl;
			DenyAccess(peer_id, L"Invalid password hash");
			return;
		}

		// Enforce user limit.
		// Don't enforce for users that have some admin right
		if(m_clients.getClientIDs(CS_Created).size() >= g_settings->getU16("max_users") &&
				!checkPriv(playername, "server") &&
				!checkPriv(playername, "ban") &&
				!checkPriv(playername, "privs") &&
				!checkPriv(playername, "password") &&
				playername != g_settings->get("name"))
		{
			actionstream<<"Server: "<<playername<<" tried to join, but there"
					<<" are already max_users="
					<<g_settings->getU16("max_users")<<" players."<<std::endl;
			DenyAccess(peer_id, L"Too many users.");
			return;
		}

		std::string checkpwd; // Password hash to check against
		bool has_auth = m_script->getAuth(playername, &checkpwd, NULL);

		// If no authentication info exists for user, create it
		if(!has_auth){
			if(!isSingleplayer() &&
					g_settings->getBool("disallow_empty_password") &&
					std::string(given_password) == ""){
				actionstream<<"Server: "<<playername
						<<" supplied empty password"<<std::endl;
				DenyAccess(peer_id, L"Empty passwords are "
						L"disallowed. Set a password and try again.");
				return;
			}
			std::wstring raw_default_password =
				narrow_to_wide(g_settings->get("default_password"));
			std::string initial_password =
				translatePassword(playername, raw_default_password);

			// If default_password is empty, allow any initial password
			if (raw_default_password.length() == 0)
				initial_password = given_password;

			m_script->createAuth(playername, initial_password);
		}

		has_auth = m_script->getAuth(playername, &checkpwd, NULL);

		if(!has_auth){
			actionstream<<"Server: "<<playername<<" cannot be authenticated"
					<<" (auth handler does not work?)"<<std::endl;
			DenyAccess(peer_id, L"Not allowed to login");
			return;
		}

		if(given_password != checkpwd){
			actionstream<<"Server: "<<playername<<" supplied wrong password"
					<<std::endl;
			DenyAccess(peer_id, L"Wrong password");
			return;
		}

		RemotePlayer *player =
				static_cast<RemotePlayer*>(m_env->getPlayer(playername));

		if(player && player->peer_id != 0){
			errorstream<<"Server: "<<playername<<": Failed to emerge player"
					<<" (player allocated to an another client)"<<std::endl;
			DenyAccess(peer_id, L"Another client is connected with this "
					L"name. If your client closed unexpectedly, try again in "
					L"a minute.");
		}

		m_clients.setPlayerName(peer_id,playername);

		/*
			Answer with a TOCLIENT_INIT
		*/
		{
			SharedBuffer<u8> reply(2+1+6+8+4);
			writeU16(&reply[0], TOCLIENT_INIT);
			writeU8(&reply[2], deployed);
			//send dummy pos for legacy reasons only
			writeV3S16(&reply[2+1], floatToInt(v3f(0,0,0), BS));
			writeU64(&reply[2+1+6], m_env->getServerMap().getSeed());
			writeF1000(&reply[2+1+6+8], g_settings->getFloat("dedicated_server_step"));

			// Send as reliable
			m_clients.send(peer_id, 0, reply, true);
			m_clients.event(peer_id, CSE_Init);
		}

		return;
	}

	if(command == TOSERVER_INIT2)
	{

		verbosestream<<"Server: Got TOSERVER_INIT2 from "
				<<peer_id<<std::endl;

		m_clients.event(peer_id, CSE_GotInit2);
		u16 protocol_version = m_clients.getProtocolVersion(peer_id);


		///// begin compatibility code
		PlayerSAO* playersao = NULL;
		if (protocol_version <= 22) {
			playersao = StageTwoClientInit(peer_id);

			if (playersao == NULL) {
				errorstream
					<< "TOSERVER_INIT2 stage 2 client init failed for peer "
					<< peer_id << std::endl;
				return;
			}
		}
		///// end compatibility code

		/*
			Send some initialization data
		*/

		infostream<<"Server: Sending content to "
				<<getPlayerName(peer_id)<<std::endl;

		// Send player movement settings
		SendMovement(peer_id);

		// Send item definitions
		SendItemDef(peer_id, m_itemdef, protocol_version);

		// Send node definitions
		SendNodeDef(peer_id, m_nodedef, protocol_version);

		m_clients.event(peer_id, CSE_SetDefinitionsSent);

		// Send media announcement
		sendMediaAnnouncement(peer_id);

		// Send detached inventories
		sendDetachedInventories(peer_id);

		// Send time of day
		u16 time = m_env->getTimeOfDay();
		float time_speed = g_settings->getFloat("time_speed");
		SendTimeOfDay(peer_id, time, time_speed);

		///// begin compatibility code
		if (protocol_version <= 22) {
			m_clients.event(peer_id, CSE_SetClientReady);
			m_script->on_joinplayer(playersao);
		}
		///// end compatibility code

		// Warnings about protocol version can be issued here
		if(getClient(peer_id)->net_proto_version < LATEST_PROTOCOL_VERSION)
		{
			SendChatMessage(peer_id, L"# Server: WARNING: YOUR CLIENT'S "
					L"VERSION MAY NOT BE FULLY COMPATIBLE WITH THIS SERVER!");
		}

		return;
	}

	u8 peer_ser_ver = getClient(peer_id, CS_InitDone)->serialization_version;
	u16 peer_proto_ver = getClient(peer_id, CS_InitDone)->net_proto_version;

	if(peer_ser_ver == SER_FMT_VER_INVALID)
	{
		errorstream<<"Server::ProcessData(): Cancelling: Peer"
				" serialization format invalid or not initialized."
				" Skipping incoming command="<<command<<std::endl;
		return;
	}

	/* Handle commands relate to client startup */
	if(command == TOSERVER_REQUEST_MEDIA) {
		std::string datastring((char*)&data[2], datasize-2);
		std::istringstream is(datastring, std::ios_base::binary);

		std::list<std::string> tosend;
		u16 numfiles = readU16(is);

		infostream<<"Sending "<<numfiles<<" files to "
				<<getPlayerName(peer_id)<<std::endl;
		verbosestream<<"TOSERVER_REQUEST_MEDIA: "<<std::endl;

		for(int i = 0; i < numfiles; i++) {
			std::string name = deSerializeString(is);
			tosend.push_back(name);
			verbosestream<<"TOSERVER_REQUEST_MEDIA: requested file "
					<<name<<std::endl;
		}

		sendRequestedMedia(peer_id, tosend);
		return;
	}
	else if(command == TOSERVER_RECEIVED_MEDIA) {
		return;
	}
	else if(command == TOSERVER_CLIENT_READY) {
		// clients <= protocol version 22 did not send ready message,
		// they're already initialized
		if (peer_proto_ver <= 22) {
			infostream << "Client sent message not expected by a "
				<< "client using protocol version <= 22,"
				<< "disconnecing peer_id: " << peer_id << std::endl;
			m_con.DisconnectPeer(peer_id);
			return;
		}

		PlayerSAO* playersao = StageTwoClientInit(peer_id);

		if (playersao == NULL) {
			errorstream
				<< "TOSERVER_CLIENT_READY stage 2 client init failed for peer_id: "
				<< peer_id << std::endl;
			m_con.DisconnectPeer(peer_id);
			return;
		}

		if(datasize < 2+8) {
			errorstream
				<< "TOSERVER_CLIENT_READY client sent inconsistent data, disconnecting peer_id: "
				<< peer_id << std::endl;
			m_con.DisconnectPeer(peer_id);
			return;
		}

		m_clients.setClientVersion(
				peer_id,
				data[2], data[3], data[4],
				std::string((char*) &data[8],(u16) data[6]));

		m_clients.event(peer_id, CSE_SetClientReady);
		m_script->on_joinplayer(playersao);

		stat.add("join", playersao->getPlayer()->getName());
	}
	else if(command == TOSERVER_GOTBLOCKS) // TODO: REMOVE IN NEXT, move wanted_range to new packet
	{
		if(datasize < 2+1)
			return;

		/*
			[0] u16 command
			[2] u8 count
			[3] v3s16 pos_0
			[3+6] v3s16 pos_1
			[9] wanted range
			...
		*/

		u16 count = data[2];
		RemoteClient *client = getClient(peer_id);
		for(u16 i=0; i<count; i++)
		{
			if((s16)datasize < 2+1+(i+1)*6)
				throw con::InvalidIncomingDataException
					("GOTBLOCKS length is too short");
			readV3S16(&data[2+1+i*6]);
			/*infostream<<"Server: GOTBLOCKS ("
					<<p.X<<","<<p.Y<<","<<p.Z<<")"<<std::endl;*/
		}
		if((s16)datasize > 2+1+(count)*6) // only freeminer client
			client->wanted_range = readU16(&data[2+1+(count*6)]);
		return;
	}

	if (m_clients.getClientState(peer_id) < CS_Active)
	{
		if (command == TOSERVER_PLAYERPOS) return;

		errorstream<<"Got packet command: " << command << " for peer id "
				<< peer_id << " but client isn't active yet. Dropping packet "
				<<std::endl;
		return;
	}

	Player *player = m_env->getPlayer(peer_id);
	if(player == NULL) {
/*
		verbosestream<<"Server::ProcessData(): Cancelling: "
				"No player for peer_id="<<peer_id
				<< " disconnecting peer!" <<std::endl;
*/
		m_con.DisconnectPeer(peer_id);
		return;
	}

	PlayerSAO *playersao = player->getPlayerSAO();
	if(playersao == NULL) {
		errorstream<<"Server::ProcessData(): Cancelling: "
				"No player object for peer_id="<<peer_id
				<< " disconnecting peer!" <<std::endl;
		m_con.DisconnectPeer(peer_id);
		return;
	}

	if(command == TOSERVER_PLAYERPOS)
	{
		if(datasize < 2+12+12+4+4)
			return;

		u32 start = 0;
		v3s32 ps = readV3S32(&data[start+2]);
		v3s32 ss = readV3S32(&data[start+2+12]);
		f32 pitch = (f32)readS32(&data[2+12+12]) / 100.0;
		f32 yaw = (f32)readS32(&data[2+12+12+4]) / 100.0;
		u32 keyPressed = 0;
		if(datasize >= 2+12+12+4+4+4)
			keyPressed = (u32)readU32(&data[2+12+12+4+4]);
		v3f position((f32)ps.X/100., (f32)ps.Y/100., (f32)ps.Z/100.);
		v3f speed((f32)ss.X/100., (f32)ss.Y/100., (f32)ss.Z/100.);
		pitch = wrapDegrees(pitch);
		yaw = wrapDegrees(yaw);

		if (playersao->m_time_from_last_respawn > 1)
		player->setPosition(position);
		player->setSpeed(speed);
		player->setPitch(pitch);
		player->setYaw(yaw);
		player->keyPressed=keyPressed;
		player->control.up = (bool)(keyPressed&1);
		player->control.down = (bool)(keyPressed&2);
		player->control.left = (bool)(keyPressed&4);
		player->control.right = (bool)(keyPressed&8);
		player->control.jump = (bool)(keyPressed&16);
		player->control.aux1 = (bool)(keyPressed&32);
		player->control.sneak = (bool)(keyPressed&64);
		player->control.LMB = (bool)(keyPressed&128);
		player->control.RMB = (bool)(keyPressed&256);

		auto old_pos = playersao->m_last_good_position;
		bool cheated = playersao->checkMovementCheat();
		if(cheated){
			// Call callbacks
			m_script->on_cheat(playersao, "moved_too_fast");
		}
		else if (playersao->m_time_from_last_respawn > 3) {
			auto dist = (old_pos/BS).getDistanceFrom(playersao->m_last_good_position/BS);
			if (dist)
				stat.add("move", playersao->getPlayer()->getName(), dist);
		}

		if (playersao->m_time_from_last_respawn > 2) {
			auto obj = playersao; // copypasted from server step:
			auto uptime = m_uptime.get();
			if (!obj->m_uptime_last)  // not very good place, but minimum modifications
				obj->m_uptime_last = uptime - 0.1;
			obj->step(uptime - obj->m_uptime_last, true); //todo: maybe limit count per time
			obj->m_uptime_last = uptime;
		}

		/*infostream<<"Server::ProcessData(): Moved player "<<peer_id<<" to "
				<<"("<<position.X<<","<<position.Y<<","<<position.Z<<")"
				<<" pitch="<<pitch<<" yaw="<<yaw<<std::endl;*/
	}
	else if(command == TOSERVER_DELETEDBLOCKS)
	{
		if(datasize < 2+1)
			return;

		/*
			[0] u16 command
			[2] u8 count
			[3] v3s16 pos_0
			[3+6] v3s16 pos_1
			...
		*/

		u16 count = data[2];
		for(u16 i=0; i<count; i++)
		{
			if((s16)datasize < 2+1+(i+1)*6)
				throw con::InvalidIncomingDataException
					("DELETEDBLOCKS length is too short");
			v3s16 p = readV3S16(&data[2+1+i*6]);
			/*infostream<<"Server: DELETEDBLOCKS ("
					<<p.X<<","<<p.Y<<","<<p.Z<<")"<<std::endl;*/
			RemoteClient *client = getClient(peer_id);
			client->SetBlockDeleted(p);
		}
	}
	else if(command == TOSERVER_CLICK_OBJECT)
	{
		infostream<<"Server: CLICK_OBJECT not supported anymore"<<std::endl;
		return;
	}
	else if(command == TOSERVER_CLICK_ACTIVEOBJECT)
	{
		infostream<<"Server: CLICK_ACTIVEOBJECT not supported anymore"<<std::endl;
		return;
	}
	else if(command == TOSERVER_GROUND_ACTION)
	{
		infostream<<"Server: GROUND_ACTION not supported anymore"<<std::endl;
		return;

	}
	else if(command == TOSERVER_RELEASE)
	{
		infostream<<"Server: RELEASE not supported anymore"<<std::endl;
		return;
	}
	else if(command == TOSERVER_SIGNTEXT)
	{
		infostream<<"Server: SIGNTEXT not supported anymore"
				<<std::endl;
		return;
	}
	else if(command == TOSERVER_SIGNNODETEXT)
	{
		infostream<<"Server: SIGNNODETEXT not supported anymore"
				<<std::endl;
		return;
	}
	else if(command == TOSERVER_INVENTORY_ACTION)
	{
		// Strip command and create a stream
		std::string datastring((char*)&data[2], datasize-2);
		verbosestream<<"TOSERVER_INVENTORY_ACTION: data="<<datastring<<std::endl;
		std::istringstream is(datastring, std::ios_base::binary);
		// Create an action
		InventoryAction *a = InventoryAction::deSerialize(is);
		if(a == NULL)
		{
			infostream<<"TOSERVER_INVENTORY_ACTION: "
					<<"InventoryAction::deSerialize() returned NULL"
					<<std::endl;
			return;
		}

		// If something goes wrong, this player is to blame
		RollbackScopeActor rollback_scope(m_rollback,
				std::string("player:")+player->getName());

		/*
			Note: Always set inventory not sent, to repair cases
			where the client made a bad prediction.
		*/

		/*
			Handle restrictions and special cases of the move action
		*/
		if(a->getType() == IACTION_MOVE)
		{
			IMoveAction *ma = (IMoveAction*)a;

			ma->from_inv.applyCurrentPlayer(player->getName());
			ma->to_inv.applyCurrentPlayer(player->getName());

			setInventoryModified(ma->from_inv);
			setInventoryModified(ma->to_inv);

			bool from_inv_is_current_player =
				(ma->from_inv.type == InventoryLocation::PLAYER) &&
				(ma->from_inv.name == player->getName());

			bool to_inv_is_current_player =
				(ma->to_inv.type == InventoryLocation::PLAYER) &&
				(ma->to_inv.name == player->getName());

			/*
				Disable moving items out of craftpreview
			*/
			if(ma->from_list == "craftpreview")
			{
				infostream<<"Ignoring IMoveAction from "
						<<(ma->from_inv.dump())<<":"<<ma->from_list
						<<" to "<<(ma->to_inv.dump())<<":"<<ma->to_list
						<<" because src is "<<ma->from_list<<std::endl;
				delete a;
				return;
			}

			/*
				Disable moving items into craftresult and craftpreview
			*/
			if(ma->to_list == "craftpreview" || ma->to_list == "craftresult")
			{
				infostream<<"Ignoring IMoveAction from "
						<<(ma->from_inv.dump())<<":"<<ma->from_list
						<<" to "<<(ma->to_inv.dump())<<":"<<ma->to_list
						<<" because dst is "<<ma->to_list<<std::endl;
				delete a;
				return;
			}

			// Disallow moving items in elsewhere than player's inventory
			// if not allowed to interact
			if(!checkPriv(player->getName(), "interact") &&
					(!from_inv_is_current_player ||
					!to_inv_is_current_player))
			{
				infostream<<"Cannot move outside of player's inventory: "
						<<"No interact privilege"<<std::endl;
				delete a;
				return;
			}
		}
		/*
			Handle restrictions and special cases of the drop action
		*/
		else if(a->getType() == IACTION_DROP)
		{
			IDropAction *da = (IDropAction*)a;

			da->from_inv.applyCurrentPlayer(player->getName());

			setInventoryModified(da->from_inv);

			/*
				Disable dropping items out of craftpreview
			*/
			if(da->from_list == "craftpreview")
			{
				infostream<<"Ignoring IDropAction from "
						<<(da->from_inv.dump())<<":"<<da->from_list
						<<" because src is "<<da->from_list<<std::endl;
				delete a;
				return;
			}

			// Disallow dropping items if not allowed to interact
			if(!checkPriv(player->getName(), "interact"))
			{
				delete a;
				return;
			}
			stat.add("drop", player->getName());
		}
		/*
			Handle restrictions and special cases of the craft action
		*/
		else if(a->getType() == IACTION_CRAFT)
		{
			ICraftAction *ca = (ICraftAction*)a;

			ca->craft_inv.applyCurrentPlayer(player->getName());

			setInventoryModified(ca->craft_inv);

			//bool craft_inv_is_current_player =
			//	(ca->craft_inv.type == InventoryLocation::PLAYER) &&
			//	(ca->craft_inv.name == player->getName());

			// Disallow crafting if not allowed to interact
			if(!checkPriv(player->getName(), "interact"))
			{
				infostream<<"Cannot craft: "
						<<"No interact privilege"<<std::endl;
				delete a;
				return;
			}
			stat.add("craft", player->getName());
		}

		// Do the action
		a->apply(this, playersao, this);
		// Eat the action
		delete a;
	}
	else if(command == TOSERVER_CHAT_MESSAGE)
	{
		/*
			u16 command
			u16 length
			wstring message
		*/
		u8 buf[6];
		std::string datastring((char*)&data[2], datasize-2);
		std::istringstream is(datastring, std::ios_base::binary);

		// Read stuff
		is.read((char*)buf, 2);
		u16 len = readU16(buf);

		std::wstring message;
		for(u16 i=0; i<len; i++)
		{
			is.read((char*)buf, 2);
			message += (wchar_t)readU16(buf);
		}

		// If something goes wrong, this player is to blame
		RollbackScopeActor rollback_scope(m_rollback,
				std::string("player:")+player->getName());

		// Get player name of this client
		std::wstring name = narrow_to_wide(player->getName());

		// Run script hook
		bool ate = m_script->on_chat_message(player->getName(),
				wide_to_narrow(message));
		// If script ate the message, don't proceed
		if(ate)
			return;

		// Line to send to players
		std::wstring line;
		// Whether to send to the player that sent the line
		bool send_to_sender_only = false;

		// Commands are implemented in Lua, so only catch invalid
		// commands that were not "eaten" and send an error back
		if(message[0] == L'/')
		{
			message = message.substr(1);
			send_to_sender_only = true;
			if(message.length() == 0)
				line += L"-!- Empty command";
			else
				line += L"-!- Invalid command: " + str_split(message, L' ')[0];
		}
		else
		{
			if(checkPriv(player->getName(), "shout")){
				line += L"<";
				line += name;
				line += L"> ";
				line += message;
				stat.add("chat", player->getName());
			} else {
				line += L"-!- You don't have permission to shout.";
				send_to_sender_only = true;
			}
		}

		if(line != L"")
		{
			/*
				Send the message to sender
			*/
			if (send_to_sender_only)
			{
				SendChatMessage(peer_id, line);
			}
			/*
				Send the message to others
			*/
			else
			{
				actionstream<<"CHAT: "<<wide_to_narrow(line)<<std::endl;

				std::list<u16> clients = m_clients.getClientIDs();

				for(std::list<u16>::iterator
					i = clients.begin();
					i != clients.end(); ++i)
				{
					if (*i != peer_id)
						SendChatMessage(*i, line);
				}
			}
		}
	}
	else if(command == TOSERVER_DAMAGE)
	{
		std::string datastring((char*)&data[2], datasize-2);
		std::istringstream is(datastring, std::ios_base::binary);
		u8 damage = readU8(is);

		if(g_settings->getBool("enable_damage"))
		{
			actionstream<<player->getName()<<" damaged by "
					<<(int)damage<<" hp at "<<PP(player->getPosition()/BS)
					<<std::endl;

			playersao->setHP(playersao->getHP() - damage);

			if(playersao->getHP() == 0 && playersao->m_hp_not_sent)
				DiePlayer(peer_id);

			if(playersao->m_hp_not_sent)
				SendPlayerHP(peer_id);
			stat.add("damage", player->getName(), damage);
		}
	}
	else if(command == TOSERVER_BREATH)
	{
		std::string datastring((char*)&data[2], datasize-2);
		std::istringstream is(datastring, std::ios_base::binary);
		u16 breath = readU16(is);
		playersao->setBreath(breath);
		m_script->player_event(playersao,"breath_changed");
	}
	else if(command == TOSERVER_PASSWORD)
	{
		/*
			[0] u16 TOSERVER_PASSWORD
			[2] u8[28] old password
			[30] u8[28] new password
		*/

		if(datasize != 2+PASSWORD_SIZE*2)
			return;
		/*char password[PASSWORD_SIZE];
		for(u32 i=0; i<PASSWORD_SIZE-1; i++)
			password[i] = data[2+i];
		password[PASSWORD_SIZE-1] = 0;*/
		std::string oldpwd;
		for(u32 i=0; i<PASSWORD_SIZE-1; i++)
		{
			char c = data[2+i];
			if(c == 0)
				break;
			oldpwd += c;
		}
		std::string newpwd;
		for(u32 i=0; i<PASSWORD_SIZE-1; i++)
		{
			char c = data[2+PASSWORD_SIZE+i];
			if(c == 0)
				break;
			newpwd += c;
		}

		if(!base64_is_valid(newpwd)){
			infostream<<"Server: "<<player->getName()<<" supplied invalid password hash"<<std::endl;
			// Wrong old password supplied!!
			SendChatMessage(peer_id, L"Invalid new password hash supplied. Password NOT changed.");
			return;
		}

		infostream<<"Server: Client requests a password change from "
				<<"'"<<oldpwd<<"' to '"<<newpwd<<"'"<<std::endl;

		std::string playername = player->getName();

		std::string checkpwd;
		m_script->getAuth(playername, &checkpwd, NULL);

		if(oldpwd != checkpwd)
		{
			infostream<<"Server: invalid old password"<<std::endl;
			// Wrong old password supplied!!
			SendChatMessage(peer_id, L"Invalid old password supplied. Password NOT changed.");
			return;
		}

		bool success = m_script->setPassword(playername, newpwd);
		if(success){
			actionstream<<player->getName()<<" changes password"<<std::endl;
			SendChatMessage(peer_id, L"Password change successful.");
		} else {
			actionstream<<player->getName()<<" tries to change password but "
					<<"it fails"<<std::endl;
			SendChatMessage(peer_id, L"Password change failed or inavailable.");
		}
	}
	else if(command == TOSERVER_PLAYERITEM)
	{
		if (datasize < 2+2)
			return;

		u16 item = readU16(&data[2]);
		playersao->setWieldIndex(item);
	}
	else if(command == TOSERVER_RESPAWN)
	{
		if(player->hp != 0 || !g_settings->getBool("enable_damage"))
			return;

		RespawnPlayer(peer_id);

		actionstream<<player->getName()<<" respawns at "
				<<PP(player->getPosition()/BS)<<std::endl;

		// ActiveObject is added to environment in AsyncRunStep after
		// the previous addition has been succesfully removed
	}
	else if(command == TOSERVER_INTERACT)
	{
		std::string datastring((char*)&data[2], datasize-2);
		std::istringstream is(datastring, std::ios_base::binary);

		/*
			[0] u16 command
			[2] u8 action
			[3] u16 item
			[5] u32 length of the next item
			[9] serialized PointedThing
			actions:
			0: start digging (from undersurface) or use
			1: stop digging (all parameters ignored)
			2: digging completed
			3: place block or item (to abovesurface)
			4: use item
		*/
		u8 action = readU8(is);
		u16 item_i = readU16(is);
		std::istringstream tmp_is(deSerializeLongString(is), std::ios::binary);
		PointedThing pointed;
		pointed.deSerialize(tmp_is);

/*
		verbosestream<<"TOSERVER_INTERACT: action="<<(int)action<<", item="
				<<item_i<<", pointed="<<pointed.dump()<<std::endl;
*/

		if(player->hp == 0)
		{
			verbosestream<<"TOSERVER_INTERACT: "<<player->getName()
				<<" tried to interact, but is dead!"<<std::endl;
			return;
		}

		v3f player_pos = playersao->getLastGoodPosition();

		// Update wielded item
		playersao->setWieldIndex(item_i);

		// Get pointed to node (undefined if not POINTEDTYPE_NODE)
		v3s16 p_under = pointed.node_undersurface;
		v3s16 p_above = pointed.node_abovesurface;

		// Get pointed to object (NULL if not POINTEDTYPE_OBJECT)
		ServerActiveObject *pointed_object = NULL;
		if(pointed.type == POINTEDTHING_OBJECT)
		{
			pointed_object = m_env->getActiveObject(pointed.object_id);
			if(pointed_object == NULL)
			{
				verbosestream<<"TOSERVER_INTERACT: "
					"pointed object is NULL"<<std::endl;
				return;
			}

		}

		v3f pointed_pos_under = player_pos;
		v3f pointed_pos_above = player_pos;
		if(pointed.type == POINTEDTHING_NODE)
		{
			pointed_pos_under = intToFloat(p_under, BS);
			pointed_pos_above = intToFloat(p_above, BS);
		}
		else if(pointed.type == POINTEDTHING_OBJECT)
		{
			pointed_pos_under = pointed_object->getBasePosition();
			pointed_pos_above = pointed_pos_under;
		}

		/*
			Check that target is reasonably close
			(only when digging or placing things)
		*/
		if(action == 0 || action == 2 || action == 3)
		{
			float d = player_pos.getDistanceFrom(pointed_pos_under);
			float max_d = BS * 14; // Just some large enough value
			if(d > max_d){
				actionstream<<"Player "<<player->getName()
						<<" tried to access "<<pointed.dump()
						<<" from too far: "
						<<"d="<<d<<", max_d="<<max_d
						<<". ignoring."<<std::endl;
				// Re-send block to revert change on client-side
				RemoteClient *client = getClient(peer_id);
				v3s16 blockpos = getNodeBlockPos(floatToInt(pointed_pos_under, BS));
				client->SetBlockNotSent(blockpos);
				// Call callbacks
				m_script->on_cheat(playersao, "interacted_too_far");
				// Do nothing else
				return;
			}
		}

		/*
			Make sure the player is allowed to do it
		*/
		if(!checkPriv(player->getName(), "interact"))
		{
			actionstream<<player->getName()<<" attempted to interact with "
					<<pointed.dump()<<" without 'interact' privilege"
					<<std::endl;
			// Re-send block to revert change on client-side
			RemoteClient *client = getClient(peer_id);
			// Digging completed -> under
			if(action == 2){
				v3s16 blockpos = getNodeBlockPos(floatToInt(pointed_pos_under, BS));
				client->SetBlockNotSent(blockpos);
			}
			// Placement -> above
			if(action == 3){
				v3s16 blockpos = getNodeBlockPos(floatToInt(pointed_pos_above, BS));
				client->SetBlockNotSent(blockpos);
			}
			stat.add("interact_denied", player->getName());
			return;
		}

		/*
			If something goes wrong, this player is to blame
		*/
		RollbackScopeActor rollback_scope(m_rollback,
				std::string("player:")+player->getName());

		/*
			0: start digging or punch object
		*/
		if(action == 0)
		{
			if(pointed.type == POINTEDTHING_NODE)
			{
				/*
					NOTE: This can be used in the future to check if
					somebody is cheating, by checking the timing.
				*/
				MapNode n(CONTENT_IGNORE);
				bool pos_ok;
				n = m_env->getMap().getNodeNoEx(p_under, &pos_ok);
				if (pos_ok)
					n = m_env->getMap().getNodeNoEx(p_under, &pos_ok);

				if (!pos_ok) {
					infostream<<"Server: Not punching: Node not found."
							<<" Adding block to emerge queue."
							<<std::endl;
					m_emerge->enqueueBlockEmerge(peer_id, getNodeBlockPos(p_above), false);
				}

				if(n.getContent() != CONTENT_IGNORE)
					m_script->node_on_punch(p_under, n, playersao, pointed);
				// Cheat prevention
				playersao->noCheatDigStart(p_under);
			}
			else if(pointed.type == POINTEDTHING_OBJECT)
			{
				// Skip if object has been removed
				if(pointed_object->m_removed)
					return;

				actionstream<<player->getName()<<" punches object "
						<<pointed.object_id<<": "
						<<pointed_object->getDescription()<<std::endl;

				ItemStack punchitem = playersao->getWieldedItem();
				ToolCapabilities toolcap =
						punchitem.getToolCapabilities(m_itemdef);
				v3f dir = (pointed_object->getBasePosition() -
						(player->getPosition() + player->getEyeOffset())
							).normalize();
				float time_from_last_punch =
					playersao->resetTimeFromLastPunch();
				pointed_object->punch(dir, &toolcap, playersao,
						time_from_last_punch);
				stat.add("punch", player->getName());
			}

		} // action == 0

		/*
			1: stop digging
		*/
		else if(action == 1)
		{
		} // action == 1

		/*
			2: Digging completed
		*/
		else if(action == 2)
		{
			// Only digging of nodes
			if(pointed.type == POINTEDTHING_NODE)
			{
				bool pos_ok;
				MapNode n = m_env->getMap().getNodeNoEx(p_under, &pos_ok);
				if (!pos_ok) {
					infostream << "Server: Not finishing digging: Node not found."
					           << " Adding block to emerge queue."
					           << std::endl;
					m_emerge->enqueueBlockEmerge(peer_id, getNodeBlockPos(p_above), false);
				}

				/* Cheat prevention */
				bool is_valid_dig = true;
				if(!isSingleplayer() && !g_settings->getBool("disable_anticheat"))
				{
					v3s16 nocheat_p = playersao->getNoCheatDigPos();
					float nocheat_t = playersao->getNoCheatDigTime();
					playersao->noCheatDigEnd();
					// If player didn't start digging this, ignore dig
					if(nocheat_p != p_under){
						infostream<<"Server: NoCheat: "<<player->getName()
								<<" started digging "
								<<PP(nocheat_p)<<" and completed digging "
								<<PP(p_under)<<"; not digging."<<std::endl;
						is_valid_dig = false;
						// Call callbacks
						m_script->on_cheat(playersao, "finished_unknown_dig");
					}
					// Get player's wielded item
					ItemStack playeritem;
					InventoryList *mlist = playersao->getInventory()->getList("main");
					if(mlist != NULL)
						playeritem = mlist->getItem(playersao->getWieldIndex());
					ToolCapabilities playeritem_toolcap =
							playeritem.getToolCapabilities(m_itemdef);
					// Get diggability and expected digging time
					DigParams params = getDigParams(m_nodedef->get(n).groups,
							&playeritem_toolcap);
					// If can't dig, try hand
					if(!params.diggable){
						const ItemDefinition &hand = m_itemdef->get("");
						const ToolCapabilities *tp = hand.tool_capabilities;
						if(tp)
							params = getDigParams(m_nodedef->get(n).groups, tp);
					}
					// If can't dig, ignore dig
					if(!params.diggable){
						infostream<<"Server: NoCheat: "<<player->getName()
								<<" completed digging "<<PP(p_under)
								<<", which is not diggable with tool. not digging."
								<<std::endl;
						is_valid_dig = false;
						// Call callbacks
						m_script->on_cheat(playersao, "dug_unbreakable");
					}
					// Check digging time
					// If already invalidated, we don't have to
					if(!is_valid_dig){
						// Well not our problem then
					}
					// Clean and long dig
					else if(params.time > 2.0 && nocheat_t * 1.2 > params.time){
						// All is good, but grab time from pool; don't care if
						// it's actually available
						playersao->getDigPool().grab(params.time);
					}
					// Short or laggy dig
					// Try getting the time from pool
					else if(playersao->getDigPool().grab(params.time)){
						// All is good
					}
					// Dig not possible
					else{
						infostream<<"Server: NoCheat: "<<player->getName()
								<<" completed digging "<<PP(p_under)
								<<"too fast; not digging."<<std::endl;
						is_valid_dig = false;
						// Call callbacks
						m_script->on_cheat(playersao, "dug_too_fast");
					}
				}

				/* Actually dig node */

				if(is_valid_dig && n.getContent() != CONTENT_IGNORE)
				{
					m_script->node_on_dig(p_under, n, playersao);
					stat.add("dig", player->getName());
					stat.add("dig_"+ m_nodedef->get(n).name , player->getName());
				}

				v3s16 blockpos = getNodeBlockPos(floatToInt(pointed_pos_under, BS));
				RemoteClient *client = getClient(peer_id);
				// Send unusual result (that is, node not being removed)
				if(m_env->getMap().getNodeNoEx(p_under).getContent() != CONTENT_AIR)
				{
					// Re-send block to revert change on client-side
					client->SetBlockNotSent(blockpos);
				}
				else {
					client->ResendBlockIfOnWire(blockpos);
				}
			}
		} // action == 2

		/*
			3: place block or right-click object
		*/
		else if(action == 3)
		{
			ItemStack item = playersao->getWieldedItem();

			// Reset build time counter
			if(pointed.type == POINTEDTHING_NODE &&
					item.getDefinition(m_itemdef).type == ITEM_NODE)
				getClient(peer_id)->m_time_from_building = 0.0;

			if(pointed.type == POINTEDTHING_OBJECT)
			{
				// Right click object

				// Skip if object has been removed
				if(pointed_object->m_removed)
					return;

/* android bug - too many
				actionstream<<player->getName()<<" right-clicks object "
						<<pointed.object_id<<": "
						<<pointed_object->getDescription()<<std::endl;
*/

				// Do stuff
				pointed_object->rightClick(playersao);
			}
			else if(m_script->item_OnPlace(
					item, playersao, pointed))
			{
				// Placement was handled in lua

				// Apply returned ItemStack
				playersao->setWieldedItem(item);
				stat.add("place", player->getName());
				//stat.add("place_" + item.name, player->getName());
			}

			// If item has node placement prediction, always send the
			// blocks to make sure the client knows what exactly happened
			RemoteClient *client = getClient(peer_id);
			v3s16 blockpos = getNodeBlockPos(floatToInt(pointed_pos_above, BS));
			v3s16 blockpos2 = getNodeBlockPos(floatToInt(pointed_pos_under, BS));
			if(item.getDefinition(m_itemdef).node_placement_prediction != "") {
				client->SetBlockNotSent(blockpos);
				if(blockpos2 != blockpos) {
					client->SetBlockNotSent(blockpos2);
				}
			}
			else {
				client->ResendBlockIfOnWire(blockpos);
				if(blockpos2 != blockpos) {
					client->ResendBlockIfOnWire(blockpos2);
				}
			}
		} // action == 3

		/*
			4: use
		*/
		else if(action == 4)
		{
			ItemStack item = playersao->getWieldedItem();

			actionstream<<player->getName()<<" uses "<<item.name
					<<", pointing at "<<pointed.dump()<<std::endl;

			if(m_script->item_OnUse(
					item, playersao, pointed))
			{
				// Apply returned ItemStack
				playersao->setWieldedItem(item);
				stat.add("use", player->getName());
				stat.add("use_" + item.name, player->getName());
			}

		} // action == 4
		

		/*
			Catch invalid actions
		*/
		else
		{
			infostream<<"WARNING: Server: Invalid action "
					<<action<<std::endl;
		}
	}
	else if(command == TOSERVER_REMOVED_SOUNDS)
	{
		std::string datastring((char*)&data[2], datasize-2);
		std::istringstream is(datastring, std::ios_base::binary);

		int num = readU16(is);
		for(int k=0; k<num; k++){
			s32 id = readS32(is);
			std::map<s32, ServerPlayingSound>::iterator i =
					m_playing_sounds.find(id);
			if(i == m_playing_sounds.end())
				continue;
			ServerPlayingSound &psound = i->second;
			psound.clients.erase(peer_id);
			if(psound.clients.empty())
				m_playing_sounds.erase(i++);
		}
	}
	else if(command == TOSERVER_NODEMETA_FIELDS)
	{
		std::string datastring((char*)&data[2], datasize-2);
		std::istringstream is(datastring, std::ios_base::binary);

		v3s16 p = readV3S16(is);
		std::string formname = deSerializeString(is);
		int num = readU16(is);
		std::map<std::string, std::string> fields;
		for(int k=0; k<num; k++){
			std::string fieldname = deSerializeString(is);
			std::string fieldvalue = deSerializeLongString(is);
			fields[fieldname] = fieldvalue;
		}

		// If something goes wrong, this player is to blame
		RollbackScopeActor rollback_scope(m_rollback,
				std::string("player:")+player->getName());

		// Check the target node for rollback data; leave others unnoticed
		RollbackNode rn_old(&m_env->getMap(), p, this);

		m_script->node_on_receive_fields(p, formname, fields,playersao);

		// Report rollback data
		RollbackNode rn_new(&m_env->getMap(), p, this);
		if(rollback() && rn_new != rn_old){
			RollbackAction action;
			action.setSetNode(p, rn_old, rn_new);
			rollback()->reportAction(action);
		}
	}
	else if(command == TOSERVER_INVENTORY_FIELDS)
	{
		std::string datastring((char*)&data[2], datasize-2);
		std::istringstream is(datastring, std::ios_base::binary);

		std::string formname = deSerializeString(is);
		int num = readU16(is);
		std::map<std::string, std::string> fields;
		for(int k=0; k<num; k++){
			std::string fieldname = deSerializeString(is);
			std::string fieldvalue = deSerializeLongString(is);
			fields[fieldname] = fieldvalue;
		}

		m_script->on_playerReceiveFields(playersao, formname, fields);
	}
	else
	{
		infostream<<"Server::ProcessData(): Ignoring "
				"unknown command "<<command<<std::endl;
	}

	} //try
	catch(SendFailedException &e)
	{
		errorstream<<"Server::ProcessData(): SendFailedException: "
				<<"what="<<e.what()
				<<std::endl;
	}
}

void Server::setTimeOfDay(u32 time)
{
	m_env->setTimeOfDay(time);
	m_time_of_day_send_timer = 0;
}

void Server::onMapEditEvent(MapEditEvent *event)
{
	//infostream<<"Server::onMapEditEvent()"<<std::endl;
	if(m_ignore_map_edit_events)
		return;
	if(m_ignore_map_edit_events_area.contains(event->getArea()))
		return;
	MapEditEvent *e = event->clone();
	m_unsent_map_edit_queue.push_back(e);
}

Inventory* Server::getInventory(const InventoryLocation &loc)
{
	switch(loc.type){
	case InventoryLocation::UNDEFINED:
	{}
	break;
	case InventoryLocation::CURRENT_PLAYER:
	{}
	break;
	case InventoryLocation::PLAYER:
	{
		Player *player = m_env->getPlayer(loc.name.c_str());
		if(!player)
			return NULL;
		PlayerSAO *playersao = player->getPlayerSAO();
		if(!playersao)
			return NULL;
		return playersao->getInventory();
	}
	break;
	case InventoryLocation::NODEMETA:
	{
		NodeMetadata *meta = m_env->getMap().getNodeMetadata(loc.p);
		if(!meta)
			return NULL;
		return meta->getInventory();
	}
	break;
	case InventoryLocation::DETACHED:
	{
		if(m_detached_inventories.count(loc.name) == 0)
			return NULL;
		return m_detached_inventories[loc.name];
	}
	break;
	default:
		assert(0);
	}
	return NULL;
}
void Server::setInventoryModified(const InventoryLocation &loc)
{
	switch(loc.type){
	case InventoryLocation::UNDEFINED:
	{}
	break;
	case InventoryLocation::PLAYER:
	{
		Player *player = m_env->getPlayer(loc.name.c_str());
		if(!player)
			return;
		PlayerSAO *playersao = player->getPlayerSAO();
		if(!playersao)
			return;
		playersao->m_inventory_not_sent = true;
		playersao->m_wielded_item_not_sent = true;
	}
	break;
	case InventoryLocation::NODEMETA:
	{
		v3s16 blockpos = getNodeBlockPos(loc.p);

		MapBlock *block = m_env->getMap().getBlockNoCreateNoEx(blockpos);
		if(block)
			block->raiseModified(MOD_STATE_WRITE_NEEDED, "inventoryModified");

		setBlockNotSent(blockpos);
	}
	break;
	case InventoryLocation::DETACHED:
	{
		sendDetachedInventory(loc.name,PEER_ID_INEXISTENT);
	}
	break;
	default:
		assert(0);
	}
}

void Server::SetBlocksNotSent(std::map<v3s16, MapBlock *>& block)
{
	std::list<u16> clients = m_clients.getClientIDs();
	// Set the modified blocks unsent for all the clients
	for (std::list<u16>::iterator
		 i = clients.begin();
		 i != clients.end(); ++i) {
			RemoteClient *client = m_clients.lockedGetClientNoEx(*i);
			if (client != NULL)
				client->SetBlocksNotSent(block);
		}
}

void Server::peerAdded(con::Peer *peer)
{
	DSTACK(__FUNCTION_NAME);
	verbosestream<<"Server::peerAdded(): peer->id="
			<<peer->id<<std::endl;

	con::PeerChange c;
	c.type = con::PEER_ADDED;
	c.peer_id = peer->id;
	c.timeout = false;
	m_peer_change_queue.push_back(c);
}

void Server::deletingPeer(con::Peer *peer, bool timeout)
{
	DSTACK(__FUNCTION_NAME);
	verbosestream<<"Server::deletingPeer(): peer->id="
			<<peer->id<<", timeout="<<timeout<<std::endl;

	m_clients.event(peer->id, CSE_Disconnect);
	con::PeerChange c;
	c.type = con::PEER_REMOVED;
	c.peer_id = peer->id;
	c.timeout = timeout;
	m_peer_change_queue.push_back(c);
}

bool Server::getClientConInfo(u16 peer_id, con::rtt_stat_type type, float* retval)
{
	*retval = m_con.getPeerStat(peer_id,type);
	if (*retval == -1) return false;
	return true;
}

bool Server::getClientInfo(
		u16          peer_id,
		ClientState* state,
		u32*         uptime,
		u8*          ser_vers,
		u16*         prot_vers,
		u8*          major,
		u8*          minor,
		u8*          patch,
		std::string* vers_string
	)
{
	*state = m_clients.getClientState(peer_id);
	RemoteClient* client = m_clients.lockedGetClientNoEx(peer_id, CS_Invalid);

	if (client == NULL) {
		return false;
	}

	*uptime = client->uptime();
	*ser_vers = client->serialization_version;
	*prot_vers = client->net_proto_version;

	*major = client->getMajor();
	*minor = client->getMinor();
	*patch = client->getPatch();
	*vers_string = client->getPatch();

	return true;
}

void Server::handlePeerChanges()
{
	while(m_peer_change_queue.size() > 0)
	{
		con::PeerChange c = m_peer_change_queue.pop_front();

		verbosestream<<"Server: Handling peer change: "
				<<"id="<<c.peer_id<<", timeout="<<c.timeout
				<<std::endl;

		switch(c.type)
		{
		case con::PEER_ADDED:
			m_clients.CreateClient(c.peer_id);
			break;

		case con::PEER_REMOVED:
			DeleteClient(c.peer_id, c.timeout?CDR_TIMEOUT:CDR_LEAVE);
			break;

		default:
			assert("Invalid peer change event received!" == 0);
			break;
		}
	}
}

void Server::SendMovement(u16 peer_id)
{
	DSTACK(__FUNCTION_NAME);
	std::ostringstream os(std::ios_base::binary);

	writeU16(os, TOCLIENT_MOVEMENT);
	writeF1000(os, g_settings->getFloat("movement_acceleration_default"));
	writeF1000(os, g_settings->getFloat("movement_acceleration_air"));
	writeF1000(os, g_settings->getFloat("movement_acceleration_fast"));
	writeF1000(os, g_settings->getFloat("movement_speed_walk"));
	writeF1000(os, g_settings->getFloat("movement_speed_crouch"));
	writeF1000(os, g_settings->getFloat("movement_speed_fast"));
	writeF1000(os, g_settings->getFloat("movement_speed_climb"));
	writeF1000(os, g_settings->getFloat("movement_speed_jump"));
	writeF1000(os, g_settings->getFloat("movement_liquid_fluidity"));
	writeF1000(os, g_settings->getFloat("movement_liquid_fluidity_smooth"));
	writeF1000(os, g_settings->getFloat("movement_liquid_sink"));
	writeF1000(os, g_settings->getFloat("movement_gravity"));

	// Make data buffer
	std::string s = os.str();
	SharedBuffer<u8> data((u8*)s.c_str(), s.size());
	// Send as reliable
	m_clients.send(peer_id, 0, data, true);
}

void Server::SendHP(u16 peer_id, u8 hp)
{
	DSTACK(__FUNCTION_NAME);
	std::ostringstream os(std::ios_base::binary);

	writeU16(os, TOCLIENT_HP);
	writeU8(os, hp);

	// Make data buffer
	std::string s = os.str();
	SharedBuffer<u8> data((u8*)s.c_str(), s.size());
	// Send as reliable
	m_clients.send(peer_id, 0, data, true);
}

void Server::SendBreath(u16 peer_id, u16 breath)
{
	DSTACK(__FUNCTION_NAME);
	std::ostringstream os(std::ios_base::binary);

	writeU16(os, TOCLIENT_BREATH);
	writeU16(os, breath);

	// Make data buffer
	std::string s = os.str();
	SharedBuffer<u8> data((u8*)s.c_str(), s.size());
	// Send as reliable
	m_clients.send(peer_id, 0, data, true);
}

void Server::SendAccessDenied(u16 peer_id,const std::wstring &reason)
{
	DSTACK(__FUNCTION_NAME);
	std::ostringstream os(std::ios_base::binary);

	writeU16(os, TOCLIENT_ACCESS_DENIED);
	os<<serializeWideString(reason);

	// Make data buffer
	std::string s = os.str();
	SharedBuffer<u8> data((u8*)s.c_str(), s.size());
	// Send as reliable
	m_clients.send(peer_id, 0, data, true);
}

void Server::SendDeathscreen(u16 peer_id,bool set_camera_point_target,
		v3f camera_point_target)
{
	DSTACK(__FUNCTION_NAME);
	std::ostringstream os(std::ios_base::binary);

	writeU16(os, TOCLIENT_DEATHSCREEN);
	writeU8(os, set_camera_point_target);
	writeV3F1000(os, camera_point_target);

	// Make data buffer
	std::string s = os.str();
	SharedBuffer<u8> data((u8*)s.c_str(), s.size());
	// Send as reliable
	m_clients.send(peer_id, 0, data, true);
}

void Server::SendItemDef(u16 peer_id,
		IItemDefManager *itemdef, u16 protocol_version)
{
	DSTACK(__FUNCTION_NAME);
	std::ostringstream os(std::ios_base::binary);

	/*
		u16 command
		u32 length of the next item
		zlib-compressed serialized ItemDefManager
	*/
	writeU16(os, TOCLIENT_ITEMDEF);
	std::ostringstream tmp_os(std::ios::binary);
	itemdef->serialize(tmp_os, protocol_version);
	std::ostringstream tmp_os2(std::ios::binary);
	compressZlib(tmp_os.str(), tmp_os2);
	os<<serializeLongString(tmp_os2.str());

	// Make data buffer
	std::string s = os.str();
	verbosestream<<"Server: Sending item definitions to id("<<peer_id
			<<"): size="<<s.size()<<std::endl;
	SharedBuffer<u8> data((u8*)s.c_str(), s.size());
	// Send as reliable
	m_clients.send(peer_id, 0, data, true);
}

void Server::SendNodeDef(u16 peer_id,
		INodeDefManager *nodedef, u16 protocol_version)
{
	DSTACK(__FUNCTION_NAME);
	std::ostringstream os(std::ios_base::binary);

	/*
		u16 command
		u32 length of the next item
		zlib-compressed serialized NodeDefManager
	*/
	writeU16(os, TOCLIENT_NODEDEF);
	std::ostringstream tmp_os(std::ios::binary);
	nodedef->serialize(tmp_os, protocol_version);
	std::ostringstream tmp_os2(std::ios::binary);
	compressZlib(tmp_os.str(), tmp_os2);
	os<<serializeLongString(tmp_os2.str());

	// Make data buffer
	std::string s = os.str();
	verbosestream<<"Server: Sending node definitions to id("<<peer_id
			<<"): size="<<s.size()<<std::endl;
	SharedBuffer<u8> data((u8*)s.c_str(), s.size());
	// Send as reliable
	m_clients.send(peer_id, 0, data, true);
}

/*
	Non-static send methods
*/

void Server::SendInventory(u16 peer_id)
{
	DSTACK(__FUNCTION_NAME);

	PlayerSAO *playersao = getPlayerSAO(peer_id);
	assert(playersao);

	playersao->m_inventory_not_sent = false;

	/*
		Serialize it
	*/

	std::ostringstream os;
	playersao->getInventory()->serialize(os);

	std::string s = os.str();

	SharedBuffer<u8> data(s.size()+2);
	writeU16(&data[0], TOCLIENT_INVENTORY);
	memcpy(&data[2], s.c_str(), s.size());

	// Send as reliable
	m_clients.send(peer_id, 0, data, true);
}

void Server::SendChatMessage(u16 peer_id, const std::wstring &message)
{
	DSTACK(__FUNCTION_NAME);

	std::ostringstream os(std::ios_base::binary);
	u8 buf[12];

	// Write command
	writeU16(buf, TOCLIENT_CHAT_MESSAGE);
	os.write((char*)buf, 2);

	// Write length
	writeU16(buf, message.size());
	os.write((char*)buf, 2);

	// Write string
	for(u32 i=0; i<message.size(); i++)
	{
		u16 w = message[i];
		writeU16(buf, w);
		os.write((char*)buf, 2);
	}

	// Make data buffer
	std::string s = os.str();
	SharedBuffer<u8> data((u8*)s.c_str(), s.size());

	if (peer_id != PEER_ID_INEXISTENT)
	{
		// Send as reliable
		m_clients.send(peer_id, 0, data, true);
	}
	else
	{
		m_clients.sendToAll(0,data,true);
	}
}

void Server::SendShowFormspecMessage(u16 peer_id, const std::string &formspec,
                                     const std::string &formname)
{
	DSTACK(__FUNCTION_NAME);

	std::ostringstream os(std::ios_base::binary);
	u8 buf[12];


	// Write command
	writeU16(buf, TOCLIENT_SHOW_FORMSPEC);
	os.write((char*)buf, 2);
	os<<serializeLongString(FORMSPEC_VERSION_STRING + formspec);
	os<<serializeString(formname);

	// Make data buffer
	std::string s = os.str();
	SharedBuffer<u8> data((u8*)s.c_str(), s.size());
	// Send as reliable
	m_clients.send(peer_id, 0, data, true);
}

// Spawns a particle on peer with peer_id
void Server::SendSpawnParticle(u16 peer_id, v3f pos, v3f velocity, v3f acceleration,
				float expirationtime, float size, bool collisiondetection,
				bool vertical, std::string texture)
{
	DSTACK(__FUNCTION_NAME);

	std::ostringstream os(std::ios_base::binary);
	writeU16(os, TOCLIENT_SPAWN_PARTICLE);
	writeV3F1000(os, pos);
	writeV3F1000(os, velocity);
	writeV3F1000(os, acceleration);
	writeF1000(os, expirationtime);
	writeF1000(os, size);
	writeU8(os,  collisiondetection);
	os<<serializeLongString(texture);
	writeU8(os, vertical);

	// Make data buffer
	std::string s = os.str();
	SharedBuffer<u8> data((u8*)s.c_str(), s.size());

	if (peer_id != PEER_ID_INEXISTENT)
	{
	// Send as reliable
		m_clients.send(peer_id, 0, data, true);
	}
	else
	{
		m_clients.sendToAll(0,data,true);
	}
}

// Adds a ParticleSpawner on peer with peer_id
void Server::SendAddParticleSpawner(u16 peer_id, u16 amount, float spawntime, v3f minpos, v3f maxpos,
	v3f minvel, v3f maxvel, v3f minacc, v3f maxacc, float minexptime, float maxexptime,
	float minsize, float maxsize, bool collisiondetection, bool vertical, std::string texture, u32 id)
{
	DSTACK(__FUNCTION_NAME);

	std::ostringstream os(std::ios_base::binary);
	writeU16(os, TOCLIENT_ADD_PARTICLESPAWNER);

	writeU16(os, amount);
	writeF1000(os, spawntime);
	writeV3F1000(os, minpos);
	writeV3F1000(os, maxpos);
	writeV3F1000(os, minvel);
	writeV3F1000(os, maxvel);
	writeV3F1000(os, minacc);
	writeV3F1000(os, maxacc);
	writeF1000(os, minexptime);
	writeF1000(os, maxexptime);
	writeF1000(os, minsize);
	writeF1000(os, maxsize);
	writeU8(os,  collisiondetection);
	os<<serializeLongString(texture);
	writeU32(os, id);
	writeU8(os, vertical);

	// Make data buffer
	std::string s = os.str();
	SharedBuffer<u8> data((u8*)s.c_str(), s.size());

	if (peer_id != PEER_ID_INEXISTENT)
	{
		// Send as reliable
		m_clients.send(peer_id, 0, data, true);
	}
	else {
		m_clients.sendToAll(0,data,true);
	}
}

void Server::SendDeleteParticleSpawner(u16 peer_id, u32 id)
{
	DSTACK(__FUNCTION_NAME);

	std::ostringstream os(std::ios_base::binary);
	writeU16(os, TOCLIENT_DELETE_PARTICLESPAWNER);

	writeU16(os, id);

	// Make data buffer
	std::string s = os.str();
	SharedBuffer<u8> data((u8*)s.c_str(), s.size());

	if (peer_id != PEER_ID_INEXISTENT) {
		// Send as reliable
		m_clients.send(peer_id, 0, data, true);
	}
	else {
		m_clients.sendToAll(0,data,true);
	}

}

void Server::SendHUDAdd(u16 peer_id, u32 id, HudElement *form)
{
	std::ostringstream os(std::ios_base::binary);

	// Write command
	writeU16(os, TOCLIENT_HUDADD);
	writeU32(os, id);
	writeU8(os, (u8)form->type);
	writeV2F1000(os, form->pos);
	os << serializeString(form->name);
	writeV2F1000(os, form->scale);
	os << serializeString(form->text);
	writeU32(os, form->number);
	writeU32(os, form->item);
	writeU32(os, form->dir);
	writeV2F1000(os, form->align);
	writeV2F1000(os, form->offset);
	writeV3F1000(os, form->world_pos);
	writeV2S32(os,form->size);

	// Make data buffer
	std::string s = os.str();
	SharedBuffer<u8> data((u8*)s.c_str(), s.size());
	// Send as reliable
	m_clients.send(peer_id, 1, data, true);
}

void Server::SendHUDRemove(u16 peer_id, u32 id)
{
	std::ostringstream os(std::ios_base::binary);

	// Write command
	writeU16(os, TOCLIENT_HUDRM);
	writeU32(os, id);

	// Make data buffer
	std::string s = os.str();
	SharedBuffer<u8> data((u8*)s.c_str(), s.size());
	// Send as reliable

	m_clients.send(peer_id, 1, data, true);
}

void Server::SendHUDChange(u16 peer_id, u32 id, HudElementStat stat, void *value)
{
	std::ostringstream os(std::ios_base::binary);

	// Write command
	writeU16(os, TOCLIENT_HUDCHANGE);
	writeU32(os, id);
	writeU8(os, (u8)stat);
	switch (stat) {
		case HUD_STAT_POS:
		case HUD_STAT_SCALE:
		case HUD_STAT_ALIGN:
		case HUD_STAT_OFFSET:
			writeV2F1000(os, *(v2f *)value);
			break;
		case HUD_STAT_NAME:
		case HUD_STAT_TEXT:
			os << serializeString(*(std::string *)value);
			break;
		case HUD_STAT_WORLD_POS:
			writeV3F1000(os, *(v3f *)value);
			break;
		case HUD_STAT_SIZE:
			writeV2S32(os,*(v2s32 *)value);
			break;
		case HUD_STAT_NUMBER:
		case HUD_STAT_ITEM:
		case HUD_STAT_DIR:
		default:
			writeU32(os, *(u32 *)value);
			break;
	}

	// Make data buffer
	std::string s = os.str();
	SharedBuffer<u8> data((u8 *)s.c_str(), s.size());
	// Send as reliable
	m_clients.send(peer_id, 0, data, true);
}

void Server::SendHUDSetFlags(u16 peer_id, u32 flags, u32 mask)
{
	std::ostringstream os(std::ios_base::binary);

	// Write command
	writeU16(os, TOCLIENT_HUD_SET_FLAGS);

	//////////////////////////// compatibility code to be removed //////////////
	flags &= ~(HUD_FLAG_HEALTHBAR_VISIBLE | HUD_FLAG_BREATHBAR_VISIBLE);
	////////////////////////////////////////////////////////////////////////////
	writeU32(os, flags);
	writeU32(os, mask);

	// Make data buffer
	std::string s = os.str();
	SharedBuffer<u8> data((u8 *)s.c_str(), s.size());
	// Send as reliable
	m_clients.send(peer_id, 0, data, true);
}

void Server::SendHUDSetParam(u16 peer_id, u16 param, const std::string &value)
{
	std::ostringstream os(std::ios_base::binary);

	// Write command
	writeU16(os, TOCLIENT_HUD_SET_PARAM);
	writeU16(os, param);
	os<<serializeString(value);

	// Make data buffer
	std::string s = os.str();
	SharedBuffer<u8> data((u8 *)s.c_str(), s.size());
	// Send as reliable
	m_clients.send(peer_id, 0, data, true);
}

void Server::SendSetSky(u16 peer_id, const video::SColor &bgcolor,
		const std::string &type, const std::vector<std::string> &params)
{
	std::ostringstream os(std::ios_base::binary);

	// Write command
	writeU16(os, TOCLIENT_SET_SKY);
	writeARGB8(os, bgcolor);
	os<<serializeString(type);
	writeU16(os, params.size());
	for(size_t i=0; i<params.size(); i++)
		os<<serializeString(params[i]);

	// Make data buffer
	std::string s = os.str();
	SharedBuffer<u8> data((u8 *)s.c_str(), s.size());
	// Send as reliable
	m_clients.send(peer_id, 0, data, true);
}

void Server::SendOverrideDayNightRatio(u16 peer_id, bool do_override,
		float ratio)
{
	std::ostringstream os(std::ios_base::binary);

	// Write command
	writeU16(os, TOCLIENT_OVERRIDE_DAY_NIGHT_RATIO);
	writeU8(os, do_override);
	writeU16(os, ratio*65535);

	// Make data buffer
	std::string s = os.str();
	SharedBuffer<u8> data((u8 *)s.c_str(), s.size());
	// Send as reliable
	m_clients.send(peer_id, 0, data, true);
}

void Server::SendTimeOfDay(u16 peer_id, u16 time, f32 time_speed)
{
	DSTACK(__FUNCTION_NAME);

	// Make packet
	SharedBuffer<u8> data(2+2+4);
	writeU16(&data[0], TOCLIENT_TIME_OF_DAY);
	writeU16(&data[2], time);
	writeF1000(&data[4], time_speed);

	if (peer_id == PEER_ID_INEXISTENT) {
		m_clients.sendToAll(0,data,true);
	}
	else {
		// Send as reliable
		m_clients.send(peer_id, 0, data, true);
	}
}

void Server::SendPlayerHP(u16 peer_id)
{
	DSTACK(__FUNCTION_NAME);
	PlayerSAO *playersao = getPlayerSAO(peer_id);
	assert(playersao);
	playersao->m_hp_not_sent = false;
	SendHP(peer_id, playersao->getHP());
	m_script->player_event(playersao,"health_changed");

	// Send to other clients
	std::string str = gob_cmd_punched(playersao->readDamage(), playersao->getHP());
	ActiveObjectMessage aom(playersao->getId(), true, str);
	playersao->m_messages_out.push_back(aom);
}

void Server::SendPlayerBreath(u16 peer_id)
{
	DSTACK(__FUNCTION_NAME);
	PlayerSAO *playersao = getPlayerSAO(peer_id);
	assert(playersao);
	playersao->m_breath_not_sent = false;
	m_script->player_event(playersao,"breath_changed");
	SendBreath(peer_id, playersao->getBreath());
}

void Server::SendMovePlayer(u16 peer_id)
{
	DSTACK(__FUNCTION_NAME);
	Player *player = m_env->getPlayer(peer_id);
	assert(player);

	std::ostringstream os(std::ios_base::binary);
	writeU16(os, TOCLIENT_MOVE_PLAYER);
	writeV3F1000(os, player->getPosition());
	writeF1000(os, player->getPitch());
	writeF1000(os, player->getYaw());

	{
		v3f pos = player->getPosition();
		f32 pitch = player->getPitch();
		f32 yaw = player->getYaw();
		verbosestream<<"Server: Sending TOCLIENT_MOVE_PLAYER"
				<<" pos=("<<pos.X<<","<<pos.Y<<","<<pos.Z<<")"
				<<" pitch="<<pitch
				<<" yaw="<<yaw
				<<std::endl;
	}

	// Make data buffer
	std::string s = os.str();
	SharedBuffer<u8> data((u8*)s.c_str(), s.size());
	// Send as reliable
	m_clients.send(peer_id, 0, data, true);
}

void Server::SendLocalPlayerAnimations(u16 peer_id, v2s32 animation_frames[4], f32 animation_speed)
{
	std::ostringstream os(std::ios_base::binary);

	writeU16(os, TOCLIENT_LOCAL_PLAYER_ANIMATIONS);
	writeV2S32(os, animation_frames[0]);
	writeV2S32(os, animation_frames[1]);
	writeV2S32(os, animation_frames[2]);
	writeV2S32(os, animation_frames[3]);
	writeF1000(os, animation_speed);

	// Make data buffer
	std::string s = os.str();
	SharedBuffer<u8> data((u8 *)s.c_str(), s.size());
	// Send as reliable
	m_clients.send(peer_id, 0, data, true);
}

void Server::SendEyeOffset(u16 peer_id, v3f first, v3f third)
{
	std::ostringstream os(std::ios_base::binary);

	writeU16(os, TOCLIENT_EYE_OFFSET);
	writeV3F1000(os, first);
	writeV3F1000(os, third);

	// Make data buffer
	std::string s = os.str();
	SharedBuffer<u8> data((u8 *)s.c_str(), s.size());
	// Send as reliable
	m_clients.send(peer_id, 0, data, true);
}
void Server::SendPlayerPrivileges(u16 peer_id)
{
	Player *player = m_env->getPlayer(peer_id);
	assert(player);
	if(player->peer_id == PEER_ID_INEXISTENT)
		return;

	std::set<std::string> privs;
	m_script->getAuth(player->getName(), NULL, &privs);

	std::ostringstream os(std::ios_base::binary);
	writeU16(os, TOCLIENT_PRIVILEGES);
	writeU16(os, privs.size());
	for(std::set<std::string>::const_iterator i = privs.begin();
			i != privs.end(); i++){
		os<<serializeString(*i);
	}

	// Make data buffer
	std::string s = os.str();
	SharedBuffer<u8> data((u8*)s.c_str(), s.size());
	// Send as reliable
	m_clients.send(peer_id, 0, data, true);
}

void Server::SendPlayerInventoryFormspec(u16 peer_id)
{
	Player *player = m_env->getPlayer(peer_id);
	assert(player);
	if(player->peer_id == PEER_ID_INEXISTENT)
		return;

	std::ostringstream os(std::ios_base::binary);
	writeU16(os, TOCLIENT_INVENTORY_FORMSPEC);
	os<<serializeLongString(FORMSPEC_VERSION_STRING + player->inventory_formspec);

	// Make data buffer
	std::string s = os.str();
	SharedBuffer<u8> data((u8*)s.c_str(), s.size());
	// Send as reliable
	m_clients.send(peer_id, 0, data, true);
}

s32 Server::playSound(const SimpleSoundSpec &spec,
		const ServerSoundParams &params)
{
	// Find out initial position of sound
	bool pos_exists = false;
	v3f pos = params.getPos(m_env, &pos_exists);
	// If position is not found while it should be, cancel sound
	if(pos_exists != (params.type != ServerSoundParams::SSP_LOCAL))
		return -1;

	// Filter destination clients
	std::list<u16> dst_clients;
	if(params.to_player != "")
	{
		Player *player = m_env->getPlayer(params.to_player.c_str());
		if(!player){
			infostream<<"Server::playSound: Player \""<<params.to_player
					<<"\" not found"<<std::endl;
			return -1;
		}
		if(player->peer_id == PEER_ID_INEXISTENT){
			infostream<<"Server::playSound: Player \""<<params.to_player
					<<"\" not connected"<<std::endl;
			return -1;
		}
		dst_clients.push_back(player->peer_id);
	}
	else
	{
		std::list<u16> clients = m_clients.getClientIDs();

		for(std::list<u16>::iterator
				i = clients.begin(); i != clients.end(); ++i)
		{
			Player *player = m_env->getPlayer(*i);
			if(!player)
				continue;
			if(pos_exists){
				if(player->getPosition().getDistanceFrom(pos) >
						params.max_hear_distance)
					continue;
			}
			dst_clients.push_back(*i);
		}
	}
	if(dst_clients.empty())
		return -1;

	// Create the sound
	s32 id = m_next_sound_id++;
	// The sound will exist as a reference in m_playing_sounds
	m_playing_sounds[id] = ServerPlayingSound();
	ServerPlayingSound &psound = m_playing_sounds[id];
	psound.params = params;
	for(std::list<u16>::iterator i = dst_clients.begin();
			i != dst_clients.end(); i++)
		psound.clients.insert(*i);
	// Create packet
	std::ostringstream os(std::ios_base::binary);
	writeU16(os, TOCLIENT_PLAY_SOUND);
	writeS32(os, id);
	os<<serializeString(spec.name);
	writeF1000(os, spec.gain * params.gain);
	writeU8(os, params.type);
	writeV3F1000(os, pos);
	writeU16(os, params.object);
	writeU8(os, params.loop);
	// Make data buffer
	std::string s = os.str();
	SharedBuffer<u8> data((u8*)s.c_str(), s.size());
	// Send
	for(std::list<u16>::iterator i = dst_clients.begin();
			i != dst_clients.end(); i++){
		// Send as reliable
		m_clients.send(*i, 0, data, true);
	}
	return id;
}
void Server::stopSound(s32 handle)
{
	// Get sound reference
	std::map<s32, ServerPlayingSound>::iterator i =
			m_playing_sounds.find(handle);
	if(i == m_playing_sounds.end())
		return;
	ServerPlayingSound &psound = i->second;
	// Create packet
	std::ostringstream os(std::ios_base::binary);
	writeU16(os, TOCLIENT_STOP_SOUND);
	writeS32(os, handle);
	// Make data buffer
	std::string s = os.str();
	SharedBuffer<u8> data((u8*)s.c_str(), s.size());
	// Send
	for(std::set<u16>::iterator i = psound.clients.begin();
			i != psound.clients.end(); i++){
		// Send as reliable
		m_clients.send(*i, 0, data, true);
	}
	// Remove sound reference
	m_playing_sounds.erase(i);
}

void Server::sendRemoveNode(v3s16 p, u16 ignore_id,
	std::list<u16> *far_players, float far_d_nodes)
{
	float maxd = far_d_nodes*BS;
	v3f p_f = intToFloat(p, BS);

	// Create packet
	u32 replysize = 8;
	SharedBuffer<u8> reply(replysize);
	writeU16(&reply[0], TOCLIENT_REMOVENODE);
	writeS16(&reply[2], p.X);
	writeS16(&reply[4], p.Y);
	writeS16(&reply[6], p.Z);

	std::list<u16> clients = m_clients.getClientIDs();
	for(std::list<u16>::iterator
		i = clients.begin();
		i != clients.end(); ++i)
	{
		if(far_players)
		{
			// Get player
			Player *player = m_env->getPlayer(*i);
			if(player)
			{
				// If player is far away, only set modified blocks not sent
				v3f player_pos = player->getPosition();
				if(player_pos.getDistanceFrom(p_f) > maxd)
				{
					far_players->push_back(*i);
					continue;
				}
			}
		}

		// Send as reliable
		m_clients.send(*i, 0, reply, true);
	}
}

void Server::sendAddNode(v3s16 p, MapNode n, u16 ignore_id,
		std::list<u16> *far_players, float far_d_nodes,
		bool remove_metadata)
{
	float maxd = far_d_nodes*BS;
	v3f p_f = intToFloat(p, BS);

	std::list<u16> clients = m_clients.getClientIDs();
		for(std::list<u16>::iterator
			i = clients.begin();
			i != clients.end(); ++i)
		{

		if(far_players)
		{
			// Get player
			Player *player = m_env->getPlayer(*i);
			if(player)
			{
				// If player is far away, only set modified blocks not sent
				v3f player_pos = player->getPosition();
				if(player_pos.getDistanceFrom(p_f) > maxd)
				{
					far_players->push_back(*i);
					continue;
				}
			}
		}
		SharedBuffer<u8> reply(0);
		RemoteClient* client = m_clients.lockedGetClientNoEx(*i);
		if (client != 0)
		{
			// Create packet
			u32 replysize = 9 + MapNode::serializedLength(client->serialization_version);
			reply = SharedBuffer<u8>(replysize);
			writeU16(&reply[0], TOCLIENT_ADDNODE);
			writeS16(&reply[2], p.X);
			writeS16(&reply[4], p.Y);
			writeS16(&reply[6], p.Z);
			n.serialize(&reply[8], client->serialization_version);
			u32 index = 8 + MapNode::serializedLength(client->serialization_version);
			writeU8(&reply[index], remove_metadata ? 0 : 1);

			if (!remove_metadata) {
				if (client->net_proto_version <= 21) {
					// Old clients always clear metadata; fix it
					// by sending the full block again.
					client->SetBlockNotSent(p);
				}
			}
		}

		// Send as reliable
		if (reply.getSize() > 0)
			m_clients.send(*i, 0, reply, true);
	}
}

void Server::setBlockNotSent(v3s16 p)
{
	auto clients = m_clients.getClientIDs();
	for(std::list<u16>::iterator
		i = clients.begin();
		i != clients.end(); ++i)
	{
		RemoteClient *client = m_clients.lockedGetClientNoEx(*i);
		client->SetBlockNotSent(p);
	}
}

void Server::SendBlockNoLock(u16 peer_id, MapBlock *block, u8 ver, u16 net_proto_version, bool reliable)
{
	DSTACK(__FUNCTION_NAME);

	g_profiler->add("Connection: blocks sent", 1);

	v3s16 p = block->getPos();

#if 0
	// Analyze it a bit
	bool completely_air = true;
	for(s16 z0=0; z0<MAP_BLOCKSIZE; z0++)
	for(s16 x0=0; x0<MAP_BLOCKSIZE; x0++)
	for(s16 y0=0; y0<MAP_BLOCKSIZE; y0++)
	{
		if(block->getNodeNoEx(v3s16(x0,y0,z0)).d != CONTENT_AIR)
		{
			completely_air = false;
			x0 = y0 = z0 = MAP_BLOCKSIZE; // Break out
		}
	}

	// Print result
	infostream<<"Server: Sending block ("<<p.X<<","<<p.Y<<","<<p.Z<<"): ";
	if(completely_air)
		infostream<<"[completely air] ";
	infostream<<std::endl;
#endif

	/*
		Create a packet with the block in the right format
	*/

	std::ostringstream os(std::ios_base::binary);
	block->serialize(os, ver, false);
	block->serializeNetworkSpecific(os, net_proto_version);
	std::string s = os.str();
	SharedBuffer<u8> blockdata((u8*)s.c_str(), s.size());

	u32 replysize = 8 + blockdata.getSize();
	SharedBuffer<u8> reply(replysize);
	writeU16(&reply[0], TOCLIENT_BLOCKDATA);
	writeS16(&reply[2], p.X);
	writeS16(&reply[4], p.Y);
	writeS16(&reply[6], p.Z);
	memcpy(&reply[8], *blockdata, blockdata.getSize());

	/*infostream<<"Server: Sending block ("<<p.X<<","<<p.Y<<","<<p.Z<<")"
			<<":  \tpacket size: "<<replysize<<std::endl;*/

	//JMutexAutoLock lock(m_env_mutex);
	/*
		Send packet
	*/
	m_clients.send(peer_id, 2, reply, reliable);
}

int Server::SendBlocks(float dtime)
{
	DSTACK(__FUNCTION_NAME);
	//TimeTaker timer("SendBlocks inside");

	//JMutexAutoLock envlock(m_env_mutex);
	//TODO check if one big lock could be faster then multiple small ones

	//ScopeProfiler sp(g_profiler, "Server: sel and send blocks to clients");

	int total = 0;

	std::vector<PrioritySortedBlockTransfer> queue;

	{
		//ScopeProfiler sp(g_profiler, "Server: selecting blocks for sending");

		std::list<u16> clients = m_clients.getClientIDs();

		for(std::list<u16>::iterator
			i = clients.begin();
			i != clients.end(); ++i)
		{
			auto client = m_clients.getClient(*i, CS_Active);

			if (client == NULL)
				continue;

			total += client->GetNextBlocks(m_env, m_emerge, dtime, m_uptime.get() + m_env->m_game_time_start, queue);
		}
	}

	// Sort.
	// Lowest priority number comes first.
	// Lowest is most important.
	std::sort(queue.begin(), queue.end());

	for(u32 i=0; i<queue.size(); i++)
	{
		//TODO: Calculate limit dynamically

		PrioritySortedBlockTransfer q = queue[i];

		MapBlock *block = NULL;
		try
		{
			block = m_env->getMap().getBlockNoCreate(q.pos);
		}
		catch(InvalidPositionException &e)
		{
			continue;
		}

		RemoteClient *client = m_clients.lockedGetClientNoEx(q.peer_id, CS_Active);

		if(!client)
			continue;

		{
		auto lock = block->try_lock_shared_rec();
		if (!lock->owns_lock())
			continue;

		// maybe sometimes blocks will not load (must wait 1+ minute), but reduce network load: q.priority<=4
		SendBlockNoLock(q.peer_id, block, client->serialization_version, client->net_proto_version, 1);
		}

		client->SentBlock(q.pos, m_uptime.get() + m_env->m_game_time_start);
		++total;
	}
	return total;
}

void Server::fillMediaCache()
{
	DSTACK(__FUNCTION_NAME);

	infostream<<"Server: Calculating media file checksums"<<std::endl;

	// Collect all media file paths
	std::list<std::string> paths;
	for(std::vector<ModSpec>::iterator i = m_mods.begin();
			i != m_mods.end(); i++){
		const ModSpec &mod = *i;
		paths.push_back(mod.path + DIR_DELIM + "textures");
		paths.push_back(mod.path + DIR_DELIM + "sounds");
		paths.push_back(mod.path + DIR_DELIM + "media");
		paths.push_back(mod.path + DIR_DELIM + "models");
	}
	paths.push_back(porting::path_user + DIR_DELIM + "textures" + DIR_DELIM + "server");

	// Collect media file information from paths into cache
	for(std::list<std::string>::iterator i = paths.begin();
			i != paths.end(); i++)
	{
		std::string mediapath = *i;
		std::vector<fs::DirListNode> dirlist = fs::GetDirListing(mediapath);
		for(u32 j=0; j<dirlist.size(); j++){
			if(dirlist[j].dir) // Ignode dirs
				continue;
			std::string filename = dirlist[j].name;
			// If name contains illegal characters, ignore the file
			if(!string_allowed(filename, TEXTURENAME_ALLOWED_CHARS)){
				infostream<<"Server: ignoring illegal file name: \""
						<<filename<<"\""<<std::endl;
				continue;
			}
			// If name is not in a supported format, ignore it
			const char *supported_ext[] = {
				".png", ".jpg", ".bmp", ".tga",
				".pcx", ".ppm", ".psd", ".wal", ".rgb",
				".ogg",
				".x", ".b3d", ".md2", ".obj",
				NULL
			};
			if(removeStringEnd(filename, supported_ext) == ""){
				infostream<<"Server: ignoring unsupported file extension: \""
						<<filename<<"\""<<std::endl;
				continue;
			}
			// Ok, attempt to load the file and add to cache
			std::string filepath = mediapath + DIR_DELIM + filename;
			// Read data
			std::ifstream fis(filepath.c_str(), std::ios_base::binary);
			if(fis.good() == false){
				errorstream<<"Server::fillMediaCache(): Could not open \""
						<<filename<<"\" for reading"<<std::endl;
				continue;
			}
			std::ostringstream tmp_os(std::ios_base::binary);
			bool bad = false;
			for(;;){
				char buf[1024];
				fis.read(buf, 1024);
				std::streamsize len = fis.gcount();
				tmp_os.write(buf, len);
				if(fis.eof())
					break;
				if(!fis.good()){
					bad = true;
					break;
				}
			}
			if(bad){
				errorstream<<"Server::fillMediaCache(): Failed to read \""
						<<filename<<"\""<<std::endl;
				continue;
			}
			if(tmp_os.str().length() == 0){
				errorstream<<"Server::fillMediaCache(): Empty file \""
						<<filepath<<"\""<<std::endl;
				continue;
			}

			SHA1 sha1;
			sha1.addBytes(tmp_os.str().c_str(), tmp_os.str().length());

			unsigned char *digest = sha1.getDigest();
			std::string sha1_base64 = base64_encode(digest, 20);
			std::string sha1_hex = hex_encode((char*)digest, 20);
			free(digest);

			// Put in list
			this->m_media[filename] = MediaInfo(filepath, sha1_base64);
			verbosestream<<"Server: "<<sha1_hex<<" is "<<filename<<std::endl;
		}
	}
}

struct SendableMediaAnnouncement
{
	std::string name;
	std::string sha1_digest;

	SendableMediaAnnouncement(const std::string &name_="",
	                          const std::string &sha1_digest_=""):
		name(name_),
		sha1_digest(sha1_digest_)
	{}
};

void Server::sendMediaAnnouncement(u16 peer_id)
{
	DSTACK(__FUNCTION_NAME);

	verbosestream<<"Server: Announcing files to id("<<peer_id<<")"
			<<std::endl;

	std::list<SendableMediaAnnouncement> file_announcements;

	for(std::map<std::string, MediaInfo>::iterator i = m_media.begin();
			i != m_media.end(); i++){
		// Put in list
		file_announcements.push_back(
				SendableMediaAnnouncement(i->first, i->second.sha1_digest));
	}

	// Make packet
	std::ostringstream os(std::ios_base::binary);

	/*
		u16 command
		u32 number of files
		for each texture {
			u16 length of name
			string name
			u16 length of sha1_digest
			string sha1_digest
		}
	*/

	writeU16(os, TOCLIENT_ANNOUNCE_MEDIA);
	writeU16(os, file_announcements.size());

	for(std::list<SendableMediaAnnouncement>::iterator
			j = file_announcements.begin();
			j != file_announcements.end(); ++j){
		os<<serializeString(j->name);
		os<<serializeString(j->sha1_digest);
	}
	os<<serializeString(g_settings->get("remote_media"));

	// Make data buffer
	std::string s = os.str();
	SharedBuffer<u8> data((u8*)s.c_str(), s.size());

	// Send as reliable
	m_clients.send(peer_id, 0, data, true);
}

struct SendableMedia
{
	std::string name;
	std::string path;
	std::string data;

	SendableMedia(const std::string &name_="", const std::string &path_="",
	              const std::string &data_=""):
		name(name_),
		path(path_),
		data(data_)
	{}
};

void Server::sendRequestedMedia(u16 peer_id,
		const std::list<std::string> &tosend)
{
	DSTACK(__FUNCTION_NAME);

	verbosestream<<"Server::sendRequestedMedia(): "
			<<"Sending files to client"<<std::endl;

	/* Read files */

	// Put 5kB in one bunch (this is not accurate)
	u32 bytes_per_bunch = 5000;

	std::vector< std::list<SendableMedia> > file_bunches;
	file_bunches.push_back(std::list<SendableMedia>());

	u32 file_size_bunch_total = 0;

	for(std::list<std::string>::const_iterator i = tosend.begin();
			i != tosend.end(); ++i)
	{
		const std::string &name = *i;

		if(m_media.find(name) == m_media.end()){
			errorstream<<"Server::sendRequestedMedia(): Client asked for "
					<<"unknown file \""<<(name)<<"\""<<std::endl;
			continue;
		}

		//TODO get path + name
		std::string tpath = m_media[name].path;

		// Read data
		std::ifstream fis(tpath.c_str(), std::ios_base::binary);
		if(fis.good() == false){
			errorstream<<"Server::sendRequestedMedia(): Could not open \""
					<<tpath<<"\" for reading"<<std::endl;
			continue;
		}
		std::ostringstream tmp_os(std::ios_base::binary);
		bool bad = false;
		for(;;){
			char buf[1024];
			fis.read(buf, 1024);
			std::streamsize len = fis.gcount();
			tmp_os.write(buf, len);
			file_size_bunch_total += len;
			if(fis.eof())
				break;
			if(!fis.good()){
				bad = true;
				break;
			}
		}
		if(bad){
			errorstream<<"Server::sendRequestedMedia(): Failed to read \""
					<<name<<"\""<<std::endl;
			continue;
		}
		/*infostream<<"Server::sendRequestedMedia(): Loaded \""
				<<tname<<"\""<<std::endl;*/
		// Put in list
		file_bunches[file_bunches.size()-1].push_back(
				SendableMedia(name, tpath, tmp_os.str()));

		// Start next bunch if got enough data
		if(file_size_bunch_total >= bytes_per_bunch){
			file_bunches.push_back(std::list<SendableMedia>());
			file_size_bunch_total = 0;
		}

	}

	/* Create and send packets */

	u32 num_bunches = file_bunches.size();
	for(u32 i=0; i<num_bunches; i++)
	{
		std::ostringstream os(std::ios_base::binary);

		/*
			u16 command
			u16 total number of texture bunches
			u16 index of this bunch
			u32 number of files in this bunch
			for each file {
				u16 length of name
				string name
				u32 length of data
				data
			}
		*/

		writeU16(os, TOCLIENT_MEDIA);
		writeU16(os, num_bunches);
		writeU16(os, i);
		writeU32(os, file_bunches[i].size());

		for(std::list<SendableMedia>::iterator
				j = file_bunches[i].begin();
				j != file_bunches[i].end(); ++j){
			os<<serializeString(j->name);
			os<<serializeLongString(j->data);
		}

		// Make data buffer
		std::string s = os.str();
		verbosestream<<"Server::sendRequestedMedia(): bunch "
				<<i<<"/"<<num_bunches
				<<" files="<<file_bunches[i].size()
				<<" size=" <<s.size()<<std::endl;
		SharedBuffer<u8> data((u8*)s.c_str(), s.size());
		// Send as reliable
		m_clients.send(peer_id, 2, data, true);
	}
}

void Server::sendDetachedInventory(const std::string &name, u16 peer_id)
{
	if(m_detached_inventories.count(name) == 0){
		errorstream<<__FUNCTION_NAME<<": \""<<name<<"\" not found"<<std::endl;
		return;
	}
	Inventory *inv = m_detached_inventories[name];

	std::ostringstream os(std::ios_base::binary);
	writeU16(os, TOCLIENT_DETACHED_INVENTORY);
	os<<serializeString(name);
	inv->serialize(os);

	// Make data buffer
	std::string s = os.str();
	SharedBuffer<u8> data((u8*)s.c_str(), s.size());

	if (peer_id != PEER_ID_INEXISTENT)
	{
		// Send as reliable
		m_clients.send(peer_id, 0, data, true);
	}
	else
	{
		m_clients.sendToAll(0,data,true);
	}
}

void Server::sendDetachedInventories(u16 peer_id)
{
	DSTACK(__FUNCTION_NAME);

	for(std::map<std::string, Inventory*>::iterator
			i = m_detached_inventories.begin();
			i != m_detached_inventories.end(); i++){
		const std::string &name = i->first;
		//Inventory *inv = i->second;
		sendDetachedInventory(name, peer_id);
	}
}

/*
	Something random
*/

void Server::DiePlayer(u16 peer_id)
{
	DSTACK(__FUNCTION_NAME);

	PlayerSAO *playersao = getPlayerSAO(peer_id);
	if (!playersao)
		return;

	playersao->m_time_from_last_respawn = 0;

	infostream<<"Server::DiePlayer(): Player "
			<<playersao->getPlayer()->getName()
			<<" dies"<<std::endl;

	playersao->setHP(0);

	// Trigger scripted stuff
	m_script->on_dieplayer(playersao);

	SendPlayerHP(peer_id);
	SendDeathscreen(peer_id, false, v3f(0,0,0));

	stat.add("die", playersao->getPlayer()->getName());
}

void Server::RespawnPlayer(u16 peer_id)
{
	DSTACK(__FUNCTION_NAME);

	PlayerSAO *playersao = getPlayerSAO(peer_id);
	if (!playersao)
		return;

	infostream<<"Server::RespawnPlayer(): Player "
			<<playersao->getPlayer()->getName()
			<<" respawns"<<std::endl;

	playersao->setHP(PLAYER_MAX_HP);

	bool repositioned = m_script->on_respawnplayer(playersao);
	if(!repositioned){
		v3f pos = findSpawnPos(m_env->getServerMap());
		playersao->setPos(pos);
	}

	playersao->m_time_from_last_respawn = 0;

	stat.add("respawn", playersao->getPlayer()->getName());
}

void Server::DenyAccess(u16 peer_id, const std::wstring &reason)
{
	DSTACK(__FUNCTION_NAME);

	SendAccessDenied(peer_id, reason);
	m_clients.event(peer_id, CSE_SetDenied);
	m_con.DisconnectPeer(peer_id);
}

void Server::DeleteClient(u16 peer_id, ClientDeletionReason reason)
{
	DSTACK(__FUNCTION_NAME);
	std::wstring message;
	{
		/*
			Clear references to playing sounds
		*/
		for(std::map<s32, ServerPlayingSound>::iterator
				i = m_playing_sounds.begin();
				i != m_playing_sounds.end();)
		{
			ServerPlayingSound &psound = i->second;
			psound.clients.erase(peer_id);
			if(psound.clients.empty())
				m_playing_sounds.erase(i++);
			else
				i++;
		}

		Player *player = m_env->getPlayer(peer_id);

		// Collect information about leaving in chat
		{
			if(player != NULL && reason != CDR_DENY)
			{
				std::wstring name = narrow_to_wide(player->getName());
				message += L"*** ";
				message += name;
				message += L" left the game.";
				if(reason == CDR_TIMEOUT)
					message += L" (timed out)";
			}
		}

		/* Run scripts and remove from environment */
		{
			if(player != NULL)
			{
				PlayerSAO *playersao = player->getPlayerSAO();
				assert(playersao);

				//JMutexAutoLock env_lock(m_env_mutex);
				m_script->on_leaveplayer(playersao);

				playersao->disconnected();
			}
		}

		/*
			Print out action
		*/
		{
			if(player != NULL && reason != CDR_DENY)
			{
				std::ostringstream os(std::ios_base::binary);
				std::list<u16> clients = m_clients.getClientIDs();

				for(std::list<u16>::iterator
					i = clients.begin();
					i != clients.end(); ++i)
				{
					// Get player
					Player *player = m_env->getPlayer(*i);
					if(!player)
						continue;
					// Get name of player
					os<<player->getName()<<" ";
				}

				actionstream<<player->getName()<<" "
						<<(reason==CDR_TIMEOUT?"times out.":"leaves game.")
						<<" List of players: "<<os.str()<<std::endl;
			}
		}
		{
			//JMutexAutoLock env_lock(m_env_mutex);
			m_clients.DeleteClient(peer_id);
		}
	}

	// Send leave chat message to all remaining clients
	if(message.length() != 0)
		SendChatMessage(PEER_ID_INEXISTENT,message);
}

void Server::UpdateCrafting(u16 peer_id)
{
	DSTACK(__FUNCTION_NAME);

	Player* player = m_env->getPlayer(peer_id);
	assert(player);

	// Get a preview for crafting
	ItemStack preview;
	InventoryLocation loc;
	loc.setPlayer(player->getName());
	getCraftingResult(&player->inventory, preview, false, this);
	m_env->getScriptIface()->item_CraftPredict(preview, player->getPlayerSAO(), (&player->inventory)->getList("craft"), loc);

	// Put the new preview in
	InventoryList *plist = player->inventory.getList("craftpreview");
	assert(plist);
	assert(plist->getSize() >= 1);
	plist->changeItem(0, preview);
}

RemoteClient* Server::getClient(u16 peer_id, ClientState state_min)
{
	RemoteClient *client = getClientNoEx(peer_id,state_min);
	if(!client)
		throw ClientNotFoundException("Client not found");

	return client;
}
RemoteClient* Server::getClientNoEx(u16 peer_id, ClientState state_min)
{
	return m_clients.getClientNoEx(peer_id, state_min);
}

std::string Server::getPlayerName(u16 peer_id)
{
	Player *player = m_env->getPlayer(peer_id);
	if(player == NULL)
		return "[id="+itos(peer_id)+"]";
	return player->getName();
}

PlayerSAO* Server::getPlayerSAO(u16 peer_id)
{
	Player *player = m_env->getPlayer(peer_id);
	if(player == NULL)
		return NULL;
	return player->getPlayerSAO();
}

std::wstring Server::getStatusString()
{
	std::wostringstream os(std::ios_base::binary);
	os<<L"# Server: ";
	// Version
	os<<L"version="<<narrow_to_wide(minetest_version_simple);
	// Uptime
	os<<L", uptime="<<m_uptime.get();
	// Max lag estimate
	os<<L", max_lag="<<m_env->getMaxLagEstimate();
	// Information about clients
	bool first = true;
	os<<L", clients={";
	std::list<u16> clients = m_clients.getClientIDs();
	for(std::list<u16>::iterator i = clients.begin();
		i != clients.end(); ++i)
	{
		// Get player
		Player *player = m_env->getPlayer(*i);
		// Get name of player
		std::wstring name = L"unknown";
		if(player != NULL)
			name = narrow_to_wide(player->getName());
		// Add name to information string
		if(!first)
			os<<L", ";
		else
			first = false;
		os<<name;
	}
	os<<L"}";
	if(((ServerMap*)(&m_env->getMap()))->isSavingEnabled() == false)
		os<<std::endl<<L"# Server: "<<" WARNING: Map saving is disabled.";
	if(g_settings->get("motd") != "")
		os<<std::endl<<L"# Server: "<<narrow_to_wide(g_settings->get("motd"));
	return os.str();
}

std::set<std::string> Server::getPlayerEffectivePrivs(const std::string &name)
{
	std::set<std::string> privs;
	m_script->getAuth(name, NULL, &privs);
	return privs;
}

bool Server::checkPriv(const std::string &name, const std::string &priv)
{
	std::set<std::string> privs = getPlayerEffectivePrivs(name);
	return (privs.count(priv) != 0);
}

void Server::reportPrivsModified(const std::string &name)
{
	if(name == ""){
		std::list<u16> clients = m_clients.getClientIDs();
		for(std::list<u16>::iterator
				i = clients.begin();
				i != clients.end(); ++i){
			Player *player = m_env->getPlayer(*i);
			reportPrivsModified(player->getName());
		}
	} else {
		Player *player = m_env->getPlayer(name.c_str());
		if(!player)
			return;
		SendPlayerPrivileges(player->peer_id);
		PlayerSAO *sao = player->getPlayerSAO();
		if(!sao)
			return;
		sao->updatePrivileges(
				getPlayerEffectivePrivs(name),
				isSingleplayer());
	}
}

void Server::reportInventoryFormspecModified(const std::string &name)
{
	Player *player = m_env->getPlayer(name.c_str());
	if(!player)
		return;
	SendPlayerInventoryFormspec(player->peer_id);
}

void Server::setIpBanned(const std::string &ip, const std::string &name)
{
	m_banmanager->add(ip, name);
}

void Server::unsetIpBanned(const std::string &ip_or_name)
{
	m_banmanager->remove(ip_or_name);
}

std::string Server::getBanDescription(const std::string &ip_or_name)
{
	return m_banmanager->getBanDescription(ip_or_name);
}

void Server::notifyPlayer(const char *name, const std::wstring &msg)
{
	Player *player = m_env->getPlayer(name);
	if(!player)
		return;

	if (player->peer_id == PEER_ID_INEXISTENT)
		return;

	SendChatMessage(player->peer_id, std::wstring(L"\vffffff")+msg);
}

bool Server::showFormspec(const char *playername, const std::string &formspec, const std::string &formname)
{
	Player *player = m_env->getPlayer(playername);

	if(!player)
	{
		infostream<<"showFormspec: couldn't find player:"<<playername<<std::endl;
		return false;
	}

	SendShowFormspecMessage(player->peer_id, formspec, formname);
	return true;
}

u32 Server::hudAdd(Player *player, HudElement *form) {
	if (!player)
		return -1;
	
	u32 id = player->addHud(form);

	SendHUDAdd(player->peer_id, id, form);

	return id;
}

bool Server::hudRemove(Player *player, u32 id) {
	if (!player)
		return false;

	HudElement* todel = player->removeHud(id);

	if (!todel)
		return false;
	
	delete todel;

	SendHUDRemove(player->peer_id, id);
	return true;
}

bool Server::hudChange(Player *player, u32 id, HudElementStat stat, void *data) {
	if (!player)
		return false;

	SendHUDChange(player->peer_id, id, stat, data);
	return true;
}

bool Server::hudSetFlags(Player *player, u32 flags, u32 mask) {
	if (!player)
		return false;

	SendHUDSetFlags(player->peer_id, flags, mask);
	player->hud_flags = flags;
	
	PlayerSAO* playersao = player->getPlayerSAO();
	
	if (playersao == NULL)
		return false;

	m_script->player_event(playersao, "hud_changed");
	return true;
}

bool Server::hudSetHotbarItemcount(Player *player, s32 hotbar_itemcount) {
	if (!player)
		return false;
	if (hotbar_itemcount <= 0 || hotbar_itemcount > HUD_HOTBAR_ITEMCOUNT_MAX)
		return false;

	std::ostringstream os(std::ios::binary);
	writeS32(os, hotbar_itemcount);
	SendHUDSetParam(player->peer_id, HUD_PARAM_HOTBAR_ITEMCOUNT, os.str());
	return true;
}

void Server::hudSetHotbarImage(Player *player, std::string name) {
	if (!player)
		return;

	SendHUDSetParam(player->peer_id, HUD_PARAM_HOTBAR_IMAGE, name);
}

void Server::hudSetHotbarSelectedImage(Player *player, std::string name) {
	if (!player)
		return;

	SendHUDSetParam(player->peer_id, HUD_PARAM_HOTBAR_SELECTED_IMAGE, name);
}

bool Server::setLocalPlayerAnimations(Player *player, v2s32 animation_frames[4], f32 frame_speed)
{
	if (!player)
		return false;

	SendLocalPlayerAnimations(player->peer_id, animation_frames, frame_speed);
	return true;
}

bool Server::setPlayerEyeOffset(Player *player, v3f first, v3f third)
{
	if (!player)
		return false;

	SendEyeOffset(player->peer_id, first, third);
	return true;
}

bool Server::setSky(Player *player, const video::SColor &bgcolor,
		const std::string &type, const std::vector<std::string> &params)
{
	if (!player)
		return false;

	SendSetSky(player->peer_id, bgcolor, type, params);
	return true;
}

bool Server::overrideDayNightRatio(Player *player, bool do_override,
		float ratio)
{
	if (!player)
		return false;

	SendOverrideDayNightRatio(player->peer_id, do_override, ratio);
	return true;
}

void Server::notifyPlayers(const std::wstring &msg)
{
	SendChatMessage(PEER_ID_INEXISTENT,msg);
}

void Server::spawnParticle(const char *playername, v3f pos,
		v3f velocity, v3f acceleration,
		float expirationtime, float size, bool
		collisiondetection, bool vertical, std::string texture)
{
	Player *player = m_env->getPlayer(playername);
	if(!player)
		return;
	SendSpawnParticle(player->peer_id, pos, velocity, acceleration,
			expirationtime, size, collisiondetection, vertical, texture);
}

void Server::spawnParticleAll(v3f pos, v3f velocity, v3f acceleration,
		float expirationtime, float size,
		bool collisiondetection, bool vertical, std::string texture)
{
	SendSpawnParticle(PEER_ID_INEXISTENT,pos, velocity, acceleration,
			expirationtime, size, collisiondetection, vertical, texture);
}

u32 Server::addParticleSpawner(const char *playername,
		u16 amount, float spawntime,
		v3f minpos, v3f maxpos,
		v3f minvel, v3f maxvel,
		v3f minacc, v3f maxacc,
		float minexptime, float maxexptime,
		float minsize, float maxsize,
		bool collisiondetection, bool vertical, std::string texture)
{
	Player *player = m_env->getPlayer(playername);
	if(!player)
		return -1;

	u32 id = 0;
	for(;;) // look for unused particlespawner id
	{
		id++;
		if (std::find(m_particlespawner_ids.begin(),
				m_particlespawner_ids.end(), id)
				== m_particlespawner_ids.end())
		{
			m_particlespawner_ids.push_back(id);
			break;
		}
	}

	SendAddParticleSpawner(player->peer_id, amount, spawntime,
		minpos, maxpos, minvel, maxvel, minacc, maxacc,
		minexptime, maxexptime, minsize, maxsize,
		collisiondetection, vertical, texture, id);

	return id;
}

u32 Server::addParticleSpawnerAll(u16 amount, float spawntime,
		v3f minpos, v3f maxpos,
		v3f minvel, v3f maxvel,
		v3f minacc, v3f maxacc,
		float minexptime, float maxexptime,
		float minsize, float maxsize,
		bool collisiondetection, bool vertical, std::string texture)
{
	u32 id = 0;
	for(;;) // look for unused particlespawner id
	{
		id++;
		if (std::find(m_particlespawner_ids.begin(),
				m_particlespawner_ids.end(), id)
				== m_particlespawner_ids.end())
		{
			m_particlespawner_ids.push_back(id);
			break;
		}
	}

	SendAddParticleSpawner(PEER_ID_INEXISTENT, amount, spawntime,
		minpos, maxpos, minvel, maxvel, minacc, maxacc,
		minexptime, maxexptime, minsize, maxsize,
		collisiondetection, vertical, texture, id);

	return id;
}

void Server::deleteParticleSpawner(const char *playername, u32 id)
{
	Player *player = m_env->getPlayer(playername);
	if(!player)
		return;

	m_particlespawner_ids.erase(
			std::remove(m_particlespawner_ids.begin(),
			m_particlespawner_ids.end(), id),
			m_particlespawner_ids.end());
	SendDeleteParticleSpawner(player->peer_id, id);
}

void Server::deleteParticleSpawnerAll(u32 id)
{
	m_particlespawner_ids.erase(
			std::remove(m_particlespawner_ids.begin(),
			m_particlespawner_ids.end(), id),
			m_particlespawner_ids.end());
	SendDeleteParticleSpawner(PEER_ID_INEXISTENT, id);
}

Inventory* Server::createDetachedInventory(const std::string &name)
{
	if(m_detached_inventories.count(name) > 0){
		infostream<<"Server clearing detached inventory \""<<name<<"\""<<std::endl;
		delete m_detached_inventories[name];
	} else {
		infostream<<"Server creating detached inventory \""<<name<<"\""<<std::endl;
	}
	Inventory *inv = new Inventory(m_itemdef);
	assert(inv);
	m_detached_inventories[name] = inv;
	//TODO find a better way to do this
	sendDetachedInventory(name,PEER_ID_INEXISTENT);
	return inv;
}

class BoolScopeSet
{
public:
	BoolScopeSet(bool *dst, bool val):
		m_dst(dst)
	{
		m_orig_state = *m_dst;
		*m_dst = val;
	}
	~BoolScopeSet()
	{
		*m_dst = m_orig_state;
	}
private:
	bool *m_dst;
	bool m_orig_state;
};

// actions: time-reversed list
// Return value: success/failure
bool Server::rollbackRevertActions(const std::list<RollbackAction> &actions,
		std::list<std::string> *log)
{
	infostream<<"Server::rollbackRevertActions(len="<<actions.size()<<")"<<std::endl;
	ServerMap *map = (ServerMap*)(&m_env->getMap());

	// Fail if no actions to handle
	if(actions.empty()){
		log->push_back("Nothing to do.");
		return false;
	}

	int num_tried = 0;
	int num_failed = 0;

	for(std::list<RollbackAction>::const_iterator
			i = actions.begin();
			i != actions.end(); i++)
	{
		const RollbackAction &action = *i;
		num_tried++;
		bool success = action.applyRevert(map, this, this);
		if(!success){
			num_failed++;
			std::ostringstream os;
			os<<"Revert of step ("<<num_tried<<") "<<action.toString()<<" failed";
			infostream<<"Map::rollbackRevertActions(): "<<os.str()<<std::endl;
			if(log)
				log->push_back(os.str());
		}else{
			std::ostringstream os;
			os<<"Successfully reverted step ("<<num_tried<<") "<<action.toString();
			infostream<<"Map::rollbackRevertActions(): "<<os.str()<<std::endl;
			if(log)
				log->push_back(os.str());
		}
	}

	infostream<<"Map::rollbackRevertActions(): "<<num_failed<<"/"<<num_tried
			<<" failed"<<std::endl;

	// Call it done if less than half failed
	return num_failed <= num_tried/2;
}

// IGameDef interface
// Under envlock
IItemDefManager* Server::getItemDefManager()
{
	return m_itemdef;
}
INodeDefManager* Server::getNodeDefManager()
{
	return m_nodedef;
}
ICraftDefManager* Server::getCraftDefManager()
{
	return m_craftdef;
}
ITextureSource* Server::getTextureSource()
{
	return NULL;
}
IShaderSource* Server::getShaderSource()
{
	return NULL;
}
scene::ISceneManager* Server::getSceneManager()
{
	return NULL;
}

u16 Server::allocateUnknownNodeId(const std::string &name)
{
	return m_nodedef->allocateDummy(name);
}
ISoundManager* Server::getSoundManager()
{
	return &dummySoundManager;
}
MtEventManager* Server::getEventManager()
{
	return m_event;
}

IWritableItemDefManager* Server::getWritableItemDefManager()
{
	return m_itemdef;
}
IWritableNodeDefManager* Server::getWritableNodeDefManager()
{
	return m_nodedef;
}
IWritableCraftDefManager* Server::getWritableCraftDefManager()
{
	return m_craftdef;
}

const ModSpec* Server::getModSpec(const std::string &modname)
{
	for(std::vector<ModSpec>::iterator i = m_mods.begin();
			i != m_mods.end(); i++){
		const ModSpec &mod = *i;
		if(mod.name == modname)
			return &mod;
	}
	return NULL;
}
void Server::getModNames(std::list<std::string> &modlist)
{
	for(std::vector<ModSpec>::iterator i = m_mods.begin(); i != m_mods.end(); i++)
	{
		modlist.push_back(i->name);
	}
}
std::string Server::getBuiltinLuaPath()
{
	return porting::path_share + DIR_DELIM + "builtin";
}

v3f findSpawnPos(ServerMap &map)
{
	//return v3f(50,50,50)*BS;

	v3s16 nodepos;

#if 0
	nodepos = v2s16(0,0);
	groundheight = 20;
#endif

#if 1
	s16 water_level = map.getWaterLevel();

	// Try to find a good place a few times
	for(s32 i=0; i<1000; i++)
	{
		s32 range = 1 + i;
		// We're going to try to throw the player to this position
		v2s16 nodepos2d = v2s16(
				-range + (myrand() % (range * 2)),
				-range + (myrand() % (range * 2)));

		// Get ground height at point
		s16 groundheight = map.findGroundLevel(nodepos2d, g_settings->getBool("cache_block_before_spawn"));
		if (groundheight <= water_level) // Don't go underwater
			continue;
		if (groundheight > water_level + g_settings->getS16("max_spawn_height")) // Don't go to high places
			continue;

		nodepos = v3s16(nodepos2d.X, groundheight, nodepos2d.Y);
		bool is_good = false;
		s32 air_count = 0;
		for (s32 i = 0; i < 10; i++) {
			v3s16 blockpos = getNodeBlockPos(nodepos);
			map.emergeBlock(blockpos, true);
			content_t c = map.getNodeNoEx(nodepos).getContent();
			if (c == CONTENT_AIR || c == CONTENT_IGNORE) {
				air_count++;
				if (air_count >= 2){
					is_good = true;
					break;
				}
			}
			nodepos.Y++;
		}
		if(is_good){
			// Found a good place
			//infostream<<"Searched through "<<i<<" places."<<std::endl;
			break;
		}
	}
#endif

	return intToFloat(nodepos, BS);
}

PlayerSAO* Server::emergePlayer(const char *name, u16 peer_id)
{
	RemotePlayer *player = NULL;
	bool newplayer = false;

	/*
		Try to get an existing player
	*/
	player = static_cast<RemotePlayer*>(m_env->getPlayer(name));

	// If player is already connected, cancel
	if(player != NULL && player->peer_id != 0)
	{
		infostream<<"emergePlayer(): Player already connected"<<std::endl;
		return NULL;
	}

	/*
		If player with the wanted peer_id already exists, cancel.
	*/
	if(m_env->getPlayer(peer_id) != NULL)
	{
		infostream<<"emergePlayer(): Player with wrong name but same"
				" peer_id already exists"<<std::endl;
		return NULL;
	}

	if (!player && maintenance_status) {
		infostream<<"emergePlayer(): Maintenance in progress, disallowing loading player"<<std::endl;
		return nullptr;
	}

	// Load player if it isn't already loaded
	if (!player) {
		player = static_cast<RemotePlayer*>(m_env->loadPlayer(name));
	}

	// Create player if it doesn't exist
	if (!player) {
		newplayer = true;
		player = new RemotePlayer(this, name);
		// Set player position
		infostream<<"Server: Finding spawn place for player \""
				<<name<<"\""<<std::endl;
		v3f pos = findSpawnPos(m_env->getServerMap());
		player->setPosition(pos);

		// Add player to environment
		m_env->addPlayer(player);
	}

	// Create a new player active object
	PlayerSAO *playersao = new PlayerSAO(m_env, player, peer_id,
			getPlayerEffectivePrivs(player->getName()),
			isSingleplayer());

	/* Clean up old HUD elements from previous sessions */
	player->clearHud();

	/* Add object to environment */
	m_env->addActiveObject(playersao);

	/* Run scripts */
	if (newplayer) {
		m_script->on_newplayer(playersao);
	}

	return playersao;
}

void dedicated_server_loop(Server &server, bool &kill)
{
	DSTACK(__FUNCTION_NAME);

	IntervalLimiter m_profiler_interval;

	int errors = 0;
	float steplen = g_settings->getFloat("dedicated_server_step");
	for(;;)
	{
		// This is kind of a hack but can be done like this
		// because server.step() is very light
		{
/*
			ScopeProfiler sp(g_profiler, "dedicated server sleep");
*/
			sleep_ms((int)(steplen*1000.0));
		}
		try {
		server.step(steplen);
		}
		//TODO: more errors here
		catch(std::exception &e) {
			if (!errors++ || !(errors % (int)(60/steplen)))
				errorstream<<"Fatal error n="<<errors<< " : "<<e.what()<<std::endl;
		}
		catch (...){
			if (!errors++ || !(errors % (int)(60/steplen)))
				errorstream<<"Fatal error unknown "<<errors<<std::endl;
		}
		if(server.getShutdownRequested() || kill)
		{
			infostream<<"Dedicated server quitting"<<std::endl;
			break;
		}

		/*
			Profiler
		*/
		float profiler_print_interval =
				g_settings->getFloat("profiler_print_interval");
		if(server.m_clients.getClientList().size() && profiler_print_interval != 0)
		{
			if(m_profiler_interval.step(steplen, profiler_print_interval))
			{
				infostream<<"Profiler:"<<std::endl;
				g_profiler->print(infostream);
				g_profiler->clear();
			}
		}
	}
}






//freeminer:

void Server::deleteDetachedInventory(const std::string &name)
{
	if(m_detached_inventories.count(name) > 0){
		infostream<<"Server deleting detached inventory \""<<name<<"\""<<std::endl;
		delete m_detached_inventories[name];
		m_detached_inventories.erase(name);
	}
}

void Server::maintenance_start() {
	infostream<<"Server: Starting maintenance: saving..."<<std::endl;
	m_emerge->stopThreads();
	save(0.1);
	m_env->getServerMap().m_map_saving_enabled = false;
	m_env->getServerMap().m_map_loading_enabled = false;
	m_env->getServerMap().dbase->close();
	m_env->m_key_value_storage->close();
	m_env->m_players_storage->close();
	stat.close();
	actionstream<<"Server: Starting maintenance: bases closed now."<<std::endl;

};

void Server::maintenance_end() {
	m_env->getServerMap().dbase->open();
	m_env->m_key_value_storage->open();
	m_env->m_players_storage->open();
	stat.open();
	m_env->getServerMap().m_map_saving_enabled = true;
	m_env->getServerMap().m_map_loading_enabled = true;
	m_emerge->startThreads();
	actionstream<<"Server: Starting maintenance: ended."<<std::endl;
};<|MERGE_RESOLUTION|>--- conflicted
+++ resolved
@@ -838,23 +838,8 @@
 		m_env->reportMaxLagEstimate(max_lag);
 		// Step environment
 		ScopeProfiler sp(g_profiler, "SEnv step");
-<<<<<<< HEAD
 		if (!more_threads)
 		m_env->step(dtime, m_uptime.get(), max_cycle_ms);
-=======
-		ScopeProfiler sp2(g_profiler, "SEnv step avg", SPT_AVG);
-		m_env->step(dtime);
-	}
-
-	static const float map_timer_and_unload_dtime = 2.92;
-	if(m_map_timer_and_unload_interval.step(dtime, map_timer_and_unload_dtime))
-	{
-		JMutexAutoLock lock(m_env_mutex);
-		// Run Map's timers and unload unused data
-		ScopeProfiler sp(g_profiler, "Server: map timer and unload");
-		m_env->getMap().timerUpdate(map_timer_and_unload_dtime,
-				g_settings->getFloat("server_unload_unused_data_timeout"));
->>>>>>> e1f5c37b
 	}
 
 	/*
@@ -915,38 +900,6 @@
 	if (!more_threads)
 		AsyncRunMapStep(dtime, false);
 
-<<<<<<< HEAD
-=======
-		ScopeProfiler sp(g_profiler, "Server: liquid transform");
-
-		std::map<v3s16, MapBlock*> modified_blocks;
-		m_env->getMap().transformLiquids(modified_blocks);
-#if 0
-		/*
-			Update lighting
-		*/
-		core::map<v3s16, MapBlock*> lighting_modified_blocks;
-		ServerMap &map = ((ServerMap&)m_env->getMap());
-		map.updateLighting(modified_blocks, lighting_modified_blocks);
-
-		// Add blocks modified by lighting to modified_blocks
-		for(core::map<v3s16, MapBlock*>::Iterator
-				i = lighting_modified_blocks.getIterator();
-				i.atEnd() == false; i++)
-		{
-			MapBlock *block = i.getNode()->getValue();
-			modified_blocks.insert(block->getPos(), block);
-		}
-#endif
-		/*
-			Set the modified blocks unsent for all the clients
-		*/
-		if(!modified_blocks.empty())
-		{
-			SetBlocksNotSent(modified_blocks);
-		}
-	}
->>>>>>> e1f5c37b
 	m_clients.step(dtime);
 
 	m_lag += (m_lag > dtime ? -1 : 1) * dtime/100;
@@ -1444,7 +1397,7 @@
 
 	u32 max_cycle_ms = async ? 2000 : 300;
 
-	const float map_timer_and_unload_dtime = 10.92;
+	static const float map_timer_and_unload_dtime = 10.92;
 	if(!maintenance_status && m_map_timer_and_unload_interval.step(dtime, map_timer_and_unload_dtime))
 	{
 		TimeTaker timer_step("Server step: Run Map's timers and unload unused data");
