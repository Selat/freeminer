/*
server.cpp
Copyright (C) 2010-2013 celeron55, Perttu Ahola <celeron55@gmail.com>
*/

/*
This file is part of Freeminer.

Freeminer is free software: you can redistribute it and/or modify
it under the terms of the GNU General Public License as published by
the Free Software Foundation, either version 3 of the License, or
(at your option) any later version.

Freeminer  is distributed in the hope that it will be useful,
but WITHOUT ANY WARRANTY; without even the implied warranty of
MERCHANTABILITY or FITNESS FOR A PARTICULAR PURPOSE.  See the
GNU General Public License for more details.

You should have received a copy of the GNU General Public License
along with Freeminer.  If not, see <http://www.gnu.org/licenses/>.
*/

#include "server.h"
#include <iostream>
#include <queue>
#include <algorithm>
#include "clientserver.h"
#include "ban.h"
#include "environment.h"
#include "map.h"
#include "jthread/jmutexautolock.h"
#include "main.h"
#include "constants.h"
#include "voxel.h"
#include "config.h"
#include "version.h"
#include "filesys.h"
#include "mapblock.h"
#include "serverobject.h"
#include "genericobject.h"
#include "settings.h"
#include "profiler.h"
#include "log.h"
#include "scripting_game.h"
#include "nodedef.h"
#include "itemdef.h"
#include "craftdef.h"
#include "emerge.h"
#include "mapgen.h"
#include "biome.h"
#include "content_mapnode.h"
#include "content_nodemeta.h"
#include "content_abm.h"
#include "content_sao.h"
#include "mods.h"
#include "sha1.h"
#include "base64.h"
#include "tool.h"
#include "sound.h" // dummySoundManager
#include "event_manager.h"
#include "hex.h"
#include "serverlist.h"
#include "util/string.h"
#include "util/pointedthing.h"
#include "util/mathconstants.h"
#include "rollback.h"
#include "util/serialize.h"
#include "util/thread.h"
#include "defaultsettings.h"
#include "circuit.h"

#include <msgpack.hpp>
#include <chrono>
#include "util/thread_pool.h"

class ClientNotFoundException : public BaseException
{
public:
	ClientNotFoundException(const char *s):
		BaseException(s)
	{}
};

class MapThread : public thread_pool
{
	Server *m_server;
public:

	MapThread(Server *server):
		m_server(server)
	{}

	void * Thread() {
		log_register_thread("MapThread");

		DSTACK(__FUNCTION_NAME);
		BEGIN_DEBUG_EXCEPTION_HANDLER
		ThreadStarted();

		porting::setThreadName("Map");
		porting::setThreadPriority(20);
		while(!StopRequested()) {
			try {
				if (!m_server->AsyncRunMapStep())
					std::this_thread::sleep_for(std::chrono::milliseconds(100));
				else
					std::this_thread::sleep_for(std::chrono::milliseconds(10));
#ifdef NDEBUG
			} catch (BaseException &e) {
				errorstream<<"MapThread: exception: "<<e.what()<<std::endl;
			} catch(std::exception &e) {
				errorstream<<"MapThread: exception: "<<e.what()<<std::endl;
			} catch (...) {
				errorstream<<"MapThread: Ooops..."<<std::endl;
#else
			} catch (int) { //nothing
#endif
			}
		}
		END_DEBUG_EXCEPTION_HANDLER(errorstream)
		return nullptr;
	}
};

class SendBlocksThread : public thread_pool
{
	Server *m_server;
public:

	SendBlocksThread(Server *server):
		m_server(server)
	{}

	void * Thread() {
		log_register_thread("SendBlocksThread");

		DSTACK(__FUNCTION_NAME);
		BEGIN_DEBUG_EXCEPTION_HANDLER

		ThreadStarted();

		porting::setThreadName("SendBlocksThread");
		porting::setThreadPriority(50);
		auto time = porting::getTimeMs();
		while(!StopRequested()) {
			//infostream<<"S run d="<<m_server->m_step_dtime<< " myt="<<(porting::getTimeMs() - time)/1000.0f<<std::endl;
			try {
				int sent = m_server->SendBlocks((porting::getTimeMs() - time)/1000.0f);
				time = porting::getTimeMs();
				std::this_thread::sleep_for(std::chrono::milliseconds(sent ? 5 : 100));
#ifdef NDEBUG
			} catch (BaseException &e) {
				errorstream<<"SendBlocksThread: exception: "<<e.what()<<std::endl;
			} catch(std::exception &e) {
				errorstream<<"SendBlocksThread: exception: "<<e.what()<<std::endl;
			} catch (...) {
				errorstream<<"SendBlocksThread: Ooops..."<<std::endl;
#else
			} catch (int) { //nothing
#endif
			}
		}
		END_DEBUG_EXCEPTION_HANDLER(errorstream)
	return nullptr;
	}
};




class ServerThread : public thread_pool
{
	Server *m_server;

public:

	ServerThread(Server *server):
		m_server(server)
	{
	}

	void * Thread();
};

void * ServerThread::Thread()
{
	log_register_thread("ServerThread");

	DSTACK(__FUNCTION_NAME);
	BEGIN_DEBUG_EXCEPTION_HANDLER

	f32 dedicated_server_step = g_settings->getFloat("dedicated_server_step");
	m_server->AsyncRunStep(true);

	ThreadStarted();

	porting::setThreadName("ServerThread");
	porting::setThreadPriority(10);

	while(!StopRequested())
	{
		try{
			//TimeTaker timer("AsyncRunStep() + Receive()");

			m_server->AsyncRunStep();

			// Loop used only when 100% cpu load or on old slow hardware.
			// usually only one packet recieved here
			u32 end_ms = porting::getTimeMs() + u32(1000 * dedicated_server_step);
			for (u16 i = 0; i < 1000; ++i)
				if (!m_server->Receive() || porting::getTimeMs() > end_ms)
					break;
		}
		catch(con::NoIncomingDataException &e)
		{
		}
		catch(con::PeerNotFoundException &e)
		{
			infostream<<"Server: PeerNotFoundException"<<std::endl;
		}
		catch(ClientNotFoundException &e)
		{
		}
		catch(con::ConnectionBindFailed &e)
		{
			m_server->setAsyncFatalError(e.what());
		}
		catch(LuaError &e)
		{
			m_server->setAsyncFatalError(e.what());
#ifdef NDEBUG
		} catch(std::exception &e) {
				errorstream<<"ServerThread: exception: "<<e.what()<<std::endl;
		} catch (...) {
				errorstream<<"ServerThread: Ooops..."<<std::endl;
#endif
		}
	}

	END_DEBUG_EXCEPTION_HANDLER(errorstream)

	return NULL;
}

v3f ServerSoundParams::getPos(ServerEnvironment *env, bool *pos_exists) const
{
	if(pos_exists) *pos_exists = false;
	switch(type){
	case SSP_LOCAL:
		return v3f(0,0,0);
	case SSP_POSITIONAL:
		if(pos_exists) *pos_exists = true;
		return pos;
	case SSP_OBJECT: {
		if(object == 0)
			return v3f(0,0,0);
		ServerActiveObject *sao = env->getActiveObject(object);
		if(!sao)
			return v3f(0,0,0);
		if(pos_exists) *pos_exists = true;
		return sao->getBasePosition(); }
	}
	return v3f(0,0,0);
}

/*
	Server
*/

Server::Server(
		const std::string &path_world,
		const SubgameSpec &gamespec,
		bool simple_singleplayer_mode,
		bool ipv6
	):
	m_path_world(path_world),
	m_gamespec(gamespec),
	m_simple_singleplayer_mode(simple_singleplayer_mode),
	m_async_fatal_error(""),
	m_env(NULL),
	m_con(PROTOCOL_ID,
			simple_singleplayer_mode ? MAX_PACKET_SIZE_SINGLEPLAYER : MAX_PACKET_SIZE,
			CONNECTION_TIMEOUT,
			ipv6,
			this),
	m_banmanager(NULL),
	m_rollback(NULL),
	m_rollback_sink_enabled(true),
	m_enable_rollback_recording(false),
	m_emerge(NULL),
	m_script(NULL),
	m_circuit(NULL),
	m_itemdef(createItemDefManager()),
	m_nodedef(createNodeDefManager()),
	m_craftdef(createCraftDefManager()),
	m_event(new EventManager()),
	m_thread(NULL),
	m_map_thread(nullptr),
	m_sendblocks(nullptr),
	m_time_of_day_send_timer(0),
	m_uptime(0),
	m_clients(&m_con),
	m_shutdown_requested(false),
	m_ignore_map_edit_events(false),
	m_ignore_map_edit_events_peer_id(0)

{
	m_liquid_transform_timer = 0.0;
	m_liquid_transform_interval = 1.0;
	m_liquid_send_timer = 0.0;
	m_liquid_send_interval = 1.0;
	m_print_info_timer = 0.0;
	m_masterserver_timer = 0.0;
	m_objectdata_timer = 0.0;
	m_emergethread_trigger_timer = 5.0; // to start emerge threads instantly
	m_savemap_timer = 0.0;

	m_step_dtime = 0.0;
	m_lag = g_settings->getFloat("dedicated_server_step");
	more_threads = g_settings->getBool("more_threads");

	if(path_world == "")
		throw ServerError("Supplied empty world path");

	if(!gamespec.isValid())
		throw ServerError("Supplied invalid gamespec");

	infostream<<"Server created for gameid \""<<m_gamespec.id<<"\"";
	if(m_simple_singleplayer_mode)
		infostream<<" in simple singleplayer mode"<<std::endl;
	else
		infostream<<std::endl;
	infostream<<"- world:  "<<m_path_world<<std::endl;
	infostream<<"- game:   "<<m_gamespec.path<<std::endl;

	// Initialize default settings and override defaults with those provided
	// by the game
	set_default_settings(g_settings);
	Settings gamedefaults;
	getGameMinetestConfig(gamespec.path, gamedefaults);
	override_default_settings(g_settings, &gamedefaults);

	// Create server thread
	m_thread = new ServerThread(this);

	// Create emerge manager
	m_emerge = new EmergeManager(this);

	if (more_threads) {
		m_map_thread = new MapThread(this);
		m_sendblocks = new SendBlocksThread(this);
	}

	// Create world if it doesn't exist
	if(!initializeWorld(m_path_world, m_gamespec.id))
		throw ServerError("Failed to initialize world");

	// Create ban manager
	std::string ban_path = m_path_world+DIR_DELIM+"ipban.txt";
	m_banmanager = new BanManager(ban_path);

	// Create rollback manager
	std::string rollback_path = m_path_world+DIR_DELIM+"rollback.txt";
	m_rollback = createRollbackManager(rollback_path, this);

	ModConfiguration modconf(m_path_world);
	m_mods = modconf.getMods();
	std::vector<ModSpec> unsatisfied_mods = modconf.getUnsatisfiedMods();
	// complain about mods with unsatisfied dependencies
	if(!modconf.isConsistent())
	{
		for(std::vector<ModSpec>::iterator it = unsatisfied_mods.begin();
			it != unsatisfied_mods.end(); ++it)
		{
			ModSpec mod = *it;
			errorstream << "mod \"" << mod.name << "\" has unsatisfied dependencies: ";
			for(std::set<std::string>::iterator dep_it = mod.unsatisfied_depends.begin();
				dep_it != mod.unsatisfied_depends.end(); ++dep_it)
				errorstream << " \"" << *dep_it << "\"";
			errorstream << std::endl;
		}
	}

	Settings worldmt_settings;
	std::string worldmt = m_path_world + DIR_DELIM + "world.mt";
	worldmt_settings.readConfigFile(worldmt.c_str());
	std::vector<std::string> names = worldmt_settings.getNames();
	std::set<std::string> load_mod_names;
	for(std::vector<std::string>::iterator it = names.begin();
		it != names.end(); ++it)
	{
		std::string name = *it;
		if(name.compare(0,9,"load_mod_")==0 && worldmt_settings.getBool(name))
			load_mod_names.insert(name.substr(9));
	}
	// complain about mods declared to be loaded, but not found
	for(std::vector<ModSpec>::iterator it = m_mods.begin();
			it != m_mods.end(); ++it)
		load_mod_names.erase((*it).name);
	for(std::vector<ModSpec>::iterator it = unsatisfied_mods.begin();
			it != unsatisfied_mods.end(); ++it)
		load_mod_names.erase((*it).name);
	if(!load_mod_names.empty())
	{
		errorstream << "The following mods could not be found:";
		for(std::set<std::string>::iterator it = load_mod_names.begin();
			it != load_mod_names.end(); ++it)
			errorstream << " \"" << (*it) << "\"";
		errorstream << std::endl;
	}

	// Lock environment
	JMutexAutoLock envlock(m_env_mutex);

	// Initialize scripting
	infostream<<"Server: Initializing Lua"<<std::endl;

	m_script = new GameScripting(this);
	
	std::string scriptpath = getBuiltinLuaPath() + DIR_DELIM "init.lua";

	if (!m_script->loadScript(scriptpath)) {
		throw ModError("Failed to load and run " + scriptpath);
	}


	// Print 'em
	infostream<<"Server: Loading mods: ";
	for(std::vector<ModSpec>::iterator i = m_mods.begin();
			i != m_mods.end(); i++){
		const ModSpec &mod = *i;
		infostream<<mod.name<<" ";
	}
	infostream<<std::endl;
	// Load and run "mod" scripts
	for(std::vector<ModSpec>::iterator i = m_mods.begin();
			i != m_mods.end(); i++){
		const ModSpec &mod = *i;
		std::string scriptpath = mod.path + DIR_DELIM + "init.lua";
		infostream<<"  ["<<padStringRight(mod.name, 12)<<"] [\""
				<<scriptpath<<"\"]"<<std::endl;
		bool success = m_script->loadMod(scriptpath, mod.name);
		if(!success){
			errorstream<<"Server: Failed to load and run "
					<<scriptpath<<std::endl;
			throw ModError("Failed to load and run "+scriptpath);
		}
	}

	// Read Textures and calculate sha1 sums
	fillMediaCache();

	// Apply item aliases in the node definition manager
	m_nodedef->updateAliases(m_itemdef);
	m_nodedef->updateTextures(nullptr,nullptr);

	// Load the mapgen params from global settings now after any
	// initial overrides have been set by the mods
	m_emerge->loadMapgenParams();

	// Initialize Environment
	ServerMap *servermap = new ServerMap(path_world, this, m_emerge, m_circuit);
	m_circuit = new Circuit(m_script, servermap, ndef(), path_world);
	m_env = new ServerEnvironment(servermap, m_script, m_circuit, this, m_path_world);
	m_emerge->env = m_env;

	m_clients.setEnv(m_env);

	// Run some callbacks after the MG params have been set up but before activation
	m_script->environment_OnMapgenInit(&m_emerge->params);

	// Initialize mapgens
	m_emerge->initMapgens();

	// Give environment reference to scripting api
	m_script->initializeEnvironment(m_env);

	// Register us to receive map edit events
	servermap->addEventReceiver(this);

	// If file exists, load environment metadata
	if(fs::PathExists(m_path_world + DIR_DELIM "env_meta.txt"))
	{
		infostream<<"Server: Loading environment metadata"<<std::endl;
		m_env->loadMeta();
	}

	// Add some test ActiveBlockModifiers to environment
	add_legacy_abms(m_env, m_nodedef);

	m_liquid_transform_interval = g_settings->getFloat("liquid_update");
	m_liquid_send_interval = g_settings->getFloat("liquid_send");
}

Server::~Server()
{
	infostream<<"Server destructing"<<std::endl;

	// Send shutdown message
	SendChatMessage(PEER_ID_INEXISTENT, "*** Server shutting down");

	{
		JMutexAutoLock envlock(m_env_mutex);

		// Execute script shutdown hooks
		m_script->on_shutdown();

		infostream<<"Server: Saving players"<<std::endl;
		m_env->saveLoadedPlayers();

		infostream<<"Server: Saving environment metadata"<<std::endl;
		m_env->saveMeta();
	}

	// Stop threads
	stop();
	delete m_thread;

	if (m_sendblocks)
		delete m_sendblocks;
	if (m_map_thread)
		delete m_map_thread;

	// stop all emerge threads before deleting players that may have
	// requested blocks to be emerged
	m_emerge->stopThreads();

	// Delete things in the reverse order of creation
	delete m_env;

	// N.B. the EmergeManager should be deleted after the Environment since Map
	// depends on EmergeManager to write its current params to the map meta
	delete m_emerge;
	delete m_rollback;
	delete m_banmanager;
	delete m_event;
	delete m_itemdef;
	delete m_nodedef;
	delete m_craftdef;
	delete m_circuit;

	// Deinitialize scripting
	infostream<<"Server: Deinitializing scripting"<<std::endl;
	delete m_script;

	// Delete detached inventories
	for (std::map<std::string, Inventory*>::iterator
			i = m_detached_inventories.begin();
			i != m_detached_inventories.end(); i++) {
		delete i->second;
	}
}

void Server::start(Address bind_addr)
{
	DSTACK(__FUNCTION_NAME);
	infostream<<"Starting server on "
			<< bind_addr.serializeString() <<"..."<<std::endl;

	// Stop thread if already running
	m_thread->Stop();
	if (m_sendblocks)
		m_sendblocks->Stop();
	if (m_map_thread)
		m_map_thread->Stop();
	
	// Initialize connection
	m_con.Serve(bind_addr.getPort());

	// Start thread
	m_thread->Start();
	if (m_map_thread)
		m_map_thread->Start();
	if (m_sendblocks)
		m_sendblocks->Start();

	actionstream << "\033[1mfree\033[1;33mminer \033[1;36mv" << minetest_version_hash << "\033[0m \t"
#ifndef NDEBUG
			<< " DEBUG \t"
#endif
			<< " cpp="<<__cplusplus<<" \t"
			<< " cores="<< porting::getNumberOfProcessors()
			<< std::endl;
	actionstream<<"World at ["<<m_path_world<<"]"<<std::endl;
	actionstream<<"Server for gameid=\""<<m_gamespec.id
			<<"\" mapgen=\""<<m_emerge->params.mg_name
			<<"\" listening on "<<bind_addr.serializeString()<<":"
			<<bind_addr.getPort() << "."<<std::endl;
}

void Server::stop()
{
	DSTACK(__FUNCTION_NAME);

	infostream<<"Server: Stopping and waiting threads"<<std::endl;

	// Stop threads (set run=false first so both start stopping)
	m_thread->Stop();
	//m_emergethread.setRun(false);
	m_thread->Wait();
	//m_emergethread.stop();
	if (m_sendblocks) {
		m_sendblocks->Stop();
		m_sendblocks->Wait();
	}
	if (m_map_thread) {
		m_map_thread->Stop();
		m_map_thread->Wait();
	}

	infostream<<"Server: Threads stopped"<<std::endl;
}

void Server::step(float dtime)
{
	DSTACK(__FUNCTION_NAME);
	// Limit a bit
	if(dtime > 2.0)
		dtime = 2.0;
	{
		JMutexAutoLock lock(m_step_dtime_mutex);
		m_step_dtime += dtime;
	}
	// Throw if fatal error occurred in thread
	std::string async_err = m_async_fatal_error.get();
	if(async_err != ""){
		throw ServerError(async_err);
	}
}

void Server::AsyncRunStep(bool initial_step)
{
	DSTACK(__FUNCTION_NAME);

	TimeTaker timer_step("Server step");
	g_profiler->add("Server::AsyncRunStep (num)", 1);

	float dtime;
	{
		JMutexAutoLock lock1(m_step_dtime_mutex);
		dtime = m_step_dtime;
	}

	if (!more_threads)
	{
		TimeTaker timer_step("Server step: SendBlocks");
		// Send blocks to clients
		SendBlocks(dtime);
	}

	if((dtime < 0.001) && (initial_step == false))
		return;

/*
	g_profiler->add("Server::AsyncRunStep with dtime (num)", 1);
*/
	ScopeProfiler sp(g_profiler, "Server::AsyncRunStep, avg", SPT_AVG);
	//infostream<<"Server steps "<<dtime<<std::endl;
	//infostream<<"Server::AsyncRunStep(): dtime="<<dtime<<std::endl;

	{
		TimeTaker timer_step("Server step: SendBlocks");
		JMutexAutoLock lock1(m_step_dtime_mutex);
		m_step_dtime -= dtime;
	}

	/*
		Update uptime
	*/
	{
		m_uptime.set(m_uptime.get() + dtime);
	}

	f32 dedicated_server_step = g_settings->getFloat("dedicated_server_step");
	//u32 max_cycle_ms = 1000 * (m_lag > dedicated_server_step ? dedicated_server_step/(m_lag/dedicated_server_step) : dedicated_server_step);
	u32 max_cycle_ms = 1000 * (dedicated_server_step/(m_lag/dedicated_server_step));
	if (max_cycle_ms < 40)
		max_cycle_ms = 40;

	{
		TimeTaker timer_step("Server step: handlePeerChanges");
		// This has to be called so that the client list gets synced
		// with the peer list of the connection
		handlePeerChanges();
	}

	/*
		Update time of day and overall game time
	*/
	{
		TimeTaker timer_step("Server step: pdate time of day and overall game time");
		JMutexAutoLock envlock(m_env_mutex);

		m_env->setTimeOfDaySpeed(g_settings->getFloat("time_speed"));

		/*
			Send to clients at constant intervals
		*/

		m_time_of_day_send_timer -= dtime;
		if(m_time_of_day_send_timer < 0.0)
		{
			m_time_of_day_send_timer = g_settings->getFloat("time_send_interval");
			u16 time = m_env->getTimeOfDay();
			float time_speed = g_settings->getFloat("time_speed");
			SendTimeOfDay(PEER_ID_INEXISTENT, time, time_speed);
		}
	}

	{
		//TimeTaker timer_step("Server step: m_env->step");
		JMutexAutoLock lock(m_env_mutex);
		// Figure out and report maximum lag to environment
		float max_lag = m_env->getMaxLagEstimate();
		max_lag *= 0.9998; // Decrease slowly (about half per 5 minutes)
		if(dtime > max_lag){
			if(dtime > dedicated_server_step && dtime > max_lag * 2.0)
				infostream<<"Server: Maximum lag peaked to "<<dtime
						<<" s"<<std::endl;
			max_lag = dtime;
		}
		m_env->reportMaxLagEstimate(max_lag);
		// Step environment
		ScopeProfiler sp(g_profiler, "SEnv step");
		m_env->step(dtime, m_uptime.get(), max_cycle_ms);
	}

	/*
		Do background stuff
	*/

	/*
		Handle players
	*/
	{
		//TimeTaker timer_step("Server step: Handle players");
		JMutexAutoLock lock(m_env_mutex);

		std::list<u16> clientids = m_clients.getClientIDs();

		//ScopeProfiler sp(g_profiler, "Server: handle players");

		for(std::list<u16>::iterator
			i = clientids.begin();
			i != clientids.end(); ++i)
		{
			PlayerSAO *playersao = getPlayerSAO(*i);
			if(playersao == NULL)
				continue;

			/*
				Handle player HPs (die if hp=0)
			*/
			if(playersao->m_hp_not_sent && g_settings->getBool("enable_damage"))
			{
				if(playersao->getHP() == 0)
					DiePlayer(*i);
				else
					SendPlayerHP(*i);
			}

			/*
				Send player breath if changed
			*/
			if(playersao->m_breath_not_sent) {
				SendPlayerBreath(*i);
			}

			/*
				Send player inventories if necessary
			*/
			if(playersao->m_moved){
				SendMovePlayer(*i);
				playersao->m_moved = false;
			}
			if(playersao->m_inventory_not_sent){
				UpdateCrafting(*i);
				SendInventory(*i);
			}
		}
	}

	if (!more_threads)
		AsyncRunMapStep(false);

	m_clients.step(dtime);

	m_lag += (m_lag > dtime ? -1 : 1) * dtime/100;
#if USE_CURL
	// send masterserver announce
	{
		float &counter = m_masterserver_timer;
		if(!isSingleplayer() && (!counter || counter >= 300.0) &&
				g_settings->getBool("server_announce"))
		{
			ServerList::sendAnnounce(counter ? "update" : "start",
					m_clients.getPlayerNames(),
					m_uptime.get(),
					m_env->getGameTime(),
					m_lag,
					m_gamespec.id,
					m_mods);
			counter = 0.01;
		}
		counter += dtime;
	}
#endif

	/*
		Check added and deleted active objects
	*/
	{
		TimeTaker timer_step("Server step: Check added and deleted active objects");
		//infostream<<"Server: Checking added and deleted active objects"<<std::endl;
		JMutexAutoLock envlock(m_env_mutex);

		m_clients.Lock();
		auto & clients = m_clients.getClientList();
		ScopeProfiler sp(g_profiler, "Server: checking added and deleted objs");

		// Radius inside which objects are active
		s16 radius = g_settings->getS16("active_object_send_range_blocks");
		radius *= MAP_BLOCKSIZE;
		s16 radius_deactivate = radius*3;

		for(auto
			i = clients.begin();
			i != clients.end(); ++i)
		{
			RemoteClient *client = i->second;

			// If definitions and textures have not been sent, don't
			// send objects either
			if (client->getState() < CS_DefinitionsSent)
				continue;

			Player *player = m_env->getPlayer(client->peer_id);
			if(player==NULL)
			{
				// This can happen if the client timeouts somehow
				/*infostream<<"WARNING: "<<__FUNCTION_NAME<<": Client "
						<<client->peer_id
						<<" has no associated player"<<std::endl;*/
				continue;
			}
			v3s16 pos = floatToInt(player->getPosition(), BS);

			std::set<u16> removed_objects;
			std::set<u16> added_objects;
			m_env->getRemovedActiveObjects(pos, radius_deactivate,
					client->m_known_objects, removed_objects);
			m_env->getAddedActiveObjects(pos, radius,
					client->m_known_objects, added_objects);

			// Ignore if nothing happened
			if(removed_objects.size() == 0 && added_objects.size() == 0)
			{
				//infostream<<"active objects: none changed"<<std::endl;
				continue;
			}

			// Handle removed objects
			for(std::set<u16>::iterator
					i = removed_objects.begin();
					i != removed_objects.end(); ++i)
			{
				// Get object
				u16 id = *i;
				ServerActiveObject* obj = m_env->getActiveObject(id);

				// Remove from known objects
				client->m_known_objects.erase(id);

				if(obj && obj->m_known_by_count > 0)
					obj->m_known_by_count--;
			}

			std::vector<ActiveObjectAddData> added_objects_data;

			// Handle added objects
			for(std::set<u16>::iterator
					i = added_objects.begin();
					i != added_objects.end(); ++i)
			{
				// Get object
				u16 id = *i;
				ServerActiveObject* obj = m_env->getActiveObject(id);

				// Get object type
				u8 type = ACTIVEOBJECT_TYPE_INVALID;
				if(obj == NULL)
					infostream<<"WARNING: "<<__FUNCTION_NAME
							<<": NULL object"<<std::endl;
				else
					type = obj->getSendType();

				std::string data = "";
				if(obj)
					data = obj->getClientInitializationData(client->net_proto_version);
				added_objects_data.push_back(ActiveObjectAddData(id, type, data));

				// Add to known objects
				client->m_known_objects.insert(id);

				if(obj)
					obj->m_known_by_count++;
			}

			MSGPACK_PACKET_INIT(TOCLIENT_ACTIVE_OBJECT_REMOVE_ADD, 2);
			PACK(TOCLIENT_ACTIVE_OBJECT_REMOVE_ADD_REMOVE, removed_objects);
			PACK(TOCLIENT_ACTIVE_OBJECT_REMOVE_ADD_ADD, added_objects_data);

			// Send as reliable
			m_clients.send(client->peer_id, 0, buffer, true);

/*
			verbosestream<<"Server: Sent object remove/add: "
					<<removed_objects.size()<<" removed, "
					<<added_objects.size()<<" added, "
					<<"packet size is "<<reply.getSize()<<std::endl;
*/
		}
		m_clients.Unlock();
	}

	/*
		Send object messages
	*/
	{
		TimeTaker timer_step("Server step: Send object messages");
		JMutexAutoLock envlock(m_env_mutex);
		ScopeProfiler sp(g_profiler, "Server: sending object messages");

		// Key = object id
		// Value = data sent by object
		std::map<u16, std::list<ActiveObjectMessage>* > buffered_messages;

		// Get active object messages from environment
		for(;;)
		{
			ActiveObjectMessage aom = m_env->getActiveObjectMessage();
			if(aom.id == 0)
				break;

			std::list<ActiveObjectMessage>* message_list = NULL;
			std::map<u16, std::list<ActiveObjectMessage>* >::iterator n;
			n = buffered_messages.find(aom.id);
			if(n == buffered_messages.end())
			{
				message_list = new std::list<ActiveObjectMessage>;
				buffered_messages[aom.id] = message_list;
			}
			else
			{
				message_list = n->second;
			}
			message_list->push_back(aom);
		}

		m_clients.Lock();
		auto & clients = m_clients.getClientList();
		// Route data to every client
		for(auto
			i = clients.begin();
			i != clients.end(); ++i)
		{
			RemoteClient *client = i->second;
			ActiveObjectMessages reliable_data;
			ActiveObjectMessages unreliable_data;
			// Go through all objects in message buffer
			for(std::map<u16, std::list<ActiveObjectMessage>* >::iterator
					j = buffered_messages.begin();
					j != buffered_messages.end(); ++j)
			{
				// If object is not known by client, skip it
				u16 id = j->first;
				if(client->m_known_objects.find(id) == client->m_known_objects.end())
					continue;
				// Get message list of object
				std::list<ActiveObjectMessage>* list = j->second;
				// Go through every message
				for(std::list<ActiveObjectMessage>::iterator
						k = list->begin(); k != list->end(); ++k)
				{
					// Add data to buffer
					if(k->reliable)
						reliable_data.push_back(make_pair(k->id, k->datastring));
					else
						unreliable_data.push_back(make_pair(k->id, k->datastring));
				}
			}
			/*
				reliable_data and unreliable_data are now ready.
				Send them.
			*/
			if(reliable_data.size() > 0)
			{
				MSGPACK_PACKET_INIT(TOCLIENT_ACTIVE_OBJECT_MESSAGES, 1);
				PACK(TOCLIENT_ACTIVE_OBJECT_MESSAGES_MESSAGES, reliable_data);
				// Send as reliable
				m_clients.send(client->peer_id, 0, buffer, true);
			}
			if(unreliable_data.size() > 0)
			{
				MSGPACK_PACKET_INIT(TOCLIENT_ACTIVE_OBJECT_MESSAGES, 1);
				PACK(TOCLIENT_ACTIVE_OBJECT_MESSAGES_MESSAGES, unreliable_data);
				m_clients.send(client->peer_id, 1, buffer, false);
			}
		}
		m_clients.Unlock();

		// Clear buffered_messages
		for(std::map<u16, std::list<ActiveObjectMessage>* >::iterator
				i = buffered_messages.begin();
				i != buffered_messages.end(); ++i)
		{
			delete i->second;
		}
	}

	/*
		Send queued-for-sending map edit events.
	*/
	{
		TimeTaker timer_step("Server step: Send queued-for-sending map edit events.");
		ScopeProfiler sp(g_profiler, "Server: Map events process");
		// We will be accessing the environment
		JMutexAutoLock lock(m_env_mutex);

		// Don't send too many at a time
		u32 count = 0;

		// Single change sending is disabled if queue size is not small
		bool disable_single_change_sending = false;
		if(m_unsent_map_edit_queue.size() >= 4)
			disable_single_change_sending = true;

		int event_count = m_unsent_map_edit_queue.size();

		// We'll log the amount of each
		Profiler prof;

		u32 end_ms = porting::getTimeMs() + max_cycle_ms;
		while(m_unsent_map_edit_queue.size() != 0)
		{
			MapEditEvent* event = m_unsent_map_edit_queue.pop_front();

			// Players far away from the change are stored here.
			// Instead of sending the changes, MapBlocks are set not sent
			// for them.
			std::list<u16> far_players;

			if(event->type == MEET_ADDNODE || event->type == MEET_SWAPNODE)
			{
				//infostream<<"Server: MEET_ADDNODE"<<std::endl;
				prof.add("MEET_ADDNODE", 1);
				if(disable_single_change_sending)
					sendAddNode(event->p, event->n, event->already_known_by_peer,
							&far_players, 5, event->type == MEET_ADDNODE);
				else
					sendAddNode(event->p, event->n, event->already_known_by_peer,
							&far_players, 30, event->type == MEET_ADDNODE);
			}
			else if(event->type == MEET_REMOVENODE)
			{
				//infostream<<"Server: MEET_REMOVENODE"<<std::endl;
				prof.add("MEET_REMOVENODE", 1);
				if(disable_single_change_sending)
					sendRemoveNode(event->p, event->already_known_by_peer,
							&far_players, 5);
				else
					sendRemoveNode(event->p, event->already_known_by_peer,
							&far_players, 30);
			}
			else if(event->type == MEET_BLOCK_NODE_METADATA_CHANGED)
			{
/*
				infostream<<"Server: MEET_BLOCK_NODE_METADATA_CHANGED"<<std::endl;
*/
				prof.add("MEET_BLOCK_NODE_METADATA_CHANGED", 1);
				setBlockNotSent(event->p);
			}
			else if(event->type == MEET_OTHER)
			{
/*
				infostream<<"Server: MEET_OTHER"<<std::endl;
*/
				prof.add("MEET_OTHER", 1);
				for(std::set<v3s16>::iterator
						i = event->modified_blocks.begin();
						i != event->modified_blocks.end(); ++i)
				{
					setBlockNotSent(*i);
				}
			}
			else
			{
				prof.add("unknown", 1);
				infostream<<"WARNING: Server: Unknown MapEditEvent "
						<<((u32)event->type)<<std::endl;
			}

			/*
				Set blocks not sent to far players
			*/
			if(far_players.size() > 0)
			{
				// Convert list format to that wanted by SetBlocksNotSent
				std::map<v3s16, MapBlock*> modified_blocks2;
				for(std::set<v3s16>::iterator
						i = event->modified_blocks.begin();
						i != event->modified_blocks.end(); ++i)
				{
					modified_blocks2[*i] =
							m_env->getMap().getBlockNoCreateNoEx(*i);
				}
				// Set blocks not sent
				for(std::list<u16>::iterator
						i = far_players.begin();
						i != far_players.end(); ++i)
				{
					u16 peer_id = *i;
					RemoteClient *client = getClient(peer_id);
					if(client==NULL)
						continue;
					client->SetBlocksNotSent(modified_blocks2);
				}
			}

			delete event;

			++count;
			/*// Don't send too many at a time
			if(count >= 1 && m_unsent_map_edit_queue.size() < 100)
				break;*/
			if (porting::getTimeMs() > end_ms)
				break;
		}

		if(event_count >= 10){
			infostream<<"Server: MapEditEvents count="<<count<<"/"<<event_count<<" :"<<std::endl;
			prof.print(infostream);
		} else if(event_count != 0){
			verbosestream<<"Server: MapEditEvents count="<<count<<"/"<<event_count<<" :"<<std::endl;
			prof.print(verbosestream);
		}

	}

	/*
		Trigger emergethread (it somehow gets to a non-triggered but
		bysy state sometimes)
	*/
	{
		TimeTaker timer_step("Server step: Trigger emergethread");
		float &counter = m_emergethread_trigger_timer;
		counter += dtime;
		if(counter >= 2.0)
		{
			counter = 0.0;

			m_emerge->startThreads();

			// Update m_enable_rollback_recording here too
			m_enable_rollback_recording =
					g_settings->getBool("enable_rollback_recording");
		}
	}
}

int Server::AsyncRunMapStep(bool async) {
	DSTACK(__FUNCTION_NAME);

	TimeTaker timer_step("Server map step");
	g_profiler->add("Server::AsyncRunMapStep (num)", 1);

	int ret = 0;

	float dtime;
	{
		JMutexAutoLock lock1(m_step_dtime_mutex);
		dtime = m_step_dtime;
	}

	u32 max_cycle_ms = async ? 2000 : 300;

	const float map_timer_and_unload_dtime = 10.92;
	if(m_map_timer_and_unload_interval.step(dtime, map_timer_and_unload_dtime))
	{
		TimeTaker timer_step("Server step: Run Map's timers and unload unused data");
		//JMutexAutoLock lock(m_env_mutex);
		// Run Map's timers and unload unused data
		ScopeProfiler sp(g_profiler, "Server: map timer and unload");
		if(m_env->getMap().timerUpdate(m_uptime.get(), g_settings->getFloat("server_unload_unused_data_timeout"), max_cycle_ms)) {
			m_map_timer_and_unload_interval.run_next(map_timer_and_unload_dtime);
			++ret;
		}
	}

	/* Transform liquids */
	m_liquid_transform_timer += dtime;
	if(m_liquid_transform_timer >= m_liquid_transform_interval)
	{
		TimeTaker timer_step("Server step: liquid transform");
		m_liquid_transform_timer -= m_liquid_transform_interval;
		if (m_liquid_transform_timer > m_liquid_transform_interval * 2)
			m_liquid_transform_timer = 0;

		//JMutexAutoLock lock(m_env_mutex);

		ScopeProfiler sp(g_profiler, "Server: liquid transform");

		// not all liquid was processed per step, forcing on next step
		shared_map<v3s16, MapBlock*> modified_blocks; //not used
		if (m_env->getMap().transformLiquids(this, modified_blocks, m_lighting_modified_blocks, max_cycle_ms) > 0) {
			m_liquid_transform_timer = m_liquid_transform_interval /*  *0.8  */;
			++ret;
		}
	}

		/*
			Set the modified blocks unsent for all the clients
		*/

	m_liquid_send_timer += dtime;
	if(m_liquid_send_timer >= m_liquid_send_interval)
	{
		TimeTaker timer_step("Server step: set the modified blocks unsent for all the clients");
		m_liquid_send_timer -= m_liquid_send_interval;
		if (m_liquid_send_timer > m_liquid_send_interval * 2)
			m_liquid_send_timer = 0;

		shared_map<v3s16, MapBlock*> modified_blocks; //not used

		if (m_env->getMap().updateLighting(m_lighting_modified_blocks, modified_blocks, max_cycle_ms)) {
			m_liquid_send_timer = m_liquid_send_interval;
			++ret;
			goto no_send;
		}

		for (auto i = m_clients.getClientList().begin(); i != m_clients.getClientList().end(); ++i)
			if (i->second->m_nearest_unsent_nearest) {
				i->second->m_nearest_unsent_d = 0;
				i->second->m_nearest_unsent_nearest = 0;
			}

		//JMutexAutoLock lock(m_env_mutex);
		//JMutexAutoLock lock2(m_con_mutex);

/*
		if(m_modified_blocks.size() > 0)
		{
			SetBlocksNotSent(m_modified_blocks);
		}
		m_modified_blocks.clear();
*/
	}
	no_send:

	// Save map, players and auth stuff
	{
		float &counter = m_savemap_timer;
		counter += dtime;
		if(counter >= g_settings->getFloat("server_map_save_interval"))
		{
			counter = 0.0;
			TimeTaker timer_step("Server step: Save map, players and auth stuff");
			//JMutexAutoLock lock(m_env_mutex);

			ScopeProfiler sp(g_profiler, "Server: saving stuff");

			// Save ban file
			if (m_banmanager->isModified()) {
				m_banmanager->save();
			}


			// Save changed parts of map
			if(m_env->getMap().save(MOD_STATE_WRITE_NEEDED, 1)) {
				// partial save, will continue on next step
				counter = g_settings->getFloat("server_map_save_interval");
				++ret;
				goto save_break;
			}

			// Save players
			m_env->saveLoadedPlayers();

			// Save environment metadata
			m_env->saveMeta();
		}
		save_break:;
	}

	return ret;
}

u16 Server::Receive()
{
	DSTACK(__FUNCTION_NAME);
	SharedBuffer<u8> data;
	u16 peer_id;
	u32 datasize;
	u16 received = 0;
	try{
		datasize = m_con.Receive(peer_id,data);
		ProcessData(*data, datasize, peer_id);
		++received;
	}
	catch(con::InvalidIncomingDataException &e)
	{
		infostream<<"Server::Receive(): "
				"InvalidIncomingDataException: what()="
				<<e.what()<<std::endl;
	}
	catch(SerializationError &e) {
		infostream<<"Server::Receive(): "
				"SerializationError: what()="
				<<e.what()<<std::endl;
	}
	catch(ClientStateError &e)
	{
		errorstream << "ProcessData: peer=" << peer_id  << e.what() << std::endl;
		DenyAccess(peer_id, L"Your client sent something server didn't expect."
				L"Try reconnecting or updating your client");
	}
	catch(con::PeerNotFoundException &e)
	{
		// Do nothing
	}
	return received;
}

PlayerSAO* Server::StageTwoClientInit(u16 peer_id)
{
	std::string playername = "";
	PlayerSAO *playersao = NULL;
	m_clients.Lock();
	RemoteClient* client = m_clients.lockedGetClientNoEx(peer_id, CS_InitDone);
	if (client != NULL) {
		playername = client->getName();
		playersao = emergePlayer(playername.c_str(), peer_id);
	}
	m_clients.Unlock();

	RemotePlayer *player =
		static_cast<RemotePlayer*>(m_env->getPlayer(playername.c_str()));

	// If failed, cancel
	if((playersao == NULL) || (player == NULL))
	{
		if(player && player->peer_id != 0){
			errorstream<<"Server: "<<playername<<": Failed to emerge player"
					<<" (player allocated to an another client)"<<std::endl;
			DenyAccess(peer_id, L"Another client is connected with this "
					L"name. If your client closed unexpectedly, try again in "
					L"a minute.");
		} else {
			errorstream<<"Server: "<<playername<<": Failed to emerge player"
					<<std::endl;
			DenyAccess(peer_id, L"Could not allocate player.");
		}
		return NULL;
	}

	/*
		Send complete position information
	*/
	SendMovePlayer(peer_id);

	// Send privileges
	SendPlayerPrivileges(peer_id);

	// Send inventory formspec
	SendPlayerInventoryFormspec(peer_id);

	// Send inventory
	UpdateCrafting(peer_id);
	SendInventory(peer_id);

	// Send HP
	if(g_settings->getBool("enable_damage"))
		SendPlayerHP(peer_id);

	// Send Breath
	SendPlayerBreath(peer_id);

	// Show death screen if necessary
	if(player->hp == 0)
		SendDeathscreen(peer_id, false, v3f(0,0,0));

	// Note things in chat if not in simple singleplayer mode
	if(!m_simple_singleplayer_mode)
	{
		// Send information about server to player in chat
		SendChatMessage(peer_id, getStatusString());
	}

/*
	Address addr = getPeerAddress(player->peer_id);
	std::string ip_str = addr.serializeString();
	actionstream<<player->getName() <<" [" << ip_str << "] joins game. " << std::endl;
*/
	/*
		Print out action
	*/
	{
		std::vector<std::string> names = m_clients.getPlayerNames();

		actionstream<<player->getName() << " ["<<getPeerAddress(peer_id).serializeString()<<"]"<<
		" joins game. List of players: ";

		for (std::vector<std::string>::iterator i = names.begin();
				i != names.end(); i++)
		{
			actionstream << *i << " ";
		}

		actionstream << player->getName() <<std::endl;
	}
	return playersao;
}

void Server::ProcessData(u8 *data, u32 datasize, u16 peer_id)
{
	DSTACK(__FUNCTION_NAME);
	// Environment is locked first.
	JMutexAutoLock envlock(m_env_mutex);

	ScopeProfiler sp(g_profiler, "Server::ProcessData");

	std::string addr_s;
	try{
		Address address = getPeerAddress(peer_id);
		addr_s = address.serializeString();

		// drop player if is ip is banned
		if(m_banmanager->isIpBanned(addr_s)){
			std::string ban_name = m_banmanager->getBanName(addr_s);
			infostream<<"Server: A banned client tried to connect from "
					<<addr_s<<"; banned name was "
					<<ban_name<<std::endl;
			// This actually doesn't seem to transfer to the client
			DenyAccess(peer_id, std::string("Your ip is banned. Banned name was ") + ban_name);
			return;
		}
	}
	catch(con::PeerNotFoundException &e)
	{
		/*
		 * no peer for this packet found
		 * most common reason is peer timeout, e.g. peer didn't
		 * respond for some time, your server was overloaded or
		 * things like that.
		 */
		verbosestream<<"Server::ProcessData(): Cancelling: peer "
				<<peer_id<<" not found"<<std::endl;
		return;
	}

	try
	{

	if(datasize < 2)
		return;

	int command;
	std::map<int, msgpack::object> packet;
	msgpack::unpacked msg;
	if (!con::parse_msgpack_packet(data, datasize, &packet, &command, &msg)) {
		return;
	}

	if(command == TOSERVER_INIT)
	{
		RemoteClient* client = getClient(peer_id, CS_Created);

		// If net_proto_version is set, this client has already been handled
		if(client->getState() > CS_Created)
		{
			verbosestream<<"Server: Ignoring multiple TOSERVER_INITs from "
					<<addr_s<<" (peer_id="<<peer_id<<")"<<std::endl;
			return;
		}

		verbosestream<<"Server: Got TOSERVER_INIT from "<<addr_s<<" (peer_id="
				<<peer_id<<")"<<std::endl;

		// Do not allow multiple players in simple singleplayer mode.
		// This isn't a perfect way to do it, but will suffice for now
		if(m_simple_singleplayer_mode && m_clients.getClientIDs().size() > 1){
			infostream<<"Server: Not allowing another client ("<<addr_s
					<<") to connect in simple singleplayer mode"<<std::endl;
			DenyAccess(peer_id, "Running in simple singleplayer mode.");
			return;
		}

		// First byte after command is maximum supported
		// serialization version
		u8 client_max;
		packet[TOSERVER_INIT_FMT].convert(&client_max);
		u8 our_max = SER_FMT_VER_HIGHEST_READ;
		// Use the highest version supported by both
		u8 deployed = std::min(client_max, our_max);
		// If it's lower than the lowest supported, give up.
		if(deployed < SER_FMT_VER_LOWEST)
			deployed = SER_FMT_VER_INVALID;

		if(deployed == SER_FMT_VER_INVALID)
		{
			actionstream<<"Server: A mismatched client tried to connect from "
					<<addr_s<<std::endl;
			infostream<<"Server: Cannot negotiate serialization version with "
					<<addr_s<<std::endl;
			DenyAccess(peer_id, std::string(
					"Your client's version is not supported.\n"
					"Server version is ")
					+ minetest_version_simple + "."
			);
			return;
		}

		client->setPendingSerializationVersion(deployed);

		/*
			Read and check network protocol version
		*/

		u16 min_net_proto_version = 0;
		packet[TOSERVER_INIT_PROTOCOL_VERSION_MIN].convert(&min_net_proto_version);
		u16 max_net_proto_version = min_net_proto_version;
		packet[TOSERVER_INIT_PROTOCOL_VERSION_MAX].convert(&max_net_proto_version);

		// Start with client's maximum version
		u16 net_proto_version = max_net_proto_version;

		// Figure out a working version if it is possible at all
		if(max_net_proto_version >= SERVER_PROTOCOL_VERSION_MIN ||
				min_net_proto_version <= SERVER_PROTOCOL_VERSION_MAX)
		{
			// If maximum is larger than our maximum, go with our maximum
			if(max_net_proto_version > SERVER_PROTOCOL_VERSION_MAX)
				net_proto_version = SERVER_PROTOCOL_VERSION_MAX;
			// Else go with client's maximum
			else
				net_proto_version = max_net_proto_version;
		}

		verbosestream<<"Server: "<<addr_s<<": Protocol version: min: "
				<<min_net_proto_version<<", max: "<<max_net_proto_version
				<<", chosen: "<<net_proto_version<<std::endl;

		client->net_proto_version = net_proto_version;

		if(net_proto_version < SERVER_PROTOCOL_VERSION_MIN ||
				net_proto_version > SERVER_PROTOCOL_VERSION_MAX)
		{
			actionstream<<"Server: A mismatched client tried to connect from "
					<<addr_s<<std::endl;
			DenyAccess(peer_id, std::string(
					"Your client's version is not supported.\n"
					"Server version is ")
					+ minetest_version_simple + ",\n"
					+ "server's PROTOCOL_VERSION is "
					+ itos(SERVER_PROTOCOL_VERSION_MIN)
					+ "..."
					+ itos(SERVER_PROTOCOL_VERSION_MAX)
					+ ", client's PROTOCOL_VERSION is "
					+ itos(min_net_proto_version)
					+ "..."
					+ itos(max_net_proto_version)
			);
			return;
		}

		if(g_settings->getBool("strict_protocol_version_checking"))
		{
			if(net_proto_version != LATEST_PROTOCOL_VERSION)
			{
				actionstream<<"Server: A mismatched (strict) client tried to "
						<<"connect from "<<addr_s<<std::endl;
				DenyAccess(peer_id, std::string(
						"Your client's version is not supported.\n"
						"Server version is ")
						+ minetest_version_simple + ",\n"
						+ "server's PROTOCOL_VERSION (strict) is "
						+ itos(LATEST_PROTOCOL_VERSION)
						+ ", client's PROTOCOL_VERSION is "
						+ itos(min_net_proto_version)
						+ "..."
						+ itos(max_net_proto_version)
				);
				return;
			}
		}

		/*
			Set up player
		*/
<<<<<<< HEAD

		// Get player name
		std::string playername;
		packet[TOSERVER_INIT_NAME].convert(&playername);
=======
		char playername[PLAYERNAME_SIZE];
		unsigned int playername_length = 0;
		for (; playername_length < PLAYERNAME_SIZE; playername_length++ ) {
			playername[playername_length] = data[3+playername_length];
			if (data[3+playername_length] == 0)
				break;
		}

		if (playername_length == PLAYERNAME_SIZE) {
			actionstream<<"Server: Player with name exceeding max length "
					<<"tried to connect from "<<addr_s<<std::endl;
			DenyAccess(peer_id, L"Name too long");
			return;
		}

>>>>>>> 5a78d1fc

		if(playername.empty())
		{
			actionstream<<"Server: Player with an empty name "
					<<"tried to connect from "<<addr_s<<std::endl;
			DenyAccess(peer_id, "Empty name");
			return;
		}

		if(!g_settings->getBool("enable_any_name") && string_allowed(playername, PLAYERNAME_ALLOWED_CHARS)==false)
		{
			actionstream<<"Server: Player with an invalid name ["<<playername
					<<"] tried to connect from "<<addr_s<<std::endl;
			DenyAccess(peer_id, "Name contains unallowed characters");
			return;
		}

		if(!isSingleplayer() && playername == "singleplayer")
		{
			actionstream<<"Server: Player with the name \"singleplayer\" "
					<<"tried to connect from "<<addr_s<<std::endl;
			DenyAccess(peer_id, "Name is not allowed");
			return;
		}

		{
			std::string reason;
			if(m_script->on_prejoinplayer(playername, addr_s, reason))
			{
				actionstream<<"Server: Player with the name \""<<playername<<"\" "
						<<"tried to connect from "<<addr_s<<" "
						<<"but it was disallowed for the following reason: "
						<<reason<<std::endl;
				DenyAccess(peer_id, reason);
				return;
			}
		}

		infostream<<"Server: New connection: \""<<playername<<"\" from "
				<<addr_s<<" (peer_id="<<peer_id<<")"<<std::endl;

		// Get password
		std::string given_password;
		packet[TOSERVER_INIT_PASSWORD].convert(&given_password);

		if(!base64_is_valid(given_password.c_str())){
			actionstream<<"Server: "<<playername
					<<" supplied invalid password hash"<<std::endl;
			DenyAccess(peer_id, "Invalid password hash");
			return;
		}

		// Enforce user limit.
		// Don't enforce for users that have some admin right
		if(m_clients.getClientIDs(CS_Created).size() >= g_settings->getU16("max_users") &&
				!checkPriv(playername, "server") &&
				!checkPriv(playername, "ban") &&
				!checkPriv(playername, "privs") &&
				!checkPriv(playername, "password") &&
				playername != g_settings->get("name"))
		{
			actionstream<<"Server: "<<playername<<" tried to join, but there"
					<<" are already max_users="
					<<g_settings->getU16("max_users")<<" players."<<std::endl;
			DenyAccess(peer_id, "Too many users.");
			return;
		}

		std::string checkpwd; // Password hash to check against
		bool has_auth = m_script->getAuth(playername, &checkpwd, NULL);

		// If no authentication info exists for user, create it
		if(!has_auth){
			if(!isSingleplayer() &&
					g_settings->getBool("disallow_empty_password") &&
					given_password == ""){
				actionstream<<"Server: "<<playername
						<<" supplied empty password"<<std::endl;
				DenyAccess(peer_id, "Empty passwords are "
						"disallowed. Set a password and try again.");
				return;
			}
			std::string raw_default_password = g_settings->get("default_password");
			std::string initial_password =
				translatePassword(playername, raw_default_password);

			// If default_password is empty, allow any initial password
			if (raw_default_password.length() == 0)
				initial_password = given_password;

			m_script->createAuth(playername, initial_password);
		}

		has_auth = m_script->getAuth(playername, &checkpwd, NULL);

		if(!has_auth){
			actionstream<<"Server: "<<playername<<" cannot be authenticated"
					<<" (auth handler does not work?)"<<std::endl;
			DenyAccess(peer_id, "Not allowed to login");
			return;
		}

		if(given_password != checkpwd){
			actionstream<<"Server: "<<playername<<" supplied wrong password"
					<<std::endl;
			DenyAccess(peer_id, "Wrong password");
			return;
		}

		RemotePlayer *player =
				static_cast<RemotePlayer*>(m_env->getPlayer(playername.c_str()));

		if(player && player->peer_id != 0){
			errorstream<<"Server: "<<playername<<": Failed to emerge player"
					<<" (player allocated to an another client)"<<std::endl;
			DenyAccess(peer_id, "Another client is connected with this "
					"name. If your client closed unexpectedly, try again in "
					"a minute.");
		}

		m_clients.setPlayerName(peer_id,playername);

		/*
			Answer with a TOCLIENT_INIT
		*/
		{
			MSGPACK_PACKET_INIT(TOCLIENT_INIT, 3);
			PACK(TOCLIENT_INIT_DEPLOYED, deployed);
			PACK(TOCLIENT_INIT_SEED, m_env->getServerMap().getSeed());
			PACK(TOCLIENT_INIT_STEP, g_settings->getFloat("dedicated_server_step"));

			// Send as reliable
			m_clients.send(peer_id, 0, buffer, true);
			m_clients.event(peer_id, CSE_Init);
		}

		return;
	}

	if(command == TOSERVER_INIT2)
	{
		verbosestream<<"Server: Got TOSERVER_INIT2 from "
				<<peer_id<<std::endl;

		m_clients.event(peer_id, CSE_GotInit2);
		u16 protocol_version = m_clients.getProtocolVersion(peer_id);


		///// begin compatibility code
		PlayerSAO* playersao = NULL;
		if (protocol_version <= 22) {
			playersao = StageTwoClientInit(peer_id);

			if (playersao == NULL) {
				errorstream
					<< "TOSERVER_INIT2 stage 2 client init failed for peer "
					<< peer_id << std::endl;
				return;
			}
		}
		///// end compatibility code

		/*
			Send some initialization data
		*/

		infostream<<"Server: Sending content to "
				<<getPlayerName(peer_id)<<std::endl;

		// Send player movement settings
		SendMovement(peer_id);

		// Send item definitions
		SendItemDef(peer_id, m_itemdef, protocol_version);

		// Send node definitions
		SendNodeDef(peer_id, m_nodedef, protocol_version);

		m_clients.event(peer_id, CSE_SetDefinitionsSent);

		// Send media announcement
		sendMediaAnnouncement(peer_id);

		// Send detached inventories
		sendDetachedInventories(peer_id);

		// Send time of day
		u16 time = m_env->getTimeOfDay();
		float time_speed = g_settings->getFloat("time_speed");
		SendTimeOfDay(peer_id, time, time_speed);

		///// begin compatibility code
		if (protocol_version <= 22) {
			m_clients.event(peer_id, CSE_SetClientReady);
			m_script->on_joinplayer(playersao);
		}
		///// end compatibility code

		// Warnings about protocol version can be issued here
		if(getClient(peer_id)->net_proto_version < LATEST_PROTOCOL_VERSION)
		{
			SendChatMessage(peer_id, "# Server: WARNING: YOUR CLIENT'S "
					"VERSION MAY NOT BE FULLY COMPATIBLE WITH THIS SERVER!");
		}

		return;
	}

	u8 peer_ser_ver = getClient(peer_id, CS_InitDone)->serialization_version;
	u16 peer_proto_ver = getClient(peer_id, CS_InitDone)->net_proto_version;

	if(peer_ser_ver == SER_FMT_VER_INVALID)
	{
		errorstream<<"Server::ProcessData(): Cancelling: Peer"
				" serialization format invalid or not initialized."
				" Skipping incoming command="<<command<<std::endl;
		return;
	}

	/* Handle commands relate to client startup */
	if(command == TOSERVER_REQUEST_MEDIA) {
		std::list<std::string> tosend;
		packet[TOSERVER_REQUEST_MEDIA_FILES].convert(&tosend);

		sendRequestedMedia(peer_id, tosend);
		return;
	}
	else if(command == TOSERVER_RECEIVED_MEDIA) {
		return;
	}
	else if(command == TOSERVER_CLIENT_READY) {
		// clients <= protocol version 22 did not send ready message,
		// they're already initialized
		if (peer_proto_ver <= 22) {
			infostream << "Client sent message not expected by a "
				<< "client using protocol version <= 22,"
				<< "disconnecing peer_id: " << peer_id << std::endl;
			m_con.DisconnectPeer(peer_id);
			return;
		}

		PlayerSAO* playersao = StageTwoClientInit(peer_id);

		// If failed, cancel
		if (playersao == NULL) {
			errorstream
				<< "TOSERVER_CLIENT_READY stage 2 client init failed for peer_id: "
				<< peer_id << std::endl;
			m_con.DisconnectPeer(peer_id);
			return;
		}
		m_clients.setClientVersion(
			peer_id,
			packet[TOSERVER_CLIENT_READY_VERSION_MAJOR].as<int>(),
			packet[TOSERVER_CLIENT_READY_VERSION_MINOR].as<int>(),
			0, // packet[TOSERVER_CLIENT_READY_VERSION_PATCH].as<int>(), TODO
			packet[TOSERVER_CLIENT_READY_VERSION_STRING].as<std::string>()
		);
		m_clients.event(peer_id, CSE_SetClientReady);
		m_script->on_joinplayer(playersao);

	}
	else if(command == TOSERVER_GOTBLOCKS) // TODO: REMOVE IN NEXT, move wanted_range to new packet
	{
		RemoteClient *client = getClient(peer_id);
		packet[TOSERVER_GOTBLOCKS_RANGE].convert(&client->wanted_range);
		return;
	}

	if (m_clients.getClientState(peer_id) < CS_Active)
	{
		if (command == TOSERVER_PLAYERPOS) return;

		errorstream<<"Got packet command: " << command << " for peer id "
				<< peer_id << " but client isn't active yet. Dropping packet "
				<<std::endl;
		return;
	}

	Player *player = m_env->getPlayer(peer_id);
	if(player == NULL) {
/*
		verbosestream<<"Server::ProcessData(): Cancelling: "
				"No player for peer_id="<<peer_id
				<< " disconnecting peer!" <<std::endl;
*/
		m_con.DisconnectPeer(peer_id);
		return;
	}

	PlayerSAO *playersao = player->getPlayerSAO();
	if(playersao == NULL) {
		errorstream<<"Server::ProcessData(): Cancelling: "
				"No player object for peer_id="<<peer_id
				<< " disconnecting peer!" <<std::endl;
		m_con.DisconnectPeer(peer_id);
		return;
	}

	if(command == TOSERVER_PLAYERPOS)
	{
		player->setPosition(packet[TOSERVER_PLAYERPOS_POSITION].as<v3f>());
		player->setSpeed(packet[TOSERVER_PLAYERPOS_SPEED].as<v3f>());
		player->setPitch(wrapDegrees(packet[TOSERVER_PLAYERPOS_PITCH].as<f32>()));
		player->setYaw(wrapDegrees(packet[TOSERVER_PLAYERPOS_YAW].as<f32>()));
		u32 keyPressed = packet[TOSERVER_PLAYERPOS_KEY_PRESSED].as<u32>();
		player->keyPressed = keyPressed;
		player->control.up = (bool)(keyPressed&1);
		player->control.down = (bool)(keyPressed&2);
		player->control.left = (bool)(keyPressed&4);
		player->control.right = (bool)(keyPressed&8);
		player->control.jump = (bool)(keyPressed&16);
		player->control.aux1 = (bool)(keyPressed&32);
		player->control.sneak = (bool)(keyPressed&64);
		player->control.LMB = (bool)(keyPressed&128);
		player->control.RMB = (bool)(keyPressed&256);

		bool cheated = playersao->checkMovementCheat();
		if(cheated){
			// Call callbacks
			m_script->on_cheat(playersao, "moved_too_fast");
		}

		/*infostream<<"Server::ProcessData(): Moved player "<<peer_id<<" to "
															<<"("<<position.X<<","<<position.Y<<","<<position.Z<<")"
															<<" pitch="<<pitch<<" yaw="<<yaw<<std::endl;*/
	}
	else if(command == TOSERVER_DELETEDBLOCKS)
	{
		std::vector<v3s16> deleted_blocks;
		packet[TOSERVER_DELETEDBLOCKS_DATA].convert(&deleted_blocks);
		RemoteClient *client = getClient(peer_id);
		for (auto &block : deleted_blocks)
			client->SetBlockDeleted(block);
	}
	else if(command == TOSERVER_INVENTORY_ACTION)
	{
		std::string datastring;
		packet[TOSERVER_INVENTORY_ACTION_DATA].convert(&datastring);
		std::istringstream is(datastring, std::ios_base::binary);
		// Create an action
		InventoryAction *a = InventoryAction::deSerialize(is);
		if(a == NULL)
		{
			infostream<<"TOSERVER_INVENTORY_ACTION: "
					<<"InventoryAction::deSerialize() returned NULL"
					<<std::endl;
			return;
		}

		// If something goes wrong, this player is to blame
		RollbackScopeActor rollback_scope(m_rollback,
				std::string("player:")+player->getName());

		/*
			Note: Always set inventory not sent, to repair cases
			where the client made a bad prediction.
		*/

		/*
			Handle restrictions and special cases of the move action
		*/
		if(a->getType() == IACTION_MOVE)
		{
			IMoveAction *ma = (IMoveAction*)a;

			ma->from_inv.applyCurrentPlayer(player->getName());
			ma->to_inv.applyCurrentPlayer(player->getName());

			setInventoryModified(ma->from_inv);
			setInventoryModified(ma->to_inv);

			bool from_inv_is_current_player =
				(ma->from_inv.type == InventoryLocation::PLAYER) &&
				(ma->from_inv.name == player->getName());

			bool to_inv_is_current_player =
				(ma->to_inv.type == InventoryLocation::PLAYER) &&
				(ma->to_inv.name == player->getName());

			/*
				Disable moving items out of craftpreview
			*/
			if(ma->from_list == "craftpreview")
			{
				infostream<<"Ignoring IMoveAction from "
						<<(ma->from_inv.dump())<<":"<<ma->from_list
						<<" to "<<(ma->to_inv.dump())<<":"<<ma->to_list
						<<" because src is "<<ma->from_list<<std::endl;
				delete a;
				return;
			}

			/*
				Disable moving items into craftresult and craftpreview
			*/
			if(ma->to_list == "craftpreview" || ma->to_list == "craftresult")
			{
				infostream<<"Ignoring IMoveAction from "
						<<(ma->from_inv.dump())<<":"<<ma->from_list
						<<" to "<<(ma->to_inv.dump())<<":"<<ma->to_list
						<<" because dst is "<<ma->to_list<<std::endl;
				delete a;
				return;
			}

			// Disallow moving items in elsewhere than player's inventory
			// if not allowed to interact
			if(!checkPriv(player->getName(), "interact") &&
					(!from_inv_is_current_player ||
					!to_inv_is_current_player))
			{
				infostream<<"Cannot move outside of player's inventory: "
						<<"No interact privilege"<<std::endl;
				delete a;
				return;
			}
		}
		/*
			Handle restrictions and special cases of the drop action
		*/
		else if(a->getType() == IACTION_DROP)
		{
			IDropAction *da = (IDropAction*)a;

			da->from_inv.applyCurrentPlayer(player->getName());

			setInventoryModified(da->from_inv);

			/*
				Disable dropping items out of craftpreview
			*/
			if(da->from_list == "craftpreview")
			{
				infostream<<"Ignoring IDropAction from "
						<<(da->from_inv.dump())<<":"<<da->from_list
						<<" because src is "<<da->from_list<<std::endl;
				delete a;
				return;
			}

			// Disallow dropping items if not allowed to interact
			if(!checkPriv(player->getName(), "interact"))
			{
				delete a;
				return;
			}
		}
		/*
			Handle restrictions and special cases of the craft action
		*/
		else if(a->getType() == IACTION_CRAFT)
		{
			ICraftAction *ca = (ICraftAction*)a;

			ca->craft_inv.applyCurrentPlayer(player->getName());

			setInventoryModified(ca->craft_inv);

			//bool craft_inv_is_current_player =
			//	(ca->craft_inv.type == InventoryLocation::PLAYER) &&
			//	(ca->craft_inv.name == player->getName());

			// Disallow crafting if not allowed to interact
			if(!checkPriv(player->getName(), "interact"))
			{
				infostream<<"Cannot craft: "
						<<"No interact privilege"<<std::endl;
				delete a;
				return;
			}
		}

		// Do the action
		a->apply(this, playersao, this);
		// Eat the action
		delete a;
	}
	else if(command == TOSERVER_CHAT_MESSAGE)
	{
		std::string message = packet[TOSERVER_CHAT_MESSAGE_DATA].as<std::string>();

		// If something goes wrong, this player is to blame
		RollbackScopeActor rollback_scope(m_rollback,
				std::string("player:")+player->getName());

		// Get player name of this client
		std::string name = player->getName();

		// Run script hook
		bool ate = m_script->on_chat_message(player->getName(), message);
		// If script ate the message, don't proceed
		if(ate)
			return;

		// Line to send to players
		std::string line;
		// Whether to send to other players
		bool send_to_others = false;

		// Commands are implemented in Lua, so only catch invalid
		// commands that were not "eaten" and send an error back
		if(message[0] == '/')
		{
			message = message.substr(1);
			if(message.length() == 0)
				line += "-!- Empty command";
			else
				// TODO: str_split(message, ' ')[0]
				line += "-!- Invalid command: " + message;
		}
		else
		{
			if(checkPriv(player->getName(), "shout")){
				line += "<";
				line += name;
				line += "> ";
				line += message;
				send_to_others = true;
			} else
				line += "-!- You don't have permission to shout.";
		}

		if(!line.empty())
		{
			if(send_to_others) {
				actionstream<<"CHAT: "<<line<<std::endl;
				SendChatMessage(PEER_ID_INEXISTENT, line);
			} else
				SendChatMessage(peer_id, line);
		}
	}
	else if(command == TOSERVER_DAMAGE)
	{
		u8 damage = packet[TOSERVER_DAMAGE_VALUE].as<u8>();

		if(g_settings->getBool("enable_damage"))
		{
			actionstream<<player->getName()<<" damaged by "
					<<(int)damage<<" hp at "<<PP(player->getPosition()/BS)
					<<std::endl;

			playersao->setHP(playersao->getHP() - damage);

			if(playersao->getHP() == 0 && playersao->m_hp_not_sent)
				DiePlayer(peer_id);

			if(playersao->m_hp_not_sent)
				SendPlayerHP(peer_id);
		}
	}
	else if(command == TOSERVER_BREATH)
	{
		playersao->setBreath(packet[TOSERVER_BREATH_VALUE].as<u16>());
		m_script->player_event(playersao,"breath_changed");
	}
	else if(command == TOSERVER_CHANGE_PASSWORD)
	{
		std::string oldpwd, newpwd;
		packet[TOSERVER_CHANGE_PASSWORD_OLD].convert(&oldpwd);
		packet[TOSERVER_CHANGE_PASSWORD_NEW].convert(&newpwd);

		if(!base64_is_valid(newpwd)){
			infostream<<"Server: "<<player->getName()<<" supplied invalid password hash"<<std::endl;
			// Wrong old password supplied!!
			SendChatMessage(peer_id, "Invalid new password hash supplied. Password NOT changed.");
			return;
		}

		infostream<<"Server: Client requests a password change from "
				<<"'"<<oldpwd<<"' to '"<<newpwd<<"'"<<std::endl;

		std::string playername = player->getName();

		std::string checkpwd;
		m_script->getAuth(playername, &checkpwd, NULL);

		if(oldpwd != checkpwd)
		{
			infostream<<"Server: invalid old password"<<std::endl;
			// Wrong old password supplied!!
			SendChatMessage(peer_id, "Invalid old password supplied. Password NOT changed.");
			return;
		}

		bool success = m_script->setPassword(playername, newpwd);
		if(success){
			actionstream<<player->getName()<<" changes password"<<std::endl;
			SendChatMessage(peer_id, "Password change successful.");
		} else {
			actionstream<<player->getName()<<" tries to change password but "
					<<"it fails"<<std::endl;
			SendChatMessage(peer_id, "Password change failed or inavailable.");
		}
	}
	else if(command == TOSERVER_PLAYERITEM)
	{
		u16 item = packet[TOSERVER_PLAYERITEM_VALUE].as<u16>();
		playersao->setWieldIndex(item);
	}
	else if(command == TOSERVER_RESPAWN)
	{
		if(player->hp != 0 || !g_settings->getBool("enable_damage"))
			return;

		RespawnPlayer(peer_id);

		actionstream<<player->getName()<<" respawns at "
				<<PP(player->getPosition()/BS)<<std::endl;

		// ActiveObject is added to environment in AsyncRunStep after
		// the previous addition has been succesfully removed
	}
	else if(command == TOSERVER_INTERACT)
	{
		u8 action;
		u16 item_i;
		PointedThing pointed;

		packet[TOSERVER_INTERACT_ACTION].convert(&action);
		packet[TOSERVER_INTERACT_ITEM].convert(&item_i);
		packet[TOSERVER_INTERACT_POINTED_THING].convert(&pointed);

		if(player->hp == 0)
		{
			verbosestream<<"TOSERVER_INTERACT: "<<player->getName()
				<<" tried to interact, but is dead!"<<std::endl;
			return;
		}

		v3f player_pos = playersao->getLastGoodPosition();

		// Update wielded item
		playersao->setWieldIndex(item_i);

		// Get pointed to node (undefined if not POINTEDTYPE_NODE)
		v3s16 p_under = pointed.node_undersurface;
		v3s16 p_above = pointed.node_abovesurface;

		// Get pointed to object (NULL if not POINTEDTYPE_OBJECT)
		ServerActiveObject *pointed_object = NULL;
		if(pointed.type == POINTEDTHING_OBJECT)
		{
			pointed_object = m_env->getActiveObject(pointed.object_id);
			if(pointed_object == NULL)
			{
				verbosestream<<"TOSERVER_INTERACT: "
					"pointed object is NULL"<<std::endl;
				return;
			}

		}

		v3f pointed_pos_under = player_pos;
		v3f pointed_pos_above = player_pos;
		if(pointed.type == POINTEDTHING_NODE)
		{
			pointed_pos_under = intToFloat(p_under, BS);
			pointed_pos_above = intToFloat(p_above, BS);
		}
		else if(pointed.type == POINTEDTHING_OBJECT)
		{
			pointed_pos_under = pointed_object->getBasePosition();
			pointed_pos_above = pointed_pos_under;
		}

		/*
			Check that target is reasonably close
			(only when digging or placing things)
		*/
		if(action == 0 || action == 2 || action == 3)
		{
			float d = player_pos.getDistanceFrom(pointed_pos_under);
			float max_d = BS * 14; // Just some large enough value
			if(d > max_d){
				actionstream<<"Player "<<player->getName()
						<<" tried to access "<<pointed.dump()
						<<" from too far: "
						<<"d="<<d<<", max_d="<<max_d
						<<". ignoring."<<std::endl;
				// Re-send block to revert change on client-side
				RemoteClient *client = getClient(peer_id);
				v3s16 blockpos = getNodeBlockPos(floatToInt(pointed_pos_under, BS));
				client->SetBlockNotSent(blockpos);
				// Call callbacks
				m_script->on_cheat(playersao, "interacted_too_far");
				// Do nothing else
				return;
			}
		}

		/*
			Make sure the player is allowed to do it
		*/
		if(!checkPriv(player->getName(), "interact"))
		{
			actionstream<<player->getName()<<" attempted to interact with "
					<<pointed.dump()<<" without 'interact' privilege"
					<<std::endl;
			// Re-send block to revert change on client-side
			RemoteClient *client = getClient(peer_id);
			// Digging completed -> under
			if(action == 2){
				v3s16 blockpos = getNodeBlockPos(floatToInt(pointed_pos_under, BS));
				client->SetBlockNotSent(blockpos);
			}
			// Placement -> above
			if(action == 3){
				v3s16 blockpos = getNodeBlockPos(floatToInt(pointed_pos_above, BS));
				client->SetBlockNotSent(blockpos);
			}
			return;
		}

		/*
			If something goes wrong, this player is to blame
		*/
		RollbackScopeActor rollback_scope(m_rollback,
				std::string("player:")+player->getName());

		/*
			0: start digging or punch object
		*/
		if(action == 0)
		{
			if(pointed.type == POINTEDTHING_NODE)
			{
				/*
					NOTE: This can be used in the future to check if
					somebody is cheating, by checking the timing.
				*/
				MapNode n(CONTENT_IGNORE);
				try
				{
					n = m_env->getMap().getNode(p_under);
				}
				catch(InvalidPositionException &e)
				{
					infostream<<"Server: Not punching: Node not found."
							<<" Adding block to emerge queue."
							<<std::endl;
					m_emerge->enqueueBlockEmerge(peer_id, getNodeBlockPos(p_above), false);
				}
				if(n.getContent() != CONTENT_IGNORE)
					m_script->node_on_punch(p_under, n, playersao, pointed);
				// Cheat prevention
				playersao->noCheatDigStart(p_under);
			}
			else if(pointed.type == POINTEDTHING_OBJECT)
			{
				// Skip if object has been removed
				if(pointed_object->m_removed)
					return;

				actionstream<<player->getName()<<" punches object "
						<<pointed.object_id<<": "
						<<pointed_object->getDescription()<<std::endl;

				ItemStack punchitem = playersao->getWieldedItem();
				ToolCapabilities toolcap =
						punchitem.getToolCapabilities(m_itemdef);
				v3f dir = (pointed_object->getBasePosition() -
						(player->getPosition() + player->getEyeOffset())
							).normalize();
				float time_from_last_punch =
					playersao->resetTimeFromLastPunch();
				pointed_object->punch(dir, &toolcap, playersao,
						time_from_last_punch);
			}

		} // action == 0

		/*
			1: stop digging
		*/
		else if(action == 1)
		{
		} // action == 1

		/*
			2: Digging completed
		*/
		else if(action == 2)
		{
			// Only digging of nodes
			if(pointed.type == POINTEDTHING_NODE)
			{
				MapNode n(CONTENT_IGNORE);
				try
				{
					n = m_env->getMap().getNode(p_under);
				}
				catch(InvalidPositionException &e)
				{
					infostream<<"Server: Not finishing digging: Node not found."
							<<" Adding block to emerge queue."
							<<std::endl;
					m_emerge->enqueueBlockEmerge(peer_id, getNodeBlockPos(p_above), false);
				}

				/* Cheat prevention */
				bool is_valid_dig = true;
				if(!isSingleplayer() && !g_settings->getBool("disable_anticheat"))
				{
					v3s16 nocheat_p = playersao->getNoCheatDigPos();
					float nocheat_t = playersao->getNoCheatDigTime();
					playersao->noCheatDigEnd();
					// If player didn't start digging this, ignore dig
					if(nocheat_p != p_under){
						infostream<<"Server: NoCheat: "<<player->getName()
								<<" started digging "
								<<PP(nocheat_p)<<" and completed digging "
								<<PP(p_under)<<"; not digging."<<std::endl;
						is_valid_dig = false;
						// Call callbacks
						m_script->on_cheat(playersao, "finished_unknown_dig");
					}
					// Get player's wielded item
					ItemStack playeritem;
					InventoryList *mlist = playersao->getInventory()->getList("main");
					if(mlist != NULL)
						playeritem = mlist->getItem(playersao->getWieldIndex());
					ToolCapabilities playeritem_toolcap =
							playeritem.getToolCapabilities(m_itemdef);
					// Get diggability and expected digging time
					DigParams params = getDigParams(m_nodedef->get(n).groups,
							&playeritem_toolcap);
					// If can't dig, try hand
					if(!params.diggable){
						const ItemDefinition &hand = m_itemdef->get("");
						const ToolCapabilities *tp = hand.tool_capabilities;
						if(tp)
							params = getDigParams(m_nodedef->get(n).groups, tp);
					}
					// If can't dig, ignore dig
					if(!params.diggable){
						infostream<<"Server: NoCheat: "<<player->getName()
								<<" completed digging "<<PP(p_under)
								<<", which is not diggable with tool. not digging."
								<<std::endl;
						is_valid_dig = false;
						// Call callbacks
						m_script->on_cheat(playersao, "dug_unbreakable");
					}
					// Check digging time
					// If already invalidated, we don't have to
					if(!is_valid_dig){
						// Well not our problem then
					}
					// Clean and long dig
					else if(params.time > 2.0 && nocheat_t * 1.2 > params.time){
						// All is good, but grab time from pool; don't care if
						// it's actually available
						playersao->getDigPool().grab(params.time);
					}
					// Short or laggy dig
					// Try getting the time from pool
					else if(playersao->getDigPool().grab(params.time)){
						// All is good
					}
					// Dig not possible
					else{
						infostream<<"Server: NoCheat: "<<player->getName()
								<<" completed digging "<<PP(p_under)
								<<"too fast; not digging."<<std::endl;
						is_valid_dig = false;
						// Call callbacks
						m_script->on_cheat(playersao, "dug_too_fast");
					}
				}

				/* Actually dig node */

				if(is_valid_dig && n.getContent() != CONTENT_IGNORE)
					m_script->node_on_dig(p_under, n, playersao);

				v3s16 blockpos = getNodeBlockPos(floatToInt(pointed_pos_under, BS));
				RemoteClient *client = getClient(peer_id);
				// Send unusual result (that is, node not being removed)
				if(m_env->getMap().getNodeNoEx(p_under).getContent() != CONTENT_AIR)
				{
					// Re-send block to revert change on client-side
					client->SetBlockNotSent(blockpos);
				}
				else {
					client->ResendBlockIfOnWire(blockpos);
				}
			}
		} // action == 2

		/*
			3: place block or right-click object
		*/
		else if(action == 3)
		{
			ItemStack item = playersao->getWieldedItem();

			// Reset build time counter
			if(pointed.type == POINTEDTHING_NODE &&
					item.getDefinition(m_itemdef).type == ITEM_NODE)
				getClient(peer_id)->m_time_from_building = 0.0;

			if(pointed.type == POINTEDTHING_OBJECT)
			{
				// Right click object

				// Skip if object has been removed
				if(pointed_object->m_removed)
					return;

/* android bug - too many
				actionstream<<player->getName()<<" right-clicks object "
						<<pointed.object_id<<": "
						<<pointed_object->getDescription()<<std::endl;
*/

				// Do stuff
				pointed_object->rightClick(playersao);
			}
			else if(m_script->item_OnPlace(
					item, playersao, pointed))
			{
				// Placement was handled in lua

				// Apply returned ItemStack
				playersao->setWieldedItem(item);
			}

			// If item has node placement prediction, always send the
			// blocks to make sure the client knows what exactly happened
			RemoteClient *client = getClient(peer_id);
			v3s16 blockpos = getNodeBlockPos(floatToInt(pointed_pos_above, BS));
			v3s16 blockpos2 = getNodeBlockPos(floatToInt(pointed_pos_under, BS));
			if(item.getDefinition(m_itemdef).node_placement_prediction != "") {
				client->SetBlockNotSent(blockpos);
				if(blockpos2 != blockpos) {
					client->SetBlockNotSent(blockpos2);
				}
			}
			else {
				client->ResendBlockIfOnWire(blockpos);
				if(blockpos2 != blockpos) {
					client->ResendBlockIfOnWire(blockpos2);
				}
			}
		} // action == 3

		/*
			4: use
		*/
		else if(action == 4)
		{
			ItemStack item = playersao->getWieldedItem();

			actionstream<<player->getName()<<" uses "<<item.name
					<<", pointing at "<<pointed.dump()<<std::endl;

			if(m_script->item_OnUse(
					item, playersao, pointed))
			{
				// Apply returned ItemStack
				playersao->setWieldedItem(item);
			}

		} // action == 4
		

		/*
			Catch invalid actions
		*/
		else
		{
			infostream<<"WARNING: Server: Invalid action "
					<<action<<std::endl;
		}
	}
	else if(command == TOSERVER_REMOVED_SOUNDS)
	{
		std::vector<s32> removed_ids;
		packet[TOSERVER_REMOVED_SOUNDS_IDS].convert(&removed_ids);
		for (auto id : removed_ids) {
			std::map<s32, ServerPlayingSound>::iterator i =
					m_playing_sounds.find(id);
			if(i == m_playing_sounds.end())
				continue;
			ServerPlayingSound &psound = i->second;
			psound.clients.erase(peer_id);
			if(psound.clients.size() == 0)
				m_playing_sounds.erase(i);
		}
	}
	else if(command == TOSERVER_NODEMETA_FIELDS)
	{
		v3s16 p = packet[TOSERVER_NODEMETA_FIELDS_POS].as<v3s16>();
		std::string formname = packet[TOSERVER_NODEMETA_FIELDS_FORMNAME].as<std::string>();
		std::map<std::string, std::string> fields;
		packet[TOSERVER_NODEMETA_FIELDS_DATA].convert(&fields);

		// If something goes wrong, this player is to blame
		RollbackScopeActor rollback_scope(m_rollback,
				std::string("player:")+player->getName());

		// Check the target node for rollback data; leave others unnoticed
		RollbackNode rn_old(&m_env->getMap(), p, this);

		m_script->node_on_receive_fields(p, formname, fields,playersao);

		// Report rollback data
		RollbackNode rn_new(&m_env->getMap(), p, this);
		if(rollback() && rn_new != rn_old){
			RollbackAction action;
			action.setSetNode(p, rn_old, rn_new);
			rollback()->reportAction(action);
		}
	}
	else if(command == TOSERVER_INVENTORY_FIELDS)
	{
		std::string formname;
		std::map<std::string, std::string> fields;

		packet[TOSERVER_INVENTORY_FIELDS_FORMNAME].convert(&formname);
		packet[TOSERVER_INVENTORY_FIELDS_DATA].convert(&fields);

		m_script->on_playerReceiveFields(playersao, formname, fields);
	}
	else
	{
		infostream<<"Server::ProcessData(): Ignoring "
				"unknown command "<<command<<std::endl;
	}

	} //try
	catch(SendFailedException &e)
	{
		errorstream<<"Server::ProcessData(): SendFailedException: "
				<<"what="<<e.what()
				<<std::endl;
	}
}

void Server::setTimeOfDay(u32 time)
{
	m_env->setTimeOfDay(time);
	m_time_of_day_send_timer = 0;
}

void Server::onMapEditEvent(MapEditEvent *event)
{
	//infostream<<"Server::onMapEditEvent()"<<std::endl;
	if(m_ignore_map_edit_events)
		return;
	if(m_ignore_map_edit_events_area.contains(event->getArea()))
		return;
	MapEditEvent *e = event->clone();
	m_unsent_map_edit_queue.push_back(e);
}

Inventory* Server::getInventory(const InventoryLocation &loc)
{
	switch(loc.type){
	case InventoryLocation::UNDEFINED:
	{}
	break;
	case InventoryLocation::CURRENT_PLAYER:
	{}
	break;
	case InventoryLocation::PLAYER:
	{
		Player *player = m_env->getPlayer(loc.name.c_str());
		if(!player)
			return NULL;
		PlayerSAO *playersao = player->getPlayerSAO();
		if(!playersao)
			return NULL;
		return playersao->getInventory();
	}
	break;
	case InventoryLocation::NODEMETA:
	{
		NodeMetadata *meta = m_env->getMap().getNodeMetadata(loc.p);
		if(!meta)
			return NULL;
		return meta->getInventory();
	}
	break;
	case InventoryLocation::DETACHED:
	{
		if(m_detached_inventories.count(loc.name) == 0)
			return NULL;
		return m_detached_inventories[loc.name];
	}
	break;
	default:
		assert(0);
	}
	return NULL;
}
void Server::setInventoryModified(const InventoryLocation &loc)
{
	switch(loc.type){
	case InventoryLocation::UNDEFINED:
	{}
	break;
	case InventoryLocation::PLAYER:
	{
		Player *player = m_env->getPlayer(loc.name.c_str());
		if(!player)
			return;
		PlayerSAO *playersao = player->getPlayerSAO();
		if(!playersao)
			return;
		playersao->m_inventory_not_sent = true;
		playersao->m_wielded_item_not_sent = true;
	}
	break;
	case InventoryLocation::NODEMETA:
	{
		v3s16 blockpos = getNodeBlockPos(loc.p);

		MapBlock *block = m_env->getMap().getBlockNoCreateNoEx(blockpos);
		if(block)
			block->raiseModified(MOD_STATE_WRITE_NEEDED, "inventoryModified");

		setBlockNotSent(blockpos);
	}
	break;
	case InventoryLocation::DETACHED:
	{
		sendDetachedInventory(loc.name,PEER_ID_INEXISTENT);
	}
	break;
	default:
		assert(0);
	}
}

void Server::SetBlocksNotSent(std::map<v3s16, MapBlock *>& block)
{
	std::list<u16> clients = m_clients.getClientIDs();
	m_clients.Lock();
	// Set the modified blocks unsent for all the clients
	for (std::list<u16>::iterator
		 i = clients.begin();
		 i != clients.end(); ++i) {
			RemoteClient *client = m_clients.lockedGetClientNoEx(*i);
			if (client != NULL)
				client->SetBlocksNotSent(block);
		}
	m_clients.Unlock();
}

void Server::peerAdded(u16 peer_id)
{
	DSTACK(__FUNCTION_NAME);
	verbosestream<<"Server::peerAdded(): peer->id="
			<<peer_id<<std::endl;

	con::PeerChange c;
	c.type = con::PEER_ADDED;
	c.peer_id = peer_id;
	c.timeout = false;
	m_peer_change_queue.push_back(c);
}

void Server::deletingPeer(u16 peer_id, bool timeout)
{
	DSTACK(__FUNCTION_NAME);
	verbosestream<<"Server::deletingPeer(): peer->id="
			<<peer_id<<", timeout="<<timeout<<std::endl;

	m_clients.event(peer_id, CSE_Disconnect);
	con::PeerChange c;
	c.type = con::PEER_REMOVED;
	c.peer_id = peer_id;
	c.timeout = timeout;
	m_peer_change_queue.push_back(c);
}

bool Server::getClientConInfo(u16 peer_id, con::rtt_stat_type type, float* retval)
{
	*retval = m_con.getPeerStat(peer_id,type);
	if (*retval == -1) return false;
	return true;
}

bool Server::getClientInfo(
		u16          peer_id,
		ClientState* state,
		u32*         uptime,
		u8*          ser_vers,
		u16*         prot_vers,
		u8*          major,
		u8*          minor,
		u8*          patch,
		std::string* vers_string
	)
{
	*state = m_clients.getClientState(peer_id);
	m_clients.Lock();
	RemoteClient* client = m_clients.lockedGetClientNoEx(peer_id, CS_Invalid);

	if (client == NULL) {
		m_clients.Unlock();
		return false;
	}

	*uptime = client->uptime();
	*ser_vers = client->serialization_version;
	*prot_vers = client->net_proto_version;

	*major = client->getMajor();
	*minor = client->getMinor();
	*patch = client->getPatch();
	*vers_string = client->getPatch();

	m_clients.Unlock();

	return true;
}

void Server::handlePeerChanges()
{
	while(m_peer_change_queue.size() > 0)
	{
		con::PeerChange c = m_peer_change_queue.pop_front();

		verbosestream<<"Server: Handling peer change: "
				<<"id="<<c.peer_id<<", timeout="<<c.timeout
				<<std::endl;

		switch(c.type)
		{
			case con::PEER_ADDED:
				m_clients.CreateClient(c.peer_id);
				break;

			case con::PEER_REMOVED:
				DeleteClient(c.peer_id, c.timeout?CDR_TIMEOUT:CDR_LEAVE);
				break;

			default:
				assert("Invalid peer change event received!" == 0);
				break;
		}
	}
}

void Server::SendMovement(u16 peer_id)
{
	DSTACK(__FUNCTION_NAME);

	MSGPACK_PACKET_INIT(TOCLIENT_MOVEMENT, 12);

	PACK(TOCLIENT_MOVEMENT_ACCELERATION_DEFAULT, g_settings->getFloat("movement_acceleration_default") * BS);
	PACK(TOCLIENT_MOVEMENT_ACCELERATION_AIR, g_settings->getFloat("movement_acceleration_air") * BS);
	PACK(TOCLIENT_MOVEMENT_ACCELERATION_FAST, g_settings->getFloat("movement_acceleration_fast") * BS);
	PACK(TOCLIENT_MOVEMENT_SPEED_WALK, g_settings->getFloat("movement_speed_walk") * BS);
	PACK(TOCLIENT_MOVEMENT_SPEED_CROUCH, g_settings->getFloat("movement_speed_crouch") * BS);
	PACK(TOCLIENT_MOVEMENT_SPEED_FAST, g_settings->getFloat("movement_speed_fast") * BS);
	PACK(TOCLIENT_MOVEMENT_SPEED_CLIMB, g_settings->getFloat("movement_speed_climb") * BS);
	PACK(TOCLIENT_MOVEMENT_SPEED_JUMP, g_settings->getFloat("movement_speed_jump") * BS);
	PACK(TOCLIENT_MOVEMENT_LIQUID_FLUIDITY, g_settings->getFloat("movement_liquid_fluidity") * BS);
	PACK(TOCLIENT_MOVEMENT_LIQUID_FLUIDITY_SMOOTH, g_settings->getFloat("movement_liquid_fluidity_smooth") * BS);
	PACK(TOCLIENT_MOVEMENT_LIQUID_SINK, g_settings->getFloat("movement_liquid_sink") * BS);
	PACK(TOCLIENT_MOVEMENT_GRAVITY, g_settings->getFloat("movement_gravity") * BS);

	// Send as reliable
	m_clients.send(peer_id, 0, buffer, true);
}

void Server::SendHP(u16 peer_id, u8 hp)
{
	DSTACK(__FUNCTION_NAME);
	std::ostringstream os(std::ios_base::binary);

	MSGPACK_PACKET_INIT(TOCLIENT_HP, 1);
	PACK(TOCLIENT_HP_HP, hp);

	// Send as reliable
	m_clients.send(peer_id, 0, buffer, true);
}

void Server::SendBreath(u16 peer_id, u16 breath)
{
	DSTACK(__FUNCTION_NAME);
	MSGPACK_PACKET_INIT(TOCLIENT_BREATH, 1);
	PACK(TOCLIENT_BREATH_BREATH, breath);
	// Send as reliable
	m_clients.send(peer_id, 0, buffer, true);
}

void Server::SendAccessDenied(u16 peer_id,const std::string &reason)
{
	DSTACK(__FUNCTION_NAME);
	MSGPACK_PACKET_INIT(TOCLIENT_ACCESS_DENIED, 1);
	PACK(TOCLIENT_ACCESS_DENIED_REASON, reason);

	// Send as reliable
	m_clients.send(peer_id, 0, buffer, true);
}

void Server::SendDeathscreen(u16 peer_id,bool set_camera_point_target,
		v3f camera_point_target)
{
	DSTACK(__FUNCTION_NAME);

	MSGPACK_PACKET_INIT(TOCLIENT_DEATHSCREEN, 2);
	PACK(TOCLIENT_DEATHSCREEN_SET_CAMERA, set_camera_point_target);
	PACK(TOCLIENT_DEATHSCREEN_CAMERA_POINT, camera_point_target);

	// Send as reliable
	m_clients.send(peer_id, 0, buffer, true);
}

void Server::SendItemDef(u16 peer_id,
		IItemDefManager *itemdef, u16 protocol_version)
{
	DSTACK(__FUNCTION_NAME);
	MSGPACK_PACKET_INIT(TOCLIENT_ITEMDEF, 1);
	PACK(TOCLIENT_ITEMDEF_DEFINITIONS, *itemdef);

	m_clients.send(peer_id, 0, buffer, true);
}

void Server::SendNodeDef(u16 peer_id,
		INodeDefManager *nodedef, u16 protocol_version)
{
	DSTACK(__FUNCTION_NAME);

	MSGPACK_PACKET_INIT(TOCLIENT_NODEDEF, 1);
	PACK(TOCLIENT_NODEDEF_DEFINITIONS, *nodedef);

	// Send as reliable
	m_clients.send(peer_id, 0, buffer, true);
}

/* not merged to mt
void Server::SendAnimations(u16 peer_id)
{
	DSTACK(__FUNCTION_NAME);

	MSGPACK_PACKET_INIT(TOCLIENT_ANIMATIONS, 8);
	PACK(TOCLIENT_ANIMATIONS_DEFAULT_START, g_settings->getFloat("animation_default_start"));
	PACK(TOCLIENT_ANIMATIONS_DEFAULT_STOP, g_settings->getFloat("animation_default_stop"));
	PACK(TOCLIENT_ANIMATIONS_WALK_START, g_settings->getFloat("animation_walk_start"));
	PACK(TOCLIENT_ANIMATIONS_WALK_STOP, g_settings->getFloat("animation_walk_stop"));
	PACK(TOCLIENT_ANIMATIONS_DIG_START, g_settings->getFloat("animation_dig_start"));
	PACK(TOCLIENT_ANIMATIONS_DIG_STOP, g_settings->getFloat("animation_dig_stop"));
	PACK(TOCLIENT_ANIMATIONS_WD_START, g_settings->getFloat("animation_walk_start"));
	PACK(TOCLIENT_ANIMATIONS_WD_STOP, g_settings->getFloat("animation_walk_stop"));

	// Send as reliable
	m_clients.send(peer_id, 0, buffer, true);
}
*/

/*
	Non-static send methods
*/

void Server::SendInventory(u16 peer_id)
{
	DSTACK(__FUNCTION_NAME);

	PlayerSAO *playersao = getPlayerSAO(peer_id);
	assert(playersao);

	playersao->m_inventory_not_sent = false;

	/*
		Serialize it
	*/

	std::ostringstream os;
	playersao->getInventory()->serialize(os);

	std::string s = os.str();

	MSGPACK_PACKET_INIT(TOCLIENT_INVENTORY, 1);
	PACK(TOCLIENT_INVENTORY_DATA, s);

	// Send as reliable
	m_clients.send(peer_id, 0, buffer, true);
}

void Server::SendChatMessage(u16 peer_id, const std::string &message)
{
	DSTACK(__FUNCTION_NAME);

	MSGPACK_PACKET_INIT(TOCLIENT_CHAT_MESSAGE, 1);
	PACK(TOCLIENT_CHAT_MESSAGE_DATA, message);

	if (peer_id != PEER_ID_INEXISTENT)
	{
		// Send as reliable
		m_clients.send(peer_id, 0, buffer, true);
	}
	else
	{
		m_clients.sendToAll(0,buffer,true);
	}
}

void Server::SendShowFormspecMessage(u16 peer_id, const std::string &formspec,
                                     const std::string &formname)
{
	DSTACK(__FUNCTION_NAME);

	MSGPACK_PACKET_INIT(TOCLIENT_SHOW_FORMSPEC, 2);
	PACK(TOCLIENT_SHOW_FORMSPEC_DATA, FORMSPEC_VERSION_STRING + formspec);
	PACK(TOCLIENT_SHOW_FORMSPEC_NAME, formname);

	// Send as reliable
	m_clients.send(peer_id, 0, buffer, true);
}

// Spawns a particle on peer with peer_id
void Server::SendSpawnParticle(u16 peer_id, v3f pos, v3f velocity, v3f acceleration,
				float expirationtime, float size, bool collisiondetection,
				bool vertical, std::string texture)
{
	DSTACK(__FUNCTION_NAME);

	MSGPACK_PACKET_INIT(TOCLIENT_SPAWN_PARTICLE, 8);
	PACK(TOCLIENT_SPAWN_PARTICLE_POS, pos);
	PACK(TOCLIENT_SPAWN_PARTICLE_VELOCITY, velocity);
	PACK(TOCLIENT_SPAWN_PARTICLE_ACCELERATION, acceleration);
	PACK(TOCLIENT_SPAWN_PARTICLE_EXPIRATIONTIME, expirationtime);
	PACK(TOCLIENT_SPAWN_PARTICLE_SIZE, size);
	PACK(TOCLIENT_SPAWN_PARTICLE_COLLISIONDETECTION, collisiondetection);
	PACK(TOCLIENT_SPAWN_PARTICLE_VERTICAL, vertical);
	PACK(TOCLIENT_SPAWN_PARTICLE_TEXTURE, texture);

	if (peer_id != PEER_ID_INEXISTENT)
	{
	// Send as reliable
		m_clients.send(peer_id, 0, buffer, true);
	}
	else
	{
		m_clients.sendToAll(0,buffer,true);
	}
}

// Adds a ParticleSpawner on peer with peer_id
void Server::SendAddParticleSpawner(u16 peer_id, u16 amount, float spawntime, v3f minpos, v3f maxpos,
	v3f minvel, v3f maxvel, v3f minacc, v3f maxacc, float minexptime, float maxexptime,
	float minsize, float maxsize, bool collisiondetection, bool vertical, std::string texture, u32 id)
{
	DSTACK(__FUNCTION_NAME);

	MSGPACK_PACKET_INIT(TOCLIENT_ADD_PARTICLESPAWNER, 16);
	PACK(TOCLIENT_ADD_PARTICLESPAWNER_AMOUNT, amount);
	PACK(TOCLIENT_ADD_PARTICLESPAWNER_SPAWNTIME, spawntime);
	PACK(TOCLIENT_ADD_PARTICLESPAWNER_MINPOS, minpos);
	PACK(TOCLIENT_ADD_PARTICLESPAWNER_MAXPOS, maxpos);
	PACK(TOCLIENT_ADD_PARTICLESPAWNER_MINVEL, minvel);
	PACK(TOCLIENT_ADD_PARTICLESPAWNER_MAXVEL, maxvel);
	PACK(TOCLIENT_ADD_PARTICLESPAWNER_MINACC, minacc);
	PACK(TOCLIENT_ADD_PARTICLESPAWNER_MAXACC, maxacc);
	PACK(TOCLIENT_ADD_PARTICLESPAWNER_MINEXPTIME, minexptime);
	PACK(TOCLIENT_ADD_PARTICLESPAWNER_MAXEXPTIME, maxexptime);
	PACK(TOCLIENT_ADD_PARTICLESPAWNER_MINSIZE, minsize);
	PACK(TOCLIENT_ADD_PARTICLESPAWNER_MAXSIZE, maxsize);
	PACK(TOCLIENT_ADD_PARTICLESPAWNER_COLLISIONDETECTION, collisiondetection);
	PACK(TOCLIENT_ADD_PARTICLESPAWNER_TEXTURE, texture);
	PACK(TOCLIENT_ADD_PARTICLESPAWNER_VERTICAL, vertical);
	PACK(TOCLIENT_ADD_PARTICLESPAWNER_ID, id);

	if (peer_id != PEER_ID_INEXISTENT)
	{
		// Send as reliable
		m_clients.send(peer_id, 0, buffer, true);
	}
	else {
		m_clients.sendToAll(0,buffer,true);
	}
}

void Server::SendDeleteParticleSpawner(u16 peer_id, u32 id)
{
	DSTACK(__FUNCTION_NAME);

	MSGPACK_PACKET_INIT(TOCLIENT_DELETE_PARTICLESPAWNER, 1);
	PACK(TOCLIENT_DELETE_PARTICLESPAWNER_ID, id);

	if (peer_id != PEER_ID_INEXISTENT) {
		// Send as reliable
		m_clients.send(peer_id, 0, buffer, true);
	}
	else {
		m_clients.sendToAll(0,buffer,true);
	}

}

void Server::SendHUDAdd(u16 peer_id, u32 id, HudElement *form)
{
	MSGPACK_PACKET_INIT(TOCLIENT_HUDADD, 13);
	PACK(TOCLIENT_HUDADD_ID, id);
	PACK(TOCLIENT_HUDADD_TYPE, (int)form->type);
	PACK(TOCLIENT_HUDADD_POS, form->pos);
	PACK(TOCLIENT_HUDADD_NAME, form->name);
	PACK(TOCLIENT_HUDADD_SCALE, form->scale);
	PACK(TOCLIENT_HUDADD_TEXT, form->text);
	PACK(TOCLIENT_HUDADD_NUMBER, form->number);
	PACK(TOCLIENT_HUDADD_ITEM, form->item);
	PACK(TOCLIENT_HUDADD_DIR, form->dir);
	PACK(TOCLIENT_HUDADD_ALIGN, form->align);
	PACK(TOCLIENT_HUDADD_OFFSET, form->offset);
	PACK(TOCLIENT_HUDADD_WORLD_POS, form->world_pos);
	PACK(TOCLIENT_HUDADD_SIZE, form->size);

	// Send as reliable
	m_clients.send(peer_id, 1, buffer, true);
}

void Server::SendHUDRemove(u16 peer_id, u32 id)
{
	MSGPACK_PACKET_INIT(TOCLIENT_HUDRM, 1);
	PACK(TOCLIENT_HUDRM_ID, id);

	// Send as reliable

	m_clients.send(peer_id, 1, buffer, true);
}

void Server::SendHUDChange(u16 peer_id, u32 id, HudElementStat stat, void *value)
{
	MSGPACK_PACKET_INIT(TOCLIENT_HUDCHANGE, 3);
	PACK(TOCLIENT_HUDCHANGE_ID, id);
	PACK(TOCLIENT_HUDCHANGE_STAT, (int)stat);

	switch (stat) {
		case HUD_STAT_POS:
		case HUD_STAT_SCALE:
		case HUD_STAT_ALIGN:
		case HUD_STAT_OFFSET:
			PACK(TOCLIENT_HUDCHANGE_V2F, *(v2f*)value);
			break;
		case HUD_STAT_NAME:
		case HUD_STAT_TEXT:
			PACK(TOCLIENT_HUDCHANGE_STRING, *(std::string*)value);
			break;
		case HUD_STAT_WORLD_POS:
			PACK(TOCLIENT_HUDCHANGE_V3F, *(v3f*)value);
			break;
		case HUD_STAT_SIZE:
			PACK(TOCLIENT_HUDCHANGE_V2S32, *(v2s32 *)value);
			break;
		case HUD_STAT_NUMBER:
		case HUD_STAT_ITEM:
		case HUD_STAT_DIR:
		default:
			PACK(TOCLIENT_HUDCHANGE_U32, *(u32*)value);
			break;
	}

	// Send as reliable
	m_clients.send(peer_id, 0, buffer, true);
}

void Server::SendHUDSetFlags(u16 peer_id, u32 flags, u32 mask)
{
	MSGPACK_PACKET_INIT(TOCLIENT_HUD_SET_FLAGS, 2);
	//////////////////////////// compatibility code to be removed //////////////
	// ?? flags &= ~(HUD_FLAG_HEALTHBAR_VISIBLE | HUD_FLAG_BREATHBAR_VISIBLE);
	PACK(TOCLIENT_HUD_SET_FLAGS_FLAGS, flags);
	PACK(TOCLIENT_HUD_SET_FLAGS_MASK, mask);

	// Send as reliable
	m_clients.send(peer_id, 0, buffer, true);
}

void Server::SendHUDSetParam(u16 peer_id, u16 param, const std::string &value)
{
	MSGPACK_PACKET_INIT(TOCLIENT_HUD_SET_PARAM, 2);
	PACK(TOCLIENT_HUD_SET_PARAM_ID, param);
	PACK(TOCLIENT_HUD_SET_PARAM_VALUE, value);

	// Send as reliable
	m_clients.send(peer_id, 0, buffer, true);
}

void Server::SendSetSky(u16 peer_id, const video::SColor &bgcolor,
		const std::string &type, const std::vector<std::string> &params)
{
	MSGPACK_PACKET_INIT(TOCLIENT_SET_SKY, 3);
	PACK(TOCLIENT_SET_SKY_COLOR, bgcolor);
	PACK(TOCLIENT_SET_SKY_TYPE, type);
	PACK(TOCLIENT_SET_SKY_PARAMS, params);

	// Send as reliable
	m_clients.send(peer_id, 0, buffer, true);
}

void Server::SendOverrideDayNightRatio(u16 peer_id, bool do_override,
		float ratio)
{
	MSGPACK_PACKET_INIT(TOCLIENT_OVERRIDE_DAY_NIGHT_RATIO, 2);
	PACK(TOCLIENT_OVERRIDE_DAY_NIGHT_RATIO_DO, do_override);
	PACK(TOCLIENT_OVERRIDE_DAY_NIGHT_RATIO_VALUE, ratio);

	// Send as reliable
	m_clients.send(peer_id, 0, buffer, true);
}

void Server::SendTimeOfDay(u16 peer_id, u16 time, f32 time_speed)
{
	DSTACK(__FUNCTION_NAME);

	// Make packet
	MSGPACK_PACKET_INIT(TOCLIENT_TIME_OF_DAY, 2);
	PACK(TOCLIENT_TIME_OF_DAY_TIME, time);
	PACK(TOCLIENT_TIME_OF_DAY_TIME_SPEED, time_speed);

	if (peer_id == PEER_ID_INEXISTENT) {
		m_clients.sendToAll(0,buffer,true);
	}
	else {
		// Send as reliable
		m_clients.send(peer_id, 0, buffer, true);
	}
}

void Server::SendPlayerHP(u16 peer_id)
{
	DSTACK(__FUNCTION_NAME);
	PlayerSAO *playersao = getPlayerSAO(peer_id);
	assert(playersao);
	playersao->m_hp_not_sent = false;
	SendHP(peer_id, playersao->getHP());
	m_script->player_event(playersao,"health_changed");

	// Send to other clients
	std::string str = gob_cmd_punched(playersao->readDamage(), playersao->getHP());
	ActiveObjectMessage aom(playersao->getId(), true, str);
	playersao->m_messages_out.push_back(aom);
}

void Server::SendPlayerBreath(u16 peer_id)
{
	DSTACK(__FUNCTION_NAME);
	PlayerSAO *playersao = getPlayerSAO(peer_id);
	assert(playersao);
	playersao->m_breath_not_sent = false;
	m_script->player_event(playersao,"breath_changed");
	SendBreath(peer_id, playersao->getBreath());
}

void Server::SendMovePlayer(u16 peer_id)
{
	DSTACK(__FUNCTION_NAME);
	Player *player = m_env->getPlayer(peer_id);
	assert(player);

	MSGPACK_PACKET_INIT(TOCLIENT_MOVE_PLAYER, 3);
	PACK(TOCLIENT_MOVE_PLAYER_POS, player->getPosition());
	PACK(TOCLIENT_MOVE_PLAYER_PITCH, player->getPitch());
	PACK(TOCLIENT_MOVE_PLAYER_YAW, player->getYaw());

	// Send as reliable
	m_clients.send(peer_id, 0, buffer, true);
}

void Server::SendLocalPlayerAnimations(u16 peer_id, v2s32 animation_frames[4], f32 animation_speed)
{
	MSGPACK_PACKET_INIT(TOCLIENT_LOCAL_PLAYER_ANIMATIONS, 5);
	PACK(TOCLIENT_LOCAL_PLAYER_ANIMATIONS_IDLE, animation_frames[0]);
	PACK(TOCLIENT_LOCAL_PLAYER_ANIMATIONS_WALK, animation_frames[1]);
	PACK(TOCLIENT_LOCAL_PLAYER_ANIMATIONS_DIG, animation_frames[2]);
	PACK(TOCLIENT_LOCAL_PLAYER_ANIMATIONS_WALKDIG, animation_frames[3]);
	PACK(TOCLIENT_LOCAL_PLAYER_ANIMATIONS_FRAME_SPEED, animation_speed);

	// Send as reliable
	m_clients.send(peer_id, 0, buffer, true);
}

void Server::SendEyeOffset(u16 peer_id, v3f first, v3f third)
{
	MSGPACK_PACKET_INIT(TOCLIENT_EYE_OFFSET, 2);
	PACK(TOCLIENT_EYE_OFFSET_FIRST, first);
	PACK(TOCLIENT_EYE_OFFSET_THIRD, third);
	// Send as reliable
	m_clients.send(peer_id, 0, buffer, true);
}
void Server::SendPlayerPrivileges(u16 peer_id)
{
	Player *player = m_env->getPlayer(peer_id);
	assert(player);
	if(player->peer_id == PEER_ID_INEXISTENT)
		return;

	std::set<std::string> privs;
	m_script->getAuth(player->getName(), NULL, &privs);

	MSGPACK_PACKET_INIT(TOCLIENT_PRIVILEGES, 1);
	PACK(TOCLIENT_PRIVILEGES_PRIVILEGES, privs);

	// Send as reliable
	m_clients.send(peer_id, 0, buffer, true);
}

void Server::SendPlayerInventoryFormspec(u16 peer_id)
{
	Player *player = m_env->getPlayer(peer_id);
	assert(player);
	if(player->peer_id == PEER_ID_INEXISTENT)
		return;

	MSGPACK_PACKET_INIT(TOCLIENT_INVENTORY_FORMSPEC, 1);
	PACK(TOCLIENT_INVENTORY_FORMSPEC_DATA, FORMSPEC_VERSION_STRING + player->inventory_formspec);

	// Send as reliable
	m_clients.send(peer_id, 0, buffer, true);
}

s32 Server::playSound(const SimpleSoundSpec &spec,
		const ServerSoundParams &params)
{
	// Find out initial position of sound
	bool pos_exists = false;
	v3f pos = params.getPos(m_env, &pos_exists);
	// If position is not found while it should be, cancel sound
	if(pos_exists != (params.type != ServerSoundParams::SSP_LOCAL))
		return -1;

	// Filter destination clients
	std::list<u16> dst_clients;
	if(params.to_player != "")
	{
		Player *player = m_env->getPlayer(params.to_player.c_str());
		if(!player){
			infostream<<"Server::playSound: Player \""<<params.to_player
					<<"\" not found"<<std::endl;
			return -1;
		}
		if(player->peer_id == PEER_ID_INEXISTENT){
			infostream<<"Server::playSound: Player \""<<params.to_player
					<<"\" not connected"<<std::endl;
			return -1;
		}
		dst_clients.push_back(player->peer_id);
	}
	else
	{
		std::list<u16> clients = m_clients.getClientIDs();

		for(std::list<u16>::iterator
				i = clients.begin(); i != clients.end(); ++i)
		{
			Player *player = m_env->getPlayer(*i);
			if(!player)
				continue;
			if(pos_exists){
				if(player->getPosition().getDistanceFrom(pos) >
						params.max_hear_distance)
					continue;
			}
			dst_clients.push_back(*i);
		}
	}
	if(dst_clients.size() == 0)
		return -1;

	// Create the sound
	s32 id = m_next_sound_id++;
	// The sound will exist as a reference in m_playing_sounds
	m_playing_sounds[id] = ServerPlayingSound();
	ServerPlayingSound &psound = m_playing_sounds[id];
	psound.params = params;
	for(std::list<u16>::iterator i = dst_clients.begin();
			i != dst_clients.end(); i++)
		psound.clients.insert(*i);
	// Create packet
	MSGPACK_PACKET_INIT(TOCLIENT_PLAY_SOUND, 7);
	PACK(TOCLIENT_PLAY_SOUND_ID, id);
	PACK(TOCLIENT_PLAY_SOUND_NAME, spec.name);
	PACK(TOCLIENT_PLAY_SOUND_GAIN, spec.gain * params.gain);
	PACK(TOCLIENT_PLAY_SOUND_TYPE, (u8)params.type);
	PACK(TOCLIENT_PLAY_SOUND_POS, pos);
	PACK(TOCLIENT_PLAY_SOUND_OBJECT_ID, params.object);
	PACK(TOCLIENT_PLAY_SOUND_LOOP, params.loop);
	// Send
	for(std::list<u16>::iterator i = dst_clients.begin();
			i != dst_clients.end(); i++){
		// Send as reliable
		m_clients.send(*i, 0, buffer, true);
	}
	return id;
}
void Server::stopSound(s32 handle)
{
	// Get sound reference
	std::map<s32, ServerPlayingSound>::iterator i =
			m_playing_sounds.find(handle);
	if(i == m_playing_sounds.end())
		return;
	ServerPlayingSound &psound = i->second;
	// Create packet
	MSGPACK_PACKET_INIT(TOCLIENT_STOP_SOUND, 1);
	PACK(TOCLIENT_STOP_SOUND_ID, handle);
	// Send
	for(std::set<u16>::iterator i = psound.clients.begin();
			i != psound.clients.end(); i++){
		// Send as reliable
		m_clients.send(*i, 0, buffer, true);
	}
	// Remove sound reference
	m_playing_sounds.erase(i);
}

void Server::sendRemoveNode(v3s16 p, u16 ignore_id,
	std::list<u16> *far_players, float far_d_nodes)
{
	float maxd = far_d_nodes*BS;
	v3f p_f = intToFloat(p, BS);

	// Create packet
	MSGPACK_PACKET_INIT(TOCLIENT_REMOVENODE, 1);
	PACK(TOCLIENT_REMOVENODE_POS, p);

	std::list<u16> clients = m_clients.getClientIDs();
	for(std::list<u16>::iterator
		i = clients.begin();
		i != clients.end(); ++i)
	{
		if(far_players)
		{
			// Get player
			Player *player = m_env->getPlayer(*i);
			if(player)
			{
				// If player is far away, only set modified blocks not sent
				v3f player_pos = player->getPosition();
				if(player_pos.getDistanceFrom(p_f) > maxd)
				{
					far_players->push_back(*i);
					continue;
				}
			}
		}

		// Send as reliable
		m_clients.send(*i, 0, buffer, true);
	}
}

void Server::sendAddNode(v3s16 p, MapNode n, u16 ignore_id,
		std::list<u16> *far_players, float far_d_nodes,
		bool remove_metadata)
{
	float maxd = far_d_nodes*BS;
	v3f p_f = intToFloat(p, BS);

	std::list<u16> clients = m_clients.getClientIDs();
	for(std::list<u16>::iterator
				i = clients.begin();
		i != clients.end(); ++i)
	{

		if(far_players)
		{
			// Get player
			Player *player = m_env->getPlayer(*i);
			if(player)
			{
				// If player is far away, only set modified blocks not sent
				v3f player_pos = player->getPosition();
				if(player_pos.getDistanceFrom(p_f) > maxd)
				{
					far_players->push_back(*i);
					continue;
				}
			}
		}

		m_clients.Lock();
		RemoteClient* client = m_clients.lockedGetClientNoEx(*i);
		if (client != 0)
		{
			// Create packet
			MSGPACK_PACKET_INIT(TOCLIENT_ADDNODE, 3);
			PACK(TOCLIENT_ADDNODE_POS, p);
			PACK(TOCLIENT_ADDNODE_NODE, n);
			PACK(TOCLIENT_ADDNODE_REMOVE_METADATA, remove_metadata);

			m_clients.send(*i, 0, buffer, true);
		}
		m_clients.Unlock();
	}
}

void Server::setBlockNotSent(v3s16 p)
{
	std::list<u16> clients = m_clients.getClientIDs();
	m_clients.Lock();
	for(std::list<u16>::iterator
		i = clients.begin();
		i != clients.end(); ++i)
	{
		RemoteClient *client = m_clients.lockedGetClientNoEx(*i);
		client->SetBlockNotSent(p);
	}
	m_clients.Unlock();
}

void Server::SendBlockNoLock(u16 peer_id, MapBlock *block, u8 ver, u16 net_proto_version, bool reliable)
{
	DSTACK(__FUNCTION_NAME);

	g_profiler->add("Connection: blocks sent", 1);

	MSGPACK_PACKET_INIT(TOCLIENT_BLOCKDATA, 4);
	PACK(TOCLIENT_BLOCKDATA_POS, block->getPos());

	std::ostringstream os(std::ios_base::binary);
	block->serialize(os, ver, false);
	PACK(TOCLIENT_BLOCKDATA_DATA, os.str());

	PACK(TOCLIENT_BLOCKDATA_HEAT, (s16)block->heat);
	PACK(TOCLIENT_BLOCKDATA_HUMIDITY, (s16)block->humidity);

	JMutexAutoLock lock(m_env_mutex);
	/*
		Send packet
	*/
	m_clients.send(peer_id, 2, buffer, reliable);
}

int Server::SendBlocks(float dtime)
{
	DSTACK(__FUNCTION_NAME);
	//TimeTaker timer("SendBlocks inside");

	//JMutexAutoLock envlock(m_env_mutex);
	//TODO check if one big lock could be faster then multiple small ones

	//ScopeProfiler sp(g_profiler, "Server: sel and send blocks to clients");

	int total = 0;

	std::vector<PrioritySortedBlockTransfer> queue;

	{
		//ScopeProfiler sp(g_profiler, "Server: selecting blocks for sending");

		std::list<u16> clients = m_clients.getClientIDs();

		//m_clients.Lock();
		for(std::list<u16>::iterator
			i = clients.begin();
			i != clients.end(); ++i)
		{
			RemoteClient *client = m_clients.lockedGetClientNoEx(*i, CS_Active);

			if (!client)
				continue;

			total += client->GetNextBlocks(m_env,m_emerge, dtime, m_uptime.get() + m_env->m_game_time_start, queue);
		}
		//m_clients.Unlock();
	}

	// Sort.
	// Lowest priority number comes first.
	// Lowest is most important.
	std::sort(queue.begin(), queue.end());

	//m_clients.Lock();
	for(u32 i=0; i<queue.size(); i++)
	{
		//TODO: Calculate limit dynamically

		PrioritySortedBlockTransfer q = queue[i];

		MapBlock *block = NULL;
		try
		{
			block = m_env->getMap().getBlockNoCreate(q.pos);
		}
		catch(InvalidPositionException &e)
		{
			continue;
		}

		RemoteClient *client = m_clients.lockedGetClientNoEx(q.peer_id, CS_Active);

		if(!client)
			continue;

		// maybe sometimes blocks will not load (must wait 1+ minute), but reduce network load: q.priority<=4
		SendBlockNoLock(q.peer_id, block, client->serialization_version, client->net_proto_version, 1);

		client->SentBlock(q.pos, m_uptime.get() + m_env->m_game_time_start);
		++total;
	}
	//m_clients.Unlock();
	return total;
}

void Server::fillMediaCache()
{
	DSTACK(__FUNCTION_NAME);

	infostream<<"Server: Calculating media file checksums"<<std::endl;

	// Collect all media file paths
	std::list<std::string> paths;
	for(std::vector<ModSpec>::iterator i = m_mods.begin();
			i != m_mods.end(); i++){
		const ModSpec &mod = *i;
		paths.push_back(mod.path + DIR_DELIM + "textures");
		paths.push_back(mod.path + DIR_DELIM + "sounds");
		paths.push_back(mod.path + DIR_DELIM + "media");
		paths.push_back(mod.path + DIR_DELIM + "models");
	}
	paths.push_back(porting::path_user + DIR_DELIM + "textures" + DIR_DELIM + "server");

	// Collect media file information from paths into cache
	for(std::list<std::string>::iterator i = paths.begin();
			i != paths.end(); i++)
	{
		std::string mediapath = *i;
		std::vector<fs::DirListNode> dirlist = fs::GetDirListing(mediapath);
		for(u32 j=0; j<dirlist.size(); j++){
			if(dirlist[j].dir) // Ignode dirs
				continue;
			std::string filename = dirlist[j].name;
			// If name contains illegal characters, ignore the file
			if(!string_allowed(filename, TEXTURENAME_ALLOWED_CHARS)){
				infostream<<"Server: ignoring illegal file name: \""
						<<filename<<"\""<<std::endl;
				continue;
			}
			// If name is not in a supported format, ignore it
			const char *supported_ext[] = {
				".png", ".jpg", ".bmp", ".tga",
				".pcx", ".ppm", ".psd", ".wal", ".rgb",
				".ogg",
				".x", ".b3d", ".md2", ".obj",
				NULL
			};
			if(removeStringEnd(filename, supported_ext) == ""){
				infostream<<"Server: ignoring unsupported file extension: \""
						<<filename<<"\""<<std::endl;
				continue;
			}
			// Ok, attempt to load the file and add to cache
			std::string filepath = mediapath + DIR_DELIM + filename;
			// Read data
			std::ifstream fis(filepath.c_str(), std::ios_base::binary);
			if(fis.good() == false){
				errorstream<<"Server::fillMediaCache(): Could not open \""
						<<filename<<"\" for reading"<<std::endl;
				continue;
			}
			std::ostringstream tmp_os(std::ios_base::binary);
			bool bad = false;
			for(;;){
				char buf[1024];
				fis.read(buf, 1024);
				std::streamsize len = fis.gcount();
				tmp_os.write(buf, len);
				if(fis.eof())
					break;
				if(!fis.good()){
					bad = true;
					break;
				}
			}
			if(bad){
				errorstream<<"Server::fillMediaCache(): Failed to read \""
						<<filename<<"\""<<std::endl;
				continue;
			}
			if(tmp_os.str().length() == 0){
				errorstream<<"Server::fillMediaCache(): Empty file \""
						<<filepath<<"\""<<std::endl;
				continue;
			}

			SHA1 sha1;
			sha1.addBytes(tmp_os.str().c_str(), tmp_os.str().length());

			unsigned char *digest = sha1.getDigest();
			std::string sha1_base64 = base64_encode(digest, 20);
			std::string sha1_hex = hex_encode((char*)digest, 20);
			free(digest);

			// Put in list
			this->m_media[filename] = MediaInfo(filepath, sha1_base64);
			verbosestream<<"Server: "<<sha1_hex<<" is "<<filename<<std::endl;
		}
	}
}

struct SendableMediaAnnouncement
{
	std::string name;
	std::string sha1_digest;

	SendableMediaAnnouncement(const std::string &name_="",
	                          const std::string &sha1_digest_=""):
		name(name_),
		sha1_digest(sha1_digest_)
	{}
};

void Server::sendMediaAnnouncement(u16 peer_id)
{
	DSTACK(__FUNCTION_NAME);

	MediaAnnounceList announce_list;

	for(std::map<std::string, MediaInfo>::iterator i = m_media.begin();
			i != m_media.end(); i++)
		announce_list.push_back(std::make_pair(i->first, i->second.sha1_digest));

	MSGPACK_PACKET_INIT(TOCLIENT_ANNOUNCE_MEDIA, 2);
	PACK(TOCLIENT_ANNOUNCE_MEDIA_LIST, announce_list);
	PACK(TOCLIENT_ANNOUNCE_MEDIA_REMOTE_SERVER, g_settings->get("remote_media"));

	// Send as reliable
	m_clients.send(peer_id, 0, buffer, true);
}

struct SendableMedia
{
	std::string name;
	std::string path;
	std::string data;

	SendableMedia(const std::string &name_="", const std::string &path_="",
	              const std::string &data_=""):
		name(name_),
		path(path_),
		data(data_)
	{}
};

void Server::sendRequestedMedia(u16 peer_id,
		const std::list<std::string> &tosend)
{
	DSTACK(__FUNCTION_NAME);

	verbosestream<<"Server::sendRequestedMedia(): "
			<<"Sending files to client"<<std::endl;

	/* Read files */
	// TODO: optimize
	MediaData media_data;

	for(std::list<std::string>::const_iterator i = tosend.begin();
			i != tosend.end(); ++i)
	{
		const std::string &name = *i;

		if(m_media.find(name) == m_media.end()){
			errorstream<<"Server::sendRequestedMedia(): Client asked for "
					<<"unknown file \""<<(name)<<"\""<<std::endl;
			continue;
		}

		//TODO get path + name
		std::string tpath = m_media[name].path;

		// Read data
		std::ifstream fis(tpath.c_str(), std::ios_base::binary);
		if(fis.good() == false){
			errorstream<<"Server::sendRequestedMedia(): Could not open \""
					<<tpath<<"\" for reading"<<std::endl;
			continue;
		}
		std::string contents;
		fis.seekg(0, std::ios::end);
		contents.resize(fis.tellg());
		fis.seekg(0, std::ios::beg);
		fis.read(&contents[0], contents.size());
		media_data.push_back(std::make_pair(name, contents));
	}

	MSGPACK_PACKET_INIT(TOCLIENT_MEDIA, 1);
	PACK(TOCLIENT_MEDIA_MEDIA, media_data);

	// Send as reliable
	m_clients.send(peer_id, 2, buffer, true);
}

void Server::sendDetachedInventory(const std::string &name, u16 peer_id)
{
	if(m_detached_inventories.count(name) == 0){
		errorstream<<__FUNCTION_NAME<<": \""<<name<<"\" not found"<<std::endl;
		return;
	}
	Inventory *inv = m_detached_inventories[name];

	std::ostringstream os(std::ios_base::binary);
	inv->serialize(os);

	MSGPACK_PACKET_INIT(TOCLIENT_DETACHED_INVENTORY, 2);
	PACK(TOCLIENT_DETACHED_INVENTORY_NAME, name);
	PACK(TOCLIENT_DETACHED_INVENTORY_DATA, os.str());

	if (peer_id != PEER_ID_INEXISTENT)
	{
		// Send as reliable
		m_clients.send(peer_id, 0, buffer, true);
	}
	else
	{
		m_clients.sendToAll(0,buffer,true);
	}
}

void Server::sendDetachedInventories(u16 peer_id)
{
	DSTACK(__FUNCTION_NAME);

	for(std::map<std::string, Inventory*>::iterator
			i = m_detached_inventories.begin();
			i != m_detached_inventories.end(); i++){
		const std::string &name = i->first;
		//Inventory *inv = i->second;
		sendDetachedInventory(name, peer_id);
	}
}

/*
	Something random
*/

void Server::DiePlayer(u16 peer_id)
{
	DSTACK(__FUNCTION_NAME);

	PlayerSAO *playersao = getPlayerSAO(peer_id);
	assert(playersao);

	infostream<<"Server::DiePlayer(): Player "
			<<playersao->getPlayer()->getName()
			<<" dies"<<std::endl;

	playersao->setHP(0);

	// Trigger scripted stuff
	m_script->on_dieplayer(playersao);

	SendPlayerHP(peer_id);
	SendDeathscreen(peer_id, false, v3f(0,0,0));
}

void Server::RespawnPlayer(u16 peer_id)
{
	DSTACK(__FUNCTION_NAME);

	PlayerSAO *playersao = getPlayerSAO(peer_id);
	assert(playersao);

	infostream<<"Server::RespawnPlayer(): Player "
			<<playersao->getPlayer()->getName()
			<<" respawns"<<std::endl;

	playersao->setHP(PLAYER_MAX_HP);

	bool repositioned = m_script->on_respawnplayer(playersao);
	if(!repositioned){
		v3f pos = findSpawnPos(m_env->getServerMap());
		playersao->setPos(pos);
	}
}

void Server::DenyAccess(u16 peer_id, const std::string &reason)
{
	DSTACK(__FUNCTION_NAME);

	SendAccessDenied(peer_id, reason);
	m_clients.event(peer_id, CSE_SetDenied);
	m_con.DisconnectPeer(peer_id);
}

void Server::DenyAccess(u16 peer_id, const std::wstring &reason)
{
    DenyAccess(peer_id, wide_to_narrow(reason));
}

void Server::DeleteClient(u16 peer_id, ClientDeletionReason reason)
{
	DSTACK(__FUNCTION_NAME);
	std::string message;
	{
		/*
			Clear references to playing sounds
		*/
		for(std::map<s32, ServerPlayingSound>::iterator
				i = m_playing_sounds.begin();
				i != m_playing_sounds.end();)
		{
			ServerPlayingSound &psound = i->second;
			psound.clients.erase(peer_id);
			if(psound.clients.size() == 0)
				m_playing_sounds.erase(i++);
			else
				i++;
		}

		Player *player = m_env->getPlayer(peer_id);

		// Collect information about leaving in chat
		{
			if(player != NULL && reason != CDR_DENY)
			{
				std::string name = player->getName();
				message += "*** ";
				message += name;
				message += " left the game.";
				if(reason == CDR_TIMEOUT)
					message += " (timed out)";
			}
		}

		/* Run scripts and remove from environment */
		{
			if(player != NULL)
			{
				PlayerSAO *playersao = player->getPlayerSAO();
				assert(playersao);

				JMutexAutoLock env_lock(m_env_mutex);
				m_script->on_leaveplayer(playersao);

				playersao->disconnected();
			}
		}

		/*
			Print out action
		*/
		{
			if(player != NULL && reason != CDR_DENY)
			{
				std::ostringstream os(std::ios_base::binary);
				std::list<u16> clients = m_clients.getClientIDs();

				for(std::list<u16>::iterator
					i = clients.begin();
					i != clients.end(); ++i)
				{
					// Get player
					Player *player = m_env->getPlayer(*i);
					if(!player)
						continue;
					// Get name of player
					os<<player->getName()<<" ";
				}

				actionstream<<player->getName()<<" "
						<<(reason==CDR_TIMEOUT?"times out.":"leaves game.")
						<<" List of players: "<<os.str()<<std::endl;
			}
		}
		{
			JMutexAutoLock env_lock(m_env_mutex);
			m_clients.DeleteClient(peer_id);
		}
	}

	// Send leave chat message to all remaining clients
	if(message.length() != 0)
		SendChatMessage(PEER_ID_INEXISTENT,message);
}

void Server::UpdateCrafting(u16 peer_id)
{
	DSTACK(__FUNCTION_NAME);

	Player* player = m_env->getPlayer(peer_id);
	assert(player);

	// Get a preview for crafting
	ItemStack preview;
	InventoryLocation loc;
	loc.setPlayer(player->getName());
	getCraftingResult(&player->inventory, preview, false, this);
	m_env->getScriptIface()->item_CraftPredict(preview, player->getPlayerSAO(), (&player->inventory)->getList("craft"), loc);

	// Put the new preview in
	InventoryList *plist = player->inventory.getList("craftpreview");
	assert(plist);
	assert(plist->getSize() >= 1);
	plist->changeItem(0, preview);
}

RemoteClient* Server::getClient(u16 peer_id, ClientState state_min)
{
	RemoteClient *client = getClientNoEx(peer_id,state_min);
	if(!client)
		throw ClientNotFoundException("Client not found");

	return client;
}
RemoteClient* Server::getClientNoEx(u16 peer_id, ClientState state_min)
{
	return m_clients.getClientNoEx(peer_id, state_min);
}

std::string Server::getPlayerName(u16 peer_id)
{
	Player *player = m_env->getPlayer(peer_id);
	if(player == NULL)
		return "[id="+itos(peer_id)+"]";
	return player->getName();
}

PlayerSAO* Server::getPlayerSAO(u16 peer_id)
{
	Player *player = m_env->getPlayer(peer_id);
	if(player == NULL)
		return NULL;
	return player->getPlayerSAO();
}

std::string Server::getStatusString()
{
	std::ostringstream os(std::ios_base::binary);
	os<<"# Server: ";
	// Version
	os<<"version="<<minetest_version_simple;
	// Uptime
	os<<", uptime="<<m_uptime.get();
	// Max lag estimate
	os<<", max_lag="<<m_env->getMaxLagEstimate();
	// Information about clients
	bool first = true;
	os<<", clients={";
	std::list<u16> clients = m_clients.getClientIDs();
	for(std::list<u16>::iterator i = clients.begin();
		i != clients.end(); ++i)
	{
		// Get player
		Player *player = m_env->getPlayer(*i);
		// Get name of player
		std::string name = "unknown";
		if(player != NULL)
			name = player->getName();
		// Add name to information string
		if(!first)
			os<<", ";
		else
			first = false;
		os<<name;
	}
	os<<"}";
	if(((ServerMap*)(&m_env->getMap()))->isSavingEnabled() == false)
		os<<std::endl<<"# Server: "<<" WARNING: Map saving is disabled.";
	if(g_settings->get("motd") != "")
		os<<std::endl<<"# Server: "<<g_settings->get("motd");
	return os.str();
}

std::set<std::string> Server::getPlayerEffectivePrivs(const std::string &name)
{
	std::set<std::string> privs;
	m_script->getAuth(name, NULL, &privs);
	return privs;
}

bool Server::checkPriv(const std::string &name, const std::string &priv)
{
	std::set<std::string> privs = getPlayerEffectivePrivs(name);
	return (privs.count(priv) != 0);
}

void Server::reportPrivsModified(const std::string &name)
{
	if(name == ""){
		std::list<u16> clients = m_clients.getClientIDs();
		for(std::list<u16>::iterator
				i = clients.begin();
				i != clients.end(); ++i){
			Player *player = m_env->getPlayer(*i);
			reportPrivsModified(player->getName());
		}
	} else {
		Player *player = m_env->getPlayer(name.c_str());
		if(!player)
			return;
		SendPlayerPrivileges(player->peer_id);
		PlayerSAO *sao = player->getPlayerSAO();
		if(!sao)
			return;
		sao->updatePrivileges(
				getPlayerEffectivePrivs(name),
				isSingleplayer());
	}
}

void Server::reportInventoryFormspecModified(const std::string &name)
{
	Player *player = m_env->getPlayer(name.c_str());
	if(!player)
		return;
	SendPlayerInventoryFormspec(player->peer_id);
}

void Server::setIpBanned(const std::string &ip, const std::string &name)
{
	m_banmanager->add(ip, name);
}

void Server::unsetIpBanned(const std::string &ip_or_name)
{
	m_banmanager->remove(ip_or_name);
}

std::string Server::getBanDescription(const std::string &ip_or_name)
{
	return m_banmanager->getBanDescription(ip_or_name);
}

void Server::notifyPlayer(const char *name, const std::string &msg)
{
	Player *player = m_env->getPlayer(name);
	if(!player)
		return;

	if (player->peer_id == PEER_ID_INEXISTENT)
		return;

	SendChatMessage(player->peer_id, std::string("\vffffff") + msg);
}

bool Server::showFormspec(const char *playername, const std::string &formspec, const std::string &formname)
{
	Player *player = m_env->getPlayer(playername);

	if(!player)
	{
		infostream<<"showFormspec: couldn't find player:"<<playername<<std::endl;
		return false;
	}

	SendShowFormspecMessage(player->peer_id, formspec, formname);
	return true;
}

u32 Server::hudAdd(Player *player, HudElement *form) {
	if (!player)
		return -1;
	
	u32 id = player->addHud(form);

	SendHUDAdd(player->peer_id, id, form);

	return id;
}

bool Server::hudRemove(Player *player, u32 id) {
	if (!player)
		return false;

	HudElement* todel = player->removeHud(id);

	if (!todel)
		return false;
	
	delete todel;

	SendHUDRemove(player->peer_id, id);
	return true;
}

bool Server::hudChange(Player *player, u32 id, HudElementStat stat, void *data) {
	if (!player)
		return false;

	SendHUDChange(player->peer_id, id, stat, data);
	return true;
}

bool Server::hudSetFlags(Player *player, u32 flags, u32 mask) {
	if (!player)
		return false;

	SendHUDSetFlags(player->peer_id, flags, mask);
	player->hud_flags = flags;
	
	PlayerSAO* playersao = player->getPlayerSAO();
	
	if (playersao == NULL)
		return false;

	m_script->player_event(playersao, "hud_changed");
	return true;
}

bool Server::hudSetHotbarItemcount(Player *player, s32 hotbar_itemcount) {
	if (!player)
		return false;
	if (hotbar_itemcount <= 0 || hotbar_itemcount > HUD_HOTBAR_ITEMCOUNT_MAX)
		return false;

	std::ostringstream os(std::ios::binary);
	writeS32(os, hotbar_itemcount);
	SendHUDSetParam(player->peer_id, HUD_PARAM_HOTBAR_ITEMCOUNT, os.str());
	return true;
}

void Server::hudSetHotbarImage(Player *player, std::string name) {
	if (!player)
		return;

	SendHUDSetParam(player->peer_id, HUD_PARAM_HOTBAR_IMAGE, name);
}

void Server::hudSetHotbarSelectedImage(Player *player, std::string name) {
	if (!player)
		return;

	SendHUDSetParam(player->peer_id, HUD_PARAM_HOTBAR_SELECTED_IMAGE, name);
}

bool Server::setLocalPlayerAnimations(Player *player, v2s32 animation_frames[4], f32 frame_speed)
{
	if (!player)
		return false;

	SendLocalPlayerAnimations(player->peer_id, animation_frames, frame_speed);
	return true;
}

bool Server::setPlayerEyeOffset(Player *player, v3f first, v3f third)
{
	if (!player)
		return false;

	SendEyeOffset(player->peer_id, first, third);
	return true;
}

bool Server::setSky(Player *player, const video::SColor &bgcolor,
		const std::string &type, const std::vector<std::string> &params)
{
	if (!player)
		return false;

	SendSetSky(player->peer_id, bgcolor, type, params);
	return true;
}

bool Server::overrideDayNightRatio(Player *player, bool do_override,
		float ratio)
{
	if (!player)
		return false;

	SendOverrideDayNightRatio(player->peer_id, do_override, ratio);
	return true;
}

void Server::notifyPlayers(const std::string &msg)
{
	SendChatMessage(PEER_ID_INEXISTENT,msg);
}

void Server::spawnParticle(const char *playername, v3f pos,
		v3f velocity, v3f acceleration,
		float expirationtime, float size, bool
		collisiondetection, bool vertical, std::string texture)
{
	Player *player = m_env->getPlayer(playername);
	if(!player)
		return;
	SendSpawnParticle(player->peer_id, pos, velocity, acceleration,
			expirationtime, size, collisiondetection, vertical, texture);
}

void Server::spawnParticleAll(v3f pos, v3f velocity, v3f acceleration,
		float expirationtime, float size,
		bool collisiondetection, bool vertical, std::string texture)
{
	SendSpawnParticle(PEER_ID_INEXISTENT,pos, velocity, acceleration,
			expirationtime, size, collisiondetection, vertical, texture);
}

u32 Server::addParticleSpawner(const char *playername,
		u16 amount, float spawntime,
		v3f minpos, v3f maxpos,
		v3f minvel, v3f maxvel,
		v3f minacc, v3f maxacc,
		float minexptime, float maxexptime,
		float minsize, float maxsize,
		bool collisiondetection, bool vertical, std::string texture)
{
	Player *player = m_env->getPlayer(playername);
	if(!player)
		return -1;

	u32 id = 0;
	for(;;) // look for unused particlespawner id
	{
		id++;
		if (std::find(m_particlespawner_ids.begin(),
				m_particlespawner_ids.end(), id)
				== m_particlespawner_ids.end())
		{
			m_particlespawner_ids.push_back(id);
			break;
		}
	}

	SendAddParticleSpawner(player->peer_id, amount, spawntime,
		minpos, maxpos, minvel, maxvel, minacc, maxacc,
		minexptime, maxexptime, minsize, maxsize,
		collisiondetection, vertical, texture, id);

	return id;
}

u32 Server::addParticleSpawnerAll(u16 amount, float spawntime,
		v3f minpos, v3f maxpos,
		v3f minvel, v3f maxvel,
		v3f minacc, v3f maxacc,
		float minexptime, float maxexptime,
		float minsize, float maxsize,
		bool collisiondetection, bool vertical, std::string texture)
{
	u32 id = 0;
	for(;;) // look for unused particlespawner id
	{
		id++;
		if (std::find(m_particlespawner_ids.begin(),
				m_particlespawner_ids.end(), id)
				== m_particlespawner_ids.end())
		{
			m_particlespawner_ids.push_back(id);
			break;
		}
	}

	SendAddParticleSpawner(PEER_ID_INEXISTENT, amount, spawntime,
		minpos, maxpos, minvel, maxvel, minacc, maxacc,
		minexptime, maxexptime, minsize, maxsize,
		collisiondetection, vertical, texture, id);

	return id;
}

void Server::deleteParticleSpawner(const char *playername, u32 id)
{
	Player *player = m_env->getPlayer(playername);
	if(!player)
		return;

	m_particlespawner_ids.erase(
			std::remove(m_particlespawner_ids.begin(),
			m_particlespawner_ids.end(), id),
			m_particlespawner_ids.end());
	SendDeleteParticleSpawner(player->peer_id, id);
}

void Server::deleteParticleSpawnerAll(u32 id)
{
	m_particlespawner_ids.erase(
			std::remove(m_particlespawner_ids.begin(),
			m_particlespawner_ids.end(), id),
			m_particlespawner_ids.end());
	SendDeleteParticleSpawner(PEER_ID_INEXISTENT, id);
}

Inventory* Server::createDetachedInventory(const std::string &name)
{
	if(m_detached_inventories.count(name) > 0){
		infostream<<"Server clearing detached inventory \""<<name<<"\""<<std::endl;
		delete m_detached_inventories[name];
	} else {
		infostream<<"Server creating detached inventory \""<<name<<"\""<<std::endl;
	}
	Inventory *inv = new Inventory(m_itemdef);
	assert(inv);
	m_detached_inventories[name] = inv;
	//TODO find a better way to do this
	sendDetachedInventory(name,PEER_ID_INEXISTENT);
	return inv;
}

void Server::deleteDetachedInventory(const std::string &name)
{
	if(m_detached_inventories.count(name) > 0){
		infostream<<"Server deleting detached inventory \""<<name<<"\""<<std::endl;
		delete m_detached_inventories[name];
		m_detached_inventories.erase(name);
	}
}

class BoolScopeSet
{
public:
	BoolScopeSet(bool *dst, bool val):
		m_dst(dst)
	{
		m_orig_state = *m_dst;
		*m_dst = val;
	}
	~BoolScopeSet()
	{
		*m_dst = m_orig_state;
	}
private:
	bool *m_dst;
	bool m_orig_state;
};

// actions: time-reversed list
// Return value: success/failure
bool Server::rollbackRevertActions(const std::list<RollbackAction> &actions,
		std::list<std::string> *log)
{
	infostream<<"Server::rollbackRevertActions(len="<<actions.size()<<")"<<std::endl;
	ServerMap *map = (ServerMap*)(&m_env->getMap());
	// Disable rollback report sink while reverting
	BoolScopeSet rollback_scope_disable(&m_rollback_sink_enabled, false);

	// Fail if no actions to handle
	if(actions.empty()){
		log->push_back("Nothing to do.");
		return false;
	}

	int num_tried = 0;
	int num_failed = 0;

	for(std::list<RollbackAction>::const_iterator
			i = actions.begin();
			i != actions.end(); i++)
	{
		const RollbackAction &action = *i;
		num_tried++;
		bool success = action.applyRevert(map, this, this);
		if(!success){
			num_failed++;
			std::ostringstream os;
			os<<"Revert of step ("<<num_tried<<") "<<action.toString()<<" failed";
			infostream<<"Map::rollbackRevertActions(): "<<os.str()<<std::endl;
			if(log)
				log->push_back(os.str());
		}else{
			std::ostringstream os;
			os<<"Successfully reverted step ("<<num_tried<<") "<<action.toString();
			infostream<<"Map::rollbackRevertActions(): "<<os.str()<<std::endl;
			if(log)
				log->push_back(os.str());
		}
	}

	infostream<<"Map::rollbackRevertActions(): "<<num_failed<<"/"<<num_tried
			<<" failed"<<std::endl;

	// Call it done if less than half failed
	return num_failed <= num_tried/2;
}

// IGameDef interface
// Under envlock
IItemDefManager* Server::getItemDefManager()
{
	return m_itemdef;
}
INodeDefManager* Server::getNodeDefManager()
{
	return m_nodedef;
}
ICraftDefManager* Server::getCraftDefManager()
{
	return m_craftdef;
}
ITextureSource* Server::getTextureSource()
{
	return NULL;
}
IShaderSource* Server::getShaderSource()
{
	return NULL;
}
u16 Server::allocateUnknownNodeId(const std::string &name)
{
	return m_nodedef->allocateDummy(name);
}
ISoundManager* Server::getSoundManager()
{
	return &dummySoundManager;
}
MtEventManager* Server::getEventManager()
{
	return m_event;
}
IRollbackReportSink* Server::getRollbackReportSink()
{
	if(!m_enable_rollback_recording)
		return NULL;
	if(!m_rollback_sink_enabled)
		return NULL;
	return m_rollback;
}

IWritableItemDefManager* Server::getWritableItemDefManager()
{
	return m_itemdef;
}
IWritableNodeDefManager* Server::getWritableNodeDefManager()
{
	return m_nodedef;
}
IWritableCraftDefManager* Server::getWritableCraftDefManager()
{
	return m_craftdef;
}

const ModSpec* Server::getModSpec(const std::string &modname)
{
	for(std::vector<ModSpec>::iterator i = m_mods.begin();
			i != m_mods.end(); i++){
		const ModSpec &mod = *i;
		if(mod.name == modname)
			return &mod;
	}
	return NULL;
}
void Server::getModNames(std::list<std::string> &modlist)
{
	for(std::vector<ModSpec>::iterator i = m_mods.begin(); i != m_mods.end(); i++)
	{
		modlist.push_back(i->name);
	}
}
std::string Server::getBuiltinLuaPath()
{
	return porting::path_share + DIR_DELIM + "builtin";
}

v3f findSpawnPos(ServerMap &map)
{
	//return v3f(50,50,50)*BS;

	v3s16 nodepos;

#if 0
	nodepos = v2s16(0,0);
	groundheight = 20;
#endif

#if 1
	s16 water_level = map.getWaterLevel();

	// Try to find a good place a few times
	for(s32 i=0; i<1000; i++)
	{
		s32 range = 1 + i;
		// We're going to try to throw the player to this position
		v2s16 nodepos2d = v2s16(
				-range + (myrand() % (range * 2)),
				-range + (myrand() % (range * 2)));

		// Get ground height at point
		s16 groundheight = map.findGroundLevel(nodepos2d, g_settings->getBool("cache_block_before_spawn"));
		if (groundheight <= water_level) // Don't go underwater
			continue;
		if (groundheight > water_level + g_settings->getS16("max_spawn_height")) // Don't go to high places
			continue;

		nodepos = v3s16(nodepos2d.X, groundheight, nodepos2d.Y);
		bool is_good = false;
		s32 air_count = 0;
		for (s32 i = 0; i < 10; i++) {
			v3s16 blockpos = getNodeBlockPos(nodepos);
			map.emergeBlock(blockpos, true);
			content_t c = map.getNodeNoEx(nodepos).getContent();
			if (c == CONTENT_AIR || c == CONTENT_IGNORE) {
				air_count++;
				if (air_count >= 2){
					is_good = true;
					break;
				}
			}
			nodepos.Y++;
		}
		if(is_good){
			// Found a good place
			//infostream<<"Searched through "<<i<<" places."<<std::endl;
			break;
		}
	}
#endif

	return intToFloat(nodepos, BS);
}

PlayerSAO* Server::emergePlayer(const char *name, u16 peer_id)
{
	RemotePlayer *player = NULL;
	bool newplayer = false;

	/*
		Try to get an existing player
	*/
	player = static_cast<RemotePlayer*>(m_env->getPlayer(name));

	// If player is already connected, cancel
	if(player != NULL && player->peer_id != 0)
	{
		infostream<<"emergePlayer(): Player already connected"<<std::endl;
		return NULL;
	}

	/*
		If player with the wanted peer_id already exists, cancel.
	*/
	if(m_env->getPlayer(peer_id) != NULL)
	{
		infostream<<"emergePlayer(): Player with wrong name but same"
				" peer_id already exists"<<std::endl;
		return NULL;
	}

	// Load player if it isn't already loaded
	if (!player) {
		player = static_cast<RemotePlayer*>(m_env->loadPlayer(name));
	}

	// Create player if it doesn't exist
	if (!player) {
		newplayer = true;
		player = new RemotePlayer(this);
		player->updateName(name);
		/* Set player position */
		infostream<<"Server: Finding spawn place for player \""
				<<name<<"\""<<std::endl;
		v3f pos = findSpawnPos(m_env->getServerMap());
		player->setPosition(pos);

		/* Add player to environment */
		m_env->addPlayer(player);
	}

	// Create a new player active object
	PlayerSAO *playersao = new PlayerSAO(m_env, player, peer_id,
			getPlayerEffectivePrivs(player->getName()),
			isSingleplayer());

	/* Clean up old HUD elements from previous sessions */
	player->clearHud();

	/* Add object to environment */
	m_env->addActiveObject(playersao);

	/* Run scripts */
	if (newplayer) {
		m_script->on_newplayer(playersao);
	}

	return playersao;
}

void dedicated_server_loop(Server &server, bool &kill)
{
	DSTACK(__FUNCTION_NAME);

	IntervalLimiter m_profiler_interval;

	int errors = 0;
	float steplen = g_settings->getFloat("dedicated_server_step");
	for(;;)
	{
		// This is kind of a hack but can be done like this
		// because server.step() is very light
		{
/*
			ScopeProfiler sp(g_profiler, "dedicated server sleep");
*/
			sleep_ms((int)(steplen*1000.0));
		}
		try {
		server.step(steplen);
		}
		//TODO: more errors here
		catch(std::exception &e) {
			if (!errors++ || !(errors % (int)(60/steplen)))
				errorstream<<"Fatal error n="<<errors<< " : "<<e.what()<<std::endl;
		}
		catch (...){
			if (!errors++ || !(errors % (int)(60/steplen)))
				errorstream<<"Fatal error unknown "<<errors<<std::endl;
		}
		if(server.getShutdownRequested() || kill)
		{
			infostream<<"Dedicated server quitting"<<std::endl;
#if USE_CURL
			if(g_settings->getBool("server_announce") == true)
				ServerList::sendAnnounce("delete");
#endif
			break;
		}

		/*
			Profiler
		*/
		float profiler_print_interval =
				g_settings->getFloat("profiler_print_interval");
		if(server.m_clients.getClientList().size() && profiler_print_interval != 0)
		{
			if(m_profiler_interval.step(steplen, profiler_print_interval))
			{
				infostream<<"Profiler:"<<std::endl;
				g_profiler->print(infostream);
				g_profiler->clear();
			}
		}
	}
}

<|MERGE_RESOLUTION|>--- conflicted
+++ resolved
@@ -1597,28 +1597,10 @@
 		/*
 			Set up player
 		*/
-<<<<<<< HEAD
 
 		// Get player name
 		std::string playername;
 		packet[TOSERVER_INIT_NAME].convert(&playername);
-=======
-		char playername[PLAYERNAME_SIZE];
-		unsigned int playername_length = 0;
-		for (; playername_length < PLAYERNAME_SIZE; playername_length++ ) {
-			playername[playername_length] = data[3+playername_length];
-			if (data[3+playername_length] == 0)
-				break;
-		}
-
-		if (playername_length == PLAYERNAME_SIZE) {
-			actionstream<<"Server: Player with name exceeding max length "
-					<<"tried to connect from "<<addr_s<<std::endl;
-			DenyAccess(peer_id, L"Name too long");
-			return;
-		}
-
->>>>>>> 5a78d1fc
 
 		if(playername.empty())
 		{
