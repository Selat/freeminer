--- conflicted
+++ resolved
@@ -967,15 +967,9 @@
 	stop();
 	delete m_thread;
 
-<<<<<<< HEAD
-	delete m_env;
-	//shutdown all emerge threads first!
-	delete m_emerge;
-=======
 	// stop all emerge threads before deleting players that may have
 	// requested blocks to be emerged
 	m_emerge->stopThreads();
->>>>>>> 9b978db0
 
 	/*
 		Delete clients
@@ -994,14 +988,11 @@
 	}
 
 	// Delete things in the reverse order of creation
-<<<<<<< HEAD
-=======
 	delete m_env;
 
 	// N.B. the EmergeManager should be deleted after the Environment since Map
 	// depends on EmergeManager to write its current params to the map meta
 	delete m_emerge;
->>>>>>> 9b978db0
 	delete m_rollback;
 	delete m_banmanager;
 	delete m_event;
