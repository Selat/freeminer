/*
Minetest
Copyright (C) 2010-2013 celeron55, Perttu Ahola <celeron55@gmail.com>

This program is free software; you can redistribute it and/or modify
it under the terms of the GNU Lesser General Public License as published by
the Free Software Foundation; either version 2.1 of the License, or
(at your option) any later version.

This program is distributed in the hope that it will be useful,
but WITHOUT ANY WARRANTY; without even the implied warranty of
MERCHANTABILITY or FITNESS FOR A PARTICULAR PURPOSE.  See the
GNU Lesser General Public License for more details.

You should have received a copy of the GNU Lesser General Public License along
with this program; if not, write to the Free Software Foundation, Inc.,
51 Franklin Street, Fifth Floor, Boston, MA 02110-1301 USA.
*/

#include "game.h"
#include "irrlichttypes_extrabloated.h"
#include <IGUICheckBox.h>
#include <IGUIEditBox.h>
#include <IGUIListBox.h>
#include <IGUIButton.h>
#include <IGUIStaticText.h>
#include <IGUIFont.h>
#include <IMaterialRendererServices.h>
#include "IMeshCache.h"
#include "client.h"
#include "server.h"
#include "guiPauseMenu.h"
#include "guiPasswordChange.h"
#include "guiVolumeChange.h"
#include "guiFormSpecMenu.h"
#include "guiTextInputMenu.h"
#include "guiDeathScreen.h"
#include "tool.h"
#include "guiChatConsole.h"
#include "config.h"
#include "version.h"
#include "clouds.h"
#include "particles.h"
#include "camera.h"
#include "mapblock.h"
#include "settings.h"
#include "profiler.h"
#include "mainmenumanager.h"
#include "gettext.h"
#include "log.h"
#include "filesys.h"
// Needed for determining pointing to nodes
#include "nodedef.h"
#include "nodemetadata.h"
#include "main.h" // For g_settings
#include "itemdef.h"
#include "tile.h" // For TextureSource
#include "shader.h" // For ShaderSource
#include "logoutputbuffer.h"
#include "subgame.h"
#include "quicktune_shortcutter.h"
#include "clientmap.h"
#include "hud.h"
#include "sky.h"
#include "sound.h"
#if USE_SOUND
	#include "sound_openal.h"
#endif
#include "event_manager.h"
#include <iomanip>
#include <list>
#include "util/directiontables.h"
#include "util/pointedthing.h"
#include "FMStaticText.h"
#include "guiTable.h"
#include "util/string.h"

/*
	Text input system
*/

struct TextDestChat : public TextDest
{
	TextDestChat(Client *client)
	{
		m_client = client;
	}
	void gotText(std::wstring text)
	{
		m_client->typeChatMessage(text);
	}
	void gotText(std::map<std::string, std::string> fields)
	{
		m_client->typeChatMessage(narrow_to_wide(fields["text"]));
	}

	Client *m_client;
};

struct TextDestNodeMetadata : public TextDest
{
	TextDestNodeMetadata(v3s16 p, Client *client)
	{
		m_p = p;
		m_client = client;
	}
	// This is deprecated I guess? -celeron55
	void gotText(std::wstring text)
	{
		std::string ntext = wide_to_narrow(text);
		infostream<<"Submitting 'text' field of node at ("<<m_p.X<<","
				<<m_p.Y<<","<<m_p.Z<<"): "<<ntext<<std::endl;
		std::map<std::string, std::string> fields;
		fields["text"] = ntext;
		m_client->sendNodemetaFields(m_p, "", fields);
	}
	void gotText(std::map<std::string, std::string> fields)
	{
		m_client->sendNodemetaFields(m_p, "", fields);
	}

	v3s16 m_p;
	Client *m_client;
};

struct TextDestPlayerInventory : public TextDest
{
	TextDestPlayerInventory(Client *client)
	{
		m_client = client;
		m_formname = "";
	}
	TextDestPlayerInventory(Client *client, std::string formname)
	{
		m_client = client;
		m_formname = formname;
	}
	void gotText(std::map<std::string, std::string> fields)
	{
		m_client->sendInventoryFields(m_formname, fields);
	}

	void setFormName(std::string formname) {
		m_formname = formname;
	}

	Client *m_client;
	std::string m_formname;
};

/* Respawn menu callback */

class MainRespawnInitiator: public IRespawnInitiator
{
public:
	MainRespawnInitiator(bool *active, Client *client):
		m_active(active), m_client(client)
	{
		*m_active = true;
	}
	void respawn()
	{
		*m_active = false;
		m_client->sendRespawn();
	}
private:
	bool *m_active;
	Client *m_client;
};

/* Form update callback */

class NodeMetadataFormSource: public IFormSource
{
public:
	NodeMetadataFormSource(ClientMap *map, v3s16 p):
		m_map(map),
		m_p(p)
	{
	}
	std::string getForm()
	{
		NodeMetadata *meta = m_map->getNodeMetadata(m_p);
		if(!meta)
			return "";
		return meta->getString("formspec");
	}
	std::string resolveText(std::string str)
	{
		NodeMetadata *meta = m_map->getNodeMetadata(m_p);
		if(!meta)
			return str;
		return meta->resolveString(str);
	}

	ClientMap *m_map;
	v3s16 m_p;
};

class PlayerInventoryFormSource: public IFormSource
{
public:
	PlayerInventoryFormSource(Client *client):
		m_client(client)
	{
	}
	std::string getForm()
	{
		LocalPlayer* player = m_client->getEnv().getLocalPlayer();
		return player->inventory_formspec;
	}

	Client *m_client;
};

/*
	Check if a node is pointable
*/
inline bool isPointableNode(const MapNode& n,
		Client *client, bool liquids_pointable)
{
	const ContentFeatures &features = client->getNodeDefManager()->get(n);
	return features.pointable ||
		(liquids_pointable && features.isLiquid());
}

/*
	Find what the player is pointing at
*/
PointedThing getPointedThing(Client *client, v3f player_position,
		v3f camera_direction, v3f camera_position,
		core::line3d<f32> shootline, f32 d,
		bool liquids_pointable,
		bool look_for_object,
		std::vector<aabb3f> &hilightboxes,
		ClientActiveObject *&selected_object)
{
	PointedThing result;

	hilightboxes.clear();
	selected_object = NULL;

	INodeDefManager *nodedef = client->getNodeDefManager();
	ClientMap &map = client->getEnv().getClientMap();

	f32 mindistance = BS * 1001;

	// First try to find a pointed at active object
	if(look_for_object)
	{
		selected_object = client->getSelectedActiveObject(d*BS,
				camera_position, shootline);

		if(selected_object != NULL)
		{
			if(selected_object->doShowSelectionBox())
			{
				aabb3f *selection_box = selected_object->getSelectionBox();
				// Box should exist because object was
				// returned in the first place
				assert(selection_box);

				v3f pos = selected_object->getPosition();
				hilightboxes.push_back(aabb3f(
						selection_box->MinEdge + pos,
						selection_box->MaxEdge + pos));
			}

			mindistance = (selected_object->getPosition() - camera_position).getLength();

			result.type = POINTEDTHING_OBJECT;
			result.object_id = selected_object->getId();
		}
	}

	// That didn't work, try to find a pointed at node

	
	v3s16 pos_i = floatToInt(player_position, BS);

	/*infostream<<"pos_i=("<<pos_i.X<<","<<pos_i.Y<<","<<pos_i.Z<<")"
			<<std::endl;*/

	s16 a = d;
	s16 ystart = pos_i.Y + 0 - (camera_direction.Y<0 ? a : 1);
	s16 zstart = pos_i.Z - (camera_direction.Z<0 ? a : 1);
	s16 xstart = pos_i.X - (camera_direction.X<0 ? a : 1);
	s16 yend = pos_i.Y + 1 + (camera_direction.Y>0 ? a : 1);
	s16 zend = pos_i.Z + (camera_direction.Z>0 ? a : 1);
	s16 xend = pos_i.X + (camera_direction.X>0 ? a : 1);
	
	// Prevent signed number overflow
	if(yend==32767)
		yend=32766;
	if(zend==32767)
		zend=32766;
	if(xend==32767)
		xend=32766;

	for(s16 y = ystart; y <= yend; y++)
	for(s16 z = zstart; z <= zend; z++)
	for(s16 x = xstart; x <= xend; x++)
	{
		MapNode n;
		try
		{
			n = map.getNode(v3s16(x,y,z));
		}
		catch(InvalidPositionException &e)
		{
			continue;
		}
		if(!isPointableNode(n, client, liquids_pointable))
			continue;

		std::vector<aabb3f> boxes = n.getSelectionBoxes(nodedef);

		v3s16 np(x,y,z);
		v3f npf = intToFloat(np, BS);

		for(std::vector<aabb3f>::const_iterator
				i = boxes.begin();
				i != boxes.end(); i++)
		{
			aabb3f box = *i;
			box.MinEdge += npf;
			box.MaxEdge += npf;

			for(u16 j=0; j<6; j++)
			{
				v3s16 facedir = g_6dirs[j];
				aabb3f facebox = box;

				f32 d = 0.001*BS;
				if(facedir.X > 0)
					facebox.MinEdge.X = facebox.MaxEdge.X-d;
				else if(facedir.X < 0)
					facebox.MaxEdge.X = facebox.MinEdge.X+d;
				else if(facedir.Y > 0)
					facebox.MinEdge.Y = facebox.MaxEdge.Y-d;
				else if(facedir.Y < 0)
					facebox.MaxEdge.Y = facebox.MinEdge.Y+d;
				else if(facedir.Z > 0)
					facebox.MinEdge.Z = facebox.MaxEdge.Z-d;
				else if(facedir.Z < 0)
					facebox.MaxEdge.Z = facebox.MinEdge.Z+d;

				v3f centerpoint = facebox.getCenter();
				f32 distance = (centerpoint - camera_position).getLength();
				if(distance >= mindistance)
					continue;
				if(!facebox.intersectsWithLine(shootline))
					continue;

				v3s16 np_above = np + facedir;

				result.type = POINTEDTHING_NODE;
				result.node_undersurface = np;
				result.node_abovesurface = np_above;
				mindistance = distance;

				hilightboxes.clear();
				for(std::vector<aabb3f>::const_iterator
						i2 = boxes.begin();
						i2 != boxes.end(); i2++)
				{
					aabb3f box = *i2;
					box.MinEdge += npf + v3f(-d,-d,-d);
					box.MaxEdge += npf + v3f(d,d,d);
					hilightboxes.push_back(box);
				}
			}
		}
	} // for coords

	return result;
}

/*
	Draws a screen with a single text on it.
	Text will be removed when the screen is drawn the next time.
	Additionally, a progressbar can be drawn when percent is set between 0 and 100.
*/
/*gui::IGUIStaticText **/
void draw_load_screen(const std::wstring &text,
		IrrlichtDevice* device, gui::IGUIFont* font,
		float dtime=0 ,int percent=0, bool clouds=true)
{
	video::IVideoDriver* driver = device->getVideoDriver();
	v2u32 screensize = driver->getScreenSize();
	const wchar_t *loadingtext = text.c_str();
	core::vector2d<u32> textsize_u = font->getDimension(loadingtext);
	core::vector2d<s32> textsize(textsize_u.X,textsize_u.Y);
	core::vector2d<s32> center(screensize.X/2, screensize.Y/2);
	core::rect<s32> textrect(center - textsize/2, center + textsize/2);

	gui::IGUIStaticText *guitext = guienv->addStaticText(
			loadingtext, textrect, false, false);
	guitext->setTextAlignment(gui::EGUIA_CENTER, gui::EGUIA_UPPERLEFT);

	bool cloud_menu_background = clouds && g_settings->getBool("menu_clouds");
	if (cloud_menu_background)
	{
		g_menuclouds->step(dtime*3);
		g_menuclouds->render();
		driver->beginScene(true, true, video::SColor(255,140,186,250));
		g_menucloudsmgr->drawAll();
	}
	else
		driver->beginScene(true, true, video::SColor(255,0,0,0));
	if (percent >= 0 && percent <= 100) // draw progress bar
	{
		core::vector2d<s32> barsize(256,32);
		core::rect<s32> barrect(center-barsize/2, center+barsize/2);
		driver->draw2DRectangle(video::SColor(255,255,255,255),barrect, NULL); // border
		driver->draw2DRectangle(video::SColor(255,64,64,64), core::rect<s32> (
				barrect.UpperLeftCorner+1,
				barrect.LowerRightCorner-1), NULL); // black inside the bar
		driver->draw2DRectangle(video::SColor(255,128,128,128), core::rect<s32> (
				barrect.UpperLeftCorner+1,
				core::vector2d<s32>(
					barrect.LowerRightCorner.X-(barsize.X-1)+percent*(barsize.X-2)/100,
					barrect.LowerRightCorner.Y-1)), NULL); // the actual progress
	}
	guienv->drawAll();
	driver->endScene();
	
	guitext->remove();
	
	//return guitext;
}

/* Profiler display */

void update_profiler_gui(gui::IGUIStaticText *guitext_profiler,
		gui::IGUIFont *font, u32 text_height,
		u32 show_profiler, u32 show_profiler_max)
{
	if(show_profiler == 0)
	{
		guitext_profiler->setVisible(false);
	}
	else
	{

		std::ostringstream os(std::ios_base::binary);
		g_profiler->printPage(os, show_profiler, show_profiler_max);
		std::wstring text = narrow_to_wide(os.str());
		guitext_profiler->setText(text.c_str());
		guitext_profiler->setVisible(true);

		s32 w = font->getDimension(text.c_str()).Width;
		if(w < 400)
			w = 400;
		core::rect<s32> rect(6, 4+(text_height+5)*2, 12+w,
				8+(text_height+5)*2 +
				font->getDimension(text.c_str()).Height);
		guitext_profiler->setRelativePosition(rect);
		guitext_profiler->setVisible(true);
	}
}

class ProfilerGraph
{
private:
	struct Piece{
		Profiler::GraphValues values;
	};
	struct Meta{
		float min;
		float max;
		video::SColor color;
		Meta(float initial=0, video::SColor color=
				video::SColor(255,255,255,255)):
			min(initial),
			max(initial),
			color(color)
		{}
	};
	std::list<Piece> m_log;
public:
	u32 m_log_max_size;

	ProfilerGraph():
		m_log_max_size(200)
	{}

	void put(const Profiler::GraphValues &values)
	{
		Piece piece;
		piece.values = values;
		m_log.push_back(piece);
		while(m_log.size() > m_log_max_size)
			m_log.erase(m_log.begin());
	}
	
	void draw(s32 x_left, s32 y_bottom, video::IVideoDriver *driver,
			gui::IGUIFont* font) const
	{
		std::map<std::string, Meta> m_meta;
		for(std::list<Piece>::const_iterator k = m_log.begin();
				k != m_log.end(); k++)
		{
			const Piece &piece = *k;
			for(Profiler::GraphValues::const_iterator i = piece.values.begin();
					i != piece.values.end(); i++){
				const std::string &id = i->first;
				const float &value = i->second;
				std::map<std::string, Meta>::iterator j =
						m_meta.find(id);
				if(j == m_meta.end()){
					m_meta[id] = Meta(value);
					continue;
				}
				if(value < j->second.min)
					j->second.min = value;
				if(value > j->second.max)
					j->second.max = value;
			}
		}

		// Assign colors
		static const video::SColor usable_colors[] = {
			video::SColor(255,255,100,100),
			video::SColor(255,90,225,90),
			video::SColor(255,100,100,255),
			video::SColor(255,255,150,50),
			video::SColor(255,220,220,100)
		};
		static const u32 usable_colors_count =
				sizeof(usable_colors) / sizeof(*usable_colors);
		u32 next_color_i = 0;
		for(std::map<std::string, Meta>::iterator i = m_meta.begin();
				i != m_meta.end(); i++){
			Meta &meta = i->second;
			video::SColor color(255,200,200,200);
			if(next_color_i < usable_colors_count)
				color = usable_colors[next_color_i++];
			meta.color = color;
		}

		s32 graphh = 50;
		s32 textx = x_left + m_log_max_size + 15;
		s32 textx2 = textx + 200 - 15;
		
		// Draw background
		/*{
			u32 num_graphs = m_meta.size();
			core::rect<s32> rect(x_left, y_bottom - num_graphs*graphh,
					textx2, y_bottom);
			video::SColor bgcolor(120,0,0,0);
			driver->draw2DRectangle(bgcolor, rect, NULL);
		}*/
		
		s32 meta_i = 0;
		for(std::map<std::string, Meta>::const_iterator i = m_meta.begin();
				i != m_meta.end(); i++){
			const std::string &id = i->first;
			const Meta &meta = i->second;
			s32 x = x_left;
			s32 y = y_bottom - meta_i * 50;
			float show_min = meta.min;
			float show_max = meta.max;
			if(show_min >= -0.0001 && show_max >= -0.0001){
				if(show_min <= show_max * 0.5)
					show_min = 0;
			}
			s32 texth = 15;
			char buf[10];
			snprintf(buf, 10, "%.3g", show_max);
			font->draw(narrow_to_wide(buf).c_str(),
					core::rect<s32>(textx, y - graphh,
					textx2, y - graphh + texth),
					meta.color);
			snprintf(buf, 10, "%.3g", show_min);
			font->draw(narrow_to_wide(buf).c_str(),
					core::rect<s32>(textx, y - texth,
					textx2, y),
					meta.color);
			font->draw(narrow_to_wide(id).c_str(),
					core::rect<s32>(textx, y - graphh/2 - texth/2,
					textx2, y - graphh/2 + texth/2),
					meta.color);
			s32 graph1y = y;
			s32 graph1h = graphh;
			bool relativegraph = (show_min != 0 && show_min != show_max);
			float lastscaledvalue = 0.0;
			bool lastscaledvalue_exists = false;
			for(std::list<Piece>::const_iterator j = m_log.begin();
					j != m_log.end(); j++)
			{
				const Piece &piece = *j;
				float value = 0;
				bool value_exists = false;
				Profiler::GraphValues::const_iterator k =
						piece.values.find(id);
				if(k != piece.values.end()){
					value = k->second;
					value_exists = true;
				}
				if(!value_exists){
					x++;
					lastscaledvalue_exists = false;
					continue;
				}
				float scaledvalue = 1.0;
				if(show_max != show_min)
					scaledvalue = (value - show_min) / (show_max - show_min);
				if(scaledvalue == 1.0 && value == 0){
					x++;
					lastscaledvalue_exists = false;
					continue;
				}
				if(relativegraph){
					if(lastscaledvalue_exists){
						s32 ivalue1 = lastscaledvalue * graph1h;
						s32 ivalue2 = scaledvalue * graph1h;
						driver->draw2DLine(v2s32(x-1, graph1y - ivalue1),
								v2s32(x, graph1y - ivalue2), meta.color);
					}
					lastscaledvalue = scaledvalue;
					lastscaledvalue_exists = true;
				} else{
					s32 ivalue = scaledvalue * graph1h;
					driver->draw2DLine(v2s32(x, graph1y),
							v2s32(x, graph1y - ivalue), meta.color);
				}
				x++;
			}
			meta_i++;
		}
	}
};

class NodeDugEvent: public MtEvent
{
public:
	v3s16 p;
	MapNode n;
	
	NodeDugEvent(v3s16 p, MapNode n):
		p(p),
		n(n)
	{}
	const char* getType() const
	{return "NodeDug";}
};

class SoundMaker
{
	ISoundManager *m_sound;
	INodeDefManager *m_ndef;
public:
	float m_player_step_timer;

	SimpleSoundSpec m_player_step_sound;
	SimpleSoundSpec m_player_leftpunch_sound;
	SimpleSoundSpec m_player_rightpunch_sound;

	SoundMaker(ISoundManager *sound, INodeDefManager *ndef):
		m_sound(sound),
		m_ndef(ndef),
		m_player_step_timer(0)
	{
	}

	void playPlayerStep()
	{
		if(m_player_step_timer <= 0 && m_player_step_sound.exists()){
			m_player_step_timer = 0.03;
			m_sound->playSound(m_player_step_sound, false);
		}
	}

	static void viewBobbingStep(MtEvent *e, void *data)
	{
		SoundMaker *sm = (SoundMaker*)data;
		sm->playPlayerStep();
	}

	static void playerRegainGround(MtEvent *e, void *data)
	{
		SoundMaker *sm = (SoundMaker*)data;
		sm->playPlayerStep();
	}

	static void playerJump(MtEvent *e, void *data)
	{
		//SoundMaker *sm = (SoundMaker*)data;
	}

	static void cameraPunchLeft(MtEvent *e, void *data)
	{
		SoundMaker *sm = (SoundMaker*)data;
		sm->m_sound->playSound(sm->m_player_leftpunch_sound, false);
	}

	static void cameraPunchRight(MtEvent *e, void *data)
	{
		SoundMaker *sm = (SoundMaker*)data;
		sm->m_sound->playSound(sm->m_player_rightpunch_sound, false);
	}

	static void nodeDug(MtEvent *e, void *data)
	{
		SoundMaker *sm = (SoundMaker*)data;
		NodeDugEvent *nde = (NodeDugEvent*)e;
		sm->m_sound->playSound(sm->m_ndef->get(nde->n).sound_dug, false);
	}

	static void playerDamage(MtEvent *e, void *data)
	{
		SoundMaker *sm = (SoundMaker*)data;
		sm->m_sound->playSound(SimpleSoundSpec("player_damage", 0.5), false);
	}

	static void playerFallingDamage(MtEvent *e, void *data)
	{
		SoundMaker *sm = (SoundMaker*)data;
		sm->m_sound->playSound(SimpleSoundSpec("player_falling_damage", 0.5), false);
	}

	void registerReceiver(MtEventManager *mgr)
	{
		mgr->reg("ViewBobbingStep", SoundMaker::viewBobbingStep, this);
		mgr->reg("PlayerRegainGround", SoundMaker::playerRegainGround, this);
		mgr->reg("PlayerJump", SoundMaker::playerJump, this);
		mgr->reg("CameraPunchLeft", SoundMaker::cameraPunchLeft, this);
		mgr->reg("CameraPunchRight", SoundMaker::cameraPunchRight, this);
		mgr->reg("NodeDug", SoundMaker::nodeDug, this);
		mgr->reg("PlayerDamage", SoundMaker::playerDamage, this);
		mgr->reg("PlayerFallingDamage", SoundMaker::playerFallingDamage, this);
	}

	void step(float dtime)
	{
		m_player_step_timer -= dtime;
	}
};

// Locally stored sounds don't need to be preloaded because of this
class GameOnDemandSoundFetcher: public OnDemandSoundFetcher
{
	std::set<std::string> m_fetched;
public:

	void fetchSounds(const std::string &name,
			std::set<std::string> &dst_paths,
			std::set<std::string> &dst_datas)
	{
		if(m_fetched.count(name))
			return;
		m_fetched.insert(name);
		std::string base = porting::path_share + DIR_DELIM + "testsounds";
		dst_paths.insert(base + DIR_DELIM + name + ".ogg");
		dst_paths.insert(base + DIR_DELIM + name + ".0.ogg");
		dst_paths.insert(base + DIR_DELIM + name + ".1.ogg");
		dst_paths.insert(base + DIR_DELIM + name + ".2.ogg");
		dst_paths.insert(base + DIR_DELIM + name + ".3.ogg");
		dst_paths.insert(base + DIR_DELIM + name + ".4.ogg");
		dst_paths.insert(base + DIR_DELIM + name + ".5.ogg");
		dst_paths.insert(base + DIR_DELIM + name + ".6.ogg");
		dst_paths.insert(base + DIR_DELIM + name + ".7.ogg");
		dst_paths.insert(base + DIR_DELIM + name + ".8.ogg");
		dst_paths.insert(base + DIR_DELIM + name + ".9.ogg");
	}
};

class GameGlobalShaderConstantSetter : public IShaderConstantSetter
{
	Sky *m_sky;
	bool *m_force_fog_off;
	f32 *m_fog_range;
	Client *m_client;
	Inventory *m_local_inventory;

public:
	GameGlobalShaderConstantSetter(Sky *sky, bool *force_fog_off,
			f32 *fog_range, Client *client, Inventory *local_inventory):
		m_sky(sky),
		m_force_fog_off(force_fog_off),
		m_fog_range(fog_range),
		m_client(client),
		m_local_inventory(local_inventory)
	{}
	~GameGlobalShaderConstantSetter() {}

	virtual void onSetConstants(video::IMaterialRendererServices *services,
			bool is_highlevel)
	{
		if(!is_highlevel)
			return;

		// Background color
		video::SColor bgcolor = m_sky->getBgColor();
		video::SColorf bgcolorf(bgcolor);
		float bgcolorfa[4] = {
			bgcolorf.r,
			bgcolorf.g,
			bgcolorf.b,
			bgcolorf.a,
		};
		services->setPixelShaderConstant("skyBgColor", bgcolorfa, 4);

		// Fog distance
		float fog_distance = 10000*BS;
		if(g_settings->getBool("enable_fog") && !*m_force_fog_off)
			fog_distance = *m_fog_range;
		services->setPixelShaderConstant("fogDistance", &fog_distance, 1);

		// Day-night ratio
		u32 daynight_ratio = m_client->getEnv().getDayNightRatio();
		float daynight_ratio_f = (float)daynight_ratio / 1000.0;
		services->setPixelShaderConstant("dayNightRatio", &daynight_ratio_f, 1);
		
		u32 animation_timer = porting::getTimeMs() % 100000;
		float animation_timer_f = (float)animation_timer / 100000.0;
		services->setPixelShaderConstant("animationTimer", &animation_timer_f, 1);
		services->setVertexShaderConstant("animationTimer", &animation_timer_f, 1);

		LocalPlayer* player = m_client->getEnv().getLocalPlayer();
		v3f eye_position = player->getEyePosition();
		services->setPixelShaderConstant("eyePosition", (irr::f32*)&eye_position, 3);
		services->setVertexShaderConstant("eyePosition", (irr::f32*)&eye_position, 3);

		// Normal map texture layer
		int layer1 = 1;
		int layer2 = 2;
		// before 1.8 there isn't a "integer interface", only float
#if (IRRLICHT_VERSION_MAJOR == 1 && IRRLICHT_VERSION_MINOR < 8)
		services->setPixelShaderConstant("normalTexture" , (irr::f32*)&layer1, 1);
		services->setPixelShaderConstant("useNormalmap" , (irr::f32*)&layer2, 1);
#else
		services->setPixelShaderConstant("normalTexture" , (irr::s32*)&layer1, 1);
		services->setPixelShaderConstant("useNormalmap" , (irr::s32*)&layer2, 1);
#endif
		ItemStack playeritem;
		{
			InventoryList *mlist = m_local_inventory->getList("main");
			if(mlist != NULL)
			{
				playeritem = mlist->getItem(m_client->getPlayerItem());
			}
		}
		irr::f32 wieldLight = 0;
		if (g_settings->getBool("disable_wieldlight") == false)
			wieldLight = (irr::f32)((ItemGroupList)m_client->idef()->get(playeritem.name).groups)["wield_light"];
		services->setPixelShaderConstant("wieldLight", &wieldLight, 1);
	}
};

bool nodePlacementPrediction(Client &client,
		const ItemDefinition &playeritem_def,
		v3s16 nodepos, v3s16 neighbourpos)
{
	std::string prediction = playeritem_def.node_placement_prediction;
	INodeDefManager *nodedef = client.ndef();
	ClientMap &map = client.getEnv().getClientMap();

	if(prediction != "" && !nodedef->get(map.getNode(nodepos)).rightclickable)
	{
		verbosestream<<"Node placement prediction for "
				<<playeritem_def.name<<" is "
				<<prediction<<std::endl;
		v3s16 p = neighbourpos;
		// Place inside node itself if buildable_to
		try{
			MapNode n_under = map.getNode(nodepos);
			if(nodedef->get(n_under).buildable_to)
				p = nodepos;
			else if (!nodedef->get(map.getNode(p)).buildable_to)
				return false;
		}catch(InvalidPositionException &e){}
		// Find id of predicted node
		content_t id;
		bool found = nodedef->getId(prediction, id);
		if(!found){
			errorstream<<"Node placement prediction failed for "
					<<playeritem_def.name<<" (places "
					<<prediction
					<<") - Name not known"<<std::endl;
			return false;
		}
		// Predict param2 for facedir and wallmounted nodes
		u8 param2 = 0;
		if(nodedef->get(id).param_type_2 == CPT2_WALLMOUNTED){
			v3s16 dir = nodepos - neighbourpos;
			if(abs(dir.Y) > MYMAX(abs(dir.X), abs(dir.Z))){
				param2 = dir.Y < 0 ? 1 : 0;
			} else if(abs(dir.X) > abs(dir.Z)){
				param2 = dir.X < 0 ? 3 : 2;
			} else {
				param2 = dir.Z < 0 ? 5 : 4;
			}
		}
		if(nodedef->get(id).param_type_2 == CPT2_FACEDIR){
			v3s16 dir = nodepos - floatToInt(client.getEnv().getLocalPlayer()->getPosition(), BS);
			if(abs(dir.X) > abs(dir.Z)){
				param2 = dir.X < 0 ? 3 : 1;
			} else {
				param2 = dir.Z < 0 ? 2 : 0;
			}
		}
		assert(param2 >= 0 && param2 <= 5);
		//Check attachment if node is in group attached_node
		if(((ItemGroupList) nodedef->get(id).groups)["attached_node"] != 0){
			static v3s16 wallmounted_dirs[8] = {
				v3s16(0,1,0),
				v3s16(0,-1,0),
				v3s16(1,0,0),
				v3s16(-1,0,0),
				v3s16(0,0,1),
				v3s16(0,0,-1),
			};
			v3s16 pp;
			if(nodedef->get(id).param_type_2 == CPT2_WALLMOUNTED)
				pp = p + wallmounted_dirs[param2];
			else
				pp = p + v3s16(0,-1,0);
			if(!nodedef->get(map.getNode(pp)).walkable)
				return false;
		}
		// Add node to client map
		MapNode n(id, 0, param2);
		try{
			LocalPlayer* player = client.getEnv().getLocalPlayer();

			// Dont place node when player would be inside new node
			// NOTE: This is to be eventually implemented by a mod as client-side Lua
			if (!nodedef->get(n).walkable || 
				(client.checkPrivilege("noclip") && g_settings->getBool("noclip")) || 
				(nodedef->get(n).walkable &&
				neighbourpos != player->getStandingNodePos() + v3s16(0,1,0) &&
				neighbourpos != player->getStandingNodePos() + v3s16(0,2,0))) {

					// This triggers the required mesh update too
					client.addNode(p, n);
					return true;
				}
		}catch(InvalidPositionException &e){
			errorstream<<"Node placement prediction failed for "
					<<playeritem_def.name<<" (places "
					<<prediction
					<<") - Position not loaded"<<std::endl;
		}
	}
	return false;
}


void the_game(
	bool &kill,
	bool random_input,
	InputHandler *input,
	IrrlichtDevice *device,
	gui::IGUIFont* font,
	std::string map_dir,
	std::string playername,
	std::string password,
	std::string address, // If "", local server is used
	u16 port,
	std::wstring &error_message,
	ChatBackend &chat_backend,
	const SubgameSpec &gamespec, // Used for local game,
	bool simple_singleplayer_mode
)
{
	FormspecFormSource* current_formspec = 0;
	TextDestPlayerInventory* current_textdest = 0;
	video::IVideoDriver* driver = device->getVideoDriver();
	scene::ISceneManager* smgr = device->getSceneManager();
	
	// Calculate text height using the font
	u32 text_height = font->getDimension(L"Random test string").Height;

	v2u32 last_screensize(0,0);
	v2u32 screensize = driver->getScreenSize();
	
	/*
		Draw "Loading" screen
	*/

	{
		wchar_t* text = wgettext("Loading...");
		draw_load_screen(text, device, font,0,0);
		delete[] text;
		core::stringw str = L"Freeminer [Connecting]";
		device->setWindowCaption(str.c_str());
	}
	
	// Create texture source
	IWritableTextureSource *tsrc = createTextureSource(device);
	
	// Create shader source
	IWritableShaderSource *shsrc = createShaderSource(device);
	
	// These will be filled by data received from the server
	// Create item definition manager
	IWritableItemDefManager *itemdef = createItemDefManager();
	// Create node definition manager
	IWritableNodeDefManager *nodedef = createNodeDefManager();
	
	// Sound fetcher (useful when testing)
	GameOnDemandSoundFetcher soundfetcher;

	// Sound manager
	ISoundManager *sound = NULL;
	bool sound_is_dummy = false;
#if USE_SOUND
	if(g_settings->getBool("enable_sound")){
		infostream<<"Attempting to use OpenAL audio"<<std::endl;
		sound = createOpenALSoundManager(&soundfetcher);
		if(!sound)
			infostream<<"Failed to initialize OpenAL audio"<<std::endl;
	} else {
		infostream<<"Sound disabled."<<std::endl;
	}
#endif
	if(!sound){
		infostream<<"Using dummy audio."<<std::endl;
		sound = &dummySoundManager;
		sound_is_dummy = true;
	}

	Server *server = NULL;

	try{
	// Event manager
	EventManager eventmgr;

	// Sound maker
	SoundMaker soundmaker(sound, nodedef);
	soundmaker.registerReceiver(&eventmgr);
	
	// Add chat log output for errors to be shown in chat
	LogOutputBuffer chat_log_error_buf(LMT_ERROR);

	// Create UI for modifying quicktune values
	QuicktuneShortcutter quicktune;

	/*
		Create server.
	*/

	if(address == ""){
		wchar_t* text = wgettext("Creating server....");
		draw_load_screen(text, device, font,0,25);
		delete[] text;
		infostream<<"Creating server"<<std::endl;
		server = new Server(map_dir, gamespec,
				simple_singleplayer_mode);
		server->start(port);
	}

	do{ // Client scope (breakable do-while(0))
	
	/*
		Create client
	*/

	{
		wchar_t* text = wgettext("Creating client...");
		draw_load_screen(text, device, font,0,50);
		delete[] text;
	}
	infostream<<"Creating client"<<std::endl;
	
	MapDrawControl draw_control;
	
	{
		wchar_t* text = wgettext("Resolving address...");
		draw_load_screen(text, device, font,0,75);
		delete[] text;
	}
	Address connect_address(0,0,0,0, port);
	try{
		if(address == "")
		{
			//connect_address.Resolve("localhost");
			if(g_settings->getBool("enable_ipv6") && g_settings->getBool("ipv6_server"))
			{
				IPv6AddressBytes addr_bytes;
				addr_bytes.bytes[15] = 1;
				connect_address.setAddress(&addr_bytes);
			}
			else
			{
				connect_address.setAddress(127,0,0,1);
			}
		}
		else
			connect_address.Resolve(address.c_str());
	}
	catch(ResolveError &e)
	{
		error_message = L"Couldn't resolve address: " + narrow_to_wide(e.what());
		errorstream<<wide_to_narrow(error_message)<<std::endl;
		// Break out of client scope
		break;
	}
	
	/*
		Create client
	*/
	Client client(device, playername.c_str(), password, draw_control,
		tsrc, shsrc, itemdef, nodedef, sound, &eventmgr,
		connect_address.isIPv6(), simple_singleplayer_mode);
	
	// Client acts as our GameDef
	IGameDef *gamedef = &client;

	/*
		Attempt to connect to the server
	*/
	
	infostream<<"Connecting to server at ";
	connect_address.print(&infostream);
	infostream<<std::endl;
	client.connect(connect_address);
	
	/*
		Wait for server to accept connection
	*/
	bool could_connect = false;
	bool connect_aborted = false;
	try{
		float time_counter = 0.0;
		input->clear();
		float fps_max = g_settings->getFloat("fps_max");
		bool cloud_menu_background = g_settings->getBool("menu_clouds");
		u32 lasttime = device->getTimer()->getTime();
		while(device->run())
		{
			f32 dtime = 0.033; // in seconds
			if (cloud_menu_background) {
				u32 time = device->getTimer()->getTime();
				if(time > lasttime)
					dtime = (time - lasttime) / 1000.0;
				else
					dtime = 0;
				lasttime = time;
			}
			// Update client and server
			client.step(dtime);
			if(server != NULL)
				server->step(dtime);
			
			// End condition
			if(client.connectedAndInitialized()){
				could_connect = true;
				break;
			}
			// Break conditions
			if(client.accessDenied()){
				error_message = L"Access denied. Reason: "
						+client.accessDeniedReason();
				errorstream<<wide_to_narrow(error_message)<<std::endl;
				break;
			}
			if(input->wasKeyDown(EscapeKey)){
				connect_aborted = true;
				infostream<<"Connect aborted [Escape]"<<std::endl;
				break;
			}
			
			// Display status
			{
				wchar_t* text = wgettext("Connecting to server...");
				draw_load_screen(text, device, font, dtime, 100);
				delete[] text;
			}
			
			// On some computers framerate doesn't seem to be
			// automatically limited
			if (cloud_menu_background) {
				// Time of frame without fps limit
				float busytime;
				u32 busytime_u32;
				// not using getRealTime is necessary for wine
				u32 time = device->getTimer()->getTime();
				if(time > lasttime)
					busytime_u32 = time - lasttime;
				else
					busytime_u32 = 0;
				busytime = busytime_u32 / 1000.0;

				// FPS limiter
				u32 frametime_min = 1000./fps_max;

				if(busytime_u32 < frametime_min) {
					u32 sleeptime = frametime_min - busytime_u32;
					device->sleep(sleeptime);
				}
			} else {
				sleep_ms(25);
			}
			time_counter += dtime;
		}
	}
	catch(con::PeerNotFoundException &e)
	{}
	
	/*
		Handle failure to connect
	*/
	if(!could_connect){
		if(error_message == L"" && !connect_aborted){
			error_message = L"Connection failed";
			errorstream<<wide_to_narrow(error_message)<<std::endl;
		}
		// Break out of client scope
		break;
	}
	
	/*
		Wait until content has been received
	*/
	bool got_content = false;
	bool content_aborted = false;
	{
		float time_counter = 0.0;
		input->clear();
		float fps_max = g_settings->getFloat("fps_max");
		bool cloud_menu_background = g_settings->getBool("menu_clouds");
		u32 lasttime = device->getTimer()->getTime();
		while(device->run())
		{
			f32 dtime = 0.033; // in seconds
			if (cloud_menu_background) {
				u32 time = device->getTimer()->getTime();
				if(time > lasttime)
					dtime = (time - lasttime) / 1000.0;
				else
					dtime = 0;
				lasttime = time;
			}
			// Update client and server
			client.step(dtime);
			if(server != NULL)
				server->step(dtime);
			
			// End condition
			if(client.mediaReceived() &&
					client.itemdefReceived() &&
					client.nodedefReceived()){
				got_content = true;
				break;
			}
			// Break conditions
			if(client.accessDenied()){
				error_message = L"Access denied. Reason: "
						+client.accessDeniedReason();
				errorstream<<wide_to_narrow(error_message)<<std::endl;
				break;
			}
			if(!client.connectedAndInitialized()){
				error_message = L"Client disconnected";
				errorstream<<wide_to_narrow(error_message)<<std::endl;
				break;
			}
			if(input->wasKeyDown(EscapeKey)){
				content_aborted = true;
				infostream<<"Connect aborted [Escape]"<<std::endl;
				break;
			}
			
			// Display status
			int progress=0;
			if (!client.itemdefReceived())
			{
				wchar_t* text = wgettext("Item definitions...");
				progress = 0;
				draw_load_screen(text, device, font, dtime, progress);
				delete[] text;
			}
			else if (!client.nodedefReceived())
			{
				wchar_t* text = wgettext("Node definitions...");
				progress = 25;
				draw_load_screen(text, device, font, dtime, progress);
				delete[] text;
			}
			else
			{
				wchar_t* text = wgettext("Media...");
				progress = 50+client.mediaReceiveProgress()*50+0.5;
				draw_load_screen(text, device, font, dtime, progress);
				delete[] text;
			}
			
			// On some computers framerate doesn't seem to be
			// automatically limited
			if (cloud_menu_background) {
				// Time of frame without fps limit
				float busytime;
				u32 busytime_u32;
				// not using getRealTime is necessary for wine
				u32 time = device->getTimer()->getTime();
				if(time > lasttime)
					busytime_u32 = time - lasttime;
				else
					busytime_u32 = 0;
				busytime = busytime_u32 / 1000.0;

				// FPS limiter
				u32 frametime_min = 1000./fps_max;

				if(busytime_u32 < frametime_min) {
					u32 sleeptime = frametime_min - busytime_u32;
					device->sleep(sleeptime);
				}
			} else {
				sleep_ms(25);
			}
			time_counter += dtime;
		}
	}

	if(!got_content){
		if(error_message == L"" && !content_aborted){
			error_message = L"Something failed";
			errorstream<<wide_to_narrow(error_message)<<std::endl;
		}
		// Break out of client scope
		break;
	}

	/*
		After all content has been received:
		Update cached textures, meshes and materials
	*/
	client.afterContentReceived(device,font);

	/*
		Create the camera node
	*/
	Camera camera(smgr, draw_control, gamedef);
	if (!camera.successfullyCreated(error_message))
		return;

	f32 camera_yaw = 0; // "right/left"
	f32 camera_pitch = 0; // "up/down"

	int current_camera_mode = CAMERA_MODE_FIRST; // start in first-person view

	/*
		Clouds
	*/
	
	Clouds *clouds = NULL;
	if(g_settings->getBool("enable_clouds"))
	{
		clouds = new Clouds(smgr->getRootSceneNode(), smgr, -1, time(0));
	}

	/*
		Skybox thingy
	*/

	Sky *sky = NULL;
	sky = new Sky(smgr->getRootSceneNode(), smgr, -1, client.getEnv().getLocalPlayer());
	
	/*
		A copy of the local inventory
	*/
	Inventory local_inventory(itemdef);

	/*
		Find out size of crack animation
	*/
	int crack_animation_length = 5;
	{
		video::ITexture *t = tsrc->getTexture("crack_anylength.png");
		v2u32 size = t->getOriginalSize();
		if (size.X)
		crack_animation_length = size.Y / size.X;
	}

	/*
		Add some gui stuff
	*/

	// First line of debug text
	gui::IGUIStaticText *guitext = guienv->addStaticText(
			L"Freeminer",
			core::rect<s32>(5, 5, 795, 5+text_height),
			false, false);
	// Second line of debug text
	gui::IGUIStaticText *guitext2 = guienv->addStaticText(
			L"",
			core::rect<s32>(5, 5+(text_height+5)*1, 795, (5+text_height)*2),
			false, false);
	// At the middle of the screen
	// Object infos are shown in this
	gui::IGUIStaticText *guitext_info = guienv->addStaticText(
			L"",
			core::rect<s32>(0,0,400,text_height*5+5) + v2s32(100,200),
			false, true);
	
	// Status text (displays info when showing and hiding GUI stuff, etc.)
	gui::IGUIStaticText *guitext_status = guienv->addStaticText(
			L"<Status>",
			core::rect<s32>(0,0,0,0),
			false, false);
	guitext_status->setVisible(false);
	
	std::wstring statustext;
	float statustext_time = 0;
	
	// Chat text
	gui::IGUIStaticText *guitext_chat;
	#if USE_FREETYPE
	if (g_settings->getBool("freetype")) {
		guitext_chat = new gui::FMStaticText(L"", false, guienv, guienv->getRootGUIElement(), -1, core::rect<s32>(0, 0, 0, 0), false);
		guitext_chat->setWordWrap(true);
		guitext_chat->drop();
	} else
	#endif
	{
		guitext_chat = guienv->addStaticText(L"", core::rect<s32>(0,0,0,0), false, true);
	}

	// Remove stale "recent" chat messages from previous connections
	chat_backend.clearRecentChat();
	// Chat backend and console
	GUIChatConsole *gui_chat_console = new GUIChatConsole(guienv, guienv->getRootGUIElement(), -1, &chat_backend, &client);
	
	// Profiler text (size is updated when text is updated)
	gui::IGUIStaticText *guitext_profiler = guienv->addStaticText(
			L"<Profiler>",
			core::rect<s32>(0,0,0,0),
			false, false);
	guitext_profiler->setBackgroundColor(video::SColor(120,0,0,0));
	guitext_profiler->setVisible(false);
	guitext_profiler->setWordWrap(true);
	
	/*
		Some statistics are collected in these
	*/
	u32 drawtime = 0;
	u32 beginscenetime = 0;
	u32 scenetime = 0;
	u32 endscenetime = 0;
	
	float recent_turn_speed = 0.0;
	
	ProfilerGraph graph;
	// Initially clear the profiler
	Profiler::GraphValues dummyvalues;
	g_profiler->graphGet(dummyvalues);

	float nodig_delay_timer = 0.0;
	float dig_time = 0.0;
	u16 dig_index = 0;
	PointedThing pointed_old;
	bool digging = false;
	bool ldown_for_dig = false;

	float damage_flash = 0;

	float jump_timer = 0;
	bool reset_jump_timer = false;

	const float object_hit_delay = 0.2;
	float object_hit_delay_timer = 0.0;
	float time_from_last_punch = 10;

	float update_draw_list_timer = 0.0;
	v3f update_draw_list_last_cam_dir;

	bool invert_mouse = g_settings->getBool("invert_mouse");

	bool respawn_menu_active = false;
	bool update_wielded_item_trigger = true;

	bool show_hud = true;
	bool show_chat = true;
	bool force_fog_off = false;
	f32 fog_range = 100*BS;
	bool disable_camera_update = false;
	bool show_debug = g_settings->getBool("show_debug");
	bool show_profiler_graph = false;
	u32 show_profiler = 0;
	u32 show_profiler_max = 2;  // Number of pages

	float time_of_day = 0;
	float time_of_day_smooth = 0;

	float repeat_rightclick_timer = 0;

	GUITable *playerlist = NULL;

	video::SColor console_bg;
	bool console_color_set = !g_settings->get("console_color").empty();
	if(console_color_set)
	{
		v3f console_color = g_settings->getV3F("console_color");
		console_bg = video::SColor(g_settings->getU16("console_alpha"), console_color.X, console_color.Y, console_color.Z);
	}

	/*
		Shader constants
	*/
	shsrc->addGlobalConstantSetter(new GameGlobalShaderConstantSetter(
			sky, &force_fog_off, &fog_range, &client, &local_inventory));

	/*
		Main loop
	*/

	bool first_loop_after_window_activation = true;

	// TODO: Convert the static interval timers to these
	// Interval limiter for profiler
	IntervalLimiter m_profiler_interval;

	// Time is in milliseconds
	// NOTE: getRealTime() causes strange problems in wine (imprecision?)
	// NOTE: So we have to use getTime() and call run()s between them
	u32 lasttime = device->getTimer()->getTime();

	LocalPlayer* player = client.getEnv().getLocalPlayer();
	player->hurt_tilt_timer = 0;
	player->hurt_tilt_strength = 0;
	
	/*
		HUD object
	*/
	Hud hud(driver, smgr, guienv, font, text_height,
			gamedef, player, &local_inventory);

	bool use_weather = g_settings->getBool("weather");
	bool no_output = device->getVideoDriver()->getDriverType() == video::EDT_NULL;

	{
	core::stringw str = L"Freeminer [";
	str += driver->getName();
	str += "]";
	device->setWindowCaption(str.c_str());
	}

	for(;;)
	{
		if(device->run() == false || kill == true)
			break;

		// Time of frame without fps limit
		float busytime;
		u32 busytime_u32;
		{
			// not using getRealTime is necessary for wine
			u32 time = device->getTimer()->getTime();
			if(time > lasttime)
				busytime_u32 = time - lasttime;
			else
				busytime_u32 = 0;
			busytime = busytime_u32 / 1000.0;
		}
		
		g_profiler->graphAdd("mainloop_other", busytime - (float)drawtime/1000.0f);

		// Necessary for device->getTimer()->getTime()
		device->run();

		/*
			FPS limiter
		*/

		{
			float fps_max = g_menumgr.pausesGame() ?
					g_settings->getFloat("pause_fps_max") :
					g_settings->getFloat("fps_max");
			u32 frametime_min = 1000./fps_max;
			
			if(busytime_u32 < frametime_min)
			{
				u32 sleeptime = frametime_min - busytime_u32;
				device->sleep(sleeptime);
				g_profiler->graphAdd("mainloop_sleep", (float)sleeptime/1000.0f);
			}
		}

		// Necessary for device->getTimer()->getTime()
		device->run();

		/*
			Time difference calculation
		*/
		f32 dtime; // in seconds
		
		u32 time = device->getTimer()->getTime();
		if(time > lasttime)
			dtime = (time - lasttime) / 1000.0;
		else
			dtime = 0;
		lasttime = time;

		g_profiler->graphAdd("mainloop_dtime", dtime);

		/* Run timers */

		if(nodig_delay_timer >= 0)
			nodig_delay_timer -= dtime;
		if(object_hit_delay_timer >= 0)
			object_hit_delay_timer -= dtime;
		time_from_last_punch += dtime;
		
		g_profiler->add("Elapsed time", dtime);
		g_profiler->avg("FPS", 1./dtime);

		/*
			Time average and jitter calculation
		*/

		static f32 dtime_avg1 = 0.0;
		dtime_avg1 = dtime_avg1 * 0.96 + dtime * 0.04;
		f32 dtime_jitter1 = dtime - dtime_avg1;

		static f32 dtime_jitter1_max_sample = 0.0;
		static f32 dtime_jitter1_max_fraction = 0.0;
		{
			static f32 jitter1_max = 0.0;
			static f32 counter = 0.0;
			if(dtime_jitter1 > jitter1_max)
				jitter1_max = dtime_jitter1;
			counter += dtime;
			if(counter > 0.0)
			{
				counter -= 3.0;
				dtime_jitter1_max_sample = jitter1_max;
				dtime_jitter1_max_fraction
						= dtime_jitter1_max_sample / (dtime_avg1+0.001);
				jitter1_max = 0.0;
			}
		}
		
		/*
			Busytime average and jitter calculation
		*/

		static f32 busytime_avg1 = 0.0;
		busytime_avg1 = busytime_avg1 * 0.98 + busytime * 0.02;
		f32 busytime_jitter1 = busytime - busytime_avg1;
		
		static f32 busytime_jitter1_max_sample = 0.0;
		static f32 busytime_jitter1_min_sample = 0.0;
		{
			static f32 jitter1_max = 0.0;
			static f32 jitter1_min = 0.0;
			static f32 counter = 0.0;
			if(busytime_jitter1 > jitter1_max)
				jitter1_max = busytime_jitter1;
			if(busytime_jitter1 < jitter1_min)
				jitter1_min = busytime_jitter1;
			counter += dtime;
			if(counter > 0.0){
				counter -= 3.0;
				busytime_jitter1_max_sample = jitter1_max;
				busytime_jitter1_min_sample = jitter1_min;
				jitter1_max = 0.0;
				jitter1_min = 0.0;
			}
		}

		/*
			Handle miscellaneous stuff
		*/
		
		if(client.accessDenied())
		{
			error_message = L"Access denied. Reason: "
					+client.accessDeniedReason();
			errorstream<<wide_to_narrow(error_message)<<std::endl;
			break;
		}

		if(g_gamecallback->disconnect_requested)
		{
			g_gamecallback->disconnect_requested = false;
			break;
		}

		if(g_gamecallback->changepassword_requested)
		{
			(new GUIPasswordChange(guienv, guiroot, -1,
				&g_menumgr, &client))->drop();
			g_gamecallback->changepassword_requested = false;
		}

		if(g_gamecallback->changevolume_requested)
		{
			(new GUIVolumeChange(guienv, guiroot, -1,
				&g_menumgr, &client))->drop();
			g_gamecallback->changevolume_requested = false;
		}

		/* Process TextureSource's queue */
		if (!no_output)
		tsrc->processQueue();

		/* Process ItemDefManager's queue */
		itemdef->processQueue(gamedef);

		/*
			Process ShaderSource's queue
		*/
		if (!no_output)
		shsrc->processQueue();

		/*
			Random calculations
		*/
		last_screensize = screensize;
		screensize = driver->getScreenSize();
		v2s32 displaycenter(screensize.X/2,screensize.Y/2);
		//bool screensize_changed = screensize != last_screensize;

			
		// Update HUD values
		hud.screensize    = screensize;
		hud.displaycenter = displaycenter;
		hud.resizeHotbar();
		
		// Hilight boxes collected during the loop and displayed
		std::vector<aabb3f> hilightboxes;
		
		// Info text
		std::wstring infotext;

		/*
			Debug info for client
		*/
		{
			static float counter = 0.0;
			counter -= dtime;
			if(counter < 0)
			{
				counter = 30.0;
				client.printDebugInfo(infostream);
			}
		}

		/*
			Profiler
		*/
		float profiler_print_interval =
				g_settings->getFloat("profiler_print_interval");
		bool print_to_log = true;
		if(profiler_print_interval == 0){
			print_to_log = false;
			profiler_print_interval = 5;
		}
		if(m_profiler_interval.step(dtime, profiler_print_interval) && !(simple_singleplayer_mode && g_menumgr.pausesGame()))
		{
			if(print_to_log){
				infostream<<"Profiler:"<<std::endl;
				g_profiler->print(infostream);
			}

			update_profiler_gui(guitext_profiler, font, text_height,
					show_profiler, show_profiler_max);

			g_profiler->clear();
		}

		/*
			Direct handling of user input
		*/
		
		// Reset input if window not active or some menu is active
		if(device->isWindowActive() == false
				|| noMenuActive() == false
				|| guienv->hasFocus(gui_chat_console))
		{
			input->clear();
		}
		if (!guienv->hasFocus(gui_chat_console) && gui_chat_console->isOpen())
		{
			gui_chat_console->closeConsoleAtOnce();
		}

		// Input handler step() (used by the random input generator)
		input->step(dtime);

		// Increase timer for doubleclick of "jump"
		if(g_settings->getBool("doubletap_jump") && jump_timer <= 0.2)
			jump_timer += dtime;

		/*
			Launch menus and trigger stuff according to keys
		*/
		if(input->wasKeyDown(getKeySetting("keymap_drop")))
		{
			// drop selected item
			IDropAction *a = new IDropAction();
			a->count = 0;
			a->from_inv.setCurrentPlayer();
			a->from_list = "main";
			a->from_i = client.getPlayerItem();
			client.inventoryAction(a);
		}
		else if(input->wasKeyDown(getKeySetting("keymap_inventory")))
		{
			infostream<<"the_game: "
					<<"Launching inventory"<<std::endl;
			
			GUIFormSpecMenu *menu =
				new GUIFormSpecMenu(device, guiroot, -1,
					&g_menumgr,
					&client, gamedef, tsrc);

			InventoryLocation inventoryloc;
			inventoryloc.setCurrentPlayer();

			PlayerInventoryFormSource *src = new PlayerInventoryFormSource(&client);
			assert(src);
			menu->setFormSpec(src->getForm(), inventoryloc);
			menu->setFormSource(src);
			menu->setTextDest(new TextDestPlayerInventory(&client));
			menu->drop();
		}
		else if(input->wasKeyDown(EscapeKey))
		{
			infostream<<"the_game: "
					<<"Launching pause menu"<<std::endl;
			// It will delete itself by itself
			(new GUIPauseMenu(guienv, guiroot, -1, g_gamecallback,
					&g_menumgr, simple_singleplayer_mode))->drop();

			// Move mouse cursor on top of the disconnect button
			if(simple_singleplayer_mode)
				input->setMousePos(displaycenter.X, displaycenter.Y+0);
			else
				input->setMousePos(displaycenter.X, displaycenter.Y+25);
		}
		else if(input->wasKeyDown(getKeySetting("keymap_chat")))
		{
			TextDest *dest = new TextDestChat(&client);

			(new GUITextInputMenu(guienv, guiroot, -1,
					&g_menumgr, dest,
					L""))->drop();
		}
		else if(input->wasKeyDown(getKeySetting("keymap_cmd")))
		{
			TextDest *dest = new TextDestChat(&client);

			(new GUITextInputMenu(guienv, guiroot, -1,
					&g_menumgr, dest,
					L"/"))->drop();
		}
		else if(input->wasKeyDown(getKeySetting("keymap_console")))
		{
			if (!gui_chat_console->isOpenInhibited())
			{
				// Open up to over half of the screen
				gui_chat_console->openConsole(0.6);
				guienv->setFocus(gui_chat_console);
			}
		}
		else if(input->wasKeyDown(getKeySetting("keymap_freemove")))
		{
			if(g_settings->getBool("free_move"))
			{
				g_settings->set("free_move","false");
				statustext = L"free_move disabled";
				statustext_time = 0;
			}
			else
			{
				g_settings->set("free_move","true");
				statustext = L"free_move enabled";
				statustext_time = 0;
				if(!client.checkPrivilege("fly"))
					statustext += L" (note: no 'fly' privilege)";
			}
		}
		else if(input->wasKeyDown(getKeySetting("keymap_jump")))
		{
			if(g_settings->getBool("doubletap_jump") && jump_timer < 0.2)
			{
				if(g_settings->getBool("free_move"))
				{
					g_settings->set("free_move","false");
					statustext = L"free_move disabled";
					statustext_time = 0;
				}
				else
				{
					g_settings->set("free_move","true");
					statustext = L"free_move enabled";
					statustext_time = 0;
					if(!client.checkPrivilege("fly"))
						statustext += L" (note: no 'fly' privilege)";
				}
			}
			reset_jump_timer = true;
		}
		else if(input->wasKeyDown(getKeySetting("keymap_fastmove")))
		{
			if(g_settings->getBool("fast_move"))
			{
				g_settings->set("fast_move","false");
				statustext = L"fast_move disabled";
				statustext_time = 0;
			}
			else
			{
				g_settings->set("fast_move","true");
				statustext = L"fast_move enabled";
				statustext_time = 0;
				if(!client.checkPrivilege("fast"))
					statustext += L" (note: no 'fast' privilege)";
			}
		}
		else if(input->wasKeyDown(getKeySetting("keymap_noclip")))
		{
			if(g_settings->getBool("noclip"))
			{
				g_settings->set("noclip","false");
				statustext = L"noclip disabled";
				statustext_time = 0;
			}
			else
			{
				g_settings->set("noclip","true");
				statustext = L"noclip enabled";
				statustext_time = 0;
				if(!client.checkPrivilege("noclip"))
					statustext += L" (note: no 'noclip' privilege)";
			}
		}
		else if(input->wasKeyDown(getKeySetting("keymap_screenshot")))
		{
			irr::video::IImage* const image = driver->createScreenShot();
			if (image) {
				irr::c8 filename[256];
				snprintf(filename, 256, "%s" DIR_DELIM "screenshot_%u.png",
						 g_settings->get("screenshot_path").c_str(),
						 device->getTimer()->getRealTime());
				if (driver->writeImageToFile(image, filename)) {
					std::wstringstream sstr;
					sstr<<"Saved screenshot to '"<<filename<<"'";
					infostream<<"Saved screenshot to '"<<filename<<"'"<<std::endl;
					statustext = sstr.str();
					statustext_time = 0;
				} else{
					infostream<<"Failed to save screenshot '"<<filename<<"'"<<std::endl;
				}
				image->drop();
			}
		}
		else if(input->wasKeyDown(getKeySetting("keymap_toggle_hud")))
		{
			show_hud = !show_hud;
			if(show_hud)
				statustext = L"HUD shown";
			else
				statustext = L"HUD hidden";
			statustext_time = 0;
		}
		else if(input->wasKeyDown(getKeySetting("keymap_toggle_chat")))
		{
			show_chat = !show_chat;
			if(show_chat)
				statustext = L"Chat shown";
			else
				statustext = L"Chat hidden";
			statustext_time = 0;
		}
		else if(input->wasKeyDown(getKeySetting("keymap_toggle_force_fog_off")))
		{
			force_fog_off = !force_fog_off;
			if(force_fog_off)
				statustext = L"Fog disabled";
			else
				statustext = L"Fog enabled";
			statustext_time = 0;
		}
		else if(input->wasKeyDown(getKeySetting("keymap_toggle_update_camera")))
		{
			disable_camera_update = !disable_camera_update;
			if(disable_camera_update)
				statustext = L"Camera update disabled";
			else
				statustext = L"Camera update enabled";
			statustext_time = 0;
		}
		else if(input->wasKeyDown(getKeySetting("keymap_toggle_debug")))
		{
			// Initial / 3x toggle: Chat only
			// 1x toggle: Debug text with chat
			// 2x toggle: Debug text with profiler graph
			if(!show_debug)
			{
				show_debug = true;
				show_profiler_graph = false;
				statustext = L"Debug info shown";
				statustext_time = 0;
			}
			else if(show_profiler_graph)
			{
				show_debug = false;
				show_profiler_graph = false;
				statustext = L"Debug info and profiler graph hidden";
				statustext_time = 0;
			}
			else
			{
				show_profiler_graph = true;
				statustext = L"Profiler graph shown";
				statustext_time = 0;
			}
		}
		else if(input->wasKeyDown(getKeySetting("keymap_toggle_profiler")))
		{
			show_profiler = (show_profiler + 1) % (show_profiler_max + 1);

			// FIXME: This updates the profiler with incomplete values
			update_profiler_gui(guitext_profiler, font, text_height,
					show_profiler, show_profiler_max);

			if(show_profiler != 0)
			{
				std::wstringstream sstr;
				sstr<<"Profiler shown (page "<<show_profiler
					<<" of "<<show_profiler_max<<")";
				statustext = sstr.str();
				statustext_time = 0;
			}
			else
			{
				statustext = L"Profiler hidden";
				statustext_time = 0;
			}
		}
		else if(input->wasKeyDown(getKeySetting("keymap_increase_viewing_range_min")))
		{
			s16 range = g_settings->getS16("viewing_range_nodes_min");
			s16 range_new = range + 10;
			g_settings->set("viewing_range_nodes_min", itos(range_new));
			statustext = narrow_to_wide(
					"Minimum viewing range changed to "
					+ itos(range_new));
			statustext_time = 0;
		}
		else if(input->wasKeyDown(getKeySetting("keymap_decrease_viewing_range_min")))
		{
			s16 range = g_settings->getS16("viewing_range_nodes_min");
			s16 range_new = range - 10;
			if(range_new < 0)
				range_new = range;
			g_settings->set("viewing_range_nodes_min",
					itos(range_new));
			statustext = narrow_to_wide(
					"Minimum viewing range changed to "
					+ itos(range_new));
			statustext_time = 0;
		}


		if (input->isKeyDown(getKeySetting("keymap_zoom"))) {
			player->zoom=true;
		} else {
			player->zoom=false;
		}

		// Reset jump_timer
		if(!input->isKeyDown(getKeySetting("keymap_jump")) && reset_jump_timer)
		{
			reset_jump_timer = false;
			jump_timer = 0.0;
		}

		if (playerlist)
			playerlist->setSelected(-1);
		if(!input->isKeyDown(getKeySetting("keymap_playerlist")) && playerlist != NULL)
		{
			playerlist->remove();
			playerlist = NULL;
		}
		if(input->wasKeyDown(getKeySetting("keymap_playerlist")) && playerlist == NULL)
		{
			std::list<std::string> players_list = client.getEnv().getPlayerNames();
			std::vector<std::string> players;
			players.reserve(players_list.size());
			std::copy(players_list.begin(), players_list.end(), std::back_inserter(players));
			std::sort(players.begin(), players.end(), string_icompare);

			u32 max_height = screensize.Y * 0.7;

			u32 row_height = font->getDimension(L"A").Height + 4;
			u32 rows = max_height / row_height;
			u32 columns = players.size() / rows;
			if (players.size() % rows > 0)
				++columns;
			u32 actual_height = row_height * rows;
			if (rows > players.size())
				actual_height = row_height * players.size();
			u32 max_width = 0;
			for (size_t i = 0; i < players.size(); ++i)
				max_width = std::max(max_width, font->getDimension(narrow_to_wide(players[i]).c_str()).Width);
			max_width += 15;
			u32 actual_width = columns * max_width;

			if (columns != 0) {
				u32 x = (screensize.X - actual_width) / 2;
				u32 y = (screensize.Y - actual_height) / 2;
				playerlist = new GUITable(guienv, guienv->getRootGUIElement(), -1, core::rect<s32>(x, y, x + actual_width, y + actual_height), tsrc);
				playerlist->drop();
				playerlist->setScrollBarEnabled(false);
				GUITable::TableOptions table_options;
				GUITable::TableColumns table_columns;
				for (size_t i = 0; i < columns; ++i) {
					GUITable::TableColumn col;
					col.type = "text";
					table_columns.push_back(col);
				}
				std::vector<std::string> players_ordered;
				players_ordered.reserve(columns * rows);
				for (size_t i = 0; i < rows; ++i)
					for (size_t j = 0; j < columns; ++j) {
						size_t index = j * rows + i;
						if (index >= players.size())
							players_ordered.push_back("");
						else
							players_ordered.push_back(players[index]);
					}
				playerlist->setTable(table_options, table_columns, players_ordered);
			}
		}

		// Handle QuicktuneShortcutter
		if(input->wasKeyDown(getKeySetting("keymap_quicktune_next")))
			quicktune.next();
		if(input->wasKeyDown(getKeySetting("keymap_quicktune_prev")))
			quicktune.prev();
		if(input->wasKeyDown(getKeySetting("keymap_quicktune_inc")))
			quicktune.inc();
		if(input->wasKeyDown(getKeySetting("keymap_quicktune_dec")))
			quicktune.dec();
		{
			std::string msg = quicktune.getMessage();
			if(msg != ""){
				statustext = narrow_to_wide(msg);
				statustext_time = 0;
			}
		}

		// Item selection with mouse wheel
		u16 new_playeritem = client.getPlayerItem();
		{
			s32 wheel = input->getMouseWheel();
			u16 max_item = MYMIN(PLAYER_INVENTORY_SIZE-1,
					player->hud_hotbar_itemcount-1);

			if(wheel < 0)
			{
				if(new_playeritem < max_item)
					new_playeritem++;
				else
					new_playeritem = 0;
			}
			else if(wheel > 0)
			{
				if(new_playeritem > 0)
					new_playeritem--;
				else
					new_playeritem = max_item;
			}
		}
		
		// Item selection
		for(u16 i=0; i<10; i++)
		{
			const KeyPress *kp = NumberKey + (i + 1) % 10;
			if(input->wasKeyDown(*kp))
			{
				if(i < PLAYER_INVENTORY_SIZE && i < player->hud_hotbar_itemcount)
				{
					new_playeritem = i;

					infostream<<"Selected item: "
							<<new_playeritem<<std::endl;
				}
			}
		}

		// Viewing range selection
		if(input->wasKeyDown(getKeySetting("keymap_rangeselect")))
		{
			draw_control.range_all = !draw_control.range_all;
			if(draw_control.range_all)
			{
				infostream<<"Enabled full viewing range"<<std::endl;
				statustext = L"Enabled full viewing range";
				statustext_time = 0;
			}
			else
			{
				infostream<<"Disabled full viewing range"<<std::endl;
				statustext = L"Disabled full viewing range";
				statustext_time = 0;
			}
		}

		// Print debug stacks
		if(input->wasKeyDown(getKeySetting("keymap_print_debug_stacks")))
		{
			dstream<<"-----------------------------------------"
					<<std::endl;
			dstream<<DTIME<<"Printing debug stacks:"<<std::endl;
			dstream<<"-----------------------------------------"
					<<std::endl;
			debug_stacks_print();
		}

		/*
			Mouse and camera control
			NOTE: Do this before client.setPlayerControl() to not cause a camera lag of one frame
		*/
		
		float turn_amount = 0;
		if((device->isWindowActive() && noMenuActive()) || random_input)
		{
			if(!random_input)
			{
				// Mac OSX gets upset if this is set every frame
				if(device->getCursorControl()->isVisible())
					device->getCursorControl()->setVisible(false);
			}

			if(first_loop_after_window_activation){
				//infostream<<"window active, first loop"<<std::endl;
				first_loop_after_window_activation = false;
			}
			else{
				s32 dx = input->getMousePos().X - displaycenter.X;
				s32 dy = input->getMousePos().Y - displaycenter.Y;
				if(invert_mouse || player->camera_mode == CAMERA_MODE_THIRD_FRONT)
					dy = -dy;
				//infostream<<"window active, pos difference "<<dx<<","<<dy<<std::endl;
				
				/*const float keyspeed = 500;
				if(input->isKeyDown(irr::KEY_UP))
					dy -= dtime * keyspeed;
				if(input->isKeyDown(irr::KEY_DOWN))
					dy += dtime * keyspeed;
				if(input->isKeyDown(irr::KEY_LEFT))
					dx -= dtime * keyspeed;
				if(input->isKeyDown(irr::KEY_RIGHT))
					dx += dtime * keyspeed;*/
				
				float d = g_settings->getFloat("mouse_sensitivity");
				d = rangelim(d, 0.01, 100.0);
				camera_yaw -= dx*d;
				camera_pitch += dy*d;
				if(camera_pitch < -89.5) camera_pitch = -89.5;
				if(camera_pitch > 89.5) camera_pitch = 89.5;
				
				turn_amount = v2f(dx, dy).getLength() * d;
			}
			input->setMousePos(displaycenter.X, displaycenter.Y);
		}
		else{
			// Mac OSX gets upset if this is set every frame
			if(device->getCursorControl()->isVisible() == false)
				device->getCursorControl()->setVisible(true);

			//infostream<<"window inactive"<<std::endl;
			first_loop_after_window_activation = true;
		}
		recent_turn_speed = recent_turn_speed * 0.9 + turn_amount * 0.1;
		//std::cerr<<"recent_turn_speed = "<<recent_turn_speed<<std::endl;

		/*
			Player speed control
		*/
		{
			/*bool a_up,
			bool a_down,
			bool a_left,
			bool a_right,
			bool a_jump,
			bool a_superspeed,
			bool a_sneak,
			bool a_LMB,
			bool a_RMB,
			float a_pitch,
			float a_yaw*/
			PlayerControl control(
				input->isKeyDown(getKeySetting("keymap_forward")),
				input->isKeyDown(getKeySetting("keymap_backward")),
				input->isKeyDown(getKeySetting("keymap_left")),
				input->isKeyDown(getKeySetting("keymap_right")),
				input->isKeyDown(getKeySetting("keymap_jump")),
				input->isKeyDown(getKeySetting("keymap_special1")),
				input->isKeyDown(getKeySetting("keymap_sneak")),
				input->getLeftState(),
				input->getRightState(),
				camera_pitch,
				camera_yaw
			);
			client.setPlayerControl(control);
			u32 keyPressed=
			1*(int)input->isKeyDown(getKeySetting("keymap_forward"))+
			2*(int)input->isKeyDown(getKeySetting("keymap_backward"))+
			4*(int)input->isKeyDown(getKeySetting("keymap_left"))+
			8*(int)input->isKeyDown(getKeySetting("keymap_right"))+
			16*(int)input->isKeyDown(getKeySetting("keymap_jump"))+
			32*(int)input->isKeyDown(getKeySetting("keymap_special1"))+
			64*(int)input->isKeyDown(getKeySetting("keymap_sneak"))+
			128*(int)input->getLeftState()+
			256*(int)input->getRightState();
			LocalPlayer* player = client.getEnv().getLocalPlayer();
			player->keyPressed=keyPressed;
		}

		/*
			Run server, client (and process environments)
		*/
		bool can_be_and_is_paused =
				(simple_singleplayer_mode && g_menumgr.pausesGame());
		if(can_be_and_is_paused)
		{
			// No time passes
			dtime = 0;
		}
		else
		{
			if(server != NULL)
			{
				//TimeTaker timer("server->step(dtime)");
				server->step(dtime);
			}
			{
				//TimeTaker timer("client.step(dtime)");
				client.step(dtime);
			}
		}

		{
			// Read client events
			for(;;)
			{
				ClientEvent event = client.getClientEvent();
				if(event.type == CE_NONE)
				{
					break;
				}
				else if(event.type == CE_PLAYER_DAMAGE &&
						client.getHP() != 0)
				{
					//u16 damage = event.player_damage.amount;
					//infostream<<"Player damage: "<<damage<<std::endl;

					damage_flash += 100.0;
					damage_flash += 8.0 * event.player_damage.amount;

					player->hurt_tilt_timer = 1.5;
					player->hurt_tilt_strength = event.player_damage.amount/2;
					player->hurt_tilt_strength = rangelim(player->hurt_tilt_strength, 2.0, 10.0);

					MtEvent *e = new SimpleTriggerEvent("PlayerDamage");
					gamedef->event()->put(e);
				}
				else if(event.type == CE_PLAYER_FORCE_MOVE)
				{
					camera_yaw = event.player_force_move.yaw;
					camera_pitch = event.player_force_move.pitch;
				}
				else if(event.type == CE_DEATHSCREEN)
				{
					if(respawn_menu_active)
						continue;

					/*bool set_camera_point_target =
							event.deathscreen.set_camera_point_target;
					v3f camera_point_target;
					camera_point_target.X = event.deathscreen.camera_point_target_x;
					camera_point_target.Y = event.deathscreen.camera_point_target_y;
					camera_point_target.Z = event.deathscreen.camera_point_target_z;*/

					if (g_settings->getBool("respawn_auto")) { 
						client.sendRespawn(); 
					} else {
					MainRespawnInitiator *respawner =
							new MainRespawnInitiator(
									&respawn_menu_active, &client);
					GUIDeathScreen *menu =
							new GUIDeathScreen(guienv, guiroot, -1,
								&g_menumgr, respawner);
					menu->drop();
					}

					/* Handle visualization */

					damage_flash = 0;

					LocalPlayer* player = client.getEnv().getLocalPlayer();
					player->hurt_tilt_timer = 0;
					player->hurt_tilt_strength = 0;

					/*LocalPlayer* player = client.getLocalPlayer();
					player->setPosition(player->getPosition() + v3f(0,-BS,0));
					camera.update(player, busytime, screensize);*/
				}
				else if (event.type == CE_SHOW_FORMSPEC)
				{
					if (current_formspec == 0)
					{
						/* Create menu */
						/* Note: FormspecFormSource and TextDestPlayerInventory
						 * are deleted by guiFormSpecMenu                     */
						current_formspec = new FormspecFormSource(*(event.show_formspec.formspec),&current_formspec);
						current_textdest = new TextDestPlayerInventory(&client,*(event.show_formspec.formname));
						GUIFormSpecMenu *menu =
								new GUIFormSpecMenu(device, guiroot, -1,
										&g_menumgr,
										&client, gamedef, tsrc);
						menu->setFormSource(current_formspec);
						menu->setTextDest(current_textdest);
						menu->drop();
					}
					else
					{
						assert(current_textdest != 0);
						/* update menu */
						current_textdest->setFormName(*(event.show_formspec.formname));
						current_formspec->setForm(*(event.show_formspec.formspec));
					}
					delete(event.show_formspec.formspec);
					delete(event.show_formspec.formname);
				}
				else if(event.type == CE_SPAWN_PARTICLE)
				{
					LocalPlayer* player = client.getEnv().getLocalPlayer();
					video::ITexture *texture =
						gamedef->tsrc()->getTexture(*(event.spawn_particle.texture));

					new Particle(gamedef, smgr, player, client.getEnv(),
						*event.spawn_particle.pos,
						*event.spawn_particle.vel,
						*event.spawn_particle.acc,
						 event.spawn_particle.expirationtime,
						 event.spawn_particle.size,
						 event.spawn_particle.collisiondetection,
						 event.spawn_particle.vertical,
						 texture,
						 v2f(0.0, 0.0),
						 v2f(1.0, 1.0));
				}
				else if(event.type == CE_ADD_PARTICLESPAWNER)
				{
					LocalPlayer* player = client.getEnv().getLocalPlayer();
					video::ITexture *texture =
						gamedef->tsrc()->getTexture(*(event.add_particlespawner.texture));

					new ParticleSpawner(gamedef, smgr, player,
						 event.add_particlespawner.amount,
						 event.add_particlespawner.spawntime,
						*event.add_particlespawner.minpos,
						*event.add_particlespawner.maxpos,
						*event.add_particlespawner.minvel,
						*event.add_particlespawner.maxvel,
						*event.add_particlespawner.minacc,
						*event.add_particlespawner.maxacc,
						 event.add_particlespawner.minexptime,
						 event.add_particlespawner.maxexptime,
						 event.add_particlespawner.minsize,
						 event.add_particlespawner.maxsize,
						 event.add_particlespawner.collisiondetection,
						 event.add_particlespawner.vertical,
						 texture,
						 event.add_particlespawner.id);
				}
				else if(event.type == CE_DELETE_PARTICLESPAWNER)
				{
					delete_particlespawner (event.delete_particlespawner.id);
				}
				else if (event.type == CE_HUDADD)
				{
					u32 id = event.hudadd.id;
					size_t nhudelem = player->hud.size();
					if (id > nhudelem || (id < nhudelem && player->hud[id])) {
						delete event.hudadd.pos;
						delete event.hudadd.name;
						delete event.hudadd.scale;
						delete event.hudadd.text;
						delete event.hudadd.align;
						delete event.hudadd.offset;
						delete event.hudadd.world_pos;
						continue;
					}
					
					HudElement *e = new HudElement;
					e->type   = (HudElementType)event.hudadd.type;
					e->pos    = *event.hudadd.pos;
					e->name   = *event.hudadd.name;
					e->scale  = *event.hudadd.scale;
					e->text   = *event.hudadd.text;
					e->number = event.hudadd.number;
					e->item   = event.hudadd.item;
					e->dir    = event.hudadd.dir;
					e->align  = *event.hudadd.align;
					e->offset = *event.hudadd.offset;
					e->world_pos = *event.hudadd.world_pos;
					
					if (id == nhudelem)
						player->hud.push_back(e);
					else
						player->hud[id] = e;

					delete event.hudadd.pos;
					delete event.hudadd.name;
					delete event.hudadd.scale;
					delete event.hudadd.text;
					delete event.hudadd.align;
					delete event.hudadd.offset;
					delete event.hudadd.world_pos;
				}
				else if (event.type == CE_HUDRM)
				{
					u32 id = event.hudrm.id;
					if (id < player->hud.size() && player->hud[id]) {
						delete player->hud[id];
						player->hud[id] = NULL;
					}
				}
				else if (event.type == CE_HUDCHANGE)
				{
					u32 id = event.hudchange.id;
					if (id >= player->hud.size() || !player->hud[id]) {
						delete event.hudchange.v3fdata;
						delete event.hudchange.v2fdata;
						delete event.hudchange.sdata;
						continue;
					}
						
					HudElement* e = player->hud[id];
					switch (event.hudchange.stat) {
						case HUD_STAT_POS:
							e->pos = *event.hudchange.v2fdata;
							break;
						case HUD_STAT_NAME:
							e->name = *event.hudchange.sdata;
							break;
						case HUD_STAT_SCALE:
							e->scale = *event.hudchange.v2fdata;
							break;
						case HUD_STAT_TEXT:
							e->text = *event.hudchange.sdata;
							break;
						case HUD_STAT_NUMBER:
							e->number = event.hudchange.data;
							break;
						case HUD_STAT_ITEM:
							e->item = event.hudchange.data;
							break;
						case HUD_STAT_DIR:
							e->dir = event.hudchange.data;
							break;
						case HUD_STAT_ALIGN:
							e->align = *event.hudchange.v2fdata;
							break;
						case HUD_STAT_OFFSET:
							e->offset = *event.hudchange.v2fdata;
							break;
						case HUD_STAT_WORLD_POS:
							e->world_pos = *event.hudchange.v3fdata;
							break;
					}
					
					delete event.hudchange.v3fdata;
					delete event.hudchange.v2fdata;
					delete event.hudchange.sdata;
				}
			}
		}
		
		//TimeTaker //timer2("//timer2");

		/*
			For interaction purposes, get info about the held item
			- What item is it?
			- Is it a usable item?
			- Can it point to liquids?
		*/
		ItemStack playeritem;
		{
			InventoryList *mlist = local_inventory.getList("main");
			if(mlist != NULL)
			{
				playeritem = mlist->getItem(client.getPlayerItem());
			}
		}
		const ItemDefinition &playeritem_def =
				playeritem.getDefinition(itemdef);
		ToolCapabilities playeritem_toolcap =
				playeritem.getToolCapabilities(itemdef);
		
		/*
			Update camera
		*/

		LocalPlayer* player = client.getEnv().getLocalPlayer();
		float full_punch_interval = playeritem_toolcap.full_punch_interval;
		float tool_reload_ratio = time_from_last_punch / full_punch_interval;

		if(input->wasKeyDown(getKeySetting("keymap_camera_mode"))) {

			if (current_camera_mode == CAMERA_MODE_FIRST)
				current_camera_mode = CAMERA_MODE_THIRD;
			else if (current_camera_mode == CAMERA_MODE_THIRD)
				current_camera_mode = CAMERA_MODE_THIRD_FRONT;
			else
				current_camera_mode = CAMERA_MODE_FIRST;

		}
		player->camera_mode = current_camera_mode;
		tool_reload_ratio = MYMIN(tool_reload_ratio, 1.0);
		camera.update(player, dtime, busytime, screensize, tool_reload_ratio,
				current_camera_mode, client.getEnv());
		camera.step(dtime);

		v3f player_position = player->getPosition();
		v3s16 pos_i = floatToInt(player_position, BS);
		v3f camera_position = camera.getPosition();
		v3f camera_direction = camera.getDirection();
		f32 camera_fov = camera.getFovMax();
		
		if(!disable_camera_update){
			client.getEnv().getClientMap().updateCamera(camera_position,
				camera_direction, camera_fov);
		}
		
		// Update sound listener
		sound->updateListener(camera.getCameraNode()->getPosition(),
				v3f(0,0,0), // velocity
				camera.getDirection(),
				camera.getCameraNode()->getUpVector());
		sound->setListenerGain(g_settings->getFloat("sound_volume"));

		/*
			Update sound maker
		*/
		{
			soundmaker.step(dtime);
			
			ClientMap &map = client.getEnv().getClientMap();
			MapNode n = map.getNodeNoEx(player->getStandingNodePos());
			soundmaker.m_player_step_sound = nodedef->get(n).sound_footstep;
		}

		/*
			Calculate what block is the crosshair pointing to
		*/
		
		//u32 t1 = device->getTimer()->getRealTime();
		
		f32 d = playeritem_def.range; // max. distance
		f32 d_hand = itemdef->get("").range;
		if(d < 0 && d_hand >= 0)
			d = d_hand;
		else if(d < 0)
			d = 4.0;
		core::line3d<f32> shootline(camera_position,
				camera_position + camera_direction * BS * (d+1));

		// prevent player pointing anything in front-view
<<<<<<< HEAD
		if (current_camera_mode == THIRD_FRONT) 
=======
		if (current_camera_mode == CAMERA_MODE_THIRD_FRONT)
>>>>>>> 9122a918
			shootline = core::line3d<f32>(0,0,0,0,0,0);

		ClientActiveObject *selected_object = NULL;

		PointedThing pointed = getPointedThing(
				// input
				&client, player_position, camera_direction,
				camera_position, shootline, d,
				playeritem_def.liquids_pointable, !ldown_for_dig,
				// output
				hilightboxes,
				selected_object);

		if(pointed != pointed_old)
		{
			infostream<<"Pointing at "<<pointed.dump()<<std::endl;
			//dstream<<"Pointing at "<<pointed.dump()<<std::endl;
		}

		/*
			Stop digging when
			- releasing left mouse button
			- pointing away from node
		*/
		if(digging)
		{
			if(input->getLeftReleased())
			{
				infostream<<"Left button released"
					<<" (stopped digging)"<<std::endl;
				digging = false;
			}
			else if(pointed != pointed_old)
			{
				if (pointed.type == POINTEDTHING_NODE
					&& pointed_old.type == POINTEDTHING_NODE
					&& pointed.node_undersurface == pointed_old.node_undersurface)
				{
					// Still pointing to the same node,
					// but a different face. Don't reset.
				}
				else
				{
					infostream<<"Pointing away from node"
						<<" (stopped digging)"<<std::endl;
					digging = false;
				}
			}
			if(!digging)
			{
				client.interact(1, pointed_old);
				client.setCrack(-1, v3s16(0,0,0));
				dig_time = 0.0;
			}
		}
		if(!digging && ldown_for_dig && !input->getLeftState())
		{
			ldown_for_dig = false;
		}

		bool left_punch = false;
		soundmaker.m_player_leftpunch_sound.name = "";

		if(input->getRightState())
			repeat_rightclick_timer += dtime;
		else
			repeat_rightclick_timer = 0;

		if(playeritem_def.usable && input->getLeftState())
		{
			if(input->getLeftClicked())
				client.interact(4, pointed);
		}
		else if(pointed.type == POINTEDTHING_NODE)
		{
			v3s16 nodepos = pointed.node_undersurface;
			v3s16 neighbourpos = pointed.node_abovesurface;

			/*
				Check information text of node
			*/
			
			ClientMap &map = client.getEnv().getClientMap();
			NodeMetadata *meta = map.getNodeMetadata(nodepos);
			if(meta){
				infotext = narrow_to_wide(meta->getString("infotext"));
			} else {
				MapNode n = map.getNode(nodepos);
				if(nodedef->get(n).tiledef[0].name == "unknown_node.png"){
					infotext = L"Unknown node: ";
					infotext += narrow_to_wide(nodedef->get(n).name);
				}
			}
			
			/*
				Handle digging
			*/
			
			if(nodig_delay_timer <= 0.0 && input->getLeftState()
					&& client.checkPrivilege("interact"))
			{
				if(!digging)
				{
					infostream<<"Started digging"<<std::endl;
					client.interact(0, pointed);
					digging = true;
					ldown_for_dig = true;
				}
				MapNode n = client.getEnv().getClientMap().getNode(nodepos);
				
				// NOTE: Similar piece of code exists on the server side for
				// cheat detection.
				// Get digging parameters
				DigParams params = getDigParams(nodedef->get(n).groups,
						&playeritem_toolcap);
				// If can't dig, try hand
				if(!params.diggable){
					const ItemDefinition &hand = itemdef->get("");
					const ToolCapabilities *tp = hand.tool_capabilities;
					if(tp)
						params = getDigParams(nodedef->get(n).groups, tp);
				}

				float dig_time_complete = 0.0;

				if(params.diggable == false)
				{
					// I guess nobody will wait for this long
					dig_time_complete = 10000000.0;
				}
				else
				{
					dig_time_complete = params.time;
					if (g_settings->getBool("enable_particles"))
					{
						const ContentFeatures &features =
							client.getNodeDefManager()->get(n);
						addPunchingParticles
							(gamedef, smgr, player, client.getEnv(),
							 nodepos, features.tiles);
					}
				}

				if(dig_time_complete >= 0.001)
				{
					dig_index = (u16)((float)crack_animation_length
							* dig_time/dig_time_complete);
				}
				// This is for torches
				else
				{
					dig_index = crack_animation_length;
				}

				SimpleSoundSpec sound_dig = nodedef->get(n).sound_dig;
				if(sound_dig.exists() && params.diggable){
					if(sound_dig.name == "__group"){
						if(params.main_group != ""){
							soundmaker.m_player_leftpunch_sound.gain = 0.5;
							soundmaker.m_player_leftpunch_sound.name =
									std::string("default_dig_") +
											params.main_group;
						}
					} else{
						soundmaker.m_player_leftpunch_sound = sound_dig;
					}
				}

				// Don't show cracks if not diggable
				if(dig_time_complete >= 100000.0)
				{
				}
				else if(dig_index < crack_animation_length)
				{
					//TimeTaker timer("client.setTempMod");
					//infostream<<"dig_index="<<dig_index<<std::endl;
					client.setCrack(dig_index, nodepos);
				}
				else
				{
					infostream<<"Digging completed"<<std::endl;
					client.interact(2, pointed);
					client.setCrack(-1, v3s16(0,0,0));
					MapNode wasnode = map.getNode(nodepos);
					client.removeNode(nodepos);

					if (g_settings->getBool("enable_particles"))
					{
						const ContentFeatures &features =
							client.getNodeDefManager()->get(wasnode);
						addDiggingParticles
							(gamedef, smgr, player, client.getEnv(),
							 nodepos, features.tiles);
					}

					dig_time = 0;
					digging = false;

					nodig_delay_timer = dig_time_complete
							/ (float)crack_animation_length;

					// We don't want a corresponding delay to
					// very time consuming nodes
					if(nodig_delay_timer > 0.3)
						nodig_delay_timer = 0.3;
					// We want a slight delay to very little
					// time consuming nodes
					float mindelay = 0.15;
					if(nodig_delay_timer < mindelay)
						nodig_delay_timer = mindelay;
					
					// Send event to trigger sound
					MtEvent *e = new NodeDugEvent(nodepos, wasnode);
					gamedef->event()->put(e);
				}

				if(dig_time_complete < 100000.0)
					dig_time += dtime;
				else {
					dig_time = 0;
					client.setCrack(-1, nodepos);
				}

				camera.setDigging(0);  // left click animation
			}

			if((input->getRightClicked() ||
					repeat_rightclick_timer >=
						g_settings->getFloat("repeat_rightclick_time")) &&
					client.checkPrivilege("interact"))
			{
				repeat_rightclick_timer = 0;
				infostream<<"Ground right-clicked"<<std::endl;
				
				// Sign special case, at least until formspec is properly implemented.
				// Deprecated?
				if(meta && meta->getString("formspec") == "hack:sign_text_input"
						&& !random_input
						&& !input->isKeyDown(getKeySetting("keymap_sneak")))
				{
					infostream<<"Launching metadata text input"<<std::endl;
					
					// Get a new text for it

					TextDest *dest = new TextDestNodeMetadata(nodepos, &client);

					std::wstring wtext = narrow_to_wide(meta->getString("text"));

					(new GUITextInputMenu(guienv, guiroot, -1,
							&g_menumgr, dest,
							wtext))->drop();
				}
				// If metadata provides an inventory view, activate it
				else if(meta && meta->getString("formspec") != "" && !random_input
						&& !input->isKeyDown(getKeySetting("keymap_sneak")))
				{
					infostream<<"Launching custom inventory view"<<std::endl;

					InventoryLocation inventoryloc;
					inventoryloc.setNodeMeta(nodepos);
					
					/* Create menu */

					GUIFormSpecMenu *menu =
						new GUIFormSpecMenu(device, guiroot, -1,
							&g_menumgr,
							&client, gamedef, tsrc);
					menu->setFormSpec(meta->getString("formspec"),
							inventoryloc);
					menu->setFormSource(new NodeMetadataFormSource(
							&client.getEnv().getClientMap(), nodepos));
					menu->setTextDest(new TextDestNodeMetadata(nodepos, &client));
					menu->drop();
				}
				// Otherwise report right click to server
				else
				{
					camera.setDigging(1);  // right click animation (always shown for feedback)

					// If the wielded item has node placement prediction,
					// make that happen
					bool placed = nodePlacementPrediction(client,
						playeritem_def,
						nodepos, neighbourpos);

					if(placed) {
						// Report to server
						client.interact(3, pointed);
						// Read the sound
						soundmaker.m_player_rightpunch_sound =
							playeritem_def.sound_place;
					} else {
						soundmaker.m_player_rightpunch_sound =
							SimpleSoundSpec();
					}

					if (playeritem_def.node_placement_prediction == "" ||
						nodedef->get(map.getNode(nodepos)).rightclickable)
						client.interact(3, pointed); // Report to server
				}
			}
		}
		else if(pointed.type == POINTEDTHING_OBJECT)
		{
			infotext = narrow_to_wide(selected_object->infoText());

			if(infotext == L"" && show_debug){
				infotext = narrow_to_wide(selected_object->debugInfoText());
			}

			//if(input->getLeftClicked())
			if(input->getLeftState())
			{
				bool do_punch = false;
				bool do_punch_damage = false;
				if(object_hit_delay_timer <= 0.0){
					do_punch = true;
					do_punch_damage = true;
					object_hit_delay_timer = object_hit_delay;
				}
				if(input->getLeftClicked()){
					do_punch = true;
				}
				if(do_punch){
					infostream<<"Left-clicked object"<<std::endl;
					left_punch = true;
				}
				if(do_punch_damage){
					// Report direct punch
					v3f objpos = selected_object->getPosition();
					v3f dir = (objpos - player_position).normalize();
					
					bool disable_send = selected_object->directReportPunch(
							dir, &playeritem, time_from_last_punch);
					time_from_last_punch = 0;
					if(!disable_send)
						client.interact(0, pointed);
				}
			}
			else if(input->getRightClicked())
			{
				infostream<<"Right-clicked object"<<std::endl;
				client.interact(3, pointed);  // place
			}
		}
		else if(input->getLeftState())
		{
			// When button is held down in air, show continuous animation
			left_punch = true;
		}

		pointed_old = pointed;
		
		if(left_punch || input->getLeftClicked())
		{
			camera.setDigging(0); // left click animation
		}

		input->resetLeftClicked();
		input->resetRightClicked();

		input->resetLeftReleased();
		input->resetRightReleased();
		
		/*
			Calculate stuff for drawing
		*/

		/*
			Fog range
		*/
	
		if(draw_control.range_all)
			fog_range = 100000*BS;
		else {
			fog_range = draw_control.wanted_range*BS + 0.0*MAP_BLOCKSIZE*BS;
			if(use_weather)
				fog_range *= (1.55 - 1.4*(float)client.getEnv().getClientMap().getHumidity(pos_i, 1)/100);
			fog_range = MYMIN(fog_range, (draw_control.farthest_drawn+20)*BS);
			fog_range *= 0.9;
		}

		/*
			Calculate general brightness
		*/
		u32 daynight_ratio = client.getEnv().getDayNightRatio();
		float time_brightness = decode_light_f((float)daynight_ratio/1000.0);
		float direct_brightness = 0;
		bool sunlight_seen = false;
		if(g_settings->getBool("free_move")){
			direct_brightness = time_brightness;
			sunlight_seen = true;
		} else {
			ScopeProfiler sp(g_profiler, "Detecting background light", SPT_AVG);
			float old_brightness = sky->getBrightness();
			direct_brightness = (float)client.getEnv().getClientMap()
					.getBackgroundBrightness(MYMIN(fog_range*1.2, 60*BS),
					daynight_ratio, (int)(old_brightness*255.5), &sunlight_seen)
					/ 255.0;
		}
		
		time_of_day = client.getEnv().getTimeOfDayF();
		float maxsm = 0.05;
		if(fabs(time_of_day - time_of_day_smooth) > maxsm &&
				fabs(time_of_day - time_of_day_smooth + 1.0) > maxsm &&
				fabs(time_of_day - time_of_day_smooth - 1.0) > maxsm)
			time_of_day_smooth = time_of_day;
		float todsm = 0.05;
		if(time_of_day_smooth > 0.8 && time_of_day < 0.2)
			time_of_day_smooth = time_of_day_smooth * (1.0-todsm)
					+ (time_of_day+1.0) * todsm;
		else
			time_of_day_smooth = time_of_day_smooth * (1.0-todsm)
					+ time_of_day * todsm;
			
		sky->update(time_of_day_smooth, time_brightness, direct_brightness,
				sunlight_seen);
		
		video::SColor bgcolor = sky->getBgColor();
		video::SColor skycolor = sky->getSkyColor();

		/*
			Update clouds
		*/
		if(clouds){
			if(sky->getCloudsVisible()){
				clouds->setVisible(true);
				clouds->step(dtime);
				clouds->update(v2f(player_position.X, player_position.Z),
						sky->getCloudColor());
			} else{
				clouds->setVisible(false);
			}
		}
		
		/*
			Update particles
		*/

		if (!no_output) {
		allparticles_step(dtime, client.getEnv());
		allparticlespawners_step(dtime, client.getEnv());
		}
		
		/*
			Fog
		*/
		
		if(g_settings->getBool("enable_fog") && !force_fog_off)
		{
			driver->setFog(
				bgcolor,
				video::EFT_FOG_LINEAR,
				fog_range*0.4,
				fog_range*1.0,
				0.01,
				false, // pixel fog
				false // range fog
			);
		}
		else
		{
			driver->setFog(
				bgcolor,
				video::EFT_FOG_LINEAR,
				100000*BS,
				110000*BS,
				0.01,
				false, // pixel fog
				false // range fog
			);
		}

		/*
			Update gui stuff (0ms)
		*/

		//TimeTaker guiupdatetimer("Gui updating");
		
		if(show_debug)
		{
			static float drawtime_avg = 0;
			drawtime_avg = drawtime_avg * 0.95 + (float)drawtime*0.05;
			/*static float beginscenetime_avg = 0;
			beginscenetime_avg = beginscenetime_avg * 0.95 + (float)beginscenetime*0.05;
			static float scenetime_avg = 0;
			scenetime_avg = scenetime_avg * 0.95 + (float)scenetime*0.05;
			static float endscenetime_avg = 0;
			endscenetime_avg = endscenetime_avg * 0.95 + (float)endscenetime*0.05;*/

			u16 fps = (1.0/dtime_avg1);

			std::ostringstream os(std::ios_base::binary);
			os<<std::fixed
				<<"Freeminer "<<minetest_version_hash
				<<" FPS = "<<fps
/*
				<<" (R: range_all="<<draw_control.range_all<<")"
*/
				<<std::setprecision(0)
				<<" drawtime = "<<drawtime_avg
/*
				<<std::setprecision(1)
				<<", dtime_jitter = "
				<<(dtime_jitter1_max_fraction * 100.0)<<" %"
*/
				<<std::setprecision(1)
				<<", v_range = "<<draw_control.wanted_range
				<<std::setprecision(3)
				<<", RTT = "<<client.getRTT();
			guitext->setText(narrow_to_wide(os.str()).c_str());
			guitext->setVisible(true);
		}
		else if(show_hud || show_chat)
		{
			std::ostringstream os(std::ios_base::binary);
			os<<"Freeminer "<<minetest_version_hash;
			guitext->setText(narrow_to_wide(os.str()).c_str());
			guitext->setVisible(true);
		}
		else
		{
			guitext->setVisible(false);
		}
		
		if(show_debug)
		{
			std::ostringstream os(std::ios_base::binary);
			os<<std::setprecision(1)<<std::fixed
				<<"(" <<(player_position.X/BS)
				<<", "<<(player_position.Y/BS)
				<<", "<<(player_position.Z/BS)
				<<") (spd="<< (int)player->getSpeed().getLength()/BS
				<<") (yaw="<<(wrapDegrees_0_360(camera_yaw))
				<<") (t="<<client.getEnv().getClientMap().getHeat(pos_i, 1)
				<<"C, h="<<client.getEnv().getClientMap().getHumidity(pos_i, 1)
				<<"%) (seed = "<<((unsigned long long)client.getMapSeed())
				<<")";
			guitext2->setText(narrow_to_wide(os.str()).c_str());
			guitext2->setVisible(true);
		}
		else
		{
			guitext2->setVisible(false);
		}
		
		{
			guitext_info->setText(infotext.c_str());
			guitext_info->setVisible(show_hud && g_menumgr.menuCount() == 0);
		}

		{
			float statustext_time_max = 1.5;
			if(!statustext.empty())
			{
				statustext_time += dtime;
				if(statustext_time >= statustext_time_max)
				{
					statustext = L"";
					statustext_time = 0;
				}
			}
			guitext_status->setText(statustext.c_str());
			guitext_status->setVisible(!statustext.empty());

			if(!statustext.empty())
			{
				s32 status_y = screensize.Y - 130;
				core::rect<s32> rect(
						10,
						status_y - guitext_status->getTextHeight(),
						screensize.X - 10,
						status_y
				);
				guitext_status->setRelativePosition(rect);

				// Fade out
				video::SColor initial_color(255,0,0,0);
				if(guienv->getSkin())
					initial_color = guienv->getSkin()->getColor(gui::EGDC_BUTTON_TEXT);
				video::SColor final_color = initial_color;
				final_color.setAlpha(0);
				video::SColor fade_color =
					initial_color.getInterpolated_quadratic(
						initial_color,
						final_color,
						pow(statustext_time / (float)statustext_time_max, 2.0f));
				guitext_status->setOverrideColor(fade_color);
				guitext_status->enableOverrideColor(true);
			}
		}
		
		/*
			Get chat messages from client
		*/
		{
			// Get new messages from error log buffer
			while(!chat_log_error_buf.empty())
			{
				chat_backend.addMessage(L"", narrow_to_wide(
						chat_log_error_buf.get()));
			}
			// Get new messages from client
			std::wstring message;
			while(client.getChatMessage(message))
			{
				chat_backend.addUnparsedMessage(message);
			}
			// Remove old messages
			chat_backend.step(dtime);

			// Display all messages in a static text element
			u32 recent_chat_count = chat_backend.getRecentBuffer().getLineCount();
			std::wstring recent_chat = chat_backend.getRecentChat();
			guitext_chat->setText(recent_chat.c_str());

			// Update gui element size and position
			s32 chat_y = 5+(text_height+5);
			if(show_debug)
				chat_y += (text_height+5);
			core::rect<s32> rect(
				10,
				chat_y,
				screensize.X - 10,
				chat_y + guitext_chat->getTextHeight()
			);
			guitext_chat->setRelativePosition(rect);

			// Don't show chat if disabled or empty or profiler is enabled
			guitext_chat->setVisible(show_chat && recent_chat_count != 0
					&& !show_profiler);
		}

		/*
			Inventory
		*/
		
		if(client.getPlayerItem() != new_playeritem)
		{
			client.selectPlayerItem(new_playeritem);
		}
		if(client.getLocalInventoryUpdated())
		{
			//infostream<<"Updating local inventory"<<std::endl;
			client.getLocalInventory(local_inventory);
			
			update_wielded_item_trigger = true;
		}
		if(update_wielded_item_trigger)
		{
			update_wielded_item_trigger = false;
			// Update wielded tool
			InventoryList *mlist = local_inventory.getList("main");
			ItemStack item;
			if(mlist != NULL)
				item = mlist->getItem(client.getPlayerItem());
			camera.wield(item, client.getPlayerItem());
		}

		/*
			Update block draw list every 200ms or when camera direction has
			changed much
		*/
		update_draw_list_timer += dtime;
		if(update_draw_list_timer >= 0.2 ||
				update_draw_list_last_cam_dir.getDistanceFrom(camera_direction) > 0.2){
			update_draw_list_timer = 0;
			client.getEnv().getClientMap().updateDrawList(driver);
			update_draw_list_last_cam_dir = camera_direction;
		}

		/*
			Drawing begins
		*/

		TimeTaker tt_draw("mainloop: draw");
		
		if (!no_output) {
			TimeTaker timer("beginScene");
			//driver->beginScene(false, true, bgcolor);
			//driver->beginScene(true, true, bgcolor);
			driver->beginScene(true, true, skycolor);
			beginscenetime = timer.stop(true);
		}
		
		//timer3.stop();
	
		//infostream<<"smgr->drawAll()"<<std::endl;
		if (!no_output) {
			TimeTaker timer("smgr");
			smgr->drawAll();
			
			if(g_settings->getBool("anaglyph"))
			{
				irr::core::vector3df oldPosition = camera.getCameraNode()->getPosition();
				irr::core::vector3df oldTarget   = camera.getCameraNode()->getTarget();

				irr::core::matrix4 startMatrix   = camera.getCameraNode()->getAbsoluteTransformation();

				irr::core::vector3df focusPoint  = (camera.getCameraNode()->getTarget() -
										 camera.getCameraNode()->getAbsolutePosition()).setLength(1) +
										 camera.getCameraNode()->getAbsolutePosition() ;

				//Left eye...
				irr::core::vector3df leftEye;
				irr::core::matrix4   leftMove;

				leftMove.setTranslation( irr::core::vector3df(-g_settings->getFloat("anaglyph_strength"),0.0f,0.0f) );
				leftEye=(startMatrix*leftMove).getTranslation();

				//clear the depth buffer, and color
				driver->beginScene( true, true, irr::video::SColor(0,200,200,255) );

				driver->getOverrideMaterial().Material.ColorMask = irr::video::ECP_RED;
				driver->getOverrideMaterial().EnableFlags  = irr::video::EMF_COLOR_MASK;
				driver->getOverrideMaterial().EnablePasses = irr::scene::ESNRP_SKY_BOX +
															 irr::scene::ESNRP_SOLID +
															 irr::scene::ESNRP_TRANSPARENT +
															 irr::scene::ESNRP_TRANSPARENT_EFFECT +
															 irr::scene::ESNRP_SHADOW;

				camera.getCameraNode()->setPosition( leftEye );
				camera.getCameraNode()->setTarget( focusPoint );

				smgr->drawAll(); // 'smgr->drawAll();' may go here

				driver->setTransform(video::ETS_WORLD, core::IdentityMatrix);

				if (show_hud)
					hud.drawSelectionBoxes(hilightboxes);


				//Right eye...
				irr::core::vector3df rightEye;
				irr::core::matrix4   rightMove;

				rightMove.setTranslation( irr::core::vector3df(g_settings->getFloat("anaglyph_strength"),0.0f,0.0f) );
				rightEye=(startMatrix*rightMove).getTranslation();

				//clear the depth buffer
				driver->clearZBuffer();

				driver->getOverrideMaterial().Material.ColorMask = irr::video::ECP_GREEN + irr::video::ECP_BLUE;
				driver->getOverrideMaterial().EnableFlags  = irr::video::EMF_COLOR_MASK;
				driver->getOverrideMaterial().EnablePasses = irr::scene::ESNRP_SKY_BOX +
															 irr::scene::ESNRP_SOLID +
															 irr::scene::ESNRP_TRANSPARENT +
															 irr::scene::ESNRP_TRANSPARENT_EFFECT +
															 irr::scene::ESNRP_SHADOW;

				camera.getCameraNode()->setPosition( rightEye );
				camera.getCameraNode()->setTarget( focusPoint );

				smgr->drawAll(); // 'smgr->drawAll();' may go here

				driver->setTransform(video::ETS_WORLD, core::IdentityMatrix);

				if (show_hud)
					hud.drawSelectionBoxes(hilightboxes);


				//driver->endScene();

				driver->getOverrideMaterial().Material.ColorMask=irr::video::ECP_ALL;
				driver->getOverrideMaterial().EnableFlags=0;
				driver->getOverrideMaterial().EnablePasses=0;

				camera.getCameraNode()->setPosition( oldPosition );
				camera.getCameraNode()->setTarget( oldTarget );
			}

			scenetime = timer.stop(true);
		}
		
		{
		//TimeTaker timer9("auxiliary drawings");
		// 0ms
		
		//timer9.stop();
		//TimeTaker //timer10("//timer10");
		
		video::SMaterial m;
		//m.Thickness = 10;
		m.Thickness = 3;
		m.Lighting = false;
		driver->setMaterial(m);

		driver->setTransform(video::ETS_WORLD, core::IdentityMatrix);
		if((!g_settings->getBool("anaglyph")) && (show_hud))
		{
			hud.drawSelectionBoxes(hilightboxes);
		}

		/*
			Wielded tool
		*/
		if(show_hud &&
			(player->hud_flags & HUD_FLAG_WIELDITEM_VISIBLE) &&
			current_camera_mode < CAMERA_MODE_THIRD)
		{
			// Warning: This clears the Z buffer.
			camera.drawWieldedTool();
		}

		/*
			Post effects
		*/
		if (!no_output) {
			client.getEnv().getClientMap().renderPostFx();
		}

		/*
			Profiler graph
		*/
		if(show_profiler_graph)
		{
			graph.draw(10, screensize.Y - 10, driver, font);
		}

		/*
			Draw crosshair
		*/
		if (show_hud)
			hud.drawCrosshair();
			
		} // timer

		//timer10.stop();
		//TimeTaker //timer11("//timer11");


		/*
			Draw hotbar
		*/
		if (show_hud)
		{
			hud.drawHotbar(v2s32(displaycenter.X, screensize.Y),
					client.getHP(), client.getPlayerItem(), client.getBreath());
		}

		/*
			Damage flash
		*/
		if(damage_flash > 0.0)
		{
			video::SColor color(std::min(damage_flash, 180.0f),180,0,0);
			driver->draw2DRectangle(color,
					core::rect<s32>(0,0,screensize.X,screensize.Y),
					NULL);
			
			damage_flash -= 100.0*dtime;
		}

		/*
			Damage camera tilt
		*/
		if(player->hurt_tilt_timer > 0.0)
		{
			player->hurt_tilt_timer -= dtime*5;
			if(player->hurt_tilt_timer < 0)
				player->hurt_tilt_strength = 0;
		}

		/*
			Draw lua hud items
		*/
		if (show_hud)
			hud.drawLuaElements();


		/*
			Draw background for player list
		*/
		if (playerlist != NULL)
		{
			driver->draw2DRectangle(console_bg, playerlist->getAbsolutePosition());
			driver->draw2DRectangleOutline(playerlist->getAbsolutePosition(), video::SColor(255,128,128,128));
		}

		/*
			Movement FOV (for superspeed and flying)
		*/

		float max_fov = 0;
		if(player->free_move)
			max_fov += 5;
		if(player->superspeed)
			max_fov += 8;

		if((player->free_move || player->superspeed) && player->movement_fov < max_fov)
			player->movement_fov += dtime*50;
		if(player->movement_fov > max_fov)
			player->movement_fov -= dtime*50;

		/*
			Draw gui
		*/
		// 0-1ms
		if (!no_output)
		guienv->drawAll();

		/*
			End scene
		*/
		if (!no_output) {
			TimeTaker timer("endScene");
			driver->endScene();
			endscenetime = timer.stop(true);
		}

		drawtime = tt_draw.stop(true);
		g_profiler->graphAdd("mainloop_draw", (float)drawtime/1000.0f);

		/*
			End of drawing
		*/

		/*
			Log times and stuff for visualization
		*/
		Profiler::GraphValues values;
		g_profiler->graphGet(values);
		graph.put(values);
	}

	/*
		Drop stuff
	*/
	if (clouds)
		clouds->drop();
	if (gui_chat_console)
		gui_chat_console->drop();
	if (sky)
		sky->drop();
	clear_particles();
	
	/*
		Draw a "shutting down" screen, which will be shown while the map
		generator and other stuff quits
	*/
	{
		/*gui::IGUIStaticText *gui_shuttingdowntext = */
		wchar_t* text = wgettext("Shutting down stuff...");
		draw_load_screen(text, device, font, 0, -1, false);
		delete[] text;
		/*driver->beginScene(true, true, video::SColor(255,0,0,0));
		guienv->drawAll();
		driver->endScene();
		gui_shuttingdowntext->remove();*/
	}

	chat_backend.addMessage(L"", L"# Disconnected.");
	chat_backend.addMessage(L"", L"");

	client.Stop();

	//force answer all texture and shader jobs (TODO return empty values)

	while(!client.isShutdown()) {
		tsrc->processQueue();
		shsrc->processQueue();
		sleep_ms(100);
	}

	// Client scope (client is destructed before destructing *def and tsrc)
	}while(0);
	} // try-catch
	catch(SerializationError &e)
	{
		error_message = L"A serialization error occurred:\n"
				+ narrow_to_wide(e.what()) + L"\n\nThe server is probably "
				L" running a different version of Minetest.";
		errorstream<<wide_to_narrow(error_message)<<std::endl;
	}
	catch(ServerError &e) {
		error_message = narrow_to_wide(e.what());
		errorstream << "ServerError: " << e.what() << std::endl;
	}
	catch(ModError &e) {
		errorstream << "ModError: " << e.what() << std::endl;
		error_message = narrow_to_wide(e.what()) + wgettext("\nCheck debug.txt for details.");
	}


	
	if(!sound_is_dummy)
		delete sound;

	//has to be deleted first to stop all server threads
	delete server;

	delete tsrc;
	delete shsrc;
	delete nodedef;
	delete itemdef;

	//extended resource accounting
	infostream << "Irrlicht resources after cleanup:" << std::endl;
	infostream << "\tRemaining meshes   : "
		<< device->getSceneManager()->getMeshCache()->getMeshCount() << std::endl;
	infostream << "\tRemaining textures : "
		<< driver->getTextureCount() << std::endl;
	for (unsigned int i = 0; i < driver->getTextureCount(); i++ ) {
		irr::video::ITexture* texture = driver->getTextureByIndex(i);
		infostream << "\t\t" << i << ":" << texture->getName().getPath().c_str()
				<< std::endl;
	}
	clearTextureNameCache();
	infostream << "\tRemaining materials: "
		<< driver-> getMaterialRendererCount ()
		<< " (note: irrlicht doesn't support removing renderers)"<< std::endl;
}

<|MERGE_RESOLUTION|>--- conflicted
+++ resolved
@@ -2668,11 +2668,7 @@
 				camera_position + camera_direction * BS * (d+1));
 
 		// prevent player pointing anything in front-view
-<<<<<<< HEAD
-		if (current_camera_mode == THIRD_FRONT) 
-=======
 		if (current_camera_mode == CAMERA_MODE_THIRD_FRONT)
->>>>>>> 9122a918
 			shootline = core::line3d<f32>(0,0,0,0,0,0);
 
 		ClientActiveObject *selected_object = NULL;
