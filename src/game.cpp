/*
game.cpp
Copyright (C) 2010-2013 celeron55, Perttu Ahola <celeron55@gmail.com>
*/

/*
This file is part of Freeminer.

Freeminer is free software: you can redistribute it and/or modify
it under the terms of the GNU General Public License as published by
the Free Software Foundation, either version 3 of the License, or
(at your option) any later version.

Freeminer  is distributed in the hope that it will be useful,
but WITHOUT ANY WARRANTY; without even the implied warranty of
MERCHANTABILITY or FITNESS FOR A PARTICULAR PURPOSE.  See the
GNU General Public License for more details.

You should have received a copy of the GNU General Public License
along with Freeminer.  If not, see <http://www.gnu.org/licenses/>.
*/

#include "game.h"
#include "irrlichttypes_extrabloated.h"
#include <IGUICheckBox.h>
#include <IGUIEditBox.h>
#include <IGUIListBox.h>
#include <IGUIButton.h>
#include <IGUIStaticText.h>
#include <IGUIFont.h>
#include <IMaterialRendererServices.h>
#include "IMeshCache.h"
#include "client.h"
#include "server.h"
#include "guiPasswordChange.h"
#include "guiVolumeChange.h"
#include "guiFormSpecMenu.h"
#include "guiTextInputMenu.h"
#include "guiDeathScreen.h"
#include "tool.h"
#include "guiChatConsole.h"
#include "config.h"
#include "version.h"
#include "clouds.h"
#include "particles.h"
#include "camera.h"
#include "mapblock.h"
#include "settings.h"
#include "profiler.h"
#include "mainmenumanager.h"
#include "gettext.h"
#include "log.h"
#include "filesys.h"
// Needed for determining pointing to nodes
#include "nodedef.h"
#include "nodemetadata.h"
#include "main.h" // For g_settings
#include "itemdef.h"
#include "tile.h" // For TextureSource
#include "shader.h" // For ShaderSource
#include "logoutputbuffer.h"
#include "subgame.h"
#include "quicktune_shortcutter.h"
#include "clientmap.h"
#include "hud.h"
#include "sky.h"
#include "sound.h"
#if USE_SOUND
	#include "sound_openal.h"
#endif
#include "event_manager.h"
#include <iomanip>
#include <list>
#include "util/directiontables.h"
#include "util/pointedthing.h"
#include "FMStaticText.h"
#include "guiTable.h"
#include "util/string.h"

/*
	Text input system
*/

struct TextDestNodeMetadata : public TextDest
{
	TextDestNodeMetadata(v3s16 p, Client *client)
	{
		m_p = p;
		m_client = client;
	}
	// This is deprecated I guess? -celeron55
	void gotText(std::wstring text)
	{
		std::string ntext = wide_to_narrow(text);
		infostream<<"Submitting 'text' field of node at ("<<m_p.X<<","
				<<m_p.Y<<","<<m_p.Z<<"): "<<ntext<<std::endl;
		std::map<std::string, std::string> fields;
		fields["text"] = ntext;
		m_client->sendNodemetaFields(m_p, "", fields);
	}
	void gotText(std::map<std::string, std::string> fields)
	{
		m_client->sendNodemetaFields(m_p, "", fields);
	}

	v3s16 m_p;
	Client *m_client;
};

struct TextDestPlayerInventory : public TextDest
{
	TextDestPlayerInventory(Client *client)
	{
		m_client = client;
		m_formname = "";
	}
	TextDestPlayerInventory(Client *client, std::string formname)
	{
		m_client = client;
		m_formname = formname;
	}
	void gotText(std::map<std::string, std::string> fields)
	{
		m_client->sendInventoryFields(m_formname, fields);
	}

	Client *m_client;
};

struct LocalFormspecHandler : public TextDest
{
	LocalFormspecHandler();
	LocalFormspecHandler(std::string formname) {
		m_formname = formname;
	}

	LocalFormspecHandler(std::string formname,Client *client) {
		m_formname = formname;
		m_client = client;
	}

	void gotText(std::string message) {
		errorstream << "LocalFormspecHandler::gotText old style message received" << std::endl;
	}

	void gotText(std::map<std::string, std::string> fields)
	{
		if (m_formname == "MT_PAUSE_MENU") {
			if (fields.find("btn_sound") != fields.end()) {
				g_gamecallback->changeVolume();
				return;
			}

			if (fields.find("btn_exit_menu") != fields.end()) {
				g_gamecallback->disconnect();
				return;
			}

			if (fields.find("btn_exit_os") != fields.end()) {
				g_gamecallback->exitToOS();
				return;
			}

			if (fields.find("quit") != fields.end()) {
				return;
			}

			if (fields.find("btn_continue") != fields.end()) {
				return;
			}
		}
		if (m_formname == "MT_CHAT_MENU") {
			if ((fields.find("btn_send") != fields.end()) ||
					(fields.find("quit") != fields.end())) {
				if (fields.find("f_text") != fields.end()) {
					if (m_client != 0) {
						m_client->typeChatMessage(narrow_to_wide(fields["f_text"]));
					}
					else {
						errorstream << "LocalFormspecHandler::gotText received chat message but m_client is NULL" << std::endl;
					}
				}
				return;
			}
		}

		errorstream << "LocalFormspecHandler::gotText unhandled >" << m_formname << "< event" << std::endl;
		int i = 0;
		for (std::map<std::string,std::string>::iterator iter = fields.begin();
				iter != fields.end(); iter++) {
			errorstream << "\t"<< i << ": " << iter->first << "=" << iter->second << std::endl;
			i++;
		}
	}

	Client *m_client;
};

/* Respawn menu callback */

class MainRespawnInitiator: public IRespawnInitiator
{
public:
	MainRespawnInitiator(bool *active, Client *client):
		m_active(active), m_client(client)
	{
		*m_active = true;
	}
	void respawn()
	{
		*m_active = false;
		m_client->sendRespawn();
	}
private:
	bool *m_active;
	Client *m_client;
};

/* Form update callback */

class NodeMetadataFormSource: public IFormSource
{
public:
	NodeMetadataFormSource(ClientMap *map, v3s16 p):
		m_map(map),
		m_p(p)
	{
	}
	std::string getForm()
	{
		NodeMetadata *meta = m_map->getNodeMetadata(m_p);
		if(!meta)
			return "";
		return meta->getString("formspec");
	}
	std::string resolveText(std::string str)
	{
		NodeMetadata *meta = m_map->getNodeMetadata(m_p);
		if(!meta)
			return str;
		return meta->resolveString(str);
	}

	ClientMap *m_map;
	v3s16 m_p;
};

class PlayerInventoryFormSource: public IFormSource
{
public:
	PlayerInventoryFormSource(Client *client):
		m_client(client)
	{
	}
	std::string getForm()
	{
		LocalPlayer* player = m_client->getEnv().getLocalPlayer();
		return player->inventory_formspec;
	}

	Client *m_client;
};

/*
	Check if a node is pointable
*/
inline bool isPointableNode(const MapNode& n,
		Client *client, bool liquids_pointable)
{
	const ContentFeatures &features = client->getNodeDefManager()->get(n);
	return features.pointable ||
		(liquids_pointable && features.isLiquid());
}

/*
	Find what the player is pointing at
*/
PointedThing getPointedThing(Client *client, v3f player_position,
		v3f camera_direction, v3f camera_position, core::line3d<f32> shootline,
		f32 d, bool liquids_pointable, bool look_for_object, v3s16 camera_offset,
		std::vector<aabb3f> &hilightboxes, ClientActiveObject *&selected_object)
{
	PointedThing result;

	hilightboxes.clear();
	selected_object = NULL;

	INodeDefManager *nodedef = client->getNodeDefManager();
	ClientMap &map = client->getEnv().getClientMap();

	f32 mindistance = BS * 1001;

	// First try to find a pointed at active object
	if(look_for_object)
	{
		selected_object = client->getSelectedActiveObject(d*BS,
				camera_position, shootline);

		if(selected_object != NULL)
		{
			if(selected_object->doShowSelectionBox())
			{
				aabb3f *selection_box = selected_object->getSelectionBox();
				// Box should exist because object was
				// returned in the first place
				assert(selection_box);

				v3f pos = selected_object->getPosition();
				hilightboxes.push_back(aabb3f(
						selection_box->MinEdge + pos - intToFloat(camera_offset, BS),
						selection_box->MaxEdge + pos - intToFloat(camera_offset, BS)));
			}

			mindistance = (selected_object->getPosition() - camera_position).getLength();

			result.type = POINTEDTHING_OBJECT;
			result.object_id = selected_object->getId();
		}
	}

	// That didn't work, try to find a pointed at node

	
	v3s16 pos_i = floatToInt(player_position, BS);

	/*infostream<<"pos_i=("<<pos_i.X<<","<<pos_i.Y<<","<<pos_i.Z<<")"
			<<std::endl;*/

	s16 a = d;
	s16 ystart = pos_i.Y + 0 - (camera_direction.Y<0 ? a : 1);
	s16 zstart = pos_i.Z - (camera_direction.Z<0 ? a : 1);
	s16 xstart = pos_i.X - (camera_direction.X<0 ? a : 1);
	s16 yend = pos_i.Y + 1 + (camera_direction.Y>0 ? a : 1);
	s16 zend = pos_i.Z + (camera_direction.Z>0 ? a : 1);
	s16 xend = pos_i.X + (camera_direction.X>0 ? a : 1);
	
	// Prevent signed number overflow
	if(yend==32767)
		yend=32766;
	if(zend==32767)
		zend=32766;
	if(xend==32767)
		xend=32766;

	for(s16 y = ystart; y <= yend; y++)
	for(s16 z = zstart; z <= zend; z++)
	for(s16 x = xstart; x <= xend; x++)
	{
		MapNode n;
		try
		{
			n = map.getNode(v3s16(x,y,z));
		}
		catch(InvalidPositionException &e)
		{
			continue;
		}
		if(!isPointableNode(n, client, liquids_pointable))
			continue;

		std::vector<aabb3f> boxes = n.getSelectionBoxes(nodedef);

		v3s16 np(x,y,z);
		v3f npf = intToFloat(np, BS);

		for(std::vector<aabb3f>::const_iterator
				i = boxes.begin();
				i != boxes.end(); i++)
		{
			aabb3f box = *i;
			box.MinEdge += npf;
			box.MaxEdge += npf;

			for(u16 j=0; j<6; j++)
			{
				v3s16 facedir = g_6dirs[j];
				aabb3f facebox = box;

				f32 d = 0.001*BS;
				if(facedir.X > 0)
					facebox.MinEdge.X = facebox.MaxEdge.X-d;
				else if(facedir.X < 0)
					facebox.MaxEdge.X = facebox.MinEdge.X+d;
				else if(facedir.Y > 0)
					facebox.MinEdge.Y = facebox.MaxEdge.Y-d;
				else if(facedir.Y < 0)
					facebox.MaxEdge.Y = facebox.MinEdge.Y+d;
				else if(facedir.Z > 0)
					facebox.MinEdge.Z = facebox.MaxEdge.Z-d;
				else if(facedir.Z < 0)
					facebox.MaxEdge.Z = facebox.MinEdge.Z+d;

				v3f centerpoint = facebox.getCenter();
				f32 distance = (centerpoint - camera_position).getLength();
				if(distance >= mindistance)
					continue;
				if(!facebox.intersectsWithLine(shootline))
					continue;

				v3s16 np_above = np + facedir;

				result.type = POINTEDTHING_NODE;
				result.node_undersurface = np;
				result.node_abovesurface = np_above;
				mindistance = distance;

				hilightboxes.clear();
				for(std::vector<aabb3f>::const_iterator
						i2 = boxes.begin();
						i2 != boxes.end(); i2++)
				{
					aabb3f box = *i2;
					box.MinEdge += npf + v3f(-d,-d,-d) - intToFloat(camera_offset, BS);
					box.MaxEdge += npf + v3f(d,d,d) - intToFloat(camera_offset, BS);
					hilightboxes.push_back(box);
				}
			}
		}
	} // for coords

	return result;
}

/*
	Draws a screen with a single text on it.
	Text will be removed when the screen is drawn the next time.
	Additionally, a progressbar can be drawn when percent is set between 0 and 100.
*/
/*gui::IGUIStaticText **/
void draw_load_screen(const std::wstring &text, IrrlichtDevice* device,
		gui::IGUIFont* font, float dtime=0 ,int percent=0, bool clouds=true)
{
	video::IVideoDriver* driver = device->getVideoDriver();
	v2u32 screensize = driver->getScreenSize();
	const wchar_t *loadingtext = text.c_str();
	core::vector2d<u32> textsize_u = font->getDimension(loadingtext);
	core::vector2d<s32> textsize(textsize_u.X,textsize_u.Y);
	core::vector2d<s32> center(screensize.X/2, screensize.Y/2);
	core::rect<s32> textrect(center - textsize/2, center + textsize/2);

	gui::IGUIStaticText *guitext = guienv->addStaticText(
			loadingtext, textrect, false, false);
	guitext->setTextAlignment(gui::EGUIA_CENTER, gui::EGUIA_UPPERLEFT);

	bool cloud_menu_background = clouds && g_settings->getBool("menu_clouds");
	if (cloud_menu_background)
	{
		g_menuclouds->step(dtime*3);
		g_menuclouds->render();
		driver->beginScene(true, true, video::SColor(255,140,186,250));
		g_menucloudsmgr->drawAll();
	}
	else
		driver->beginScene(true, true, video::SColor(255,0,0,0));
	if (percent >= 0 && percent <= 100) // draw progress bar
	{
		core::vector2d<s32> barsize(256,32);
		core::rect<s32> barrect(center-barsize/2, center+barsize/2);
		driver->draw2DRectangle(video::SColor(255,255,255,255),barrect, NULL); // border
		driver->draw2DRectangle(video::SColor(255,64,64,64), core::rect<s32> (
				barrect.UpperLeftCorner+1,
				barrect.LowerRightCorner-1), NULL); // black inside the bar
		driver->draw2DRectangle(video::SColor(255,128,128,128), core::rect<s32> (
				barrect.UpperLeftCorner+1,
				core::vector2d<s32>(
					barrect.LowerRightCorner.X-(barsize.X-1)+percent*(barsize.X-2)/100,
					barrect.LowerRightCorner.Y-1)), NULL); // the actual progress
	}
	guienv->drawAll();
	driver->endScene();
	
	guitext->remove();
	
	//return guitext;
}

/* Profiler display */

void update_profiler_gui(gui::IGUIStaticText *guitext_profiler,
		gui::IGUIFont *font, u32 text_height, u32 show_profiler,
		u32 show_profiler_max)
{
	if(show_profiler == 0)
	{
		guitext_profiler->setVisible(false);
	}
	else
	{

		std::ostringstream os(std::ios_base::binary);
		g_profiler->printPage(os, show_profiler, show_profiler_max);
		std::wstring text = narrow_to_wide(os.str());
		guitext_profiler->setText(text.c_str());
		guitext_profiler->setVisible(true);

		s32 w = font->getDimension(text.c_str()).Width;
		if(w < 400)
			w = 400;
		core::rect<s32> rect(6, 4+(text_height+5)*2, 12+w,
				8+(text_height+5)*2 +
				font->getDimension(text.c_str()).Height);
		guitext_profiler->setRelativePosition(rect);
		guitext_profiler->setVisible(true);
	}
}

class ProfilerGraph
{
private:
	struct Piece{
		Profiler::GraphValues values;
	};
	struct Meta{
		float min;
		float max;
		video::SColor color;
		Meta(float initial=0, video::SColor color=
				video::SColor(255,255,255,255)):
			min(initial),
			max(initial),
			color(color)
		{}
	};
	std::list<Piece> m_log;
public:
	u32 m_log_max_size;

	ProfilerGraph():
		m_log_max_size(200)
	{}

	void put(const Profiler::GraphValues &values)
	{
		Piece piece;
		piece.values = values;
		m_log.push_back(piece);
		while(m_log.size() > m_log_max_size)
			m_log.erase(m_log.begin());
	}
	
	void draw(s32 x_left, s32 y_bottom, video::IVideoDriver *driver,
			gui::IGUIFont* font) const
	{
		std::map<std::string, Meta> m_meta;
		for(std::list<Piece>::const_iterator k = m_log.begin();
				k != m_log.end(); k++)
		{
			const Piece &piece = *k;
			for(Profiler::GraphValues::const_iterator i = piece.values.begin();
					i != piece.values.end(); i++){
				const std::string &id = i->first;
				const float &value = i->second;
				std::map<std::string, Meta>::iterator j =
						m_meta.find(id);
				if(j == m_meta.end()){
					m_meta[id] = Meta(value);
					continue;
				}
				if(value < j->second.min)
					j->second.min = value;
				if(value > j->second.max)
					j->second.max = value;
			}
		}

		// Assign colors
		static const video::SColor usable_colors[] = {
			video::SColor(255,255,100,100),
			video::SColor(255,90,225,90),
			video::SColor(255,100,100,255),
			video::SColor(255,255,150,50),
			video::SColor(255,220,220,100)
		};
		static const u32 usable_colors_count =
				sizeof(usable_colors) / sizeof(*usable_colors);
		u32 next_color_i = 0;
		for(std::map<std::string, Meta>::iterator i = m_meta.begin();
				i != m_meta.end(); i++){
			Meta &meta = i->second;
			video::SColor color(255,200,200,200);
			if(next_color_i < usable_colors_count)
				color = usable_colors[next_color_i++];
			meta.color = color;
		}

		s32 graphh = 50;
		s32 textx = x_left + m_log_max_size + 15;
		s32 textx2 = textx + 200 - 15;
		
		// Draw background
		/*{
			u32 num_graphs = m_meta.size();
			core::rect<s32> rect(x_left, y_bottom - num_graphs*graphh,
					textx2, y_bottom);
			video::SColor bgcolor(120,0,0,0);
			driver->draw2DRectangle(bgcolor, rect, NULL);
		}*/
		
		s32 meta_i = 0;
		for(std::map<std::string, Meta>::const_iterator i = m_meta.begin();
				i != m_meta.end(); i++){
			const std::string &id = i->first;
			const Meta &meta = i->second;
			s32 x = x_left;
			s32 y = y_bottom - meta_i * 50;
			float show_min = meta.min;
			float show_max = meta.max;
			if(show_min >= -0.0001 && show_max >= -0.0001){
				if(show_min <= show_max * 0.5)
					show_min = 0;
			}
			s32 texth = 15;
			char buf[10];
			snprintf(buf, 10, "%.3g", show_max);
			font->draw(narrow_to_wide(buf).c_str(),
					core::rect<s32>(textx, y - graphh,
					textx2, y - graphh + texth),
					meta.color);
			snprintf(buf, 10, "%.3g", show_min);
			font->draw(narrow_to_wide(buf).c_str(),
					core::rect<s32>(textx, y - texth,
					textx2, y),
					meta.color);
			font->draw(narrow_to_wide(id).c_str(),
					core::rect<s32>(textx, y - graphh/2 - texth/2,
					textx2, y - graphh/2 + texth/2),
					meta.color);
			s32 graph1y = y;
			s32 graph1h = graphh;
			bool relativegraph = (show_min != 0 && show_min != show_max);
			float lastscaledvalue = 0.0;
			bool lastscaledvalue_exists = false;
			for(std::list<Piece>::const_iterator j = m_log.begin();
					j != m_log.end(); j++)
			{
				const Piece &piece = *j;
				float value = 0;
				bool value_exists = false;
				Profiler::GraphValues::const_iterator k =
						piece.values.find(id);
				if(k != piece.values.end()){
					value = k->second;
					value_exists = true;
				}
				if(!value_exists){
					x++;
					lastscaledvalue_exists = false;
					continue;
				}
				float scaledvalue = 1.0;
				if(show_max != show_min)
					scaledvalue = (value - show_min) / (show_max - show_min);
				if(scaledvalue == 1.0 && value == 0){
					x++;
					lastscaledvalue_exists = false;
					continue;
				}
				if(relativegraph){
					if(lastscaledvalue_exists){
						s32 ivalue1 = lastscaledvalue * graph1h;
						s32 ivalue2 = scaledvalue * graph1h;
						driver->draw2DLine(v2s32(x-1, graph1y - ivalue1),
								v2s32(x, graph1y - ivalue2), meta.color);
					}
					lastscaledvalue = scaledvalue;
					lastscaledvalue_exists = true;
				} else{
					s32 ivalue = scaledvalue * graph1h;
					driver->draw2DLine(v2s32(x, graph1y),
							v2s32(x, graph1y - ivalue), meta.color);
				}
				x++;
			}
			meta_i++;
		}
	}
};

class NodeDugEvent: public MtEvent
{
public:
	v3s16 p;
	MapNode n;
	
	NodeDugEvent(v3s16 p, MapNode n):
		p(p),
		n(n)
	{}
	const char* getType() const
	{return "NodeDug";}
};

class SoundMaker
{
	ISoundManager *m_sound;
	INodeDefManager *m_ndef;
public:
	float m_player_step_timer;

	SimpleSoundSpec m_player_step_sound;
	SimpleSoundSpec m_player_leftpunch_sound;
	SimpleSoundSpec m_player_rightpunch_sound;

	SoundMaker(ISoundManager *sound, INodeDefManager *ndef):
		m_sound(sound),
		m_ndef(ndef),
		m_player_step_timer(0)
	{
	}

	void playPlayerStep()
	{
		if(m_player_step_timer <= 0 && m_player_step_sound.exists()){
			m_player_step_timer = 0.03;
			m_sound->playSound(m_player_step_sound, false);
		}
	}

	static void viewBobbingStep(MtEvent *e, void *data)
	{
		SoundMaker *sm = (SoundMaker*)data;
		sm->playPlayerStep();
	}

	static void playerRegainGround(MtEvent *e, void *data)
	{
		SoundMaker *sm = (SoundMaker*)data;
		sm->playPlayerStep();
	}

	static void playerJump(MtEvent *e, void *data)
	{
		//SoundMaker *sm = (SoundMaker*)data;
	}

	static void cameraPunchLeft(MtEvent *e, void *data)
	{
		SoundMaker *sm = (SoundMaker*)data;
		sm->m_sound->playSound(sm->m_player_leftpunch_sound, false);
	}

	static void cameraPunchRight(MtEvent *e, void *data)
	{
		SoundMaker *sm = (SoundMaker*)data;
		sm->m_sound->playSound(sm->m_player_rightpunch_sound, false);
	}

	static void nodeDug(MtEvent *e, void *data)
	{
		SoundMaker *sm = (SoundMaker*)data;
		NodeDugEvent *nde = (NodeDugEvent*)e;
		sm->m_sound->playSound(sm->m_ndef->get(nde->n).sound_dug, false);
	}

	static void playerDamage(MtEvent *e, void *data)
	{
		SoundMaker *sm = (SoundMaker*)data;
		sm->m_sound->playSound(SimpleSoundSpec("player_damage", 0.5), false);
	}

	static void playerFallingDamage(MtEvent *e, void *data)
	{
		SoundMaker *sm = (SoundMaker*)data;
		sm->m_sound->playSound(SimpleSoundSpec("player_falling_damage", 0.5), false);
	}

	void registerReceiver(MtEventManager *mgr)
	{
		mgr->reg("ViewBobbingStep", SoundMaker::viewBobbingStep, this);
		mgr->reg("PlayerRegainGround", SoundMaker::playerRegainGround, this);
		mgr->reg("PlayerJump", SoundMaker::playerJump, this);
		mgr->reg("CameraPunchLeft", SoundMaker::cameraPunchLeft, this);
		mgr->reg("CameraPunchRight", SoundMaker::cameraPunchRight, this);
		mgr->reg("NodeDug", SoundMaker::nodeDug, this);
		mgr->reg("PlayerDamage", SoundMaker::playerDamage, this);
		mgr->reg("PlayerFallingDamage", SoundMaker::playerFallingDamage, this);
	}

	void step(float dtime)
	{
		m_player_step_timer -= dtime;
	}
};

// Locally stored sounds don't need to be preloaded because of this
class GameOnDemandSoundFetcher: public OnDemandSoundFetcher
{
	std::set<std::string> m_fetched;
public:

	void fetchSounds(const std::string &name,
			std::set<std::string> &dst_paths,
			std::set<std::string> &dst_datas)
	{
		if(m_fetched.count(name))
			return;
		m_fetched.insert(name);
		std::string base = porting::path_share + DIR_DELIM + "testsounds";
		dst_paths.insert(base + DIR_DELIM + name + ".ogg");
		dst_paths.insert(base + DIR_DELIM + name + ".0.ogg");
		dst_paths.insert(base + DIR_DELIM + name + ".1.ogg");
		dst_paths.insert(base + DIR_DELIM + name + ".2.ogg");
		dst_paths.insert(base + DIR_DELIM + name + ".3.ogg");
		dst_paths.insert(base + DIR_DELIM + name + ".4.ogg");
		dst_paths.insert(base + DIR_DELIM + name + ".5.ogg");
		dst_paths.insert(base + DIR_DELIM + name + ".6.ogg");
		dst_paths.insert(base + DIR_DELIM + name + ".7.ogg");
		dst_paths.insert(base + DIR_DELIM + name + ".8.ogg");
		dst_paths.insert(base + DIR_DELIM + name + ".9.ogg");
	}
};

class GameGlobalShaderConstantSetter : public IShaderConstantSetter
{
	Sky *m_sky;
	bool *m_force_fog_off;
	f32 *m_fog_range;
	Client *m_client;
	Inventory *m_local_inventory;

public:
	GameGlobalShaderConstantSetter(Sky *sky, bool *force_fog_off,
			f32 *fog_range, Client *client, Inventory *local_inventory):
		m_sky(sky),
		m_force_fog_off(force_fog_off),
		m_fog_range(fog_range),
		m_client(client),
		m_local_inventory(local_inventory)
	{}
	~GameGlobalShaderConstantSetter() {}

	virtual void onSetConstants(video::IMaterialRendererServices *services,
			bool is_highlevel)
	{
		if(!is_highlevel)
			return;

		// Background color
		video::SColor bgcolor = m_sky->getBgColor();
		video::SColorf bgcolorf(bgcolor);
		float bgcolorfa[4] = {
			bgcolorf.r,
			bgcolorf.g,
			bgcolorf.b,
			bgcolorf.a,
		};
		services->setPixelShaderConstant("skyBgColor", bgcolorfa, 4);

		// Fog distance
		float fog_distance = 10000*BS;
		if(g_settings->getBool("enable_fog") && !*m_force_fog_off)
			fog_distance = *m_fog_range;
		services->setPixelShaderConstant("fogDistance", &fog_distance, 1);

		// Day-night ratio
		u32 daynight_ratio = m_client->getEnv().getDayNightRatio();
		float daynight_ratio_f = (float)daynight_ratio / 1000.0;
		services->setPixelShaderConstant("dayNightRatio", &daynight_ratio_f, 1);
		
		u32 animation_timer = porting::getTimeMs() % 100000;
		float animation_timer_f = (float)animation_timer / 100000.0;
		services->setPixelShaderConstant("animationTimer", &animation_timer_f, 1);
		services->setVertexShaderConstant("animationTimer", &animation_timer_f, 1);

		LocalPlayer* player = m_client->getEnv().getLocalPlayer();
		v3f eye_position = player->getEyePosition();
		services->setPixelShaderConstant("eyePosition", (irr::f32*)&eye_position, 3);
		services->setVertexShaderConstant("eyePosition", (irr::f32*)&eye_position, 3);

		// Normal map texture layer
		int layer1 = 1;
		int layer2 = 2;
		// before 1.8 there isn't a "integer interface", only float
#if (IRRLICHT_VERSION_MAJOR == 1 && IRRLICHT_VERSION_MINOR < 8)
		services->setPixelShaderConstant("normalTexture" , (irr::f32*)&layer1, 1);
		services->setPixelShaderConstant("useNormalmap" , (irr::f32*)&layer2, 1);
#else
		services->setPixelShaderConstant("normalTexture" , (irr::s32*)&layer1, 1);
		services->setPixelShaderConstant("useNormalmap" , (irr::s32*)&layer2, 1);
#endif
		ItemStack playeritem;
		{
			InventoryList *mlist = m_local_inventory->getList("main");
			if(mlist != NULL)
			{
				playeritem = mlist->getItem(m_client->getPlayerItem());
			}
		}
		irr::f32 wieldLight = 0;
		if (g_settings->getBool("disable_wieldlight") == false)
			wieldLight = (irr::f32)((ItemGroupList)m_client->idef()->get(playeritem.name).groups)["wield_light"];
		services->setPixelShaderConstant("wieldLight", &wieldLight, 1);
	}
};

bool nodePlacementPrediction(Client &client,
		const ItemDefinition &playeritem_def, v3s16 nodepos, v3s16 neighbourpos)
{
	std::string prediction = playeritem_def.node_placement_prediction;
	INodeDefManager *nodedef = client.ndef();
	ClientMap &map = client.getEnv().getClientMap();

	if(prediction != "" && !nodedef->get(map.getNode(nodepos)).rightclickable)
	{
		verbosestream<<"Node placement prediction for "
				<<playeritem_def.name<<" is "
				<<prediction<<std::endl;
		v3s16 p = neighbourpos;
		// Place inside node itself if buildable_to
		try{
			MapNode n_under = map.getNode(nodepos);
			if(nodedef->get(n_under).buildable_to)
				p = nodepos;
			else if (!nodedef->get(map.getNode(p)).buildable_to)
				return false;
		}catch(InvalidPositionException &e){}
		// Find id of predicted node
		content_t id;
		bool found = nodedef->getId(prediction, id);
		if(!found){
			errorstream<<"Node placement prediction failed for "
					<<playeritem_def.name<<" (places "
					<<prediction
					<<") - Name not known"<<std::endl;
			return false;
		}
		// Predict param2 for facedir and wallmounted nodes
		u8 param2 = 0;
		if(nodedef->get(id).param_type_2 == CPT2_WALLMOUNTED){
			v3s16 dir = nodepos - neighbourpos;
			if(abs(dir.Y) > MYMAX(abs(dir.X), abs(dir.Z))){
				param2 = dir.Y < 0 ? 1 : 0;
			} else if(abs(dir.X) > abs(dir.Z)){
				param2 = dir.X < 0 ? 3 : 2;
			} else {
				param2 = dir.Z < 0 ? 5 : 4;
			}
		}
		if(nodedef->get(id).param_type_2 == CPT2_FACEDIR){
			v3s16 dir = nodepos - floatToInt(client.getEnv().getLocalPlayer()->getPosition(), BS);
			if(abs(dir.X) > abs(dir.Z)){
				param2 = dir.X < 0 ? 3 : 1;
			} else {
				param2 = dir.Z < 0 ? 2 : 0;
			}
		}
		assert(param2 >= 0 && param2 <= 5);
		//Check attachment if node is in group attached_node
		if(((ItemGroupList) nodedef->get(id).groups)["attached_node"] != 0){
			static v3s16 wallmounted_dirs[8] = {
				v3s16(0,1,0),
				v3s16(0,-1,0),
				v3s16(1,0,0),
				v3s16(-1,0,0),
				v3s16(0,0,1),
				v3s16(0,0,-1),
			};
			v3s16 pp;
			if(nodedef->get(id).param_type_2 == CPT2_WALLMOUNTED)
				pp = p + wallmounted_dirs[param2];
			else
				pp = p + v3s16(0,-1,0);
			if(!nodedef->get(map.getNode(pp)).walkable)
				return false;
		}
		// Add node to client map
		MapNode n(id, 0, param2);
		try{
			LocalPlayer* player = client.getEnv().getLocalPlayer();

			// Dont place node when player would be inside new node
			// NOTE: This is to be eventually implemented by a mod as client-side Lua
			if (!nodedef->get(n).walkable ||
				(client.checkPrivilege("noclip") && g_settings->getBool("noclip")) ||
				(nodedef->get(n).walkable &&
				neighbourpos != player->getStandingNodePos() + v3s16(0,1,0) &&
				neighbourpos != player->getStandingNodePos() + v3s16(0,2,0))) {

					// This triggers the required mesh update too
					client.addNode(p, n);
					return true;
				}
		}catch(InvalidPositionException &e){
			errorstream<<"Node placement prediction failed for "
					<<playeritem_def.name<<" (places "
					<<prediction
					<<") - Position not loaded"<<std::endl;
		}
	}
	return false;
}

static void show_chat_menu(FormspecFormSource* current_formspec,
		TextDest* current_textdest, IWritableTextureSource* tsrc,
		IrrlichtDevice * device, Client* client, std::string text)
{
	std::string formspec =
		"size[11,5.5,true]"
		"field[3,2.35;6,0.5;f_text;;" + text + "]"
		"button_exit[4,3;3,0.5;btn_send;"  + std::string(gettext("Proceed"))     + "]"
		;

	/* Create menu */
	/* Note: FormspecFormSource and LocalFormspecHandler
	 * are deleted by guiFormSpecMenu                     */
	current_formspec = new FormspecFormSource(formspec,&current_formspec);
	current_textdest = new LocalFormspecHandler("MT_CHAT_MENU",client);
	GUIFormSpecMenu *menu =
			new GUIFormSpecMenu(device, guiroot, -1,
					&g_menumgr,
					NULL, NULL, tsrc);
	menu->setFormSource(current_formspec);
	menu->setTextDest(current_textdest);
	menu->drop();
}

/******************************************************************************/
static void show_pause_menu(FormspecFormSource* current_formspec,
		TextDest* current_textdest, IWritableTextureSource* tsrc,
		IrrlichtDevice * device)
{
	const char* control_text = gettext("Default Controls:\n"
			"- WASD: move\n"
			"- Space: jump/climb\n"
			"- Shift: sneak/go down\n"
			"- Q: drop item\n"
			"- I: inventory\n"
			"- Mouse: turn/look\n"
			"- Mouse left: dig/punch\n"
			"- Mouse right: place/use\n"
			"- Mouse wheel: select item\n"
			"- T: chat\n"
			);

	std::ostringstream os;
	os<<"Minetest\n";
	os<<minetest_build_info<<"\n";
	os<<"path_user = "<<wrap_rows(porting::path_user, 20)<<"\n";

	std::string formspec =
		"size[5,5.5,true]"
		"button_exit[1,1;3,0.5;btn_continue;"  + std::string(gettext("Continue"))+ "]"
		"button_exit[1,2;3,0.5;btn_sound;"     + std::string(gettext("Sound Volume")) + "]"
		"button_exit[1,3;3,0.5;btn_exit_menu;" + std::string(gettext("Exit to Menu")) + "]"
		"button_exit[1,4;3,0.5;btn_exit_os;"   + std::string(gettext("Exit to OS"))   + "]"
		;

	/* Create menu */
	/* Note: FormspecFormSource and LocalFormspecHandler  *
	 * are deleted by guiFormSpecMenu                     */
	current_formspec = new FormspecFormSource(formspec,&current_formspec);
	current_textdest = new LocalFormspecHandler("MT_PAUSE_MENU");
	GUIFormSpecMenu *menu =
		new GUIFormSpecMenu(device, guiroot, -1, &g_menumgr, NULL, NULL, tsrc);
	menu->setFormSource(current_formspec);
	menu->setTextDest(current_textdest);
	menu->drop();
}

/******************************************************************************/
void the_game(bool &kill, bool random_input, InputHandler *input,
	IrrlichtDevice *device, gui::IGUIFont* font, std::string map_dir,
	std::string playername, std::string password,
	std::string address /* If "", local server is used */,
	u16 port, std::wstring &error_message, ChatBackend &chat_backend,
	const SubgameSpec &gamespec /* Used for local game */,
	bool simple_singleplayer_mode)
{
	FormspecFormSource* current_formspec = 0;
	TextDest* current_textdest = 0;
	video::IVideoDriver* driver = device->getVideoDriver();
	scene::ISceneManager* smgr = device->getSceneManager();
	
	// Calculate text height using the font
	u32 text_height = font->getDimension(L"Random test string").Height;

	v2u32 last_screensize(0,0);
	v2u32 screensize = driver->getScreenSize();
	
	/*
		Draw "Loading" screen
	*/

	{
		wchar_t* text = wgettext("Loading...");
		draw_load_screen(text, device, font,0,0);
		delete[] text;
		core::stringw str = L"Freeminer [Connecting]";
		device->setWindowCaption(str.c_str());
	}
	
	// Create texture source
	IWritableTextureSource *tsrc = createTextureSource(device);
	
	// Create shader source
	IWritableShaderSource *shsrc = createShaderSource(device);
	
	// These will be filled by data received from the server
	// Create item definition manager
	IWritableItemDefManager *itemdef = createItemDefManager();
	// Create node definition manager
	IWritableNodeDefManager *nodedef = createNodeDefManager();
	
	// Sound fetcher (useful when testing)
	GameOnDemandSoundFetcher soundfetcher;

	// Sound manager
	ISoundManager *sound = NULL;
	bool sound_is_dummy = false;
#if USE_SOUND
	if(g_settings->getBool("enable_sound")){
		infostream<<"Attempting to use OpenAL audio"<<std::endl;
		sound = createOpenALSoundManager(&soundfetcher);
		if(!sound)
			infostream<<"Failed to initialize OpenAL audio"<<std::endl;
	} else {
		infostream<<"Sound disabled."<<std::endl;
	}
#endif
	if(!sound){
		infostream<<"Using dummy audio."<<std::endl;
		sound = &dummySoundManager;
		sound_is_dummy = true;
	}

	Server *server = NULL;

	try{
	// Event manager
	EventManager eventmgr;

	// Sound maker
	SoundMaker soundmaker(sound, nodedef);
	soundmaker.registerReceiver(&eventmgr);
	
	// Add chat log output for errors to be shown in chat
	LogOutputBuffer chat_log_error_buf(LMT_ERROR);

	// Create UI for modifying quicktune values
	QuicktuneShortcutter quicktune;

	/*
		Create server.
	*/

	if(address == ""){
		wchar_t* text = wgettext("Creating server....");
		draw_load_screen(text, device, font,0,25);
		delete[] text;
		infostream<<"Creating server"<<std::endl;
		server = new Server(map_dir, gamespec,
				simple_singleplayer_mode);

		std::string bind_str = g_settings->get("bind_address");
		Address bind_addr(0,0,0,0, port);

		if (bind_str != "")
		{
			try {
				bind_addr.Resolve(bind_str.c_str());
				address = bind_str;
			} catch (ResolveError &e) {
				infostream << "Resolving bind address \"" << bind_str
						   << "\" failed: " << e.what()
						   << " -- Listening on all addresses." << std::endl;

				if (g_settings->getBool("ipv6_server")) {
					bind_addr.setAddress((IPv6AddressBytes*) NULL);
				}
			}
		}

		server->start(bind_addr);
	}

	do{ // Client scope (breakable do-while(0))
	
	/*
		Create client
	*/

	{
		wchar_t* text = wgettext("Creating client...");
		draw_load_screen(text, device, font,0,50);
		delete[] text;
	}
	infostream<<"Creating client"<<std::endl;
	
	MapDrawControl draw_control;
	
	{
		wchar_t* text = wgettext("Resolving address...");
		draw_load_screen(text, device, font,0,75);
		delete[] text;
	}
	Address connect_address(0,0,0,0, port);
	try{
		if(address == "")
		{
			//connect_address.Resolve("localhost");
			if(g_settings->getBool("enable_ipv6") && g_settings->getBool("ipv6_server"))
			{
				IPv6AddressBytes addr_bytes;
				addr_bytes.bytes[15] = 1;
				connect_address.setAddress(&addr_bytes);
			}
			else
			{
				connect_address.setAddress(127,0,0,1);
			}
		}
		else
			connect_address.Resolve(address.c_str());
	}
	catch(ResolveError &e)
	{
		error_message = L"Couldn't resolve address: " + narrow_to_wide(e.what());
		errorstream<<wide_to_narrow(error_message)<<std::endl;
		// Break out of client scope
		break;
	}
	
	/*
		Create client
	*/
	Client client(device, playername.c_str(), password, draw_control,
		tsrc, shsrc, itemdef, nodedef, sound, &eventmgr,
		connect_address.isIPv6(), simple_singleplayer_mode);
	
	// Client acts as our GameDef
	IGameDef *gamedef = &client;

	/*
		Attempt to connect to the server
	*/
	
	infostream<<"Connecting to server at ";
	connect_address.print(&infostream);
	infostream<<std::endl;
	client.connect(connect_address);
	
	/*
		Wait for server to accept connection
	*/
	bool could_connect = false;
	bool connect_aborted = false;
	try{
		float time_counter = 0.0;
		input->clear();
		float fps_max = g_settings->getFloat("fps_max");
		bool cloud_menu_background = g_settings->getBool("menu_clouds");
		u32 lasttime = device->getTimer()->getTime();
		while(device->run())
		{
			f32 dtime = 0.033; // in seconds
			if (cloud_menu_background) {
				u32 time = device->getTimer()->getTime();
				if(time > lasttime)
					dtime = (time - lasttime) / 1000.0;
				else
					dtime = 0;
				lasttime = time;
			}
			// Update client and server
			client.step(dtime);
			if(server != NULL)
				server->step(dtime);
			
			// End condition
			if(client.connectedAndInitialized()){
				could_connect = true;
				break;
			}
			// Break conditions
			if(client.accessDenied()){
				error_message = L"Access denied. Reason: "
						+client.accessDeniedReason();
				errorstream<<wide_to_narrow(error_message)<<std::endl;
				break;
			}
			if(input->wasKeyDown(EscapeKey)){
				connect_aborted = true;
				infostream<<"Connect aborted [Escape]"<<std::endl;
				break;
			}
			
			// Display status
			{
				wchar_t* text = wgettext("Connecting to server...");
				draw_load_screen(text, device, font, dtime, 100);
				delete[] text;
			}
			
			// On some computers framerate doesn't seem to be
			// automatically limited
			if (cloud_menu_background) {
				// Time of frame without fps limit
				float busytime;
				u32 busytime_u32;
				// not using getRealTime is necessary for wine
				u32 time = device->getTimer()->getTime();
				if(time > lasttime)
					busytime_u32 = time - lasttime;
				else
					busytime_u32 = 0;
				busytime = busytime_u32 / 1000.0;

				// FPS limiter
				u32 frametime_min = 1000./fps_max;

				if(busytime_u32 < frametime_min) {
					u32 sleeptime = frametime_min - busytime_u32;
					device->sleep(sleeptime);
				}
			} else {
				sleep_ms(25);
			}
			time_counter += dtime;
		}
	}
	catch(con::PeerNotFoundException &e)
	{}
	
	/*
		Handle failure to connect
	*/
	if(!could_connect){
		if(error_message == L"" && !connect_aborted){
			error_message = L"Connection failed";
			errorstream<<wide_to_narrow(error_message)<<std::endl;
		}
		// Break out of client scope
		break;
	}
	
	/*
		Wait until content has been received
	*/
	bool got_content = false;
	bool content_aborted = false;
	{
		float time_counter = 0.0;
		input->clear();
		float fps_max = g_settings->getFloat("fps_max");
		bool cloud_menu_background = g_settings->getBool("menu_clouds");
		u32 lasttime = device->getTimer()->getTime();
		while(device->run())
		{
			f32 dtime = 0.033; // in seconds
			if (cloud_menu_background) {
				u32 time = device->getTimer()->getTime();
				if(time > lasttime)
					dtime = (time - lasttime) / 1000.0;
				else
					dtime = 0;
				lasttime = time;
			}
			// Update client and server
			client.step(dtime);
			if(server != NULL)
				server->step(dtime);
			
			// End condition
			if(client.mediaReceived() &&
					client.itemdefReceived() &&
					client.nodedefReceived()){
				got_content = true;
				break;
			}
			// Break conditions
			if(client.accessDenied()){
				error_message = L"Access denied. Reason: "
						+client.accessDeniedReason();
				errorstream<<wide_to_narrow(error_message)<<std::endl;
				break;
			}
			if(!client.connectedAndInitialized()){
				error_message = L"Client disconnected";
				errorstream<<wide_to_narrow(error_message)<<std::endl;
				break;
			}
			if(input->wasKeyDown(EscapeKey)){
				content_aborted = true;
				infostream<<"Connect aborted [Escape]"<<std::endl;
				break;
			}
			
			// Display status
			int progress=0;
			if (!client.itemdefReceived())
			{
				wchar_t* text = wgettext("Item definitions...");
				progress = 0;
				draw_load_screen(text, device, font, dtime, progress);
				delete[] text;
			}
			else if (!client.nodedefReceived())
			{
				wchar_t* text = wgettext("Node definitions...");
				progress = 25;
				draw_load_screen(text, device, font, dtime, progress);
				delete[] text;
			}
			else
			{
				wchar_t* text = wgettext("Media...");
				progress = 50+client.mediaReceiveProgress()*50+0.5;
				draw_load_screen(text, device, font, dtime, progress);
				delete[] text;
			}
			
			// On some computers framerate doesn't seem to be
			// automatically limited
			if (cloud_menu_background) {
				// Time of frame without fps limit
				float busytime;
				u32 busytime_u32;
				// not using getRealTime is necessary for wine
				u32 time = device->getTimer()->getTime();
				if(time > lasttime)
					busytime_u32 = time - lasttime;
				else
					busytime_u32 = 0;
				busytime = busytime_u32 / 1000.0;

				// FPS limiter
				u32 frametime_min = 1000./fps_max;

				if(busytime_u32 < frametime_min) {
					u32 sleeptime = frametime_min - busytime_u32;
					device->sleep(sleeptime);
				}
			} else {
				sleep_ms(25);
			}
			time_counter += dtime;
		}
	}

	if(!got_content){
		if(error_message == L"" && !content_aborted){
			error_message = L"Something failed";
			errorstream<<wide_to_narrow(error_message)<<std::endl;
		}
		// Break out of client scope
		break;
	}

	/*
		After all content has been received:
		Update cached textures, meshes and materials
	*/
	client.afterContentReceived(device,font);

	/*
		Create the camera node
	*/
	Camera camera(smgr, draw_control, gamedef);
	if (!camera.successfullyCreated(error_message))
		return;

	f32 camera_yaw = 0; // "right/left"
	f32 camera_pitch = 0; // "up/down"

	int current_camera_mode = CAMERA_MODE_FIRST; // start in first-person view

	/*
		Clouds
	*/
	
	Clouds *clouds = NULL;
	if(g_settings->getBool("enable_clouds"))
	{
		clouds = new Clouds(smgr->getRootSceneNode(), smgr, -1, time(0));
	}

	/*
		Skybox thingy
	*/

	Sky *sky = NULL;
	sky = new Sky(smgr->getRootSceneNode(), smgr, -1, client.getEnv().getLocalPlayer());

	scene::ISceneNode* skybox = NULL;
	
	/*
		A copy of the local inventory
	*/
	Inventory local_inventory(itemdef);

	/*
		Find out size of crack animation
	*/
	int crack_animation_length = 5;
	{
		video::ITexture *t = tsrc->getTexture("crack_anylength.png");
		v2u32 size = t->getOriginalSize();
		if (size.X)
		crack_animation_length = size.Y / size.X;
	}

	/*
		Add some gui stuff
	*/

	// First line of debug text
	gui::IGUIStaticText *guitext = guienv->addStaticText(
			L"Freeminer",
			core::rect<s32>(5, 5, 795, 5+text_height),
			false, false);
	// Second line of debug text
	gui::IGUIStaticText *guitext2 = guienv->addStaticText(
			L"",
			core::rect<s32>(5, 5+(text_height+5)*1, 795, (5+text_height)*2),
			false, false);
	// At the middle of the screen
	// Object infos are shown in this
	gui::IGUIStaticText *guitext_info = guienv->addStaticText(
			L"",
			core::rect<s32>(0,0,400,text_height*5+5) + v2s32(100,200),
			false, true);
	
	// Status text (displays info when showing and hiding GUI stuff, etc.)
	gui::IGUIStaticText *guitext_status = guienv->addStaticText(
			L"<Status>",
			core::rect<s32>(0,0,0,0),
			false, false);
	guitext_status->setVisible(false);
	
	std::wstring statustext;
	float statustext_time = 0;
	
	// Chat text
	gui::IGUIStaticText *guitext_chat;
	#if USE_FREETYPE
	if (g_settings->getBool("freetype")) {
		guitext_chat = new gui::FMStaticText(L"", false, guienv, guienv->getRootGUIElement(), -1, core::rect<s32>(0, 0, 0, 0), false);
		guitext_chat->setWordWrap(true);
		guitext_chat->drop();
	} else
	#endif
	{
		guitext_chat = guienv->addStaticText(L"", core::rect<s32>(0,0,0,0), false, true);
	}

	// Remove stale "recent" chat messages from previous connections
	chat_backend.clearRecentChat();
	// Chat backend and console
	GUIChatConsole *gui_chat_console = new GUIChatConsole(guienv, guienv->getRootGUIElement(), -1, &chat_backend, &client);
	
	// Profiler text (size is updated when text is updated)
	gui::IGUIStaticText *guitext_profiler = guienv->addStaticText(
			L"<Profiler>",
			core::rect<s32>(0,0,0,0),
			false, false);
	guitext_profiler->setBackgroundColor(video::SColor(120,0,0,0));
	guitext_profiler->setVisible(false);
	guitext_profiler->setWordWrap(true);
	
	/*
		Some statistics are collected in these
	*/
	u32 drawtime = 0;
	u32 beginscenetime = 0;
	u32 scenetime = 0;
	u32 endscenetime = 0;
	
	float recent_turn_speed = 0.0;
	
	ProfilerGraph graph;
	// Initially clear the profiler
	Profiler::GraphValues dummyvalues;
	g_profiler->graphGet(dummyvalues);

	float nodig_delay_timer = 0.0;
	float dig_time = 0.0;
	u16 dig_index = 0;
	PointedThing pointed_old;
	bool digging = false;
	bool ldown_for_dig = false;

	float damage_flash = 0;

	float jump_timer = 0;
	bool reset_jump_timer = false;

	const float object_hit_delay = 0.2;
	float object_hit_delay_timer = 0.0;
	float time_from_last_punch = 10;

	float update_draw_list_timer = 0.0;
	v3f update_draw_list_last_cam_dir;

	bool invert_mouse = g_settings->getBool("invert_mouse");

	bool respawn_menu_active = false;
	bool update_wielded_item_trigger = true;

	bool show_hud = true;
	bool show_chat = true;
	bool force_fog_off = false;
	f32 fog_range = 100*BS;
	bool disable_camera_update = false;
	bool show_debug = g_settings->getBool("show_debug");
	bool show_profiler_graph = false;
	u32 show_profiler = 0;
	u32 show_profiler_max = 2;  // Number of pages

	float time_of_day = 0;
	float time_of_day_smooth = 0;

	float repeat_rightclick_timer = 0;

	GUITable *playerlist = NULL;

	video::SColor console_bg;
	bool console_color_set = !g_settings->get("console_color").empty();
	if(console_color_set)
	{
		v3f console_color = g_settings->getV3F("console_color");
		console_bg = video::SColor(g_settings->getU16("console_alpha"), console_color.X, console_color.Y, console_color.Z);
	}

	/*
		Shader constants
	*/
	shsrc->addGlobalConstantSetter(new GameGlobalShaderConstantSetter(
			sky, &force_fog_off, &fog_range, &client, &local_inventory));

	/*
		Main loop
	*/

	bool first_loop_after_window_activation = true;

	// TODO: Convert the static interval timers to these
	// Interval limiter for profiler
	IntervalLimiter m_profiler_interval;

	// Time is in milliseconds
	// NOTE: getRealTime() causes strange problems in wine (imprecision?)
	// NOTE: So we have to use getTime() and call run()s between them
	u32 lasttime = device->getTimer()->getTime();

	LocalPlayer* player = client.getEnv().getLocalPlayer();
	player->hurt_tilt_timer = 0;
	player->hurt_tilt_strength = 0;
	
	/*
		HUD object
	*/
	Hud hud(driver, smgr, guienv, font, text_height,
			gamedef, player, &local_inventory);

	bool use_weather = g_settings->getBool("weather");
	bool no_output = device->getVideoDriver()->getDriverType() == video::EDT_NULL;

	{
	core::stringw str = L"Freeminer [";
	str += driver->getName();
	str += "]";
	device->setWindowCaption(str.c_str());
	}

	// Info text
	std::wstring infotext;

	for(;;)
	{
		if(device->run() == false || kill == true)
			break;

		// Time of frame without fps limit
		float busytime;
		u32 busytime_u32;
		{
			// not using getRealTime is necessary for wine
			u32 time = device->getTimer()->getTime();
			if(time > lasttime)
				busytime_u32 = time - lasttime;
			else
				busytime_u32 = 0;
			busytime = busytime_u32 / 1000.0;
		}
		
		g_profiler->graphAdd("mainloop_other", busytime - (float)drawtime/1000.0f);

		// Necessary for device->getTimer()->getTime()
		device->run();

		/*
			FPS limiter
		*/

		{
			float fps_max = g_menumgr.pausesGame() ?
					g_settings->getFloat("pause_fps_max") :
					g_settings->getFloat("fps_max");
			u32 frametime_min = 1000./fps_max;
			
			if(busytime_u32 < frametime_min)
			{
				u32 sleeptime = frametime_min - busytime_u32;
				device->sleep(sleeptime);
				g_profiler->graphAdd("mainloop_sleep", (float)sleeptime/1000.0f);
			}
		}

		// Necessary for device->getTimer()->getTime()
		device->run();

		/*
			Time difference calculation
		*/
		f32 dtime; // in seconds
		
		u32 time = device->getTimer()->getTime();
		if(time > lasttime)
			dtime = (time - lasttime) / 1000.0;
		else
			dtime = 0;
		lasttime = time;

		g_profiler->graphAdd("mainloop_dtime", dtime);

		/* Run timers */

		if(nodig_delay_timer >= 0)
			nodig_delay_timer -= dtime;
		if(object_hit_delay_timer >= 0)
			object_hit_delay_timer -= dtime;
		time_from_last_punch += dtime;
		
		g_profiler->add("Elapsed time", dtime);
		g_profiler->avg("FPS", 1./dtime);

		/*
			Time average and jitter calculation
		*/

		static f32 dtime_avg1 = 0.0;
		dtime_avg1 = dtime_avg1 * 0.96 + dtime * 0.04;
		f32 dtime_jitter1 = dtime - dtime_avg1;

		static f32 dtime_jitter1_max_sample = 0.0;
		static f32 dtime_jitter1_max_fraction = 0.0;
		{
			static f32 jitter1_max = 0.0;
			static f32 counter = 0.0;
			if(dtime_jitter1 > jitter1_max)
				jitter1_max = dtime_jitter1;
			counter += dtime;
			if(counter > 0.0)
			{
				counter -= 3.0;
				dtime_jitter1_max_sample = jitter1_max;
				dtime_jitter1_max_fraction
						= dtime_jitter1_max_sample / (dtime_avg1+0.001);
				jitter1_max = 0.0;
			}
		}
		
		/*
			Busytime average and jitter calculation
		*/

		static f32 busytime_avg1 = 0.0;
		busytime_avg1 = busytime_avg1 * 0.98 + busytime * 0.02;
		f32 busytime_jitter1 = busytime - busytime_avg1;
		
		static f32 busytime_jitter1_max_sample = 0.0;
		static f32 busytime_jitter1_min_sample = 0.0;
		{
			static f32 jitter1_max = 0.0;
			static f32 jitter1_min = 0.0;
			static f32 counter = 0.0;
			if(busytime_jitter1 > jitter1_max)
				jitter1_max = busytime_jitter1;
			if(busytime_jitter1 < jitter1_min)
				jitter1_min = busytime_jitter1;
			counter += dtime;
			if(counter > 0.0){
				counter -= 3.0;
				busytime_jitter1_max_sample = jitter1_max;
				busytime_jitter1_min_sample = jitter1_min;
				jitter1_max = 0.0;
				jitter1_min = 0.0;
			}
		}

		/*
			Handle miscellaneous stuff
		*/
		
		if(client.accessDenied())
		{
			error_message = L"Access denied. Reason: "
					+client.accessDeniedReason();
			errorstream<<wide_to_narrow(error_message)<<std::endl;
			break;
		}

		if(g_gamecallback->disconnect_requested)
		{
			g_gamecallback->disconnect_requested = false;
			break;
		}

		if(g_gamecallback->changepassword_requested)
		{
			(new GUIPasswordChange(guienv, guiroot, -1,
				&g_menumgr, &client))->drop();
			g_gamecallback->changepassword_requested = false;
		}

		if(g_gamecallback->changevolume_requested)
		{
			(new GUIVolumeChange(guienv, guiroot, -1,
				&g_menumgr, &client))->drop();
			g_gamecallback->changevolume_requested = false;
		}

		/* Process TextureSource's queue */
		if (!no_output)
		tsrc->processQueue();

		/* Process ItemDefManager's queue */
		itemdef->processQueue(gamedef);

		/*
			Process ShaderSource's queue
		*/
		if (!no_output)
		shsrc->processQueue();

		/*
			Random calculations
		*/
		last_screensize = screensize;
		screensize = driver->getScreenSize();
		v2s32 displaycenter(screensize.X/2,screensize.Y/2);
		//bool screensize_changed = screensize != last_screensize;

			
		// Update HUD values
		hud.screensize    = screensize;
		hud.displaycenter = displaycenter;
		hud.resizeHotbar();
		
		// Hilight boxes collected during the loop and displayed
		std::vector<aabb3f> hilightboxes;

		/* reset infotext */
		infotext = L"";
		/*
			Profiler
		*/
		float profiler_print_interval =
				g_settings->getFloat("profiler_print_interval");
		bool print_to_log = true;
		if(profiler_print_interval == 0){
			print_to_log = false;
			profiler_print_interval = 5;
		}
		if(m_profiler_interval.step(dtime, profiler_print_interval) && !(simple_singleplayer_mode && g_menumgr.pausesGame()))
		{
			if(print_to_log){
				infostream<<"Profiler:"<<std::endl;
				g_profiler->print(infostream);
			}

			update_profiler_gui(guitext_profiler, font, text_height,
					show_profiler, show_profiler_max);

			g_profiler->clear();
		}

		/*
			Direct handling of user input
		*/
		
		// Reset input if window not active or some menu is active
		if(device->isWindowActive() == false
				|| noMenuActive() == false
				|| guienv->hasFocus(gui_chat_console))
		{
			input->clear();
		}
		if (!guienv->hasFocus(gui_chat_console) && gui_chat_console->isOpen())
		{
			gui_chat_console->closeConsoleAtOnce();
		}

		// Input handler step() (used by the random input generator)
		input->step(dtime);

		// Increase timer for doubleclick of "jump"
		if(g_settings->getBool("doubletap_jump") && jump_timer <= 0.2)
			jump_timer += dtime;

		/*
			Launch menus and trigger stuff according to keys
		*/
		if(input->wasKeyDown(getKeySetting("keymap_drop")))
		{
			// drop selected item
			IDropAction *a = new IDropAction();
			a->count = 0;
			a->from_inv.setCurrentPlayer();
			a->from_list = "main";
			a->from_i = client.getPlayerItem();
			client.inventoryAction(a);
		}
		else if(input->wasKeyDown(getKeySetting("keymap_inventory")))
		{
			infostream<<"the_game: "
					<<"Launching inventory"<<std::endl;
			
			GUIFormSpecMenu *menu =
				new GUIFormSpecMenu(device, guiroot, -1,
					&g_menumgr,
					&client, gamedef, tsrc);

			InventoryLocation inventoryloc;
			inventoryloc.setCurrentPlayer();

			PlayerInventoryFormSource *src = new PlayerInventoryFormSource(&client);
			assert(src);
			menu->setFormSpec(src->getForm(), inventoryloc);
			menu->setFormSource(src);
			menu->setTextDest(new TextDestPlayerInventory(&client));
			menu->drop();
		}
		else if(input->wasKeyDown(EscapeKey))
		{
			show_pause_menu(current_formspec, current_textdest, tsrc, device);
		}
		else if(input->wasKeyDown(getKeySetting("keymap_chat")))
		{
			show_chat_menu(current_formspec, current_textdest, tsrc, device, &client,"");
		}
		else if(input->wasKeyDown(getKeySetting("keymap_cmd")))
		{
			show_chat_menu(current_formspec, current_textdest, tsrc, device, &client,"/");
		}
		else if(input->wasKeyDown(getKeySetting("keymap_console")))
		{
			if (!gui_chat_console->isOpenInhibited())
			{
				// Open up to over half of the screen
				gui_chat_console->openConsole(0.6);
				guienv->setFocus(gui_chat_console);
			}
		}
		else if(input->wasKeyDown(getKeySetting("keymap_freemove")))
		{
			if(g_settings->getBool("free_move"))
			{
				g_settings->set("free_move","false");
				statustext = L"free_move disabled";
				statustext_time = 0;
			}
			else
			{
				g_settings->set("free_move","true");
				statustext = L"free_move enabled";
				statustext_time = 0;
				if(!client.checkPrivilege("fly"))
					statustext += L" (note: no 'fly' privilege)";
			}
		}
		else if(input->wasKeyDown(getKeySetting("keymap_jump")))
		{
			if(g_settings->getBool("doubletap_jump") && jump_timer < 0.2)
			{
				if(g_settings->getBool("free_move"))
				{
					g_settings->set("free_move","false");
					statustext = L"free_move disabled";
					statustext_time = 0;
				}
				else
				{
					g_settings->set("free_move","true");
					statustext = L"free_move enabled";
					statustext_time = 0;
					if(!client.checkPrivilege("fly"))
						statustext += L" (note: no 'fly' privilege)";
				}
			}
			reset_jump_timer = true;
		}
		else if(input->wasKeyDown(getKeySetting("keymap_fastmove")))
		{
			if(g_settings->getBool("fast_move"))
			{
				g_settings->set("fast_move","false");
				statustext = L"fast_move disabled";
				statustext_time = 0;
			}
			else
			{
				g_settings->set("fast_move","true");
				statustext = L"fast_move enabled";
				statustext_time = 0;
				if(!client.checkPrivilege("fast"))
					statustext += L" (note: no 'fast' privilege)";
			}
		}
		else if(input->wasKeyDown(getKeySetting("keymap_noclip")))
		{
			if(g_settings->getBool("noclip"))
			{
				g_settings->set("noclip","false");
				statustext = L"noclip disabled";
				statustext_time = 0;
			}
			else
			{
				g_settings->set("noclip","true");
				statustext = L"noclip enabled";
				statustext_time = 0;
				if(!client.checkPrivilege("noclip"))
					statustext += L" (note: no 'noclip' privilege)";
			}
		}
		else if(input->wasKeyDown(getKeySetting("keymap_screenshot")))
		{
			irr::video::IImage* const image = driver->createScreenShot();
			if (image) {
				irr::c8 filename[256];
				snprintf(filename, 256, "%s" DIR_DELIM "screenshot_%u.png",
						 g_settings->get("screenshot_path").c_str(),
						 device->getTimer()->getRealTime());
				if (driver->writeImageToFile(image, filename)) {
					std::wstringstream sstr;
					sstr<<"Saved screenshot to '"<<filename<<"'";
					infostream<<"Saved screenshot to '"<<filename<<"'"<<std::endl;
					statustext = sstr.str();
					statustext_time = 0;
				} else{
					infostream<<"Failed to save screenshot '"<<filename<<"'"<<std::endl;
				}
				image->drop();
			}
		}
		else if(input->wasKeyDown(getKeySetting("keymap_toggle_hud")))
		{
			show_hud = !show_hud;
			if(show_hud)
				statustext = L"HUD shown";
			else
				statustext = L"HUD hidden";
			statustext_time = 0;
		}
		else if(input->wasKeyDown(getKeySetting("keymap_toggle_chat")))
		{
			show_chat = !show_chat;
			if(show_chat)
				statustext = L"Chat shown";
			else
				statustext = L"Chat hidden";
			statustext_time = 0;
		}
		else if(input->wasKeyDown(getKeySetting("keymap_toggle_force_fog_off")))
		{
			force_fog_off = !force_fog_off;
			if(force_fog_off)
				statustext = L"Fog disabled";
			else
				statustext = L"Fog enabled";
			statustext_time = 0;
		}
		else if(input->wasKeyDown(getKeySetting("keymap_toggle_update_camera")))
		{
			disable_camera_update = !disable_camera_update;
			if(disable_camera_update)
				statustext = L"Camera update disabled";
			else
				statustext = L"Camera update enabled";
			statustext_time = 0;
		}
		else if(input->wasKeyDown(getKeySetting("keymap_toggle_debug")))
		{
			// Initial / 3x toggle: Chat only
			// 1x toggle: Debug text with chat
			// 2x toggle: Debug text with profiler graph
			if(!show_debug)
			{
				show_debug = true;
				show_profiler_graph = false;
				statustext = L"Debug info shown";
				statustext_time = 0;
			}
			else if(show_profiler_graph)
			{
				show_debug = false;
				show_profiler_graph = false;
				statustext = L"Debug info and profiler graph hidden";
				statustext_time = 0;
			}
			else
			{
				show_profiler_graph = true;
				statustext = L"Profiler graph shown";
				statustext_time = 0;
			}
		}
		else if(input->wasKeyDown(getKeySetting("keymap_toggle_profiler")))
		{
			show_profiler = (show_profiler + 1) % (show_profiler_max + 1);

			// FIXME: This updates the profiler with incomplete values
			update_profiler_gui(guitext_profiler, font, text_height,
					show_profiler, show_profiler_max);

			if(show_profiler != 0)
			{
				std::wstringstream sstr;
				sstr<<"Profiler shown (page "<<show_profiler
					<<" of "<<show_profiler_max<<")";
				statustext = sstr.str();
				statustext_time = 0;
			}
			else
			{
				statustext = L"Profiler hidden";
				statustext_time = 0;
			}
		}
		else if(input->wasKeyDown(getKeySetting("keymap_increase_viewing_range_min")))
		{
			s16 range = g_settings->getS16("viewing_range_nodes_min");
			s16 range_new = range + 10;
			g_settings->set("viewing_range_nodes_min", itos(range_new));
			statustext = narrow_to_wide(
					"Minimum viewing range changed to "
					+ itos(range_new));
			statustext_time = 0;
		}
		else if(input->wasKeyDown(getKeySetting("keymap_decrease_viewing_range_min")))
		{
			s16 range = g_settings->getS16("viewing_range_nodes_min");
			s16 range_new = range - 10;
			if(range_new < 0)
				range_new = range;
			g_settings->set("viewing_range_nodes_min",
					itos(range_new));
			statustext = narrow_to_wide(
					"Minimum viewing range changed to "
					+ itos(range_new));
			statustext_time = 0;
		}


		if (input->isKeyDown(getKeySetting("keymap_zoom"))) {
			player->zoom=true;
		} else {
			player->zoom=false;
		}

		// Reset jump_timer
		if(!input->isKeyDown(getKeySetting("keymap_jump")) && reset_jump_timer)
		{
			reset_jump_timer = false;
			jump_timer = 0.0;
		}

		if (playerlist)
			playerlist->setSelected(-1);
		if(!input->isKeyDown(getKeySetting("keymap_playerlist")) && playerlist != NULL)
		{
			playerlist->remove();
			playerlist = NULL;
		}
		if(input->wasKeyDown(getKeySetting("keymap_playerlist")) && playerlist == NULL)
		{
			std::list<std::string> players_list = client.getEnv().getPlayerNames();
			std::vector<std::string> players;
			players.reserve(players_list.size());
			std::copy(players_list.begin(), players_list.end(), std::back_inserter(players));
			std::sort(players.begin(), players.end(), string_icompare);

			u32 max_height = screensize.Y * 0.7;

			u32 row_height = font->getDimension(L"A").Height + 4;
			u32 rows = max_height / row_height;
			u32 columns = players.size() / rows;
			if (players.size() % rows > 0)
				++columns;
			u32 actual_height = row_height * rows;
			if (rows > players.size())
				actual_height = row_height * players.size();
			u32 max_width = 0;
			for (size_t i = 0; i < players.size(); ++i)
				max_width = std::max(max_width, font->getDimension(narrow_to_wide(players[i]).c_str()).Width);
			max_width += 15;
			u32 actual_width = columns * max_width;

			if (columns != 0) {
				u32 x = (screensize.X - actual_width) / 2;
				u32 y = (screensize.Y - actual_height) / 2;
				playerlist = new GUITable(guienv, guienv->getRootGUIElement(), -1, core::rect<s32>(x, y, x + actual_width, y + actual_height), tsrc);
				playerlist->drop();
				playerlist->setScrollBarEnabled(false);
				GUITable::TableOptions table_options;
				GUITable::TableColumns table_columns;
				for (size_t i = 0; i < columns; ++i) {
					GUITable::TableColumn col;
					col.type = "text";
					table_columns.push_back(col);
				}
				std::vector<std::string> players_ordered;
				players_ordered.reserve(columns * rows);
				for (size_t i = 0; i < rows; ++i)
					for (size_t j = 0; j < columns; ++j) {
						size_t index = j * rows + i;
						if (index >= players.size())
							players_ordered.push_back("");
						else
							players_ordered.push_back(players[index]);
					}
				playerlist->setTable(table_options, table_columns, players_ordered);
			}
		}

		// Handle QuicktuneShortcutter
		if(input->wasKeyDown(getKeySetting("keymap_quicktune_next")))
			quicktune.next();
		if(input->wasKeyDown(getKeySetting("keymap_quicktune_prev")))
			quicktune.prev();
		if(input->wasKeyDown(getKeySetting("keymap_quicktune_inc")))
			quicktune.inc();
		if(input->wasKeyDown(getKeySetting("keymap_quicktune_dec")))
			quicktune.dec();
		{
			std::string msg = quicktune.getMessage();
			if(msg != ""){
				statustext = narrow_to_wide(msg);
				statustext_time = 0;
			}
		}

		// Item selection with mouse wheel
		u16 new_playeritem = client.getPlayerItem();
		{
			s32 wheel = input->getMouseWheel();
			u16 max_item = MYMIN(PLAYER_INVENTORY_SIZE-1,
					player->hud_hotbar_itemcount-1);

			if(wheel < 0)
			{
				if(new_playeritem < max_item)
					new_playeritem++;
				else
					new_playeritem = 0;
			}
			else if(wheel > 0)
			{
				if(new_playeritem > 0)
					new_playeritem--;
				else
					new_playeritem = max_item;
			}
		}
		
		// Item selection
		for(u16 i=0; i<10; i++)
		{
			const KeyPress *kp = NumberKey + (i + 1) % 10;
			if(input->wasKeyDown(*kp))
			{
				if(i < PLAYER_INVENTORY_SIZE && i < player->hud_hotbar_itemcount)
				{
					new_playeritem = i;

					infostream<<"Selected item: "
							<<new_playeritem<<std::endl;
				}
			}
		}

		// Viewing range selection
		if(input->wasKeyDown(getKeySetting("keymap_rangeselect")))
		{
			draw_control.range_all = !draw_control.range_all;
			if(draw_control.range_all)
			{
				infostream<<"Enabled full viewing range"<<std::endl;
				statustext = L"Enabled full viewing range";
				statustext_time = 0;
			}
			else
			{
				infostream<<"Disabled full viewing range"<<std::endl;
				statustext = L"Disabled full viewing range";
				statustext_time = 0;
			}
		}

		// Print debug stacks
		if(input->wasKeyDown(getKeySetting("keymap_print_debug_stacks")))
		{
			dstream<<"-----------------------------------------"
					<<std::endl;
			dstream<<DTIME<<"Printing debug stacks:"<<std::endl;
			dstream<<"-----------------------------------------"
					<<std::endl;
			debug_stacks_print();
		}

		/*
			Mouse and camera control
			NOTE: Do this before client.setPlayerControl() to not cause a camera lag of one frame
		*/
		
		float turn_amount = 0;
		if((device->isWindowActive() && noMenuActive()) || random_input)
		{
			if(!random_input)
			{
				// Mac OSX gets upset if this is set every frame
				if(device->getCursorControl()->isVisible())
					device->getCursorControl()->setVisible(false);
			}

			if(first_loop_after_window_activation){
				//infostream<<"window active, first loop"<<std::endl;
				first_loop_after_window_activation = false;
			}
			else{
				s32 dx = input->getMousePos().X - displaycenter.X;
				s32 dy = input->getMousePos().Y - displaycenter.Y;
				if(invert_mouse || player->camera_mode == CAMERA_MODE_THIRD_FRONT)
					dy = -dy;
				//infostream<<"window active, pos difference "<<dx<<","<<dy<<std::endl;
				
				/*const float keyspeed = 500;
				if(input->isKeyDown(irr::KEY_UP))
					dy -= dtime * keyspeed;
				if(input->isKeyDown(irr::KEY_DOWN))
					dy += dtime * keyspeed;
				if(input->isKeyDown(irr::KEY_LEFT))
					dx -= dtime * keyspeed;
				if(input->isKeyDown(irr::KEY_RIGHT))
					dx += dtime * keyspeed;*/
				
				float d = g_settings->getFloat("mouse_sensitivity");
				d = rangelim(d, 0.01, 100.0);
				camera_yaw -= dx*d;
				camera_pitch += dy*d;
				if(camera_pitch < -89.5) camera_pitch = -89.5;
				if(camera_pitch > 89.5) camera_pitch = 89.5;
				
				turn_amount = v2f(dx, dy).getLength() * d;
			}
			input->setMousePos(displaycenter.X, displaycenter.Y);
		}
		else{
			// Mac OSX gets upset if this is set every frame
			if(device->getCursorControl()->isVisible() == false)
				device->getCursorControl()->setVisible(true);

			//infostream<<"window inactive"<<std::endl;
			first_loop_after_window_activation = true;
		}
		recent_turn_speed = recent_turn_speed * 0.9 + turn_amount * 0.1;
		//std::cerr<<"recent_turn_speed = "<<recent_turn_speed<<std::endl;

		/*
			Player speed control
		*/
		{
			/*bool a_up,
			bool a_down,
			bool a_left,
			bool a_right,
			bool a_jump,
			bool a_superspeed,
			bool a_sneak,
			bool a_LMB,
			bool a_RMB,
			float a_pitch,
			float a_yaw*/
			PlayerControl control(
				input->isKeyDown(getKeySetting("keymap_forward")),
				input->isKeyDown(getKeySetting("keymap_backward")),
				input->isKeyDown(getKeySetting("keymap_left")),
				input->isKeyDown(getKeySetting("keymap_right")),
				input->isKeyDown(getKeySetting("keymap_jump")),
				input->isKeyDown(getKeySetting("keymap_special1")),
				input->isKeyDown(getKeySetting("keymap_sneak")),
				input->getLeftState(),
				input->getRightState(),
				camera_pitch,
				camera_yaw
			);
			client.setPlayerControl(control);
			u32 keyPressed=
			1*(int)input->isKeyDown(getKeySetting("keymap_forward"))+
			2*(int)input->isKeyDown(getKeySetting("keymap_backward"))+
			4*(int)input->isKeyDown(getKeySetting("keymap_left"))+
			8*(int)input->isKeyDown(getKeySetting("keymap_right"))+
			16*(int)input->isKeyDown(getKeySetting("keymap_jump"))+
			32*(int)input->isKeyDown(getKeySetting("keymap_special1"))+
			64*(int)input->isKeyDown(getKeySetting("keymap_sneak"))+
			128*(int)input->getLeftState()+
			256*(int)input->getRightState();
			LocalPlayer* player = client.getEnv().getLocalPlayer();
			player->keyPressed=keyPressed;
		}

		/*
			Run server, client (and process environments)
		*/
		bool can_be_and_is_paused =
				(simple_singleplayer_mode && g_menumgr.pausesGame());
		if(can_be_and_is_paused)
		{
			// No time passes
			dtime = 0;
		}
		else
		{
			if(server != NULL)
			{
				//TimeTaker timer("server->step(dtime)");
				server->step(dtime);
			}
			{
				//TimeTaker timer("client.step(dtime)");
				client.step(dtime);
			}
		}

		{
			// Read client events
			for(;;)
			{
				ClientEvent event = client.getClientEvent();
				if(event.type == CE_NONE)
				{
					break;
				}
				else if(event.type == CE_PLAYER_DAMAGE &&
						client.getHP() != 0)
				{
					//u16 damage = event.player_damage.amount;
					//infostream<<"Player damage: "<<damage<<std::endl;

					damage_flash += 100.0;
					damage_flash += 8.0 * event.player_damage.amount;

					player->hurt_tilt_timer = 1.5;
					player->hurt_tilt_strength = event.player_damage.amount/2;
					player->hurt_tilt_strength = rangelim(player->hurt_tilt_strength, 2.0, 10.0);

					MtEvent *e = new SimpleTriggerEvent("PlayerDamage");
					gamedef->event()->put(e);
				}
				else if(event.type == CE_PLAYER_FORCE_MOVE)
				{
					camera_yaw = event.player_force_move.yaw;
					camera_pitch = event.player_force_move.pitch;
				}
				else if(event.type == CE_DEATHSCREEN)
				{
					if(respawn_menu_active)
						continue;

					/*bool set_camera_point_target =
							event.deathscreen.set_camera_point_target;
					v3f camera_point_target;
					camera_point_target.X = event.deathscreen.camera_point_target_x;
					camera_point_target.Y = event.deathscreen.camera_point_target_y;
					camera_point_target.Z = event.deathscreen.camera_point_target_z;*/

					if (g_settings->getBool("respawn_auto")) { 
						client.sendRespawn(); 
					} else {
					MainRespawnInitiator *respawner =
							new MainRespawnInitiator(
									&respawn_menu_active, &client);
					GUIDeathScreen *menu =
							new GUIDeathScreen(guienv, guiroot, -1,
								&g_menumgr, respawner);
					menu->drop();
					}

					/* Handle visualization */

					damage_flash = 0;

					LocalPlayer* player = client.getEnv().getLocalPlayer();
					player->hurt_tilt_timer = 0;
					player->hurt_tilt_strength = 0;

					/*LocalPlayer* player = client.getLocalPlayer();
					player->setPosition(player->getPosition() + v3f(0,-BS,0));
					camera.update(player, busytime, screensize);*/
				}
				else if (event.type == CE_SHOW_FORMSPEC)
				{
					if (current_formspec == 0)
					{
						/* Create menu */
						/* Note: FormspecFormSource and TextDestPlayerInventory
						 * are deleted by guiFormSpecMenu                     */
						current_formspec = new FormspecFormSource(*(event.show_formspec.formspec),&current_formspec);
						current_textdest = new TextDestPlayerInventory(&client,*(event.show_formspec.formname));
						GUIFormSpecMenu *menu =
								new GUIFormSpecMenu(device, guiroot, -1,
										&g_menumgr,
										&client, gamedef, tsrc);
						menu->setFormSource(current_formspec);
						menu->setTextDest(current_textdest);
						menu->drop();
					}
					else
					{
						assert(current_textdest != 0);
						/* update menu */
						current_textdest->setFormName(*(event.show_formspec.formname));
						current_formspec->setForm(*(event.show_formspec.formspec));
					}
					delete(event.show_formspec.formspec);
					delete(event.show_formspec.formname);
				}
				else if(event.type == CE_SPAWN_PARTICLE)
				{
					LocalPlayer* player = client.getEnv().getLocalPlayer();
					video::ITexture *texture =
						gamedef->tsrc()->getTexture(*(event.spawn_particle.texture));

					new Particle(gamedef, smgr, player, client.getEnv(),
						*event.spawn_particle.pos,
						*event.spawn_particle.vel,
						*event.spawn_particle.acc,
						 event.spawn_particle.expirationtime,
						 event.spawn_particle.size,
						 event.spawn_particle.collisiondetection,
						 event.spawn_particle.vertical,
						 texture,
						 v2f(0.0, 0.0),
						 v2f(1.0, 1.0));
				}
				else if(event.type == CE_ADD_PARTICLESPAWNER)
				{
					LocalPlayer* player = client.getEnv().getLocalPlayer();
					video::ITexture *texture =
						gamedef->tsrc()->getTexture(*(event.add_particlespawner.texture));

					new ParticleSpawner(gamedef, smgr, player,
						 event.add_particlespawner.amount,
						 event.add_particlespawner.spawntime,
						*event.add_particlespawner.minpos,
						*event.add_particlespawner.maxpos,
						*event.add_particlespawner.minvel,
						*event.add_particlespawner.maxvel,
						*event.add_particlespawner.minacc,
						*event.add_particlespawner.maxacc,
						 event.add_particlespawner.minexptime,
						 event.add_particlespawner.maxexptime,
						 event.add_particlespawner.minsize,
						 event.add_particlespawner.maxsize,
						 event.add_particlespawner.collisiondetection,
						 event.add_particlespawner.vertical,
						 texture,
						 event.add_particlespawner.id);
				}
				else if(event.type == CE_DELETE_PARTICLESPAWNER)
				{
					delete_particlespawner (event.delete_particlespawner.id);
				}
				else if (event.type == CE_HUDADD)
				{
					u32 id = event.hudadd.id;
					size_t nhudelem = player->hud.size();
					if (id > nhudelem || (id < nhudelem && player->hud[id])) {
						delete event.hudadd.pos;
						delete event.hudadd.name;
						delete event.hudadd.scale;
						delete event.hudadd.text;
						delete event.hudadd.align;
						delete event.hudadd.offset;
						delete event.hudadd.world_pos;
						continue;
					}
					
					HudElement *e = new HudElement;
					e->type   = (HudElementType)event.hudadd.type;
					e->pos    = *event.hudadd.pos;
					e->name   = *event.hudadd.name;
					e->scale  = *event.hudadd.scale;
					e->text   = *event.hudadd.text;
					e->number = event.hudadd.number;
					e->item   = event.hudadd.item;
					e->dir    = event.hudadd.dir;
					e->align  = *event.hudadd.align;
					e->offset = *event.hudadd.offset;
					e->world_pos = *event.hudadd.world_pos;
					
					if (id == nhudelem)
						player->hud.push_back(e);
					else
						player->hud[id] = e;

					delete event.hudadd.pos;
					delete event.hudadd.name;
					delete event.hudadd.scale;
					delete event.hudadd.text;
					delete event.hudadd.align;
					delete event.hudadd.offset;
					delete event.hudadd.world_pos;
				}
				else if (event.type == CE_HUDRM)
				{
					u32 id = event.hudrm.id;
					if (id < player->hud.size() && player->hud[id]) {
						delete player->hud[id];
						player->hud[id] = NULL;
					}
				}
				else if (event.type == CE_HUDCHANGE)
				{
					u32 id = event.hudchange.id;
					if (id >= player->hud.size() || !player->hud[id]) {
						delete event.hudchange.v3fdata;
						delete event.hudchange.v2fdata;
						delete event.hudchange.sdata;
						continue;
					}
						
					HudElement* e = player->hud[id];
					switch (event.hudchange.stat) {
						case HUD_STAT_POS:
							e->pos = *event.hudchange.v2fdata;
							break;
						case HUD_STAT_NAME:
							e->name = *event.hudchange.sdata;
							break;
						case HUD_STAT_SCALE:
							e->scale = *event.hudchange.v2fdata;
							break;
						case HUD_STAT_TEXT:
							e->text = *event.hudchange.sdata;
							break;
						case HUD_STAT_NUMBER:
							e->number = event.hudchange.data;
							break;
						case HUD_STAT_ITEM:
							e->item = event.hudchange.data;
							break;
						case HUD_STAT_DIR:
							e->dir = event.hudchange.data;
							break;
						case HUD_STAT_ALIGN:
							e->align = *event.hudchange.v2fdata;
							break;
						case HUD_STAT_OFFSET:
							e->offset = *event.hudchange.v2fdata;
							break;
						case HUD_STAT_WORLD_POS:
							e->world_pos = *event.hudchange.v3fdata;
							break;
					}
					
					delete event.hudchange.v3fdata;
					delete event.hudchange.v2fdata;
					delete event.hudchange.sdata;
				}
				else if (event.type == CE_SET_SKY)
				{
					sky->setVisible(false);
					if(skybox){
						skybox->drop();
						skybox = NULL;
					}
					// Handle according to type
					if(*event.set_sky.type == "regular"){
						sky->setVisible(true);
					}
					else if(*event.set_sky.type == "skybox" &&
							event.set_sky.params->size() == 6){
						sky->setFallbackBgColor(*event.set_sky.bgcolor);
						skybox = smgr->addSkyBoxSceneNode(
								tsrc->getTexture((*event.set_sky.params)[0]),
								tsrc->getTexture((*event.set_sky.params)[1]),
								tsrc->getTexture((*event.set_sky.params)[2]),
								tsrc->getTexture((*event.set_sky.params)[3]),
								tsrc->getTexture((*event.set_sky.params)[4]),
								tsrc->getTexture((*event.set_sky.params)[5]));
					}
					// Handle everything else as plain color
					else {
						if(*event.set_sky.type != "plain")
							infostream<<"Unknown sky type: "
									<<(*event.set_sky.type)<<std::endl;
						sky->setFallbackBgColor(*event.set_sky.bgcolor);
					}

					delete event.set_sky.bgcolor;
					delete event.set_sky.type;
					delete event.set_sky.params;
				}
				else if (event.type == CE_OVERRIDE_DAY_NIGHT_RATIO)
				{
					bool enable = event.override_day_night_ratio.do_override;
					u32 value = event.override_day_night_ratio.ratio_f * 1000;
					client.getEnv().setDayNightRatioOverride(enable, value);
				}
			}
		}
		
		//TimeTaker //timer2("//timer2");

		/*
			For interaction purposes, get info about the held item
			- What item is it?
			- Is it a usable item?
			- Can it point to liquids?
		*/
		ItemStack playeritem;
		{
			InventoryList *mlist = local_inventory.getList("main");
			if(mlist != NULL)
			{
				playeritem = mlist->getItem(client.getPlayerItem());
			}
		}
		const ItemDefinition &playeritem_def =
				playeritem.getDefinition(itemdef);
		ToolCapabilities playeritem_toolcap =
				playeritem.getToolCapabilities(itemdef);
		
		/*
			Update camera
		*/

		v3s16 old_camera_offset = camera.getOffset();

		LocalPlayer* player = client.getEnv().getLocalPlayer();
		float full_punch_interval = playeritem_toolcap.full_punch_interval;
		float tool_reload_ratio = time_from_last_punch / full_punch_interval;

		if(input->wasKeyDown(getKeySetting("keymap_camera_mode"))) {

			if (current_camera_mode == CAMERA_MODE_FIRST)
				current_camera_mode = CAMERA_MODE_THIRD;
			else if (current_camera_mode == CAMERA_MODE_THIRD)
				current_camera_mode = CAMERA_MODE_THIRD_FRONT;
			else
				current_camera_mode = CAMERA_MODE_FIRST;

		}
		player->camera_mode = current_camera_mode;
		tool_reload_ratio = MYMIN(tool_reload_ratio, 1.0);
		camera.update(player, dtime, busytime, screensize, tool_reload_ratio,
				current_camera_mode, client.getEnv());
		camera.step(dtime);

		v3f player_position = player->getPosition();
		v3s16 pos_i = floatToInt(player_position, BS);
		v3f camera_position = camera.getPosition();
		v3f camera_direction = camera.getDirection();
		f32 camera_fov = camera.getFovMax();
		v3s16 camera_offset = camera.getOffset();

		bool camera_offset_changed = (camera_offset != old_camera_offset);
		
		if(!disable_camera_update){
			client.getEnv().getClientMap().updateCamera(camera_position,
				camera_direction, camera_fov, camera_offset);
			if (camera_offset_changed){
				client.updateCameraOffset(camera_offset);
				client.getEnv().updateCameraOffset(camera_offset);
				if (clouds)
					clouds->updateCameraOffset(camera_offset);
			}
		}
		
		// Update sound listener
		sound->updateListener(camera.getCameraNode()->getPosition(),
				v3f(0,0,0), // velocity
				camera.getDirection(),
				camera.getCameraNode()->getUpVector());
		sound->setListenerGain(g_settings->getFloat("sound_volume"));

		/*
			Update sound maker
		*/
		{
			soundmaker.step(dtime);
			
			ClientMap &map = client.getEnv().getClientMap();
			MapNode n = map.getNodeNoEx(player->getStandingNodePos());
			soundmaker.m_player_step_sound = nodedef->get(n).sound_footstep;
		}

		/*
			Calculate what block is the crosshair pointing to
		*/
		
		//u32 t1 = device->getTimer()->getRealTime();
		
		f32 d = playeritem_def.range; // max. distance
		f32 d_hand = itemdef->get("").range;
		if(d < 0 && d_hand >= 0)
			d = d_hand;
		else if(d < 0)
			d = 4.0;
		core::line3d<f32> shootline(camera_position,
				camera_position + camera_direction * BS * (d+1));

		// prevent player pointing anything in front-view
		if (current_camera_mode == CAMERA_MODE_THIRD_FRONT)
			shootline = core::line3d<f32>(0,0,0,0,0,0);

		ClientActiveObject *selected_object = NULL;

		PointedThing pointed = getPointedThing(
				// input
				&client, player_position, camera_direction,
				camera_position, shootline, d,
				playeritem_def.liquids_pointable, !ldown_for_dig,
				camera_offset,
				// output
				hilightboxes,
				selected_object);

		if(pointed != pointed_old)
		{
			infostream<<"Pointing at "<<pointed.dump()<<std::endl;
			//dstream<<"Pointing at "<<pointed.dump()<<std::endl;
/* node debug 
			MapNode nu = client.getEnv().getClientMap().getNodeNoEx(pointed.node_undersurface);
			MapNode na = client.getEnv().getClientMap().getNodeNoEx(pointed.node_abovesurface);
			infostream	<< "|| nu0="<<(int)nu.param0<<" nu1"<<(int)nu.param1<<" nu2"<<(int)nu.param1<<"; nam="<<nodedef->get(nu.getContent()).name
						<< "|| na0="<<(int)na.param0<<" na1"<<(int)na.param1<<" na2"<<(int)na.param1<<"; nam="<<nodedef->get(na.getContent()).name
						<<std::endl;
*/
		}

		/*
			Stop digging when
			- releasing left mouse button
			- pointing away from node
		*/
		if(digging)
		{
			if(input->getLeftReleased())
			{
				infostream<<"Left button released"
					<<" (stopped digging)"<<std::endl;
				digging = false;
			}
			else if(pointed != pointed_old)
			{
				if (pointed.type == POINTEDTHING_NODE
					&& pointed_old.type == POINTEDTHING_NODE
					&& pointed.node_undersurface == pointed_old.node_undersurface)
				{
					// Still pointing to the same node,
					// but a different face. Don't reset.
				}
				else
				{
					infostream<<"Pointing away from node"
						<<" (stopped digging)"<<std::endl;
					digging = false;
				}
			}
			if(!digging)
			{
				client.interact(1, pointed_old);
				client.setCrack(-1, v3s16(0,0,0));
				dig_time = 0.0;
			}
		}
		if(!digging && ldown_for_dig && !input->getLeftState())
		{
			ldown_for_dig = false;
		}

		bool left_punch = false;
		soundmaker.m_player_leftpunch_sound.name = "";

		if(input->getRightState())
			repeat_rightclick_timer += dtime;
		else
			repeat_rightclick_timer = 0;

		if(playeritem_def.usable && input->getLeftState())
		{
			if(input->getLeftClicked())
				client.interact(4, pointed);
		}
		else if(pointed.type == POINTEDTHING_NODE)
		{
			v3s16 nodepos = pointed.node_undersurface;
			v3s16 neighbourpos = pointed.node_abovesurface;

			/*
				Check information text of node
			*/
			
			ClientMap &map = client.getEnv().getClientMap();
			NodeMetadata *meta = map.getNodeMetadata(nodepos);
			if(meta){
				infotext = narrow_to_wide(meta->getString("infotext"));
			} else {
				MapNode n = map.getNode(nodepos);
				if(nodedef->get(n).tiledef[0].name == "unknown_node.png"){
					infotext = L"Unknown node: ";
					infotext += narrow_to_wide(nodedef->get(n).name);
				}
			}
			
			/*
				Handle digging
			*/
			
			if(nodig_delay_timer <= 0.0 && input->getLeftState()
					&& client.checkPrivilege("interact"))
			{
				if(!digging)
				{
					infostream<<"Started digging"<<std::endl;
					client.interact(0, pointed);
					digging = true;
					ldown_for_dig = true;
				}
				MapNode n = client.getEnv().getClientMap().getNode(nodepos);
				
				// NOTE: Similar piece of code exists on the server side for
				// cheat detection.
				// Get digging parameters
				DigParams params = getDigParams(nodedef->get(n).groups,
						&playeritem_toolcap);
				// If can't dig, try hand
				if(!params.diggable){
					const ItemDefinition &hand = itemdef->get("");
					const ToolCapabilities *tp = hand.tool_capabilities;
					if(tp)
						params = getDigParams(nodedef->get(n).groups, tp);
				}

				float dig_time_complete = 0.0;

				if(params.diggable == false)
				{
					// I guess nobody will wait for this long
					dig_time_complete = 10000000.0;
				}
				else
				{
					dig_time_complete = params.time;
					if (g_settings->getBool("enable_particles"))
					{
						const ContentFeatures &features =
							client.getNodeDefManager()->get(n);
						addPunchingParticles
							(gamedef, smgr, player, client.getEnv(),
							 nodepos, features.tiles);
					}
				}

				if(dig_time_complete >= 0.001)
				{
					dig_index = (u16)((float)crack_animation_length
							* dig_time/dig_time_complete);
				}
				// This is for torches
				else
				{
					dig_index = crack_animation_length;
				}

				SimpleSoundSpec sound_dig = nodedef->get(n).sound_dig;
				if(sound_dig.exists() && params.diggable){
					if(sound_dig.name == "__group"){
						if(params.main_group != ""){
							soundmaker.m_player_leftpunch_sound.gain = 0.5;
							soundmaker.m_player_leftpunch_sound.name =
									std::string("default_dig_") +
											params.main_group;
						}
					} else{
						soundmaker.m_player_leftpunch_sound = sound_dig;
					}
				}

				// Don't show cracks if not diggable
				if(dig_time_complete >= 100000.0)
				{
				}
				else if(dig_index < crack_animation_length)
				{
					//TimeTaker timer("client.setTempMod");
					//infostream<<"dig_index="<<dig_index<<std::endl;
					client.setCrack(dig_index, nodepos);
				}
				else
				{
					infostream<<"Digging completed"<<std::endl;
					client.interact(2, pointed);
					client.setCrack(-1, v3s16(0,0,0));
					MapNode wasnode = map.getNode(nodepos);
					client.removeNode(nodepos);

					if (g_settings->getBool("enable_particles"))
					{
						const ContentFeatures &features =
							client.getNodeDefManager()->get(wasnode);
						addDiggingParticles
							(gamedef, smgr, player, client.getEnv(),
							 nodepos, features.tiles);
					}

					dig_time = 0;
					digging = false;

					nodig_delay_timer = dig_time_complete
							/ (float)crack_animation_length;

					// We don't want a corresponding delay to
					// very time consuming nodes
					if(nodig_delay_timer > 0.3)
						nodig_delay_timer = 0.3;
					// We want a slight delay to very little
					// time consuming nodes
					float mindelay = 0.15;
					if(nodig_delay_timer < mindelay)
						nodig_delay_timer = mindelay;
					
					// Send event to trigger sound
					MtEvent *e = new NodeDugEvent(nodepos, wasnode);
					gamedef->event()->put(e);
				}

				if(dig_time_complete < 100000.0)
					dig_time += dtime;
				else {
					dig_time = 0;
					client.setCrack(-1, nodepos);
				}

				camera.setDigging(0);  // left click animation
			}

			if((input->getRightClicked() ||
					repeat_rightclick_timer >=
						g_settings->getFloat("repeat_rightclick_time")) &&
					client.checkPrivilege("interact"))
			{
				repeat_rightclick_timer = 0;
				infostream<<"Ground right-clicked"<<std::endl;
				
				// Sign special case, at least until formspec is properly implemented.
				// Deprecated?
				if(meta && meta->getString("formspec") == "hack:sign_text_input"
						&& !random_input
						&& !input->isKeyDown(getKeySetting("keymap_sneak")))
				{
					infostream<<"Launching metadata text input"<<std::endl;
					
					// Get a new text for it

					TextDest *dest = new TextDestNodeMetadata(nodepos, &client);

					std::wstring wtext = narrow_to_wide(meta->getString("text"));

					(new GUITextInputMenu(guienv, guiroot, -1,
							&g_menumgr, dest,
							wtext))->drop();
				}
				// If metadata provides an inventory view, activate it
				else if(meta && meta->getString("formspec") != "" && !random_input
						&& !input->isKeyDown(getKeySetting("keymap_sneak")))
				{
					infostream<<"Launching custom inventory view"<<std::endl;

					InventoryLocation inventoryloc;
					inventoryloc.setNodeMeta(nodepos);
					
					/* Create menu */

					GUIFormSpecMenu *menu =
						new GUIFormSpecMenu(device, guiroot, -1,
							&g_menumgr,
							&client, gamedef, tsrc);
					menu->setFormSpec(meta->getString("formspec"),
							inventoryloc);
					menu->setFormSource(new NodeMetadataFormSource(
							&client.getEnv().getClientMap(), nodepos));
					menu->setTextDest(new TextDestNodeMetadata(nodepos, &client));
					menu->drop();
				}
				// Otherwise report right click to server
				else
				{
					camera.setDigging(1);  // right click animation (always shown for feedback)

					// If the wielded item has node placement prediction,
					// make that happen
					bool placed = nodePlacementPrediction(client,
						playeritem_def,
						nodepos, neighbourpos);

					if(placed) {
						// Report to server
						client.interact(3, pointed);
						// Read the sound
						soundmaker.m_player_rightpunch_sound =
							playeritem_def.sound_place;
					} else {
						soundmaker.m_player_rightpunch_sound =
							SimpleSoundSpec();
					}

					if (playeritem_def.node_placement_prediction == "" ||
						nodedef->get(map.getNode(nodepos)).rightclickable)
						client.interact(3, pointed); // Report to server
				}
			}
		}
		else if(pointed.type == POINTEDTHING_OBJECT)
		{
			infotext = narrow_to_wide(selected_object->infoText());

			if(infotext == L"" && show_debug){
				infotext = narrow_to_wide(selected_object->debugInfoText());
			}

			//if(input->getLeftClicked())
			if(input->getLeftState())
			{
				bool do_punch = false;
				bool do_punch_damage = false;
				if(object_hit_delay_timer <= 0.0){
					do_punch = true;
					do_punch_damage = true;
					object_hit_delay_timer = object_hit_delay;
				}
				if(input->getLeftClicked()){
					do_punch = true;
				}
				if(do_punch){
					infostream<<"Left-clicked object"<<std::endl;
					left_punch = true;
				}
				if(do_punch_damage){
					// Report direct punch
					v3f objpos = selected_object->getPosition();
					v3f dir = (objpos - player_position).normalize();
					
					bool disable_send = selected_object->directReportPunch(
							dir, &playeritem, time_from_last_punch);
					time_from_last_punch = 0;
					if(!disable_send)
						client.interact(0, pointed);
				}
			}
			else if(input->getRightClicked())
			{
				infostream<<"Right-clicked object"<<std::endl;
				client.interact(3, pointed);  // place
			}
		}
		else if(input->getLeftState())
		{
			// When button is held down in air, show continuous animation
			left_punch = true;
		}

		pointed_old = pointed;
		
		if(left_punch || input->getLeftClicked())
		{
			camera.setDigging(0); // left click animation
		}

		input->resetLeftClicked();
		input->resetRightClicked();

		input->resetLeftReleased();
		input->resetRightReleased();
		
		/*
			Calculate stuff for drawing
		*/

		/*
			Fog range
		*/
	
		if(draw_control.range_all)
			fog_range = 100000*BS;
		else {
			fog_range = draw_control.wanted_range*BS + 0.0*MAP_BLOCKSIZE*BS;
			if(use_weather)
				fog_range *= (1.55 - 1.4*(float)client.getEnv().getClientMap().getHumidity(pos_i, 1)/100);
			fog_range = MYMIN(fog_range, (draw_control.farthest_drawn+20)*BS);
			fog_range *= 0.9;
		}

		/*
			Calculate general brightness
		*/
		u32 daynight_ratio = client.getEnv().getDayNightRatio();
		float time_brightness = decode_light_f((float)daynight_ratio/1000.0);
		float direct_brightness = 0;
		bool sunlight_seen = false;
		if(g_settings->getBool("free_move")){
			direct_brightness = time_brightness;
			sunlight_seen = true;
		} else {
			ScopeProfiler sp(g_profiler, "Detecting background light", SPT_AVG);
			float old_brightness = sky->getBrightness();
			direct_brightness = (float)client.getEnv().getClientMap()
					.getBackgroundBrightness(MYMIN(fog_range*1.2, 60*BS),
					daynight_ratio, (int)(old_brightness*255.5), &sunlight_seen)
					/ 255.0;
		}
		
		time_of_day = client.getEnv().getTimeOfDayF();
		float maxsm = 0.05;
		if(fabs(time_of_day - time_of_day_smooth) > maxsm &&
				fabs(time_of_day - time_of_day_smooth + 1.0) > maxsm &&
				fabs(time_of_day - time_of_day_smooth - 1.0) > maxsm)
			time_of_day_smooth = time_of_day;
		float todsm = 0.05;
		if(time_of_day_smooth > 0.8 && time_of_day < 0.2)
			time_of_day_smooth = time_of_day_smooth * (1.0-todsm)
					+ (time_of_day+1.0) * todsm;
		else
			time_of_day_smooth = time_of_day_smooth * (1.0-todsm)
					+ time_of_day * todsm;
			
		sky->update(time_of_day_smooth, time_brightness, direct_brightness,
				sunlight_seen);
		
		video::SColor bgcolor = sky->getBgColor();
		video::SColor skycolor = sky->getSkyColor();

		/*
			Update clouds
		*/
		if(clouds){
			if(sky->getCloudsVisible()){
				clouds->setVisible(true);
				clouds->step(dtime);
				clouds->update(v2f(player_position.X, player_position.Z),
						sky->getCloudColor());
			} else{
				clouds->setVisible(false);
			}
		}
		
		/*
			Update particles
		*/

		if (!no_output) {
		allparticles_step(dtime);
		allparticlespawners_step(dtime, client.getEnv());
		}
		
		/*
			Fog
		*/
		
		if(g_settings->getBool("enable_fog") && !force_fog_off)
		{
			driver->setFog(
				bgcolor,
				video::EFT_FOG_LINEAR,
				fog_range*0.4,
				fog_range*1.0,
				0.01,
				false, // pixel fog
				false // range fog
			);
		}
		else
		{
			driver->setFog(
				bgcolor,
				video::EFT_FOG_LINEAR,
				100000*BS,
				110000*BS,
				0.01,
				false, // pixel fog
				false // range fog
			);
		}

		/*
			Update gui stuff (0ms)
		*/

		//TimeTaker guiupdatetimer("Gui updating");
		
		draw_control.drawtime_avg = draw_control.drawtime_avg * 0.95 + (float)drawtime*0.05;
		draw_control.fps_avg = 1000/draw_control.drawtime_avg;
		draw_control.fps = (1.0/dtime_avg1);

		if(show_debug)
		{
/*
			static float drawtime_avg = 0;
			drawtime_avg = drawtime_avg * 0.95 + (float)drawtime*0.05;
*/
			/*static float beginscenetime_avg = 0;
			beginscenetime_avg = beginscenetime_avg * 0.95 + (float)beginscenetime*0.05;
			static float scenetime_avg = 0;
			scenetime_avg = scenetime_avg * 0.95 + (float)scenetime*0.05;
			static float endscenetime_avg = 0;
			endscenetime_avg = endscenetime_avg * 0.95 + (float)endscenetime*0.05;*/


			std::ostringstream os(std::ios_base::binary);
			os<<std::fixed
				<<"Freeminer "<<minetest_version_hash
				<<std::setprecision(0)
				<<" FPS = "<<draw_control.fps
/*
				<<" (R: range_all="<<draw_control.range_all<<")"
*/
				<<" drawtime = "<<draw_control.drawtime_avg
/*
				<<std::setprecision(1)
				<<", dtime_jitter = "
				<<(dtime_jitter1_max_fraction * 100.0)<<" %"
*/
				<<std::setprecision(1)
				<<", v_range = "<<draw_control.wanted_range
				<<", farmesh = "<<draw_control.farmesh<<":"<<draw_control.farmesh_step
				<<std::setprecision(3)
				<<", RTT = "<<client.getRTT();
			guitext->setText(narrow_to_wide(os.str()).c_str());
			guitext->setVisible(true);
		}
		else if(show_hud || show_chat)
		{
			std::ostringstream os(std::ios_base::binary);
			os<<"Freeminer "<<minetest_version_hash;
			guitext->setText(narrow_to_wide(os.str()).c_str());
			guitext->setVisible(true);
		}
		else
		{
			guitext->setVisible(false);
		}
		
		if(show_debug)
		{
			std::ostringstream os(std::ios_base::binary);
			os<<std::setprecision(1)<<std::fixed
				<<"(" <<(player_position.X/BS)
				<<", "<<(player_position.Y/BS)
				<<", "<<(player_position.Z/BS)
				<<") (spd="<< (int)player->getSpeed().getLength()/BS
				<<") (yaw="<<(wrapDegrees_0_360(camera_yaw))
<<<<<<< HEAD
				<<") (t="<<client.getEnv().getClientMap().getHeat(pos_i, 1)
				<<"C, h="<<client.getEnv().getClientMap().getHumidity(pos_i, 1)
				<<"%) (seed = "<<((unsigned long long)client.getMapSeed())
=======
				<<") (t="<<client.getEnv().getClientMap().getHeat(pos_i)
				<<"C, h="<<client.getEnv().getClientMap().getHumidity(pos_i)
				<<"%) (seed = "<<((u64)client.getMapSeed())
>>>>>>> 18577f25
				<<")";
			guitext2->setText(narrow_to_wide(os.str()).c_str());
			guitext2->setVisible(true);
		}
		else
		{
			guitext2->setVisible(false);
		}
		
		{
			guitext_info->setText(infotext.c_str());
			guitext_info->setVisible(show_hud && g_menumgr.menuCount() == 0);
		}

		{
			float statustext_time_max = 1.5;
			if(!statustext.empty())
			{
				statustext_time += dtime;
				if(statustext_time >= statustext_time_max)
				{
					statustext = L"";
					statustext_time = 0;
				}
			}
			guitext_status->setText(statustext.c_str());
			guitext_status->setVisible(!statustext.empty());

			if(!statustext.empty())
			{
				s32 status_y = screensize.Y - 130;
				core::rect<s32> rect(
						10,
						status_y - guitext_status->getTextHeight(),
						screensize.X - 10,
						status_y
				);
				guitext_status->setRelativePosition(rect);

				// Fade out
				video::SColor initial_color(255,0,0,0);
				if(guienv->getSkin())
					initial_color = guienv->getSkin()->getColor(gui::EGDC_BUTTON_TEXT);
				video::SColor final_color = initial_color;
				final_color.setAlpha(0);
				video::SColor fade_color =
					initial_color.getInterpolated_quadratic(
						initial_color,
						final_color,
						pow(statustext_time / (float)statustext_time_max, 2.0f));
				guitext_status->setOverrideColor(fade_color);
				guitext_status->enableOverrideColor(true);
			}
		}
		
		/*
			Get chat messages from client
		*/
		{
			// Get new messages from error log buffer
			while(!chat_log_error_buf.empty())
			{
				chat_backend.addMessage(L"", narrow_to_wide(
						chat_log_error_buf.get()));
			}
			// Get new messages from client
			std::wstring message;
			while(client.getChatMessage(message))
			{
				chat_backend.addUnparsedMessage(message);
			}
			// Remove old messages
			chat_backend.step(dtime);

			// Display all messages in a static text element
			u32 recent_chat_count = chat_backend.getRecentBuffer().getLineCount();
			std::wstring recent_chat = chat_backend.getRecentChat();
			guitext_chat->setText(recent_chat.c_str());

			// Update gui element size and position
			s32 chat_y = 5+(text_height+5);
			if(show_debug)
				chat_y += (text_height+5);
			core::rect<s32> rect(
				10,
				chat_y,
				screensize.X - 10,
				chat_y + guitext_chat->getTextHeight()
			);
			guitext_chat->setRelativePosition(rect);

			// Don't show chat if disabled or empty or profiler is enabled
			guitext_chat->setVisible(show_chat && recent_chat_count != 0
					&& !show_profiler);
		}

		/*
			Inventory
		*/
		
		if(client.getPlayerItem() != new_playeritem)
		{
			client.selectPlayerItem(new_playeritem);
		}
		if(client.getLocalInventoryUpdated())
		{
			//infostream<<"Updating local inventory"<<std::endl;
			client.getLocalInventory(local_inventory);
			
			update_wielded_item_trigger = true;
		}
		if(update_wielded_item_trigger)
		{
			update_wielded_item_trigger = false;
			// Update wielded tool
			InventoryList *mlist = local_inventory.getList("main");
			ItemStack item;
			if(mlist != NULL)
				item = mlist->getItem(client.getPlayerItem());
			camera.wield(item, client.getPlayerItem());
		}

		/*
			Update block draw list every 200ms or when camera direction has
			changed much
		*/
		update_draw_list_timer += dtime;
		if(update_draw_list_timer >= 0.2 ||
				update_draw_list_last_cam_dir.getDistanceFrom(camera_direction) > 0.2 ||
				camera_offset_changed){
			update_draw_list_timer = 0;
			client.getEnv().getClientMap().updateDrawList(driver);
			update_draw_list_last_cam_dir = camera_direction;
		}

		/*
			Drawing begins
		*/

		TimeTaker tt_draw("mainloop: draw");
		
		if (!no_output) {
			TimeTaker timer("beginScene");
			//driver->beginScene(false, true, bgcolor);
			//driver->beginScene(true, true, bgcolor);
			driver->beginScene(true, true, skycolor);
			beginscenetime = timer.stop(true);
		}
		
		//timer3.stop();
	
		//infostream<<"smgr->drawAll()"<<std::endl;
		if (!no_output) {
			TimeTaker timer("smgr");
			smgr->drawAll();
			
			if(g_settings->getBool("anaglyph"))
			{
				irr::core::vector3df oldPosition = camera.getCameraNode()->getPosition();
				irr::core::vector3df oldTarget   = camera.getCameraNode()->getTarget();

				irr::core::matrix4 startMatrix   = camera.getCameraNode()->getAbsoluteTransformation();

				irr::core::vector3df focusPoint  = (camera.getCameraNode()->getTarget() -
										 camera.getCameraNode()->getAbsolutePosition()).setLength(1) +
										 camera.getCameraNode()->getAbsolutePosition() ;

				//Left eye...
				irr::core::vector3df leftEye;
				irr::core::matrix4   leftMove;

				leftMove.setTranslation( irr::core::vector3df(-g_settings->getFloat("anaglyph_strength"),0.0f,0.0f) );
				leftEye=(startMatrix*leftMove).getTranslation();

				//clear the depth buffer, and color
				driver->beginScene( true, true, irr::video::SColor(0,200,200,255) );

				driver->getOverrideMaterial().Material.ColorMask = irr::video::ECP_RED;
				driver->getOverrideMaterial().EnableFlags  = irr::video::EMF_COLOR_MASK;
				driver->getOverrideMaterial().EnablePasses = irr::scene::ESNRP_SKY_BOX +
															 irr::scene::ESNRP_SOLID +
															 irr::scene::ESNRP_TRANSPARENT +
															 irr::scene::ESNRP_TRANSPARENT_EFFECT +
															 irr::scene::ESNRP_SHADOW;

				camera.getCameraNode()->setPosition( leftEye );
				camera.getCameraNode()->setTarget( focusPoint );

				smgr->drawAll(); // 'smgr->drawAll();' may go here

				driver->setTransform(video::ETS_WORLD, core::IdentityMatrix);

				if (show_hud)
					hud.drawSelectionBoxes(hilightboxes);


				//Right eye...
				irr::core::vector3df rightEye;
				irr::core::matrix4   rightMove;

				rightMove.setTranslation( irr::core::vector3df(g_settings->getFloat("anaglyph_strength"),0.0f,0.0f) );
				rightEye=(startMatrix*rightMove).getTranslation();

				//clear the depth buffer
				driver->clearZBuffer();

				driver->getOverrideMaterial().Material.ColorMask = irr::video::ECP_GREEN + irr::video::ECP_BLUE;
				driver->getOverrideMaterial().EnableFlags  = irr::video::EMF_COLOR_MASK;
				driver->getOverrideMaterial().EnablePasses = irr::scene::ESNRP_SKY_BOX +
															 irr::scene::ESNRP_SOLID +
															 irr::scene::ESNRP_TRANSPARENT +
															 irr::scene::ESNRP_TRANSPARENT_EFFECT +
															 irr::scene::ESNRP_SHADOW;

				camera.getCameraNode()->setPosition( rightEye );
				camera.getCameraNode()->setTarget( focusPoint );

				smgr->drawAll(); // 'smgr->drawAll();' may go here

				driver->setTransform(video::ETS_WORLD, core::IdentityMatrix);

				if (show_hud)
					hud.drawSelectionBoxes(hilightboxes);


				//driver->endScene();

				driver->getOverrideMaterial().Material.ColorMask=irr::video::ECP_ALL;
				driver->getOverrideMaterial().EnableFlags=0;
				driver->getOverrideMaterial().EnablePasses=0;

				camera.getCameraNode()->setPosition( oldPosition );
				camera.getCameraNode()->setTarget( oldTarget );
			}

			scenetime = timer.stop(true);
		}
		
		{
		//TimeTaker timer9("auxiliary drawings");
		// 0ms
		
		//timer9.stop();
		//TimeTaker //timer10("//timer10");
		
		video::SMaterial m;
		//m.Thickness = 10;
		m.Thickness = 3;
		m.Lighting = false;
		driver->setMaterial(m);

		driver->setTransform(video::ETS_WORLD, core::IdentityMatrix);
		if((!g_settings->getBool("anaglyph")) && (show_hud))
		{
			hud.drawSelectionBoxes(hilightboxes);
		}

		/*
			Wielded tool
		*/
		if(show_hud &&
			(player->hud_flags & HUD_FLAG_WIELDITEM_VISIBLE) &&
			current_camera_mode < CAMERA_MODE_THIRD)
		{
			// Warning: This clears the Z buffer.
			camera.drawWieldedTool();
		}

		/*
			Post effects
		*/
		if (!no_output) {
			client.getEnv().getClientMap().renderPostFx();
		}

		/*
			Profiler graph
		*/
		if(show_profiler_graph)
		{
			graph.draw(10, screensize.Y - 10, driver, font);
		}

		/*
			Draw crosshair
		*/
		if (show_hud)
			hud.drawCrosshair();
			
		} // timer

		//timer10.stop();
		//TimeTaker //timer11("//timer11");


		/*
			Draw hotbar
		*/
		if (show_hud)
		{
			hud.drawHotbar(v2s32(displaycenter.X, screensize.Y),
					client.getHP(), client.getPlayerItem(), client.getBreath());
		}

		/*
			Damage flash
		*/
		if(damage_flash > 0.0)
		{
			video::SColor color(std::min(damage_flash, 180.0f),180,0,0);
			driver->draw2DRectangle(color,
					core::rect<s32>(0,0,screensize.X,screensize.Y),
					NULL);
			
			damage_flash -= 100.0*dtime;
		}

		/*
			Damage camera tilt
		*/
		if(player->hurt_tilt_timer > 0.0)
		{
			player->hurt_tilt_timer -= dtime*5;
			if(player->hurt_tilt_timer < 0)
				player->hurt_tilt_strength = 0;
		}

		/*
			Draw lua hud items
		*/
		if (show_hud)
			hud.drawLuaElements();


		/*
			Draw background for player list
		*/
		if (playerlist != NULL)
		{
			driver->draw2DRectangle(console_bg, playerlist->getAbsolutePosition());
			driver->draw2DRectangleOutline(playerlist->getAbsolutePosition(), video::SColor(255,128,128,128));
		}

		/*
			Movement FOV (for superspeed and flying)
		*/

		float max_fov = 0;
		if(player->free_move)
			max_fov += 5;
		if(player->superspeed)
			max_fov += 8;

		if((player->free_move || player->superspeed) && player->movement_fov < max_fov)
			player->movement_fov += dtime*50;
		if(player->movement_fov > max_fov)
			player->movement_fov -= dtime*50;

		/*
			Draw gui
		*/
		// 0-1ms
		if (!no_output)
		guienv->drawAll();

		/*
			End scene
		*/
		if (!no_output) {
			TimeTaker timer("endScene");
			driver->endScene();
			endscenetime = timer.stop(true);
		}

		drawtime = tt_draw.stop(true);
		g_profiler->graphAdd("mainloop_draw", (float)drawtime/1000.0f);

		/*
			End of drawing
		*/

		/*
			Log times and stuff for visualization
		*/
		Profiler::GraphValues values;
		g_profiler->graphGet(values);
		graph.put(values);
	}

	/*
		Drop stuff
	*/
	if (clouds)
		clouds->drop();
	if (gui_chat_console)
		gui_chat_console->drop();
	if (sky)
		sky->drop();
	clear_particles();
	
	/*
		Draw a "shutting down" screen, which will be shown while the map
		generator and other stuff quits
	*/
	{
		/*gui::IGUIStaticText *gui_shuttingdowntext = */
		wchar_t* text = wgettext("Shutting down stuff...");
		draw_load_screen(text, device, font, 0, -1, false);
		delete[] text;
		/*driver->beginScene(true, true, video::SColor(255,0,0,0));
		guienv->drawAll();
		driver->endScene();
		gui_shuttingdowntext->remove();*/
	}

	chat_backend.addMessage(L"", L"# Disconnected.");
	chat_backend.addMessage(L"", L"");

	client.Stop();

	//force answer all texture and shader jobs (TODO return empty values)

	while(!client.isShutdown()) {
		tsrc->processQueue();
		shsrc->processQueue();
		sleep_ms(100);
	}

	// Client scope (client is destructed before destructing *def and tsrc)
	}while(0);
	} // try-catch
	catch(SerializationError &e)
	{
		error_message = L"A serialization error occurred:\n"
				+ narrow_to_wide(e.what()) + L"\n\nThe server is probably "
				L" running a different version of Minetest.";
		errorstream<<wide_to_narrow(error_message)<<std::endl;
	}
	catch(ServerError &e) {
		error_message = narrow_to_wide(e.what());
		errorstream << "ServerError: " << e.what() << std::endl;
	}
	catch(ModError &e) {
		errorstream << "ModError: " << e.what() << std::endl;
		error_message = narrow_to_wide(e.what()) + wgettext("\nCheck debug.txt for details.");
	}


	
	if(!sound_is_dummy)
		delete sound;

	//has to be deleted first to stop all server threads
	delete server;

	delete tsrc;
	delete shsrc;
	delete nodedef;
	delete itemdef;

	//extended resource accounting
	infostream << "Irrlicht resources after cleanup:" << std::endl;
	infostream << "\tRemaining meshes   : "
		<< device->getSceneManager()->getMeshCache()->getMeshCount() << std::endl;
	infostream << "\tRemaining textures : "
		<< driver->getTextureCount() << std::endl;
	for (unsigned int i = 0; i < driver->getTextureCount(); i++ ) {
		irr::video::ITexture* texture = driver->getTextureByIndex(i);
		infostream << "\t\t" << i << ":" << texture->getName().getPath().c_str()
				<< std::endl;
	}
	clearTextureNameCache();
	infostream << "\tRemaining materials: "
		<< driver-> getMaterialRendererCount ()
		<< " (note: irrlicht doesn't support removing renderers)"<< std::endl;
}

<|MERGE_RESOLUTION|>--- conflicted
+++ resolved
@@ -3362,15 +3362,9 @@
 				<<", "<<(player_position.Z/BS)
 				<<") (spd="<< (int)player->getSpeed().getLength()/BS
 				<<") (yaw="<<(wrapDegrees_0_360(camera_yaw))
-<<<<<<< HEAD
 				<<") (t="<<client.getEnv().getClientMap().getHeat(pos_i, 1)
 				<<"C, h="<<client.getEnv().getClientMap().getHumidity(pos_i, 1)
-				<<"%) (seed = "<<((unsigned long long)client.getMapSeed())
-=======
-				<<") (t="<<client.getEnv().getClientMap().getHeat(pos_i)
-				<<"C, h="<<client.getEnv().getClientMap().getHumidity(pos_i)
 				<<"%) (seed = "<<((u64)client.getMapSeed())
->>>>>>> 18577f25
 				<<")";
 			guitext2->setText(narrow_to_wide(os.str()).c_str());
 			guitext2->setVisible(true);
