--- conflicted
+++ resolved
@@ -4374,34 +4374,20 @@
 		   << "%"
 		   << ")";
 
-<<<<<<< HEAD
-		// Node definition parameters:
-		// name - tile1 - drawtype - paramtype - paramtype2
 		if (runData.pointed_old.type == POINTEDTHING_NODE) {
-			INodeDefManager *nodedef = client->getNodeDefManager();
 			ClientMap &map = client->getEnv().getClientMap();
-			MapNode n = map.getNode(runData.pointed_old.node_undersurface);
-			if (nodedef->get(n).name != "unknown") {
-				const auto & features = nodedef->get(n);
-				os << " (pointing_at = " << features.name <<
+			const INodeDefManager *nodedef = client->getNodeDefManager();
+			MapNode n = map.getNodeNoEx(runData.pointed_old.node_undersurface);
+			const ContentFeatures &features = nodedef->get(n);
+			if (n.getContent() != CONTENT_IGNORE && features.name != "unknown") {
+				os << " (pointing_at = " << features.name
 #if !defined(NDEBUG)
 					" - " << features.tiledef[0].name.c_str() <<
 					" - " << features.drawtype <<
 					" - " << features.param_type <<
 					" - " << features.param_type_2 <<
 #endif
-					")";
-=======
-		if (runData.pointed_old.type == POINTEDTHING_NODE) {
-			ClientMap &map = client->getEnv().getClientMap();
-			const INodeDefManager *nodedef = client->getNodeDefManager();
-			MapNode n = map.getNodeNoEx(runData.pointed_old.node_undersurface);
-			if (n.getContent() != CONTENT_IGNORE && nodedef->get(n).name != "unknown") {
-				const ContentFeatures &features = nodedef->get(n);
-				os << " (pointing_at = " << nodedef->get(n).name
-				   << " - " << features.tiledef[0].name.c_str()
 				   << ")";
->>>>>>> 0e78aa29
 			}
 		}
 
