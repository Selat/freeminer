--- conflicted
+++ resolved
@@ -1230,10 +1230,6 @@
 	f32 camera_pitch;  // "up/down"
 };
 
-<<<<<<< HEAD
-//TODO: Needs a better name because fog_range etc are included
-=======
->>>>>>> 96fcca4e
 struct GameRunData {
 	u16 dig_index;
 	u16 new_playeritem;
@@ -1262,13 +1258,12 @@
 	u32 profiler_current_page;
 	u32 profiler_max_page;     // Number of pages
 
-<<<<<<< HEAD
 	//freeminer:
 	v3f update_draw_list_last_cam_pos;
-=======
+
+
 	float time_of_day;
 	float time_of_day_smooth;
->>>>>>> 96fcca4e
 };
 
 struct Jitter {
@@ -1617,22 +1612,14 @@
 	ProfilerGraph graph;
 	RunStats stats              = { 0 };
 	CameraOrientation cam_view  = { 0 };
-<<<<<<< HEAD
-	GameRunData runData = { 0 };
-=======
 	GameRunData runData         = { 0 };
->>>>>>> 96fcca4e
 	FpsControl draw_times       = { 0 };
 	flags      = { 0 };
 	f32 dtime; // in seconds
 
 	runData.time_from_last_punch  = 10.0;
-<<<<<<< HEAD
 	runData.profiler_max_page = 2;
-=======
-	runData.profiler_max_page = 3;
 	runData.update_wielded_item_trigger = true;
->>>>>>> 96fcca4e
 
 	flags.show_chat = true;
 	flags.show_hud = true;
@@ -1659,13 +1646,9 @@
 			sky,
 			&flags.force_fog_off,
 			&runData.fog_range,
-<<<<<<< HEAD
 			client,
 			local_inventory
-	));
-=======
-			client));
->>>>>>> 96fcca4e
+			));
 
 	while (device->run() && !(*kill || g_gamecallback->shutdown_requested)) {
 
@@ -2789,7 +2772,6 @@
 }
 
 
-<<<<<<< HEAD
 void Game::toggleBlockBoundaries(float *statustext_time, VolatileRunFlags *flags) {
 	static const wchar_t *msg[] = {
 		L"Block boundaries shown",
@@ -2801,8 +2783,6 @@
 }
 
 
-=======
->>>>>>> 96fcca4e
 void Game::toggleProfiler(float *statustext_time, u32 *profiler_current_page,
 		u32 profiler_max_page)
 {
@@ -3779,7 +3759,6 @@
 
 	if (draw_control->range_all) {
 		runData->fog_range = 100000 * BS;
-<<<<<<< HEAD
 	} else if (!flags.no_output){
 		runData->fog_range = draw_control->wanted_range * BS
 				+ 0.0 * MAP_BLOCKSIZE * BS;
@@ -3789,20 +3768,12 @@
 			runData->fog_range *= (1.55 - 1.4*(float)humidity/100);
 		}
 
-=======
-	} else {
-		runData->fog_range = draw_control->wanted_range * BS
-				+ 0.0 * MAP_BLOCKSIZE * BS;
->>>>>>> 96fcca4e
 		runData->fog_range = MYMIN(
 				runData->fog_range,
 				(draw_control->farthest_drawn + 20) * BS);
 		runData->fog_range *= 0.9;
-<<<<<<< HEAD
 
 		runData->fog_range = fog_was + (runData->fog_range-fog_was)/50;
-=======
->>>>>>> 96fcca4e
 	}
 
 	/*
@@ -3845,11 +3816,8 @@
 		time_of_day_smooth = time_of_day_smooth * (1.0 - todsm)
 				+ time_of_day * todsm;
 
-<<<<<<< HEAD
-=======
 	runData->time_of_day = time_of_day;
 	runData->time_of_day_smooth = time_of_day_smooth;
->>>>>>> 96fcca4e
 
 	sky->update(time_of_day_smooth, time_brightness, direct_brightness,
 			sunlight_seen, camera->getCameraMode(), player->getYaw(),
@@ -3918,16 +3886,8 @@
 		Inventory
 	*/
 
-<<<<<<< HEAD
-	bool update_wielded_item_trigger = true;
-
-	if (client->getPlayerItem() != runData->new_playeritem) {
-		client->selectPlayerItem(runData->new_playeritem);
-	}
-=======
 	if (client->getPlayerItem() != runData->new_playeritem)
 		client->selectPlayerItem(runData->new_playeritem);
->>>>>>> 96fcca4e
 
 	// Update local inventory if it has changed
 	if (client->getLocalInventoryUpdated()) {
@@ -3953,7 +3913,6 @@
 	*/
 	runData->update_draw_list_timer += dtime;
 
-<<<<<<< HEAD
 	//auto camera_direction = camera->getDirection();
 	auto camera_position = camera->getPosition();
 
@@ -3981,16 +3940,6 @@
 			if (allow)
 				runData->update_draw_list_last_cam_pos = camera->getPosition();
 		}
-=======
-	v3f camera_direction = camera->getDirection();
-	if (runData->update_draw_list_timer >= 0.2
-			|| runData->update_draw_list_last_cam_dir.getDistanceFrom(camera_direction) > 0.2
-			|| flags.camera_offset_changed) {
-		runData->update_draw_list_timer = 0;
-		client->getEnv().getClientMap().updateDrawList(driver);
-		runData->update_draw_list_last_cam_dir = camera_direction;
-	}
->>>>>>> 96fcca4e
 
 	updateGui(&runData->statustext_time, *stats, dtime, flags, cam);
 
@@ -4249,11 +4198,7 @@
  * *Must* be called after device->run() so that device->getTimer()->getTime();
  * is correct
  */
-<<<<<<< HEAD
-inline void Game::limitFps(FpsControl *params, f32 *dtime)
-=======
 inline void Game::limitFps(FpsControl *fps_timings, f32 *dtime)
->>>>>>> 96fcca4e
 {
 	// not using getRealTime is necessary for wine
 	u32 time = device->getTimer()->getTime();
@@ -4363,11 +4308,7 @@
 		const SubgameSpec &gamespec,        // Used for local game
 		bool simple_singleplayer_mode)
 {
-<<<<<<< HEAD
-	Game app;
-=======
 	Game game;
->>>>>>> 96fcca4e
 
 	/* Make a copy of the server address because if a local singleplayer server
 	 * is created then this is updated and we don't want to change the value
@@ -4378,12 +4319,8 @@
 	bool started = false;
 	try {
 
-<<<<<<< HEAD
 		bool started = false;
-		if (app.startup(kill, random_input, input, device, font, map_dir,
-=======
 		if (game.startup(kill, random_input, input, device, font, map_dir,
->>>>>>> 96fcca4e
 					playername, password, &server_address, port,
 					&error_message, &chat_backend, gamespec,
 					simple_singleplayer_mode)) {
@@ -4406,5 +4343,5 @@
 		error_message = narrow_to_wide(e.what()) + wgettext("\nCheck debug.txt for details.");
 	}
 
-	return !started && app.flags.reconnect;
+	return !started && game.flags.reconnect;
 }