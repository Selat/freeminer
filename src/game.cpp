/*
game.cpp
Copyright (C) 2010-2013 celeron55, Perttu Ahola <celeron55@gmail.com>
*/

/*
This file is part of Freeminer.

Freeminer is free software: you can redistribute it and/or modify
it under the terms of the GNU General Public License as published by
the Free Software Foundation, either version 3 of the License, or
(at your option) any later version.

Freeminer  is distributed in the hope that it will be useful,
but WITHOUT ANY WARRANTY; without even the implied warranty of
MERCHANTABILITY or FITNESS FOR A PARTICULAR PURPOSE.  See the
GNU General Public License for more details.

You should have received a copy of the GNU General Public License
along with Freeminer.  If not, see <http://www.gnu.org/licenses/>.
*/

#include "game.h"
#include "irrlichttypes_extrabloated.h"
#include <IGUICheckBox.h>
#include <IGUIEditBox.h>
#include <IGUIListBox.h>
#include <IGUIButton.h>
#include <IGUIStaticText.h>
#include <IGUIFont.h>
#include <IMaterialRendererServices.h>
#include "IMeshCache.h"
#include "client.h"
#include "server.h"
#include "guiPasswordChange.h"
#include "guiVolumeChange.h"
#include "guiKeyChangeMenu.h"
#include "guiFormSpecMenu.h"
#include "guiTextInputMenu.h"
#include "tool.h"
#include "guiChatConsole.h"
#include "config.h"
#include "version.h"
#include "clouds.h"
#include "particles.h"
#include "camera.h"
#include "mapblock.h"
#include "settings.h"
#include "profiler.h"
#include "mainmenumanager.h"
#include "gettext.h"
#include "log.h"
#include "filesys.h"
// Needed for determining pointing to nodes
#include "nodedef.h"
#include "nodemetadata.h"
#include "main.h" // For g_settings
#include "itemdef.h"
#include "tile.h" // For TextureSource
#include "shader.h" // For ShaderSource
#include "logoutputbuffer.h"
#include "subgame.h"
#include "quicktune_shortcutter.h"
#include "clientmap.h"
#include "hud.h"
#include "sky.h"
#include "sound.h"
#if USE_SOUND
#include "sound_openal.h"
#endif
#include "event_manager.h"
#include <iomanip>
#include <list>
#include "util/directiontables.h"
#include "util/pointedthing.h"
#include "FMStaticText.h"
#include "guiTable.h"
#include "util/string.h"
#include "drawscene.h"
#include "content_cao.h"
#include "fontengine.h"

#ifdef HAVE_TOUCHSCREENGUI
#include "touchscreengui.h"
#endif

#include "gsmapper.h"
#include <future>

/*
	Text input system
*/

struct TextDestNodeMetadata : public TextDest {
	TextDestNodeMetadata(v3s16 p, Client *client)
	{
		m_p = p;
		m_client = client;
	}
	// This is deprecated I guess? -celeron55
	void gotText(std::wstring text)
	{
		assert(0);
	}
	void gotText(std::map<std::string, std::string> fields)
	{
		m_client->sendNodemetaFields(m_p, "", fields);
	}

	v3s16 m_p;
	Client *m_client;
};

struct TextDestPlayerInventory : public TextDest {
	TextDestPlayerInventory(Client *client)
	{
		m_client = client;
		m_formname = "";
	}
	TextDestPlayerInventory(Client *client, std::string formname)
	{
		m_client = client;
		m_formname = formname;
	}
	void gotText(std::map<std::string, std::string> fields)
	{
		m_client->sendInventoryFields(m_formname, fields);
	}

	Client *m_client;
};

struct LocalFormspecHandler : public TextDest {
	LocalFormspecHandler();
	LocalFormspecHandler(std::string formname) :
		m_client(0)
	{
		m_formname = formname;
	}

	LocalFormspecHandler(std::string formname, Client *client) :
		m_client(client)
	{
		m_formname = formname;
	}

	void gotText(std::wstring message)
	{
		errorstream << "LocalFormspecHandler::gotText old style message received" << std::endl;
	}

	void gotText(std::map<std::string, std::string> fields)
	{
		if (m_formname == "MT_PAUSE_MENU") {
			if (fields.find("btn_sound") != fields.end()) {
				g_gamecallback->changeVolume();
				return;
			}

			if (fields.find("btn_key_config") != fields.end()) {
				g_gamecallback->keyConfig();
				return;
			}

			if (fields.find("btn_exit_menu") != fields.end()) {
				g_gamecallback->disconnect();
				return;
			}

			if (fields.find("btn_exit_os") != fields.end()) {
				g_gamecallback->exitToOS();
				return;
			}

			if (fields.find("btn_change_password") != fields.end()) {
				g_gamecallback->changePassword();
				return;
			}

			if (fields.find("quit") != fields.end()) {
				return;
			}

			if (fields.find("btn_continue") != fields.end()) {
				return;
			}
		}

		if (m_formname == "MT_CHAT_MENU") {
			assert(m_client != 0);

			if ((fields.find("btn_send") != fields.end()) ||
					(fields.find("quit") != fields.end())) {
				if (fields.find("f_text") != fields.end()) {
					m_client->typeChatMessage(narrow_to_wide(fields["f_text"]));
				}

				return;
			}
		}

		if (m_formname == "MT_DEATH_SCREEN") {
			assert(m_client != 0);

			if ((fields.find("btn_respawn") != fields.end())) {
				m_client->sendRespawn();
				return;
			}

			if (fields.find("quit") != fields.end()) {
				m_client->sendRespawn();
				return;
			}
		}

		// don't show error message for unhandled cursor keys
		if ((fields.find("key_up") != fields.end()) ||
				(fields.find("key_down") != fields.end()) ||
				(fields.find("key_left") != fields.end()) ||
				(fields.find("key_right") != fields.end())) {
			return;
		}

		errorstream << "LocalFormspecHandler::gotText unhandled >" << m_formname << "< event" << std::endl;
		int i = 0;

		for (std::map<std::string, std::string>::iterator iter = fields.begin();
				iter != fields.end(); iter++) {
			errorstream << "\t" << i << ": " << iter->first << "=" << iter->second << std::endl;
			i++;
		}
	}

	Client *m_client;
};

/* Form update callback */

class NodeMetadataFormSource: public IFormSource
{
public:
	NodeMetadataFormSource(ClientMap *map, v3s16 p):
		m_map(map),
		m_p(p)
	{
	}
	std::string getForm()
	{
		NodeMetadata *meta = m_map->getNodeMetadata(m_p);

		if (!meta)
			return "";

		return meta->getString("formspec");
	}
	std::string resolveText(std::string str)
	{
		NodeMetadata *meta = m_map->getNodeMetadata(m_p);

		if (!meta)
			return str;

		return meta->resolveString(str);
	}

	ClientMap *m_map;
	v3s16 m_p;
};

class PlayerInventoryFormSource: public IFormSource
{
public:
	PlayerInventoryFormSource(Client *client):
		m_client(client)
	{
	}
	std::string getForm()
	{
		LocalPlayer *player = m_client->getEnv().getLocalPlayer();
		return player->inventory_formspec;
	}

	Client *m_client;
};

/*
	Check if a node is pointable
*/
inline bool isPointableNode(const MapNode &n,
			    Client *client, bool liquids_pointable)
{
	const ContentFeatures &features = client->getNodeDefManager()->get(n);
	return features.pointable ||
	       (liquids_pointable && features.isLiquid());
}

/*
	Find what the player is pointing at
*/
PointedThing getPointedThing(Client *client, v3f player_position,
		v3f camera_direction, v3f camera_position, core::line3d<f32> shootline,
		f32 d, bool liquids_pointable, bool look_for_object, v3s16 camera_offset,
		std::vector<aabb3f> &hilightboxes, ClientActiveObject *&selected_object)
{
	PointedThing result;

	hilightboxes.clear();
	selected_object = NULL;

	INodeDefManager *nodedef = client->getNodeDefManager();
	ClientMap &map = client->getEnv().getClientMap();

	f32 mindistance = BS * 1001;

	// First try to find a pointed at active object
	if (look_for_object) {
		selected_object = client->getSelectedActiveObject(d * BS,
				  camera_position, shootline);

		if (selected_object != NULL) {
			if (selected_object->doShowSelectionBox()) {
				aabb3f *selection_box = selected_object->getSelectionBox();
				// Box should exist because object was
				// returned in the first place
				assert(selection_box);

				v3f pos = selected_object->getPosition();
				hilightboxes.push_back(aabb3f(
							       selection_box->MinEdge + pos - intToFloat(camera_offset, BS),
							       selection_box->MaxEdge + pos - intToFloat(camera_offset, BS)));
			}

			mindistance = (selected_object->getPosition() - camera_position).getLength();

			result.type = POINTEDTHING_OBJECT;
			result.object_id = selected_object->getId();
		}
	}

	// That didn't work, try to find a pointed at node


	v3s16 pos_i = floatToInt(player_position, BS);

	/*infostream<<"pos_i=("<<pos_i.X<<","<<pos_i.Y<<","<<pos_i.Z<<")"
			<<std::endl;*/

	s16 a = d;
	s16 ystart = pos_i.Y + 0 - (camera_direction.Y < 0 ? a : 1);
	s16 zstart = pos_i.Z - (camera_direction.Z < 0 ? a : 1);
	s16 xstart = pos_i.X - (camera_direction.X < 0 ? a : 1);
	s16 yend = pos_i.Y + 1 + (camera_direction.Y > 0 ? a : 1);
	s16 zend = pos_i.Z + (camera_direction.Z > 0 ? a : 1);
	s16 xend = pos_i.X + (camera_direction.X > 0 ? a : 1);

	// Prevent signed number overflow
	if (yend == 32767)
		yend = 32766;

	if (zend == 32767)
		zend = 32766;

	if (xend == 32767)
		xend = 32766;

	for (s16 y = ystart; y <= yend; y++)
		for (s16 z = zstart; z <= zend; z++)
			for (s16 x = xstart; x <= xend; x++) {
				MapNode n;
				bool is_valid_position;

				n = map.getNodeNoEx(v3s16(x, y, z), &is_valid_position);
				if (!is_valid_position)
					continue;

				if (!isPointableNode(n, client, liquids_pointable))
					continue;

				std::vector<aabb3f> boxes = n.getSelectionBoxes(nodedef);

				v3s16 np(x, y, z);
				v3f npf = intToFloat(np, BS);

				for (std::vector<aabb3f>::const_iterator
						i = boxes.begin();
						i != boxes.end(); i++) {
					aabb3f box = *i;
					box.MinEdge += npf;
					box.MaxEdge += npf;

					for (u16 j = 0; j < 6; j++) {
						v3s16 facedir = g_6dirs[j];
						aabb3f facebox = box;

						f32 d = 0.001 * BS;

						if (facedir.X > 0)
							facebox.MinEdge.X = facebox.MaxEdge.X - d;
						else if (facedir.X < 0)
							facebox.MaxEdge.X = facebox.MinEdge.X + d;
						else if (facedir.Y > 0)
							facebox.MinEdge.Y = facebox.MaxEdge.Y - d;
						else if (facedir.Y < 0)
							facebox.MaxEdge.Y = facebox.MinEdge.Y + d;
						else if (facedir.Z > 0)
							facebox.MinEdge.Z = facebox.MaxEdge.Z - d;
						else if (facedir.Z < 0)
							facebox.MaxEdge.Z = facebox.MinEdge.Z + d;

						v3f centerpoint = facebox.getCenter();
						f32 distance = (centerpoint - camera_position).getLength();

						if (distance >= mindistance)
							continue;

						if (!facebox.intersectsWithLine(shootline))
							continue;

						v3s16 np_above = np + facedir;

						result.type = POINTEDTHING_NODE;
						result.node_undersurface = np;
						result.node_abovesurface = np_above;
						mindistance = distance;

						hilightboxes.clear();

						if (!g_settings->getBool("enable_node_highlighting")) {
							for (std::vector<aabb3f>::const_iterator
									i2 = boxes.begin();
									i2 != boxes.end(); i2++) {
								aabb3f box = *i2;
								box.MinEdge += npf + v3f(-d, -d, -d) - intToFloat(camera_offset, BS);
								box.MaxEdge += npf + v3f(d, d, d) - intToFloat(camera_offset, BS);
								hilightboxes.push_back(box);
							}
						}
					}
				}
			} // for coords

	return result;
}

/* Profiler display */

void update_profiler_gui(gui::IGUIStaticText *guitext_profiler, FontEngine *fe,
		u32 show_profiler, u32 show_profiler_max, s32 screen_height)
{
	if (show_profiler == 0) {
		guitext_profiler->setVisible(false);
	} else {

		std::ostringstream os(std::ios_base::binary);
		g_profiler->printPage(os, show_profiler, show_profiler_max);
		std::wstring text = narrow_to_wide(os.str());
		guitext_profiler->setText(text.c_str());
		guitext_profiler->setVisible(true);

		s32 w = fe->getTextWidth(text.c_str());

		if (w < 400)
			w = 400;

		unsigned text_height = fe->getTextHeight();

		core::position2di upper_left, lower_right;

		upper_left.X  = 6;
		upper_left.Y  = (text_height + 5) * 2;
		lower_right.X = 12 + w;
		lower_right.Y = upper_left.Y + (text_height + 1) * MAX_PROFILER_TEXT_ROWS;

		if (lower_right.Y > screen_height * 2 / 3)
			lower_right.Y = screen_height * 2 / 3;

		core::rect<s32> rect(upper_left, lower_right);

		guitext_profiler->setRelativePosition(rect);
		guitext_profiler->setVisible(true);
	}
}

class ProfilerGraph
{
private:
	struct Piece {
		Profiler::GraphValues values;
	};
	struct Meta {
		float cur;
		float min;
		float max;
		video::SColor color;
		Meta(float initial = 0,
			video::SColor color = video::SColor(255, 255, 255, 255)):
			cur(initial),
			min(initial),
			max(initial),
			color(color)
		{}
	};
	std::list<Piece> m_log;
public:
	u32 m_log_max_size;

	ProfilerGraph():
		m_log_max_size(200)
	{}

	void put(const Profiler::GraphValues &values)
	{
		Piece piece;
		piece.values = values;
		m_log.push_back(piece);

		while (m_log.size() > m_log_max_size)
			m_log.erase(m_log.begin());
	}

	void draw(s32 x_left, s32 y_bottom, video::IVideoDriver *driver,
		  gui::IGUIFont *font) const
	{
		std::map<std::string, Meta> m_meta;

		for (std::list<Piece>::const_iterator k = m_log.begin();
				k != m_log.end(); k++) {
			const Piece &piece = *k;

			for (Profiler::GraphValues::const_iterator i = piece.values.begin();
					i != piece.values.end(); i++) {
				const std::string &id = i->first;
				const float &value = i->second;
				std::map<std::string, Meta>::iterator j =
					m_meta.find(id);

				if (j == m_meta.end()) {
					m_meta[id] = Meta(value);
					continue;
				}

				if (value < j->second.min)
					j->second.min = value;

				if (value > j->second.max)
					j->second.max = value;
				j->second.cur = value;
			}
		}

		// Assign colors
		static const video::SColor usable_colors[] = {
			video::SColor(255, 255, 100, 100),
			video::SColor(255, 90, 225, 90),
			video::SColor(255, 100, 100, 255),
			video::SColor(255, 255, 150, 50),
			video::SColor(255, 220, 220, 100)
		};
		static const u32 usable_colors_count =
			sizeof(usable_colors) / sizeof(*usable_colors);
		u32 next_color_i = 0;

		for (std::map<std::string, Meta>::iterator i = m_meta.begin();
				i != m_meta.end(); i++) {
			Meta &meta = i->second;
			video::SColor color(255, 200, 200, 200);

			if (next_color_i < usable_colors_count)
				color = usable_colors[next_color_i++];

			meta.color = color;
		}

		s32 graphh = 50;
		s32 textx = x_left + m_log_max_size + 15;
		s32 textx2 = textx + 200 - 15;

		// Draw background
		/*{
			u32 num_graphs = m_meta.size();
			core::rect<s32> rect(x_left, y_bottom - num_graphs*graphh,
					textx2, y_bottom);
			video::SColor bgcolor(120,0,0,0);
			driver->draw2DRectangle(bgcolor, rect, NULL);
		}*/

		s32 meta_i = 0;

		for (std::map<std::string, Meta>::const_iterator i = m_meta.begin();
				i != m_meta.end(); i++) {
			const std::string &id = i->first;
			const Meta &meta = i->second;
			s32 x = x_left;
			s32 y = y_bottom - meta_i * 50;
			float show_min = meta.min;
			float show_max = meta.max;

			if (show_min >= -0.0001 && show_max >= -0.0001) {
				if (show_min <= show_max * 0.5)
					show_min = 0;
			}

			s32 texth = 15;
			char buf[10];
			snprintf(buf, 10, "%.3g", show_max);
			font->draw(narrow_to_wide(buf).c_str(),
					core::rect<s32>(textx, y - graphh,
						   textx2, y - graphh + texth),
					meta.color);
			snprintf(buf, 10, "%.3g", show_min);
			font->draw(narrow_to_wide(buf).c_str(),
					core::rect<s32>(textx, y - texth,
						   textx2, y),
					meta.color);
			font->draw(narrow_to_wide(id + " " + ftos(meta.cur)).c_str(),
					core::rect<s32>(textx, y - graphh / 2 - texth / 2,
						   textx2, y - graphh / 2 + texth / 2),
					meta.color);
			s32 graph1y = y;
			s32 graph1h = graphh;
			bool relativegraph = (show_min != 0 && show_min != show_max);
			float lastscaledvalue = 0.0;
			bool lastscaledvalue_exists = false;

			for (std::list<Piece>::const_iterator j = m_log.begin();
					j != m_log.end(); j++) {
				const Piece &piece = *j;
				float value = 0;
				bool value_exists = false;
				Profiler::GraphValues::const_iterator k =
					piece.values.find(id);

				if (k != piece.values.end()) {
					value = k->second;
					value_exists = true;
				}

				if (!value_exists) {
					x++;
					lastscaledvalue_exists = false;
					continue;
				}

				float scaledvalue = 1.0;

				if (show_max != show_min)
					scaledvalue = (value - show_min) / (show_max - show_min);

				if (scaledvalue == 1.0 && value == 0) {
					x++;
					lastscaledvalue_exists = false;
					continue;
				}

				if (relativegraph) {
					if (lastscaledvalue_exists) {
						s32 ivalue1 = lastscaledvalue * graph1h;
						s32 ivalue2 = scaledvalue * graph1h;
						driver->draw2DLine(v2s32(x - 1, graph1y - ivalue1),
								   v2s32(x, graph1y - ivalue2), meta.color);
					}

					lastscaledvalue = scaledvalue;
					lastscaledvalue_exists = true;
				} else {
					s32 ivalue = scaledvalue * graph1h;
					driver->draw2DLine(v2s32(x, graph1y),
							   v2s32(x, graph1y - ivalue), meta.color);
				}

				x++;
			}

			meta_i++;
		}
	}
};

class NodeDugEvent: public MtEvent
{
public:
	v3s16 p;
	MapNode n;

	NodeDugEvent(v3s16 p, MapNode n):
		p(p),
		n(n)
	{}
	const char *getType() const
	{
		return "NodeDug";
	}
};

class SoundMaker
{
	ISoundManager *m_sound;
	INodeDefManager *m_ndef;
public:
	float m_player_step_timer;

	SimpleSoundSpec m_player_step_sound;
	SimpleSoundSpec m_player_leftpunch_sound;
	SimpleSoundSpec m_player_rightpunch_sound;

	SoundMaker(ISoundManager *sound, INodeDefManager *ndef):
		m_sound(sound),
		m_ndef(ndef),
		m_player_step_timer(0)
	{
	}

	void playPlayerStep()
	{
		if (m_player_step_timer <= 0 && m_player_step_sound.exists()) {
			m_player_step_timer = 0.03;
			m_sound->playSound(m_player_step_sound, false);
		}
	}

	static void viewBobbingStep(MtEvent *e, void *data)
	{
		SoundMaker *sm = (SoundMaker *)data;
		sm->playPlayerStep();
	}

	static void playerRegainGround(MtEvent *e, void *data)
	{
		SoundMaker *sm = (SoundMaker *)data;
		sm->playPlayerStep();
	}

	static void playerJump(MtEvent *e, void *data)
	{
		//SoundMaker *sm = (SoundMaker*)data;
	}

	static void cameraPunchLeft(MtEvent *e, void *data)
	{
		SoundMaker *sm = (SoundMaker *)data;
		sm->m_sound->playSound(sm->m_player_leftpunch_sound, false);
	}

	static void cameraPunchRight(MtEvent *e, void *data)
	{
		SoundMaker *sm = (SoundMaker *)data;
		sm->m_sound->playSound(sm->m_player_rightpunch_sound, false);
	}

	static void nodeDug(MtEvent *e, void *data)
	{
		SoundMaker *sm = (SoundMaker *)data;
		NodeDugEvent *nde = (NodeDugEvent *)e;
		sm->m_sound->playSound(sm->m_ndef->get(nde->n).sound_dug, false);
	}

	static void playerDamage(MtEvent *e, void *data)
	{
		SoundMaker *sm = (SoundMaker *)data;
		sm->m_sound->playSound(SimpleSoundSpec("player_damage", 0.5), false);
	}

	static void playerFallingDamage(MtEvent *e, void *data)
	{
		SoundMaker *sm = (SoundMaker *)data;
		sm->m_sound->playSound(SimpleSoundSpec("player_falling_damage", 0.5), false);
	}

	void registerReceiver(MtEventManager *mgr)
	{
		mgr->reg("ViewBobbingStep", SoundMaker::viewBobbingStep, this);
		mgr->reg("PlayerRegainGround", SoundMaker::playerRegainGround, this);
		mgr->reg("PlayerJump", SoundMaker::playerJump, this);
		mgr->reg("CameraPunchLeft", SoundMaker::cameraPunchLeft, this);
		mgr->reg("CameraPunchRight", SoundMaker::cameraPunchRight, this);
		mgr->reg("NodeDug", SoundMaker::nodeDug, this);
		mgr->reg("PlayerDamage", SoundMaker::playerDamage, this);
		mgr->reg("PlayerFallingDamage", SoundMaker::playerFallingDamage, this);
	}

	void step(float dtime)
	{
		m_player_step_timer -= dtime;
	}
};

// Locally stored sounds don't need to be preloaded because of this
class GameOnDemandSoundFetcher: public OnDemandSoundFetcher
{
	std::set<std::string> m_fetched;
public:
	void fetchSounds(const std::string &name,
			std::set<std::string> &dst_paths,
			std::set<std::string> &dst_datas)
	{
		if (m_fetched.count(name))
			return;

		m_fetched.insert(name);
		std::string base = porting::path_share + DIR_DELIM + "testsounds";
		dst_paths.insert(base + DIR_DELIM + name + ".ogg");
		dst_paths.insert(base + DIR_DELIM + name + ".0.ogg");
		dst_paths.insert(base + DIR_DELIM + name + ".1.ogg");
		dst_paths.insert(base + DIR_DELIM + name + ".2.ogg");
		dst_paths.insert(base + DIR_DELIM + name + ".3.ogg");
		dst_paths.insert(base + DIR_DELIM + name + ".4.ogg");
		dst_paths.insert(base + DIR_DELIM + name + ".5.ogg");
		dst_paths.insert(base + DIR_DELIM + name + ".6.ogg");
		dst_paths.insert(base + DIR_DELIM + name + ".7.ogg");
		dst_paths.insert(base + DIR_DELIM + name + ".8.ogg");
		dst_paths.insert(base + DIR_DELIM + name + ".9.ogg");
	}
};

class GameGlobalShaderConstantSetter : public IShaderConstantSetter
{
	Sky *m_sky;
	bool *m_force_fog_off;
	f32 *m_fog_range;
	Client *m_client;
	Inventory *m_local_inventory;
	bool m_fogEnabled;

public:
	void onSettingsChange(const std::string &name)
	{
		if (name == "enable_fog")
			m_fogEnabled = g_settings->getBool("enable_fog");
	}

	static void SettingsCallback(const std::string name, void *userdata)
	{
		reinterpret_cast<GameGlobalShaderConstantSetter*>(userdata)->onSettingsChange(name);
	}

	GameGlobalShaderConstantSetter(Sky *sky, bool *force_fog_off,
			f32 *fog_range, Client *client, Inventory *local_inventory) :
		m_sky(sky),
		m_force_fog_off(force_fog_off),
		m_fog_range(fog_range),
		m_client(client)
		,m_local_inventory(local_inventory)
	{
		g_settings->registerChangedCallback("enable_fog", SettingsCallback, this);
		m_fogEnabled = g_settings->getBool("enable_fog");
	}

	~GameGlobalShaderConstantSetter()
	{
		g_settings->deregisterChangedCallback("enable_fog", SettingsCallback, this);
	}

	virtual void onSetConstants(video::IMaterialRendererServices *services,
			bool is_highlevel)
	{
		if (!is_highlevel)
			return;

		// Background color
		video::SColor bgcolor = m_sky->getBgColor();
		video::SColorf bgcolorf(bgcolor);
		float bgcolorfa[4] = {
			bgcolorf.r,
			bgcolorf.g,
			bgcolorf.b,
			bgcolorf.a,
		};
		services->setPixelShaderConstant("skyBgColor", bgcolorfa, 4);

		// Fog distance
		float fog_distance = 10000 * BS;

		if (g_settings->getBool("enable_fog") && !*m_force_fog_off)
			fog_distance = *m_fog_range;

		services->setPixelShaderConstant("fogDistance", &fog_distance, 1);

		// Day-night ratio
		u32 daynight_ratio = m_client->getEnv().getDayNightRatio();
		float daynight_ratio_f = (float)daynight_ratio / 1000.0;
		services->setPixelShaderConstant("dayNightRatio", &daynight_ratio_f, 1);

		u32 animation_timer = porting::getTimeMs() % 100000;
		float animation_timer_f = (float)animation_timer / 100000.0;
		services->setPixelShaderConstant("animationTimer", &animation_timer_f, 1);
		services->setVertexShaderConstant("animationTimer", &animation_timer_f, 1);

		LocalPlayer *player = m_client->getEnv().getLocalPlayer();
		v3f eye_position = player->getEyePosition();
		services->setPixelShaderConstant("eyePosition", (irr::f32 *)&eye_position, 3);
		services->setVertexShaderConstant("eyePosition", (irr::f32 *)&eye_position, 3);

		v3f sun_moon_position;
		if (m_sky->sun_moon_light) {
			sun_moon_position = m_sky->sun_moon_light->getPosition();
		} else {
			sun_moon_position = v3f(0.0, eye_position.Y*BS+900.0, 0.0);
		}
		services->setPixelShaderConstant("sunPosition", (irr::f32 *)&sun_moon_position, 3);
		services->setVertexShaderConstant("sunPosition", (irr::f32 *)&sun_moon_position, 3);

		// Uniform sampler layers
		int layer0 = 0;
		int layer1 = 1;
		int layer2 = 2;
		// before 1.8 there isn't a "integer interface", only float
#if (IRRLICHT_VERSION_MAJOR == 1 && IRRLICHT_VERSION_MINOR < 8)
		services->setPixelShaderConstant("baseTexture" , (irr::f32 *)&layer0, 1);
		services->setPixelShaderConstant("normalTexture" , (irr::f32 *)&layer1, 1);
		services->setPixelShaderConstant("useNormalmap" , (irr::f32 *)&layer2, 1);
#else
		services->setPixelShaderConstant("baseTexture" , (irr::s32 *)&layer0, 1);
		services->setPixelShaderConstant("normalTexture" , (irr::s32 *)&layer1, 1);
		services->setPixelShaderConstant("useNormalmap" , (irr::s32 *)&layer2, 1);
#endif
		ItemStack playeritem;
		{
			InventoryList *mlist = m_local_inventory->getList("main");
			if(mlist != NULL)
			{
				playeritem = mlist->getItem(m_client->getPlayerItem());
			}
		}
		irr::f32 wieldLight = 0;
		if (g_settings->getBool("disable_wieldlight") == false)
			wieldLight = (irr::f32)((ItemGroupList)m_client->idef()->get(playeritem.name).groups)["wield_light"];
		services->setPixelShaderConstant("wieldLight", &wieldLight, 1);
	}
};

bool nodePlacementPrediction(Client &client,
		const ItemDefinition &playeritem_def, v3s16 nodepos, v3s16 neighbourpos)
{
	std::string prediction = playeritem_def.node_placement_prediction;
	INodeDefManager *nodedef = client.ndef();
	ClientMap &map = client.getEnv().getClientMap();
	MapNode node;
	bool is_valid_position;

	node = map.getNodeNoEx(nodepos, &is_valid_position);
	if (!is_valid_position)
		return false;

	if (prediction != "" && !nodedef->get(node).rightclickable) {
		verbosestream << "Node placement prediction for "
			      << playeritem_def.name << " is "
			      << prediction << std::endl;
		v3s16 p = neighbourpos;

		// Place inside node itself if buildable_to
		MapNode n_under = map.getNodeNoEx(nodepos, &is_valid_position);
		if (is_valid_position)
		{
			if (nodedef->get(n_under).buildable_to)
				p = nodepos;
			else {
				node = map.getNodeNoEx(p, &is_valid_position);
				if (is_valid_position &&!nodedef->get(node).buildable_to)
					return false;
			}
		}

		// Find id of predicted node
		content_t id;
		bool found = nodedef->getId(prediction, id);

		if (!found) {
			errorstream << "Node placement prediction failed for "
				    << playeritem_def.name << " (places "
				    << prediction
				    << ") - Name not known" << std::endl;
			return false;
		}

		// Predict param2 for facedir and wallmounted nodes
		u8 param2 = 0;

		if (nodedef->get(id).param_type_2 == CPT2_WALLMOUNTED) {
			v3s16 dir = nodepos - neighbourpos;

			if (abs(dir.Y) > MYMAX(abs(dir.X), abs(dir.Z))) {
				param2 = dir.Y < 0 ? 1 : 0;
			} else if (abs(dir.X) > abs(dir.Z)) {
				param2 = dir.X < 0 ? 3 : 2;
			} else {
				param2 = dir.Z < 0 ? 5 : 4;
			}
		}

		if (nodedef->get(id).param_type_2 == CPT2_FACEDIR) {
			v3s16 dir = nodepos - floatToInt(client.getEnv().getLocalPlayer()->getPosition(), BS);

			if (abs(dir.X) > abs(dir.Z)) {
				param2 = dir.X < 0 ? 3 : 1;
			} else {
				param2 = dir.Z < 0 ? 2 : 0;
			}
		}

		assert(param2 <= 5);

		//Check attachment if node is in group attached_node
		if (((ItemGroupList) nodedef->get(id).groups)["attached_node"] != 0) {
			static v3s16 wallmounted_dirs[8] = {
				v3s16(0, 1, 0),
				v3s16(0, -1, 0),
				v3s16(1, 0, 0),
				v3s16(-1, 0, 0),
				v3s16(0, 0, 1),
				v3s16(0, 0, -1),
			};
			v3s16 pp;

			if (nodedef->get(id).param_type_2 == CPT2_WALLMOUNTED)
				pp = p + wallmounted_dirs[param2];
			else
				pp = p + v3s16(0, -1, 0);

			if (!nodedef->get(map.getNodeNoEx(pp)).walkable)
				return false;
		}

		// Add node to client map
		MapNode n(id, 0, param2);

		try {
			LocalPlayer *player = client.getEnv().getLocalPlayer();

			// Dont place node when player would be inside new node
			// NOTE: This is to be eventually implemented by a mod as client-side Lua

			if(player->canPlaceNode(p, n)) {
				// This triggers the required mesh update too
				client.addNode(p, n, nodedef->get(id).light_source ? 3 : 1); // add without liquids
				return true;
			}
		} catch (InvalidPositionException &e) {
			errorstream << "Node placement prediction failed for "
				    << playeritem_def.name << " (places "
				    << prediction
				    << ") - Position not loaded" << std::endl;
		}
	}

	return false;
}

static inline void create_formspec_menu(GUIFormSpecMenu **cur_formspec,
		InventoryManager *invmgr, IGameDef *gamedef,
		IWritableTextureSource *tsrc, IrrlichtDevice *device,
		IFormSource *fs_src, TextDest *txt_dest, Client *client)
{

	if (*cur_formspec == 0) {
		*cur_formspec = new GUIFormSpecMenu(device, guiroot, -1, &g_menumgr,
						    invmgr, gamedef, tsrc, fs_src, txt_dest, client);
		(*cur_formspec)->doPause = false;

		/*
			Caution: do not call (*cur_formspec)->drop() here --
			the reference might outlive the menu, so we will
			periodically check if *cur_formspec is the only
			remaining reference (i.e. the menu was removed)
			and delete it in that case.
		*/

	} else {
		(*cur_formspec)->setFormSource(fs_src);
		(*cur_formspec)->setTextDest(txt_dest);
	}
}

#define SIZE_TAG "size[11,5.5]"

#if 0
static void show_chat_menu(GUIFormSpecMenu **cur_formspec,
		InventoryManager *invmgr, IGameDef *gamedef,
		IWritableTextureSource *tsrc, IrrlichtDevice *device,
		Client *client, std::string text)
{
	std::string formspec =
		FORMSPEC_VERSION_STRING
		SIZE_TAG
		"field[3,2.35;6,0.5;f_text;;" + text + "]"
		"button_exit[4,3;3,0.5;btn_send;" + (_("Proceed")) + "]"
		;

	/* Create menu */
	/* Note: FormspecFormSource and LocalFormspecHandler
	 * are deleted by guiFormSpecMenu                     */
	FormspecFormSource *fs_src = new FormspecFormSource(formspec);
	LocalFormspecHandler *txt_dst = new LocalFormspecHandler("MT_CHAT_MENU", client);

	create_formspec_menu(cur_formspec, invmgr, gamedef, tsrc, device, fs_src, txt_dst, NULL);
}
#endif

static void show_deathscreen(GUIFormSpecMenu **cur_formspec,
		InventoryManager *invmgr, IGameDef *gamedef,
		IWritableTextureSource *tsrc, IrrlichtDevice *device, Client *client)
{
	std::string formspec =
		std::string(FORMSPEC_VERSION_STRING) +
		SIZE_TAG
		"bgcolor[#320000b4;true]"
		"label[4.85,1.35;You died.]"
		"button_exit[4,3;3,0.5;btn_respawn;" + _("Respawn") + "]"
		;

	/* Create menu */
	/* Note: FormspecFormSource and LocalFormspecHandler
	 * are deleted by guiFormSpecMenu                     */
	FormspecFormSource *fs_src = new FormspecFormSource(formspec);
	LocalFormspecHandler *txt_dst = new LocalFormspecHandler("MT_DEATH_SCREEN", client);

	create_formspec_menu(cur_formspec, invmgr, gamedef, tsrc, device,  fs_src, txt_dst, NULL);
}

/******************************************************************************/
static void show_pause_menu(GUIFormSpecMenu **cur_formspec,
		InventoryManager *invmgr, IGameDef *gamedef,
		IWritableTextureSource *tsrc, IrrlichtDevice *device,
		bool singleplayermode)
{
#ifdef __ANDROID__
	std::string control_text = (_("Default Controls:\n"
				   "No menu visible:\n"
				   "- single tap: button activate\n"
				   "- double tap: place/use\n"
				   "- slide finger: look around\n"
				   "Menu/Inventory visible:\n"
				   "- double tap (outside):\n"
				   " -->close\n"
				   "- touch stack, touch slot:\n"
				   " --> move stack\n"
				   "- touch&drag, tap 2nd finger\n"
				   " --> place single item to slot\n"
							     ));
#else
	std::string control_text = (_("Default Controls:\n"
				   "- WASD: move\n"
				   "- Space: jump/climb\n"
				   "- Shift: sneak/go down\n"
				   "- Q: drop item\n"
				   "- I: inventory\n"
				   "- Mouse: turn/look\n"
				   "- Mouse left: dig/punch\n"
				   "- Mouse right: place/use\n"
				   "- Mouse wheel: select item\n"
				   "- T: chat\n"
							     ));
#endif

	float ypos = singleplayermode ? 0.5 : 0.1;
	std::ostringstream os;

	os << FORMSPEC_VERSION_STRING  << SIZE_TAG
	   << "button_exit[4," << (ypos++) << ";3,0.5;btn_continue;"
	   << (_("Continue"))     << "]";

	if (!singleplayermode) {
		os << "button_exit[4," << (ypos++) << ";3,0.5;btn_change_password;"
		   << (_("Change Password")) << "]";
	}
	
#ifndef __ANDROID__
	os		<< "button_exit[4," << (ypos++) << ";3,0.5;btn_sound;"
			<< (_("Sound Volume")) << "]";
	os		<< "button_exit[4," << (ypos++) << ";3,0.5;btn_key_config;"
			<< (_("Change Keys"))  << "]";
#endif
	os		<< "button_exit[4," << (ypos++) << ";3,0.5;btn_exit_menu;"
			<< (_("Exit to Menu")) << "]";
	os		<< "button_exit[4," << (ypos++) << ";3,0.5;btn_exit_os;"
			<< (_("Exit to OS"))   << "]"
;
/*
			<< "textarea[7.5,0.25;3.9,6.25;;" << control_text << ";]"
			<< "textarea[0.4,0.25;3.5,6;;" << "Freeminer\n"
			<< minetest_build_info << "\n"
			<< "path_user = " << wrap_rows(porting::path_user, 20)
			<< "\n;]";
*/

	/* Create menu */
	/* Note: FormspecFormSource and LocalFormspecHandler  *
	 * are deleted by guiFormSpecMenu                     */
	FormspecFormSource *fs_src = new FormspecFormSource(os.str());
	LocalFormspecHandler *txt_dst = new LocalFormspecHandler("MT_PAUSE_MENU");

	create_formspec_menu(cur_formspec, invmgr, gamedef, tsrc, device,  fs_src, txt_dst, NULL);

	(*cur_formspec)->doPause = true;
}

/******************************************************************************/
static void updateChat(Client &client, f32 dtime, bool show_debug,
		const v2u32 &screensize, bool show_chat, u32 show_profiler,
		ChatBackend &chat_backend, gui::IGUIStaticText *guitext_chat)
{
	// Add chat log output for errors to be shown in chat
	static LogOutputBuffer chat_log_error_buf(LMT_ERROR);

	// Get new messages from error log buffer
	while (!chat_log_error_buf.empty()) {
		chat_backend.addMessage(L"", narrow_to_wide(chat_log_error_buf.get()));
	}

	// Get new messages from client
	std::string message;

	while (client.getChatMessage(message)) {
		chat_backend.addUnparsedMessage(narrow_to_wide(message));
	}

	// Remove old messages
	chat_backend.step(dtime);

	// Display all messages in a static text element
	unsigned int recent_chat_count = chat_backend.getRecentBuffer().getLineCount();
	std::wstring recent_chat       = chat_backend.getRecentChat();
	unsigned int line_height       = g_fontengine->getLineHeight();

	guitext_chat->setText(recent_chat.c_str());

	// Update gui element size and position
	s32 chat_y = 5 + line_height;

	if (show_debug)
		chat_y += line_height;

	// first pass to calculate height of text to be set
	s32 width = std::min(g_fontengine->getTextWidth(recent_chat) + 10,
			     porting::getWindowSize().X - 20);
	core::rect<s32> rect(10, chat_y, width, chat_y + porting::getWindowSize().Y);
	guitext_chat->setRelativePosition(rect);

	//now use real height of text and adjust rect according to this size
	rect = core::rect<s32>(10, chat_y, width,
			       chat_y + guitext_chat->getTextHeight());


	guitext_chat->setRelativePosition(rect);
	// Don't show chat if disabled or empty or profiler is enabled
	guitext_chat->setVisible(
		show_chat && recent_chat_count != 0 && !show_profiler);
}


/****************************************************************************
 Fast key cache for main game loop
 ****************************************************************************/

/* This is faster than using getKeySetting with the tradeoff that functions
 * using it must make sure that it's initialised before using it and there is
 * no error handling (for example bounds checking). This is really intended for
 * use only in the main running loop of the client (the_game()) where the faster
 * (up to 10x faster) key lookup is an asset. Other parts of the codebase
 * (e.g. formspecs) should continue using getKeySetting().
 */
struct KeyCache {

	KeyCache() { populate(); }

	enum {
		// Player movement
		KEYMAP_ID_FORWARD,
		KEYMAP_ID_BACKWARD,
		KEYMAP_ID_LEFT,
		KEYMAP_ID_RIGHT,
		KEYMAP_ID_JUMP,
		KEYMAP_ID_SPECIAL1,
		KEYMAP_ID_SNEAK,

		// Other
		KEYMAP_ID_DROP,
		KEYMAP_ID_INVENTORY,
		KEYMAP_ID_CHAT,
		KEYMAP_ID_CMD,
		KEYMAP_ID_CONSOLE,
		KEYMAP_ID_FREEMOVE,
		KEYMAP_ID_FASTMOVE,
		KEYMAP_ID_NOCLIP,
		KEYMAP_ID_SCREENSHOT,
		KEYMAP_ID_TOGGLE_HUD,
		KEYMAP_ID_TOGGLE_CHAT,
		KEYMAP_ID_TOGGLE_FORCE_FOG_OFF,
		KEYMAP_ID_TOGGLE_UPDATE_CAMERA,
		KEYMAP_ID_TOGGLE_DEBUG,
		KEYMAP_ID_TOGGLE_PROFILER,
		KEYMAP_ID_CAMERA_MODE,
		KEYMAP_ID_INCREASE_VIEWING_RANGE,
		KEYMAP_ID_DECREASE_VIEWING_RANGE,
		KEYMAP_ID_RANGESELECT,

		KEYMAP_ID_QUICKTUNE_NEXT,
		KEYMAP_ID_QUICKTUNE_PREV,
		KEYMAP_ID_QUICKTUNE_INC,
		KEYMAP_ID_QUICKTUNE_DEC,

		KEYMAP_ID_DEBUG_STACKS,

		//freeminer
		KEYMAP_ID_MSG,
		KEYMAP_ID_ZOOM,
		KEYMAP_ID_PLAYERLIST,

		// Fake keycode for array size and internal checks
		KEYMAP_INTERNAL_ENUM_COUNT

	};

	void populate();

	KeyPress key[KEYMAP_INTERNAL_ENUM_COUNT];
};

void KeyCache::populate()
{
	key[KEYMAP_ID_FORWARD]      = getKeySetting("keymap_forward");
	key[KEYMAP_ID_BACKWARD]     = getKeySetting("keymap_backward");
	key[KEYMAP_ID_LEFT]         = getKeySetting("keymap_left");
	key[KEYMAP_ID_RIGHT]        = getKeySetting("keymap_right");
	key[KEYMAP_ID_JUMP]         = getKeySetting("keymap_jump");
	key[KEYMAP_ID_SPECIAL1]     = getKeySetting("keymap_special1");
	key[KEYMAP_ID_SNEAK]        = getKeySetting("keymap_sneak");

	key[KEYMAP_ID_DROP]         = getKeySetting("keymap_drop");
	key[KEYMAP_ID_INVENTORY]    = getKeySetting("keymap_inventory");
	key[KEYMAP_ID_CHAT]         = getKeySetting("keymap_chat");
	key[KEYMAP_ID_CMD]          = getKeySetting("keymap_cmd");
	key[KEYMAP_ID_CONSOLE]      = getKeySetting("keymap_console");
	key[KEYMAP_ID_FREEMOVE]     = getKeySetting("keymap_freemove");
	key[KEYMAP_ID_FASTMOVE]     = getKeySetting("keymap_fastmove");
	key[KEYMAP_ID_NOCLIP]       = getKeySetting("keymap_noclip");
	key[KEYMAP_ID_SCREENSHOT]   = getKeySetting("keymap_screenshot");
	key[KEYMAP_ID_TOGGLE_HUD]   = getKeySetting("keymap_toggle_hud");
	key[KEYMAP_ID_TOGGLE_CHAT]  = getKeySetting("keymap_toggle_chat");
	key[KEYMAP_ID_TOGGLE_FORCE_FOG_OFF]
			= getKeySetting("keymap_toggle_force_fog_off");
/*
	key[KEYMAP_ID_TOGGLE_UPDATE_CAMERA]
			= getKeySetting("keymap_toggle_update_camera");
*/
	key[KEYMAP_ID_TOGGLE_DEBUG]
			= getKeySetting("keymap_toggle_debug");
	key[KEYMAP_ID_TOGGLE_PROFILER]
			= getKeySetting("keymap_toggle_profiler");
	key[KEYMAP_ID_CAMERA_MODE]
			= getKeySetting("keymap_camera_mode");
	key[KEYMAP_ID_INCREASE_VIEWING_RANGE]
			= getKeySetting("keymap_increase_viewing_range_min");
	key[KEYMAP_ID_DECREASE_VIEWING_RANGE]
			= getKeySetting("keymap_decrease_viewing_range_min");
	key[KEYMAP_ID_RANGESELECT]
			= getKeySetting("keymap_rangeselect");

	key[KEYMAP_ID_QUICKTUNE_NEXT] = getKeySetting("keymap_quicktune_next");
	key[KEYMAP_ID_QUICKTUNE_PREV] = getKeySetting("keymap_quicktune_prev");
	key[KEYMAP_ID_QUICKTUNE_INC]  = getKeySetting("keymap_quicktune_inc");
	key[KEYMAP_ID_QUICKTUNE_DEC]  = getKeySetting("keymap_quicktune_dec");

	key[KEYMAP_ID_DEBUG_STACKS]   = getKeySetting("keymap_print_debug_stacks");

	//freeminer:
	key[KEYMAP_ID_MSG]            = getKeySetting("keymap_msg");
	key[KEYMAP_ID_ZOOM]           = getKeySetting("keymap_zoom");
	key[KEYMAP_ID_PLAYERLIST]     = getKeySetting("keymap_playerlist");

}


/****************************************************************************

 ****************************************************************************/

const float object_hit_delay = 0.2;

struct FpsControl {
	u32 last_time, busy_time, sleep_time;
};


/* The reason the following structs are not anonymous structs within the
 * class is that they are not used by the majority of member functions and
 * many functions that do require objects of thse types do not modify them
 * (so they can be passed as a const qualified parameter)
 */
struct CameraOrientation {
	f32 camera_yaw;    // "right/left"
	f32 camera_pitch;  // "up/down"
};

struct GameRunData {
	u16 dig_index;
	u16 new_playeritem;
	PointedThing pointed_old;
	bool digging;
	bool ldown_for_dig;
	bool left_punch;
	bool update_wielded_item_trigger;
	bool reset_jump_timer;
	float nodig_delay_timer;
	float dig_time;
	float dig_time_complete;
	float repeat_rightclick_timer;
	float object_hit_delay_timer;
	float time_from_last_punch;
	ClientActiveObject *selected_object;

	float jump_timer;
	float damage_flash;
	float update_draw_list_timer;
	float statustext_time;

	f32 fog_range;

	v3f update_draw_list_last_cam_dir;

	u32 profiler_current_page;
	u32 profiler_max_page;     // Number of pages

	//freeminer:
	v3f update_draw_list_last_cam_pos;
	unsigned int autoexit;
	bool profiler_state;

	float time_of_day;
	float time_of_day_smooth;
};

struct Jitter {
	f32 max, min, avg, counter, max_sample, min_sample, max_fraction;
};

struct RunStats {
	u32 drawtime;
	u32 beginscenetime;
	u32 endscenetime;

	Jitter dtime_jitter, busy_time_jitter;
};

/* Flags that can, or may, change during main game loop
 */
struct VolatileRunFlags {
	bool invert_mouse;
	bool show_chat;
	bool show_hud;
	bool force_fog_off;
	bool show_debug;
	bool show_profiler_graph;
	bool disable_camera_update;
	bool first_loop_after_window_activation;
	bool camera_offset_changed;

	//freeminer:
	bool no_output;
	bool use_weather;
	float dedicated_server_step;
	int errors;
	bool show_block_boundaries;
	bool connected;
	bool reconnect;
};


/****************************************************************************
 THE GAME
 ****************************************************************************/

/* This is not intended to be a public class. If a public class becomes
 * desirable then it may be better to create another 'wrapper' class that
 * hides most of the stuff in this class (nothing in this class is required
 * by any other file) but exposes the public methods/data only.
 */
class Game
{
public:
	Game();
	~Game();

	bool startup(bool *kill,
			bool random_input,
			InputHandler *input,
			IrrlichtDevice *device,
			const std::string &map_dir,
			const std::string &playername,
			const std::string &password,
			// If address is "", local server is used and address is updated
			std::string *address,
			u16 port,
			std::string *error_message,
			ChatBackend *chat_backend,
			const SubgameSpec &gamespec,    // Used for local game
			bool simple_singleplayer_mode);

	void run();
	void shutdown();

protected:

	void extendedResourceCleanup();

	// Basic initialisation
	bool init(const std::string &map_dir, std::string *address,
			u16 port,
			const SubgameSpec &gamespec);
	bool initSound();
	bool createSingleplayerServer(const std::string map_dir,
			const SubgameSpec &gamespec, u16 port, std::string *address);

	// Client creation
	bool createClient(const std::string &playername,
			const std::string &password, std::string *address, u16 port,
			std::string *error_message);
	bool initGui(std::string *error_message);

	// Client connection
	bool connectToServer(const std::string &playername,
			const std::string &password, std::string *address, u16 port,
			bool *connect_ok, bool *aborted);
	bool getServerContent(bool *aborted);

	// Main loop

	void updateInteractTimers(GameRunData *args, f32 dtime);
	bool checkConnection();
	bool handleCallbacks();
	void processQueues();
	void updateProfilers(const GameRunData &run_data, const RunStats &stats,
			const FpsControl &draw_times, f32 dtime);
	void addProfilerGraphs(const RunStats &stats, const FpsControl &draw_times,
			f32 dtime);
	void updateStats(RunStats *stats, const FpsControl &draw_times, f32 dtime);

	void processUserInput(VolatileRunFlags *flags, GameRunData *interact_args,
			f32 dtime);
	void processKeyboardInput(VolatileRunFlags *flags,
			float *statustext_time,
			float *jump_timer,
			bool *reset_jump_timer,
			u32 *profiler_current_page,
			u32 profiler_max_page);
	void processItemSelection(u16 *new_playeritem);

	void dropSelectedItem();
	void openInventory();
	void openConsole(float height = 0.6, bool close_on_return = false, const std::wstring& input = L"");
	void toggleFreeMove(float *statustext_time);
	void toggleFreeMoveAlt(float *statustext_time, float *jump_timer);
	void toggleFast(float *statustext_time);
	void toggleNoClip(float *statustext_time);

	void toggleChat(float *statustext_time, bool *flag);
	void toggleHud(float *statustext_time, bool *flag);
	void toggleFog(float *statustext_time, bool *flag);
	void toggleDebug(float *statustext_time, bool *show_debug,
			bool *show_profiler_graph);
	void toggleUpdateCamera(float *statustext_time, bool *flag);
	void toggleBlockBoundaries(float *statustext_time, VolatileRunFlags *flags);
	void toggleProfiler(float *statustext_time, u32 *profiler_current_page,
			u32 profiler_max_page);

	void increaseViewRange(float *statustext_time);
	void decreaseViewRange(float *statustext_time);
	void toggleFullViewRange(float *statustext_time);

	void updateCameraDirection(CameraOrientation *cam, VolatileRunFlags *flags);
	void updateCameraOrientation(CameraOrientation *cam,
			const VolatileRunFlags &flags);
	void updatePlayerControl(const CameraOrientation &cam);
	void step(f32 *dtime);
	void processClientEvents(CameraOrientation *cam, float *damage_flash);
	void updateCamera(VolatileRunFlags *flags, u32 busy_time, f32 dtime,
			float time_from_last_punch);
	void updateSound(f32 dtime);
	void processPlayerInteraction(std::vector<aabb3f> &highlight_boxes,
			GameRunData *runData, f32 dtime, bool show_hud,
			bool show_debug);
	void handlePointingAtNode(GameRunData *runData,
			const PointedThing &pointed, const ItemDefinition &playeritem_def,
			const ToolCapabilities &playeritem_toolcap, f32 dtime);
	void handlePointingAtObject(GameRunData *runData,
			const PointedThing &pointed, const ItemStack &playeritem,
			const v3f &player_position, bool show_debug);
	void handleDigging(GameRunData *runData, const PointedThing &pointed,
			const v3s16 &nodepos, const ToolCapabilities &playeritem_toolcap,
			f32 dtime);
	void updateFrame(std::vector<aabb3f> &highlight_boxes, ProfilerGraph *graph,
			RunStats *stats, GameRunData *runData,
			f32 dtime, const VolatileRunFlags &flags, const CameraOrientation &cam);
	void updateGui(float *statustext_time, const RunStats &stats,
			const GameRunData& runData, f32 dtime, const VolatileRunFlags &flags,
			const CameraOrientation &cam);
	void updateProfilerGraphs(ProfilerGraph *graph);

	// Misc
	void limitFps(FpsControl *fps_timings, f32 *dtime);

<<<<<<< HEAD
	void showOverlayMessage(const std::string &msg, float dtime, int percent,
=======
	void showOverlayMessage(const wchar_t *msg, float dtime, int percent,
>>>>>>> 1367e8ff
			bool draw_clouds = true);

private:
	InputHandler *input;

	Client *client;
	Server *server;

	IWritableTextureSource *texture_src;
	IWritableShaderSource *shader_src;

	// When created, these will be filled with data received from the server
	IWritableItemDefManager *itemdef_manager;
	IWritableNodeDefManager *nodedef_manager;

	GameOnDemandSoundFetcher soundfetcher; // useful when testing
	ISoundManager *sound;
	bool sound_is_dummy;
	SoundMaker *soundmaker;

	ChatBackend *chat_backend;

	GUIFormSpecMenu *current_formspec;

	EventManager *eventmgr;
	QuicktuneShortcutter *quicktune;

	GUIChatConsole *gui_chat_console; // Free using ->Drop()
	MapDrawControl *draw_control;
	Camera *camera;
	Clouds *clouds;	                  // Free using ->Drop()
	Sky *sky;                         // Free using ->Drop()
	Inventory *local_inventory;
	Hud *hud;

	/* 'cache'
	   This class does take ownership/responsibily for cleaning up etc of any of
	   these items (e.g. device)
	*/
	IrrlichtDevice *device;
	video::IVideoDriver *driver;
	scene::ISceneManager *smgr;
	bool *kill;
	std::string *error_message;
	IGameDef *gamedef;                     // Convenience (same as *client)
	scene::ISceneNode *skybox;

	bool random_input;
	bool simple_singleplayer_mode;
	/* End 'cache' */

	/* Pre-calculated values
	 */
	int crack_animation_length;

	/* GUI stuff
	 */
	gui::IGUIStaticText *guitext;          // First line of debug text
	gui::IGUIStaticText *guitext2;         // Second line of debug text
	gui::IGUIStaticText *guitext_info;     // At the middle of the screen
	gui::IGUIStaticText *guitext_status;
	gui::IGUIStaticText *guitext_chat;	   // Chat text
	gui::IGUIStaticText *guitext_profiler; // Profiler text

	std::wstring infotext;
	std::wstring statustext;

	//freeminer:
	GUITable *playerlist;
	video::SColor console_bg;
	gsMapper *mapper;
#if CMAKE_THREADS && CMAKE_HAVE_FUTURE
	std::future<void> updateDrawList_future;
#endif
public:
	VolatileRunFlags flags;
	GameRunData runData;
private:
	// minetest:

	KeyCache keycache;

	IntervalLimiter profiler_interval;

	/* TODO: Add a callback function so these can be updated when a setting
	 *       changes.  At this point in time it doesn't matter (e.g. /set
	 *       is documented to change server settings only)
	 *
	 * TODO: Local caching of settings is not optimal and should at some stage
	 *       be updated to use a global settings object for getting thse values
	 *       (as opposed to the this local caching). This can be addressed in
	 *       a later release.
	 */
	bool m_cache_doubletap_jump;
	bool m_cache_enable_node_highlighting;
	bool m_cache_enable_clouds;
	bool m_cache_enable_particles;
	bool m_cache_enable_fog;
	f32  m_cache_mouse_sensitivity;
	f32  m_repeat_right_click_time;
};

Game::Game() :
	client(NULL),
	server(NULL),
	texture_src(NULL),
	shader_src(NULL),
	itemdef_manager(NULL),
	nodedef_manager(NULL),
	sound(NULL),
	sound_is_dummy(false),
	soundmaker(NULL),
	chat_backend(NULL),
	current_formspec(NULL),
	eventmgr(NULL),
	quicktune(NULL),
	gui_chat_console(NULL),
	draw_control(NULL),
	camera(NULL),
	clouds(NULL),
	sky(NULL),
	local_inventory(NULL),
	hud(NULL)
	,
	playerlist(nullptr),
	mapper(nullptr)
{
	m_cache_doubletap_jump            = g_settings->getBool("doubletap_jump");
	m_cache_enable_node_highlighting  = g_settings->getBool("enable_node_highlighting");
	m_cache_enable_clouds             = g_settings->getBool("enable_clouds");
	m_cache_enable_particles          = g_settings->getBool("enable_particles");
	m_cache_enable_fog                = g_settings->getBool("enable_fog");
	m_cache_mouse_sensitivity         = g_settings->getFloat("mouse_sensitivity");
	m_repeat_right_click_time         = g_settings->getFloat("repeat_rightclick_time");

	m_cache_mouse_sensitivity = rangelim(m_cache_mouse_sensitivity, 0.001, 100.0);
}


/****************************************************************************
 Game Public
 ****************************************************************************/

Game::~Game()
{
	delete client;
	delete soundmaker;
	if (!sound_is_dummy)
		delete sound;

	delete server; // deleted first to stop all server threads

	delete hud;
	delete local_inventory;
	delete camera;
	delete quicktune;
	delete eventmgr;
	delete texture_src;
	delete shader_src;
	delete nodedef_manager;
	delete itemdef_manager;
	delete draw_control;

	if (mapper)
		delete mapper;

	extendedResourceCleanup();
}

bool Game::startup(bool *kill,
		bool random_input,
		InputHandler *input,
		IrrlichtDevice *device,
		const std::string &map_dir,
		const std::string &playername,
		const std::string &password,
		std::string *address,     // can change if simple_singleplayer_mode
		u16 port,
		std::string *error_message,
		ChatBackend *chat_backend,
		const SubgameSpec &gamespec,
		bool simple_singleplayer_mode)
{
	// "cache"
	this->device        = device;
	this->kill          = kill;
	this->error_message = error_message;
	this->random_input  = random_input;
	this->input         = input;
	this->chat_backend  = chat_backend;
	this->simple_singleplayer_mode = simple_singleplayer_mode;

	driver              = device->getVideoDriver();
	smgr                = device->getSceneManager();

	smgr->getParameters()->setAttribute(scene::OBJ_LOADER_IGNORE_MATERIAL_FILES, true);

#ifdef __ANDROID__ // android gets all the fancy graphics
	smgr->getParameters()->setAttribute(scene::ALLOW_ZWRITE_ON_TRANSPARENT, true);
#endif

	if (!init(map_dir, address, port, gamespec))
		return false;

	if (!createClient(playername, password, address, port, error_message))
		return false;

	return true;
}


void Game::run()
{
	ProfilerGraph graph;
	RunStats stats              = { 0 };
	CameraOrientation cam_view  = { 0 };
	//runData         = { 0 };
	FpsControl draw_times       = { 0 };
	flags      = { 0 };
	f32 dtime; // in seconds

	runData.time_from_last_punch  = 10.0;
	runData.profiler_max_page = 2;
	runData.update_wielded_item_trigger = true;

	flags.show_chat = true;
	flags.show_hud = true;
	flags.show_debug = g_settings->getBool("show_debug");
	flags.invert_mouse = g_settings->getBool("invert_mouse");
	flags.first_loop_after_window_activation = true;


	// freeminer:
	runData.update_draw_list_timer = 5;
	flags.dedicated_server_step = g_settings->getFloat("dedicated_server_step");
	flags.use_weather = g_settings->getBool("weather");
	flags.no_output = device->getVideoDriver()->getDriverType() == video::EDT_NULL;
	flags.connected = false;
	flags.reconnect = false;


	/* Clear the profiler */
	Profiler::GraphValues dummyvalues;
	g_profiler->graphGet(dummyvalues);

	draw_times.last_time = device->getTimer()->getTime();

	shader_src->addGlobalConstantSetter(new GameGlobalShaderConstantSetter(
			sky,
			&flags.force_fog_off,
			&runData.fog_range,
			client,
			local_inventory
			));

	std::vector<aabb3f> highlight_boxes;

	double run_time = 0;
	set_light_table(g_settings->getFloat("display_gamma"));

	while (device->run() && !(*kill || g_gamecallback->shutdown_requested)) {

		/* Must be called immediately after a device->run() call because it
		 * uses device->getTimer()->getTime()
		 */
		limitFps(&draw_times, &dtime);
		run_time += dtime;
		if (runData.autoexit && run_time > runData.autoexit)
			g_gamecallback->shutdown_requested = 1;

		updateStats(&stats, draw_times, dtime);
		updateInteractTimers(&runData, dtime);

		if (!checkConnection())
			break;
		if (!handleCallbacks())
			break;

		processQueues();

		infotext = L"";
		hud->resizeHotbar();

		updateProfilers(runData, stats, draw_times, dtime);
		processUserInput(&flags, &runData, dtime);
		// Update camera before player movement to avoid camera lag of one frame
		updateCameraDirection(&cam_view, &flags);
		updatePlayerControl(cam_view);
		step(&dtime);
		processClientEvents(&cam_view, &runData.damage_flash);
		updateCamera(&flags, draw_times.busy_time, dtime,
				runData.time_from_last_punch);
		updateSound(dtime);
		processPlayerInteraction(highlight_boxes, &runData, dtime,
				flags.show_hud, flags.show_debug);
		updateFrame(highlight_boxes, &graph, &stats, &runData, dtime,
				flags, cam_view);
		updateProfilerGraphs(&graph);
	}
}


void Game::shutdown()
{
<<<<<<< HEAD

	if (runData.autoexit) {
		actionstream << "Profiler:" << std::fixed << std::setprecision(9) << std::endl;
		g_profiler->print(actionstream);
	}

	showOverlayMessage("Shutting down...", 0, 0, false);
=======
	showOverlayMessage(wgettext("Shutting down..."), 0, 0, false);
>>>>>>> 1367e8ff

	if (clouds)
		clouds->drop();

	if (gui_chat_console)
		gui_chat_console->drop();

	if (sky)
		sky->drop();

	/* cleanup menus */
	while (g_menumgr.menuCount() > 0) {
		g_menumgr.m_stack.front()->setVisible(false);
		g_menumgr.deletingMenu(g_menumgr.m_stack.front());
	}

	if (current_formspec) {
		current_formspec->drop();
		current_formspec = NULL;
	}

	chat_backend->addMessage(L"", L"# Disconnected.");
	chat_backend->addMessage(L"", L"");

	if (client) {
		client->Stop();
		if (texture_src)
			texture_src->processQueue();
		if (shader_src)
			shader_src->processQueue();
			sleep_ms(100);
	}

	guitext->remove();
	guitext2->remove();
	guitext_info->remove();
	guitext_status->remove();
	guitext_chat->remove();
	guitext_profiler->remove();

}



/****************************************************************************
 Startup
 ****************************************************************************/

bool Game::init(
		const std::string &map_dir,
		std::string *address,
		u16 port,
		const SubgameSpec &gamespec)
{
	showOverlayMessage(wgettext("Loading..."), 0, 0);

	texture_src = createTextureSource(device);
	shader_src = createShaderSource(device);

	itemdef_manager = createItemDefManager();
	nodedef_manager = createNodeDefManager();

	eventmgr = new EventManager();
	quicktune = new QuicktuneShortcutter();

	if (!(texture_src && shader_src && itemdef_manager && nodedef_manager
			&& eventmgr && quicktune))
		return false;

	if (!initSound())
		return false;

	// Create a server if not connecting to an existing one
	if (*address == "") {
		if (!createSingleplayerServer(map_dir, gamespec, port, address))
			return false;
	}

	return true;
}

bool Game::initSound()
{
#if USE_SOUND
	if (g_settings->getBool("enable_sound")) {
		infostream << "Attempting to use OpenAL audio" << std::endl;
		sound = createOpenALSoundManager(&soundfetcher);
		if (!sound)
			infostream << "Failed to initialize OpenAL audio" << std::endl;
	} else
		infostream << "Sound disabled." << std::endl;
#endif

	if (!sound) {
		infostream << "Using dummy audio." << std::endl;
		sound = &dummySoundManager;
		sound_is_dummy = true;
	}

	soundmaker = new SoundMaker(sound, nodedef_manager);
	if (!soundmaker)
		return false;

	soundmaker->registerReceiver(eventmgr);

	return true;
}

bool Game::createSingleplayerServer(const std::string map_dir,
		const SubgameSpec &gamespec, u16 port, std::string *address)
{
	showOverlayMessage(wgettext("Creating server..."), 0, 5);

	std::string bind_str = g_settings->get("bind_address");
	Address bind_addr(0, 0, 0, 0, port);

	if (g_settings->getBool("ipv6_server")) {
		bind_addr.setAddress((IPv6AddressBytes *) NULL);
	}

	try {
		bind_addr.Resolve(bind_str.c_str());
	} catch (ResolveError &e) {
		infostream << "Resolving bind address \"" << bind_str
			   << "\" failed: " << e.what()
			   << " -- Listening on all addresses." << std::endl;
	}

	if (bind_addr.isIPv6() && !g_settings->getBool("enable_ipv6")) {
		*error_message = "Unable to listen on " +
				bind_addr.serializeString() +
				" because IPv6 is disabled";
		errorstream << *error_message << std::endl;
		return false;
	}

	server = new Server(map_dir, gamespec, simple_singleplayer_mode,
			    bind_addr.isIPv6());

	server->start(bind_addr);

	return true;
}

bool Game::createClient(const std::string &playername,
		const std::string &password, std::string *address, u16 port,
		std::string *error_message)
{
	showOverlayMessage(wgettext("Creating client..."), 0, 10);

	device->setWindowCaption(L"Freeminer [Connecting]");

	draw_control = new MapDrawControl;
	if (!draw_control)
		return false;

	bool could_connect, connect_aborted;

	if (!connectToServer(playername, password, address, port,
			&could_connect, &connect_aborted))
		return false;

	if (!could_connect) {
		if (*error_message == "" && !connect_aborted) {
			// Should not happen if error messages are set properly
			*error_message = "Connection failed for unknown reason";
			errorstream << *error_message << std::endl;
		}
		return false;
	}

	if (!getServerContent(&connect_aborted)) {
		if (*error_message == "" && !connect_aborted) {
			// Should not happen if error messages are set properly
			*error_message = "Connection failed for unknown reason";
			errorstream << *error_message << std::endl;
		}
		return false;
	}

	// Update cached textures, meshes and materials
	client->afterContentReceived(device, g_fontengine->getFont());

	/* Camera
	 */
	camera = new Camera(smgr, *draw_control, gamedef);
	if (!camera || !camera->successfullyCreated(*error_message))
		return false;

	/* Clouds
	 */
	if (m_cache_enable_clouds) {
		clouds = new Clouds(smgr->getRootSceneNode(), smgr, -1, time(0));
		if (!clouds) {
			*error_message = "Memory allocation error";
			*error_message += " (clouds)";
			errorstream << *error_message << std::endl;
			return false;
		}
	}

	/* Skybox
	 */
	sky = new Sky(smgr->getRootSceneNode(), smgr, -1, texture_src);
	skybox = NULL;	// This is used/set later on in the main run loop

	local_inventory = new Inventory(itemdef_manager);

	if (!(sky && local_inventory)) {
		*error_message = "Memory allocation error";
		*error_message += " (sky or local inventory)";
		errorstream << *error_message << std::endl;
		return false;
	}

	/* Pre-calculated values
	 */
	video::ITexture *t = texture_src->getTexture("crack_anylength.png");
	if (t) {
		v2u32 size = t->getOriginalSize();
		if (size.X)
		crack_animation_length = size.Y / size.X;
	} else {
		crack_animation_length = 0;
	}
	if (!crack_animation_length) {
		crack_animation_length = 0;
	}

	if (!initGui(error_message))
		return false;

	/* Set window caption
	 */
	core::stringw str = L"Freeminer [";
	str += driver->getName();
	str += "]";
	device->setWindowCaption(str.c_str());

	LocalPlayer *player = client->getEnv().getLocalPlayer();
	player->hurt_tilt_timer = 0;
	player->hurt_tilt_strength = 0;

	hud = new Hud(driver, smgr, guienv, gamedef, player, local_inventory);

	if (!hud) {
		*error_message = "Memory error: could not create HUD";
		errorstream << *error_message << std::endl;
		return false;
	}

	return true;
}

bool Game::initGui(std::string *error_message)
{
	// First line of debug text
	guitext = guienv->addStaticText(
			L"Freeminer",
			core::rect<s32>(0, 0, 0, 0),
			false, false, guiroot);

	// Second line of debug text
	guitext2 = guienv->addStaticText(
			L"",
			core::rect<s32>(0, 0, 0, 0),
			false, false, guiroot);

	// At the middle of the screen
	// Object infos are shown in this
	guitext_info = guienv->addStaticText(
			L"",
			core::rect<s32>(0, 0, 400, g_fontengine->getTextHeight() * 5 + 5) + v2s32(100, 200),
			false, true, guiroot);

	// Status text (displays info when showing and hiding GUI stuff, etc.)
	guitext_status = guienv->addStaticText(
			L"<Status>",
			core::rect<s32>(0, 0, 0, 0),
			false, false, guiroot);
	guitext_status->setVisible(false);

	// Chat text
	guitext_chat = nullptr;

	{
		guitext_chat = new gui::FMStaticText(L"", false, guienv, guienv->getRootGUIElement(), -1, core::rect<s32>(0, 0, 0, 0), false);
		guitext_chat->setWordWrap(true);
		guitext_chat->drop();
	}

	if (!guitext_chat) {
	guitext_chat = guienv->addStaticText(
			L"",
			core::rect<s32>(0, 0, 0, 0),
			//false, false); // Disable word wrap as of now
			false, true, guiroot);
	}

	// Remove stale "recent" chat messages from previous connections
	chat_backend->clearRecentChat();

	// Chat backend and console
	gui_chat_console = new GUIChatConsole(guienv, guienv->getRootGUIElement(),
			-1, chat_backend, client);
	if (!gui_chat_console) {
		*error_message = "Could not allocate memory for chat console";
		errorstream << *error_message << std::endl;
		return false;
	}

	// Profiler text (size is updated when text is updated)
	guitext_profiler = guienv->addStaticText(
			L"<Profiler>",
			core::rect<s32>(0, 0, 0, 0),
			false, false, guiroot);
	guitext_profiler->setBackgroundColor(video::SColor(120, 0, 0, 0));
	guitext_profiler->setVisible(false);
	guitext_profiler->setWordWrap(true);

#ifdef HAVE_TOUCHSCREENGUI

	if (g_touchscreengui)
		g_touchscreengui->init(texture_src, porting::getDisplayDensity());

#endif

	if(!g_settings->get("console_color").empty())
	{
		v3f console_color = g_settings->getV3F("console_color");
		console_bg = video::SColor(g_settings->getU16("console_alpha"), console_color.X, console_color.Y, console_color.Z);
	}

	v2u32 screensize = driver->getScreenSize();
	// create mapper
	mapper = new gsMapper(device, client);
	{
		// Update mapper elements
		u16 w = g_settings->getU16("hud_map_width");
		struct _gsm_color { u32 red; u32 green; u32 blue; } gsm_color;
		g_settings->getStruct("hud_map_back", "u32,u32,u32",
			&gsm_color, sizeof(gsm_color) );
		mapper->setMapVis(screensize.X-(w+10),10, w,
			g_settings->getU16("hud_map_height"),
			g_settings->getFloat("hud_map_scale"),
			g_settings->getU16("hud_map_alpha"),
			video::SColor(0, gsm_color.red, gsm_color.green, gsm_color.blue));
		mapper->setMapType(g_settings->getBool("hud_map_above"),
			g_settings->getU16("hud_map_scan"),
			g_settings->getS16("hud_map_surface"),
			g_settings->getBool("hud_map_tracking"),
			g_settings->getU16("hud_map_border"));
	}


	return true;
}

bool Game::connectToServer(const std::string &playername,
		const std::string &password, std::string *address, u16 port,
		bool *connect_ok, bool *aborted)
{
	*connect_ok = false;	// Let's not be overly optimistic
	*aborted = false;
	bool local_server_mode = false;

	showOverlayMessage(wgettext("Resolving address..."), 0, 15);

	Address connect_address(0, 0, 0, 0, port);

	try {
		connect_address.Resolve(address->c_str());

		if (connect_address.isZero()) { // i.e. INADDR_ANY, IN6ADDR_ANY
			//connect_address.Resolve("localhost");
			if (connect_address.isIPv6() || g_settings->getBool("ipv6_server")) {
				connect_address.setAddress(in6addr_loopback);
			} else {
				connect_address.setAddress(127, 0, 0, 1);
			}
			local_server_mode = true;
		}
	} catch (ResolveError &e) {
		*error_message = std::string("Couldn't resolve address: ") + e.what();
		errorstream << *error_message << std::endl;
		return false;
	}

	if (connect_address.isIPv6() && !g_settings->getBool("enable_ipv6")) {
		*error_message = "Unable to connect to " +
				connect_address.serializeString() +
				" because IPv6 is disabled";
		errorstream << *error_message << std::endl;
		return false;
	}

	client = new Client(device,
			playername.c_str(), password,
			simple_singleplayer_mode,
			*draw_control, texture_src, shader_src,
			itemdef_manager, nodedef_manager, sound, eventmgr,
			connect_address.isIPv6());

	if (!client)
		return false;

	gamedef = client;	// Client acts as our GameDef

	infostream << "Connecting to server at ";
	connect_address.print(&infostream);
	infostream << std::endl;

	try {

	client->connect(connect_address, *address,
		simple_singleplayer_mode || local_server_mode);

	/*
		Wait for server to accept connection
	*/

		input->clear();

		FpsControl fps_control = { 0 };
		f32 dtime; // in seconds

		auto end_ms = porting::getTimeMs() + u32(CONNECTION_TIMEOUT * 1000);
		while (device->run()) {

			limitFps(&fps_control, &dtime);

			// Update client and server
			client->step(dtime);

			if (server != NULL)
				server->step(dtime);

			// End condition
			if (client->getState() == LC_Init) {
				*connect_ok = true;
				break;
			}

			// Break conditions
			if (client->accessDenied()) {
				*error_message = "Access denied. Reason: "
						+ client->accessDeniedReason();
				errorstream << *error_message << std::endl;
				return false;
			}

			if (input->wasKeyDown(EscapeKey) || input->wasKeyDown(CancelKey)) {
				*aborted = true;
				infostream << "Connect aborted [Escape]" << std::endl;
				return false;
			}

			// Update status
<<<<<<< HEAD
			showOverlayMessage("Connecting to server...", dtime, 20);

			if (porting::getTimeMs() > end_ms) {
				//flags.reconnect = true;
				return false;
			}
=======
			showOverlayMessage(wgettext("Connecting to server..."), dtime, 20);
>>>>>>> 1367e8ff
		}

#ifdef NDEBUG

	} catch (std::exception &e) {
		showOverlayMessage(std::string("Connection error: ") + e.what(), 0, 0, false);
		errorstream << "Connection error: "<< e.what() << std::endl;
		return false;
	} catch (...) {
		showOverlayMessage(std::string("Oops ") , 0, 0, false);
		return false;
#else
	} catch (int) { //nothing
		return false;
#endif
	}

	return true;
}

bool Game::getServerContent(bool *aborted)
{
	input->clear();

	FpsControl fps_control = { 0 };
	f32 dtime; // in seconds

	int progress_old = 0;

	limitFps(&fps_control, &dtime);
	float time_counter = 0;
	auto dtime_start = dtime;

	while (device->run()) {

		limitFps(&fps_control, &dtime);

		// Update client and server
		client->step(dtime);

		if (server != NULL)
			server->step(dtime);

		// End condition
		if (client->mediaReceived() && client->itemdefReceived() &&
				client->nodedefReceived()) {
			break;
		}

		// Error conditions
		if (client->accessDenied()) {
			*error_message = "Access denied. Reason: "
					+ client->accessDeniedReason();
			errorstream << *error_message << std::endl;
			return false;
		}

		if (client->getState() < LC_Init) {
			*error_message = "Client disconnected";
			errorstream << *error_message << std::endl;
			return false;
		}

		if (input->wasKeyDown(EscapeKey) || input->wasKeyDown(CancelKey)) {
			*aborted = true;
			infostream << "Connect aborted [Escape]" << std::endl;
			return false;
		}

		// Display status
		int progress = 25;

		if (!client->itemdefReceived()) {
			const wchar_t *text = wgettext("Item definitions...");
			progress = 25;
			draw_load_screen(text, device, guienv, dtime, progress);
			delete[] text;
		} else if (!client->nodedefReceived()) {
			const wchar_t *text = wgettext("Node definitions...");
			progress = 30;
			draw_load_screen(text, device, guienv, dtime, progress);
			delete[] text;
		} else {
			std::stringstream message;
			message.precision(3);
			message << _("Media...");

			if ((USE_CURL == 0) ||
					(!g_settings->getBool("enable_remote_media_server"))) {
				float cur = client->getCurRate();
				std::string cur_unit = _(" KB/s");

				if (cur > 900) {
					cur /= 1024.0;
					cur_unit = _(" MB/s");
				}

				message << " ( " << cur << cur_unit << " )";
			}

			progress = 30 + client->mediaReceiveProgress() * 35 + 0.5;
			draw_load_screen(narrow_to_wide(message.str()), device,
					guienv, dtime, progress);
		}

		if (progress_old != progress) {
			progress_old = progress;
			time_counter = 0;
		}
		time_counter += dtime < dtime_start ? dtime : dtime - dtime_start;
		if (time_counter > CONNECTION_TIMEOUT) {
			flags.reconnect = 1;
			*aborted = true;
			return false;
		}

	}

	return true;
}



/****************************************************************************
 Run
 ****************************************************************************/

inline void Game::updateInteractTimers(GameRunData *args, f32 dtime)
{
	if (args->nodig_delay_timer >= 0)
		args->nodig_delay_timer -= dtime;

	if (args->object_hit_delay_timer >= 0)
		args->object_hit_delay_timer -= dtime;

	args->time_from_last_punch += dtime;
}


/* returns false if game should exit, otherwise true
 */
inline bool Game::checkConnection()
{
	if (client->accessDenied()) {
		*error_message = "Access denied. Reason: "
				+ client->accessDeniedReason();
		errorstream << *error_message << std::endl;
		return false;
	}

	if (client->m_con.Connected()) {
		flags.connected = 1;
	} else if (flags.connected) {
		flags.reconnect = 1;
		return false;
	}

	return true;
}


/* returns false if game should exit, otherwise true
 */
inline bool Game::handleCallbacks()
{
	if (g_gamecallback->disconnect_requested) {
		g_gamecallback->disconnect_requested = false;
		return false;
	}

	if (g_gamecallback->changepassword_requested) {
		(new GUIPasswordChange(guienv, guiroot, -1,
				       &g_menumgr, client))->drop();
		g_gamecallback->changepassword_requested = false;
	}

	if (g_gamecallback->changevolume_requested) {
		(new GUIVolumeChange(guienv, guiroot, -1,
				     &g_menumgr, client))->drop();
		g_gamecallback->changevolume_requested = false;
	}

	if (g_gamecallback->keyconfig_requested) {
		(new GUIKeyChangeMenu(guienv, guiroot, -1,
				      &g_menumgr))->drop();
		g_gamecallback->keyconfig_requested = false;
	}

	if (g_gamecallback->keyconfig_changed) {
		keycache.populate(); // update the cache with new settings
		g_gamecallback->keyconfig_changed = false;
	}

	return true;
}


void Game::processQueues()
{
	if (!flags.no_output)
	texture_src->processQueue();
	itemdef_manager->processQueue(gamedef);
	if (!flags.no_output)
	shader_src->processQueue();
}


void Game::updateProfilers(const GameRunData &run_data, const RunStats &stats,
		const FpsControl &draw_times, f32 dtime)
{
	float profiler_print_interval =
			g_settings->getFloat("profiler_print_interval");
	bool print_to_log = true;

	if (profiler_print_interval == 0) {
		print_to_log = false;
		profiler_print_interval = 5;
	}

	if (!run_data.autoexit)
	if (profiler_interval.step(dtime, profiler_print_interval)) {
		if (print_to_log) {
			infostream << "Profiler:" << std::endl;
			g_profiler->print(infostream);
		}

		update_profiler_gui(guitext_profiler, g_fontengine,
				run_data.profiler_current_page, run_data.profiler_max_page,
				driver->getScreenSize().Height);

		g_profiler->clear();
	}

	addProfilerGraphs(stats, draw_times, dtime);
}


void Game::addProfilerGraphs(const RunStats &stats,
		const FpsControl &draw_times, f32 dtime)
{
	g_profiler->graphAdd("mainloop_other",
			draw_times.busy_time / 1000.0f - stats.drawtime / 1000.0f);

	if (draw_times.sleep_time != 0)
		g_profiler->graphAdd("mainloop_sleep", draw_times.sleep_time / 1000.0f);
	g_profiler->graphAdd("mainloop_dtime", dtime);

	g_profiler->add("Elapsed time", dtime);
	g_profiler->avg("FPS", 1. / dtime);
}


void Game::updateStats(RunStats *stats, const FpsControl &draw_times,
		f32 dtime)
{

	f32 jitter;
	Jitter *jp;

	/* Time average and jitter calculation
	 */
	jp = &stats->dtime_jitter;
	jp->avg = jp->avg * 0.96 + dtime * 0.04;

	jitter = dtime - jp->avg;

	if (jitter > jp->max)
		jp->max = jitter;

	jp->counter += dtime;

	if (jp->counter > 0.0) {
		jp->counter -= 3.0;
		jp->max_sample = jp->max;
		jp->max_fraction = jp->max_sample / (jp->avg + 0.001);
		jp->max = 0.0;
	}

	/* Busytime average and jitter calculation
	 */
	jp = &stats->busy_time_jitter;
	jp->avg = jp->avg + draw_times.busy_time * 0.02;

	jitter = draw_times.busy_time - jp->avg;

	if (jitter > jp->max)
		jp->max = jitter;
	if (jitter < jp->min)
		jp->min = jitter;

	jp->counter += dtime;

	if (jp->counter > 0.0) {
		jp->counter -= 3.0;
		jp->max_sample = jp->max;
		jp->min_sample = jp->min;
		jp->max = 0.0;
		jp->min = 0.0;
	}

}



/****************************************************************************
 Input handling
 ****************************************************************************/

void Game::processUserInput(VolatileRunFlags *flags,
		GameRunData *interact_args, f32 dtime)
{
	// Reset input if window not active or some menu is active
	if (device->isWindowActive() == false
			|| noMenuActive() == false
			|| guienv->hasFocus(gui_chat_console)) {
		input->clear();
	}

#ifdef __ANDROID__
	if (gui_chat_console->isOpen()) {
		if (gui_chat_console->getAndroidUIInput()) {
			//gui_chat_console->closeConsoleAtOnce();
		}
	}
#endif

	if (!guienv->hasFocus(gui_chat_console) && gui_chat_console->isOpen()) {
		gui_chat_console->closeConsoleAtOnce();
	}

	// Input handler step() (used by the random input generator)
	input->step(dtime);

#ifdef HAVE_TOUCHSCREENGUI

	if (g_touchscreengui) {
		g_touchscreengui->step(dtime);
	}

#endif
#ifdef __ANDROID__

	if (current_formspec != 0)
		current_formspec->getAndroidUIInput();

#endif

	// Increase timer for double tap of "keymap_jump"
	if (m_cache_doubletap_jump && interact_args->jump_timer <= 0.2)
		interact_args->jump_timer += dtime;

	processKeyboardInput(
			flags,
			&interact_args->statustext_time,
			&interact_args->jump_timer,
			&interact_args->reset_jump_timer,
			&interact_args->profiler_current_page,
			interact_args->profiler_max_page);

	processItemSelection(&interact_args->new_playeritem);
}


void Game::processKeyboardInput(VolatileRunFlags *flags,
		float *statustext_time,
		float *jump_timer,
		bool *reset_jump_timer,
		u32 *profiler_current_page,
		u32 profiler_max_page)
{

	//TimeTaker tt("process kybd input", NULL, PRECISION_NANO);

	if (input->wasKeyDown(keycache.key[KeyCache::KEYMAP_ID_DROP])) {
		dropSelectedItem();
	} else if (input->wasKeyDown(keycache.key[KeyCache::KEYMAP_ID_INVENTORY])) {
		openInventory();
	} else if (input->wasKeyDown(EscapeKey) || input->wasKeyDown(CancelKey)) {
		show_pause_menu(&current_formspec, client, gamedef, texture_src, device,
				simple_singleplayer_mode);
	} else if (input->wasKeyDown(keycache.key[KeyCache::KEYMAP_ID_CHAT])) {
		openConsole(0.1, true);
	} else if (input->wasKeyDown(keycache.key[KeyCache::KEYMAP_ID_CMD])) {
		openConsole(0.1, true, L"/");
	} else if (input->wasKeyDown(keycache.key[KeyCache::KEYMAP_ID_MSG])) {
		openConsole(0.1, true, L"/msg ");
	} else if (input->wasKeyDown(keycache.key[KeyCache::KEYMAP_ID_CONSOLE])) {
		openConsole();
	} else if (input->wasKeyDown(keycache.key[KeyCache::KEYMAP_ID_FREEMOVE])) {
		toggleFreeMove(statustext_time);
	} else if (input->wasKeyDown(keycache.key[KeyCache::KEYMAP_ID_JUMP])) {
		toggleFreeMoveAlt(statustext_time, jump_timer);
		*reset_jump_timer = true;
	} else if (input->wasKeyDown(keycache.key[KeyCache::KEYMAP_ID_FASTMOVE])) {
		toggleFast(statustext_time);
	} else if (input->wasKeyDown(keycache.key[KeyCache::KEYMAP_ID_NOCLIP])) {
		toggleNoClip(statustext_time);
	} else if (input->wasKeyDown(keycache.key[KeyCache::KEYMAP_ID_SCREENSHOT])) {
		client->makeScreenshot(device);
	} else if (input->wasKeyDown(keycache.key[KeyCache::KEYMAP_ID_TOGGLE_HUD])) {
		toggleHud(statustext_time, &flags->show_hud);
	} else if (input->wasKeyDown(keycache.key[KeyCache::KEYMAP_ID_TOGGLE_CHAT])) {
		toggleChat(statustext_time, &flags->show_chat);
	} else if (input->wasKeyDown(keycache.key[KeyCache::KEYMAP_ID_TOGGLE_FORCE_FOG_OFF])) {
		toggleFog(statustext_time, &flags->force_fog_off);
/*
	} else if (input->wasKeyDown(keycache.key[KeyCache::KEYMAP_ID_TOGGLE_UPDATE_CAMERA])) {
		toggleUpdateCamera(statustext_time, &flags->disable_camera_update);
*/
	} else if (input->wasKeyDown(keycache.key[KeyCache::KEYMAP_ID_TOGGLE_DEBUG])) {
		toggleDebug(statustext_time, &flags->show_debug, &flags->show_profiler_graph);
	} else if (input->wasKeyDown(keycache.key[KeyCache::KEYMAP_ID_TOGGLE_PROFILER])) {
		toggleProfiler(statustext_time, profiler_current_page, profiler_max_page);
	} else if (input->wasKeyDown(keycache.key[KeyCache::KEYMAP_ID_INCREASE_VIEWING_RANGE])) {
		increaseViewRange(statustext_time);
	} else if (input->wasKeyDown(keycache.key[KeyCache::KEYMAP_ID_DECREASE_VIEWING_RANGE])) {
		decreaseViewRange(statustext_time);
	} else if (input->wasKeyDown(keycache.key[KeyCache::KEYMAP_ID_RANGESELECT])) {
		toggleFullViewRange(statustext_time);
		client->sendDrawControl();
	} else if (input->wasKeyDown(keycache.key[KeyCache::KEYMAP_ID_QUICKTUNE_NEXT]))
		quicktune->next();
	else if (input->wasKeyDown(keycache.key[KeyCache::KEYMAP_ID_QUICKTUNE_PREV]))
		quicktune->prev();
	else if (input->wasKeyDown(keycache.key[KeyCache::KEYMAP_ID_QUICKTUNE_INC]))
		quicktune->inc();
	else if (input->wasKeyDown(keycache.key[KeyCache::KEYMAP_ID_QUICKTUNE_DEC]))
		quicktune->dec();
	else if (input->wasKeyDown(keycache.key[KeyCache::KEYMAP_ID_DEBUG_STACKS])) {
		// Print debug stacks
		dstream << "-----------------------------------------"
		        << std::endl;
		dstream << DTIME << "Printing debug stacks:" << std::endl;
		dstream << "-----------------------------------------"
		        << std::endl;
		debug_stacks_print();
	}

	//freeminer
#if !defined(NDEBUG)
	if (input->wasKeyDown(getKeySetting("keymap_toggle_block_boundaries"))) {
		toggleBlockBoundaries(statustext_time, flags);
	}
#endif

		if (playerlist)
			playerlist->setSelected(-1);
		if(!input->isKeyDown(keycache.key[KeyCache::KEYMAP_ID_PLAYERLIST]) && playerlist != NULL)
		{
			playerlist->remove();
			playerlist = NULL;
		}
		if(input->wasKeyDown(keycache.key[KeyCache::KEYMAP_ID_PLAYERLIST]) && playerlist == NULL)
		{
			v2u32 screensize = driver->getScreenSize();
			std::list<std::string> players_list = client->getEnv().getPlayerNames();
			std::vector<std::string> players;
			players.reserve(players_list.size());
			std::copy(players_list.begin(), players_list.end(), std::back_inserter(players));
			std::sort(players.begin(), players.end(), string_icompare);

			u32 max_height = screensize.Y * 0.7;

			u32 row_height = g_fontengine->getTextHeight() + 4;
			u32 rows = max_height / row_height;
			u32 columns = players.size() / rows;
			if (players.size() % rows > 0)
				++columns;
			u32 actual_height = row_height * rows;
			if (rows > players.size())
				actual_height = row_height * players.size();
			u32 max_width = 0;
			for (size_t i = 0; i < players.size(); ++i)
				max_width = std::max(max_width, g_fontengine->getTextWidth(narrow_to_wide(players[i]).c_str()));
			max_width += 15;
			u32 actual_width = columns * max_width;

			if (columns != 0) {
				u32 x = (screensize.X - actual_width) / 2;
				u32 y = (screensize.Y - actual_height) / 2;
				playerlist = new GUITable(guienv, guienv->getRootGUIElement(), -1, core::rect<s32>(x, y, x + actual_width, y + actual_height), texture_src);
				playerlist->drop();
				playerlist->setScrollBarEnabled(false);
				GUITable::TableOptions table_options;
				GUITable::TableColumns table_columns;
				for (size_t i = 0; i < columns; ++i) {
					GUITable::TableColumn col;
					col.type = "text";
					table_columns.push_back(col);
				}
				std::vector<std::string> players_ordered;
				players_ordered.reserve(columns * rows);
				for (size_t i = 0; i < rows; ++i)
					for (size_t j = 0; j < columns; ++j) {
						size_t index = j * rows + i;
						if (index >= players.size())
							players_ordered.push_back("");
						else
							players_ordered.push_back(players[index]);
					}
				playerlist->setTable(table_options, table_columns, players_ordered);
			}
		}

	if (!input->isKeyDown(keycache.key[KeyCache::KEYMAP_ID_JUMP]) && *reset_jump_timer) {
		*reset_jump_timer = false;
		*jump_timer = 0.0;
	}

	//tt.stop();

	if (quicktune->hasMessage()) {
		std::string msg = quicktune->getMessage();
		statustext = narrow_to_wide(msg);
		*statustext_time = 0;
	}
}


void Game::processItemSelection(u16 *new_playeritem)
{
	LocalPlayer *player = client->getEnv().getLocalPlayer();

	/* Item selection using mouse wheel
	 */
	*new_playeritem = client->getPlayerItem();

	s32 wheel = input->getMouseWheel();
	u16 max_item = MYMIN(PLAYER_INVENTORY_SIZE - 1,
		                 player->hud_hotbar_itemcount - 1);

	if (wheel < 0)
		*new_playeritem = *new_playeritem < max_item ? *new_playeritem + 1 : 0;
	else if (wheel > 0)
		*new_playeritem = *new_playeritem > 0 ? *new_playeritem - 1 : max_item;
	// else wheel == 0


	/* Item selection using keyboard
	 */
	for (u16 i = 0; i < 10; i++) {
		static const KeyPress *item_keys[10] = {
			NumberKey + 1, NumberKey + 2, NumberKey + 3, NumberKey + 4,
			NumberKey + 5, NumberKey + 6, NumberKey + 7, NumberKey + 8,
			NumberKey + 9, NumberKey + 0,
		};

		if (input->wasKeyDown(*item_keys[i])) {
			if (i < PLAYER_INVENTORY_SIZE && i < player->hud_hotbar_itemcount) {
				if (*new_playeritem == i && g_settings->getBool("hotbar_cycling"))
					*new_playeritem = client->getPreviousPlayerItem();
				else
					*new_playeritem = i;
				infostream << "Selected item: " << new_playeritem << std::endl;
			}
			break;
		}
	}
}


void Game::dropSelectedItem()
{
	IDropAction *a = new IDropAction();
	a->count = 0;
	a->from_inv.setCurrentPlayer();
	a->from_list = "main";
	a->from_i = client->getPlayerItem();
	client->inventoryAction(a);
}


void Game::openInventory()
{
	infostream << "the_game: " << "Launching inventory" << std::endl;

	PlayerInventoryFormSource *fs_src = new PlayerInventoryFormSource(client);
	TextDest *txt_dst = new TextDestPlayerInventory(client);

	create_formspec_menu(&current_formspec, client, gamedef, texture_src,
			device, fs_src, txt_dst, client);

	InventoryLocation inventoryloc;
	inventoryloc.setCurrentPlayer();
	current_formspec->setFormSpec(fs_src->getForm(), inventoryloc);
}


void Game::openConsole(float height, bool close_on_return, const std::wstring& input)
{
	if (!gui_chat_console->isOpenInhibited()) {
		// Set initial console prompt
		if (!input.empty()) {
			gui_chat_console->setPrompt(input);
		}
		gui_chat_console->openConsole(height, close_on_return);
		guienv->setFocus(gui_chat_console);

#ifdef __ANDROID__
		int type = 1;
		porting::showInputDialog(_("ok"), "", wide_to_narrow(gui_chat_console->getText()), type);
#endif

	}
}


void Game::toggleFreeMove(float *statustext_time)
{
	static const wchar_t *msg[] = { L"free_move disabled", L"free_move enabled" };

	bool free_move = !g_settings->getBool("free_move");
	g_settings->set("free_move", bool_to_cstr(free_move));

	*statustext_time = 0;
	statustext = msg[free_move];
	if (free_move && !client->checkPrivilege("fly"))
		statustext += L" (note: no 'fly' privilege)";
}


void Game::toggleFreeMoveAlt(float *statustext_time, float *jump_timer)
{
	if (m_cache_doubletap_jump && *jump_timer < 0.2f)
		toggleFreeMove(statustext_time);
}


void Game::toggleFast(float *statustext_time)
{
	static const wchar_t *msg[] = { L"fast_move disabled", L"fast_move enabled" };
	bool fast_move = !g_settings->getBool("fast_move");
	g_settings->set("fast_move", bool_to_cstr(fast_move));

	*statustext_time = 0;
	statustext = msg[fast_move];

	if (fast_move && !client->checkPrivilege("fast"))
		statustext += L" (note: no 'fast' privilege)";
}


void Game::toggleNoClip(float *statustext_time)
{
	static const wchar_t *msg[] = { L"noclip disabled", L"noclip enabled" };
	bool noclip = !g_settings->getBool("noclip");
	g_settings->set("noclip", bool_to_cstr(noclip));

	*statustext_time = 0;
	statustext = msg[noclip];

	if (noclip && !client->checkPrivilege("noclip"))
		statustext += L" (note: no 'noclip' privilege)";
}


void Game::toggleChat(float *statustext_time, bool *flag)
{
	static const wchar_t *msg[] = { L"Chat hidden", L"Chat shown" };

	*flag = !*flag;
	*statustext_time = 0;
	statustext = msg[*flag];
}


void Game::toggleHud(float *statustext_time, bool *flag)
{
	static const wchar_t *msg[] = { L"HUD hidden", L"HUD shown" };

	*flag = !*flag;
	*statustext_time = 0;
	statustext = msg[*flag];
	if (g_settings->getBool("enable_node_highlighting"))
		client->setHighlighted(client->getHighlighted(), *flag);
}


void Game::toggleFog(float *statustext_time, bool *flag)
{
	static const wchar_t *msg[] = { L"Fog enabled", L"Fog disabled" };

	*flag = !*flag;
	*statustext_time = 0;
	statustext = msg[*flag];
}


void Game::toggleDebug(float *statustext_time, bool *show_debug,
		bool *show_profiler_graph)
{
	// Initial / 3x toggle: Chat only
	// 1x toggle: Debug text with chat
	// 2x toggle: Debug text with profiler graph
	if (!*show_debug) {
		*show_debug = true;
		*show_profiler_graph = false;
		statustext = L"Debug info shown";
	} else if (*show_profiler_graph) {
		*show_debug = false;
		*show_profiler_graph = false;
		statustext = L"Debug info and profiler graph hidden";
	} else {
		*show_profiler_graph = true;
		statustext = L"Profiler graph shown";
	}
	*statustext_time = 0;
}


void Game::toggleUpdateCamera(float *statustext_time, bool *flag)
{
	static const wchar_t *msg[] = {
		L"Camera update enabled",
		L"Camera update disabled"
	};

	*flag = !*flag;
	*statustext_time = 0;
	statustext = msg[*flag];
}


void Game::toggleBlockBoundaries(float *statustext_time, VolatileRunFlags *flags) {
	static const wchar_t *msg[] = {
		L"Block boundaries shown",
		L"Block boundaries hidden"
	};
	flags->show_block_boundaries = !flags->show_block_boundaries;
	*statustext_time = 0;
	statustext = msg[flags->show_block_boundaries];
}


void Game::toggleProfiler(float *statustext_time, u32 *profiler_current_page,
		u32 profiler_max_page)
{
	*profiler_current_page = (*profiler_current_page + 1) % (profiler_max_page + 1);

	// FIXME: This updates the profiler with incomplete values
	update_profiler_gui(guitext_profiler, g_fontengine, *profiler_current_page,
			profiler_max_page, driver->getScreenSize().Height);

	if (*profiler_current_page != 0) {
		std::wstringstream sstr;
		sstr << "Profiler shown (page " << *profiler_current_page
		     << " of " << profiler_max_page << ")";
		statustext = sstr.str();
		if (*profiler_current_page == 1)
			runData.profiler_state = g_profiler_enabled;
		g_profiler_enabled = true;
	} else {
		statustext = L"Profiler hidden";
		g_profiler_enabled = runData.profiler_state;
	}

	*statustext_time = 0;
}


void Game::increaseViewRange(float *statustext_time)
{
	s16 range = g_settings->getS16("viewing_range_nodes_min");
	s16 range_new = range + 10;
	g_settings->set("viewing_range_nodes_min", itos(range_new));
	statustext = narrow_to_wide("Minimum viewing range changed to "
			+ itos(range_new));
	*statustext_time = 0;
}


void Game::decreaseViewRange(float *statustext_time)
{
	s16 range = g_settings->getS16("viewing_range_nodes_min");
	s16 range_new = range - 10;

	if (range_new < 0)
		range_new = range;

	g_settings->set("viewing_range_nodes_min", itos(range_new));
	statustext = narrow_to_wide("Minimum viewing range changed to "
			+ itos(range_new));
	*statustext_time = 0;
}


void Game::toggleFullViewRange(float *statustext_time)
{
	static const wchar_t *msg[] = {
		L"Disabled full viewing range",
		L"Enabled full viewing range"
	};

	draw_control->range_all = !draw_control->range_all;
	infostream << msg[draw_control->range_all] << std::endl;
	statustext = msg[draw_control->range_all];
	*statustext_time = 0;
}


void Game::updateCameraDirection(CameraOrientation *cam,
		VolatileRunFlags *flags)
{
	if ((device->isWindowActive() && noMenuActive()) || random_input) {

#ifndef __ANDROID__
		if (!random_input) {
			// Mac OSX gets upset if this is set every frame
			if (device->getCursorControl()->isVisible())
				device->getCursorControl()->setVisible(false);
		}
#endif

		if (flags->first_loop_after_window_activation)
			flags->first_loop_after_window_activation = false;
		else
			updateCameraOrientation(cam, *flags);

		input->setMousePos((driver->getScreenSize().Width / 2),
				(driver->getScreenSize().Height / 2));
	} else {

#ifndef ANDROID
		// Mac OSX gets upset if this is set every frame
		if (device->getCursorControl()->isVisible() == false)
			device->getCursorControl()->setVisible(true);
#endif

		if (!flags->first_loop_after_window_activation)
			flags->first_loop_after_window_activation = true;

	}
}


void Game::updateCameraOrientation(CameraOrientation *cam,
		const VolatileRunFlags &flags)
{
#ifdef HAVE_TOUCHSCREENGUI
	if (g_touchscreengui) {
		cam->camera_yaw   = g_touchscreengui->getYaw();
		cam->camera_pitch = g_touchscreengui->getPitch();
	} else {
#endif
		s32 dx = input->getMousePos().X - (driver->getScreenSize().Width / 2);
		s32 dy = input->getMousePos().Y - (driver->getScreenSize().Height / 2);

		if (flags.invert_mouse
				|| camera->getCameraMode() == CAMERA_MODE_THIRD_FRONT) {
			dy = -dy;
		}

		cam->camera_yaw   -= dx * m_cache_mouse_sensitivity;
		cam->camera_pitch += dy * m_cache_mouse_sensitivity;

#ifdef HAVE_TOUCHSCREENGUI
	}
#endif

	cam->camera_pitch = rangelim(cam->camera_pitch, -89.5, 89.5);
}


void Game::updatePlayerControl(const CameraOrientation &cam)
{
	//TimeTaker tt("update player control", NULL, PRECISION_NANO);

	PlayerControl control(
		input->isKeyDown(keycache.key[KeyCache::KEYMAP_ID_FORWARD]),
		input->isKeyDown(keycache.key[KeyCache::KEYMAP_ID_BACKWARD]),
		input->isKeyDown(keycache.key[KeyCache::KEYMAP_ID_LEFT]),
		input->isKeyDown(keycache.key[KeyCache::KEYMAP_ID_RIGHT]),
		input->isKeyDown(keycache.key[KeyCache::KEYMAP_ID_JUMP]),
		input->isKeyDown(keycache.key[KeyCache::KEYMAP_ID_SPECIAL1]),
		input->isKeyDown(keycache.key[KeyCache::KEYMAP_ID_SNEAK]),
		input->getLeftState(),
		input->getRightState(),
		cam.camera_pitch,
		cam.camera_yaw
	);
	client->setPlayerControl(control);
	LocalPlayer *player = client->getEnv().getLocalPlayer();
	player->keyPressed =
		( (u32)(input->isKeyDown(keycache.key[KeyCache::KEYMAP_ID_FORWARD])  & 0x1) << 0) |
		( (u32)(input->isKeyDown(keycache.key[KeyCache::KEYMAP_ID_BACKWARD]) & 0x1) << 1) |
		( (u32)(input->isKeyDown(keycache.key[KeyCache::KEYMAP_ID_LEFT])     & 0x1) << 2) |
		( (u32)(input->isKeyDown(keycache.key[KeyCache::KEYMAP_ID_RIGHT])    & 0x1) << 3) |
		( (u32)(input->isKeyDown(keycache.key[KeyCache::KEYMAP_ID_JUMP])     & 0x1) << 4) |
		( (u32)(input->isKeyDown(keycache.key[KeyCache::KEYMAP_ID_SPECIAL1]) & 0x1) << 5) |
		( (u32)(input->isKeyDown(keycache.key[KeyCache::KEYMAP_ID_SNEAK])    & 0x1) << 6) |
		( (u32)(input->getLeftState()                                        & 0x1) << 7) |
		( (u32)(input->getRightState()                                       & 0x1) << 8
	);

	auto & draw_control = client->getEnv().getClientMap().getControl();
	if (input->isKeyDown(keycache.key[KeyCache::KEYMAP_ID_ZOOM])) {
		bool changed = player->zoom == false;
		player->zoom = true;
		if (changed) {
			draw_control.fov = g_settings->getFloat("zoom_fov");
			client->sendDrawControl();
		}
	} else {
		bool changed = player->zoom == true;
		player->zoom = false;
		if (changed) {
			draw_control.fov = g_settings->getFloat("fov");
			client->sendDrawControl();
		}
	}

	//tt.stop();
}


inline void Game::step(f32 *dtime)
{
	bool can_be_and_is_paused =
			(simple_singleplayer_mode && g_menumgr.pausesGame());

	if (can_be_and_is_paused) {	// This is for a singleplayer server
		*dtime = 0;             // No time passes
	} else {
		if (server != NULL) {
			//TimeTaker timer("server->step(dtime)");
			try {
			server->step(*dtime);
			} catch(std::exception &e) {
				if (!flags.errors++ || !(flags.errors % (int)(60/flags.dedicated_server_step)))
					errorstream << "Fatal error n=" << flags.errors << " : " << e.what() << std::endl;
			}
		}

		//TimeTaker timer("client.step(dtime)");
		client->step(*dtime);
	}
}


void Game::processClientEvents(CameraOrientation *cam, float *damage_flash)
{
	ClientEvent event = client->getClientEvent();

	LocalPlayer *player = client->getEnv().getLocalPlayer();

	for ( ; event.type != CE_NONE; event = client->getClientEvent()) {

		if (event.type == CE_PLAYER_DAMAGE &&
				client->getHP() != 0) {
			//u16 damage = event.player_damage.amount;
			//infostream<<"Player damage: "<<damage<<std::endl;

			*damage_flash += 100.0;
			*damage_flash += 8.0 * event.player_damage.amount;

			player->hurt_tilt_timer = 1.5;
			player->hurt_tilt_strength = event.player_damage.amount / 4;
			player->hurt_tilt_strength = rangelim(player->hurt_tilt_strength, 1.0, 4.0);

			MtEvent *e = new SimpleTriggerEvent("PlayerDamage");
			gamedef->event()->put(e);
		} else if (event.type == CE_PLAYER_FORCE_MOVE) {
			cam->camera_yaw = event.player_force_move.yaw;
			cam->camera_pitch = event.player_force_move.pitch;
		} else if (event.type == CE_DEATHSCREEN) {
			if (g_settings->getBool("respawn_auto")) {
				client->sendRespawn();
			} else {

			show_deathscreen(&current_formspec, client, gamedef, texture_src,
					 device, client);
			}

			/* Handle visualization */
			*damage_flash = 0;
			player->hurt_tilt_timer = 0;
			player->hurt_tilt_strength = 0;

		} else if (event.type == CE_SHOW_FORMSPEC) {
			FormspecFormSource *fs_src =
				new FormspecFormSource(*(event.show_formspec.formspec));
			TextDestPlayerInventory *txt_dst =
				new TextDestPlayerInventory(client, *(event.show_formspec.formname));

			create_formspec_menu(&current_formspec, client, gamedef,
					     texture_src, device, fs_src, txt_dst, client);

			delete(event.show_formspec.formspec);
			delete(event.show_formspec.formname);
		} else if ((event.type == CE_SPAWN_PARTICLE) ||
				(event.type == CE_ADD_PARTICLESPAWNER) ||
				(event.type == CE_DELETE_PARTICLESPAWNER)) {
			client->getParticleManager()->handleParticleEvent(&event, gamedef,
					smgr, player);
		} else if (event.type == CE_HUDADD) {
			u32 id = event.hudadd.id;

			LocalPlayer *player = client->getEnv().getLocalPlayer();
			HudElement *e = player->getHud(id);

			if (e != NULL) {
				delete event.hudadd.pos;
				delete event.hudadd.name;
				delete event.hudadd.scale;
				delete event.hudadd.text;
				delete event.hudadd.align;
				delete event.hudadd.offset;
				delete event.hudadd.world_pos;
				delete event.hudadd.size;
				continue;
			}

			e = new HudElement;
			e->type   = (HudElementType)event.hudadd.type;
			e->pos    = *event.hudadd.pos;
			e->name   = *event.hudadd.name;
			e->scale  = *event.hudadd.scale;
			e->text   = *event.hudadd.text;
			e->number = event.hudadd.number;
			e->item   = event.hudadd.item;
			e->dir    = event.hudadd.dir;
			e->align  = *event.hudadd.align;
			e->offset = *event.hudadd.offset;
			e->world_pos = *event.hudadd.world_pos;
			e->size = *event.hudadd.size;

			player->addHud(e);
/*
			//if this isn't true our huds aren't consistent
			assert(new_id == id);
*/

			delete event.hudadd.pos;
			delete event.hudadd.name;
			delete event.hudadd.scale;
			delete event.hudadd.text;
			delete event.hudadd.align;
			delete event.hudadd.offset;
			delete event.hudadd.world_pos;
			delete event.hudadd.size;
		} else if (event.type == CE_HUDRM) {
			HudElement *e = player->removeHud(event.hudrm.id);

			if (e != NULL)
				delete(e);
		} else if (event.type == CE_HUDCHANGE) {
			u32 id = event.hudchange.id;
			HudElement *e = player->getHud(id);

			if (e == NULL) {
				delete event.hudchange.v3fdata;
				delete event.hudchange.v2fdata;
				delete event.hudchange.sdata;
				delete event.hudchange.v2s32data;
				continue;
			}

			switch (event.hudchange.stat) {
			case HUD_STAT_POS:
				e->pos = *event.hudchange.v2fdata;
				break;

			case HUD_STAT_NAME:
				e->name = *event.hudchange.sdata;
				break;

			case HUD_STAT_SCALE:
				e->scale = *event.hudchange.v2fdata;
				break;

			case HUD_STAT_TEXT:
				e->text = *event.hudchange.sdata;
				break;

			case HUD_STAT_NUMBER:
				e->number = event.hudchange.data;
				break;

			case HUD_STAT_ITEM:
				e->item = event.hudchange.data;
				break;

			case HUD_STAT_DIR:
				e->dir = event.hudchange.data;
				break;

			case HUD_STAT_ALIGN:
				e->align = *event.hudchange.v2fdata;
				break;

			case HUD_STAT_OFFSET:
				e->offset = *event.hudchange.v2fdata;
				break;

			case HUD_STAT_WORLD_POS:
				e->world_pos = *event.hudchange.v3fdata;
				break;

			case HUD_STAT_SIZE:
				e->size = *event.hudchange.v2s32data;
				break;
			}

			delete event.hudchange.v3fdata;
			delete event.hudchange.v2fdata;
			delete event.hudchange.sdata;
			delete event.hudchange.v2s32data;
		} else if (event.type == CE_SET_SKY) {
			sky->setVisible(false);

			if (skybox) {
				skybox->remove();
				skybox = NULL;
			}

			// Handle according to type
			if (*event.set_sky.type == "regular") {
				sky->setVisible(true);
			} else if (*event.set_sky.type == "skybox" &&
					event.set_sky.params->size() == 6) {
				sky->setFallbackBgColor(*event.set_sky.bgcolor);
				skybox = smgr->addSkyBoxSceneNode(
						 texture_src->getTexture((*event.set_sky.params)[0]),
						 texture_src->getTexture((*event.set_sky.params)[1]),
						 texture_src->getTexture((*event.set_sky.params)[2]),
						 texture_src->getTexture((*event.set_sky.params)[3]),
						 texture_src->getTexture((*event.set_sky.params)[4]),
						 texture_src->getTexture((*event.set_sky.params)[5]));
			}
			// Handle everything else as plain color
			else {
				if (*event.set_sky.type != "plain")
					infostream << "Unknown sky type: "
						   << (*event.set_sky.type) << std::endl;

				sky->setFallbackBgColor(*event.set_sky.bgcolor);
			}

			delete event.set_sky.bgcolor;
			delete event.set_sky.type;
			delete event.set_sky.params;
		} else if (event.type == CE_OVERRIDE_DAY_NIGHT_RATIO) {
			bool enable = event.override_day_night_ratio.do_override;
			u32 value = event.override_day_night_ratio.ratio_f * 1000;
			client->getEnv().setDayNightRatioOverride(enable, value);
		}
	}
}


void Game::updateCamera(VolatileRunFlags *flags, u32 busy_time,
		f32 dtime, float time_from_last_punch)
{
	LocalPlayer *player = client->getEnv().getLocalPlayer();

	/*
		For interaction purposes, get info about the held item
		- What item is it?
		- Is it a usable item?
		- Can it point to liquids?
	*/
	ItemStack playeritem;
	{
		InventoryList *mlist = local_inventory->getList("main");

		if (mlist && client->getPlayerItem() < mlist->getSize())
			playeritem = mlist->getItem(client->getPlayerItem());
	}

	ToolCapabilities playeritem_toolcap =
		playeritem.getToolCapabilities(itemdef_manager);

	v3s16 old_camera_offset = camera->getOffset();

	if (input->wasKeyDown(keycache.key[KeyCache::KEYMAP_ID_CAMERA_MODE])) {
		camera->toggleCameraMode();
		GenericCAO *playercao = player->getCAO();

		assert(playercao != NULL);

		playercao->setVisible(camera->getCameraMode() > CAMERA_MODE_FIRST);
	}

	float full_punch_interval = playeritem_toolcap.full_punch_interval;
	float tool_reload_ratio = time_from_last_punch / full_punch_interval;

	tool_reload_ratio = MYMIN(tool_reload_ratio, 1.0);
	camera->update(player, dtime, busy_time / 1000.0f, tool_reload_ratio,
		      client->getEnv());
	camera->step(dtime);

	v3f camera_position = camera->getPosition();
	v3f camera_direction = camera->getDirection();
	f32 camera_fov = camera->getFovMax();
	v3s16 camera_offset = camera->getOffset();

	flags->camera_offset_changed = (camera_offset != old_camera_offset);

	if (!flags->disable_camera_update) {
		client->getEnv().getClientMap().updateCamera(camera_position,
				camera_direction, camera_fov, camera_offset);

		if (flags->camera_offset_changed) {
			client->updateCameraOffset(camera_offset);
			client->getEnv().updateCameraOffset(camera_offset);

			if (clouds)
				clouds->updateCameraOffset(camera_offset);
			if (sky)
				sky->camera_offset = camera_offset;
		}
	}
}


void Game::updateSound(f32 dtime)
{
	// Update sound listener
	v3s16 camera_offset = camera->getOffset();
	sound->updateListener(camera->getCameraNode()->getPosition() + intToFloat(camera_offset, BS),
			      v3f(0, 0, 0), // velocity
			      camera->getDirection(),
			      camera->getCameraNode()->getUpVector());
	sound->setListenerGain(g_settings->getFloat("sound_volume"));


	//	Update sound maker
	soundmaker->step(dtime);

	LocalPlayer *player = client->getEnv().getLocalPlayer();

	ClientMap &map = client->getEnv().getClientMap();
	MapNode n = map.getNodeNoEx(player->getStandingNodePos());
	soundmaker->m_player_step_sound = nodedef_manager->get(n).sound_footstep;
}


void Game::processPlayerInteraction(std::vector<aabb3f> &highlight_boxes,
		GameRunData *runData, f32 dtime, bool show_hud, bool show_debug)
{
	LocalPlayer *player = client->getEnv().getLocalPlayer();

	ItemStack playeritem;
	{
		InventoryList *mlist = local_inventory->getList("main");

		if (mlist && client->getPlayerItem() < mlist->getSize())
			playeritem = mlist->getItem(client->getPlayerItem());
	}

	const ItemDefinition &playeritem_def =
			playeritem.getDefinition(itemdef_manager);

	v3f player_position  = player->getPosition();
	v3f camera_position  = camera->getPosition();
	v3f camera_direction = camera->getDirection();
	v3s16 camera_offset  = camera->getOffset();


	/*
		Calculate what block is the crosshair pointing to
	*/

	f32 d = playeritem_def.range; // max. distance
	f32 d_hand = itemdef_manager->get("").range;

	if (d < 0 && d_hand >= 0)
		d = d_hand;
	else if (d < 0)
		d = 4.0;

	core::line3d<f32> shootline;

	if (camera->getCameraMode() != CAMERA_MODE_THIRD_FRONT) {

		shootline = core::line3d<f32>(camera_position,
						camera_position + camera_direction * BS * (d + 1));

	} else {
	    // prevent player pointing anything in front-view
		if (camera->getCameraMode() == CAMERA_MODE_THIRD_FRONT)
			shootline = core::line3d<f32>(0, 0, 0, 0, 0, 0);
	}

#ifdef HAVE_TOUCHSCREENGUI

	if ((g_settings->getBool("touchtarget")) && (g_touchscreengui)) {
		shootline = g_touchscreengui->getShootline();
		shootline.start += intToFloat(camera_offset, BS);
		shootline.end += intToFloat(camera_offset, BS);
	}

#endif

	PointedThing pointed = getPointedThing(
			// input
			client, player_position, camera_direction,
			camera_position, shootline, d,
			playeritem_def.liquids_pointable,
			!runData->ldown_for_dig,
			camera_offset,
			// output
			highlight_boxes,
			runData->selected_object);

	if (pointed != runData->pointed_old) {
		infostream << "Pointing at " << pointed.dump() << std::endl;
/* node debug
			MapNode nu = client->getEnv().getClientMap().getNodeNoEx(pointed.node_undersurface);
			MapNode na = client->getEnv().getClientMap().getNodeNoEx(pointed.node_abovesurface);
			infostream	<< "|| nu0="<<(int)nu.param0<<" nu1"<<(int)nu.param1<<" nu2"<<(int)nu.param1<<"; nam="<<client->getNodeDefManager()->get(nu.getContent()).name
						<< "|| na0="<<(int)na.param0<<" na1"<<(int)na.param1<<" na2"<<(int)na.param1<<"; nam="<<client->getNodeDefManager()->get(na.getContent()).name
						<<std::endl;
*/

		if (m_cache_enable_node_highlighting) {
			if (pointed.type == POINTEDTHING_NODE) {
				client->setHighlighted(pointed.node_undersurface, show_hud);
			} else {
				client->setHighlighted(pointed.node_undersurface, false);
			}
		}
	}

	/*
		Stop digging when
		- releasing left mouse button
		- pointing away from node
	*/
	if (runData->digging) {
		if (input->getLeftReleased()) {
			infostream << "Left button released"
			           << " (stopped digging)" << std::endl;
			runData->digging = false;
		} else if (pointed != runData->pointed_old) {
			if (pointed.type == POINTEDTHING_NODE
					&& runData->pointed_old.type == POINTEDTHING_NODE
					&& pointed.node_undersurface
							== runData->pointed_old.node_undersurface) {
				// Still pointing to the same node, but a different face.
				// Don't reset.
			} else {
				infostream << "Pointing away from node"
				           << " (stopped digging)" << std::endl;
				runData->digging = false;
			}
		}

		if (!runData->digging) {
			client->interact(1, runData->pointed_old);
			client->setCrack(-1, v3s16(0, 0, 0));
			runData->dig_time = 0.0;
		}
	}

	if (!runData->digging && runData->ldown_for_dig && !input->getLeftState()) {
		runData->ldown_for_dig = false;
	}

	runData->left_punch = false;

	soundmaker->m_player_leftpunch_sound.name = "";

	if (input->getRightState())
		runData->repeat_rightclick_timer += dtime;
	else
		runData->repeat_rightclick_timer = 0;

	if (playeritem_def.usable && input->getLeftState()) {
		if (input->getLeftClicked())
			client->interact(4, pointed);
	} else if (pointed.type == POINTEDTHING_NODE) {
		ToolCapabilities playeritem_toolcap =
				playeritem.getToolCapabilities(itemdef_manager);
		handlePointingAtNode(runData, pointed, playeritem_def,
				playeritem_toolcap, dtime);
	} else if (pointed.type == POINTEDTHING_OBJECT) {
		handlePointingAtObject(runData, pointed, playeritem,
				player_position, show_debug);
	} else if (input->getLeftState()) {
		// When button is held down in air, show continuous animation
		runData->left_punch = true;
	}

	runData->pointed_old = pointed;

	if (runData->left_punch || input->getLeftClicked())
		camera->setDigging(0); // left click animation

	input->resetLeftClicked();
	input->resetRightClicked();

	input->resetLeftReleased();
	input->resetRightReleased();
}


void Game::handlePointingAtNode(GameRunData *runData,
		const PointedThing &pointed, const ItemDefinition &playeritem_def,
		const ToolCapabilities &playeritem_toolcap, f32 dtime)
{
	v3s16 nodepos = pointed.node_undersurface;
	v3s16 neighbourpos = pointed.node_abovesurface;

	/*
		Check information text of node
	*/

	ClientMap &map = client->getEnv().getClientMap();
	NodeMetadata *meta = map.getNodeMetadata(nodepos);

	if (meta) {
		infotext = narrow_to_wide(meta->getString("infotext"));
	} else {
		MapNode n = map.getNodeNoEx(nodepos);

		if (nodedef_manager->get(n).tiledef[0].name == "unknown_node.png") {
			infotext = L"Unknown node: ";
			infotext += narrow_to_wide(nodedef_manager->get(n).name);
		}
	}

	if (runData->nodig_delay_timer <= 0.0 && input->getLeftState()
			&& client->checkPrivilege("interact")) {
		handleDigging(runData, pointed, nodepos, playeritem_toolcap, dtime);
	}

	if ((input->getRightClicked() ||
			runData->repeat_rightclick_timer >= m_repeat_right_click_time) &&
			client->checkPrivilege("interact")) {
		runData->repeat_rightclick_timer = 0;
		infostream << "Ground right-clicked" << std::endl;

/*
				// Sign special case, at least until formspec is properly implemented.
				// Deprecated?
				if(meta && meta->getString("formspec") == "hack:sign_text_input"
						&& !random_input
						&& !input->isKeyDown(getKeySetting("keymap_sneak")))
				{
					infostream<<"Launching metadata text input"<<std::endl;

					// Get a new text for it

					TextDest *dest = new TextDestNodeMetadata(nodepos, client);

					std::wstring wtext = narrow_to_wide(meta->getString("text"));

					(new GUITextInputMenu(guienv, guiroot, -1,
							&g_menumgr, dest,
							wtext))->drop();
				}
				// If metadata provides an inventory view, activate it
				else
*/
				if(meta && meta->getString("formspec") != "" && !random_input
				&& !input->isKeyDown(getKeySetting("keymap_sneak"))) {
			infostream << "Launching custom inventory view" << std::endl;

			InventoryLocation inventoryloc;
			inventoryloc.setNodeMeta(nodepos);

			NodeMetadataFormSource *fs_src = new NodeMetadataFormSource(
				&client->getEnv().getClientMap(), nodepos);
			TextDest *txt_dst = new TextDestNodeMetadata(nodepos, client);

			create_formspec_menu(&current_formspec, client, gamedef,
					     texture_src, device, fs_src, txt_dst, client);

			current_formspec->setFormSpec(meta->getString("formspec"), inventoryloc);
		} else {
			// Report right click to server

			camera->setDigging(1);  // right click animation (always shown for feedback)

			// If the wielded item has node placement prediction,
			// make that happen
			bool placed = nodePlacementPrediction(*client,
					playeritem_def,
					nodepos, neighbourpos);

			if (placed) {
				// Report to server
				client->interact(3, pointed);
				// Read the sound
				soundmaker->m_player_rightpunch_sound =
						playeritem_def.sound_place;
			} else {
				soundmaker->m_player_rightpunch_sound =
						SimpleSoundSpec();
			}

			if (playeritem_def.node_placement_prediction == "" ||
					nodedef_manager->get(map.getNodeNoEx(nodepos)).rightclickable)
				client->interact(3, pointed); // Report to server
		}
	}
}


void Game::handlePointingAtObject(GameRunData *runData,
		const PointedThing &pointed,
		const ItemStack &playeritem,
		const v3f &player_position,
		bool show_debug)
{
	infotext = narrow_to_wide(runData->selected_object->infoText());

	if (infotext == L"" && show_debug) {
		infotext = narrow_to_wide(runData->selected_object->debugInfoText());
	}

	if (input->getLeftState()) {
		bool do_punch = false;
		bool do_punch_damage = false;

		if (runData->object_hit_delay_timer <= 0.0) {
			do_punch = true;
			do_punch_damage = true;
			runData->object_hit_delay_timer = object_hit_delay;
		}

		if (input->getLeftClicked())
			do_punch = true;

		if (do_punch) {
			infostream << "Left-clicked object" << std::endl;
			runData->left_punch = true;
		}

		if (do_punch_damage) {
			// Report direct punch
			v3f objpos = runData->selected_object->getPosition();
			v3f dir = (objpos - player_position).normalize();

			bool disable_send = runData->selected_object->directReportPunch(
					dir, &playeritem, runData->time_from_last_punch);
			runData->time_from_last_punch = 0;

			if (!disable_send)
				client->interact(0, pointed);
		}
	} else if (input->getRightClicked()) {
		infostream << "Right-clicked object" << std::endl;
		client->interact(3, pointed);  // place
	}
}


void Game::handleDigging(GameRunData *runData,
		const PointedThing &pointed, const v3s16 &nodepos,
		const ToolCapabilities &playeritem_toolcap, f32 dtime)
{
	if (!runData->digging) {
		infostream << "Started digging" << std::endl;
		client->interact(0, pointed);
		runData->digging = true;
		runData->ldown_for_dig = true;
	}

	LocalPlayer *player = client->getEnv().getLocalPlayer();
	ClientMap &map = client->getEnv().getClientMap();
	MapNode n = client->getEnv().getClientMap().getNodeNoEx(nodepos);
	const ContentFeatures &features = client->getNodeDefManager()->get(n);

	// NOTE: Similar piece of code exists on the server side for
	// cheat detection.
	// Get digging parameters
	DigParams params = getDigParams(nodedef_manager->get(n).groups,
			&playeritem_toolcap);

	// If can't dig, try hand
	if (!params.diggable) {
		const ItemDefinition &hand = itemdef_manager->get("");
		const ToolCapabilities *tp = hand.tool_capabilities;

		if (tp)
			params = getDigParams(nodedef_manager->get(n).groups, tp);
	}

	if (params.diggable == false) {
		// I guess nobody will wait for this long
		runData->dig_time_complete = 10000000.0;
	} else {
		runData->dig_time_complete = params.time;

		if (m_cache_enable_particles) {
			client->getParticleManager()->addPunchingParticles(gamedef, smgr,
					player, nodepos, features.tiles);
		}
	}

	if (runData->dig_time_complete >= 0.001) {
		runData->dig_index = (float)crack_animation_length
				* runData->dig_time
				/ runData->dig_time_complete;
	} else {
		// This is for torches
		runData->dig_index = crack_animation_length;
	}

	SimpleSoundSpec sound_dig = nodedef_manager->get(n).sound_dig;

	if (sound_dig.exists() && params.diggable) {
		if (sound_dig.name == "__group") {
			if (params.main_group != "") {
				soundmaker->m_player_leftpunch_sound.gain = 0.5;
				soundmaker->m_player_leftpunch_sound.name =
						std::string("default_dig_") +
						params.main_group;
			}
		} else {
			soundmaker->m_player_leftpunch_sound = sound_dig;
		}
	}

	// Don't show cracks if not diggable
	if (runData->dig_time_complete >= 100000.0) {
	} else if (runData->dig_index < crack_animation_length) {
		//TimeTaker timer("client.setTempMod");
		//infostream<<"dig_index="<<dig_index<<std::endl;
		client->setCrack(runData->dig_index, nodepos);
	} else {
		infostream << "Digging completed" << std::endl;
		client->interact(2, pointed);
		client->setCrack(-1, v3s16(0, 0, 0));
		bool is_valid_position;
		MapNode wasnode = map.getNodeNoEx(nodepos, &is_valid_position);
		if (is_valid_position)
			client->removeNode(nodepos, 2);

		if (m_cache_enable_particles) {
			const ContentFeatures &features =
				client->getNodeDefManager()->get(wasnode);
			client->getParticleManager()->addDiggingParticles(gamedef, smgr,
					player, nodepos, features.tiles);
		}

		runData->dig_time = 0;
		runData->digging = false;

		runData->nodig_delay_timer =
				runData->dig_time_complete / (float)crack_animation_length;

		// We don't want a corresponding delay to
		// very time consuming nodes
		if (runData->nodig_delay_timer > 0.3)
			runData->nodig_delay_timer = 0.3;

		// We want a slight delay to very little
		// time consuming nodes
		const float mindelay = 0.15;

		if (runData->nodig_delay_timer < mindelay)
			runData->nodig_delay_timer = mindelay;

		// Send event to trigger sound
		MtEvent *e = new NodeDugEvent(nodepos, wasnode);
		gamedef->event()->put(e);
	}

	if (runData->dig_time_complete < 100000.0) {
		runData->dig_time += dtime;
	} else {
		runData->dig_time = 0;
		client->setCrack(-1, nodepos);
	}

	camera->setDigging(0);  // left click animation
}


void Game::updateFrame(std::vector<aabb3f> &highlight_boxes,
		ProfilerGraph *graph, RunStats *stats, GameRunData *runData,
		f32 dtime, const VolatileRunFlags &flags, const CameraOrientation &cam)
{
	LocalPlayer *player = client->getEnv().getLocalPlayer();

	/*
		Fog range
	*/

	auto player_position = player->getPosition();
	auto pos_i = floatToInt(player_position, BS);
	if (!flags.no_output) {

	auto fog_was = runData->fog_range;

	if (draw_control->range_all) {
		runData->fog_range = 100000 * BS;
	} else if (!flags.no_output){
		runData->fog_range = draw_control->wanted_range * BS
				+ 0.0 * MAP_BLOCKSIZE * BS;

		if (flags.use_weather) {
			auto humidity = client->getEnv().getClientMap().getHumidity(pos_i, 1);
			runData->fog_range *= (1.55 - 1.4*(float)humidity/100);
		}

		runData->fog_range = MYMIN(
				runData->fog_range,
				(draw_control->farthest_drawn + 20) * BS);
		runData->fog_range *= 0.9;

		runData->fog_range = fog_was + (runData->fog_range-fog_was)/50;
	}

	/*
		Calculate general brightness
	*/
	u32 daynight_ratio = client->getEnv().getDayNightRatio();
	float time_brightness = decode_light_f((float)daynight_ratio / 1000.0);
	float direct_brightness = time_brightness;
	bool sunlight_seen = false;

	if (g_settings->getBool("free_move")) {
		//direct_brightness = time_brightness;
		sunlight_seen = true;
	} else if (!flags.no_output) {
		//ScopeProfiler sp(g_profiler, "Detecting background light", SPT_AVG);
		float old_brightness = sky->getBrightness();
		direct_brightness = client->getEnv().getClientMap()
				.getBackgroundBrightness(MYMIN(runData->fog_range * 1.2, 60 * BS),
					daynight_ratio, (int)(old_brightness * 255.5), &sunlight_seen)
				    / 255.0;
	}

	float time_of_day = runData->time_of_day;
	float time_of_day_smooth = runData->time_of_day_smooth;

	time_of_day = client->getEnv().getTimeOfDayF();

	const float maxsm = 0.05;
	const float todsm = 0.05;

	if (fabs(time_of_day - time_of_day_smooth) > maxsm &&
			fabs(time_of_day - time_of_day_smooth + 1.0) > maxsm &&
			fabs(time_of_day - time_of_day_smooth - 1.0) > maxsm)
		time_of_day_smooth = time_of_day;

	if (time_of_day_smooth > 0.8 && time_of_day < 0.2)
		time_of_day_smooth = time_of_day_smooth * (1.0 - todsm)
				+ (time_of_day + 1.0) * todsm;
	else
		time_of_day_smooth = time_of_day_smooth * (1.0 - todsm)
				+ time_of_day * todsm;

	runData->time_of_day = time_of_day;
	runData->time_of_day_smooth = time_of_day_smooth;

	if (!flags.no_output)
	sky->update(time_of_day_smooth, time_brightness, direct_brightness,
			sunlight_seen, camera->getCameraMode(), player->getYaw(),
			player->getPitch());

	/*
		Update clouds
	*/
	if (clouds) {
		if (sky->getCloudsVisible()) {
			clouds->setVisible(true);
			clouds->step(dtime);
			clouds->update(v2f(player_position.X, player_position.Z),
				       sky->getCloudColor());
		} else {
			clouds->setVisible(false);
		}
	}

	/*
		Update particles
	*/
	client->getParticleManager()->step(dtime);

	/*
		Fog
	*/

	if (m_cache_enable_fog && !flags.force_fog_off) {
		driver->setFog(
				sky->getBgColor(),
				video::EFT_FOG_LINEAR,
				runData->fog_range * 0.4,
				runData->fog_range * 1.0,
				0.01,
				false, // pixel fog
				false // range fog
		);
	} else {
		driver->setFog(
				sky->getBgColor(),
				video::EFT_FOG_LINEAR,
				100000 * BS,
				110000 * BS,
				0.01,
				false, // pixel fog
				false // range fog
		);
	}

	} // no_output

	/*
		Get chat messages from client
	*/

	v2u32 screensize = driver->getScreenSize();

	updateChat(*client, dtime, flags.show_debug, screensize,
			flags.show_chat, runData->profiler_current_page,
			*chat_backend, guitext_chat);

	/*
		Inventory
	*/

	if (client->getPlayerItem() != runData->new_playeritem)
		client->selectPlayerItem(runData->new_playeritem);

	// Update local inventory if it has changed
	if (client->getLocalInventoryUpdated()) {
		//infostream<<"Updating local inventory"<<std::endl;
		client->getLocalInventory(*local_inventory);
		runData->update_wielded_item_trigger = true;
	}

	if (runData->update_wielded_item_trigger) {
		// Update wielded tool
		InventoryList *mlist = local_inventory->getList("main");

		if (mlist && (client->getPlayerItem() < mlist->getSize())) {
			ItemStack item = mlist->getItem(client->getPlayerItem());
			camera->wield(item);
		}
		runData->update_wielded_item_trigger = false;
	}

	/*
		Update block draw list every 200ms or when camera direction has
		changed much
	*/
	runData->update_draw_list_timer += dtime;

	//auto camera_direction = camera->getDirection();
	auto camera_position = camera->getPosition();

		if (!flags.no_output)
		if (client->getEnv().getClientMap().m_drawlist_last || runData->update_draw_list_timer >= 0.5 ||
				runData->update_draw_list_last_cam_pos.getDistanceFrom(camera_position) > MAP_BLOCKSIZE*BS*2 ||
				flags.camera_offset_changed){
			runData->update_draw_list_timer = 0;
			bool allow = true;
#if CMAKE_THREADS && CMAKE_HAVE_FUTURE
			if (g_settings->getBool("more_threads")) {
				bool allow = true;
				if (updateDrawList_future.valid()) {
					auto res = updateDrawList_future.wait_for(std::chrono::milliseconds(0));
					if (res == std::future_status::timeout)
						allow = false;
				}
				if (allow) {
					updateDrawList_future = std::async(std::launch::async, [](Client * client, video::IVideoDriver* driver, float dtime){ client->getEnv().getClientMap().updateDrawList(driver, dtime, 1000); }, client, driver, dtime);
				}
			}
			else
#endif
				client->getEnv().getClientMap().updateDrawList(driver, dtime);
			if (allow)
				runData->update_draw_list_last_cam_pos = camera->getPosition();
		}

	updateGui(&runData->statustext_time, *stats, *runData, dtime, flags, cam);

	/*
	   make sure menu is on top
	   1. Delete formspec menu reference if menu was removed
	   2. Else, make sure formspec menu is on top
	*/
	if (current_formspec) {
		if (current_formspec->getReferenceCount() == 1) {
			current_formspec->drop();
			current_formspec = NULL;
		} else if (!noMenuActive()) {
			guiroot->bringToFront(current_formspec);
		}
	}

	/*
		Drawing begins
	*/

	video::SColor skycolor = sky->getSkyColor();

	TimeTaker tt_draw("mainloop: draw");
	if (!flags.no_output)
	{
		TimeTaker timer("beginScene");
		driver->beginScene(true, true, skycolor);
		stats->beginscenetime = timer.stop(true);
	}

	if (!flags.no_output)
	draw_scene(driver, smgr, *camera, *client, player, *hud, guienv,
			highlight_boxes, screensize, skycolor, flags.show_hud);

	/*
		Draw map
	*/
	if ((g_settings->getBool("hud_map")) && flags.show_hud)
	{
		mapper->drawMap( floatToInt(player->getPosition(), BS) );
	}

	/*
		Profiler graph
	*/
	if (flags.show_profiler_graph)
		graph->draw(10, screensize.Y - 10, driver, g_fontengine->getFont());

	/*
		Damage flash
	*/
	if (runData->damage_flash > 0.0) {
		video::SColor color(std::min(runData->damage_flash, 180.0f),
				180,
				0,
				0);
		driver->draw2DRectangle(color,
					core::rect<s32>(0, 0, screensize.X, screensize.Y),
					NULL);

		runData->damage_flash -= 100.0 * dtime;
	}

	/*
		Damage camera tilt
	*/
	if (player->hurt_tilt_timer > 0.0) {
		player->hurt_tilt_timer -= dtime * 5;

		if (player->hurt_tilt_timer < 0)
			player->hurt_tilt_strength = 0;
	}

		/*
			Draw background for player list
		*/
		if (playerlist != NULL)
		{
			driver->draw2DRectangle(console_bg, playerlist->getAbsolutePosition());
			driver->draw2DRectangleOutline(playerlist->getAbsolutePosition(), video::SColor(255,128,128,128));
		}

		/*
			Movement FOV (for superspeed and flying)
		*/

		float max_fov = 0;
		if(player->free_move)
			max_fov += 5;
		if(player->superspeed)
			max_fov += 8;

		if((player->free_move || player->superspeed) && player->movement_fov < max_fov)
			player->movement_fov += dtime*50;
		if(player->movement_fov > max_fov)
			player->movement_fov -= dtime*50;

	/*
		End scene
	*/
	if (!flags.no_output)
	{
		TimeTaker timer("endScene");
		driver->endScene();
		stats->endscenetime = timer.stop(true);
	}

	stats->drawtime = tt_draw.stop(true);
	g_profiler->graphAdd("mainloop_draw", stats->drawtime / 1000.0f);
}


void Game::updateGui(float *statustext_time, const RunStats &stats,
		const GameRunData& runData, f32 dtime, const VolatileRunFlags &flags,
		const CameraOrientation &cam)
{
	v2u32 screensize = driver->getScreenSize();
	LocalPlayer *player = client->getEnv().getLocalPlayer();
	v3f player_position = player->getPosition();

	draw_control->drawtime_avg = draw_control->drawtime_avg * 0.95 + (float)stats.drawtime*0.05;
	draw_control->fps_avg = 1000/draw_control->drawtime_avg;
	draw_control->fps = (1.0/stats.dtime_jitter.avg);

	if (flags.show_debug) {
/*
		static float drawtime_avg = 0;
		drawtime_avg = drawtime_avg * 0.95 + stats.drawtime * 0.05;

		u16 fps = 1.0 / stats.dtime_jitter.avg;
*/
		//s32 fps = driver->getFPS();

		std::ostringstream os(std::ios_base::binary);
		os << std::fixed
		   << "Freeminer " << minetest_version_hash
		   << std::setprecision(0)
		   << " FPS = " << draw_control->fps
/*
		   << " (R: range_all=" << draw_control->range_all << ")"
*/
		   << std::setprecision(0)
		   << " drawtime = " << draw_control->drawtime_avg
/*
		   << std::setprecision(1)
		   << ", dtime_jitter = "
		   << (stats.dtime_jitter.max_fraction * 100.0) << " %"
*/
		   << std::setprecision(1)
		   << ", v_range = " << draw_control->wanted_range;
		if (draw_control->farmesh)
			os << ", farmesh = "<<draw_control->farmesh<<":"<<draw_control->farmesh_step;
		os << std::setprecision(3);
/*
		   << ", RTT = " << client->getRTT();
*/
		guitext->setText(narrow_to_wide(os.str()).c_str());
		guitext->setVisible(true);
	} else if (flags.show_hud || flags.show_chat) {
		std::ostringstream os(std::ios_base::binary);
		os << "Freeminer " << minetest_version_hash;
		guitext->setText(narrow_to_wide(os.str()).c_str());
		guitext->setVisible(true);
	} else {
		guitext->setVisible(false);
	}

	if (guitext->isVisible()) {
		core::rect<s32> rect(
				5,              5,
				screensize.X,   5 + g_fontengine->getTextHeight()
		);
		guitext->setRelativePosition(rect);
	}

	if (flags.show_debug) {
		auto pos_i = floatToInt(player_position, BS);

		std::ostringstream os(std::ios_base::binary);
		os << std::setprecision(1) << std::fixed
		   << "(" << (player_position.X / BS)
		   << ", " << (player_position.Y / BS)
		   << ", " << (player_position.Z / BS)
		   << ") (spd=" << (int)player->getSpeed().getLength()/BS
		   << ") (yaw=" << (wrapDegrees_0_360(cam.camera_yaw))
		   << ") (t=" << client->getEnv().getClientMap().getHeat(pos_i, 1)
		   << "C, h=" << client->getEnv().getClientMap().getHumidity(pos_i, 1)
/*
		   << "%) (seed = " << ((u64)client->getMapSeed())
*/
		   << "%"
		   << ")";

		if (runData.pointed_old.type == POINTEDTHING_NODE) {
			ClientMap &map = client->getEnv().getClientMap();
			const INodeDefManager *nodedef = client->getNodeDefManager();
			MapNode n = map.getNodeNoEx(runData.pointed_old.node_undersurface);
			const ContentFeatures &features = nodedef->get(n);
			if (n.getContent() != CONTENT_IGNORE && features.name != "unknown") {
				os << " (pointing_at = " << features.name
#if !defined(NDEBUG)
					<< " - " << features.tiledef[0].name.c_str()
					<< " - " << features.drawtype
					<< " - " << features.param_type
					<< " - " << features.param_type_2
#endif
				   << ")";
			}
		}

		guitext2->setText(narrow_to_wide(os.str()).c_str());
		guitext2->setVisible(true);

		core::rect<s32> rect(
				5,             5 + g_fontengine->getTextHeight(),
				screensize.X,  5 + g_fontengine->getTextHeight() * 2
		);
		guitext2->setRelativePosition(rect);
	} else {
		guitext2->setVisible(false);
	}

	guitext_info->setText(infotext.c_str());
	guitext_info->setVisible(flags.show_hud && g_menumgr.menuCount() == 0);

	float statustext_time_max = 1.5;

	if (!statustext.empty()) {
		*statustext_time += dtime;

		if (*statustext_time >= statustext_time_max) {
			statustext = L"";
			*statustext_time = 0;
		}
	}

	guitext_status->setText(statustext.c_str());
	guitext_status->setVisible(!statustext.empty());

	if (!statustext.empty()) {
		s32 status_width  = guitext_status->getTextWidth();
		s32 status_height = guitext_status->getTextHeight();
		s32 status_y = screensize.Y - 150;
		s32 status_x = (screensize.X - status_width) / 2;
		core::rect<s32> rect(
				status_x , status_y - status_height,
				status_x + status_width, status_y
		);
		guitext_status->setRelativePosition(rect);

		// Fade out
		video::SColor initial_color(255, 0, 0, 0);

		if (guienv->getSkin())
			initial_color = guienv->getSkin()->getColor(gui::EGDC_BUTTON_TEXT);

		video::SColor final_color = initial_color;
		final_color.setAlpha(0);
		video::SColor fade_color = initial_color.getInterpolated_quadratic(
				initial_color, final_color,
				pow(*statustext_time / statustext_time_max, 2.0f));
		guitext_status->setOverrideColor(fade_color);
		guitext_status->enableOverrideColor(true);
	}
}


/* Log times and stuff for visualization */
inline void Game::updateProfilerGraphs(ProfilerGraph *graph)
{
	Profiler::GraphValues values;
	g_profiler->graphGet(values);
	graph->put(values);
}



/****************************************************************************
 Misc
 ****************************************************************************/

/* On some computers framerate doesn't seem to be automatically limited
 */
inline void Game::limitFps(FpsControl *fps_timings, f32 *dtime)
{
	// not using getRealTime is necessary for wine
	device->getTimer()->tick(); // Maker sure device time is up-to-date
	u32 time = device->getTimer()->getTime();

	u32 last_time = fps_timings->last_time;

	if (time > last_time)  // Make sure time hasn't overflowed
		fps_timings->busy_time = time - last_time;
	else
		fps_timings->busy_time = 0;

	u32 frametime_min = 1000 / (g_menumgr.pausesGame()
			? g_settings->getFloat("pause_fps_max")
			: g_settings->getFloat("fps_max"));

	if (fps_timings->busy_time < frametime_min) {
		fps_timings->sleep_time = frametime_min - fps_timings->busy_time;
		device->sleep(fps_timings->sleep_time);
	} else {
		fps_timings->sleep_time = 0;
	}

	/* Get the new value of the device timer. Note that device->sleep() may
	 * not sleep for the entire requested time as sleep may be interrupted and
	 * therefore it is arguably more accurate to get the new time from the
	 * device rather than calculating it by adding sleep_time to time.
	 */

	device->getTimer()->tick(); // Update device timer
	time = device->getTimer()->getTime();

	if (time > last_time)  // Make sure last_time hasn't overflowed
		*dtime = (time - last_time) / 1000.0;
	else
		*dtime = 0;

	fps_timings->last_time = time;
}


<<<<<<< HEAD
void Game::showOverlayMessage(const std::string &msg, float dtime,
		int percent, bool draw_clouds)
{
	wchar_t *text = wgettext(msg.c_str());
	draw_load_screen(text, device, guienv, dtime, percent, draw_clouds);
	delete[] text;
=======
void Game::showOverlayMessage(const wchar_t *msg, float dtime,
		int percent, bool draw_clouds)
{
	draw_load_screen(msg, device, guienv, dtime, percent, draw_clouds);
	delete[] msg;
>>>>>>> 1367e8ff
}


/****************************************************************************
 Shutdown / cleanup
 ****************************************************************************/

void Game::extendedResourceCleanup()
{
	// Extended resource accounting
	infostream << "Irrlicht resources after cleanup:" << std::endl;
	infostream << "\tRemaining meshes   : "
	           << device->getSceneManager()->getMeshCache()->getMeshCount() << std::endl;
	infostream << "\tRemaining textures : "
	           << driver->getTextureCount() << std::endl;

	for (unsigned int i = 0; i < driver->getTextureCount(); i++) {
		irr::video::ITexture *texture = driver->getTextureByIndex(i);
		infostream << "\t\t" << i << ":" << texture->getName().getPath().c_str()
		           << std::endl;
	}

	clearTextureNameCache();
	infostream << "\tRemaining materials: "
               << driver-> getMaterialRendererCount()
		       << " (note: irrlicht doesn't support removing renderers)" << std::endl;
}



/****************************************************************************
 extern function for launching the game
 ****************************************************************************/

bool the_game(bool *kill,
		bool random_input,
		InputHandler *input,
		IrrlichtDevice *device,

		const std::string &map_dir,
		const std::string &playername,
		const std::string &password,
		const std::string &address,         // If empty local server is created
		u16 port,

		std::string &error_message,
		ChatBackend &chat_backend,
		const SubgameSpec &gamespec,        // Used for local game
		bool simple_singleplayer_mode,
		unsigned int autoexit
	)
{
	Game game;

	/* Make a copy of the server address because if a local singleplayer server
	 * is created then this is updated and we don't want to change the value
	 * passed to us by the calling function
	 */
	std::string server_address = address;

	bool started = false;
	try {

		game.runData  = { 0 };
		if (game.startup(kill, random_input, input, device, map_dir,
					playername, password, &server_address, port,
					&error_message, &chat_backend, gamespec,
					simple_singleplayer_mode)) {
			started = true;
			game.runData.autoexit = autoexit;

			game.run();
			game.shutdown();
		}

#ifdef NDEBUG
	} catch (SerializationError &e) {
		error_message = std::string("A serialization error occurred:\n")
				+ e.what() + "\n\nThe server is probably "
				" running a different version of Freeminer.";
		errorstream << (error_message) << std::endl;
	} catch (ServerError &e) {
		error_message = e.what();
		errorstream << "ServerError: " << e.what() << std::endl;
	} catch (ModError &e) {
		errorstream << "ModError: " << e.what() << std::endl;
<<<<<<< HEAD
		error_message = std::string() + e.what() + _("\nCheck debug.txt for details.");
#else
	} catch (int) { //nothing
#endif
	}

	return !started && game.flags.reconnect;
=======
		error_message = narrow_to_wide(e.what()) + wstrgettext("\nCheck debug.txt for details.");
	}
>>>>>>> 1367e8ff
}
<|MERGE_RESOLUTION|>--- conflicted
+++ resolved
@@ -1598,12 +1598,10 @@
 	// Misc
 	void limitFps(FpsControl *fps_timings, f32 *dtime);
 
-<<<<<<< HEAD
-	void showOverlayMessage(const std::string &msg, float dtime, int percent,
-=======
-	void showOverlayMessage(const wchar_t *msg, float dtime, int percent,
->>>>>>> 1367e8ff
+	void showOverlayMessage(const std::wstring &msg, float dtime, int percent,
 			bool draw_clouds = true);
+
+	void showOverlayMessage(const std::string &msg, float dtime, int percent, bool draw_clouds = true);
 
 private:
 	InputHandler *input;
@@ -1907,17 +1905,13 @@
 
 void Game::shutdown()
 {
-<<<<<<< HEAD
 
 	if (runData.autoexit) {
 		actionstream << "Profiler:" << std::fixed << std::setprecision(9) << std::endl;
 		g_profiler->print(actionstream);
 	}
 
-	showOverlayMessage("Shutting down...", 0, 0, false);
-=======
-	showOverlayMessage(wgettext("Shutting down..."), 0, 0, false);
->>>>>>> 1367e8ff
+	showOverlayMessage(wstrgettext("Shutting down..."), 0, 0, false);
 
 	if (clouds)
 		clouds->drop();
@@ -1972,7 +1966,7 @@
 		u16 port,
 		const SubgameSpec &gamespec)
 {
-	showOverlayMessage(wgettext("Loading..."), 0, 0);
+	showOverlayMessage(wstrgettext("Loading..."), 0, 0);
 
 	texture_src = createTextureSource(device);
 	shader_src = createShaderSource(device);
@@ -2029,7 +2023,7 @@
 bool Game::createSingleplayerServer(const std::string map_dir,
 		const SubgameSpec &gamespec, u16 port, std::string *address)
 {
-	showOverlayMessage(wgettext("Creating server..."), 0, 5);
+	showOverlayMessage(wstrgettext("Creating server..."), 0, 5);
 
 	std::string bind_str = g_settings->get("bind_address");
 	Address bind_addr(0, 0, 0, 0, port);
@@ -2066,7 +2060,7 @@
 		const std::string &password, std::string *address, u16 port,
 		std::string *error_message)
 {
-	showOverlayMessage(wgettext("Creating client..."), 0, 10);
+	showOverlayMessage(wstrgettext("Creating client..."), 0, 10);
 
 	device->setWindowCaption(L"Freeminer [Connecting]");
 
@@ -2284,7 +2278,7 @@
 	*aborted = false;
 	bool local_server_mode = false;
 
-	showOverlayMessage(wgettext("Resolving address..."), 0, 15);
+	showOverlayMessage(wstrgettext("Resolving address..."), 0, 15);
 
 	Address connect_address(0, 0, 0, 0, port);
 
@@ -2376,16 +2370,12 @@
 			}
 
 			// Update status
-<<<<<<< HEAD
-			showOverlayMessage("Connecting to server...", dtime, 20);
+			showOverlayMessage(wstrgettext("Connecting to server..."), dtime, 20);
 
 			if (porting::getTimeMs() > end_ms) {
 				//flags.reconnect = true;
 				return false;
 			}
-=======
-			showOverlayMessage(wgettext("Connecting to server..."), dtime, 20);
->>>>>>> 1367e8ff
 		}
 
 #ifdef NDEBUG
@@ -4582,21 +4572,19 @@
 }
 
 
-<<<<<<< HEAD
+void Game::showOverlayMessage(const std::wstring &msg, float dtime,
+		int percent, bool draw_clouds)
+{
+	draw_load_screen(msg, device, guienv, dtime, percent, draw_clouds);
+}
+
 void Game::showOverlayMessage(const std::string &msg, float dtime,
 		int percent, bool draw_clouds)
 {
-	wchar_t *text = wgettext(msg.c_str());
-	draw_load_screen(text, device, guienv, dtime, percent, draw_clouds);
-	delete[] text;
-=======
-void Game::showOverlayMessage(const wchar_t *msg, float dtime,
-		int percent, bool draw_clouds)
-{
-	draw_load_screen(msg, device, guienv, dtime, percent, draw_clouds);
-	delete[] msg;
->>>>>>> 1367e8ff
-}
+	draw_load_screen(narrow_to_wide(msg), device, guienv, dtime, percent, draw_clouds);
+}
+
+
 
 
 /****************************************************************************
@@ -4682,7 +4670,6 @@
 		errorstream << "ServerError: " << e.what() << std::endl;
 	} catch (ModError &e) {
 		errorstream << "ModError: " << e.what() << std::endl;
-<<<<<<< HEAD
 		error_message = std::string() + e.what() + _("\nCheck debug.txt for details.");
 #else
 	} catch (int) { //nothing
@@ -4690,8 +4677,4 @@
 	}
 
 	return !started && game.flags.reconnect;
-=======
-		error_message = narrow_to_wide(e.what()) + wstrgettext("\nCheck debug.txt for details.");
-	}
->>>>>>> 1367e8ff
-}
+}
