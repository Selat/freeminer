/*
game.cpp
Copyright (C) 2010-2013 celeron55, Perttu Ahola <celeron55@gmail.com>
*/

/*
This file is part of Freeminer.

Freeminer is free software: you can redistribute it and/or modify
it under the terms of the GNU General Public License as published by
the Free Software Foundation, either version 3 of the License, or
(at your option) any later version.

Freeminer  is distributed in the hope that it will be useful,
but WITHOUT ANY WARRANTY; without even the implied warranty of
MERCHANTABILITY or FITNESS FOR A PARTICULAR PURPOSE.  See the
GNU General Public License for more details.

You should have received a copy of the GNU General Public License
along with Freeminer.  If not, see <http://www.gnu.org/licenses/>.
*/

#include "game.h"
#include "irrlichttypes_extrabloated.h"
#include <IGUICheckBox.h>
#include <IGUIEditBox.h>
#include <IGUIListBox.h>
#include <IGUIButton.h>
#include <IGUIStaticText.h>
#include <IGUIFont.h>
#include <IMaterialRendererServices.h>
#include "IMeshCache.h"
#include "client.h"
#include "server.h"
#include "guiPasswordChange.h"
#include "guiVolumeChange.h"
#include "guiKeyChangeMenu.h"
#include "guiFormSpecMenu.h"
#include "guiTextInputMenu.h"
#include "tool.h"
#include "guiChatConsole.h"
#include "config.h"
#include "version.h"
#include "clouds.h"
#include "particles.h"
#include "camera.h"
#include "mapblock.h"
#include "settings.h"
#include "profiler.h"
#include "mainmenumanager.h"
#include "gettext.h"
#include "log.h"
#include "filesys.h"
// Needed for determining pointing to nodes
#include "nodedef.h"
#include "nodemetadata.h"
#include "main.h" // For g_settings
#include "itemdef.h"
#include "tile.h" // For TextureSource
#include "shader.h" // For ShaderSource
#include "logoutputbuffer.h"
#include "subgame.h"
#include "quicktune_shortcutter.h"
#include "clientmap.h"
#include "hud.h"
#include "sky.h"
#include "sound.h"
#if USE_SOUND
#include "sound_openal.h"
#endif
#include "event_manager.h"
#include <iomanip>
#include <list>
#include "util/directiontables.h"
#include "util/pointedthing.h"
#include "FMStaticText.h"
#include "guiTable.h"
#include "util/string.h"
#include "drawscene.h"
#include "content_cao.h"
#include "fontengine.h"

#ifdef HAVE_TOUCHSCREENGUI
#include "touchscreengui.h"
#endif

#include "gsmapper.h"
#include <future>

/*
	Text input system
*/

struct TextDestNodeMetadata : public TextDest {
	TextDestNodeMetadata(v3s16 p, Client *client)
	{
		m_p = p;
		m_client = client;
	}
	// This is deprecated I guess? -celeron55
	void gotText(std::wstring text)
	{
		assert(0);
	}
	void gotText(std::map<std::string, std::string> fields)
	{
		m_client->sendNodemetaFields(m_p, "", fields);
	}

	v3s16 m_p;
	Client *m_client;
};

struct TextDestPlayerInventory : public TextDest {
	TextDestPlayerInventory(Client *client)
	{
		m_client = client;
		m_formname = "";
	}
	TextDestPlayerInventory(Client *client, std::string formname)
	{
		m_client = client;
		m_formname = formname;
	}
	void gotText(std::map<std::string, std::string> fields)
	{
		m_client->sendInventoryFields(m_formname, fields);
	}

	Client *m_client;
};

struct LocalFormspecHandler : public TextDest {
	LocalFormspecHandler();
	LocalFormspecHandler(std::string formname) :
		m_client(0)
	{
		m_formname = formname;
	}

	LocalFormspecHandler(std::string formname, Client *client) :
		m_client(client)
	{
		m_formname = formname;
	}

	void gotText(std::wstring message)
	{
		errorstream << "LocalFormspecHandler::gotText old style message received" << std::endl;
	}

	void gotText(std::map<std::string, std::string> fields)
	{
		if (m_formname == "MT_PAUSE_MENU") {
			if (fields.find("btn_sound") != fields.end()) {
				g_gamecallback->changeVolume();
				return;
			}

			if (fields.find("btn_key_config") != fields.end()) {
				g_gamecallback->keyConfig();
				return;
			}

			if (fields.find("btn_exit_menu") != fields.end()) {
				g_gamecallback->disconnect();
				return;
			}

			if (fields.find("btn_exit_os") != fields.end()) {
				g_gamecallback->exitToOS();
				return;
			}

			if (fields.find("btn_change_password") != fields.end()) {
				g_gamecallback->changePassword();
				return;
			}

			if (fields.find("quit") != fields.end()) {
				return;
			}

			if (fields.find("btn_continue") != fields.end()) {
				return;
			}
		}

		if (m_formname == "MT_CHAT_MENU") {
			assert(m_client != 0);

			if ((fields.find("btn_send") != fields.end()) ||
					(fields.find("quit") != fields.end())) {
				if (fields.find("f_text") != fields.end()) {
					m_client->typeChatMessage(narrow_to_wide(fields["f_text"]));
				}

				return;
			}
		}

		if (m_formname == "MT_DEATH_SCREEN") {
			assert(m_client != 0);

			if ((fields.find("btn_respawn") != fields.end())) {
				m_client->sendRespawn();
				return;
			}

			if (fields.find("quit") != fields.end()) {
				m_client->sendRespawn();
				return;
			}
		}

		// don't show error message for unhandled cursor keys
		if ((fields.find("key_up") != fields.end()) ||
				(fields.find("key_down") != fields.end()) ||
				(fields.find("key_left") != fields.end()) ||
				(fields.find("key_right") != fields.end())) {
			return;
		}

		errorstream << "LocalFormspecHandler::gotText unhandled >" << m_formname << "< event" << std::endl;
		int i = 0;

		for (std::map<std::string, std::string>::iterator iter = fields.begin();
				iter != fields.end(); iter++) {
			errorstream << "\t" << i << ": " << iter->first << "=" << iter->second << std::endl;
			i++;
		}
	}

	Client *m_client;
};

/* Form update callback */

class NodeMetadataFormSource: public IFormSource
{
public:
	NodeMetadataFormSource(ClientMap *map, v3s16 p):
		m_map(map),
		m_p(p)
	{
	}
	std::string getForm()
	{
		NodeMetadata *meta = m_map->getNodeMetadata(m_p);

		if (!meta)
			return "";

		return meta->getString("formspec");
	}
	std::string resolveText(std::string str)
	{
		NodeMetadata *meta = m_map->getNodeMetadata(m_p);

		if (!meta)
			return str;

		return meta->resolveString(str);
	}

	ClientMap *m_map;
	v3s16 m_p;
};

class PlayerInventoryFormSource: public IFormSource
{
public:
	PlayerInventoryFormSource(Client *client):
		m_client(client)
	{
	}
	std::string getForm()
	{
		LocalPlayer *player = m_client->getEnv().getLocalPlayer();
		return player->inventory_formspec;
	}

	Client *m_client;
};

/*
	Check if a node is pointable
*/
inline bool isPointableNode(const MapNode &n,
			    Client *client, bool liquids_pointable)
{
	const ContentFeatures &features = client->getNodeDefManager()->get(n);
	return features.pointable ||
	       (liquids_pointable && features.isLiquid());
}

/*
	Find what the player is pointing at
*/
PointedThing getPointedThing(Client *client, v3f player_position,
		v3f camera_direction, v3f camera_position, core::line3d<f32> shootline,
		f32 d, bool liquids_pointable, bool look_for_object, v3s16 camera_offset,
		std::vector<aabb3f> &hilightboxes, ClientActiveObject *&selected_object)
{
	PointedThing result;

	hilightboxes.clear();
	selected_object = NULL;

	INodeDefManager *nodedef = client->getNodeDefManager();
	ClientMap &map = client->getEnv().getClientMap();

	f32 mindistance = BS * 1001;

	// First try to find a pointed at active object
	if (look_for_object) {
		selected_object = client->getSelectedActiveObject(d * BS,
				  camera_position, shootline);

		if (selected_object != NULL) {
			if (selected_object->doShowSelectionBox()) {
				aabb3f *selection_box = selected_object->getSelectionBox();
				// Box should exist because object was
				// returned in the first place
				assert(selection_box);

				v3f pos = selected_object->getPosition();
				hilightboxes.push_back(aabb3f(
							       selection_box->MinEdge + pos - intToFloat(camera_offset, BS),
							       selection_box->MaxEdge + pos - intToFloat(camera_offset, BS)));
			}

			mindistance = (selected_object->getPosition() - camera_position).getLength();

			result.type = POINTEDTHING_OBJECT;
			result.object_id = selected_object->getId();
		}
	}

	// That didn't work, try to find a pointed at node


	v3s16 pos_i = floatToInt(player_position, BS);

	/*infostream<<"pos_i=("<<pos_i.X<<","<<pos_i.Y<<","<<pos_i.Z<<")"
			<<std::endl;*/

	s16 a = d;
	s16 ystart = pos_i.Y + 0 - (camera_direction.Y < 0 ? a : 1);
	s16 zstart = pos_i.Z - (camera_direction.Z < 0 ? a : 1);
	s16 xstart = pos_i.X - (camera_direction.X < 0 ? a : 1);
	s16 yend = pos_i.Y + 1 + (camera_direction.Y > 0 ? a : 1);
	s16 zend = pos_i.Z + (camera_direction.Z > 0 ? a : 1);
	s16 xend = pos_i.X + (camera_direction.X > 0 ? a : 1);

	// Prevent signed number overflow
	if (yend == 32767)
		yend = 32766;

	if (zend == 32767)
		zend = 32766;

	if (xend == 32767)
		xend = 32766;

	for (s16 y = ystart; y <= yend; y++)
		for (s16 z = zstart; z <= zend; z++)
			for (s16 x = xstart; x <= xend; x++) {
				MapNode n;
				bool is_valid_position;

				n = map.getNodeNoEx(v3s16(x, y, z), &is_valid_position);
				if (!is_valid_position)
					continue;

				if (!isPointableNode(n, client, liquids_pointable))
					continue;

				std::vector<aabb3f> boxes = n.getSelectionBoxes(nodedef);

				v3s16 np(x, y, z);
				v3f npf = intToFloat(np, BS);

				for (std::vector<aabb3f>::const_iterator
						i = boxes.begin();
						i != boxes.end(); i++) {
					aabb3f box = *i;
					box.MinEdge += npf;
					box.MaxEdge += npf;

					for (u16 j = 0; j < 6; j++) {
						v3s16 facedir = g_6dirs[j];
						aabb3f facebox = box;

						f32 d = 0.001 * BS;

						if (facedir.X > 0)
							facebox.MinEdge.X = facebox.MaxEdge.X - d;
						else if (facedir.X < 0)
							facebox.MaxEdge.X = facebox.MinEdge.X + d;
						else if (facedir.Y > 0)
							facebox.MinEdge.Y = facebox.MaxEdge.Y - d;
						else if (facedir.Y < 0)
							facebox.MaxEdge.Y = facebox.MinEdge.Y + d;
						else if (facedir.Z > 0)
							facebox.MinEdge.Z = facebox.MaxEdge.Z - d;
						else if (facedir.Z < 0)
							facebox.MaxEdge.Z = facebox.MinEdge.Z + d;

						v3f centerpoint = facebox.getCenter();
						f32 distance = (centerpoint - camera_position).getLength();

						if (distance >= mindistance)
							continue;

						if (!facebox.intersectsWithLine(shootline))
							continue;

						v3s16 np_above = np + facedir;

						result.type = POINTEDTHING_NODE;
						result.node_undersurface = np;
						result.node_abovesurface = np_above;
						mindistance = distance;

						hilightboxes.clear();

						if (!g_settings->getBool("enable_node_highlighting")) {
							for (std::vector<aabb3f>::const_iterator
									i2 = boxes.begin();
									i2 != boxes.end(); i2++) {
								aabb3f box = *i2;
								box.MinEdge += npf + v3f(-d, -d, -d) - intToFloat(camera_offset, BS);
								box.MaxEdge += npf + v3f(d, d, d) - intToFloat(camera_offset, BS);
								hilightboxes.push_back(box);
							}
						}
					}
				}
			} // for coords

	return result;
}

/* Profiler display */

void update_profiler_gui(gui::IGUIStaticText *guitext_profiler, FontEngine *fe,
		u32 show_profiler, u32 show_profiler_max, s32 screen_height)
{
	if (show_profiler == 0) {
		guitext_profiler->setVisible(false);
	} else {

		std::ostringstream os(std::ios_base::binary);
		g_profiler->printPage(os, show_profiler, show_profiler_max);
		std::wstring text = utf8_to_wide(os.str());
		guitext_profiler->setText(text.c_str());
		guitext_profiler->setVisible(true);

		s32 w = fe->getTextWidth(text.c_str());

		if (w < 400)
			w = 400;

		unsigned text_height = fe->getTextHeight();

		core::position2di upper_left, lower_right;

		upper_left.X  = 6;
		upper_left.Y  = (text_height + 5) * 2;
		lower_right.X = 12 + w;
		lower_right.Y = upper_left.Y + (text_height + 1) * MAX_PROFILER_TEXT_ROWS;

		if (lower_right.Y > screen_height * 2 / 3)
			lower_right.Y = screen_height * 2 / 3;

		core::rect<s32> rect(upper_left, lower_right);

		guitext_profiler->setRelativePosition(rect);
		guitext_profiler->setVisible(true);
	}
}

class ProfilerGraph
{
private:
	struct Piece {
		Profiler::GraphValues values;
	};
	struct Meta {
		float cur;
		float min;
		float max;
		video::SColor color;
		Meta(float initial = 0,
			video::SColor color = video::SColor(255, 255, 255, 255)):
			cur(initial),
			min(initial),
			max(initial),
			color(color)
		{}
	};
	std::list<Piece> m_log;
public:
	u32 m_log_max_size;

	ProfilerGraph():
		m_log_max_size(200)
	{}

	void put(const Profiler::GraphValues &values)
	{
		Piece piece;
		piece.values = values;
		m_log.push_back(piece);

		while (m_log.size() > m_log_max_size)
			m_log.erase(m_log.begin());
	}

	void draw(s32 x_left, s32 y_bottom, video::IVideoDriver *driver,
		  gui::IGUIFont *font) const
	{
		std::map<std::string, Meta> m_meta;

		for (std::list<Piece>::const_iterator k = m_log.begin();
				k != m_log.end(); k++) {
			const Piece &piece = *k;

			for (Profiler::GraphValues::const_iterator i = piece.values.begin();
					i != piece.values.end(); i++) {
				const std::string &id = i->first;
				const float &value = i->second;
				std::map<std::string, Meta>::iterator j =
					m_meta.find(id);

				if (j == m_meta.end()) {
					m_meta[id] = Meta(value);
					continue;
				}

				if (value < j->second.min)
					j->second.min = value;

				if (value > j->second.max)
					j->second.max = value;
				j->second.cur = value;
			}
		}

		// Assign colors
		static const video::SColor usable_colors[] = {
			video::SColor(255, 255, 100, 100),
			video::SColor(255, 90, 225, 90),
			video::SColor(255, 100, 100, 255),
			video::SColor(255, 255, 150, 50),
			video::SColor(255, 220, 220, 100)
		};
		static const u32 usable_colors_count =
			sizeof(usable_colors) / sizeof(*usable_colors);
		u32 next_color_i = 0;

		for (std::map<std::string, Meta>::iterator i = m_meta.begin();
				i != m_meta.end(); i++) {
			Meta &meta = i->second;
			video::SColor color(255, 200, 200, 200);

			if (next_color_i < usable_colors_count)
				color = usable_colors[next_color_i++];

			meta.color = color;
		}

		s32 graphh = 50;
		s32 textx = x_left + m_log_max_size + 15;
		s32 textx2 = textx + 200 - 15;

		// Draw background
		/*{
			u32 num_graphs = m_meta.size();
			core::rect<s32> rect(x_left, y_bottom - num_graphs*graphh,
					textx2, y_bottom);
			video::SColor bgcolor(120,0,0,0);
			driver->draw2DRectangle(bgcolor, rect, NULL);
		}*/

		s32 meta_i = 0;

		for (std::map<std::string, Meta>::const_iterator i = m_meta.begin();
				i != m_meta.end(); i++) {
			const std::string &id = i->first;
			const Meta &meta = i->second;
			s32 x = x_left;
			s32 y = y_bottom - meta_i * 50;
			float show_min = meta.min;
			float show_max = meta.max;

			if (show_min >= -0.0001 && show_max >= -0.0001) {
				if (show_min <= show_max * 0.5)
					show_min = 0;
			}

			s32 texth = 15;
			char buf[10];
			snprintf(buf, 10, "%.3g", show_max);
			font->draw(utf8_to_wide(buf).c_str(),
					core::rect<s32>(textx, y - graphh,
						   textx2, y - graphh + texth),
					meta.color);
			snprintf(buf, 10, "%.3g", show_min);
			font->draw(utf8_to_wide(buf).c_str(),
					core::rect<s32>(textx, y - texth,
						   textx2, y),
					meta.color);
			font->draw(utf8_to_wide(id + " " + ftos(meta.cur)).c_str(),
					core::rect<s32>(textx, y - graphh / 2 - texth / 2,
						   textx2, y - graphh / 2 + texth / 2),
					meta.color);
			s32 graph1y = y;
			s32 graph1h = graphh;
			bool relativegraph = (show_min != 0 && show_min != show_max);
			float lastscaledvalue = 0.0;
			bool lastscaledvalue_exists = false;

			for (std::list<Piece>::const_iterator j = m_log.begin();
					j != m_log.end(); j++) {
				const Piece &piece = *j;
				float value = 0;
				bool value_exists = false;
				Profiler::GraphValues::const_iterator k =
					piece.values.find(id);

				if (k != piece.values.end()) {
					value = k->second;
					value_exists = true;
				}

				if (!value_exists) {
					x++;
					lastscaledvalue_exists = false;
					continue;
				}

				float scaledvalue = 1.0;

				if (show_max != show_min)
					scaledvalue = (value - show_min) / (show_max - show_min);

				if (scaledvalue == 1.0 && value == 0) {
					x++;
					lastscaledvalue_exists = false;
					continue;
				}

				if (relativegraph) {
					if (lastscaledvalue_exists) {
						s32 ivalue1 = lastscaledvalue * graph1h;
						s32 ivalue2 = scaledvalue * graph1h;
						driver->draw2DLine(v2s32(x - 1, graph1y - ivalue1),
								   v2s32(x, graph1y - ivalue2), meta.color);
					}

					lastscaledvalue = scaledvalue;
					lastscaledvalue_exists = true;
				} else {
					s32 ivalue = scaledvalue * graph1h;
					driver->draw2DLine(v2s32(x, graph1y),
							   v2s32(x, graph1y - ivalue), meta.color);
				}

				x++;
			}

			meta_i++;
		}
	}
};

class NodeDugEvent: public MtEvent
{
public:
	v3s16 p;
	MapNode n;

	NodeDugEvent(v3s16 p, MapNode n):
		p(p),
		n(n)
	{}
	const char *getType() const
	{
		return "NodeDug";
	}
};

class SoundMaker
{
	ISoundManager *m_sound;
	INodeDefManager *m_ndef;
public:
	float m_player_step_timer;

	SimpleSoundSpec m_player_step_sound;
	SimpleSoundSpec m_player_leftpunch_sound;
	SimpleSoundSpec m_player_rightpunch_sound;

	SoundMaker(ISoundManager *sound, INodeDefManager *ndef):
		m_sound(sound),
		m_ndef(ndef),
		m_player_step_timer(0)
	{
	}

	void playPlayerStep()
	{
		if (m_player_step_timer <= 0 && m_player_step_sound.exists()) {
			m_player_step_timer = 0.03;
			m_sound->playSound(m_player_step_sound, false);
		}
	}

	static void viewBobbingStep(MtEvent *e, void *data)
	{
		SoundMaker *sm = (SoundMaker *)data;
		sm->playPlayerStep();
	}

	static void playerRegainGround(MtEvent *e, void *data)
	{
		SoundMaker *sm = (SoundMaker *)data;
		sm->playPlayerStep();
	}

	static void playerJump(MtEvent *e, void *data)
	{
		//SoundMaker *sm = (SoundMaker*)data;
	}

	static void cameraPunchLeft(MtEvent *e, void *data)
	{
		SoundMaker *sm = (SoundMaker *)data;
		sm->m_sound->playSound(sm->m_player_leftpunch_sound, false);
	}

	static void cameraPunchRight(MtEvent *e, void *data)
	{
		SoundMaker *sm = (SoundMaker *)data;
		sm->m_sound->playSound(sm->m_player_rightpunch_sound, false);
	}

	static void nodeDug(MtEvent *e, void *data)
	{
		SoundMaker *sm = (SoundMaker *)data;
		NodeDugEvent *nde = (NodeDugEvent *)e;
		sm->m_sound->playSound(sm->m_ndef->get(nde->n).sound_dug, false);
	}

	static void playerDamage(MtEvent *e, void *data)
	{
		SoundMaker *sm = (SoundMaker *)data;
		sm->m_sound->playSound(SimpleSoundSpec("player_damage", 0.5), false);
	}

	static void playerFallingDamage(MtEvent *e, void *data)
	{
		SoundMaker *sm = (SoundMaker *)data;
		sm->m_sound->playSound(SimpleSoundSpec("player_falling_damage", 0.5), false);
	}

	void registerReceiver(MtEventManager *mgr)
	{
		mgr->reg("ViewBobbingStep", SoundMaker::viewBobbingStep, this);
		mgr->reg("PlayerRegainGround", SoundMaker::playerRegainGround, this);
		mgr->reg("PlayerJump", SoundMaker::playerJump, this);
		mgr->reg("CameraPunchLeft", SoundMaker::cameraPunchLeft, this);
		mgr->reg("CameraPunchRight", SoundMaker::cameraPunchRight, this);
		mgr->reg("NodeDug", SoundMaker::nodeDug, this);
		mgr->reg("PlayerDamage", SoundMaker::playerDamage, this);
		mgr->reg("PlayerFallingDamage", SoundMaker::playerFallingDamage, this);
	}

	void step(float dtime)
	{
		m_player_step_timer -= dtime;
	}
};

// Locally stored sounds don't need to be preloaded because of this
class GameOnDemandSoundFetcher: public OnDemandSoundFetcher
{
	std::set<std::string> m_fetched;
public:
	void fetchSounds(const std::string &name,
			std::set<std::string> &dst_paths,
			std::set<std::string> &dst_datas)
	{
		if (m_fetched.count(name))
			return;

		m_fetched.insert(name);
		std::string base = porting::path_share + DIR_DELIM + "testsounds";
		dst_paths.insert(base + DIR_DELIM + name + ".ogg");
		dst_paths.insert(base + DIR_DELIM + name + ".0.ogg");
		dst_paths.insert(base + DIR_DELIM + name + ".1.ogg");
		dst_paths.insert(base + DIR_DELIM + name + ".2.ogg");
		dst_paths.insert(base + DIR_DELIM + name + ".3.ogg");
		dst_paths.insert(base + DIR_DELIM + name + ".4.ogg");
		dst_paths.insert(base + DIR_DELIM + name + ".5.ogg");
		dst_paths.insert(base + DIR_DELIM + name + ".6.ogg");
		dst_paths.insert(base + DIR_DELIM + name + ".7.ogg");
		dst_paths.insert(base + DIR_DELIM + name + ".8.ogg");
		dst_paths.insert(base + DIR_DELIM + name + ".9.ogg");
	}
};

class GameGlobalShaderConstantSetter : public IShaderConstantSetter
{
	Sky *m_sky;
	bool *m_force_fog_off;
	f32 *m_fog_range;
	Client *m_client;
	Inventory *m_local_inventory;

public:
	GameGlobalShaderConstantSetter(Sky *sky, bool *force_fog_off,
			f32 *fog_range, Client *client, Inventory *local_inventory) :
		m_sky(sky),
		m_force_fog_off(force_fog_off),
		m_fog_range(fog_range),
		m_client(client),
		m_local_inventory(local_inventory)
	{}
	~GameGlobalShaderConstantSetter() {}

	virtual void onSetConstants(video::IMaterialRendererServices *services,
			bool is_highlevel)
	{
		if (!is_highlevel)
			return;

		// Background color
		video::SColor bgcolor = m_sky->getBgColor();
		video::SColorf bgcolorf(bgcolor);
		float bgcolorfa[4] = {
			bgcolorf.r,
			bgcolorf.g,
			bgcolorf.b,
			bgcolorf.a,
		};
		services->setPixelShaderConstant("skyBgColor", bgcolorfa, 4);

		// Fog distance
		float fog_distance = 10000 * BS;

		if (g_settings->getBool("enable_fog") && !*m_force_fog_off)
			fog_distance = *m_fog_range;

		services->setPixelShaderConstant("fogDistance", &fog_distance, 1);

		// Day-night ratio
		u32 daynight_ratio = m_client->getEnv().getDayNightRatio();
		float daynight_ratio_f = (float)daynight_ratio / 1000.0;
		services->setPixelShaderConstant("dayNightRatio", &daynight_ratio_f, 1);

		u32 animation_timer = porting::getTimeMs() % 100000;
		float animation_timer_f = (float)animation_timer / 100000.0;
		services->setPixelShaderConstant("animationTimer", &animation_timer_f, 1);
		services->setVertexShaderConstant("animationTimer", &animation_timer_f, 1);

		LocalPlayer *player = m_client->getEnv().getLocalPlayer();
		v3f eye_position = player->getEyePosition();
		services->setPixelShaderConstant("eyePosition", (irr::f32 *)&eye_position, 3);
		services->setVertexShaderConstant("eyePosition", (irr::f32 *)&eye_position, 3);

		v3f sun_moon_position;
		if (m_sky->sun_moon_light) {
			sun_moon_position = m_sky->sun_moon_light->getPosition();
		} else {
			sun_moon_position = v3f(0.0, eye_position.Y*BS+900.0, 0.0);
		}
		services->setPixelShaderConstant("sunPosition", (irr::f32 *)&sun_moon_position, 3);
		services->setVertexShaderConstant("sunPosition", (irr::f32 *)&sun_moon_position, 3);

		// Uniform sampler layers
		int layer0 = 0;
		int layer1 = 1;
		int layer2 = 2;
		// before 1.8 there isn't a "integer interface", only float
#if (IRRLICHT_VERSION_MAJOR == 1 && IRRLICHT_VERSION_MINOR < 8)
		services->setPixelShaderConstant("baseTexture" , (irr::f32 *)&layer0, 1);
		services->setPixelShaderConstant("normalTexture" , (irr::f32 *)&layer1, 1);
		services->setPixelShaderConstant("useNormalmap" , (irr::f32 *)&layer2, 1);
#else
		services->setPixelShaderConstant("baseTexture" , (irr::s32 *)&layer0, 1);
		services->setPixelShaderConstant("normalTexture" , (irr::s32 *)&layer1, 1);
		services->setPixelShaderConstant("useNormalmap" , (irr::s32 *)&layer2, 1);
#endif
		ItemStack playeritem;
		{
			InventoryList *mlist = m_local_inventory->getList("main");
			if(mlist != NULL)
			{
				playeritem = mlist->getItem(m_client->getPlayerItem());
			}
		}
		irr::f32 wieldLight = 0;
		if (g_settings->getBool("disable_wieldlight") == false)
			wieldLight = (irr::f32)((ItemGroupList)m_client->idef()->get(playeritem.name).groups)["wield_light"];
		services->setPixelShaderConstant("wieldLight", &wieldLight, 1);
	}
};

bool nodePlacementPrediction(Client &client,
		const ItemDefinition &playeritem_def, v3s16 nodepos, v3s16 neighbourpos)
{
	std::string prediction = playeritem_def.node_placement_prediction;
	INodeDefManager *nodedef = client.ndef();
	ClientMap &map = client.getEnv().getClientMap();
	MapNode node;
	bool is_valid_position;

	node = map.getNodeNoEx(nodepos, &is_valid_position);
	if (!is_valid_position)
		return false;

	if (prediction != "" && !nodedef->get(node).rightclickable) {
		verbosestream << "Node placement prediction for "
			      << playeritem_def.name << " is "
			      << prediction << std::endl;
		v3s16 p = neighbourpos;

		// Place inside node itself if buildable_to
		MapNode n_under = map.getNodeNoEx(nodepos, &is_valid_position);
		if (is_valid_position)
		{
			if (nodedef->get(n_under).buildable_to)
				p = nodepos;
			else {
				node = map.getNodeNoEx(p, &is_valid_position);
				if (is_valid_position &&!nodedef->get(node).buildable_to)
					return false;
			}
		}

		// Find id of predicted node
		content_t id;
		bool found = nodedef->getId(prediction, id);

		if (!found) {
			errorstream << "Node placement prediction failed for "
				    << playeritem_def.name << " (places "
				    << prediction
				    << ") - Name not known" << std::endl;
			return false;
		}

		// Predict param2 for facedir and wallmounted nodes
		u8 param2 = 0;

		if (nodedef->get(id).param_type_2 == CPT2_WALLMOUNTED) {
			v3s16 dir = nodepos - neighbourpos;

			if (abs(dir.Y) > MYMAX(abs(dir.X), abs(dir.Z))) {
				param2 = dir.Y < 0 ? 1 : 0;
			} else if (abs(dir.X) > abs(dir.Z)) {
				param2 = dir.X < 0 ? 3 : 2;
			} else {
				param2 = dir.Z < 0 ? 5 : 4;
			}
		}

		if (nodedef->get(id).param_type_2 == CPT2_FACEDIR) {
			v3s16 dir = nodepos - floatToInt(client.getEnv().getLocalPlayer()->getPosition(), BS);

			if (abs(dir.X) > abs(dir.Z)) {
				param2 = dir.X < 0 ? 3 : 1;
			} else {
				param2 = dir.Z < 0 ? 2 : 0;
			}
		}

		assert(param2 <= 5);

		//Check attachment if node is in group attached_node
		if (((ItemGroupList) nodedef->get(id).groups)["attached_node"] != 0) {
			static v3s16 wallmounted_dirs[8] = {
				v3s16(0, 1, 0),
				v3s16(0, -1, 0),
				v3s16(1, 0, 0),
				v3s16(-1, 0, 0),
				v3s16(0, 0, 1),
				v3s16(0, 0, -1),
			};
			v3s16 pp;

			if (nodedef->get(id).param_type_2 == CPT2_WALLMOUNTED)
				pp = p + wallmounted_dirs[param2];
			else
				pp = p + v3s16(0, -1, 0);

			if (!nodedef->get(map.getNodeNoEx(pp)).walkable)
				return false;
		}

		// Add node to client map
		MapNode n(id, 0, param2);

		try {
			LocalPlayer *player = client.getEnv().getLocalPlayer();

			// Dont place node when player would be inside new node
			// NOTE: This is to be eventually implemented by a mod as client-side Lua

			if(player->canPlaceNode(p, n)) {
				// This triggers the required mesh update too
				client.addNode(p, n, nodedef->get(id).light_source ? 3 : 1); // add without liquids
				return true;
			}
		} catch (InvalidPositionException &e) {
			errorstream << "Node placement prediction failed for "
				    << playeritem_def.name << " (places "
				    << prediction
				    << ") - Position not loaded" << std::endl;
		}
	}

	return false;
}

static inline void create_formspec_menu(GUIFormSpecMenu **cur_formspec,
		InventoryManager *invmgr, IGameDef *gamedef,
		IWritableTextureSource *tsrc, IrrlichtDevice *device,
		IFormSource *fs_src, TextDest *txt_dest, Client *client)
{

	if (*cur_formspec == 0) {
		*cur_formspec = new GUIFormSpecMenu(device, guiroot, -1, &g_menumgr,
						    invmgr, gamedef, tsrc, fs_src, txt_dest, client);
		(*cur_formspec)->doPause = false;

		/*
			Caution: do not call (*cur_formspec)->drop() here --
			the reference might outlive the menu, so we will
			periodically check if *cur_formspec is the only
			remaining reference (i.e. the menu was removed)
			and delete it in that case.
		*/

	} else {
		(*cur_formspec)->setFormSource(fs_src);
		(*cur_formspec)->setTextDest(txt_dest);
	}
}

#define SIZE_TAG "size[11,5.5]"

#if 0
static void show_chat_menu(GUIFormSpecMenu **cur_formspec,
		InventoryManager *invmgr, IGameDef *gamedef,
		IWritableTextureSource *tsrc, IrrlichtDevice *device,
		Client *client, std::string text)
{
	std::string formspec =
		FORMSPEC_VERSION_STRING
		SIZE_TAG
		"field[3,2.35;6,0.5;f_text;;" + text + "]"
		"button_exit[4,3;3,0.5;btn_send;" + wide_to_narrow(wstrgettext("Proceed")) + "]"
		;

	/* Create menu */
	/* Note: FormspecFormSource and LocalFormspecHandler
	 * are deleted by guiFormSpecMenu                     */
	FormspecFormSource *fs_src = new FormspecFormSource(formspec);
	LocalFormspecHandler *txt_dst = new LocalFormspecHandler("MT_CHAT_MENU", client);

	create_formspec_menu(cur_formspec, invmgr, gamedef, tsrc, device, fs_src, txt_dst, NULL);
}
#endif

static void show_deathscreen(GUIFormSpecMenu **cur_formspec,
		InventoryManager *invmgr, IGameDef *gamedef,
		IWritableTextureSource *tsrc, IrrlichtDevice *device, Client *client)
{
	std::string formspec =
		std::string(FORMSPEC_VERSION_STRING) +
		SIZE_TAG
		"bgcolor[#320000b4;true]"
		"label[4.85,1.35;You died.]"
		"button_exit[4,3;3,0.5;btn_respawn;" + _("Respawn") + "]"
		;

	/* Create menu */
	/* Note: FormspecFormSource and LocalFormspecHandler
	 * are deleted by guiFormSpecMenu                     */
	FormspecFormSource *fs_src = new FormspecFormSource(formspec);
	LocalFormspecHandler *txt_dst = new LocalFormspecHandler("MT_DEATH_SCREEN", client);

	create_formspec_menu(cur_formspec, invmgr, gamedef, tsrc, device,  fs_src, txt_dst, NULL);
}

/******************************************************************************/
static void show_pause_menu(GUIFormSpecMenu **cur_formspec,
		InventoryManager *invmgr, IGameDef *gamedef,
		IWritableTextureSource *tsrc, IrrlichtDevice *device,
		bool singleplayermode)
{
#ifdef __ANDROID__
	std::string control_text = wide_to_narrow(wstrgettext("Default Controls:\n"
				   "No menu visible:\n"
				   "- single tap: button activate\n"
				   "- double tap: place/use\n"
				   "- slide finger: look around\n"
				   "Menu/Inventory visible:\n"
				   "- double tap (outside):\n"
				   " -->close\n"
				   "- touch stack, touch slot:\n"
				   " --> move stack\n"
				   "- touch&drag, tap 2nd finger\n"
				   " --> place single item to slot\n"
							     ));
#else
	std::string control_text = wide_to_narrow(wstrgettext("Default Controls:\n"
				   "- WASD: move\n"
				   "- Space: jump/climb\n"
				   "- Shift: sneak/go down\n"
				   "- Q: drop item\n"
				   "- I: inventory\n"
				   "- Mouse: turn/look\n"
				   "- Mouse left: dig/punch\n"
				   "- Mouse right: place/use\n"
				   "- Mouse wheel: select item\n"
				   "- T: chat\n"
							     ));
#endif

	float ypos = singleplayermode ? 0.5 : 0.1;
	std::ostringstream os;

	os << FORMSPEC_VERSION_STRING  << SIZE_TAG
	   << "button_exit[4," << (ypos++) << ";3,0.5;btn_continue;"
	   << wide_to_narrow(wstrgettext("Continue"))     << "]";

	if (!singleplayermode) {
		os << "button_exit[4," << (ypos++) << ";3,0.5;btn_change_password;"
		   << wide_to_narrow(wstrgettext("Change Password")) << "]";
	}

	os		<< "button_exit[4," << (ypos++) << ";3,0.5;btn_sound;"
			<< wide_to_narrow(wstrgettext("Sound Volume")) << "]";
	os		<< "button_exit[4," << (ypos++) << ";3,0.5;btn_key_config;"
			<< wide_to_narrow(wstrgettext("Change Keys"))  << "]";
	os		<< "button_exit[4," << (ypos++) << ";3,0.5;btn_exit_menu;"
			<< wide_to_narrow(wstrgettext("Exit to Menu")) << "]";
	os		<< "button_exit[4," << (ypos++) << ";3,0.5;btn_exit_os;"
			<< wide_to_narrow(wstrgettext("Exit to OS"))   << "]"
;
/*
			<< "textarea[7.5,0.25;3.9,6.25;;" << control_text << ";]"
			<< "textarea[0.4,0.25;3.5,6;;" << "Freeminer\n"
			<< minetest_build_info << "\n"
			<< "path_user = " << wrap_rows(porting::path_user, 20)
			<< "\n;]";
*/

	/* Create menu */
	/* Note: FormspecFormSource and LocalFormspecHandler  *
	 * are deleted by guiFormSpecMenu                     */
	FormspecFormSource *fs_src = new FormspecFormSource(os.str());
	LocalFormspecHandler *txt_dst = new LocalFormspecHandler("MT_PAUSE_MENU");

	create_formspec_menu(cur_formspec, invmgr, gamedef, tsrc, device,  fs_src, txt_dst, NULL);

	(*cur_formspec)->doPause = true;
}

/******************************************************************************/
static void updateChat(Client &client, f32 dtime, bool show_debug,
		const v2u32 &screensize, bool show_chat, u32 show_profiler,
		ChatBackend &chat_backend, gui::IGUIStaticText *guitext_chat)
{
	// Add chat log output for errors to be shown in chat
	static LogOutputBuffer chat_log_error_buf(LMT_ERROR);

	// Get new messages from error log buffer
	while (!chat_log_error_buf.empty()) {
		chat_backend.addMessage(L"", utf8_to_wide(chat_log_error_buf.get()));
	}

	// Get new messages from client
	std::string message;

	while (client.getChatMessage(message)) {
		chat_backend.addUnparsedMessage(utf8_to_wide(message));
	}

	// Remove old messages
	chat_backend.step(dtime);

	// Display all messages in a static text element
	unsigned int recent_chat_count = chat_backend.getRecentBuffer().getLineCount();
	std::wstring recent_chat       = chat_backend.getRecentChat();
	unsigned int line_height       = g_fontengine->getLineHeight();

	guitext_chat->setText(recent_chat.c_str());

	// Update gui element size and position
	s32 chat_y = 5 + line_height;

	if (show_debug)
		chat_y += line_height;

	// first pass to calculate height of text to be set
	s32 width = std::min(g_fontengine->getTextWidth(recent_chat) + 10,
			     porting::getWindowSize().X - 20);
	core::rect<s32> rect(10, chat_y, width, chat_y + porting::getWindowSize().Y);
	guitext_chat->setRelativePosition(rect);

	//now use real height of text and adjust rect according to this size
	rect = core::rect<s32>(10, chat_y, width,
			       chat_y + guitext_chat->getTextHeight());


	guitext_chat->setRelativePosition(rect);
	// Don't show chat if disabled or empty or profiler is enabled
	guitext_chat->setVisible(
		show_chat && recent_chat_count != 0 && !show_profiler);
}


/****************************************************************************
 Fast key cache for main game loop
 ****************************************************************************/

/* This is faster than using getKeySetting with the tradeoff that functions
 * using it must make sure that it's initialised before using it and there is
 * no error handling (for example bounds checking). This is really intended for
 * use only in the main running loop of the client (the_game()) where the faster
 * (up to 10x faster) key lookup is an asset. Other parts of the codebase
 * (e.g. formspecs) should continue using getKeySetting().
 */
struct KeyCache {

	KeyCache() { populate(); }

	enum {
		// Player movement
		KEYMAP_ID_FORWARD,
		KEYMAP_ID_BACKWARD,
		KEYMAP_ID_LEFT,
		KEYMAP_ID_RIGHT,
		KEYMAP_ID_JUMP,
		KEYMAP_ID_SPECIAL1,
		KEYMAP_ID_SNEAK,

		// Other
		KEYMAP_ID_DROP,
		KEYMAP_ID_INVENTORY,
		KEYMAP_ID_CHAT,
		KEYMAP_ID_CMD,
		KEYMAP_ID_CONSOLE,
		KEYMAP_ID_FREEMOVE,
		KEYMAP_ID_FASTMOVE,
		KEYMAP_ID_NOCLIP,
		KEYMAP_ID_SCREENSHOT,
		KEYMAP_ID_TOGGLE_HUD,
		KEYMAP_ID_TOGGLE_CHAT,
		KEYMAP_ID_TOGGLE_FORCE_FOG_OFF,
		KEYMAP_ID_TOGGLE_UPDATE_CAMERA,
		KEYMAP_ID_TOGGLE_DEBUG,
		KEYMAP_ID_TOGGLE_PROFILER,
		KEYMAP_ID_CAMERA_MODE,
		KEYMAP_ID_INCREASE_VIEWING_RANGE,
		KEYMAP_ID_DECREASE_VIEWING_RANGE,
		KEYMAP_ID_RANGESELECT,

		KEYMAP_ID_QUICKTUNE_NEXT,
		KEYMAP_ID_QUICKTUNE_PREV,
		KEYMAP_ID_QUICKTUNE_INC,
		KEYMAP_ID_QUICKTUNE_DEC,

		KEYMAP_ID_DEBUG_STACKS,

		//freeminer
		KEYMAP_ID_MSG,
		KEYMAP_ID_ZOOM,
		KEYMAP_ID_PLAYERLIST,

		// Fake keycode for array size and internal checks
		KEYMAP_INTERNAL_ENUM_COUNT

	};

	void populate();

	KeyPress key[KEYMAP_INTERNAL_ENUM_COUNT];
};

void KeyCache::populate()
{
	key[KEYMAP_ID_FORWARD]      = getKeySetting("keymap_forward");
	key[KEYMAP_ID_BACKWARD]     = getKeySetting("keymap_backward");
	key[KEYMAP_ID_LEFT]         = getKeySetting("keymap_left");
	key[KEYMAP_ID_RIGHT]        = getKeySetting("keymap_right");
	key[KEYMAP_ID_JUMP]         = getKeySetting("keymap_jump");
	key[KEYMAP_ID_SPECIAL1]     = getKeySetting("keymap_special1");
	key[KEYMAP_ID_SNEAK]        = getKeySetting("keymap_sneak");

	key[KEYMAP_ID_DROP]         = getKeySetting("keymap_drop");
	key[KEYMAP_ID_INVENTORY]    = getKeySetting("keymap_inventory");
	key[KEYMAP_ID_CHAT]         = getKeySetting("keymap_chat");
	key[KEYMAP_ID_CMD]          = getKeySetting("keymap_cmd");
	key[KEYMAP_ID_CONSOLE]      = getKeySetting("keymap_console");
	key[KEYMAP_ID_FREEMOVE]     = getKeySetting("keymap_freemove");
	key[KEYMAP_ID_FASTMOVE]     = getKeySetting("keymap_fastmove");
	key[KEYMAP_ID_NOCLIP]       = getKeySetting("keymap_noclip");
	key[KEYMAP_ID_SCREENSHOT]   = getKeySetting("keymap_screenshot");
	key[KEYMAP_ID_TOGGLE_HUD]   = getKeySetting("keymap_toggle_hud");
	key[KEYMAP_ID_TOGGLE_CHAT]  = getKeySetting("keymap_toggle_chat");
	key[KEYMAP_ID_TOGGLE_FORCE_FOG_OFF]
			= getKeySetting("keymap_toggle_force_fog_off");
/*
	key[KEYMAP_ID_TOGGLE_UPDATE_CAMERA]
			= getKeySetting("keymap_toggle_update_camera");
*/
	key[KEYMAP_ID_TOGGLE_DEBUG]
			= getKeySetting("keymap_toggle_debug");
	key[KEYMAP_ID_TOGGLE_PROFILER]
			= getKeySetting("keymap_toggle_profiler");
	key[KEYMAP_ID_CAMERA_MODE]
			= getKeySetting("keymap_camera_mode");
	key[KEYMAP_ID_INCREASE_VIEWING_RANGE]
			= getKeySetting("keymap_increase_viewing_range_min");
	key[KEYMAP_ID_DECREASE_VIEWING_RANGE]
			= getKeySetting("keymap_decrease_viewing_range_min");
	key[KEYMAP_ID_RANGESELECT]
			= getKeySetting("keymap_rangeselect");

	key[KEYMAP_ID_QUICKTUNE_NEXT] = getKeySetting("keymap_quicktune_next");
	key[KEYMAP_ID_QUICKTUNE_PREV] = getKeySetting("keymap_quicktune_prev");
	key[KEYMAP_ID_QUICKTUNE_INC]  = getKeySetting("keymap_quicktune_inc");
	key[KEYMAP_ID_QUICKTUNE_DEC]  = getKeySetting("keymap_quicktune_dec");

	key[KEYMAP_ID_DEBUG_STACKS]   = getKeySetting("keymap_print_debug_stacks");

	//freeminer:
	key[KEYMAP_ID_MSG]            = getKeySetting("keymap_msg");
	key[KEYMAP_ID_ZOOM]           = getKeySetting("keymap_zoom");
	key[KEYMAP_ID_PLAYERLIST]     = getKeySetting("keymap_playerlist");

}


/****************************************************************************

 ****************************************************************************/

const float object_hit_delay = 0.2;

struct FpsControl {
	u32 last_time, busy_time, sleep_time;
};


/* The reason the following structs are not anonymous structs within the
 * class is that they are not used by the majority of member functions and
 * many functions that do require objects of thse types do not modify them
 * (so they can be passed as a const qualified parameter)
 */
struct CameraOrientation {
	f32 camera_yaw;    // "right/left"
	f32 camera_pitch;  // "up/down"
};

struct GameRunData {
	u16 dig_index;
	u16 new_playeritem;
	PointedThing pointed_old;
	bool digging;
	bool ldown_for_dig;
	bool left_punch;
	bool update_wielded_item_trigger;
	bool reset_jump_timer;
	float nodig_delay_timer;
	float dig_time;
	float dig_time_complete;
	float repeat_rightclick_timer;
	float object_hit_delay_timer;
	float time_from_last_punch;
	ClientActiveObject *selected_object;

	float jump_timer;
	float damage_flash;
	float update_draw_list_timer;
	float statustext_time;

	f32 fog_range;

	v3f update_draw_list_last_cam_dir;

	u32 profiler_current_page;
	u32 profiler_max_page;     // Number of pages

	//freeminer:
	v3f update_draw_list_last_cam_pos;
	unsigned int autoexit;
	bool profiler_state;

	float time_of_day;
	float time_of_day_smooth;
};

struct Jitter {
	f32 max, min, avg, counter, max_sample, min_sample, max_fraction;
};

struct RunStats {
	u32 drawtime;
	u32 beginscenetime;
	u32 endscenetime;

	Jitter dtime_jitter, busy_time_jitter;
};

/* Flags that can, or may, change during main game loop
 */
struct VolatileRunFlags {
	bool invert_mouse;
	bool show_chat;
	bool show_hud;
	bool force_fog_off;
	bool show_debug;
	bool show_profiler_graph;
	bool disable_camera_update;
	bool first_loop_after_window_activation;
	bool camera_offset_changed;

	//freeminer:
	bool no_output;
	bool use_weather;
	float dedicated_server_step;
	int errors;
	bool show_block_boundaries;
	bool connected;
	bool reconnect;
};


/****************************************************************************
 THE GAME
 ****************************************************************************/

/* This is not intended to be a public class. If a public class becomes
 * desirable then it may be better to create another 'wrapper' class that
 * hides most of the stuff in this class (nothing in this class is required
 * by any other file) but exposes the public methods/data only.
 */
class Game
{
public:
	Game();
	~Game();

	bool startup(bool *kill,
			bool random_input,
			InputHandler *input,
			IrrlichtDevice *device,
			const std::string &map_dir,
			const std::string &playername,
			const std::string &password,
			// If address is "", local server is used and address is updated
			std::string *address,
			u16 port,
			std::string *error_message,
			ChatBackend *chat_backend,
			const SubgameSpec &gamespec,    // Used for local game
			bool simple_singleplayer_mode);

	void run();
	void shutdown();

protected:

	void extendedResourceCleanup();

	// Basic initialisation
	bool init(const std::string &map_dir, std::string *address,
			u16 port,
			const SubgameSpec &gamespec);
	bool initSound();
	bool createSingleplayerServer(const std::string map_dir,
			const SubgameSpec &gamespec, u16 port, std::string *address);

	// Client creation
	bool createClient(const std::string &playername,
			const std::string &password, std::string *address, u16 port,
			std::string *error_message);
	bool initGui(std::string *error_message);

	// Client connection
	bool connectToServer(const std::string &playername,
			const std::string &password, std::string *address, u16 port,
			bool *connect_ok, bool *aborted);
	bool getServerContent(bool *aborted);

	// Main loop

	void updateInteractTimers(GameRunData *args, f32 dtime);
	bool checkConnection();
	bool handleCallbacks();
	void processQueues();
	void updateProfilers(const GameRunData &run_data, const RunStats &stats,
			const FpsControl &draw_times, f32 dtime);
	void addProfilerGraphs(const RunStats &stats, const FpsControl &draw_times,
			f32 dtime);
	void updateStats(RunStats *stats, const FpsControl &draw_times, f32 dtime);

	void processUserInput(VolatileRunFlags *flags, GameRunData *interact_args,
			f32 dtime);
	void processKeyboardInput(VolatileRunFlags *flags,
			float *statustext_time,
			float *jump_timer,
			bool *reset_jump_timer,
			u32 *profiler_current_page,
			u32 profiler_max_page);
	void processItemSelection(u16 *new_playeritem);

	void dropSelectedItem();
	void openInventory();
	void openConsole(float height = 0.6, bool close_on_return = false, const std::wstring& input = L"");
	void toggleFreeMove(float *statustext_time);
	void toggleFreeMoveAlt(float *statustext_time, float *jump_timer);
	void toggleFast(float *statustext_time);
	void toggleNoClip(float *statustext_time);

	void toggleChat(float *statustext_time, bool *flag);
	void toggleHud(float *statustext_time, bool *flag);
	void toggleFog(float *statustext_time, bool *flag);
	void toggleDebug(float *statustext_time, bool *show_debug,
			bool *show_profiler_graph);
	void toggleUpdateCamera(float *statustext_time, bool *flag);
	void toggleBlockBoundaries(float *statustext_time, VolatileRunFlags *flags);
	void toggleProfiler(float *statustext_time, u32 *profiler_current_page,
			u32 profiler_max_page);

	void increaseViewRange(float *statustext_time);
	void decreaseViewRange(float *statustext_time);
	void toggleFullViewRange(float *statustext_time);

	void updateCameraDirection(CameraOrientation *cam, VolatileRunFlags *flags);
	void updateCameraOrientation(CameraOrientation *cam,
			const VolatileRunFlags &flags);
	void updatePlayerControl(const CameraOrientation &cam);
	void step(f32 *dtime);
	void processClientEvents(CameraOrientation *cam, float *damage_flash);
	void updateCamera(VolatileRunFlags *flags, u32 busy_time, f32 dtime,
			float time_from_last_punch);
	void updateSound(f32 dtime);
	void processPlayerInteraction(std::vector<aabb3f> &highlight_boxes,
			GameRunData *runData, f32 dtime, bool show_hud,
			bool show_debug);
	void handlePointingAtNode(GameRunData *runData,
			const PointedThing &pointed, const ItemDefinition &playeritem_def,
			const ToolCapabilities &playeritem_toolcap, f32 dtime);
	void handlePointingAtObject(GameRunData *runData,
			const PointedThing &pointed, const ItemStack &playeritem,
			const v3f &player_position, bool show_debug);
	void handleDigging(GameRunData *runData, const PointedThing &pointed,
			const v3s16 &nodepos, const ToolCapabilities &playeritem_toolcap,
			f32 dtime);
	void updateFrame(std::vector<aabb3f> &highlight_boxes, ProfilerGraph *graph,
			RunStats *stats, GameRunData *runData,
			f32 dtime, const VolatileRunFlags &flags, const CameraOrientation &cam);
	void updateGui(float *statustext_time, const RunStats &stats,
			const GameRunData& runData, f32 dtime, const VolatileRunFlags &flags,
			const CameraOrientation &cam);
	void updateProfilerGraphs(ProfilerGraph *graph);

	// Misc
	void limitFps(FpsControl *fps_timings, f32 *dtime);

	void showOverlayMessage(const std::string &msg, float dtime, int percent,
			bool draw_clouds = true);

private:
	InputHandler *input;

	Client *client;
	Server *server;

	IWritableTextureSource *texture_src;
	IWritableShaderSource *shader_src;

	// When created, these will be filled with data received from the server
	IWritableItemDefManager *itemdef_manager;
	IWritableNodeDefManager *nodedef_manager;

	GameOnDemandSoundFetcher soundfetcher; // useful when testing
	ISoundManager *sound;
	bool sound_is_dummy;
	SoundMaker *soundmaker;

	ChatBackend *chat_backend;

	GUIFormSpecMenu *current_formspec;

	EventManager *eventmgr;
	QuicktuneShortcutter *quicktune;

	GUIChatConsole *gui_chat_console; // Free using ->Drop()
	MapDrawControl *draw_control;
	Camera *camera;
	Clouds *clouds;	                  // Free using ->Drop()
	Sky *sky;                         // Free using ->Drop()
	Inventory *local_inventory;
	Hud *hud;

	/* 'cache'
	   This class does take ownership/responsibily for cleaning up etc of any of
	   these items (e.g. device)
	*/
	IrrlichtDevice *device;
	video::IVideoDriver *driver;
	scene::ISceneManager *smgr;
	bool *kill;
	std::string *error_message;
	IGameDef *gamedef;                     // Convenience (same as *client)
	scene::ISceneNode *skybox;

	bool random_input;
	bool simple_singleplayer_mode;
	/* End 'cache' */

	/* Pre-calculated values
	 */
	int crack_animation_length;

	/* GUI stuff
	 */
	gui::IGUIStaticText *guitext;          // First line of debug text
	gui::IGUIStaticText *guitext2;         // Second line of debug text
	gui::IGUIStaticText *guitext_info;     // At the middle of the screen
	gui::IGUIStaticText *guitext_status;
	gui::IGUIStaticText *guitext_chat;	   // Chat text
	gui::IGUIStaticText *guitext_profiler; // Profiler text

	std::wstring infotext;
	std::wstring statustext;

	//freeminer:
	GUITable *playerlist;
	video::SColor console_bg;
	gsMapper *mapper;
#if CMAKE_THREADS && CMAKE_HAVE_FUTURE
	std::future<void> updateDrawList_future;
#endif
public:
	VolatileRunFlags flags;
	GameRunData runData;
private:
	// minetest:

	KeyCache keycache;

	IntervalLimiter profiler_interval;

	/* TODO: Add a callback function so these can be updated when a setting
	 *       changes.  At this point in time it doesn't matter (e.g. /set
	 *       is documented to change server settings only)
	 *
	 * TODO: Local caching of settings is not optimal and should at some stage
	 *       be updated to use a global settings object for getting thse values
	 *       (as opposed to the this local caching). This can be addressed in
	 *       a later release.
	 */
	bool m_cache_doubletap_jump;
	bool m_cache_enable_node_highlighting;
	bool m_cache_enable_clouds;
	bool m_cache_enable_particles;
	bool m_cache_enable_fog;
	f32  m_cache_mouse_sensitivity;
	f32  m_repeat_right_click_time;
};

Game::Game() :
	client(NULL),
	server(NULL),
	texture_src(NULL),
	shader_src(NULL),
	itemdef_manager(NULL),
	nodedef_manager(NULL),
	sound(NULL),
	sound_is_dummy(false),
	soundmaker(NULL),
	chat_backend(NULL),
	current_formspec(NULL),
	eventmgr(NULL),
	quicktune(NULL),
	gui_chat_console(NULL),
	draw_control(NULL),
	camera(NULL),
	clouds(NULL),
	sky(NULL),
	local_inventory(NULL),
	hud(NULL)
	,
	playerlist(nullptr),
	mapper(nullptr)
{
	m_cache_doubletap_jump            = g_settings->getBool("doubletap_jump");
	m_cache_enable_node_highlighting  = g_settings->getBool("enable_node_highlighting");
	m_cache_enable_clouds             = g_settings->getBool("enable_clouds");
	m_cache_enable_particles          = g_settings->getBool("enable_particles");
	m_cache_enable_fog                = g_settings->getBool("enable_fog");
	m_cache_mouse_sensitivity         = g_settings->getFloat("mouse_sensitivity");
	m_repeat_right_click_time         = g_settings->getFloat("repeat_rightclick_time");

	m_cache_mouse_sensitivity = rangelim(m_cache_mouse_sensitivity, 0.001, 100.0);
}


/****************************************************************************
 Game Public
 ****************************************************************************/

Game::~Game()
{
	delete client;
	delete soundmaker;
	if (!sound_is_dummy)
		delete sound;

	delete server; // deleted first to stop all server threads

	delete hud;
	delete local_inventory;
	delete camera;
	delete quicktune;
	delete eventmgr;
	delete texture_src;
	delete shader_src;
	delete nodedef_manager;
	delete itemdef_manager;
	delete draw_control;

	if (mapper)
		delete mapper;

	extendedResourceCleanup();
}

bool Game::startup(bool *kill,
		bool random_input,
		InputHandler *input,
		IrrlichtDevice *device,
		const std::string &map_dir,
		const std::string &playername,
		const std::string &password,
		std::string *address,     // can change if simple_singleplayer_mode
		u16 port,
		std::string *error_message,
		ChatBackend *chat_backend,
		const SubgameSpec &gamespec,
		bool simple_singleplayer_mode)
{
	// "cache"
	this->device        = device;
	this->kill          = kill;
	this->error_message = error_message;
	this->random_input  = random_input;
	this->input         = input;
	this->chat_backend  = chat_backend;
	this->simple_singleplayer_mode = simple_singleplayer_mode;

	driver              = device->getVideoDriver();
	smgr                = device->getSceneManager();

	smgr->getParameters()->setAttribute(scene::OBJ_LOADER_IGNORE_MATERIAL_FILES, true);

	if (!init(map_dir, address, port, gamespec))
		return false;

	if (!createClient(playername, password, address, port, error_message))
		return false;

	return true;
}


void Game::run()
{
	ProfilerGraph graph;
	RunStats stats              = { 0 };
	CameraOrientation cam_view  = { 0 };
	//runData         = { 0 };
	FpsControl draw_times       = { 0 };
	flags      = { 0 };
	f32 dtime; // in seconds

	runData.time_from_last_punch  = 10.0;
	runData.profiler_max_page = 2;
	runData.update_wielded_item_trigger = true;

	flags.show_chat = true;
	flags.show_hud = true;
	flags.show_debug = g_settings->getBool("show_debug");
	flags.invert_mouse = g_settings->getBool("invert_mouse");
	flags.first_loop_after_window_activation = true;


	// freeminer:
	runData.update_draw_list_timer = 5;
	flags.dedicated_server_step = g_settings->getFloat("dedicated_server_step");
	flags.use_weather = g_settings->getBool("weather");
	flags.no_output = device->getVideoDriver()->getDriverType() == video::EDT_NULL;


	/* Clear the profiler */
	Profiler::GraphValues dummyvalues;
	g_profiler->graphGet(dummyvalues);

	draw_times.last_time = device->getTimer()->getTime();

	shader_src->addGlobalConstantSetter(new GameGlobalShaderConstantSetter(
			sky,
			&flags.force_fog_off,
			&runData.fog_range,
			client,
			local_inventory
			));

	std::vector<aabb3f> highlight_boxes;

	double run_time = 0;
	set_light_table(g_settings->getFloat("display_gamma"));

	while (device->run() && !(*kill || g_gamecallback->shutdown_requested)) {

		/* Must be called immediately after a device->run() call because it
		 * uses device->getTimer()->getTime()
		 */
		limitFps(&draw_times, &dtime);
		run_time += dtime;
		if (runData.autoexit && run_time > runData.autoexit)
			g_gamecallback->shutdown_requested = 1;

		updateStats(&stats, draw_times, dtime);
		updateInteractTimers(&runData, dtime);

		if (!checkConnection())
			break;
		if (!handleCallbacks())
			break;

		processQueues();

		infotext = L"";
		hud->resizeHotbar();

		updateProfilers(runData, stats, draw_times, dtime);
		processUserInput(&flags, &runData, dtime);
		// Update camera before player movement to avoid camera lag of one frame
		updateCameraDirection(&cam_view, &flags);
		updatePlayerControl(cam_view);
		step(&dtime);
		processClientEvents(&cam_view, &runData.damage_flash);
		updateCamera(&flags, draw_times.busy_time, dtime,
				runData.time_from_last_punch);
		updateSound(dtime);
		processPlayerInteraction(highlight_boxes, &runData, dtime,
				flags.show_hud, flags.show_debug);
		updateFrame(highlight_boxes, &graph, &stats, &runData, dtime,
				flags, cam_view);
		updateProfilerGraphs(&graph);
	}
}


void Game::shutdown()
{

	if (runData.autoexit) {
		actionstream << "Profiler:" << std::fixed << std::setprecision(9) << std::endl;
		g_profiler->print(actionstream);
	}

	showOverlayMessage("Shutting down...", 0, 0, false);

	if (clouds)
		clouds->drop();

	if (gui_chat_console)
		gui_chat_console->drop();

	if (sky)
		sky->drop();

	/* cleanup menus */
	while (g_menumgr.menuCount() > 0) {
		g_menumgr.m_stack.front()->setVisible(false);
		g_menumgr.deletingMenu(g_menumgr.m_stack.front());
	}

	if (current_formspec) {
		current_formspec->drop();
		current_formspec = NULL;
	}

	chat_backend->addMessage(L"", L"# Disconnected.");
	chat_backend->addMessage(L"", L"");

	if (client) {
		client->Stop();
		if (texture_src)
			texture_src->processQueue();
		if (shader_src)
			shader_src->processQueue();
			sleep_ms(100);
	}

	guitext->remove();
	guitext2->remove();
	guitext_info->remove();
	guitext_status->remove();
	guitext_chat->remove();
	guitext_profiler->remove();

}



/****************************************************************************
 Startup
 ****************************************************************************/

bool Game::init(
		const std::string &map_dir,
		std::string *address,
		u16 port,
		const SubgameSpec &gamespec)
{
	showOverlayMessage("Loading...", 0, 0);

	texture_src = createTextureSource(device);
	shader_src = createShaderSource(device);

	itemdef_manager = createItemDefManager();
	nodedef_manager = createNodeDefManager();

	eventmgr = new EventManager();
	quicktune = new QuicktuneShortcutter();

	if (!(texture_src && shader_src && itemdef_manager && nodedef_manager
			&& eventmgr && quicktune))
		return false;

	if (!initSound())
		return false;

	// Create a server if not connecting to an existing one
	if (*address == "") {
		if (!createSingleplayerServer(map_dir, gamespec, port, address))
			return false;
	}

	return true;
}

bool Game::initSound()
{
#if USE_SOUND
	if (g_settings->getBool("enable_sound")) {
		infostream << "Attempting to use OpenAL audio" << std::endl;
		sound = createOpenALSoundManager(&soundfetcher);
		if (!sound)
			infostream << "Failed to initialize OpenAL audio" << std::endl;
	} else
		infostream << "Sound disabled." << std::endl;
#endif

	if (!sound) {
		infostream << "Using dummy audio." << std::endl;
		sound = &dummySoundManager;
		sound_is_dummy = true;
	}

	soundmaker = new SoundMaker(sound, nodedef_manager);
	if (!soundmaker)
		return false;

	soundmaker->registerReceiver(eventmgr);

	return true;
}

bool Game::createSingleplayerServer(const std::string map_dir,
		const SubgameSpec &gamespec, u16 port, std::string *address)
{
	showOverlayMessage("Creating server...", 0, 5);

	std::string bind_str = g_settings->get("bind_address");
	Address bind_addr(0, 0, 0, 0, port);

	if (g_settings->getBool("ipv6_server")) {
		bind_addr.setAddress((IPv6AddressBytes *) NULL);
	}

	try {
		bind_addr.Resolve(bind_str.c_str());
		*address = bind_str;
	} catch (ResolveError &e) {
		infostream << "Resolving bind address \"" << bind_str
			   << "\" failed: " << e.what()
			   << " -- Listening on all addresses." << std::endl;
	}

	if (bind_addr.isIPv6() && !g_settings->getBool("enable_ipv6")) {
		*error_message = "Unable to listen on " +
				bind_addr.serializeString() +
				" because IPv6 is disabled";
		errorstream << *error_message << std::endl;
		return false;
	}

	server = new Server(map_dir, gamespec, simple_singleplayer_mode,
			    bind_addr.isIPv6());

	server->start(bind_addr);

	return true;
}

bool Game::createClient(const std::string &playername,
		const std::string &password, std::string *address, u16 port,
		std::string *error_message)
{
	showOverlayMessage("Creating client...", 0, 10);

	device->setWindowCaption(L"Freeminer [Connecting]");

	draw_control = new MapDrawControl;
	if (!draw_control)
		return false;

	bool could_connect, connect_aborted;

	if (!connectToServer(playername, password, address, port,
			&could_connect, &connect_aborted))
		return false;

	if (!could_connect) {
		if (*error_message == "" && !connect_aborted) {
			// Should not happen if error messages are set properly
			*error_message = "Connection failed for unknown reason";
			errorstream << *error_message << std::endl;
		}
		return false;
	}

	if (!getServerContent(&connect_aborted)) {
		if (*error_message == "" && !connect_aborted) {
			// Should not happen if error messages are set properly
			*error_message = "Connection failed for unknown reason";
			errorstream << *error_message << std::endl;
		}
		return false;
	}

	// Update cached textures, meshes and materials
	client->afterContentReceived(device, g_fontengine->getFont());

	/* Camera
	 */
	camera = new Camera(smgr, *draw_control, gamedef);
	if (!camera || !camera->successfullyCreated(*error_message))
		return false;

	/* Clouds
	 */
	if (m_cache_enable_clouds) {
		clouds = new Clouds(smgr->getRootSceneNode(), smgr, -1, time(0));
		if (!clouds) {
			*error_message = "Memory allocation error";
			*error_message += " (clouds)";
			errorstream << *error_message << std::endl;
			return false;
		}
	}

	/* Skybox
	 */
	sky = new Sky(smgr->getRootSceneNode(), smgr, -1);
	skybox = NULL;	// This is used/set later on in the main run loop

	local_inventory = new Inventory(itemdef_manager);

	if (!(sky && local_inventory)) {
		*error_message = "Memory allocation error";
		*error_message += " (sky or local inventory)";
		errorstream << *error_message << std::endl;
		return false;
	}

	/* Pre-calculated values
	 */
	video::ITexture *t = texture_src->getTexture("crack_anylength.png");
	if (t) {
		v2u32 size = t->getOriginalSize();
		if (size.X)
		crack_animation_length = size.Y / size.X;
	} else {
		crack_animation_length = 0;
	}
	if (!crack_animation_length) {
		crack_animation_length = 0;
	}

	if (!initGui(error_message))
		return false;

	/* Set window caption
	 */
	core::stringw str = L"Freeminer [";
	str += driver->getName();
	str += "]";
	device->setWindowCaption(str.c_str());

	LocalPlayer *player = client->getEnv().getLocalPlayer();
	player->hurt_tilt_timer = 0;
	player->hurt_tilt_strength = 0;

	hud = new Hud(driver, smgr, guienv, gamedef, player, local_inventory);

	if (!hud) {
		*error_message = "Memory error: could not create HUD";
		errorstream << *error_message << std::endl;
		return false;
	}

	return true;
}

bool Game::initGui(std::string *error_message)
{
	// First line of debug text
	guitext = guienv->addStaticText(
			L"Freeminer",
			core::rect<s32>(0, 0, 0, 0),
			false, false, guiroot);

	// Second line of debug text
	guitext2 = guienv->addStaticText(
			L"",
			core::rect<s32>(0, 0, 0, 0),
			false, false, guiroot);

	// At the middle of the screen
	// Object infos are shown in this
	guitext_info = guienv->addStaticText(
			L"",
			core::rect<s32>(0, 0, 400, g_fontengine->getTextHeight() * 5 + 5) + v2s32(100, 200),
			false, true, guiroot);

	// Status text (displays info when showing and hiding GUI stuff, etc.)
	guitext_status = guienv->addStaticText(
			L"<Status>",
			core::rect<s32>(0, 0, 0, 0),
			false, false, guiroot);
	guitext_status->setVisible(false);

	// Chat text
	guitext_chat = nullptr;

	{
		guitext_chat = new gui::FMStaticText(L"", false, guienv, guienv->getRootGUIElement(), -1, core::rect<s32>(0, 0, 0, 0), false);
		guitext_chat->setWordWrap(true);
		guitext_chat->drop();
	}

	if (!guitext_chat) {
	guitext_chat = guienv->addStaticText(
			L"",
			core::rect<s32>(0, 0, 0, 0),
			//false, false); // Disable word wrap as of now
			false, true, guiroot);
	}

	// Remove stale "recent" chat messages from previous connections
	chat_backend->clearRecentChat();

	// Chat backend and console
	gui_chat_console = new GUIChatConsole(guienv, guienv->getRootGUIElement(),
			-1, chat_backend, client);
	if (!gui_chat_console) {
		*error_message = "Could not allocate memory for chat console";
		errorstream << *error_message << std::endl;
		return false;
	}

	// Profiler text (size is updated when text is updated)
	guitext_profiler = guienv->addStaticText(
			L"<Profiler>",
			core::rect<s32>(0, 0, 0, 0),
			false, false, guiroot);
	guitext_profiler->setBackgroundColor(video::SColor(120, 0, 0, 0));
	guitext_profiler->setVisible(false);
	guitext_profiler->setWordWrap(true);

#ifdef HAVE_TOUCHSCREENGUI

	if (g_touchscreengui)
		g_touchscreengui->init(texture_src, porting::getDisplayDensity());

#endif

	if(!g_settings->get("console_color").empty())
	{
		v3f console_color = g_settings->getV3F("console_color");
		console_bg = video::SColor(g_settings->getU16("console_alpha"), console_color.X, console_color.Y, console_color.Z);
	}

	v2u32 screensize = driver->getScreenSize();
	// create mapper
	mapper = new gsMapper(device, client);
	{
		// Update mapper elements
		u16 w = g_settings->getU16("hud_map_width");
		struct _gsm_color { u32 red; u32 green; u32 blue; } gsm_color;
		g_settings->getStruct("hud_map_back", "u32,u32,u32",
			&gsm_color, sizeof(gsm_color) );
		mapper->setMapVis(screensize.X-(w+10),10, w,
			g_settings->getU16("hud_map_height"),
			g_settings->getFloat("hud_map_scale"),
			g_settings->getU16("hud_map_alpha"),
			video::SColor(0, gsm_color.red, gsm_color.green, gsm_color.blue));
		mapper->setMapType(g_settings->getBool("hud_map_above"),
			g_settings->getU16("hud_map_scan"),
			g_settings->getS16("hud_map_surface"),
			g_settings->getBool("hud_map_tracking"),
			g_settings->getU16("hud_map_border"));
	}


	return true;
}

bool Game::connectToServer(const std::string &playername,
		const std::string &password, std::string *address, u16 port,
		bool *connect_ok, bool *aborted)
{
	showOverlayMessage("Resolving address...", 0, 15);

	Address connect_address(0, 0, 0, 0, port);

	try {
		connect_address.Resolve(address->c_str());

		if (connect_address.isZero()) { // i.e. INADDR_ANY, IN6ADDR_ANY
			//connect_address.Resolve("localhost");
			if (connect_address.isIPv6() || g_settings->getBool("ipv6_server")) {
				connect_address.setAddress(in6addr_loopback);
			} else {
				connect_address.setAddress(127, 0, 0, 1);
			}
		}
	} catch (ResolveError &e) {
		*error_message = std::string("Couldn't resolve address: ") + e.what();
		errorstream << *error_message << std::endl;
		return false;
	}

	if (connect_address.isIPv6() && !g_settings->getBool("enable_ipv6")) {
		*error_message = "Unable to connect to " +
				connect_address.serializeString() +
				" because IPv6 is disabled";
		errorstream << *error_message << std::endl;
		return false;
	}

	client = new Client(device,
			playername.c_str(), password, simple_singleplayer_mode,
			*draw_control, texture_src, shader_src,
			itemdef_manager, nodedef_manager, sound, eventmgr,
			connect_address.isIPv6());

	if (!client)
		return false;

	gamedef = client;	// Client acts as our GameDef


	infostream << "Connecting to server at ";
	connect_address.print(&infostream);
	infostream << std::endl;

	try {

	client->connect(connect_address);

	/*
		Wait for server to accept connection
	*/

		input->clear();

		FpsControl fps_control = { 0 };
		f32 dtime; // in seconds

		auto end_ms = porting::getTimeMs() + u32(CONNECTION_TIMEOUT * 1000);
		while (device->run()) {

			limitFps(&fps_control, &dtime);

			// Update client and server
			client->step(dtime);

			if (server != NULL)
				server->step(dtime);

			// End condition
			if (client->getState() == LC_Init) {
				*connect_ok = true;
				break;
			}

			// Break conditions
			if (client->accessDenied()) {
				*error_message = "Access denied. Reason: "
						+ client->accessDeniedReason();
				errorstream << *error_message << std::endl;
				return false;
			}

			if (input->wasKeyDown(EscapeKey) || input->wasKeyDown(CancelKey)) {
				*aborted = true;
				infostream << "Connect aborted [Escape]" << std::endl;
				return false;
			}

			// Update status
			showOverlayMessage("Connecting to server...", dtime, 20);

			if (porting::getTimeMs() > end_ms) {
				flags.reconnect = true;
				return false;
			}
		}

	} catch (con::PeerNotFoundException &e) {
		// TODO: Should something be done here? At least an info/error
		// message?
		return false;
	} catch (con::ConnectionException &e) {
		showOverlayMessage(std::string("Connection error: ") + e.what(), 0, 0, false);
		errorstream << "Connection error: "<< e.what() << std::endl;
		return false;
	} catch (std::exception &e) {
		showOverlayMessage(std::string("Connection error: ") + e.what(), 0, 0, false);
		errorstream << "Connection error: "<< e.what() << std::endl;
		return false;
	} catch (...) {
		showOverlayMessage(std::string("Oops ") , 0, 0, false);
		return false;
	}

	return true;
}

bool Game::getServerContent(bool *aborted)
{
	input->clear();

	FpsControl fps_control = { 0 };
	f32 dtime; // in seconds

	int progress_old = 0;

	limitFps(&fps_control, &dtime);
	float time_counter = 0;
	auto dtime_start = dtime;

	while (device->run()) {

		limitFps(&fps_control, &dtime);

		// Update client and server
		client->step(dtime);

		if (server != NULL)
			server->step(dtime);

		// End condition
		if (client->mediaReceived() && client->itemdefReceived() &&
				client->nodedefReceived()) {
			break;
		}

		// Error conditions
		if (client->accessDenied()) {
			*error_message = "Access denied. Reason: "
					+ client->accessDeniedReason();
			errorstream << *error_message << std::endl;
			return false;
		}

		if (client->getState() < LC_Init) {
			*error_message = "Client disconnected";
			errorstream << *error_message << std::endl;
			return false;
		}

		if (input->wasKeyDown(EscapeKey) || input->wasKeyDown(CancelKey)) {
			*aborted = true;
			infostream << "Connect aborted [Escape]" << std::endl;
			return false;
		}

		// Display status
		int progress = 25;

		if (!client->itemdefReceived()) {
			wchar_t *text = wgettext("Item definitions...");
			progress = 25;
			draw_load_screen(text, device, guienv, dtime, progress);
			delete[] text;
		} else if (!client->nodedefReceived()) {
			wchar_t *text = wgettext("Node definitions...");
			progress = 30;
			draw_load_screen(text, device, guienv, dtime, progress);
			delete[] text;
		} else {
			std::stringstream message;
			message.precision(3);
			message << _("Media...");

			if ((USE_CURL == 0) ||
					(!g_settings->getBool("enable_remote_media_server"))) {
				float cur = client->getCurRate();
				std::string cur_unit = _(" KB/s");

				if (cur > 900) {
					cur /= 1024.0;
					cur_unit = _(" MB/s");
				}

				message << " ( " << cur << cur_unit << " )";
			}

			progress = 30 + client->mediaReceiveProgress() * 35 + 0.5;
			draw_load_screen(narrow_to_wide(message.str().c_str()), device,
					guienv, dtime, progress);
		}

		if (progress_old != progress) {
			progress_old = progress;
			time_counter = 0;
		}
		time_counter += dtime < dtime_start ? dtime : dtime - dtime_start;
		if (time_counter > CONNECTION_TIMEOUT) {
			flags.reconnect = 1;
			*aborted = true;
			return false;
		}

	}

	return true;
}



/****************************************************************************
 Run
 ****************************************************************************/

inline void Game::updateInteractTimers(GameRunData *args, f32 dtime)
{
	if (args->nodig_delay_timer >= 0)
		args->nodig_delay_timer -= dtime;

	if (args->object_hit_delay_timer >= 0)
		args->object_hit_delay_timer -= dtime;

	args->time_from_last_punch += dtime;
}


/* returns false if game should exit, otherwise true
 */
inline bool Game::checkConnection()
{
	if (client->accessDenied()) {
		*error_message = "Access denied. Reason: "
				+ client->accessDeniedReason();
		errorstream << *error_message << std::endl;
		return false;
	}

	if (client->m_con.Connected()) {
		flags.connected = 1;
	} else if (flags.connected) {
		flags.reconnect = 1;
		return false;
	}

	return true;
}


/* returns false if game should exit, otherwise true
 */
inline bool Game::handleCallbacks()
{
	if (g_gamecallback->disconnect_requested) {
		g_gamecallback->disconnect_requested = false;
		return false;
	}

	if (g_gamecallback->changepassword_requested) {
		(new GUIPasswordChange(guienv, guiroot, -1,
				       &g_menumgr, client))->drop();
		g_gamecallback->changepassword_requested = false;
	}

	if (g_gamecallback->changevolume_requested) {
		(new GUIVolumeChange(guienv, guiroot, -1,
				     &g_menumgr, client))->drop();
		g_gamecallback->changevolume_requested = false;
	}

	if (g_gamecallback->keyconfig_requested) {
		(new GUIKeyChangeMenu(guienv, guiroot, -1,
				      &g_menumgr))->drop();
		g_gamecallback->keyconfig_requested = false;
	}

	if (g_gamecallback->keyconfig_changed) {
		keycache.populate(); // update the cache with new settings
		g_gamecallback->keyconfig_changed = false;
	}

	return true;
}


void Game::processQueues()
{
	if (!flags.no_output)
	texture_src->processQueue();
	itemdef_manager->processQueue(gamedef);
	if (!flags.no_output)
	shader_src->processQueue();
}


void Game::updateProfilers(const GameRunData &run_data, const RunStats &stats,
		const FpsControl &draw_times, f32 dtime)
{
	float profiler_print_interval =
			g_settings->getFloat("profiler_print_interval");
	bool print_to_log = true;

	if (profiler_print_interval == 0) {
		print_to_log = false;
		profiler_print_interval = 5;
	}

	if (!run_data.autoexit)
	if (profiler_interval.step(dtime, profiler_print_interval)) {
		if (print_to_log) {
			infostream << "Profiler:" << std::endl;
			g_profiler->print(infostream);
		}

		update_profiler_gui(guitext_profiler, g_fontengine,
				run_data.profiler_current_page, run_data.profiler_max_page,
				driver->getScreenSize().Height);

		g_profiler->clear();
	}

	addProfilerGraphs(stats, draw_times, dtime);
}


void Game::addProfilerGraphs(const RunStats &stats,
		const FpsControl &draw_times, f32 dtime)
{
	g_profiler->graphAdd("mainloop_other",
			draw_times.busy_time / 1000.0f - stats.drawtime / 1000.0f);

	if (draw_times.sleep_time != 0)
		g_profiler->graphAdd("mainloop_sleep", draw_times.sleep_time / 1000.0f);
	g_profiler->graphAdd("mainloop_dtime", dtime);

	g_profiler->add("Elapsed time", dtime);
	g_profiler->avg("FPS", 1. / dtime);
}


void Game::updateStats(RunStats *stats, const FpsControl &draw_times,
		f32 dtime)
{

	f32 jitter;
	Jitter *jp;

	/* Time average and jitter calculation
	 */
	jp = &stats->dtime_jitter;
	jp->avg = jp->avg * 0.96 + dtime * 0.04;

	jitter = dtime - jp->avg;

	if (jitter > jp->max)
		jp->max = jitter;

	jp->counter += dtime;

	if (jp->counter > 0.0) {
		jp->counter -= 3.0;
		jp->max_sample = jp->max;
		jp->max_fraction = jp->max_sample / (jp->avg + 0.001);
		jp->max = 0.0;
	}

	/* Busytime average and jitter calculation
	 */
	jp = &stats->busy_time_jitter;
	jp->avg = jp->avg + draw_times.busy_time * 0.02;

	jitter = draw_times.busy_time - jp->avg;

	if (jitter > jp->max)
		jp->max = jitter;
	if (jitter < jp->min)
		jp->min = jitter;

	jp->counter += dtime;

	if (jp->counter > 0.0) {
		jp->counter -= 3.0;
		jp->max_sample = jp->max;
		jp->min_sample = jp->min;
		jp->max = 0.0;
		jp->min = 0.0;
	}

}



/****************************************************************************
 Input handling
 ****************************************************************************/

void Game::processUserInput(VolatileRunFlags *flags,
		GameRunData *interact_args, f32 dtime)
{
	// Reset input if window not active or some menu is active
	if (device->isWindowActive() == false
			|| noMenuActive() == false
			|| guienv->hasFocus(gui_chat_console)) {
		input->clear();
	}

	if (!guienv->hasFocus(gui_chat_console) && gui_chat_console->isOpen()) {
		gui_chat_console->closeConsoleAtOnce();
	}

	// Input handler step() (used by the random input generator)
	input->step(dtime);

#ifdef HAVE_TOUCHSCREENGUI

	if (g_touchscreengui) {
		g_touchscreengui->step(dtime);
	}

#endif
#ifdef __ANDROID__

	if (current_formspec != 0)
		current_formspec->getAndroidUIInput();

#endif

	// Increase timer for double tap of "keymap_jump"
	if (m_cache_doubletap_jump && interact_args->jump_timer <= 0.2)
		interact_args->jump_timer += dtime;

	processKeyboardInput(
			flags,
			&interact_args->statustext_time,
			&interact_args->jump_timer,
			&interact_args->reset_jump_timer,
			&interact_args->profiler_current_page,
			interact_args->profiler_max_page);

	processItemSelection(&interact_args->new_playeritem);
}


void Game::processKeyboardInput(VolatileRunFlags *flags,
		float *statustext_time,
		float *jump_timer,
		bool *reset_jump_timer,
		u32 *profiler_current_page,
		u32 profiler_max_page)
{

	//TimeTaker tt("process kybd input", NULL, PRECISION_NANO);

	if (input->wasKeyDown(keycache.key[KeyCache::KEYMAP_ID_DROP])) {
		dropSelectedItem();
	} else if (input->wasKeyDown(keycache.key[KeyCache::KEYMAP_ID_INVENTORY])) {
		openInventory();
	} else if (input->wasKeyDown(EscapeKey) || input->wasKeyDown(CancelKey)) {
		show_pause_menu(&current_formspec, client, gamedef, texture_src, device,
				simple_singleplayer_mode);
	} else if (input->wasKeyDown(keycache.key[KeyCache::KEYMAP_ID_CHAT])) {
		openConsole(0.1, true);
	} else if (input->wasKeyDown(keycache.key[KeyCache::KEYMAP_ID_CMD])) {
		openConsole(0.1, true, L"/");
	} else if (input->wasKeyDown(keycache.key[KeyCache::KEYMAP_ID_MSG])) {
		openConsole(0.1, true, L"/msg ");
	} else if (input->wasKeyDown(keycache.key[KeyCache::KEYMAP_ID_CONSOLE])) {
		openConsole();
	} else if (input->wasKeyDown(keycache.key[KeyCache::KEYMAP_ID_FREEMOVE])) {
		toggleFreeMove(statustext_time);
	} else if (input->wasKeyDown(keycache.key[KeyCache::KEYMAP_ID_JUMP])) {
		toggleFreeMoveAlt(statustext_time, jump_timer);
		*reset_jump_timer = true;
	} else if (input->wasKeyDown(keycache.key[KeyCache::KEYMAP_ID_FASTMOVE])) {
		toggleFast(statustext_time);
	} else if (input->wasKeyDown(keycache.key[KeyCache::KEYMAP_ID_NOCLIP])) {
		toggleNoClip(statustext_time);
	} else if (input->wasKeyDown(keycache.key[KeyCache::KEYMAP_ID_SCREENSHOT])) {
		client->makeScreenshot(device);
	} else if (input->wasKeyDown(keycache.key[KeyCache::KEYMAP_ID_TOGGLE_HUD])) {
		toggleHud(statustext_time, &flags->show_hud);
	} else if (input->wasKeyDown(keycache.key[KeyCache::KEYMAP_ID_TOGGLE_CHAT])) {
		toggleChat(statustext_time, &flags->show_chat);
	} else if (input->wasKeyDown(keycache.key[KeyCache::KEYMAP_ID_TOGGLE_FORCE_FOG_OFF])) {
		toggleFog(statustext_time, &flags->force_fog_off);
/*
	} else if (input->wasKeyDown(keycache.key[KeyCache::KEYMAP_ID_TOGGLE_UPDATE_CAMERA])) {
		toggleUpdateCamera(statustext_time, &flags->disable_camera_update);
*/
	} else if (input->wasKeyDown(keycache.key[KeyCache::KEYMAP_ID_TOGGLE_DEBUG])) {
		toggleDebug(statustext_time, &flags->show_debug, &flags->show_profiler_graph);
	} else if (input->wasKeyDown(keycache.key[KeyCache::KEYMAP_ID_TOGGLE_PROFILER])) {
		toggleProfiler(statustext_time, profiler_current_page, profiler_max_page);
	} else if (input->wasKeyDown(keycache.key[KeyCache::KEYMAP_ID_INCREASE_VIEWING_RANGE])) {
		increaseViewRange(statustext_time);
	} else if (input->wasKeyDown(keycache.key[KeyCache::KEYMAP_ID_DECREASE_VIEWING_RANGE])) {
		decreaseViewRange(statustext_time);
	} else if (input->wasKeyDown(keycache.key[KeyCache::KEYMAP_ID_RANGESELECT])) {
		toggleFullViewRange(statustext_time);
		client->sendDrawControl();
	} else if (input->wasKeyDown(keycache.key[KeyCache::KEYMAP_ID_QUICKTUNE_NEXT]))
		quicktune->next();
	else if (input->wasKeyDown(keycache.key[KeyCache::KEYMAP_ID_QUICKTUNE_PREV]))
		quicktune->prev();
	else if (input->wasKeyDown(keycache.key[KeyCache::KEYMAP_ID_QUICKTUNE_INC]))
		quicktune->inc();
	else if (input->wasKeyDown(keycache.key[KeyCache::KEYMAP_ID_QUICKTUNE_DEC]))
		quicktune->dec();
	else if (input->wasKeyDown(keycache.key[KeyCache::KEYMAP_ID_DEBUG_STACKS])) {
		// Print debug stacks
		dstream << "-----------------------------------------"
		        << std::endl;
		dstream << DTIME << "Printing debug stacks:" << std::endl;
		dstream << "-----------------------------------------"
		        << std::endl;
		debug_stacks_print();
	}

	//freeminer
#if !defined(NDEBUG)
	if (input->wasKeyDown(getKeySetting("keymap_toggle_block_boundaries"))) {
		toggleBlockBoundaries(statustext_time, flags);
	}
#endif

		if (playerlist)
			playerlist->setSelected(-1);
		if(!input->isKeyDown(keycache.key[KeyCache::KEYMAP_ID_PLAYERLIST]) && playerlist != NULL)
		{
			playerlist->remove();
			playerlist = NULL;
		}
		if(input->wasKeyDown(keycache.key[KeyCache::KEYMAP_ID_PLAYERLIST]) && playerlist == NULL)
		{
			v2u32 screensize = driver->getScreenSize();
			std::list<std::string> players_list = client->getEnv().getPlayerNames();
			std::vector<std::string> players;
			players.reserve(players_list.size());
			std::copy(players_list.begin(), players_list.end(), std::back_inserter(players));
			std::sort(players.begin(), players.end(), string_icompare);

			u32 max_height = screensize.Y * 0.7;

			u32 row_height = g_fontengine->getTextHeight() + 4;
			u32 rows = max_height / row_height;
			u32 columns = players.size() / rows;
			if (players.size() % rows > 0)
				++columns;
			u32 actual_height = row_height * rows;
			if (rows > players.size())
				actual_height = row_height * players.size();
			u32 max_width = 0;
			for (size_t i = 0; i < players.size(); ++i)
				max_width = std::max(max_width, g_fontengine->getTextWidth(utf8_to_wide(players[i]).c_str()));
			max_width += 15;
			u32 actual_width = columns * max_width;

			if (columns != 0) {
				u32 x = (screensize.X - actual_width) / 2;
				u32 y = (screensize.Y - actual_height) / 2;
				playerlist = new GUITable(guienv, guienv->getRootGUIElement(), -1, core::rect<s32>(x, y, x + actual_width, y + actual_height), texture_src);
				playerlist->drop();
				playerlist->setScrollBarEnabled(false);
				GUITable::TableOptions table_options;
				GUITable::TableColumns table_columns;
				for (size_t i = 0; i < columns; ++i) {
					GUITable::TableColumn col;
					col.type = "text";
					table_columns.push_back(col);
				}
				std::vector<std::string> players_ordered;
				players_ordered.reserve(columns * rows);
				for (size_t i = 0; i < rows; ++i)
					for (size_t j = 0; j < columns; ++j) {
						size_t index = j * rows + i;
						if (index >= players.size())
							players_ordered.push_back("");
						else
							players_ordered.push_back(players[index]);
					}
				playerlist->setTable(table_options, table_columns, players_ordered);
			}
		}

	if (!input->isKeyDown(keycache.key[KeyCache::KEYMAP_ID_JUMP]) && *reset_jump_timer) {
		*reset_jump_timer = false;
		*jump_timer = 0.0;
	}

	//tt.stop();

	if (quicktune->hasMessage()) {
		std::string msg = quicktune->getMessage();
		statustext = narrow_to_wide(msg);
		*statustext_time = 0;
	}
}


void Game::processItemSelection(u16 *new_playeritem)
{
	LocalPlayer *player = client->getEnv().getLocalPlayer();

	/* Item selection using mouse wheel
	 */
	*new_playeritem = client->getPlayerItem();

	s32 wheel = input->getMouseWheel();
	u16 max_item = MYMIN(PLAYER_INVENTORY_SIZE - 1,
		                 player->hud_hotbar_itemcount - 1);

	if (wheel < 0)
		*new_playeritem = *new_playeritem < max_item ? *new_playeritem + 1 : 0;
	else if (wheel > 0)
		*new_playeritem = *new_playeritem > 0 ? *new_playeritem - 1 : max_item;
	// else wheel == 0


	/* Item selection using keyboard
	 */
	for (u16 i = 0; i < 10; i++) {
		static const KeyPress *item_keys[10] = {
			NumberKey + 1, NumberKey + 2, NumberKey + 3, NumberKey + 4,
			NumberKey + 5, NumberKey + 6, NumberKey + 7, NumberKey + 8,
			NumberKey + 9, NumberKey + 0,
		};

		if (input->wasKeyDown(*item_keys[i])) {
			if (i < PLAYER_INVENTORY_SIZE && i < player->hud_hotbar_itemcount) {
				if (*new_playeritem == i && g_settings->getBool("hotbar_cycling"))
					*new_playeritem = client->getPreviousPlayerItem();
				else
					*new_playeritem = i;
				infostream << "Selected item: " << new_playeritem << std::endl;
			}
			break;
		}
	}
}


void Game::dropSelectedItem()
{
	IDropAction *a = new IDropAction();
	a->count = 0;
	a->from_inv.setCurrentPlayer();
	a->from_list = "main";
	a->from_i = client->getPlayerItem();
	client->inventoryAction(a);
}


void Game::openInventory()
{
	infostream << "the_game: " << "Launching inventory" << std::endl;

	PlayerInventoryFormSource *fs_src = new PlayerInventoryFormSource(client);
	TextDest *txt_dst = new TextDestPlayerInventory(client);

	create_formspec_menu(&current_formspec, client, gamedef, texture_src,
			device, fs_src, txt_dst, client);

	InventoryLocation inventoryloc;
	inventoryloc.setCurrentPlayer();
	current_formspec->setFormSpec(fs_src->getForm(), inventoryloc);
}


void Game::openConsole(float height, bool close_on_return, const std::wstring& input)
{
	if (!gui_chat_console->isOpenInhibited()) {
		// Set initial console prompt
		if (!input.empty()) {
			gui_chat_console->setPrompt(input);
		}
		gui_chat_console->openConsole(height, close_on_return);
		guienv->setFocus(gui_chat_console);
	}
}


void Game::toggleFreeMove(float *statustext_time)
{
	static const wchar_t *msg[] = { L"free_move disabled", L"free_move enabled" };

	bool free_move = !g_settings->getBool("free_move");
	g_settings->set("free_move", bool_to_cstr(free_move));

	*statustext_time = 0;
	statustext = msg[free_move];
	if (free_move && !client->checkPrivilege("fly"))
		statustext += L" (note: no 'fly' privilege)";
}


void Game::toggleFreeMoveAlt(float *statustext_time, float *jump_timer)
{
	if (m_cache_doubletap_jump && *jump_timer < 0.2f)
		toggleFreeMove(statustext_time);
}


void Game::toggleFast(float *statustext_time)
{
	static const wchar_t *msg[] = { L"fast_move disabled", L"fast_move enabled" };
	bool fast_move = !g_settings->getBool("fast_move");
	g_settings->set("fast_move", bool_to_cstr(fast_move));

	*statustext_time = 0;
	statustext = msg[fast_move];

	if (fast_move && !client->checkPrivilege("fast"))
		statustext += L" (note: no 'fast' privilege)";
}


void Game::toggleNoClip(float *statustext_time)
{
	static const wchar_t *msg[] = { L"noclip disabled", L"noclip enabled" };
	bool noclip = !g_settings->getBool("noclip");
	g_settings->set("noclip", bool_to_cstr(noclip));

	*statustext_time = 0;
	statustext = msg[noclip];

	if (noclip && !client->checkPrivilege("noclip"))
		statustext += L" (note: no 'noclip' privilege)";
}


void Game::toggleChat(float *statustext_time, bool *flag)
{
	static const wchar_t *msg[] = { L"Chat hidden", L"Chat shown" };

	*flag = !*flag;
	*statustext_time = 0;
	statustext = msg[*flag];
}


void Game::toggleHud(float *statustext_time, bool *flag)
{
	static const wchar_t *msg[] = { L"HUD hidden", L"HUD shown" };

	*flag = !*flag;
	*statustext_time = 0;
	statustext = msg[*flag];
	if (g_settings->getBool("enable_node_highlighting"))
		client->setHighlighted(client->getHighlighted(), *flag);
}


void Game::toggleFog(float *statustext_time, bool *flag)
{
	static const wchar_t *msg[] = { L"Fog enabled", L"Fog disabled" };

	*flag = !*flag;
	*statustext_time = 0;
	statustext = msg[*flag];
}


void Game::toggleDebug(float *statustext_time, bool *show_debug,
		bool *show_profiler_graph)
{
	// Initial / 3x toggle: Chat only
	// 1x toggle: Debug text with chat
	// 2x toggle: Debug text with profiler graph
	if (!*show_debug) {
		*show_debug = true;
		*show_profiler_graph = false;
		statustext = L"Debug info shown";
	} else if (*show_profiler_graph) {
		*show_debug = false;
		*show_profiler_graph = false;
		statustext = L"Debug info and profiler graph hidden";
	} else {
		*show_profiler_graph = true;
		statustext = L"Profiler graph shown";
	}
	*statustext_time = 0;
}


void Game::toggleUpdateCamera(float *statustext_time, bool *flag)
{
	static const wchar_t *msg[] = {
		L"Camera update enabled",
		L"Camera update disabled"
	};

	*flag = !*flag;
	*statustext_time = 0;
	statustext = msg[*flag];
}


void Game::toggleBlockBoundaries(float *statustext_time, VolatileRunFlags *flags) {
	static const wchar_t *msg[] = {
		L"Block boundaries shown",
		L"Block boundaries hidden"
	};
	flags->show_block_boundaries = !flags->show_block_boundaries;
	*statustext_time = 0;
	statustext = msg[flags->show_block_boundaries];
}


void Game::toggleProfiler(float *statustext_time, u32 *profiler_current_page,
		u32 profiler_max_page)
{
	*profiler_current_page = (*profiler_current_page + 1) % (profiler_max_page + 1);

	// FIXME: This updates the profiler with incomplete values
	update_profiler_gui(guitext_profiler, g_fontengine, *profiler_current_page,
			profiler_max_page, driver->getScreenSize().Height);

	if (*profiler_current_page != 0) {
		std::wstringstream sstr;
		sstr << "Profiler shown (page " << *profiler_current_page
		     << " of " << profiler_max_page << ")";
		statustext = sstr.str();
		if (*profiler_current_page == 1)
			runData.profiler_state = g_profiler_enabled;
		g_profiler_enabled = true;
	} else {
		statustext = L"Profiler hidden";
		g_profiler_enabled = runData.profiler_state;
	}

	*statustext_time = 0;
}


void Game::increaseViewRange(float *statustext_time)
{
	s16 range = g_settings->getS16("viewing_range_nodes_min");
	s16 range_new = range + 10;
	g_settings->set("viewing_range_nodes_min", itos(range_new));
	statustext = narrow_to_wide("Minimum viewing range changed to "
			+ itos(range_new));
	*statustext_time = 0;
}


void Game::decreaseViewRange(float *statustext_time)
{
	s16 range = g_settings->getS16("viewing_range_nodes_min");
	s16 range_new = range - 10;

	if (range_new < 0)
		range_new = range;

	g_settings->set("viewing_range_nodes_min", itos(range_new));
	statustext = narrow_to_wide("Minimum viewing range changed to "
			+ itos(range_new));
	*statustext_time = 0;
}


void Game::toggleFullViewRange(float *statustext_time)
{
	static const wchar_t *msg[] = {
		L"Disabled full viewing range",
		L"Enabled full viewing range"
	};

	draw_control->range_all = !draw_control->range_all;
	infostream << msg[draw_control->range_all] << std::endl;
	statustext = msg[draw_control->range_all];
	*statustext_time = 0;
}


void Game::updateCameraDirection(CameraOrientation *cam,
		VolatileRunFlags *flags)
{
	if ((device->isWindowActive() && noMenuActive()) || random_input) {

#ifndef __ANDROID__
		if (!random_input) {
			// Mac OSX gets upset if this is set every frame
			if (device->getCursorControl()->isVisible())
				device->getCursorControl()->setVisible(false);
		}
#endif

		if (flags->first_loop_after_window_activation)
			flags->first_loop_after_window_activation = false;
		else
			updateCameraOrientation(cam, *flags);

		input->setMousePos((driver->getScreenSize().Width / 2),
				(driver->getScreenSize().Height / 2));
	} else {

#ifndef ANDROID
		// Mac OSX gets upset if this is set every frame
		if (device->getCursorControl()->isVisible() == false)
			device->getCursorControl()->setVisible(true);
#endif

		if (!flags->first_loop_after_window_activation)
			flags->first_loop_after_window_activation = true;

	}
}


void Game::updateCameraOrientation(CameraOrientation *cam,
		const VolatileRunFlags &flags)
{
#ifdef HAVE_TOUCHSCREENGUI
	if (g_touchscreengui) {
		cam->camera_yaw   = g_touchscreengui->getYaw();
		cam->camera_pitch = g_touchscreengui->getPitch();
	} else {
#endif
		s32 dx = input->getMousePos().X - (driver->getScreenSize().Width / 2);
		s32 dy = input->getMousePos().Y - (driver->getScreenSize().Height / 2);

		if (flags.invert_mouse
				|| camera->getCameraMode() == CAMERA_MODE_THIRD_FRONT) {
			dy = -dy;
		}

		cam->camera_yaw   -= dx * m_cache_mouse_sensitivity;
		cam->camera_pitch += dy * m_cache_mouse_sensitivity;

#ifdef HAVE_TOUCHSCREENGUI
	}
#endif

	cam->camera_pitch = rangelim(cam->camera_pitch, -89.5, 89.5);
}


void Game::updatePlayerControl(const CameraOrientation &cam)
{
	//TimeTaker tt("update player control", NULL, PRECISION_NANO);

	PlayerControl control(
		input->isKeyDown(keycache.key[KeyCache::KEYMAP_ID_FORWARD]),
		input->isKeyDown(keycache.key[KeyCache::KEYMAP_ID_BACKWARD]),
		input->isKeyDown(keycache.key[KeyCache::KEYMAP_ID_LEFT]),
		input->isKeyDown(keycache.key[KeyCache::KEYMAP_ID_RIGHT]),
		input->isKeyDown(keycache.key[KeyCache::KEYMAP_ID_JUMP]),
		input->isKeyDown(keycache.key[KeyCache::KEYMAP_ID_SPECIAL1]),
		input->isKeyDown(keycache.key[KeyCache::KEYMAP_ID_SNEAK]),
		input->getLeftState(),
		input->getRightState(),
		cam.camera_pitch,
		cam.camera_yaw
	);
	client->setPlayerControl(control);
	LocalPlayer *player = client->getEnv().getLocalPlayer();
	player->keyPressed =
		( (u32)(input->isKeyDown(keycache.key[KeyCache::KEYMAP_ID_FORWARD])  & 0x1) << 0) |
		( (u32)(input->isKeyDown(keycache.key[KeyCache::KEYMAP_ID_BACKWARD]) & 0x1) << 1) |
		( (u32)(input->isKeyDown(keycache.key[KeyCache::KEYMAP_ID_LEFT])     & 0x1) << 2) |
		( (u32)(input->isKeyDown(keycache.key[KeyCache::KEYMAP_ID_RIGHT])    & 0x1) << 3) |
		( (u32)(input->isKeyDown(keycache.key[KeyCache::KEYMAP_ID_JUMP])     & 0x1) << 4) |
		( (u32)(input->isKeyDown(keycache.key[KeyCache::KEYMAP_ID_SPECIAL1]) & 0x1) << 5) |
		( (u32)(input->isKeyDown(keycache.key[KeyCache::KEYMAP_ID_SNEAK])    & 0x1) << 6) |
		( (u32)(input->getLeftState()                                        & 0x1) << 7) |
		( (u32)(input->getRightState()                                       & 0x1) << 8
	);

	auto & draw_control = client->getEnv().getClientMap().getControl();
	if (input->isKeyDown(keycache.key[KeyCache::KEYMAP_ID_ZOOM])) {
		bool changed = player->zoom == false;
		player->zoom = true;
		if (changed) {
			draw_control.fov = g_settings->getFloat("zoom_fov");
			client->sendDrawControl();
		}
	} else {
		bool changed = player->zoom == true;
		player->zoom = false;
		if (changed) {
			draw_control.fov = g_settings->getFloat("fov");
			client->sendDrawControl();
		}
	}

	//tt.stop();
}


inline void Game::step(f32 *dtime)
{
	bool can_be_and_is_paused =
			(simple_singleplayer_mode && g_menumgr.pausesGame());

	if (can_be_and_is_paused) {	// This is for a singleplayer server
		*dtime = 0;             // No time passes
	} else {
		if (server != NULL) {
			//TimeTaker timer("server->step(dtime)");
			try {
			server->step(*dtime);
			} catch(std::exception &e) {
				if (!flags.errors++ || !(flags.errors % (int)(60/flags.dedicated_server_step)))
					errorstream << "Fatal error n=" << flags.errors << " : " << e.what() << std::endl;
			}
		}

		//TimeTaker timer("client.step(dtime)");
		client->step(*dtime);
	}
}


void Game::processClientEvents(CameraOrientation *cam, float *damage_flash)
{
	ClientEvent event = client->getClientEvent();

	LocalPlayer *player = client->getEnv().getLocalPlayer();

	for ( ; event.type != CE_NONE; event = client->getClientEvent()) {

		if (event.type == CE_PLAYER_DAMAGE &&
				client->getHP() != 0) {
			//u16 damage = event.player_damage.amount;
			//infostream<<"Player damage: "<<damage<<std::endl;

			*damage_flash += 100.0;
			*damage_flash += 8.0 * event.player_damage.amount;

			player->hurt_tilt_timer = 1.5;
			player->hurt_tilt_strength = event.player_damage.amount / 4;
			player->hurt_tilt_strength = rangelim(player->hurt_tilt_strength, 1.0, 4.0);

			MtEvent *e = new SimpleTriggerEvent("PlayerDamage");
			gamedef->event()->put(e);
		} else if (event.type == CE_PLAYER_FORCE_MOVE) {
			cam->camera_yaw = event.player_force_move.yaw;
			cam->camera_pitch = event.player_force_move.pitch;
		} else if (event.type == CE_DEATHSCREEN) {
			if (g_settings->getBool("respawn_auto")) {
				client->sendRespawn();
			} else {

			show_deathscreen(&current_formspec, client, gamedef, texture_src,
					 device, client);
			}

			/* Handle visualization */
			*damage_flash = 0;
			player->hurt_tilt_timer = 0;
			player->hurt_tilt_strength = 0;

		} else if (event.type == CE_SHOW_FORMSPEC) {
			FormspecFormSource *fs_src =
				new FormspecFormSource(*(event.show_formspec.formspec));
			TextDestPlayerInventory *txt_dst =
				new TextDestPlayerInventory(client, *(event.show_formspec.formname));

			create_formspec_menu(&current_formspec, client, gamedef,
					     texture_src, device, fs_src, txt_dst, client);

			delete(event.show_formspec.formspec);
			delete(event.show_formspec.formname);
		} else if ((event.type == CE_SPAWN_PARTICLE) ||
				(event.type == CE_ADD_PARTICLESPAWNER) ||
				(event.type == CE_DELETE_PARTICLESPAWNER)) {
			client->getParticleManager()->handleParticleEvent(&event, gamedef,
					smgr, player);
		} else if (event.type == CE_HUDADD) {
			u32 id = event.hudadd.id;

			LocalPlayer *player = client->getEnv().getLocalPlayer();
			HudElement *e = player->getHud(id);

			if (e != NULL) {
				delete event.hudadd.pos;
				delete event.hudadd.name;
				delete event.hudadd.scale;
				delete event.hudadd.text;
				delete event.hudadd.align;
				delete event.hudadd.offset;
				delete event.hudadd.world_pos;
				delete event.hudadd.size;
				continue;
			}

			e = new HudElement;
			e->type   = (HudElementType)event.hudadd.type;
			e->pos    = *event.hudadd.pos;
			e->name   = *event.hudadd.name;
			e->scale  = *event.hudadd.scale;
			e->text   = *event.hudadd.text;
			e->number = event.hudadd.number;
			e->item   = event.hudadd.item;
			e->dir    = event.hudadd.dir;
			e->align  = *event.hudadd.align;
			e->offset = *event.hudadd.offset;
			e->world_pos = *event.hudadd.world_pos;
			e->size = *event.hudadd.size;

			player->addHud(e);
/*
			//if this isn't true our huds aren't consistent
			assert(new_id == id);
*/

			delete event.hudadd.pos;
			delete event.hudadd.name;
			delete event.hudadd.scale;
			delete event.hudadd.text;
			delete event.hudadd.align;
			delete event.hudadd.offset;
			delete event.hudadd.world_pos;
			delete event.hudadd.size;
		} else if (event.type == CE_HUDRM) {
			HudElement *e = player->removeHud(event.hudrm.id);

			if (e != NULL)
				delete(e);
		} else if (event.type == CE_HUDCHANGE) {
			u32 id = event.hudchange.id;
			HudElement *e = player->getHud(id);

			if (e == NULL) {
				delete event.hudchange.v3fdata;
				delete event.hudchange.v2fdata;
				delete event.hudchange.sdata;
				delete event.hudchange.v2s32data;
				continue;
			}

			switch (event.hudchange.stat) {
			case HUD_STAT_POS:
				e->pos = *event.hudchange.v2fdata;
				break;

			case HUD_STAT_NAME:
				e->name = *event.hudchange.sdata;
				break;

			case HUD_STAT_SCALE:
				e->scale = *event.hudchange.v2fdata;
				break;

			case HUD_STAT_TEXT:
				e->text = *event.hudchange.sdata;
				break;

			case HUD_STAT_NUMBER:
				e->number = event.hudchange.data;
				break;

			case HUD_STAT_ITEM:
				e->item = event.hudchange.data;
				break;

			case HUD_STAT_DIR:
				e->dir = event.hudchange.data;
				break;

			case HUD_STAT_ALIGN:
				e->align = *event.hudchange.v2fdata;
				break;

			case HUD_STAT_OFFSET:
				e->offset = *event.hudchange.v2fdata;
				break;

			case HUD_STAT_WORLD_POS:
				e->world_pos = *event.hudchange.v3fdata;
				break;

			case HUD_STAT_SIZE:
				e->size = *event.hudchange.v2s32data;
				break;
			}

			delete event.hudchange.v3fdata;
			delete event.hudchange.v2fdata;
			delete event.hudchange.sdata;
			delete event.hudchange.v2s32data;
		} else if (event.type == CE_SET_SKY) {
			sky->setVisible(false);

			if (skybox) {
				skybox->remove();
				skybox = NULL;
			}

			// Handle according to type
			if (*event.set_sky.type == "regular") {
				sky->setVisible(true);
			} else if (*event.set_sky.type == "skybox" &&
					event.set_sky.params->size() == 6) {
				sky->setFallbackBgColor(*event.set_sky.bgcolor);
				skybox = smgr->addSkyBoxSceneNode(
						 texture_src->getTexture((*event.set_sky.params)[0]),
						 texture_src->getTexture((*event.set_sky.params)[1]),
						 texture_src->getTexture((*event.set_sky.params)[2]),
						 texture_src->getTexture((*event.set_sky.params)[3]),
						 texture_src->getTexture((*event.set_sky.params)[4]),
						 texture_src->getTexture((*event.set_sky.params)[5]));
			}
			// Handle everything else as plain color
			else {
				if (*event.set_sky.type != "plain")
					infostream << "Unknown sky type: "
						   << (*event.set_sky.type) << std::endl;

				sky->setFallbackBgColor(*event.set_sky.bgcolor);
			}

			delete event.set_sky.bgcolor;
			delete event.set_sky.type;
			delete event.set_sky.params;
		} else if (event.type == CE_OVERRIDE_DAY_NIGHT_RATIO) {
			bool enable = event.override_day_night_ratio.do_override;
			u32 value = event.override_day_night_ratio.ratio_f * 1000;
			client->getEnv().setDayNightRatioOverride(enable, value);
		}
	}
}


void Game::updateCamera(VolatileRunFlags *flags, u32 busy_time,
		f32 dtime, float time_from_last_punch)
{
	LocalPlayer *player = client->getEnv().getLocalPlayer();

	/*
		For interaction purposes, get info about the held item
		- What item is it?
		- Is it a usable item?
		- Can it point to liquids?
	*/
	ItemStack playeritem;
	{
		InventoryList *mlist = local_inventory->getList("main");

		if (mlist && client->getPlayerItem() < mlist->getSize())
			playeritem = mlist->getItem(client->getPlayerItem());
	}

	ToolCapabilities playeritem_toolcap =
		playeritem.getToolCapabilities(itemdef_manager);

	v3s16 old_camera_offset = camera->getOffset();

	if (input->wasKeyDown(keycache.key[KeyCache::KEYMAP_ID_CAMERA_MODE])) {
		camera->toggleCameraMode();
		GenericCAO *playercao = player->getCAO();

		assert(playercao != NULL);

		playercao->setVisible(camera->getCameraMode() > CAMERA_MODE_FIRST);
	}

	float full_punch_interval = playeritem_toolcap.full_punch_interval;
	float tool_reload_ratio = time_from_last_punch / full_punch_interval;

	tool_reload_ratio = MYMIN(tool_reload_ratio, 1.0);
	camera->update(player, dtime, busy_time / 1000.0f, tool_reload_ratio,
		      client->getEnv());
	camera->step(dtime);

	v3f camera_position = camera->getPosition();
	v3f camera_direction = camera->getDirection();
	f32 camera_fov = camera->getFovMax();
	v3s16 camera_offset = camera->getOffset();

	flags->camera_offset_changed = (camera_offset != old_camera_offset);

	if (!flags->disable_camera_update) {
		client->getEnv().getClientMap().updateCamera(camera_position,
				camera_direction, camera_fov, camera_offset);

		if (flags->camera_offset_changed) {
			client->updateCameraOffset(camera_offset);
			client->getEnv().updateCameraOffset(camera_offset);

			if (clouds)
				clouds->updateCameraOffset(camera_offset);
			if (sky)
				sky->camera_offset = camera_offset;
		}
	}
}


void Game::updateSound(f32 dtime)
{
	// Update sound listener
	v3s16 camera_offset = camera->getOffset();
	sound->updateListener(camera->getCameraNode()->getPosition() + intToFloat(camera_offset, BS),
			      v3f(0, 0, 0), // velocity
			      camera->getDirection(),
			      camera->getCameraNode()->getUpVector());
	sound->setListenerGain(g_settings->getFloat("sound_volume"));


	//	Update sound maker
	soundmaker->step(dtime);

	LocalPlayer *player = client->getEnv().getLocalPlayer();

	ClientMap &map = client->getEnv().getClientMap();
	MapNode n = map.getNodeNoEx(player->getStandingNodePos());
	soundmaker->m_player_step_sound = nodedef_manager->get(n).sound_footstep;
}


void Game::processPlayerInteraction(std::vector<aabb3f> &highlight_boxes,
		GameRunData *runData, f32 dtime, bool show_hud, bool show_debug)
{
	LocalPlayer *player = client->getEnv().getLocalPlayer();

	ItemStack playeritem;
	{
		InventoryList *mlist = local_inventory->getList("main");

		if (mlist && client->getPlayerItem() < mlist->getSize())
			playeritem = mlist->getItem(client->getPlayerItem());
	}

	const ItemDefinition &playeritem_def =
			playeritem.getDefinition(itemdef_manager);

	v3f player_position  = player->getPosition();
	v3f camera_position  = camera->getPosition();
	v3f camera_direction = camera->getDirection();
	v3s16 camera_offset  = camera->getOffset();


	/*
		Calculate what block is the crosshair pointing to
	*/

	f32 d = playeritem_def.range; // max. distance
	f32 d_hand = itemdef_manager->get("").range;

	if (d < 0 && d_hand >= 0)
		d = d_hand;
	else if (d < 0)
		d = 4.0;

	core::line3d<f32> shootline;

	if (camera->getCameraMode() != CAMERA_MODE_THIRD_FRONT) {

		shootline = core::line3d<f32>(camera_position,
						camera_position + camera_direction * BS * (d + 1));

	} else {
	    // prevent player pointing anything in front-view
		if (camera->getCameraMode() == CAMERA_MODE_THIRD_FRONT)
			shootline = core::line3d<f32>(0, 0, 0, 0, 0, 0);
	}

#ifdef HAVE_TOUCHSCREENGUI

	if ((g_settings->getBool("touchtarget")) && (g_touchscreengui)) {
		shootline = g_touchscreengui->getShootline();
		shootline.start += intToFloat(camera_offset, BS);
		shootline.end += intToFloat(camera_offset, BS);
	}

#endif

	PointedThing pointed = getPointedThing(
			// input
			client, player_position, camera_direction,
			camera_position, shootline, d,
			playeritem_def.liquids_pointable,
			!runData->ldown_for_dig,
			camera_offset,
			// output
			highlight_boxes,
			runData->selected_object);

	if (pointed != runData->pointed_old) {
		infostream << "Pointing at " << pointed.dump() << std::endl;
/* node debug
			MapNode nu = client->getEnv().getClientMap().getNodeNoEx(pointed.node_undersurface);
			MapNode na = client->getEnv().getClientMap().getNodeNoEx(pointed.node_abovesurface);
			infostream	<< "|| nu0="<<(int)nu.param0<<" nu1"<<(int)nu.param1<<" nu2"<<(int)nu.param1<<"; nam="<<client->getNodeDefManager()->get(nu.getContent()).name
						<< "|| na0="<<(int)na.param0<<" na1"<<(int)na.param1<<" na2"<<(int)na.param1<<"; nam="<<client->getNodeDefManager()->get(na.getContent()).name
						<<std::endl;
*/

		if (m_cache_enable_node_highlighting) {
			if (pointed.type == POINTEDTHING_NODE) {
				client->setHighlighted(pointed.node_undersurface, show_hud);
			} else {
				client->setHighlighted(pointed.node_undersurface, false);
			}
		}
	}

	/*
		Stop digging when
		- releasing left mouse button
		- pointing away from node
	*/
	if (runData->digging) {
		if (input->getLeftReleased()) {
			infostream << "Left button released"
			           << " (stopped digging)" << std::endl;
			runData->digging = false;
		} else if (pointed != runData->pointed_old) {
			if (pointed.type == POINTEDTHING_NODE
					&& runData->pointed_old.type == POINTEDTHING_NODE
					&& pointed.node_undersurface
							== runData->pointed_old.node_undersurface) {
				// Still pointing to the same node, but a different face.
				// Don't reset.
			} else {
				infostream << "Pointing away from node"
				           << " (stopped digging)" << std::endl;
				runData->digging = false;
			}
		}

		if (!runData->digging) {
			client->interact(1, runData->pointed_old);
			client->setCrack(-1, v3s16(0, 0, 0));
			runData->dig_time = 0.0;
		}
	}

	if (!runData->digging && runData->ldown_for_dig && !input->getLeftState()) {
		runData->ldown_for_dig = false;
	}

	runData->left_punch = false;

	soundmaker->m_player_leftpunch_sound.name = "";

	if (input->getRightState())
		runData->repeat_rightclick_timer += dtime;
	else
		runData->repeat_rightclick_timer = 0;

	if (playeritem_def.usable && input->getLeftState()) {
		if (input->getLeftClicked())
			client->interact(4, pointed);
	} else if (pointed.type == POINTEDTHING_NODE) {
		ToolCapabilities playeritem_toolcap =
				playeritem.getToolCapabilities(itemdef_manager);
		handlePointingAtNode(runData, pointed, playeritem_def,
				playeritem_toolcap, dtime);
	} else if (pointed.type == POINTEDTHING_OBJECT) {
		handlePointingAtObject(runData, pointed, playeritem,
				player_position, show_debug);
	} else if (input->getLeftState()) {
		// When button is held down in air, show continuous animation
		runData->left_punch = true;
	}

	runData->pointed_old = pointed;

	if (runData->left_punch || input->getLeftClicked())
		camera->setDigging(0); // left click animation

	input->resetLeftClicked();
	input->resetRightClicked();

	input->resetLeftReleased();
	input->resetRightReleased();
}


void Game::handlePointingAtNode(GameRunData *runData,
		const PointedThing &pointed, const ItemDefinition &playeritem_def,
		const ToolCapabilities &playeritem_toolcap, f32 dtime)
{
	v3s16 nodepos = pointed.node_undersurface;
	v3s16 neighbourpos = pointed.node_abovesurface;

	/*
		Check information text of node
	*/

	ClientMap &map = client->getEnv().getClientMap();
	NodeMetadata *meta = map.getNodeMetadata(nodepos);

	if (meta) {
		infotext = narrow_to_wide(meta->getString("infotext"));
	} else {
		MapNode n = map.getNodeNoEx(nodepos);

		if (nodedef_manager->get(n).tiledef[0].name == "unknown_node.png") {
			infotext = L"Unknown node: ";
			infotext += narrow_to_wide(nodedef_manager->get(n).name);
		}
	}

	if (runData->nodig_delay_timer <= 0.0 && input->getLeftState()
			&& client->checkPrivilege("interact")) {
		handleDigging(runData, pointed, nodepos, playeritem_toolcap, dtime);
	}

	if ((input->getRightClicked() ||
			runData->repeat_rightclick_timer >= m_repeat_right_click_time) &&
			client->checkPrivilege("interact")) {
		runData->repeat_rightclick_timer = 0;
		infostream << "Ground right-clicked" << std::endl;

/*
				// Sign special case, at least until formspec is properly implemented.
				// Deprecated?
				if(meta && meta->getString("formspec") == "hack:sign_text_input"
						&& !random_input
						&& !input->isKeyDown(getKeySetting("keymap_sneak")))
				{
					infostream<<"Launching metadata text input"<<std::endl;

					// Get a new text for it

					TextDest *dest = new TextDestNodeMetadata(nodepos, client);

					std::wstring wtext = narrow_to_wide(meta->getString("text"));

					(new GUITextInputMenu(guienv, guiroot, -1,
							&g_menumgr, dest,
							wtext))->drop();
				}
				// If metadata provides an inventory view, activate it
				else
*/
				if(meta && meta->getString("formspec") != "" && !random_input
				&& !input->isKeyDown(getKeySetting("keymap_sneak"))) {
			infostream << "Launching custom inventory view" << std::endl;

			InventoryLocation inventoryloc;
			inventoryloc.setNodeMeta(nodepos);

			NodeMetadataFormSource *fs_src = new NodeMetadataFormSource(
				&client->getEnv().getClientMap(), nodepos);
			TextDest *txt_dst = new TextDestNodeMetadata(nodepos, client);

			create_formspec_menu(&current_formspec, client, gamedef,
					     texture_src, device, fs_src, txt_dst, client);

			current_formspec->setFormSpec(meta->getString("formspec"), inventoryloc);
		} else {
			// Report right click to server

			camera->setDigging(1);  // right click animation (always shown for feedback)

			// If the wielded item has node placement prediction,
			// make that happen
			bool placed = nodePlacementPrediction(*client,
					playeritem_def,
					nodepos, neighbourpos);

			if (placed) {
				// Report to server
				client->interact(3, pointed);
				// Read the sound
				soundmaker->m_player_rightpunch_sound =
						playeritem_def.sound_place;
			} else {
				soundmaker->m_player_rightpunch_sound =
						SimpleSoundSpec();
			}

			if (playeritem_def.node_placement_prediction == "" ||
					nodedef_manager->get(map.getNodeNoEx(nodepos)).rightclickable)
				client->interact(3, pointed); // Report to server
		}
	}
}


void Game::handlePointingAtObject(GameRunData *runData,
		const PointedThing &pointed,
		const ItemStack &playeritem,
		const v3f &player_position,
		bool show_debug)
{
	infotext = narrow_to_wide(runData->selected_object->infoText());

	if (infotext == L"" && show_debug) {
		infotext = narrow_to_wide(runData->selected_object->debugInfoText());
	}

	if (input->getLeftState()) {
		bool do_punch = false;
		bool do_punch_damage = false;

		if (runData->object_hit_delay_timer <= 0.0) {
			do_punch = true;
			do_punch_damage = true;
			runData->object_hit_delay_timer = object_hit_delay;
		}

		if (input->getLeftClicked())
			do_punch = true;

		if (do_punch) {
			infostream << "Left-clicked object" << std::endl;
			runData->left_punch = true;
		}

		if (do_punch_damage) {
			// Report direct punch
			v3f objpos = runData->selected_object->getPosition();
			v3f dir = (objpos - player_position).normalize();

			bool disable_send = runData->selected_object->directReportPunch(
					dir, &playeritem, runData->time_from_last_punch);
			runData->time_from_last_punch = 0;

			if (!disable_send)
				client->interact(0, pointed);
		}
	} else if (input->getRightClicked()) {
		infostream << "Right-clicked object" << std::endl;
		client->interact(3, pointed);  // place
	}
}


void Game::handleDigging(GameRunData *runData,
		const PointedThing &pointed, const v3s16 &nodepos,
		const ToolCapabilities &playeritem_toolcap, f32 dtime)
{
	if (!runData->digging) {
		infostream << "Started digging" << std::endl;
		client->interact(0, pointed);
		runData->digging = true;
		runData->ldown_for_dig = true;
	}

	LocalPlayer *player = client->getEnv().getLocalPlayer();
	ClientMap &map = client->getEnv().getClientMap();
	MapNode n = client->getEnv().getClientMap().getNodeNoEx(nodepos);
	const ContentFeatures &features = client->getNodeDefManager()->get(n);

	// NOTE: Similar piece of code exists on the server side for
	// cheat detection.
	// Get digging parameters
	DigParams params = getDigParams(nodedef_manager->get(n).groups,
			&playeritem_toolcap);

	// If can't dig, try hand
	if (!params.diggable) {
		const ItemDefinition &hand = itemdef_manager->get("");
		const ToolCapabilities *tp = hand.tool_capabilities;

		if (tp)
			params = getDigParams(nodedef_manager->get(n).groups, tp);
	}

	if (params.diggable == false) {
		// I guess nobody will wait for this long
		runData->dig_time_complete = 10000000.0;
	} else {
		runData->dig_time_complete = params.time;

		if (m_cache_enable_particles) {
<<<<<<< HEAD
			addPunchingParticles(gamedef, smgr, player,
					client->getEnv(), nodepos, features.tiles);
=======
			const ContentFeatures &features =
					client->getNodeDefManager()->get(n);
			client->getParticleManager()->addPunchingParticles(gamedef, smgr,
					player, nodepos, features.tiles);
>>>>>>> 30334b6b
		}
	}

	if (runData->dig_time_complete >= 0.001) {
		runData->dig_index = (float)crack_animation_length
				* runData->dig_time
				/ runData->dig_time_complete;
	} else {
		// This is for torches
		runData->dig_index = crack_animation_length;
	}

	SimpleSoundSpec sound_dig = nodedef_manager->get(n).sound_dig;

	if (sound_dig.exists() && params.diggable) {
		if (sound_dig.name == "__group") {
			if (params.main_group != "") {
				soundmaker->m_player_leftpunch_sound.gain = 0.5;
				soundmaker->m_player_leftpunch_sound.name =
						std::string("default_dig_") +
						params.main_group;
			}
		} else {
			soundmaker->m_player_leftpunch_sound = sound_dig;
		}
	}

	// Don't show cracks if not diggable
	if (runData->dig_time_complete >= 100000.0) {
	} else if (runData->dig_index < crack_animation_length) {
		//TimeTaker timer("client.setTempMod");
		//infostream<<"dig_index="<<dig_index<<std::endl;
		client->setCrack(runData->dig_index, nodepos);
	} else {
		infostream << "Digging completed" << std::endl;
		client->interact(2, pointed);
		client->setCrack(-1, v3s16(0, 0, 0));
		bool is_valid_position;
		MapNode wasnode = map.getNodeNoEx(nodepos, &is_valid_position);
		if (is_valid_position)
			client->removeNode(nodepos, 2);

		if (m_cache_enable_particles) {
			const ContentFeatures &features =
				client->getNodeDefManager()->get(wasnode);
			client->getParticleManager()->addDiggingParticles(gamedef, smgr,
					player, nodepos, features.tiles);
		}

		runData->dig_time = 0;
		runData->digging = false;

		runData->nodig_delay_timer =
				runData->dig_time_complete / (float)crack_animation_length;

		// We don't want a corresponding delay to
		// very time consuming nodes
		if (runData->nodig_delay_timer > 0.3)
			runData->nodig_delay_timer = 0.3;

		// We want a slight delay to very little
		// time consuming nodes
		const float mindelay = 0.15;

		if (runData->nodig_delay_timer < mindelay)
			runData->nodig_delay_timer = mindelay;

		// Send event to trigger sound
		MtEvent *e = new NodeDugEvent(nodepos, wasnode);
		gamedef->event()->put(e);
	}

	if (runData->dig_time_complete < 100000.0) {
		runData->dig_time += dtime;
	} else {
		runData->dig_time = 0;
		client->setCrack(-1, nodepos);
	}

	camera->setDigging(0);  // left click animation
}


void Game::updateFrame(std::vector<aabb3f> &highlight_boxes,
		ProfilerGraph *graph, RunStats *stats, GameRunData *runData,
		f32 dtime, const VolatileRunFlags &flags, const CameraOrientation &cam)
{
	LocalPlayer *player = client->getEnv().getLocalPlayer();

	/*
		Fog range
	*/

	auto player_position = player->getPosition();
	auto pos_i = floatToInt(player_position, BS);
	if (!flags.no_output) {

	auto fog_was = runData->fog_range;

	if (draw_control->range_all) {
		runData->fog_range = 100000 * BS;
	} else if (!flags.no_output){
		runData->fog_range = draw_control->wanted_range * BS
				+ 0.0 * MAP_BLOCKSIZE * BS;

		if (flags.use_weather) {
			auto humidity = client->getEnv().getClientMap().getHumidity(pos_i, 1);
			runData->fog_range *= (1.55 - 1.4*(float)humidity/100);
		}

		runData->fog_range = MYMIN(
				runData->fog_range,
				(draw_control->farthest_drawn + 20) * BS);
		runData->fog_range *= 0.9;

		runData->fog_range = fog_was + (runData->fog_range-fog_was)/50;
	}

	/*
		Calculate general brightness
	*/
	u32 daynight_ratio = client->getEnv().getDayNightRatio();
	float time_brightness = decode_light_f((float)daynight_ratio / 1000.0);
	float direct_brightness = time_brightness;
	bool sunlight_seen = false;

	if (g_settings->getBool("free_move")) {
		//direct_brightness = time_brightness;
		sunlight_seen = true;
	} else if (!flags.no_output) {
		//ScopeProfiler sp(g_profiler, "Detecting background light", SPT_AVG);
		float old_brightness = sky->getBrightness();
		direct_brightness = client->getEnv().getClientMap()
				.getBackgroundBrightness(MYMIN(runData->fog_range * 1.2, 60 * BS),
					daynight_ratio, (int)(old_brightness * 255.5), &sunlight_seen)
				    / 255.0;
	}

	float time_of_day = runData->time_of_day;
	float time_of_day_smooth = runData->time_of_day_smooth;

	time_of_day = client->getEnv().getTimeOfDayF();

	const float maxsm = 0.05;
	const float todsm = 0.05;

	if (fabs(time_of_day - time_of_day_smooth) > maxsm &&
			fabs(time_of_day - time_of_day_smooth + 1.0) > maxsm &&
			fabs(time_of_day - time_of_day_smooth - 1.0) > maxsm)
		time_of_day_smooth = time_of_day;

	if (time_of_day_smooth > 0.8 && time_of_day < 0.2)
		time_of_day_smooth = time_of_day_smooth * (1.0 - todsm)
				+ (time_of_day + 1.0) * todsm;
	else
		time_of_day_smooth = time_of_day_smooth * (1.0 - todsm)
				+ time_of_day * todsm;

	runData->time_of_day = time_of_day;
	runData->time_of_day_smooth = time_of_day_smooth;

	if (!flags.no_output)
	sky->update(time_of_day_smooth, time_brightness, direct_brightness,
			sunlight_seen, camera->getCameraMode(), player->getYaw(),
			player->getPitch());

	/*
		Update clouds
	*/
	if (clouds) {
		if (sky->getCloudsVisible()) {
			clouds->setVisible(true);
			clouds->step(dtime);
			clouds->update(v2f(player_position.X, player_position.Z),
				       sky->getCloudColor());
		} else {
			clouds->setVisible(false);
		}
	}

	/*
		Update particles
	*/
	client->getParticleManager()->step(dtime);

	/*
		Fog
	*/

	if (m_cache_enable_fog && !flags.force_fog_off) {
		driver->setFog(
				sky->getBgColor(),
				video::EFT_FOG_LINEAR,
				runData->fog_range * 0.4,
				runData->fog_range * 1.0,
				0.01,
				false, // pixel fog
				false // range fog
		);
	} else {
		driver->setFog(
				sky->getBgColor(),
				video::EFT_FOG_LINEAR,
				100000 * BS,
				110000 * BS,
				0.01,
				false, // pixel fog
				false // range fog
		);
	}

	} // no_output

	/*
		Get chat messages from client
	*/

	v2u32 screensize = driver->getScreenSize();

	updateChat(*client, dtime, flags.show_debug, screensize,
			flags.show_chat, runData->profiler_current_page,
			*chat_backend, guitext_chat);

	/*
		Inventory
	*/

	if (client->getPlayerItem() != runData->new_playeritem)
		client->selectPlayerItem(runData->new_playeritem);

	// Update local inventory if it has changed
	if (client->getLocalInventoryUpdated()) {
		//infostream<<"Updating local inventory"<<std::endl;
		client->getLocalInventory(*local_inventory);
		runData->update_wielded_item_trigger = true;
	}

	if (runData->update_wielded_item_trigger) {
		// Update wielded tool
		InventoryList *mlist = local_inventory->getList("main");

		if (mlist && (client->getPlayerItem() < mlist->getSize())) {
			ItemStack item = mlist->getItem(client->getPlayerItem());
			camera->wield(item);
		}
		runData->update_wielded_item_trigger = false;
	}

	/*
		Update block draw list every 200ms or when camera direction has
		changed much
	*/
	runData->update_draw_list_timer += dtime;

	//auto camera_direction = camera->getDirection();
	auto camera_position = camera->getPosition();

		if (!flags.no_output)
		if (client->getEnv().getClientMap().m_drawlist_last || runData->update_draw_list_timer >= 0.5 ||
				runData->update_draw_list_last_cam_pos.getDistanceFrom(camera_position) > MAP_BLOCKSIZE*BS*2 ||
				flags.camera_offset_changed){
			runData->update_draw_list_timer = 0;
			bool allow = true;
#if CMAKE_THREADS && CMAKE_HAVE_FUTURE
			if (g_settings->getBool("more_threads")) {
				bool allow = true;
				if (updateDrawList_future.valid()) {
					auto res = updateDrawList_future.wait_for(std::chrono::milliseconds(0));
					if (res == std::future_status::timeout)
						allow = false;
				}
				if (allow) {
					updateDrawList_future = std::async(std::launch::async, [](Client * client, video::IVideoDriver* driver, float dtime){ client->getEnv().getClientMap().updateDrawList(driver, dtime, 1000); }, client, driver, dtime);
				}
			}
			else
#endif
				client->getEnv().getClientMap().updateDrawList(driver, dtime);
			if (allow)
				runData->update_draw_list_last_cam_pos = camera->getPosition();
		}

	updateGui(&runData->statustext_time, *stats, *runData, dtime, flags, cam);

	/*
	   make sure menu is on top
	   1. Delete formspec menu reference if menu was removed
	   2. Else, make sure formspec menu is on top
	*/
	if (current_formspec) {
		if (current_formspec->getReferenceCount() == 1) {
			current_formspec->drop();
			current_formspec = NULL;
		} else if (!noMenuActive()) {
			guiroot->bringToFront(current_formspec);
		}
	}

	/*
		Drawing begins
	*/

	video::SColor skycolor = sky->getSkyColor();

	TimeTaker tt_draw("mainloop: draw");
	if (!flags.no_output)
	{
		TimeTaker timer("beginScene");
		driver->beginScene(true, true, skycolor);
		stats->beginscenetime = timer.stop(true);
	}

	if (!flags.no_output)
	draw_scene(driver, smgr, *camera, *client, player, *hud, guienv,
			highlight_boxes, screensize, skycolor, flags.show_hud);

	/*
		Draw map
	*/
	if ((g_settings->getBool("hud_map")) && flags.show_hud)
	{
		mapper->drawMap( floatToInt(player->getPosition(), BS) );
	}

	/*
		Profiler graph
	*/
	if (flags.show_profiler_graph)
		graph->draw(10, screensize.Y - 10, driver, g_fontengine->getFont());

	/*
		Damage flash
	*/
	if (runData->damage_flash > 0.0) {
		video::SColor color(std::min(runData->damage_flash, 180.0f),
				180,
				0,
				0);
		driver->draw2DRectangle(color,
					core::rect<s32>(0, 0, screensize.X, screensize.Y),
					NULL);

		runData->damage_flash -= 100.0 * dtime;
	}

	/*
		Damage camera tilt
	*/
	if (player->hurt_tilt_timer > 0.0) {
		player->hurt_tilt_timer -= dtime * 5;

		if (player->hurt_tilt_timer < 0)
			player->hurt_tilt_strength = 0;
	}

		/*
			Draw background for player list
		*/
		if (playerlist != NULL)
		{
			driver->draw2DRectangle(console_bg, playerlist->getAbsolutePosition());
			driver->draw2DRectangleOutline(playerlist->getAbsolutePosition(), video::SColor(255,128,128,128));
		}

		/*
			Movement FOV (for superspeed and flying)
		*/

		float max_fov = 0;
		if(player->free_move)
			max_fov += 5;
		if(player->superspeed)
			max_fov += 8;

		if((player->free_move || player->superspeed) && player->movement_fov < max_fov)
			player->movement_fov += dtime*50;
		if(player->movement_fov > max_fov)
			player->movement_fov -= dtime*50;

	/*
		End scene
	*/
	if (!flags.no_output)
	{
		TimeTaker timer("endScene");
		driver->endScene();
		stats->endscenetime = timer.stop(true);
	}

	stats->drawtime = tt_draw.stop(true);
	g_profiler->graphAdd("mainloop_draw", stats->drawtime / 1000.0f);
}


void Game::updateGui(float *statustext_time, const RunStats &stats,
		const GameRunData& runData, f32 dtime, const VolatileRunFlags &flags,
		const CameraOrientation &cam)
{
	v2u32 screensize = driver->getScreenSize();
	LocalPlayer *player = client->getEnv().getLocalPlayer();
	v3f player_position = player->getPosition();

	draw_control->drawtime_avg = draw_control->drawtime_avg * 0.95 + (float)stats.drawtime*0.05;
	draw_control->fps_avg = 1000/draw_control->drawtime_avg;
	draw_control->fps = (1.0/stats.dtime_jitter.avg);

	if (flags.show_debug) {
/*
		static float drawtime_avg = 0;
		drawtime_avg = drawtime_avg * 0.95 + stats.drawtime * 0.05;

		u16 fps = 1.0 / stats.dtime_jitter.avg;
*/
		//s32 fps = driver->getFPS();

		std::ostringstream os(std::ios_base::binary);
		os << std::fixed
		   << "Freeminer " << minetest_version_hash
		   << std::setprecision(0)
		   << " FPS = " << draw_control->fps
/*
		   << " (R: range_all=" << draw_control->range_all << ")"
*/
		   << std::setprecision(0)
		   << " drawtime = " << draw_control->drawtime_avg
/*
		   << std::setprecision(1)
		   << ", dtime_jitter = "
		   << (stats.dtime_jitter.max_fraction * 100.0) << " %"
*/
		   << std::setprecision(1)
		   << ", v_range = " << draw_control->wanted_range
		   << ", farmesh = "<<draw_control->farmesh<<":"<<draw_control->farmesh_step
		   << std::setprecision(3)
		   << ", RTT = " << client->getRTT();
		guitext->setText(narrow_to_wide(os.str()).c_str());
		guitext->setVisible(true);
	} else if (flags.show_hud || flags.show_chat) {
		std::ostringstream os(std::ios_base::binary);
		os << "Freeminer " << minetest_version_hash;
		guitext->setText(narrow_to_wide(os.str()).c_str());
		guitext->setVisible(true);
	} else {
		guitext->setVisible(false);
	}

	if (guitext->isVisible()) {
		core::rect<s32> rect(
				5,              5,
				screensize.X,   5 + g_fontengine->getTextHeight()
		);
		guitext->setRelativePosition(rect);
	}

	if (flags.show_debug) {
		auto pos_i = floatToInt(player_position, BS);

		std::ostringstream os(std::ios_base::binary);
		os << std::setprecision(1) << std::fixed
		   << "(" << (player_position.X / BS)
		   << ", " << (player_position.Y / BS)
		   << ", " << (player_position.Z / BS)
		   << ") (spd=" << (int)player->getSpeed().getLength()/BS
		   << ") (yaw=" << (wrapDegrees_0_360(cam.camera_yaw))
		   << ") (t=" << client->getEnv().getClientMap().getHeat(pos_i, 1)
		   << "C, h=" << client->getEnv().getClientMap().getHumidity(pos_i, 1)
/*
		   << "%) (seed = " << ((u64)client->getMapSeed())
*/
		   << "%"
		   << ")";

		if (runData.pointed_old.type == POINTEDTHING_NODE) {
			ClientMap &map = client->getEnv().getClientMap();
			const INodeDefManager *nodedef = client->getNodeDefManager();
			MapNode n = map.getNodeNoEx(runData.pointed_old.node_undersurface);
			const ContentFeatures &features = nodedef->get(n);
			if (n.getContent() != CONTENT_IGNORE && features.name != "unknown") {
				os << " (pointing_at = " << features.name
#if !defined(NDEBUG)
					<< " - " << features.tiledef[0].name.c_str()
					<< " - " << features.drawtype
					<< " - " << features.param_type
					<< " - " << features.param_type_2
#endif
				   << ")";
			}
		}

		guitext2->setText(narrow_to_wide(os.str()).c_str());
		guitext2->setVisible(true);

		core::rect<s32> rect(
				5,             5 + g_fontengine->getTextHeight(),
				screensize.X,  5 + g_fontengine->getTextHeight() * 2
		);
		guitext2->setRelativePosition(rect);
	} else {
		guitext2->setVisible(false);
	}

	guitext_info->setText(infotext.c_str());
	guitext_info->setVisible(flags.show_hud && g_menumgr.menuCount() == 0);

	float statustext_time_max = 1.5;

	if (!statustext.empty()) {
		*statustext_time += dtime;

		if (*statustext_time >= statustext_time_max) {
			statustext = L"";
			*statustext_time = 0;
		}
	}

	guitext_status->setText(statustext.c_str());
	guitext_status->setVisible(!statustext.empty());

	if (!statustext.empty()) {
		s32 status_width  = guitext_status->getTextWidth();
		s32 status_height = guitext_status->getTextHeight();
		s32 status_y = screensize.Y - 150;
		s32 status_x = (screensize.X - status_width) / 2;
		core::rect<s32> rect(
				status_x , status_y - status_height,
				status_x + status_width, status_y
		);
		guitext_status->setRelativePosition(rect);

		// Fade out
		video::SColor initial_color(255, 0, 0, 0);

		if (guienv->getSkin())
			initial_color = guienv->getSkin()->getColor(gui::EGDC_BUTTON_TEXT);

		video::SColor final_color = initial_color;
		final_color.setAlpha(0);
		video::SColor fade_color = initial_color.getInterpolated_quadratic(
				initial_color, final_color,
				pow(*statustext_time / statustext_time_max, 2.0f));
		guitext_status->setOverrideColor(fade_color);
		guitext_status->enableOverrideColor(true);
	}
}


/* Log times and stuff for visualization */
inline void Game::updateProfilerGraphs(ProfilerGraph *graph)
{
	Profiler::GraphValues values;
	g_profiler->graphGet(values);
	graph->put(values);
}



/****************************************************************************
 Misc
 ****************************************************************************/

/* On some computers framerate doesn't seem to be automatically limited
 */
inline void Game::limitFps(FpsControl *fps_timings, f32 *dtime)
{
	// not using getRealTime is necessary for wine
	device->getTimer()->tick(); // Maker sure device time is up-to-date
	u32 time = device->getTimer()->getTime();

	u32 last_time = fps_timings->last_time;

	if (time > last_time)  // Make sure time hasn't overflowed
		fps_timings->busy_time = time - last_time;
	else
		fps_timings->busy_time = 0;

	u32 frametime_min = 1000 / (g_menumgr.pausesGame()
			? g_settings->getFloat("pause_fps_max")
			: g_settings->getFloat("fps_max"));

	if (fps_timings->busy_time < frametime_min) {
		fps_timings->sleep_time = frametime_min - fps_timings->busy_time;
		device->sleep(fps_timings->sleep_time);
	} else {
		fps_timings->sleep_time = 0;
	}

	/* Get the new value of the device timer. Note that device->sleep() may
	 * not sleep for the entire requested time as sleep may be interrupted and
	 * therefore it is arguably more accurate to get the new time from the
	 * device rather than calculating it by adding sleep_time to time.
	 */

	device->getTimer()->tick(); // Update device timer
	time = device->getTimer()->getTime();

	if (time > last_time)  // Make sure last_time hasn't overflowed
		*dtime = (time - last_time) / 1000.0;
	else
		*dtime = 0;

	fps_timings->last_time = time;
}


void Game::showOverlayMessage(const std::string &msg, float dtime,
		int percent, bool draw_clouds)
{
	wchar_t *text = wgettext(msg.c_str());
	draw_load_screen(text, device, guienv, dtime, percent, draw_clouds);
	delete[] text;
}


/****************************************************************************
 Shutdown / cleanup
 ****************************************************************************/

void Game::extendedResourceCleanup()
{
	// Extended resource accounting
	infostream << "Irrlicht resources after cleanup:" << std::endl;
	infostream << "\tRemaining meshes   : "
	           << device->getSceneManager()->getMeshCache()->getMeshCount() << std::endl;
	infostream << "\tRemaining textures : "
	           << driver->getTextureCount() << std::endl;

	for (unsigned int i = 0; i < driver->getTextureCount(); i++) {
		irr::video::ITexture *texture = driver->getTextureByIndex(i);
		infostream << "\t\t" << i << ":" << texture->getName().getPath().c_str()
		           << std::endl;
	}

	clearTextureNameCache();
	infostream << "\tRemaining materials: "
               << driver-> getMaterialRendererCount()
		       << " (note: irrlicht doesn't support removing renderers)" << std::endl;
}



/****************************************************************************
 extern function for launching the game
 ****************************************************************************/

bool the_game(bool *kill,
		bool random_input,
		InputHandler *input,
		IrrlichtDevice *device,

		const std::string &map_dir,
		const std::string &playername,
		const std::string &password,
		const std::string &address,         // If empty local server is created
		u16 port,

		std::string &error_message,
		ChatBackend &chat_backend,
		const SubgameSpec &gamespec,        // Used for local game
		bool simple_singleplayer_mode,
		unsigned int autoexit
	)
{
	Game game;

	/* Make a copy of the server address because if a local singleplayer server
	 * is created then this is updated and we don't want to change the value
	 * passed to us by the calling function
	 */
	std::string server_address = address;

	bool started = false;
	try {

		bool started = false;
		game.runData  = { 0 };
		if (game.startup(kill, random_input, input, device, map_dir,
					playername, password, &server_address, port,
					&error_message, &chat_backend, gamespec,
					simple_singleplayer_mode)) {
			started = true;
			game.runData.autoexit = autoexit;

			game.run();
			game.shutdown();
		}

#ifdef NDEBUG
	} catch (SerializationError &e) {
		error_message = std::string("A serialization error occurred:\n")
				+ e.what() + "\n\nThe server is probably "
				" running a different version of Freeminer.";
		errorstream << (error_message) << std::endl;
	} catch (ServerError &e) {
		error_message = e.what();
		errorstream << "ServerError: " << e.what() << std::endl;
	} catch (ModError &e) {
		errorstream << "ModError: " << e.what() << std::endl;
		error_message = std::string() + e.what() + _("\nCheck debug.txt for details.");
#else
	} catch (int) { //nothing
#endif
	}

	return !started && game.flags.reconnect;
}
<|MERGE_RESOLUTION|>--- conflicted
+++ resolved
@@ -3917,15 +3917,8 @@
 		runData->dig_time_complete = params.time;
 
 		if (m_cache_enable_particles) {
-<<<<<<< HEAD
-			addPunchingParticles(gamedef, smgr, player,
-					client->getEnv(), nodepos, features.tiles);
-=======
-			const ContentFeatures &features =
-					client->getNodeDefManager()->get(n);
 			client->getParticleManager()->addPunchingParticles(gamedef, smgr,
 					player, nodepos, features.tiles);
->>>>>>> 30334b6b
 		}
 	}
 
