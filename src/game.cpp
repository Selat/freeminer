--- conflicted
+++ resolved
@@ -2243,12 +2243,7 @@
 							new GUIDeathScreen(guienv, guiroot, -1, 
 								&g_menumgr, respawner);
 					menu->drop();
-<<<<<<< HEAD
 					}
-					//chat_backend.addMessage(L"", L"You died.");
-=======
-					
->>>>>>> bf175b88
 
 					/* Handle visualization */
 
