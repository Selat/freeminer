--- conflicted
+++ resolved
@@ -3074,14 +3074,7 @@
 				<<", dtime_jitter = "
 				<<(dtime_jitter1_max_fraction * 100.0)<<" %"
 				<<std::setprecision(1)
-				<<", v_range = "<<draw_control.wanted_range
-<<<<<<< HEAD
-				<<std::setprecision(0)
-				<<", FPS = "<<(1.0/dtime_avg1);
-=======
-				<<std::setprecision(3)
-				<<", RTT = "<<client.getRTT();
->>>>>>> 7ae8f655
+				<<", v_range = "<<draw_control.wanted_range;
 			guitext->setText(narrow_to_wide(os.str()).c_str());
 			guitext->setVisible(true);
 		}
