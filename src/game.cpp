/*
game.cpp
Copyright (C) 2010-2013 celeron55, Perttu Ahola <celeron55@gmail.com>
*/

/*
This file is part of Freeminer.

Freeminer is free software: you can redistribute it and/or modify
it under the terms of the GNU General Public License as published by
the Free Software Foundation, either version 3 of the License, or
(at your option) any later version.

Freeminer  is distributed in the hope that it will be useful,
but WITHOUT ANY WARRANTY; without even the implied warranty of
MERCHANTABILITY or FITNESS FOR A PARTICULAR PURPOSE.  See the
GNU General Public License for more details.

You should have received a copy of the GNU General Public License
along with Freeminer.  If not, see <http://www.gnu.org/licenses/>.
*/

#include "game.h"
#include "irrlichttypes_extrabloated.h"
#include <IGUICheckBox.h>
#include <IGUIEditBox.h>
#include <IGUIListBox.h>
#include <IGUIButton.h>
#include <IGUIStaticText.h>
#include <IGUIFont.h>
#include <IMaterialRendererServices.h>
#include "IMeshCache.h"
#include "client.h"
#include "server.h"
#include "guiPasswordChange.h"
#include "guiVolumeChange.h"
#include "guiFormSpecMenu.h"
#include "guiTextInputMenu.h"
#include "guiDeathScreen.h"
#include "tool.h"
#include "guiChatConsole.h"
#include "config.h"
#include "version.h"
#include "clouds.h"
#include "particles.h"
#include "camera.h"
#include "mapblock.h"
#include "settings.h"
#include "profiler.h"
#include "mainmenumanager.h"
#include "gettext.h"
#include "log.h"
#include "filesys.h"
// Needed for determining pointing to nodes
#include "nodedef.h"
#include "nodemetadata.h"
#include "main.h" // For g_settings
#include "itemdef.h"
#include "tile.h" // For TextureSource
#include "shader.h" // For ShaderSource
#include "logoutputbuffer.h"
#include "subgame.h"
#include "quicktune_shortcutter.h"
#include "clientmap.h"
#include "hud.h"
#include "sky.h"
#include "sound.h"
#if USE_SOUND
	#include "sound_openal.h"
#endif
#include "event_manager.h"
#include <iomanip>
#include <list>
#include "util/directiontables.h"
#include "util/pointedthing.h"
#include "FMStaticText.h"
#include "guiTable.h"
#include "util/string.h"

/*
	Text input system
*/

struct TextDestNodeMetadata : public TextDest
{
	TextDestNodeMetadata(v3s16 p, Client *client)
	{
		m_p = p;
		m_client = client;
	}
	// This is deprecated I guess? -celeron55
	void gotText(std::wstring text)
	{
		std::string ntext = wide_to_narrow(text);
		infostream<<"Submitting 'text' field of node at ("<<m_p.X<<","
				<<m_p.Y<<","<<m_p.Z<<"): "<<ntext<<std::endl;
		std::map<std::string, std::string> fields;
		fields["text"] = ntext;
		m_client->sendNodemetaFields(m_p, "", fields);
	}
	void gotText(std::map<std::string, std::string> fields)
	{
		m_client->sendNodemetaFields(m_p, "", fields);
	}

	v3s16 m_p;
	Client *m_client;
};

struct TextDestPlayerInventory : public TextDest
{
	TextDestPlayerInventory(Client *client)
	{
		m_client = client;
		m_formname = "";
	}
	TextDestPlayerInventory(Client *client, std::string formname)
	{
		m_client = client;
		m_formname = formname;
	}
	void gotText(std::map<std::string, std::string> fields)
	{
		m_client->sendInventoryFields(m_formname, fields);
	}

	Client *m_client;
};

struct LocalFormspecHandler : public TextDest
{
	LocalFormspecHandler();
	LocalFormspecHandler(std::string formname) {
		m_formname = formname;
	}

	LocalFormspecHandler(std::string formname,Client *client) {
		m_formname = formname;
		m_client = client;
	}

	void gotText(std::string message) {
		errorstream << "LocalFormspecHandler::gotText old style message received" << std::endl;
	}

	void gotText(std::map<std::string, std::string> fields)
	{
		if (m_formname == "MT_PAUSE_MENU") {
			if (fields.find("btn_sound") != fields.end()) {
				g_gamecallback->changeVolume();
				return;
			}

			if (fields.find("btn_exit_menu") != fields.end()) {
				g_gamecallback->disconnect();
				return;
			}

			if (fields.find("btn_exit_os") != fields.end()) {
				g_gamecallback->exitToOS();
				return;
			}

			if (fields.find("quit") != fields.end()) {
				return;
			}

			if (fields.find("btn_continue") != fields.end()) {
				return;
			}
		}
		if (m_formname == "MT_CHAT_MENU") {
			if ((fields.find("btn_send") != fields.end()) ||
					(fields.find("quit") != fields.end())) {
				if (fields.find("f_text") != fields.end()) {
					if (m_client != 0) {
						m_client->typeChatMessage(narrow_to_wide(fields["f_text"]));
					}
					else {
						errorstream << "LocalFormspecHandler::gotText received chat message but m_client is NULL" << std::endl;
					}
				}
				return;
			}
		}

		errorstream << "LocalFormspecHandler::gotText unhandled >" << m_formname << "< event" << std::endl;
		int i = 0;
		for (std::map<std::string,std::string>::iterator iter = fields.begin();
				iter != fields.end(); iter++) {
			errorstream << "\t"<< i << ": " << iter->first << "=" << iter->second << std::endl;
			i++;
		}
	}

	Client *m_client;
};

/* Respawn menu callback */

class MainRespawnInitiator: public IRespawnInitiator
{
public:
	MainRespawnInitiator(bool *active, Client *client):
		m_active(active), m_client(client)
	{
		*m_active = true;
	}
	void respawn()
	{
		*m_active = false;
		m_client->sendRespawn();
	}
private:
	bool *m_active;
	Client *m_client;
};

/* Form update callback */

class NodeMetadataFormSource: public IFormSource
{
public:
	NodeMetadataFormSource(ClientMap *map, v3s16 p):
		m_map(map),
		m_p(p)
	{
	}
	std::string getForm()
	{
		NodeMetadata *meta = m_map->getNodeMetadata(m_p);
		if(!meta)
			return "";
		return meta->getString("formspec");
	}
	std::string resolveText(std::string str)
	{
		NodeMetadata *meta = m_map->getNodeMetadata(m_p);
		if(!meta)
			return str;
		return meta->resolveString(str);
	}

	ClientMap *m_map;
	v3s16 m_p;
};

class PlayerInventoryFormSource: public IFormSource
{
public:
	PlayerInventoryFormSource(Client *client):
		m_client(client)
	{
	}
	std::string getForm()
	{
		LocalPlayer* player = m_client->getEnv().getLocalPlayer();
		return player->inventory_formspec;
	}

	Client *m_client;
};

/*
	Check if a node is pointable
*/
inline bool isPointableNode(const MapNode& n,
		Client *client, bool liquids_pointable)
{
	const ContentFeatures &features = client->getNodeDefManager()->get(n);
	return features.pointable ||
		(liquids_pointable && features.isLiquid());
}

/*
	Find what the player is pointing at
*/
PointedThing getPointedThing(Client *client, v3f player_position,
		v3f camera_direction, v3f camera_position, core::line3d<f32> shootline,
		f32 d, bool liquids_pointable, bool look_for_object, v3s16 camera_offset,
		std::vector<aabb3f> &hilightboxes, ClientActiveObject *&selected_object)
{
	PointedThing result;

	hilightboxes.clear();
	selected_object = NULL;

	INodeDefManager *nodedef = client->getNodeDefManager();
	ClientMap &map = client->getEnv().getClientMap();

	f32 mindistance = BS * 1001;

	// First try to find a pointed at active object
	if(look_for_object)
	{
		selected_object = client->getSelectedActiveObject(d*BS,
				camera_position, shootline);

		if(selected_object != NULL)
		{
			if(selected_object->doShowSelectionBox())
			{
				aabb3f *selection_box = selected_object->getSelectionBox();
				// Box should exist because object was
				// returned in the first place
				assert(selection_box);

				v3f pos = selected_object->getPosition();
				hilightboxes.push_back(aabb3f(
						selection_box->MinEdge + pos - intToFloat(camera_offset, BS),
						selection_box->MaxEdge + pos - intToFloat(camera_offset, BS)));
			}

			mindistance = (selected_object->getPosition() - camera_position).getLength();

			result.type = POINTEDTHING_OBJECT;
			result.object_id = selected_object->getId();
		}
	}

	// That didn't work, try to find a pointed at node

	
	v3s16 pos_i = floatToInt(player_position, BS);

	/*infostream<<"pos_i=("<<pos_i.X<<","<<pos_i.Y<<","<<pos_i.Z<<")"
			<<std::endl;*/

	s16 a = d;
	s16 ystart = pos_i.Y + 0 - (camera_direction.Y<0 ? a : 1);
	s16 zstart = pos_i.Z - (camera_direction.Z<0 ? a : 1);
	s16 xstart = pos_i.X - (camera_direction.X<0 ? a : 1);
	s16 yend = pos_i.Y + 1 + (camera_direction.Y>0 ? a : 1);
	s16 zend = pos_i.Z + (camera_direction.Z>0 ? a : 1);
	s16 xend = pos_i.X + (camera_direction.X>0 ? a : 1);
	
	// Prevent signed number overflow
	if(yend==32767)
		yend=32766;
	if(zend==32767)
		zend=32766;
	if(xend==32767)
		xend=32766;

	for(s16 y = ystart; y <= yend; y++)
	for(s16 z = zstart; z <= zend; z++)
	for(s16 x = xstart; x <= xend; x++)
	{
		MapNode n;
		try
		{
			n = map.getNode(v3s16(x,y,z));
		}
		catch(InvalidPositionException &e)
		{
			continue;
		}
		if(!isPointableNode(n, client, liquids_pointable))
			continue;

		std::vector<aabb3f> boxes = n.getSelectionBoxes(nodedef);

		v3s16 np(x,y,z);
		v3f npf = intToFloat(np, BS);

		for(std::vector<aabb3f>::const_iterator
				i = boxes.begin();
				i != boxes.end(); i++)
		{
			aabb3f box = *i;
			box.MinEdge += npf;
			box.MaxEdge += npf;

			for(u16 j=0; j<6; j++)
			{
				v3s16 facedir = g_6dirs[j];
				aabb3f facebox = box;

				f32 d = 0.001*BS;
				if(facedir.X > 0)
					facebox.MinEdge.X = facebox.MaxEdge.X-d;
				else if(facedir.X < 0)
					facebox.MaxEdge.X = facebox.MinEdge.X+d;
				else if(facedir.Y > 0)
					facebox.MinEdge.Y = facebox.MaxEdge.Y-d;
				else if(facedir.Y < 0)
					facebox.MaxEdge.Y = facebox.MinEdge.Y+d;
				else if(facedir.Z > 0)
					facebox.MinEdge.Z = facebox.MaxEdge.Z-d;
				else if(facedir.Z < 0)
					facebox.MaxEdge.Z = facebox.MinEdge.Z+d;

				v3f centerpoint = facebox.getCenter();
				f32 distance = (centerpoint - camera_position).getLength();
				if(distance >= mindistance)
					continue;
				if(!facebox.intersectsWithLine(shootline))
					continue;

				v3s16 np_above = np + facedir;

				result.type = POINTEDTHING_NODE;
				result.node_undersurface = np;
				result.node_abovesurface = np_above;
				mindistance = distance;

				hilightboxes.clear();
				for(std::vector<aabb3f>::const_iterator
						i2 = boxes.begin();
						i2 != boxes.end(); i2++)
				{
					aabb3f box = *i2;
					box.MinEdge += npf + v3f(-d,-d,-d) - intToFloat(camera_offset, BS);
					box.MaxEdge += npf + v3f(d,d,d) - intToFloat(camera_offset, BS);
					hilightboxes.push_back(box);
				}
			}
		}
	} // for coords

	return result;
}

/*
	Draws a screen with a single text on it.
	Text will be removed when the screen is drawn the next time.
	Additionally, a progressbar can be drawn when percent is set between 0 and 100.
*/
/*gui::IGUIStaticText **/
void draw_load_screen(const std::wstring &text, IrrlichtDevice* device,
		gui::IGUIFont* font, float dtime=0 ,int percent=0, bool clouds=true)
{
	video::IVideoDriver* driver = device->getVideoDriver();
	v2u32 screensize = driver->getScreenSize();
	const wchar_t *loadingtext = text.c_str();
	core::vector2d<u32> textsize_u = font->getDimension(loadingtext);
	core::vector2d<s32> textsize(textsize_u.X,textsize_u.Y);
	core::vector2d<s32> center(screensize.X/2, screensize.Y/2);
	core::rect<s32> textrect(center - textsize/2, center + textsize/2);

	gui::IGUIStaticText *guitext = guienv->addStaticText(
			loadingtext, textrect, false, false);
	guitext->setTextAlignment(gui::EGUIA_CENTER, gui::EGUIA_UPPERLEFT);

	bool cloud_menu_background = clouds && g_settings->getBool("menu_clouds");
	if (cloud_menu_background)
	{
		g_menuclouds->step(dtime*3);
		g_menuclouds->render();
		driver->beginScene(true, true, video::SColor(255,140,186,250));
		g_menucloudsmgr->drawAll();
	}
	else
		driver->beginScene(true, true, video::SColor(255,0,0,0));
	if (percent >= 0 && percent <= 100) // draw progress bar
	{
		core::vector2d<s32> barsize(256,32);
		core::rect<s32> barrect(center-barsize/2, center+barsize/2);
		driver->draw2DRectangle(video::SColor(255,255,255,255),barrect, NULL); // border
		driver->draw2DRectangle(video::SColor(255,64,64,64), core::rect<s32> (
				barrect.UpperLeftCorner+1,
				barrect.LowerRightCorner-1), NULL); // black inside the bar
		driver->draw2DRectangle(video::SColor(255,128,128,128), core::rect<s32> (
				barrect.UpperLeftCorner+1,
				core::vector2d<s32>(
					barrect.LowerRightCorner.X-(barsize.X-1)+percent*(barsize.X-2)/100,
					barrect.LowerRightCorner.Y-1)), NULL); // the actual progress
	}
	guienv->drawAll();
	driver->endScene();
	
	guitext->remove();
	
	//return guitext;
}

/* Profiler display */

void update_profiler_gui(gui::IGUIStaticText *guitext_profiler,
		gui::IGUIFont *font, u32 text_height, u32 show_profiler,
		u32 show_profiler_max)
{
	if(show_profiler == 0)
	{
		guitext_profiler->setVisible(false);
	}
	else
	{

		std::ostringstream os(std::ios_base::binary);
		g_profiler->printPage(os, show_profiler, show_profiler_max);
		std::wstring text = narrow_to_wide(os.str());
		guitext_profiler->setText(text.c_str());
		guitext_profiler->setVisible(true);

		s32 w = font->getDimension(text.c_str()).Width;
		if(w < 400)
			w = 400;
		core::rect<s32> rect(6, 4+(text_height+5)*2, 12+w,
				8+(text_height+5)*2 +
				font->getDimension(text.c_str()).Height);
		guitext_profiler->setRelativePosition(rect);
		guitext_profiler->setVisible(true);
	}
}

class ProfilerGraph
{
private:
	struct Piece{
		Profiler::GraphValues values;
	};
	struct Meta{
		float min;
		float max;
		video::SColor color;
		Meta(float initial=0, video::SColor color=
				video::SColor(255,255,255,255)):
			min(initial),
			max(initial),
			color(color)
		{}
	};
	std::list<Piece> m_log;
public:
	u32 m_log_max_size;

	ProfilerGraph():
		m_log_max_size(200)
	{}

	void put(const Profiler::GraphValues &values)
	{
		Piece piece;
		piece.values = values;
		m_log.push_back(piece);
		while(m_log.size() > m_log_max_size)
			m_log.erase(m_log.begin());
	}
	
	void draw(s32 x_left, s32 y_bottom, video::IVideoDriver *driver,
			gui::IGUIFont* font) const
	{
		std::map<std::string, Meta> m_meta;
		for(std::list<Piece>::const_iterator k = m_log.begin();
				k != m_log.end(); k++)
		{
			const Piece &piece = *k;
			for(Profiler::GraphValues::const_iterator i = piece.values.begin();
					i != piece.values.end(); i++){
				const std::string &id = i->first;
				const float &value = i->second;
				std::map<std::string, Meta>::iterator j =
						m_meta.find(id);
				if(j == m_meta.end()){
					m_meta[id] = Meta(value);
					continue;
				}
				if(value < j->second.min)
					j->second.min = value;
				if(value > j->second.max)
					j->second.max = value;
			}
		}

		// Assign colors
		static const video::SColor usable_colors[] = {
			video::SColor(255,255,100,100),
			video::SColor(255,90,225,90),
			video::SColor(255,100,100,255),
			video::SColor(255,255,150,50),
			video::SColor(255,220,220,100)
		};
		static const u32 usable_colors_count =
				sizeof(usable_colors) / sizeof(*usable_colors);
		u32 next_color_i = 0;
		for(std::map<std::string, Meta>::iterator i = m_meta.begin();
				i != m_meta.end(); i++){
			Meta &meta = i->second;
			video::SColor color(255,200,200,200);
			if(next_color_i < usable_colors_count)
				color = usable_colors[next_color_i++];
			meta.color = color;
		}

		s32 graphh = 50;
		s32 textx = x_left + m_log_max_size + 15;
		s32 textx2 = textx + 200 - 15;
		
		// Draw background
		/*{
			u32 num_graphs = m_meta.size();
			core::rect<s32> rect(x_left, y_bottom - num_graphs*graphh,
					textx2, y_bottom);
			video::SColor bgcolor(120,0,0,0);
			driver->draw2DRectangle(bgcolor, rect, NULL);
		}*/
		
		s32 meta_i = 0;
		for(std::map<std::string, Meta>::const_iterator i = m_meta.begin();
				i != m_meta.end(); i++){
			const std::string &id = i->first;
			const Meta &meta = i->second;
			s32 x = x_left;
			s32 y = y_bottom - meta_i * 50;
			float show_min = meta.min;
			float show_max = meta.max;
			if(show_min >= -0.0001 && show_max >= -0.0001){
				if(show_min <= show_max * 0.5)
					show_min = 0;
			}
			s32 texth = 15;
			char buf[10];
			snprintf(buf, 10, "%.3g", show_max);
			font->draw(narrow_to_wide(buf).c_str(),
					core::rect<s32>(textx, y - graphh,
					textx2, y - graphh + texth),
					meta.color);
			snprintf(buf, 10, "%.3g", show_min);
			font->draw(narrow_to_wide(buf).c_str(),
					core::rect<s32>(textx, y - texth,
					textx2, y),
					meta.color);
			font->draw(narrow_to_wide(id).c_str(),
					core::rect<s32>(textx, y - graphh/2 - texth/2,
					textx2, y - graphh/2 + texth/2),
					meta.color);
			s32 graph1y = y;
			s32 graph1h = graphh;
			bool relativegraph = (show_min != 0 && show_min != show_max);
			float lastscaledvalue = 0.0;
			bool lastscaledvalue_exists = false;
			for(std::list<Piece>::const_iterator j = m_log.begin();
					j != m_log.end(); j++)
			{
				const Piece &piece = *j;
				float value = 0;
				bool value_exists = false;
				Profiler::GraphValues::const_iterator k =
						piece.values.find(id);
				if(k != piece.values.end()){
					value = k->second;
					value_exists = true;
				}
				if(!value_exists){
					x++;
					lastscaledvalue_exists = false;
					continue;
				}
				float scaledvalue = 1.0;
				if(show_max != show_min)
					scaledvalue = (value - show_min) / (show_max - show_min);
				if(scaledvalue == 1.0 && value == 0){
					x++;
					lastscaledvalue_exists = false;
					continue;
				}
				if(relativegraph){
					if(lastscaledvalue_exists){
						s32 ivalue1 = lastscaledvalue * graph1h;
						s32 ivalue2 = scaledvalue * graph1h;
						driver->draw2DLine(v2s32(x-1, graph1y - ivalue1),
								v2s32(x, graph1y - ivalue2), meta.color);
					}
					lastscaledvalue = scaledvalue;
					lastscaledvalue_exists = true;
				} else{
					s32 ivalue = scaledvalue * graph1h;
					driver->draw2DLine(v2s32(x, graph1y),
							v2s32(x, graph1y - ivalue), meta.color);
				}
				x++;
			}
			meta_i++;
		}
	}
};

class NodeDugEvent: public MtEvent
{
public:
	v3s16 p;
	MapNode n;
	
	NodeDugEvent(v3s16 p, MapNode n):
		p(p),
		n(n)
	{}
	const char* getType() const
	{return "NodeDug";}
};

class SoundMaker
{
	ISoundManager *m_sound;
	INodeDefManager *m_ndef;
public:
	float m_player_step_timer;

	SimpleSoundSpec m_player_step_sound;
	SimpleSoundSpec m_player_leftpunch_sound;
	SimpleSoundSpec m_player_rightpunch_sound;

	SoundMaker(ISoundManager *sound, INodeDefManager *ndef):
		m_sound(sound),
		m_ndef(ndef),
		m_player_step_timer(0)
	{
	}

	void playPlayerStep()
	{
		if(m_player_step_timer <= 0 && m_player_step_sound.exists()){
			m_player_step_timer = 0.03;
			m_sound->playSound(m_player_step_sound, false);
		}
	}

	static void viewBobbingStep(MtEvent *e, void *data)
	{
		SoundMaker *sm = (SoundMaker*)data;
		sm->playPlayerStep();
	}

	static void playerRegainGround(MtEvent *e, void *data)
	{
		SoundMaker *sm = (SoundMaker*)data;
		sm->playPlayerStep();
	}

	static void playerJump(MtEvent *e, void *data)
	{
		//SoundMaker *sm = (SoundMaker*)data;
	}

	static void cameraPunchLeft(MtEvent *e, void *data)
	{
		SoundMaker *sm = (SoundMaker*)data;
		sm->m_sound->playSound(sm->m_player_leftpunch_sound, false);
	}

	static void cameraPunchRight(MtEvent *e, void *data)
	{
		SoundMaker *sm = (SoundMaker*)data;
		sm->m_sound->playSound(sm->m_player_rightpunch_sound, false);
	}

	static void nodeDug(MtEvent *e, void *data)
	{
		SoundMaker *sm = (SoundMaker*)data;
		NodeDugEvent *nde = (NodeDugEvent*)e;
		sm->m_sound->playSound(sm->m_ndef->get(nde->n).sound_dug, false);
	}

	static void playerDamage(MtEvent *e, void *data)
	{
		SoundMaker *sm = (SoundMaker*)data;
		sm->m_sound->playSound(SimpleSoundSpec("player_damage", 0.5), false);
	}

	static void playerFallingDamage(MtEvent *e, void *data)
	{
		SoundMaker *sm = (SoundMaker*)data;
		sm->m_sound->playSound(SimpleSoundSpec("player_falling_damage", 0.5), false);
	}

	void registerReceiver(MtEventManager *mgr)
	{
		mgr->reg("ViewBobbingStep", SoundMaker::viewBobbingStep, this);
		mgr->reg("PlayerRegainGround", SoundMaker::playerRegainGround, this);
		mgr->reg("PlayerJump", SoundMaker::playerJump, this);
		mgr->reg("CameraPunchLeft", SoundMaker::cameraPunchLeft, this);
		mgr->reg("CameraPunchRight", SoundMaker::cameraPunchRight, this);
		mgr->reg("NodeDug", SoundMaker::nodeDug, this);
		mgr->reg("PlayerDamage", SoundMaker::playerDamage, this);
		mgr->reg("PlayerFallingDamage", SoundMaker::playerFallingDamage, this);
	}

	void step(float dtime)
	{
		m_player_step_timer -= dtime;
	}
};

// Locally stored sounds don't need to be preloaded because of this
class GameOnDemandSoundFetcher: public OnDemandSoundFetcher
{
	std::set<std::string> m_fetched;
public:

	void fetchSounds(const std::string &name,
			std::set<std::string> &dst_paths,
			std::set<std::string> &dst_datas)
	{
		if(m_fetched.count(name))
			return;
		m_fetched.insert(name);
		std::string base = porting::path_share + DIR_DELIM + "testsounds";
		dst_paths.insert(base + DIR_DELIM + name + ".ogg");
		dst_paths.insert(base + DIR_DELIM + name + ".0.ogg");
		dst_paths.insert(base + DIR_DELIM + name + ".1.ogg");
		dst_paths.insert(base + DIR_DELIM + name + ".2.ogg");
		dst_paths.insert(base + DIR_DELIM + name + ".3.ogg");
		dst_paths.insert(base + DIR_DELIM + name + ".4.ogg");
		dst_paths.insert(base + DIR_DELIM + name + ".5.ogg");
		dst_paths.insert(base + DIR_DELIM + name + ".6.ogg");
		dst_paths.insert(base + DIR_DELIM + name + ".7.ogg");
		dst_paths.insert(base + DIR_DELIM + name + ".8.ogg");
		dst_paths.insert(base + DIR_DELIM + name + ".9.ogg");
	}
};

class GameGlobalShaderConstantSetter : public IShaderConstantSetter
{
	Sky *m_sky;
	bool *m_force_fog_off;
	f32 *m_fog_range;
	Client *m_client;
	Inventory *m_local_inventory;

public:
	GameGlobalShaderConstantSetter(Sky *sky, bool *force_fog_off,
			f32 *fog_range, Client *client, Inventory *local_inventory):
		m_sky(sky),
		m_force_fog_off(force_fog_off),
		m_fog_range(fog_range),
		m_client(client),
		m_local_inventory(local_inventory)
	{}
	~GameGlobalShaderConstantSetter() {}

	virtual void onSetConstants(video::IMaterialRendererServices *services,
			bool is_highlevel)
	{
		if(!is_highlevel)
			return;

		// Background color
		video::SColor bgcolor = m_sky->getBgColor();
		video::SColorf bgcolorf(bgcolor);
		float bgcolorfa[4] = {
			bgcolorf.r,
			bgcolorf.g,
			bgcolorf.b,
			bgcolorf.a,
		};
		services->setPixelShaderConstant("skyBgColor", bgcolorfa, 4);

		// Fog distance
		float fog_distance = 10000*BS;
		if(g_settings->getBool("enable_fog") && !*m_force_fog_off)
			fog_distance = *m_fog_range;
		services->setPixelShaderConstant("fogDistance", &fog_distance, 1);

		// Day-night ratio
		u32 daynight_ratio = m_client->getEnv().getDayNightRatio();
		float daynight_ratio_f = (float)daynight_ratio / 1000.0;
		services->setPixelShaderConstant("dayNightRatio", &daynight_ratio_f, 1);
		
		u32 animation_timer = porting::getTimeMs() % 100000;
		float animation_timer_f = (float)animation_timer / 100000.0;
		services->setPixelShaderConstant("animationTimer", &animation_timer_f, 1);
		services->setVertexShaderConstant("animationTimer", &animation_timer_f, 1);

		LocalPlayer* player = m_client->getEnv().getLocalPlayer();
		v3f eye_position = player->getEyePosition();
		services->setPixelShaderConstant("eyePosition", (irr::f32*)&eye_position, 3);
		services->setVertexShaderConstant("eyePosition", (irr::f32*)&eye_position, 3);

		// Normal map texture layer
		int layer1 = 1;
		int layer2 = 2;
		// before 1.8 there isn't a "integer interface", only float
#if (IRRLICHT_VERSION_MAJOR == 1 && IRRLICHT_VERSION_MINOR < 8)
		services->setPixelShaderConstant("normalTexture" , (irr::f32*)&layer1, 1);
		services->setPixelShaderConstant("useNormalmap" , (irr::f32*)&layer2, 1);
#else
		services->setPixelShaderConstant("normalTexture" , (irr::s32*)&layer1, 1);
		services->setPixelShaderConstant("useNormalmap" , (irr::s32*)&layer2, 1);
#endif
		ItemStack playeritem;
		{
			InventoryList *mlist = m_local_inventory->getList("main");
			if(mlist != NULL)
			{
				playeritem = mlist->getItem(m_client->getPlayerItem());
			}
		}
		irr::f32 wieldLight = 0;
		if (g_settings->getBool("disable_wieldlight") == false)
			wieldLight = (irr::f32)((ItemGroupList)m_client->idef()->get(playeritem.name).groups)["wield_light"];
		services->setPixelShaderConstant("wieldLight", &wieldLight, 1);
	}
};

bool nodePlacementPrediction(Client &client,
		const ItemDefinition &playeritem_def, v3s16 nodepos, v3s16 neighbourpos)
{
	std::string prediction = playeritem_def.node_placement_prediction;
	INodeDefManager *nodedef = client.ndef();
	ClientMap &map = client.getEnv().getClientMap();

	if(prediction != "" && !nodedef->get(map.getNode(nodepos)).rightclickable)
	{
		verbosestream<<"Node placement prediction for "
				<<playeritem_def.name<<" is "
				<<prediction<<std::endl;
		v3s16 p = neighbourpos;
		// Place inside node itself if buildable_to
		try{
			MapNode n_under = map.getNode(nodepos);
			if(nodedef->get(n_under).buildable_to)
				p = nodepos;
			else if (!nodedef->get(map.getNode(p)).buildable_to)
				return false;
		}catch(InvalidPositionException &e){}
		// Find id of predicted node
		content_t id;
		bool found = nodedef->getId(prediction, id);
		if(!found){
			errorstream<<"Node placement prediction failed for "
					<<playeritem_def.name<<" (places "
					<<prediction
					<<") - Name not known"<<std::endl;
			return false;
		}
		// Predict param2 for facedir and wallmounted nodes
		u8 param2 = 0;
		if(nodedef->get(id).param_type_2 == CPT2_WALLMOUNTED){
			v3s16 dir = nodepos - neighbourpos;
			if(abs(dir.Y) > MYMAX(abs(dir.X), abs(dir.Z))){
				param2 = dir.Y < 0 ? 1 : 0;
			} else if(abs(dir.X) > abs(dir.Z)){
				param2 = dir.X < 0 ? 3 : 2;
			} else {
				param2 = dir.Z < 0 ? 5 : 4;
			}
		}
		if(nodedef->get(id).param_type_2 == CPT2_FACEDIR){
			v3s16 dir = nodepos - floatToInt(client.getEnv().getLocalPlayer()->getPosition(), BS);
			if(abs(dir.X) > abs(dir.Z)){
				param2 = dir.X < 0 ? 3 : 1;
			} else {
				param2 = dir.Z < 0 ? 2 : 0;
			}
		}
		assert(param2 >= 0 && param2 <= 5);
		//Check attachment if node is in group attached_node
		if(((ItemGroupList) nodedef->get(id).groups)["attached_node"] != 0){
			static v3s16 wallmounted_dirs[8] = {
				v3s16(0,1,0),
				v3s16(0,-1,0),
				v3s16(1,0,0),
				v3s16(-1,0,0),
				v3s16(0,0,1),
				v3s16(0,0,-1),
			};
			v3s16 pp;
			if(nodedef->get(id).param_type_2 == CPT2_WALLMOUNTED)
				pp = p + wallmounted_dirs[param2];
			else
				pp = p + v3s16(0,-1,0);
			if(!nodedef->get(map.getNode(pp)).walkable)
				return false;
		}
		// Add node to client map
		MapNode n(id, 0, param2);
		try{
			LocalPlayer* player = client.getEnv().getLocalPlayer();

			// Dont place node when player would be inside new node
			// NOTE: This is to be eventually implemented by a mod as client-side Lua
			if (!nodedef->get(n).walkable ||
				(client.checkPrivilege("noclip") && g_settings->getBool("noclip")) ||
				(nodedef->get(n).walkable &&
				neighbourpos != player->getStandingNodePos() + v3s16(0,1,0) &&
				neighbourpos != player->getStandingNodePos() + v3s16(0,2,0))) {

					// This triggers the required mesh update too
					client.addNode(p, n);
					return true;
				}
		}catch(InvalidPositionException &e){
			errorstream<<"Node placement prediction failed for "
					<<playeritem_def.name<<" (places "
					<<prediction
					<<") - Position not loaded"<<std::endl;
		}
	}
	return false;
}

static void show_chat_menu(FormspecFormSource* current_formspec,
		TextDest* current_textdest, IWritableTextureSource* tsrc,
		IrrlichtDevice * device, Client* client, std::string text)
{
	std::string formspec =
		"size[11,5.5,true]"
		"field[3,2.35;6,0.5;f_text;;" + text + "]"
		"button_exit[4,3;3,0.5;btn_send;"  + wide_to_narrow(wstrgettext("Proceed")) + "]"
		;

	/* Create menu */
	/* Note: FormspecFormSource and LocalFormspecHandler
	 * are deleted by guiFormSpecMenu                     */
	current_formspec = new FormspecFormSource(formspec,&current_formspec);
	current_textdest = new LocalFormspecHandler("MT_CHAT_MENU",client);
	GUIFormSpecMenu *menu =
			new GUIFormSpecMenu(device, guiroot, -1,
					&g_menumgr,
					NULL, NULL, tsrc);
	menu->doPause = false;
	menu->setFormSource(current_formspec);
	menu->setTextDest(current_textdest);
	menu->drop();
}

/******************************************************************************/
static void show_pause_menu(FormspecFormSource* current_formspec,
		TextDest* current_textdest, IWritableTextureSource* tsrc,
		IrrlichtDevice * device)
{

	std::string control_text = wide_to_narrow(wstrgettext("Default Controls:\n"
			"- WASD: move\n"
			"- Space: jump/climb\n"
			"- Shift: sneak/go down\n"
			"- Q: drop item\n"
			"- I: inventory\n"
			"- Mouse: turn/look\n"
			"- Mouse left: dig/punch\n"
			"- Mouse right: place/use\n"
			"- Mouse wheel: select item\n"
			"- T: chat\n"
			));

	std::ostringstream os;
	os<<"Minetest\n";
	os<<minetest_build_info<<"\n";
	os<<"path_user = "<<wrap_rows(porting::path_user, 20)<<"\n";

	std::string formspec =
<<<<<<< HEAD
		"size[5,5.5,true]"
		"button_exit[1,1;3,0.5;btn_continue;"  + std::string(gettext("Continue"))+ "]"
		"button_exit[1,2;3,0.5;btn_sound;"     + std::string(gettext("Sound Volume")) + "]"
		"button_exit[1,3;3,0.5;btn_exit_menu;" + std::string(gettext("Exit to Menu")) + "]"
		"button_exit[1,4;3,0.5;btn_exit_os;"   + std::string(gettext("Exit to OS"))   + "]"
=======
		"size[11,5.5,true]"
		"button_exit[4,1;3,0.5;btn_continue;"  + wide_to_narrow(wstrgettext("Continue"))     + "]"
		"button_exit[4,2;3,0.5;btn_sound;"     + wide_to_narrow(wstrgettext("Sound Volume")) + "]"
		"button_exit[4,3;3,0.5;btn_exit_menu;" + wide_to_narrow(wstrgettext("Exit to Menu")) + "]"
		"button_exit[4,4;3,0.5;btn_exit_os;"   + wide_to_narrow(wstrgettext("Exit to OS"))   + "]"
		"textarea[7.5,0.25;3.75,6;;" + control_text + ";]"
		"textarea[0.4,0.25;3.5,6;;" + os.str() + ";]"
>>>>>>> e4d1970a
		;

	/* Create menu */
	/* Note: FormspecFormSource and LocalFormspecHandler  *
	 * are deleted by guiFormSpecMenu                     */
	current_formspec = new FormspecFormSource(formspec,&current_formspec);
	current_textdest = new LocalFormspecHandler("MT_PAUSE_MENU");
	GUIFormSpecMenu *menu =
		new GUIFormSpecMenu(device, guiroot, -1, &g_menumgr, NULL, NULL, tsrc);
	menu->doPause = true;
	menu->setFormSource(current_formspec);
	menu->setTextDest(current_textdest);
	menu->drop();
}

/******************************************************************************/
void the_game(bool &kill, bool random_input, InputHandler *input,
	IrrlichtDevice *device, gui::IGUIFont* font, std::string map_dir,
	std::string playername, std::string password,
	std::string address /* If "", local server is used */,
	u16 port, std::wstring &error_message, ChatBackend &chat_backend,
	const SubgameSpec &gamespec /* Used for local game */,
	bool simple_singleplayer_mode)
{
	FormspecFormSource* current_formspec = 0;
	TextDest* current_textdest = 0;
	video::IVideoDriver* driver = device->getVideoDriver();
	scene::ISceneManager* smgr = device->getSceneManager();
	
	// Calculate text height using the font
	u32 text_height = font->getDimension(L"Random test string").Height;

	v2u32 last_screensize(0,0);
	v2u32 screensize = driver->getScreenSize();
	
	/*
		Draw "Loading" screen
	*/

	{
		wchar_t* text = wgettext("Loading...");
		draw_load_screen(text, device, font,0,0);
		delete[] text;
		core::stringw str = L"Freeminer [Connecting]";
		device->setWindowCaption(str.c_str());
	}
	
	// Create texture source
	IWritableTextureSource *tsrc = createTextureSource(device);
	
	// Create shader source
	IWritableShaderSource *shsrc = createShaderSource(device);
	
	// These will be filled by data received from the server
	// Create item definition manager
	IWritableItemDefManager *itemdef = createItemDefManager();
	// Create node definition manager
	IWritableNodeDefManager *nodedef = createNodeDefManager();
	
	// Sound fetcher (useful when testing)
	GameOnDemandSoundFetcher soundfetcher;

	// Sound manager
	ISoundManager *sound = NULL;
	bool sound_is_dummy = false;
#if USE_SOUND
	if(g_settings->getBool("enable_sound")){
		infostream<<"Attempting to use OpenAL audio"<<std::endl;
		sound = createOpenALSoundManager(&soundfetcher);
		if(!sound)
			infostream<<"Failed to initialize OpenAL audio"<<std::endl;
	} else {
		infostream<<"Sound disabled."<<std::endl;
	}
#endif
	if(!sound){
		infostream<<"Using dummy audio."<<std::endl;
		sound = &dummySoundManager;
		sound_is_dummy = true;
	}

	Server *server = NULL;

	try{
	// Event manager
	EventManager eventmgr;

	// Sound maker
	SoundMaker soundmaker(sound, nodedef);
	soundmaker.registerReceiver(&eventmgr);
	
	// Add chat log output for errors to be shown in chat
	LogOutputBuffer chat_log_error_buf(LMT_ERROR);

	// Create UI for modifying quicktune values
	QuicktuneShortcutter quicktune;

	/*
		Create server.
	*/

	if(address == ""){
		wchar_t* text = wgettext("Creating server....");
		draw_load_screen(text, device, font,0,25);
		delete[] text;
		infostream<<"Creating server"<<std::endl;
		server = new Server(map_dir, gamespec,
				simple_singleplayer_mode);

		std::string bind_str = g_settings->get("bind_address");
		Address bind_addr(0,0,0,0, port);

		if (bind_str != "")
		{
			try {
				bind_addr.Resolve(bind_str.c_str());
				address = bind_str;
			} catch (ResolveError &e) {
				infostream << "Resolving bind address \"" << bind_str
						   << "\" failed: " << e.what()
						   << " -- Listening on all addresses." << std::endl;

				if (g_settings->getBool("ipv6_server")) {
					bind_addr.setAddress((IPv6AddressBytes*) NULL);
				}
			}
		}

		server->start(bind_addr);
	}

	do{ // Client scope (breakable do-while(0))
	
	/*
		Create client
	*/

	{
		wchar_t* text = wgettext("Creating client...");
		draw_load_screen(text, device, font,0,50);
		delete[] text;
	}
	infostream<<"Creating client"<<std::endl;
	
	MapDrawControl draw_control;
	
	{
		wchar_t* text = wgettext("Resolving address...");
		draw_load_screen(text, device, font,0,75);
		delete[] text;
	}
	Address connect_address(0,0,0,0, port);
	try{
		if(address == "")
		{
			//connect_address.Resolve("localhost");
			if(g_settings->getBool("enable_ipv6") && g_settings->getBool("ipv6_server"))
			{
				IPv6AddressBytes addr_bytes;
				addr_bytes.bytes[15] = 1;
				connect_address.setAddress(&addr_bytes);
			}
			else
			{
				connect_address.setAddress(127,0,0,1);
			}
		}
		else
			connect_address.Resolve(address.c_str());
	}
	catch(ResolveError &e)
	{
		error_message = L"Couldn't resolve address: " + narrow_to_wide(e.what());
		errorstream<<wide_to_narrow(error_message)<<std::endl;
		// Break out of client scope
		break;
	}
	
	/*
		Create client
	*/
	Client client(device, playername.c_str(), password, draw_control,
		tsrc, shsrc, itemdef, nodedef, sound, &eventmgr,
		connect_address.isIPv6(), simple_singleplayer_mode);
	
	// Client acts as our GameDef
	IGameDef *gamedef = &client;

	/*
		Attempt to connect to the server
	*/
	
	infostream<<"Connecting to server at ";
	connect_address.print(&infostream);
	infostream<<std::endl;
	client.connect(connect_address);
	
	/*
		Wait for server to accept connection
	*/
	bool could_connect = false;
	bool connect_aborted = false;
	try{
		float time_counter = 0.0;
		input->clear();
		float fps_max = g_settings->getFloat("fps_max");
		bool cloud_menu_background = g_settings->getBool("menu_clouds");
		u32 lasttime = device->getTimer()->getTime();
		while(device->run())
		{
			f32 dtime = 0.033; // in seconds
			if (cloud_menu_background) {
				u32 time = device->getTimer()->getTime();
				if(time > lasttime)
					dtime = (time - lasttime) / 1000.0;
				else
					dtime = 0;
				lasttime = time;
			}
			// Update client and server
			client.step(dtime);
			if(server != NULL)
				server->step(dtime);
			
			// End condition
			if(client.connectedAndInitialized()){
				could_connect = true;
				break;
			}
			// Break conditions
			if(client.accessDenied()){
				error_message = L"Access denied. Reason: "
						+client.accessDeniedReason();
				errorstream<<wide_to_narrow(error_message)<<std::endl;
				break;
			}
			if(input->wasKeyDown(EscapeKey)){
				connect_aborted = true;
				infostream<<"Connect aborted [Escape]"<<std::endl;
				break;
			}
			
			// Display status
			{
				wchar_t* text = wgettext("Connecting to server...");
				draw_load_screen(text, device, font, dtime, 100);
				delete[] text;
			}
			
			// On some computers framerate doesn't seem to be
			// automatically limited
			if (cloud_menu_background) {
				// Time of frame without fps limit
				float busytime;
				u32 busytime_u32;
				// not using getRealTime is necessary for wine
				u32 time = device->getTimer()->getTime();
				if(time > lasttime)
					busytime_u32 = time - lasttime;
				else
					busytime_u32 = 0;
				busytime = busytime_u32 / 1000.0;

				// FPS limiter
				u32 frametime_min = 1000./fps_max;

				if(busytime_u32 < frametime_min) {
					u32 sleeptime = frametime_min - busytime_u32;
					device->sleep(sleeptime);
				}
			} else {
				sleep_ms(25);
			}
			time_counter += dtime;
		}
	}
	catch(con::PeerNotFoundException &e)
	{}
	
	/*
		Handle failure to connect
	*/
	if(!could_connect){
		if(error_message == L"" && !connect_aborted){
			error_message = L"Connection failed";
			errorstream<<wide_to_narrow(error_message)<<std::endl;
		}
		// Break out of client scope
		break;
	}
	
	/*
		Wait until content has been received
	*/
	bool got_content = false;
	bool content_aborted = false;
	{
		float time_counter = 0.0;
		input->clear();
		float fps_max = g_settings->getFloat("fps_max");
		bool cloud_menu_background = g_settings->getBool("menu_clouds");
		u32 lasttime = device->getTimer()->getTime();
		while(device->run())
		{
			f32 dtime = 0.033; // in seconds
			if (cloud_menu_background) {
				u32 time = device->getTimer()->getTime();
				if(time > lasttime)
					dtime = (time - lasttime) / 1000.0;
				else
					dtime = 0;
				lasttime = time;
			}
			// Update client and server
			client.step(dtime);
			if(server != NULL)
				server->step(dtime);
			
			// End condition
			if(client.mediaReceived() &&
					client.itemdefReceived() &&
					client.nodedefReceived()){
				got_content = true;
				break;
			}
			// Break conditions
			if(client.accessDenied()){
				error_message = L"Access denied. Reason: "
						+client.accessDeniedReason();
				errorstream<<wide_to_narrow(error_message)<<std::endl;
				break;
			}
			if(!client.connectedAndInitialized()){
				error_message = L"Client disconnected";
				errorstream<<wide_to_narrow(error_message)<<std::endl;
				break;
			}
			if(input->wasKeyDown(EscapeKey)){
				content_aborted = true;
				infostream<<"Connect aborted [Escape]"<<std::endl;
				break;
			}
			
			// Display status
			int progress=0;
			if (!client.itemdefReceived())
			{
				wchar_t* text = wgettext("Item definitions...");
				progress = 0;
				draw_load_screen(text, device, font, dtime, progress);
				delete[] text;
			}
			else if (!client.nodedefReceived())
			{
				wchar_t* text = wgettext("Node definitions...");
				progress = 25;
				draw_load_screen(text, device, font, dtime, progress);
				delete[] text;
			}
			else
			{
				wchar_t* text = wgettext("Media...");
				progress = 50+client.mediaReceiveProgress()*50+0.5;
				draw_load_screen(text, device, font, dtime, progress);
				delete[] text;
			}
			
			// On some computers framerate doesn't seem to be
			// automatically limited
			if (cloud_menu_background) {
				// Time of frame without fps limit
				float busytime;
				u32 busytime_u32;
				// not using getRealTime is necessary for wine
				u32 time = device->getTimer()->getTime();
				if(time > lasttime)
					busytime_u32 = time - lasttime;
				else
					busytime_u32 = 0;
				busytime = busytime_u32 / 1000.0;

				// FPS limiter
				u32 frametime_min = 1000./fps_max;

				if(busytime_u32 < frametime_min) {
					u32 sleeptime = frametime_min - busytime_u32;
					device->sleep(sleeptime);
				}
			} else {
				sleep_ms(25);
			}
			time_counter += dtime;
		}
	}

	if(!got_content){
		if(error_message == L"" && !content_aborted){
			error_message = L"Something failed";
			errorstream<<wide_to_narrow(error_message)<<std::endl;
		}
		// Break out of client scope
		break;
	}

	/*
		After all content has been received:
		Update cached textures, meshes and materials
	*/
	client.afterContentReceived(device,font);

	/*
		Create the camera node
	*/
	Camera camera(smgr, draw_control, gamedef);
	if (!camera.successfullyCreated(error_message))
		return;

	f32 camera_yaw = 0; // "right/left"
	f32 camera_pitch = 0; // "up/down"

	int current_camera_mode = CAMERA_MODE_FIRST; // start in first-person view

	/*
		Clouds
	*/
	
	Clouds *clouds = NULL;
	if(g_settings->getBool("enable_clouds"))
	{
		clouds = new Clouds(smgr->getRootSceneNode(), smgr, -1, time(0));
	}

	/*
		Skybox thingy
	*/

	Sky *sky = NULL;
	sky = new Sky(smgr->getRootSceneNode(), smgr, -1, client.getEnv().getLocalPlayer());

	scene::ISceneNode* skybox = NULL;
	
	/*
		A copy of the local inventory
	*/
	Inventory local_inventory(itemdef);

	/*
		Find out size of crack animation
	*/
	int crack_animation_length = 5;
	{
		video::ITexture *t = tsrc->getTexture("crack_anylength.png");
		v2u32 size = t->getOriginalSize();
		if (size.X)
		crack_animation_length = size.Y / size.X;
	}

	/*
		Add some gui stuff
	*/

	// First line of debug text
	gui::IGUIStaticText *guitext = guienv->addStaticText(
			L"Freeminer",
			core::rect<s32>(5, 5, 795, 5+text_height),
			false, false);
	// Second line of debug text
	gui::IGUIStaticText *guitext2 = guienv->addStaticText(
			L"",
			core::rect<s32>(5, 5+(text_height+5)*1, 795, (5+text_height)*2),
			false, false);
	// At the middle of the screen
	// Object infos are shown in this
	gui::IGUIStaticText *guitext_info = guienv->addStaticText(
			L"",
			core::rect<s32>(0,0,400,text_height*5+5) + v2s32(100,200),
			false, true);
	
	// Status text (displays info when showing and hiding GUI stuff, etc.)
	gui::IGUIStaticText *guitext_status = guienv->addStaticText(
			L"<Status>",
			core::rect<s32>(0,0,0,0),
			false, false);
	guitext_status->setVisible(false);
	
	std::wstring statustext;
	float statustext_time = 0;
	
	// Chat text
	gui::IGUIStaticText *guitext_chat;
	#if USE_FREETYPE
	if (g_settings->getBool("freetype")) {
		guitext_chat = new gui::FMStaticText(L"", false, guienv, guienv->getRootGUIElement(), -1, core::rect<s32>(0, 0, 0, 0), false);
		guitext_chat->setWordWrap(true);
		guitext_chat->drop();
	} else
	#endif
	{
		guitext_chat = guienv->addStaticText(L"", core::rect<s32>(0,0,0,0), false, true);
	}

	// Remove stale "recent" chat messages from previous connections
	chat_backend.clearRecentChat();
	// Chat backend and console
	GUIChatConsole *gui_chat_console = new GUIChatConsole(guienv, guienv->getRootGUIElement(), -1, &chat_backend, &client);
	
	// Profiler text (size is updated when text is updated)
	gui::IGUIStaticText *guitext_profiler = guienv->addStaticText(
			L"<Profiler>",
			core::rect<s32>(0,0,0,0),
			false, false);
	guitext_profiler->setBackgroundColor(video::SColor(120,0,0,0));
	guitext_profiler->setVisible(false);
	guitext_profiler->setWordWrap(true);
	
	/*
		Some statistics are collected in these
	*/
	u32 drawtime = 0;
	u32 beginscenetime = 0;
	u32 scenetime = 0;
	u32 endscenetime = 0;
	
	float recent_turn_speed = 0.0;
	
	ProfilerGraph graph;
	// Initially clear the profiler
	Profiler::GraphValues dummyvalues;
	g_profiler->graphGet(dummyvalues);

	float nodig_delay_timer = 0.0;
	float dig_time = 0.0;
	u16 dig_index = 0;
	PointedThing pointed_old;
	bool digging = false;
	bool ldown_for_dig = false;

	float damage_flash = 0;

	float jump_timer = 0;
	bool reset_jump_timer = false;

	const float object_hit_delay = 0.2;
	float object_hit_delay_timer = 0.0;
	float time_from_last_punch = 10;

	float update_draw_list_timer = 0.0;
	v3f update_draw_list_last_cam_dir;

	bool invert_mouse = g_settings->getBool("invert_mouse");

	bool respawn_menu_active = false;
	bool update_wielded_item_trigger = true;

	bool show_hud = true;
	bool show_chat = true;
	bool force_fog_off = false;
	f32 fog_range = 100*BS;
	bool disable_camera_update = false;
	bool show_debug = g_settings->getBool("show_debug");
	bool show_profiler_graph = false;
	u32 show_profiler = 0;
	u32 show_profiler_max = 2;  // Number of pages

	float time_of_day = 0;
	float time_of_day_smooth = 0;

	float repeat_rightclick_timer = 0;

	GUITable *playerlist = NULL;

	video::SColor console_bg;
	bool console_color_set = !g_settings->get("console_color").empty();
	if(console_color_set)
	{
		v3f console_color = g_settings->getV3F("console_color");
		console_bg = video::SColor(g_settings->getU16("console_alpha"), console_color.X, console_color.Y, console_color.Z);
	}

	/*
		Shader constants
	*/
	shsrc->addGlobalConstantSetter(new GameGlobalShaderConstantSetter(
			sky, &force_fog_off, &fog_range, &client, &local_inventory));

	/*
		Main loop
	*/

	bool first_loop_after_window_activation = true;

	// TODO: Convert the static interval timers to these
	// Interval limiter for profiler
	IntervalLimiter m_profiler_interval;

	// Time is in milliseconds
	// NOTE: getRealTime() causes strange problems in wine (imprecision?)
	// NOTE: So we have to use getTime() and call run()s between them
	u32 lasttime = device->getTimer()->getTime();

	LocalPlayer* player = client.getEnv().getLocalPlayer();
	player->hurt_tilt_timer = 0;
	player->hurt_tilt_strength = 0;
	
	/*
		HUD object
	*/
	Hud hud(driver, smgr, guienv, font, text_height,
			gamedef, player, &local_inventory);

	bool use_weather = g_settings->getBool("weather");
	bool no_output = device->getVideoDriver()->getDriverType() == video::EDT_NULL;

	{
	core::stringw str = L"Freeminer [";
	str += driver->getName();
	str += "]";
	device->setWindowCaption(str.c_str());
	}

	// Info text
	std::wstring infotext;

	for(;;)
	{
		if(device->run() == false || kill == true)
			break;

		// Time of frame without fps limit
		float busytime;
		u32 busytime_u32;
		{
			// not using getRealTime is necessary for wine
			u32 time = device->getTimer()->getTime();
			if(time > lasttime)
				busytime_u32 = time - lasttime;
			else
				busytime_u32 = 0;
			busytime = busytime_u32 / 1000.0;
		}
		
		g_profiler->graphAdd("mainloop_other", busytime - (float)drawtime/1000.0f);

		// Necessary for device->getTimer()->getTime()
		device->run();

		/*
			FPS limiter
		*/

		{
			float fps_max = g_menumgr.pausesGame() ?
					g_settings->getFloat("pause_fps_max") :
					g_settings->getFloat("fps_max");
			u32 frametime_min = 1000./fps_max;
			
			if(busytime_u32 < frametime_min)
			{
				u32 sleeptime = frametime_min - busytime_u32;
				device->sleep(sleeptime);
				g_profiler->graphAdd("mainloop_sleep", (float)sleeptime/1000.0f);
			}
		}

		// Necessary for device->getTimer()->getTime()
		device->run();

		/*
			Time difference calculation
		*/
		f32 dtime; // in seconds
		
		u32 time = device->getTimer()->getTime();
		if(time > lasttime)
			dtime = (time - lasttime) / 1000.0;
		else
			dtime = 0;
		lasttime = time;

		g_profiler->graphAdd("mainloop_dtime", dtime);

		/* Run timers */

		if(nodig_delay_timer >= 0)
			nodig_delay_timer -= dtime;
		if(object_hit_delay_timer >= 0)
			object_hit_delay_timer -= dtime;
		time_from_last_punch += dtime;
		
		g_profiler->add("Elapsed time", dtime);
		g_profiler->avg("FPS", 1./dtime);

		/*
			Time average and jitter calculation
		*/

		static f32 dtime_avg1 = 0.0;
		dtime_avg1 = dtime_avg1 * 0.96 + dtime * 0.04;
		f32 dtime_jitter1 = dtime - dtime_avg1;

		static f32 dtime_jitter1_max_sample = 0.0;
		static f32 dtime_jitter1_max_fraction = 0.0;
		{
			static f32 jitter1_max = 0.0;
			static f32 counter = 0.0;
			if(dtime_jitter1 > jitter1_max)
				jitter1_max = dtime_jitter1;
			counter += dtime;
			if(counter > 0.0)
			{
				counter -= 3.0;
				dtime_jitter1_max_sample = jitter1_max;
				dtime_jitter1_max_fraction
						= dtime_jitter1_max_sample / (dtime_avg1+0.001);
				jitter1_max = 0.0;
			}
		}
		
		/*
			Busytime average and jitter calculation
		*/

		static f32 busytime_avg1 = 0.0;
		busytime_avg1 = busytime_avg1 * 0.98 + busytime * 0.02;
		f32 busytime_jitter1 = busytime - busytime_avg1;
		
		static f32 busytime_jitter1_max_sample = 0.0;
		static f32 busytime_jitter1_min_sample = 0.0;
		{
			static f32 jitter1_max = 0.0;
			static f32 jitter1_min = 0.0;
			static f32 counter = 0.0;
			if(busytime_jitter1 > jitter1_max)
				jitter1_max = busytime_jitter1;
			if(busytime_jitter1 < jitter1_min)
				jitter1_min = busytime_jitter1;
			counter += dtime;
			if(counter > 0.0){
				counter -= 3.0;
				busytime_jitter1_max_sample = jitter1_max;
				busytime_jitter1_min_sample = jitter1_min;
				jitter1_max = 0.0;
				jitter1_min = 0.0;
			}
		}

		/*
			Handle miscellaneous stuff
		*/
		
		if(client.accessDenied())
		{
			error_message = L"Access denied. Reason: "
					+client.accessDeniedReason();
			errorstream<<wide_to_narrow(error_message)<<std::endl;
			break;
		}

		if(g_gamecallback->disconnect_requested)
		{
			g_gamecallback->disconnect_requested = false;
			break;
		}

		if(g_gamecallback->changepassword_requested)
		{
			(new GUIPasswordChange(guienv, guiroot, -1,
				&g_menumgr, &client))->drop();
			g_gamecallback->changepassword_requested = false;
		}

		if(g_gamecallback->changevolume_requested)
		{
			(new GUIVolumeChange(guienv, guiroot, -1,
				&g_menumgr, &client))->drop();
			g_gamecallback->changevolume_requested = false;
		}

		/* Process TextureSource's queue */
		if (!no_output)
		tsrc->processQueue();

		/* Process ItemDefManager's queue */
		itemdef->processQueue(gamedef);

		/*
			Process ShaderSource's queue
		*/
		if (!no_output)
		shsrc->processQueue();

		/*
			Random calculations
		*/
		last_screensize = screensize;
		screensize = driver->getScreenSize();
		v2s32 displaycenter(screensize.X/2,screensize.Y/2);
		//bool screensize_changed = screensize != last_screensize;

			
		// Update HUD values
		hud.screensize    = screensize;
		hud.displaycenter = displaycenter;
		hud.resizeHotbar();
		
		// Hilight boxes collected during the loop and displayed
		std::vector<aabb3f> hilightboxes;

		/* reset infotext */
		infotext = L"";
		/*
			Profiler
		*/
		float profiler_print_interval =
				g_settings->getFloat("profiler_print_interval");
		bool print_to_log = true;
		if(profiler_print_interval == 0){
			print_to_log = false;
			profiler_print_interval = 5;
		}
		if(m_profiler_interval.step(dtime, profiler_print_interval) && !(simple_singleplayer_mode && g_menumgr.pausesGame()))
		{
			if(print_to_log){
				infostream<<"Profiler:"<<std::endl;
				g_profiler->print(infostream);
			}

			update_profiler_gui(guitext_profiler, font, text_height,
					show_profiler, show_profiler_max);

			g_profiler->clear();
		}

		/*
			Direct handling of user input
		*/
		
		// Reset input if window not active or some menu is active
		if(device->isWindowActive() == false
				|| noMenuActive() == false
				|| guienv->hasFocus(gui_chat_console))
		{
			input->clear();
		}
		if (!guienv->hasFocus(gui_chat_console) && gui_chat_console->isOpen())
		{
			gui_chat_console->closeConsoleAtOnce();
		}

		// Input handler step() (used by the random input generator)
		input->step(dtime);

		// Increase timer for doubleclick of "jump"
		if(g_settings->getBool("doubletap_jump") && jump_timer <= 0.2)
			jump_timer += dtime;

		/*
			Launch menus and trigger stuff according to keys
		*/
		if(input->wasKeyDown(getKeySetting("keymap_drop")))
		{
			// drop selected item
			IDropAction *a = new IDropAction();
			a->count = 0;
			a->from_inv.setCurrentPlayer();
			a->from_list = "main";
			a->from_i = client.getPlayerItem();
			client.inventoryAction(a);
		}
		else if(input->wasKeyDown(getKeySetting("keymap_inventory")))
		{
			infostream<<"the_game: "
					<<"Launching inventory"<<std::endl;
			
			GUIFormSpecMenu *menu =
				new GUIFormSpecMenu(device, guiroot, -1,
					&g_menumgr,
					&client, gamedef, tsrc);

			InventoryLocation inventoryloc;
			inventoryloc.setCurrentPlayer();

			PlayerInventoryFormSource *src = new PlayerInventoryFormSource(&client);
			assert(src);
			menu->doPause = false;
			menu->setFormSpec(src->getForm(), inventoryloc);
			menu->setFormSource(src);
			menu->setTextDest(new TextDestPlayerInventory(&client));
			menu->drop();
		}
		else if(input->wasKeyDown(EscapeKey))
		{
			show_pause_menu(current_formspec, current_textdest, tsrc, device);
		}
		else if(input->wasKeyDown(getKeySetting("keymap_chat")))
		{
			show_chat_menu(current_formspec, current_textdest, tsrc, device, &client,"");
		}
		else if(input->wasKeyDown(getKeySetting("keymap_cmd")))
		{
			show_chat_menu(current_formspec, current_textdest, tsrc, device, &client,"/");
		}
		else if(input->wasKeyDown(getKeySetting("keymap_console")))
		{
			if (!gui_chat_console->isOpenInhibited())
			{
				// Open up to over half of the screen
				gui_chat_console->openConsole(0.6);
				guienv->setFocus(gui_chat_console);
			}
		}
		else if(input->wasKeyDown(getKeySetting("keymap_freemove")))
		{
			if(g_settings->getBool("free_move"))
			{
				g_settings->set("free_move","false");
				statustext = L"free_move disabled";
				statustext_time = 0;
			}
			else
			{
				g_settings->set("free_move","true");
				statustext = L"free_move enabled";
				statustext_time = 0;
				if(!client.checkPrivilege("fly"))
					statustext += L" (note: no 'fly' privilege)";
			}
		}
		else if(input->wasKeyDown(getKeySetting("keymap_jump")))
		{
			if(g_settings->getBool("doubletap_jump") && jump_timer < 0.2)
			{
				if(g_settings->getBool("free_move"))
				{
					g_settings->set("free_move","false");
					statustext = L"free_move disabled";
					statustext_time = 0;
				}
				else
				{
					g_settings->set("free_move","true");
					statustext = L"free_move enabled";
					statustext_time = 0;
					if(!client.checkPrivilege("fly"))
						statustext += L" (note: no 'fly' privilege)";
				}
			}
			reset_jump_timer = true;
		}
		else if(input->wasKeyDown(getKeySetting("keymap_fastmove")))
		{
			if(g_settings->getBool("fast_move"))
			{
				g_settings->set("fast_move","false");
				statustext = L"fast_move disabled";
				statustext_time = 0;
			}
			else
			{
				g_settings->set("fast_move","true");
				statustext = L"fast_move enabled";
				statustext_time = 0;
				if(!client.checkPrivilege("fast"))
					statustext += L" (note: no 'fast' privilege)";
			}
		}
		else if(input->wasKeyDown(getKeySetting("keymap_noclip")))
		{
			if(g_settings->getBool("noclip"))
			{
				g_settings->set("noclip","false");
				statustext = L"noclip disabled";
				statustext_time = 0;
			}
			else
			{
				g_settings->set("noclip","true");
				statustext = L"noclip enabled";
				statustext_time = 0;
				if(!client.checkPrivilege("noclip"))
					statustext += L" (note: no 'noclip' privilege)";
			}
		}
		else if(input->wasKeyDown(getKeySetting("keymap_screenshot")))
		{
			irr::video::IImage* const image = driver->createScreenShot();
			if (image) {
				irr::c8 filename[256];
				snprintf(filename, 256, "%s" DIR_DELIM "screenshot_%u.png",
						 g_settings->get("screenshot_path").c_str(),
						 device->getTimer()->getRealTime());
				if (driver->writeImageToFile(image, filename)) {
					std::wstringstream sstr;
					sstr<<"Saved screenshot to '"<<filename<<"'";
					infostream<<"Saved screenshot to '"<<filename<<"'"<<std::endl;
					statustext = sstr.str();
					statustext_time = 0;
				} else{
					infostream<<"Failed to save screenshot '"<<filename<<"'"<<std::endl;
				}
				image->drop();
			}
		}
		else if(input->wasKeyDown(getKeySetting("keymap_toggle_hud")))
		{
			show_hud = !show_hud;
			if(show_hud)
				statustext = L"HUD shown";
			else
				statustext = L"HUD hidden";
			statustext_time = 0;
		}
		else if(input->wasKeyDown(getKeySetting("keymap_toggle_chat")))
		{
			show_chat = !show_chat;
			if(show_chat)
				statustext = L"Chat shown";
			else
				statustext = L"Chat hidden";
			statustext_time = 0;
		}
		else if(input->wasKeyDown(getKeySetting("keymap_toggle_force_fog_off")))
		{
			force_fog_off = !force_fog_off;
			if(force_fog_off)
				statustext = L"Fog disabled";
			else
				statustext = L"Fog enabled";
			statustext_time = 0;
		}
		else if(input->wasKeyDown(getKeySetting("keymap_toggle_update_camera")))
		{
			disable_camera_update = !disable_camera_update;
			if(disable_camera_update)
				statustext = L"Camera update disabled";
			else
				statustext = L"Camera update enabled";
			statustext_time = 0;
		}
		else if(input->wasKeyDown(getKeySetting("keymap_toggle_debug")))
		{
			// Initial / 3x toggle: Chat only
			// 1x toggle: Debug text with chat
			// 2x toggle: Debug text with profiler graph
			if(!show_debug)
			{
				show_debug = true;
				show_profiler_graph = false;
				statustext = L"Debug info shown";
				statustext_time = 0;
			}
			else if(show_profiler_graph)
			{
				show_debug = false;
				show_profiler_graph = false;
				statustext = L"Debug info and profiler graph hidden";
				statustext_time = 0;
			}
			else
			{
				show_profiler_graph = true;
				statustext = L"Profiler graph shown";
				statustext_time = 0;
			}
		}
		else if(input->wasKeyDown(getKeySetting("keymap_toggle_profiler")))
		{
			show_profiler = (show_profiler + 1) % (show_profiler_max + 1);

			// FIXME: This updates the profiler with incomplete values
			update_profiler_gui(guitext_profiler, font, text_height,
					show_profiler, show_profiler_max);

			if(show_profiler != 0)
			{
				std::wstringstream sstr;
				sstr<<"Profiler shown (page "<<show_profiler
					<<" of "<<show_profiler_max<<")";
				statustext = sstr.str();
				statustext_time = 0;
			}
			else
			{
				statustext = L"Profiler hidden";
				statustext_time = 0;
			}
		}
		else if(input->wasKeyDown(getKeySetting("keymap_increase_viewing_range_min")))
		{
			s16 range = g_settings->getS16("viewing_range_nodes_min");
			s16 range_new = range + 10;
			g_settings->set("viewing_range_nodes_min", itos(range_new));
			statustext = narrow_to_wide(
					"Minimum viewing range changed to "
					+ itos(range_new));
			statustext_time = 0;
		}
		else if(input->wasKeyDown(getKeySetting("keymap_decrease_viewing_range_min")))
		{
			s16 range = g_settings->getS16("viewing_range_nodes_min");
			s16 range_new = range - 10;
			if(range_new < 0)
				range_new = range;
			g_settings->set("viewing_range_nodes_min",
					itos(range_new));
			statustext = narrow_to_wide(
					"Minimum viewing range changed to "
					+ itos(range_new));
			statustext_time = 0;
		}


		if (input->isKeyDown(getKeySetting("keymap_zoom"))) {
			player->zoom=true;
		} else {
			player->zoom=false;
		}

		// Reset jump_timer
		if(!input->isKeyDown(getKeySetting("keymap_jump")) && reset_jump_timer)
		{
			reset_jump_timer = false;
			jump_timer = 0.0;
		}

		if (playerlist)
			playerlist->setSelected(-1);
		if(!input->isKeyDown(getKeySetting("keymap_playerlist")) && playerlist != NULL)
		{
			playerlist->remove();
			playerlist = NULL;
		}
		if(input->wasKeyDown(getKeySetting("keymap_playerlist")) && playerlist == NULL)
		{
			std::list<std::string> players_list = client.getEnv().getPlayerNames();
			std::vector<std::string> players;
			players.reserve(players_list.size());
			std::copy(players_list.begin(), players_list.end(), std::back_inserter(players));
			std::sort(players.begin(), players.end(), string_icompare);

			u32 max_height = screensize.Y * 0.7;

			u32 row_height = font->getDimension(L"A").Height + 4;
			u32 rows = max_height / row_height;
			u32 columns = players.size() / rows;
			if (players.size() % rows > 0)
				++columns;
			u32 actual_height = row_height * rows;
			if (rows > players.size())
				actual_height = row_height * players.size();
			u32 max_width = 0;
			for (size_t i = 0; i < players.size(); ++i)
				max_width = std::max(max_width, font->getDimension(narrow_to_wide(players[i]).c_str()).Width);
			max_width += 15;
			u32 actual_width = columns * max_width;

			if (columns != 0) {
				u32 x = (screensize.X - actual_width) / 2;
				u32 y = (screensize.Y - actual_height) / 2;
				playerlist = new GUITable(guienv, guienv->getRootGUIElement(), -1, core::rect<s32>(x, y, x + actual_width, y + actual_height), tsrc);
				playerlist->drop();
				playerlist->setScrollBarEnabled(false);
				GUITable::TableOptions table_options;
				GUITable::TableColumns table_columns;
				for (size_t i = 0; i < columns; ++i) {
					GUITable::TableColumn col;
					col.type = "text";
					table_columns.push_back(col);
				}
				std::vector<std::string> players_ordered;
				players_ordered.reserve(columns * rows);
				for (size_t i = 0; i < rows; ++i)
					for (size_t j = 0; j < columns; ++j) {
						size_t index = j * rows + i;
						if (index >= players.size())
							players_ordered.push_back("");
						else
							players_ordered.push_back(players[index]);
					}
				playerlist->setTable(table_options, table_columns, players_ordered);
			}
		}

		// Handle QuicktuneShortcutter
		if(input->wasKeyDown(getKeySetting("keymap_quicktune_next")))
			quicktune.next();
		if(input->wasKeyDown(getKeySetting("keymap_quicktune_prev")))
			quicktune.prev();
		if(input->wasKeyDown(getKeySetting("keymap_quicktune_inc")))
			quicktune.inc();
		if(input->wasKeyDown(getKeySetting("keymap_quicktune_dec")))
			quicktune.dec();
		{
			std::string msg = quicktune.getMessage();
			if(msg != ""){
				statustext = narrow_to_wide(msg);
				statustext_time = 0;
			}
		}

		// Item selection with mouse wheel
		u16 new_playeritem = client.getPlayerItem();
		{
			s32 wheel = input->getMouseWheel();
			u16 max_item = MYMIN(PLAYER_INVENTORY_SIZE-1,
					player->hud_hotbar_itemcount-1);

			if(wheel < 0)
			{
				if(new_playeritem < max_item)
					new_playeritem++;
				else
					new_playeritem = 0;
			}
			else if(wheel > 0)
			{
				if(new_playeritem > 0)
					new_playeritem--;
				else
					new_playeritem = max_item;
			}
		}
		
		// Item selection
		for(u16 i=0; i<10; i++)
		{
			const KeyPress *kp = NumberKey + (i + 1) % 10;
			if(input->wasKeyDown(*kp))
			{
				if(i < PLAYER_INVENTORY_SIZE && i < player->hud_hotbar_itemcount)
				{
					new_playeritem = i;

					infostream<<"Selected item: "
							<<new_playeritem<<std::endl;
				}
			}
		}

		// Viewing range selection
		if(input->wasKeyDown(getKeySetting("keymap_rangeselect")))
		{
			draw_control.range_all = !draw_control.range_all;
			if(draw_control.range_all)
			{
				infostream<<"Enabled full viewing range"<<std::endl;
				statustext = L"Enabled full viewing range";
				statustext_time = 0;
			}
			else
			{
				infostream<<"Disabled full viewing range"<<std::endl;
				statustext = L"Disabled full viewing range";
				statustext_time = 0;
			}
		}

		// Print debug stacks
		if(input->wasKeyDown(getKeySetting("keymap_print_debug_stacks")))
		{
			dstream<<"-----------------------------------------"
					<<std::endl;
			dstream<<DTIME<<"Printing debug stacks:"<<std::endl;
			dstream<<"-----------------------------------------"
					<<std::endl;
			debug_stacks_print();
		}

		/*
			Mouse and camera control
			NOTE: Do this before client.setPlayerControl() to not cause a camera lag of one frame
		*/
		
		float turn_amount = 0;
		if((device->isWindowActive() && noMenuActive()) || random_input)
		{
			if(!random_input)
			{
				// Mac OSX gets upset if this is set every frame
				if(device->getCursorControl()->isVisible())
					device->getCursorControl()->setVisible(false);
			}

			if(first_loop_after_window_activation){
				//infostream<<"window active, first loop"<<std::endl;
				first_loop_after_window_activation = false;
			}
			else{
				s32 dx = input->getMousePos().X - displaycenter.X;
				s32 dy = input->getMousePos().Y - displaycenter.Y;
				if(invert_mouse || player->camera_mode == CAMERA_MODE_THIRD_FRONT)
					dy = -dy;
				//infostream<<"window active, pos difference "<<dx<<","<<dy<<std::endl;
				
				/*const float keyspeed = 500;
				if(input->isKeyDown(irr::KEY_UP))
					dy -= dtime * keyspeed;
				if(input->isKeyDown(irr::KEY_DOWN))
					dy += dtime * keyspeed;
				if(input->isKeyDown(irr::KEY_LEFT))
					dx -= dtime * keyspeed;
				if(input->isKeyDown(irr::KEY_RIGHT))
					dx += dtime * keyspeed;*/
				
				float d = g_settings->getFloat("mouse_sensitivity");
				d = rangelim(d, 0.01, 100.0);
				camera_yaw -= dx*d;
				camera_pitch += dy*d;
				if(camera_pitch < -89.5) camera_pitch = -89.5;
				if(camera_pitch > 89.5) camera_pitch = 89.5;
				
				turn_amount = v2f(dx, dy).getLength() * d;
			}
			input->setMousePos(displaycenter.X, displaycenter.Y);
		}
		else{
			// Mac OSX gets upset if this is set every frame
			if(device->getCursorControl()->isVisible() == false)
				device->getCursorControl()->setVisible(true);

			//infostream<<"window inactive"<<std::endl;
			first_loop_after_window_activation = true;
		}
		recent_turn_speed = recent_turn_speed * 0.9 + turn_amount * 0.1;
		//std::cerr<<"recent_turn_speed = "<<recent_turn_speed<<std::endl;

		/*
			Player speed control
		*/
		{
			/*bool a_up,
			bool a_down,
			bool a_left,
			bool a_right,
			bool a_jump,
			bool a_superspeed,
			bool a_sneak,
			bool a_LMB,
			bool a_RMB,
			float a_pitch,
			float a_yaw*/
			PlayerControl control(
				input->isKeyDown(getKeySetting("keymap_forward")),
				input->isKeyDown(getKeySetting("keymap_backward")),
				input->isKeyDown(getKeySetting("keymap_left")),
				input->isKeyDown(getKeySetting("keymap_right")),
				input->isKeyDown(getKeySetting("keymap_jump")),
				input->isKeyDown(getKeySetting("keymap_special1")),
				input->isKeyDown(getKeySetting("keymap_sneak")),
				input->getLeftState(),
				input->getRightState(),
				camera_pitch,
				camera_yaw
			);
			client.setPlayerControl(control);
			u32 keyPressed=
			1*(int)input->isKeyDown(getKeySetting("keymap_forward"))+
			2*(int)input->isKeyDown(getKeySetting("keymap_backward"))+
			4*(int)input->isKeyDown(getKeySetting("keymap_left"))+
			8*(int)input->isKeyDown(getKeySetting("keymap_right"))+
			16*(int)input->isKeyDown(getKeySetting("keymap_jump"))+
			32*(int)input->isKeyDown(getKeySetting("keymap_special1"))+
			64*(int)input->isKeyDown(getKeySetting("keymap_sneak"))+
			128*(int)input->getLeftState()+
			256*(int)input->getRightState();
			LocalPlayer* player = client.getEnv().getLocalPlayer();
			player->keyPressed=keyPressed;
		}

		/*
			Run server, client (and process environments)
		*/
		bool can_be_and_is_paused =
				(simple_singleplayer_mode && g_menumgr.pausesGame());
		if(can_be_and_is_paused)
		{
			// No time passes
			dtime = 0;
		}
		else
		{
			if(server != NULL)
			{
				//TimeTaker timer("server->step(dtime)");
				server->step(dtime);
			}
			{
				//TimeTaker timer("client.step(dtime)");
				client.step(dtime);
			}
		}

		{
			// Read client events
			for(;;)
			{
				ClientEvent event = client.getClientEvent();
				if(event.type == CE_NONE)
				{
					break;
				}
				else if(event.type == CE_PLAYER_DAMAGE &&
						client.getHP() != 0)
				{
					//u16 damage = event.player_damage.amount;
					//infostream<<"Player damage: "<<damage<<std::endl;

					damage_flash += 100.0;
					damage_flash += 8.0 * event.player_damage.amount;

					player->hurt_tilt_timer = 1.5;
					player->hurt_tilt_strength = event.player_damage.amount/2;
					player->hurt_tilt_strength = rangelim(player->hurt_tilt_strength, 2.0, 10.0);

					MtEvent *e = new SimpleTriggerEvent("PlayerDamage");
					gamedef->event()->put(e);
				}
				else if(event.type == CE_PLAYER_FORCE_MOVE)
				{
					camera_yaw = event.player_force_move.yaw;
					camera_pitch = event.player_force_move.pitch;
				}
				else if(event.type == CE_DEATHSCREEN)
				{
					if(respawn_menu_active)
						continue;

					/*bool set_camera_point_target =
							event.deathscreen.set_camera_point_target;
					v3f camera_point_target;
					camera_point_target.X = event.deathscreen.camera_point_target_x;
					camera_point_target.Y = event.deathscreen.camera_point_target_y;
					camera_point_target.Z = event.deathscreen.camera_point_target_z;*/

					if (g_settings->getBool("respawn_auto")) { 
						client.sendRespawn(); 
					} else {
					MainRespawnInitiator *respawner =
							new MainRespawnInitiator(
									&respawn_menu_active, &client);
					GUIDeathScreen *menu =
							new GUIDeathScreen(guienv, guiroot, -1,
								&g_menumgr, respawner);
					menu->drop();
					}

					/* Handle visualization */

					damage_flash = 0;

					LocalPlayer* player = client.getEnv().getLocalPlayer();
					player->hurt_tilt_timer = 0;
					player->hurt_tilt_strength = 0;

					/*LocalPlayer* player = client.getLocalPlayer();
					player->setPosition(player->getPosition() + v3f(0,-BS,0));
					camera.update(player, busytime, screensize);*/
				}
				else if (event.type == CE_SHOW_FORMSPEC)
				{
					if (current_formspec == 0)
					{
						/* Create menu */
						/* Note: FormspecFormSource and TextDestPlayerInventory
						 * are deleted by guiFormSpecMenu                     */
						current_formspec = new FormspecFormSource(*(event.show_formspec.formspec),&current_formspec);
						current_textdest = new TextDestPlayerInventory(&client,*(event.show_formspec.formname));
						GUIFormSpecMenu *menu =
								new GUIFormSpecMenu(device, guiroot, -1,
										&g_menumgr,
										&client, gamedef, tsrc);
						menu->doPause = false;
						menu->setFormSource(current_formspec);
						menu->setTextDest(current_textdest);
						menu->drop();
					}
					else
					{
						assert(current_textdest != 0);
						/* update menu */
						current_textdest->setFormName(*(event.show_formspec.formname));
						current_formspec->setForm(*(event.show_formspec.formspec));
					}
					delete(event.show_formspec.formspec);
					delete(event.show_formspec.formname);
				}
				else if(event.type == CE_SPAWN_PARTICLE)
				{
					LocalPlayer* player = client.getEnv().getLocalPlayer();
					video::ITexture *texture =
						gamedef->tsrc()->getTexture(*(event.spawn_particle.texture));

					new Particle(gamedef, smgr, player, client.getEnv(),
						*event.spawn_particle.pos,
						*event.spawn_particle.vel,
						*event.spawn_particle.acc,
						 event.spawn_particle.expirationtime,
						 event.spawn_particle.size,
						 event.spawn_particle.collisiondetection,
						 event.spawn_particle.vertical,
						 texture,
						 v2f(0.0, 0.0),
						 v2f(1.0, 1.0));
				}
				else if(event.type == CE_ADD_PARTICLESPAWNER)
				{
					LocalPlayer* player = client.getEnv().getLocalPlayer();
					video::ITexture *texture =
						gamedef->tsrc()->getTexture(*(event.add_particlespawner.texture));

					new ParticleSpawner(gamedef, smgr, player,
						 event.add_particlespawner.amount,
						 event.add_particlespawner.spawntime,
						*event.add_particlespawner.minpos,
						*event.add_particlespawner.maxpos,
						*event.add_particlespawner.minvel,
						*event.add_particlespawner.maxvel,
						*event.add_particlespawner.minacc,
						*event.add_particlespawner.maxacc,
						 event.add_particlespawner.minexptime,
						 event.add_particlespawner.maxexptime,
						 event.add_particlespawner.minsize,
						 event.add_particlespawner.maxsize,
						 event.add_particlespawner.collisiondetection,
						 event.add_particlespawner.vertical,
						 texture,
						 event.add_particlespawner.id);
				}
				else if(event.type == CE_DELETE_PARTICLESPAWNER)
				{
					delete_particlespawner (event.delete_particlespawner.id);
				}
				else if (event.type == CE_HUDADD)
				{
					u32 id = event.hudadd.id;
					size_t nhudelem = player->hud.size();
					if (id > nhudelem || (id < nhudelem && player->hud[id])) {
						delete event.hudadd.pos;
						delete event.hudadd.name;
						delete event.hudadd.scale;
						delete event.hudadd.text;
						delete event.hudadd.align;
						delete event.hudadd.offset;
						delete event.hudadd.world_pos;
						continue;
					}
					
					HudElement *e = new HudElement;
					e->type   = (HudElementType)event.hudadd.type;
					e->pos    = *event.hudadd.pos;
					e->name   = *event.hudadd.name;
					e->scale  = *event.hudadd.scale;
					e->text   = *event.hudadd.text;
					e->number = event.hudadd.number;
					e->item   = event.hudadd.item;
					e->dir    = event.hudadd.dir;
					e->align  = *event.hudadd.align;
					e->offset = *event.hudadd.offset;
					e->world_pos = *event.hudadd.world_pos;
					
					if (id == nhudelem)
						player->hud.push_back(e);
					else
						player->hud[id] = e;

					delete event.hudadd.pos;
					delete event.hudadd.name;
					delete event.hudadd.scale;
					delete event.hudadd.text;
					delete event.hudadd.align;
					delete event.hudadd.offset;
					delete event.hudadd.world_pos;
				}
				else if (event.type == CE_HUDRM)
				{
					u32 id = event.hudrm.id;
					if (id < player->hud.size() && player->hud[id]) {
						delete player->hud[id];
						player->hud[id] = NULL;
					}
				}
				else if (event.type == CE_HUDCHANGE)
				{
					u32 id = event.hudchange.id;
					if (id >= player->hud.size() || !player->hud[id]) {
						delete event.hudchange.v3fdata;
						delete event.hudchange.v2fdata;
						delete event.hudchange.sdata;
						continue;
					}
						
					HudElement* e = player->hud[id];
					switch (event.hudchange.stat) {
						case HUD_STAT_POS:
							e->pos = *event.hudchange.v2fdata;
							break;
						case HUD_STAT_NAME:
							e->name = *event.hudchange.sdata;
							break;
						case HUD_STAT_SCALE:
							e->scale = *event.hudchange.v2fdata;
							break;
						case HUD_STAT_TEXT:
							e->text = *event.hudchange.sdata;
							break;
						case HUD_STAT_NUMBER:
							e->number = event.hudchange.data;
							break;
						case HUD_STAT_ITEM:
							e->item = event.hudchange.data;
							break;
						case HUD_STAT_DIR:
							e->dir = event.hudchange.data;
							break;
						case HUD_STAT_ALIGN:
							e->align = *event.hudchange.v2fdata;
							break;
						case HUD_STAT_OFFSET:
							e->offset = *event.hudchange.v2fdata;
							break;
						case HUD_STAT_WORLD_POS:
							e->world_pos = *event.hudchange.v3fdata;
							break;
					}
					
					delete event.hudchange.v3fdata;
					delete event.hudchange.v2fdata;
					delete event.hudchange.sdata;
				}
				else if (event.type == CE_SET_SKY)
				{
					sky->setVisible(false);
					if(skybox){
						skybox->drop();
						skybox = NULL;
					}
					// Handle according to type
					if(*event.set_sky.type == "regular"){
						sky->setVisible(true);
					}
					else if(*event.set_sky.type == "skybox" &&
							event.set_sky.params->size() == 6){
						sky->setFallbackBgColor(*event.set_sky.bgcolor);
						skybox = smgr->addSkyBoxSceneNode(
								tsrc->getTexture((*event.set_sky.params)[0]),
								tsrc->getTexture((*event.set_sky.params)[1]),
								tsrc->getTexture((*event.set_sky.params)[2]),
								tsrc->getTexture((*event.set_sky.params)[3]),
								tsrc->getTexture((*event.set_sky.params)[4]),
								tsrc->getTexture((*event.set_sky.params)[5]));
					}
					// Handle everything else as plain color
					else {
						if(*event.set_sky.type != "plain")
							infostream<<"Unknown sky type: "
									<<(*event.set_sky.type)<<std::endl;
						sky->setFallbackBgColor(*event.set_sky.bgcolor);
					}

					delete event.set_sky.bgcolor;
					delete event.set_sky.type;
					delete event.set_sky.params;
				}
				else if (event.type == CE_OVERRIDE_DAY_NIGHT_RATIO)
				{
					bool enable = event.override_day_night_ratio.do_override;
					u32 value = event.override_day_night_ratio.ratio_f * 1000;
					client.getEnv().setDayNightRatioOverride(enable, value);
				}
			}
		}
		
		//TimeTaker //timer2("//timer2");

		/*
			For interaction purposes, get info about the held item
			- What item is it?
			- Is it a usable item?
			- Can it point to liquids?
		*/
		ItemStack playeritem;
		{
			InventoryList *mlist = local_inventory.getList("main");
			if(mlist != NULL)
			{
				playeritem = mlist->getItem(client.getPlayerItem());
			}
		}
		const ItemDefinition &playeritem_def =
				playeritem.getDefinition(itemdef);
		ToolCapabilities playeritem_toolcap =
				playeritem.getToolCapabilities(itemdef);
		
		/*
			Update camera
		*/

		v3s16 old_camera_offset = camera.getOffset();

		LocalPlayer* player = client.getEnv().getLocalPlayer();
		float full_punch_interval = playeritem_toolcap.full_punch_interval;
		float tool_reload_ratio = time_from_last_punch / full_punch_interval;

		if(input->wasKeyDown(getKeySetting("keymap_camera_mode"))) {

			if (current_camera_mode == CAMERA_MODE_FIRST)
				current_camera_mode = CAMERA_MODE_THIRD;
			else if (current_camera_mode == CAMERA_MODE_THIRD)
				current_camera_mode = CAMERA_MODE_THIRD_FRONT;
			else
				current_camera_mode = CAMERA_MODE_FIRST;

		}
		player->camera_mode = current_camera_mode;
		tool_reload_ratio = MYMIN(tool_reload_ratio, 1.0);
		camera.update(player, dtime, busytime, screensize, tool_reload_ratio,
				current_camera_mode, client.getEnv());
		camera.step(dtime);

		v3f player_position = player->getPosition();
		v3s16 pos_i = floatToInt(player_position, BS);
		v3f camera_position = camera.getPosition();
		v3f camera_direction = camera.getDirection();
		f32 camera_fov = camera.getFovMax();
		v3s16 camera_offset = camera.getOffset();

		bool camera_offset_changed = (camera_offset != old_camera_offset);
		
		if(!disable_camera_update){
			client.getEnv().getClientMap().updateCamera(camera_position,
				camera_direction, camera_fov, camera_offset);
			if (camera_offset_changed){
				client.updateCameraOffset(camera_offset);
				client.getEnv().updateCameraOffset(camera_offset);
				if (clouds)
					clouds->updateCameraOffset(camera_offset);
			}
		}
		
		// Update sound listener
		sound->updateListener(camera.getCameraNode()->getPosition(),
				v3f(0,0,0), // velocity
				camera.getDirection(),
				camera.getCameraNode()->getUpVector());
		sound->setListenerGain(g_settings->getFloat("sound_volume"));

		/*
			Update sound maker
		*/
		{
			soundmaker.step(dtime);
			
			ClientMap &map = client.getEnv().getClientMap();
			MapNode n = map.getNodeNoEx(player->getStandingNodePos());
			soundmaker.m_player_step_sound = nodedef->get(n).sound_footstep;
		}

		/*
			Calculate what block is the crosshair pointing to
		*/
		
		//u32 t1 = device->getTimer()->getRealTime();
		
		f32 d = playeritem_def.range; // max. distance
		f32 d_hand = itemdef->get("").range;
		if(d < 0 && d_hand >= 0)
			d = d_hand;
		else if(d < 0)
			d = 4.0;
		core::line3d<f32> shootline(camera_position,
				camera_position + camera_direction * BS * (d+1));

		// prevent player pointing anything in front-view
		if (current_camera_mode == CAMERA_MODE_THIRD_FRONT)
			shootline = core::line3d<f32>(0,0,0,0,0,0);

		ClientActiveObject *selected_object = NULL;

		PointedThing pointed = getPointedThing(
				// input
				&client, player_position, camera_direction,
				camera_position, shootline, d,
				playeritem_def.liquids_pointable, !ldown_for_dig,
				camera_offset,
				// output
				hilightboxes,
				selected_object);

		if(pointed != pointed_old)
		{
			infostream<<"Pointing at "<<pointed.dump()<<std::endl;
			//dstream<<"Pointing at "<<pointed.dump()<<std::endl;
/* node debug 
			MapNode nu = client.getEnv().getClientMap().getNodeNoEx(pointed.node_undersurface);
			MapNode na = client.getEnv().getClientMap().getNodeNoEx(pointed.node_abovesurface);
			infostream	<< "|| nu0="<<(int)nu.param0<<" nu1"<<(int)nu.param1<<" nu2"<<(int)nu.param1<<"; nam="<<nodedef->get(nu.getContent()).name
						<< "|| na0="<<(int)na.param0<<" na1"<<(int)na.param1<<" na2"<<(int)na.param1<<"; nam="<<nodedef->get(na.getContent()).name
						<<std::endl;
*/
		}

		/*
			Stop digging when
			- releasing left mouse button
			- pointing away from node
		*/
		if(digging)
		{
			if(input->getLeftReleased())
			{
				infostream<<"Left button released"
					<<" (stopped digging)"<<std::endl;
				digging = false;
			}
			else if(pointed != pointed_old)
			{
				if (pointed.type == POINTEDTHING_NODE
					&& pointed_old.type == POINTEDTHING_NODE
					&& pointed.node_undersurface == pointed_old.node_undersurface)
				{
					// Still pointing to the same node,
					// but a different face. Don't reset.
				}
				else
				{
					infostream<<"Pointing away from node"
						<<" (stopped digging)"<<std::endl;
					digging = false;
				}
			}
			if(!digging)
			{
				client.interact(1, pointed_old);
				client.setCrack(-1, v3s16(0,0,0));
				dig_time = 0.0;
			}
		}
		if(!digging && ldown_for_dig && !input->getLeftState())
		{
			ldown_for_dig = false;
		}

		bool left_punch = false;
		soundmaker.m_player_leftpunch_sound.name = "";

		if(input->getRightState())
			repeat_rightclick_timer += dtime;
		else
			repeat_rightclick_timer = 0;

		if(playeritem_def.usable && input->getLeftState())
		{
			if(input->getLeftClicked())
				client.interact(4, pointed);
		}
		else if(pointed.type == POINTEDTHING_NODE)
		{
			v3s16 nodepos = pointed.node_undersurface;
			v3s16 neighbourpos = pointed.node_abovesurface;

			/*
				Check information text of node
			*/
			
			ClientMap &map = client.getEnv().getClientMap();
			NodeMetadata *meta = map.getNodeMetadata(nodepos);
			if(meta){
				infotext = narrow_to_wide(meta->getString("infotext"));
			} else {
				MapNode n = map.getNode(nodepos);
				if(nodedef->get(n).tiledef[0].name == "unknown_node.png"){
					infotext = L"Unknown node: ";
					infotext += narrow_to_wide(nodedef->get(n).name);
				}
			}
			
			/*
				Handle digging
			*/
			
			if(nodig_delay_timer <= 0.0 && input->getLeftState()
					&& client.checkPrivilege("interact"))
			{
				if(!digging)
				{
					infostream<<"Started digging"<<std::endl;
					client.interact(0, pointed);
					digging = true;
					ldown_for_dig = true;
				}
				MapNode n = client.getEnv().getClientMap().getNode(nodepos);
				
				// NOTE: Similar piece of code exists on the server side for
				// cheat detection.
				// Get digging parameters
				DigParams params = getDigParams(nodedef->get(n).groups,
						&playeritem_toolcap);
				// If can't dig, try hand
				if(!params.diggable){
					const ItemDefinition &hand = itemdef->get("");
					const ToolCapabilities *tp = hand.tool_capabilities;
					if(tp)
						params = getDigParams(nodedef->get(n).groups, tp);
				}

				float dig_time_complete = 0.0;

				if(params.diggable == false)
				{
					// I guess nobody will wait for this long
					dig_time_complete = 10000000.0;
				}
				else
				{
					dig_time_complete = params.time;
					if (g_settings->getBool("enable_particles"))
					{
						const ContentFeatures &features =
							client.getNodeDefManager()->get(n);
						addPunchingParticles
							(gamedef, smgr, player, client.getEnv(),
							 nodepos, features.tiles);
					}
				}

				if(dig_time_complete >= 0.001)
				{
					dig_index = (u16)((float)crack_animation_length
							* dig_time/dig_time_complete);
				}
				// This is for torches
				else
				{
					dig_index = crack_animation_length;
				}

				SimpleSoundSpec sound_dig = nodedef->get(n).sound_dig;
				if(sound_dig.exists() && params.diggable){
					if(sound_dig.name == "__group"){
						if(params.main_group != ""){
							soundmaker.m_player_leftpunch_sound.gain = 0.5;
							soundmaker.m_player_leftpunch_sound.name =
									std::string("default_dig_") +
											params.main_group;
						}
					} else{
						soundmaker.m_player_leftpunch_sound = sound_dig;
					}
				}

				// Don't show cracks if not diggable
				if(dig_time_complete >= 100000.0)
				{
				}
				else if(dig_index < crack_animation_length)
				{
					//TimeTaker timer("client.setTempMod");
					//infostream<<"dig_index="<<dig_index<<std::endl;
					client.setCrack(dig_index, nodepos);
				}
				else
				{
					infostream<<"Digging completed"<<std::endl;
					client.interact(2, pointed);
					client.setCrack(-1, v3s16(0,0,0));
					MapNode wasnode = map.getNode(nodepos);
					client.removeNode(nodepos);

					if (g_settings->getBool("enable_particles"))
					{
						const ContentFeatures &features =
							client.getNodeDefManager()->get(wasnode);
						addDiggingParticles
							(gamedef, smgr, player, client.getEnv(),
							 nodepos, features.tiles);
					}

					dig_time = 0;
					digging = false;

					nodig_delay_timer = dig_time_complete
							/ (float)crack_animation_length;

					// We don't want a corresponding delay to
					// very time consuming nodes
					if(nodig_delay_timer > 0.3)
						nodig_delay_timer = 0.3;
					// We want a slight delay to very little
					// time consuming nodes
					float mindelay = 0.15;
					if(nodig_delay_timer < mindelay)
						nodig_delay_timer = mindelay;
					
					// Send event to trigger sound
					MtEvent *e = new NodeDugEvent(nodepos, wasnode);
					gamedef->event()->put(e);
				}

				if(dig_time_complete < 100000.0)
					dig_time += dtime;
				else {
					dig_time = 0;
					client.setCrack(-1, nodepos);
				}

				camera.setDigging(0);  // left click animation
			}

			if((input->getRightClicked() ||
					repeat_rightclick_timer >=
						g_settings->getFloat("repeat_rightclick_time")) &&
					client.checkPrivilege("interact"))
			{
				repeat_rightclick_timer = 0;
				infostream<<"Ground right-clicked"<<std::endl;
				
				// Sign special case, at least until formspec is properly implemented.
				// Deprecated?
				if(meta && meta->getString("formspec") == "hack:sign_text_input"
						&& !random_input
						&& !input->isKeyDown(getKeySetting("keymap_sneak")))
				{
					infostream<<"Launching metadata text input"<<std::endl;
					
					// Get a new text for it

					TextDest *dest = new TextDestNodeMetadata(nodepos, &client);

					std::wstring wtext = narrow_to_wide(meta->getString("text"));

					(new GUITextInputMenu(guienv, guiroot, -1,
							&g_menumgr, dest,
							wtext))->drop();
				}
				// If metadata provides an inventory view, activate it
				else if(meta && meta->getString("formspec") != "" && !random_input
						&& !input->isKeyDown(getKeySetting("keymap_sneak")))
				{
					infostream<<"Launching custom inventory view"<<std::endl;

					InventoryLocation inventoryloc;
					inventoryloc.setNodeMeta(nodepos);
					
					/* Create menu */

					GUIFormSpecMenu *menu =
						new GUIFormSpecMenu(device, guiroot, -1,
							&g_menumgr,
							&client, gamedef, tsrc);
					menu->doPause = false;
					menu->setFormSpec(meta->getString("formspec"),
							inventoryloc);
					menu->setFormSource(new NodeMetadataFormSource(
							&client.getEnv().getClientMap(), nodepos));
					menu->setTextDest(new TextDestNodeMetadata(nodepos, &client));
					menu->drop();
				}
				// Otherwise report right click to server
				else
				{
					camera.setDigging(1);  // right click animation (always shown for feedback)

					// If the wielded item has node placement prediction,
					// make that happen
					bool placed = nodePlacementPrediction(client,
						playeritem_def,
						nodepos, neighbourpos);

					if(placed) {
						// Report to server
						client.interact(3, pointed);
						// Read the sound
						soundmaker.m_player_rightpunch_sound =
							playeritem_def.sound_place;
					} else {
						soundmaker.m_player_rightpunch_sound =
							SimpleSoundSpec();
					}

					if (playeritem_def.node_placement_prediction == "" ||
						nodedef->get(map.getNode(nodepos)).rightclickable)
						client.interact(3, pointed); // Report to server
				}
			}
		}
		else if(pointed.type == POINTEDTHING_OBJECT)
		{
			infotext = narrow_to_wide(selected_object->infoText());

			if(infotext == L"" && show_debug){
				infotext = narrow_to_wide(selected_object->debugInfoText());
			}

			//if(input->getLeftClicked())
			if(input->getLeftState())
			{
				bool do_punch = false;
				bool do_punch_damage = false;
				if(object_hit_delay_timer <= 0.0){
					do_punch = true;
					do_punch_damage = true;
					object_hit_delay_timer = object_hit_delay;
				}
				if(input->getLeftClicked()){
					do_punch = true;
				}
				if(do_punch){
					infostream<<"Left-clicked object"<<std::endl;
					left_punch = true;
				}
				if(do_punch_damage){
					// Report direct punch
					v3f objpos = selected_object->getPosition();
					v3f dir = (objpos - player_position).normalize();
					
					bool disable_send = selected_object->directReportPunch(
							dir, &playeritem, time_from_last_punch);
					time_from_last_punch = 0;
					if(!disable_send)
						client.interact(0, pointed);
				}
			}
			else if(input->getRightClicked())
			{
				infostream<<"Right-clicked object"<<std::endl;
				client.interact(3, pointed);  // place
			}
		}
		else if(input->getLeftState())
		{
			// When button is held down in air, show continuous animation
			left_punch = true;
		}

		pointed_old = pointed;
		
		if(left_punch || input->getLeftClicked())
		{
			camera.setDigging(0); // left click animation
		}

		input->resetLeftClicked();
		input->resetRightClicked();

		input->resetLeftReleased();
		input->resetRightReleased();
		
		/*
			Calculate stuff for drawing
		*/

		/*
			Fog range
		*/
	
		if(draw_control.range_all)
			fog_range = 100000*BS;
		else {
			fog_range = draw_control.wanted_range*BS + 0.0*MAP_BLOCKSIZE*BS;
			if(use_weather)
				fog_range *= (1.55 - 1.4*(float)client.getEnv().getClientMap().getHumidity(pos_i, 1)/100);
			fog_range = MYMIN(fog_range, (draw_control.farthest_drawn+20)*BS);
			fog_range *= 0.9;
		}

		/*
			Calculate general brightness
		*/
		u32 daynight_ratio = client.getEnv().getDayNightRatio();
		float time_brightness = decode_light_f((float)daynight_ratio/1000.0);
		float direct_brightness = 0;
		bool sunlight_seen = false;
		if(g_settings->getBool("free_move")){
			direct_brightness = time_brightness;
			sunlight_seen = true;
		} else {
			ScopeProfiler sp(g_profiler, "Detecting background light", SPT_AVG);
			float old_brightness = sky->getBrightness();
			direct_brightness = (float)client.getEnv().getClientMap()
					.getBackgroundBrightness(MYMIN(fog_range*1.2, 60*BS),
					daynight_ratio, (int)(old_brightness*255.5), &sunlight_seen)
					/ 255.0;
		}
		
		time_of_day = client.getEnv().getTimeOfDayF();
		float maxsm = 0.05;
		if(fabs(time_of_day - time_of_day_smooth) > maxsm &&
				fabs(time_of_day - time_of_day_smooth + 1.0) > maxsm &&
				fabs(time_of_day - time_of_day_smooth - 1.0) > maxsm)
			time_of_day_smooth = time_of_day;
		float todsm = 0.05;
		if(time_of_day_smooth > 0.8 && time_of_day < 0.2)
			time_of_day_smooth = time_of_day_smooth * (1.0-todsm)
					+ (time_of_day+1.0) * todsm;
		else
			time_of_day_smooth = time_of_day_smooth * (1.0-todsm)
					+ time_of_day * todsm;
			
		sky->update(time_of_day_smooth, time_brightness, direct_brightness,
				sunlight_seen);
		
		video::SColor bgcolor = sky->getBgColor();
		video::SColor skycolor = sky->getSkyColor();

		/*
			Update clouds
		*/
		if(clouds){
			if(sky->getCloudsVisible()){
				clouds->setVisible(true);
				clouds->step(dtime);
				clouds->update(v2f(player_position.X, player_position.Z),
						sky->getCloudColor());
			} else{
				clouds->setVisible(false);
			}
		}
		
		/*
			Update particles
		*/

		if (!no_output) {
		allparticles_step(dtime);
		allparticlespawners_step(dtime, client.getEnv());
		}
		
		/*
			Fog
		*/
		
		if(g_settings->getBool("enable_fog") && !force_fog_off)
		{
			driver->setFog(
				bgcolor,
				video::EFT_FOG_LINEAR,
				fog_range*0.4,
				fog_range*1.0,
				0.01,
				false, // pixel fog
				false // range fog
			);
		}
		else
		{
			driver->setFog(
				bgcolor,
				video::EFT_FOG_LINEAR,
				100000*BS,
				110000*BS,
				0.01,
				false, // pixel fog
				false // range fog
			);
		}

		/*
			Update gui stuff (0ms)
		*/

		//TimeTaker guiupdatetimer("Gui updating");
		
		draw_control.drawtime_avg = draw_control.drawtime_avg * 0.95 + (float)drawtime*0.05;
		draw_control.fps_avg = 1000/draw_control.drawtime_avg;
		draw_control.fps = (1.0/dtime_avg1);

		if(show_debug)
		{
/*
			static float drawtime_avg = 0;
			drawtime_avg = drawtime_avg * 0.95 + (float)drawtime*0.05;
*/
			/*static float beginscenetime_avg = 0;
			beginscenetime_avg = beginscenetime_avg * 0.95 + (float)beginscenetime*0.05;
			static float scenetime_avg = 0;
			scenetime_avg = scenetime_avg * 0.95 + (float)scenetime*0.05;
			static float endscenetime_avg = 0;
			endscenetime_avg = endscenetime_avg * 0.95 + (float)endscenetime*0.05;*/


			std::ostringstream os(std::ios_base::binary);
			os<<std::fixed
				<<"Freeminer "<<minetest_version_hash
				<<std::setprecision(0)
				<<" FPS = "<<draw_control.fps
/*
				<<" (R: range_all="<<draw_control.range_all<<")"
*/
				<<" drawtime = "<<draw_control.drawtime_avg
/*
				<<std::setprecision(1)
				<<", dtime_jitter = "
				<<(dtime_jitter1_max_fraction * 100.0)<<" %"
*/
				<<std::setprecision(1)
				<<", v_range = "<<draw_control.wanted_range
				<<", farmesh = "<<draw_control.farmesh<<":"<<draw_control.farmesh_step
				<<std::setprecision(3)
				<<", RTT = "<<client.getRTT();
			guitext->setText(narrow_to_wide(os.str()).c_str());
			guitext->setVisible(true);
		}
		else if(show_hud || show_chat)
		{
			std::ostringstream os(std::ios_base::binary);
			os<<"Freeminer "<<minetest_version_hash;
			guitext->setText(narrow_to_wide(os.str()).c_str());
			guitext->setVisible(true);
		}
		else
		{
			guitext->setVisible(false);
		}
		
		if(show_debug)
		{
			std::ostringstream os(std::ios_base::binary);
			os<<std::setprecision(1)<<std::fixed
				<<"(" <<(player_position.X/BS)
				<<", "<<(player_position.Y/BS)
				<<", "<<(player_position.Z/BS)
				<<") (spd="<< (int)player->getSpeed().getLength()/BS
				<<") (yaw="<<(wrapDegrees_0_360(camera_yaw))
				<<") (t="<<client.getEnv().getClientMap().getHeat(pos_i, 1)
				<<"C, h="<<client.getEnv().getClientMap().getHumidity(pos_i, 1)
				<<"%) (seed = "<<((u64)client.getMapSeed())
				<<")";
			guitext2->setText(narrow_to_wide(os.str()).c_str());
			guitext2->setVisible(true);
		}
		else
		{
			guitext2->setVisible(false);
		}
		
		{
			guitext_info->setText(infotext.c_str());
			guitext_info->setVisible(show_hud && g_menumgr.menuCount() == 0);
		}

		{
			float statustext_time_max = 1.5;
			if(!statustext.empty())
			{
				statustext_time += dtime;
				if(statustext_time >= statustext_time_max)
				{
					statustext = L"";
					statustext_time = 0;
				}
			}
			guitext_status->setText(statustext.c_str());
			guitext_status->setVisible(!statustext.empty());

			if(!statustext.empty())
			{
				s32 status_y = screensize.Y - 130;
				core::rect<s32> rect(
						10,
						status_y - guitext_status->getTextHeight(),
						screensize.X - 10,
						status_y
				);
				guitext_status->setRelativePosition(rect);

				// Fade out
				video::SColor initial_color(255,0,0,0);
				if(guienv->getSkin())
					initial_color = guienv->getSkin()->getColor(gui::EGDC_BUTTON_TEXT);
				video::SColor final_color = initial_color;
				final_color.setAlpha(0);
				video::SColor fade_color =
					initial_color.getInterpolated_quadratic(
						initial_color,
						final_color,
						pow(statustext_time / (float)statustext_time_max, 2.0f));
				guitext_status->setOverrideColor(fade_color);
				guitext_status->enableOverrideColor(true);
			}
		}
		
		/*
			Get chat messages from client
		*/
		{
			// Get new messages from error log buffer
			while(!chat_log_error_buf.empty())
			{
				chat_backend.addMessage(L"", narrow_to_wide(
						chat_log_error_buf.get()));
			}
			// Get new messages from client
			std::wstring message;
			while(client.getChatMessage(message))
			{
				chat_backend.addUnparsedMessage(message);
			}
			// Remove old messages
			chat_backend.step(dtime);

			// Display all messages in a static text element
			u32 recent_chat_count = chat_backend.getRecentBuffer().getLineCount();
			std::wstring recent_chat = chat_backend.getRecentChat();
			guitext_chat->setText(recent_chat.c_str());

			// Update gui element size and position
			s32 chat_y = 5+(text_height+5);
			if(show_debug)
				chat_y += (text_height+5);
			core::rect<s32> rect(
				10,
				chat_y,
				screensize.X - 10,
				chat_y + guitext_chat->getTextHeight()
			);
			guitext_chat->setRelativePosition(rect);

			// Don't show chat if disabled or empty or profiler is enabled
			guitext_chat->setVisible(show_chat && recent_chat_count != 0
					&& !show_profiler);
		}

		/*
			Inventory
		*/
		
		if(client.getPlayerItem() != new_playeritem)
		{
			client.selectPlayerItem(new_playeritem);
		}
		if(client.getLocalInventoryUpdated())
		{
			//infostream<<"Updating local inventory"<<std::endl;
			client.getLocalInventory(local_inventory);
			
			update_wielded_item_trigger = true;
		}
		if(update_wielded_item_trigger)
		{
			update_wielded_item_trigger = false;
			// Update wielded tool
			InventoryList *mlist = local_inventory.getList("main");
			ItemStack item;
			if(mlist != NULL)
				item = mlist->getItem(client.getPlayerItem());
			camera.wield(item, client.getPlayerItem());
		}

		/*
			Update block draw list every 200ms or when camera direction has
			changed much
		*/
		update_draw_list_timer += dtime;
		if(update_draw_list_timer >= 0.2 ||
				update_draw_list_last_cam_dir.getDistanceFrom(camera_direction) > 0.2 ||
				camera_offset_changed){
			update_draw_list_timer = 0;
			client.getEnv().getClientMap().updateDrawList(driver);
			update_draw_list_last_cam_dir = camera_direction;
		}

		/*
			Drawing begins
		*/

		TimeTaker tt_draw("mainloop: draw");
		
		if (!no_output) {
			TimeTaker timer("beginScene");
			//driver->beginScene(false, true, bgcolor);
			//driver->beginScene(true, true, bgcolor);
			driver->beginScene(true, true, skycolor);
			beginscenetime = timer.stop(true);
		}
		
		//timer3.stop();
	
		//infostream<<"smgr->drawAll()"<<std::endl;
		if (!no_output) {
			TimeTaker timer("smgr");
			smgr->drawAll();
			
			if(g_settings->getBool("anaglyph"))
			{
				irr::core::vector3df oldPosition = camera.getCameraNode()->getPosition();
				irr::core::vector3df oldTarget   = camera.getCameraNode()->getTarget();

				irr::core::matrix4 startMatrix   = camera.getCameraNode()->getAbsoluteTransformation();

				irr::core::vector3df focusPoint  = (camera.getCameraNode()->getTarget() -
										 camera.getCameraNode()->getAbsolutePosition()).setLength(1) +
										 camera.getCameraNode()->getAbsolutePosition() ;

				//Left eye...
				irr::core::vector3df leftEye;
				irr::core::matrix4   leftMove;

				leftMove.setTranslation( irr::core::vector3df(-g_settings->getFloat("anaglyph_strength"),0.0f,0.0f) );
				leftEye=(startMatrix*leftMove).getTranslation();

				//clear the depth buffer, and color
				driver->beginScene( true, true, irr::video::SColor(0,200,200,255) );

				driver->getOverrideMaterial().Material.ColorMask = irr::video::ECP_RED;
				driver->getOverrideMaterial().EnableFlags  = irr::video::EMF_COLOR_MASK;
				driver->getOverrideMaterial().EnablePasses = irr::scene::ESNRP_SKY_BOX +
															 irr::scene::ESNRP_SOLID +
															 irr::scene::ESNRP_TRANSPARENT +
															 irr::scene::ESNRP_TRANSPARENT_EFFECT +
															 irr::scene::ESNRP_SHADOW;

				camera.getCameraNode()->setPosition( leftEye );
				camera.getCameraNode()->setTarget( focusPoint );

				smgr->drawAll(); // 'smgr->drawAll();' may go here

				driver->setTransform(video::ETS_WORLD, core::IdentityMatrix);

				if (show_hud)
					hud.drawSelectionBoxes(hilightboxes);


				//Right eye...
				irr::core::vector3df rightEye;
				irr::core::matrix4   rightMove;

				rightMove.setTranslation( irr::core::vector3df(g_settings->getFloat("anaglyph_strength"),0.0f,0.0f) );
				rightEye=(startMatrix*rightMove).getTranslation();

				//clear the depth buffer
				driver->clearZBuffer();

				driver->getOverrideMaterial().Material.ColorMask = irr::video::ECP_GREEN + irr::video::ECP_BLUE;
				driver->getOverrideMaterial().EnableFlags  = irr::video::EMF_COLOR_MASK;
				driver->getOverrideMaterial().EnablePasses = irr::scene::ESNRP_SKY_BOX +
															 irr::scene::ESNRP_SOLID +
															 irr::scene::ESNRP_TRANSPARENT +
															 irr::scene::ESNRP_TRANSPARENT_EFFECT +
															 irr::scene::ESNRP_SHADOW;

				camera.getCameraNode()->setPosition( rightEye );
				camera.getCameraNode()->setTarget( focusPoint );

				smgr->drawAll(); // 'smgr->drawAll();' may go here

				driver->setTransform(video::ETS_WORLD, core::IdentityMatrix);

				if (show_hud)
					hud.drawSelectionBoxes(hilightboxes);


				//driver->endScene();

				driver->getOverrideMaterial().Material.ColorMask=irr::video::ECP_ALL;
				driver->getOverrideMaterial().EnableFlags=0;
				driver->getOverrideMaterial().EnablePasses=0;

				camera.getCameraNode()->setPosition( oldPosition );
				camera.getCameraNode()->setTarget( oldTarget );
			}

			scenetime = timer.stop(true);
		}
		
		{
		//TimeTaker timer9("auxiliary drawings");
		// 0ms
		
		//timer9.stop();
		//TimeTaker //timer10("//timer10");
		
		video::SMaterial m;
		//m.Thickness = 10;
		m.Thickness = 3;
		m.Lighting = false;
		driver->setMaterial(m);

		driver->setTransform(video::ETS_WORLD, core::IdentityMatrix);
		if((!g_settings->getBool("anaglyph")) && (show_hud))
		{
			hud.drawSelectionBoxes(hilightboxes);
		}

		/*
			Wielded tool
		*/
		if(show_hud &&
			(player->hud_flags & HUD_FLAG_WIELDITEM_VISIBLE) &&
			current_camera_mode < CAMERA_MODE_THIRD)
		{
			// Warning: This clears the Z buffer.
			camera.drawWieldedTool();
		}

		/*
			Post effects
		*/
		if (!no_output) {
			client.getEnv().getClientMap().renderPostFx();
		}

		/*
			Profiler graph
		*/
		if(show_profiler_graph)
		{
			graph.draw(10, screensize.Y - 10, driver, font);
		}

		/*
			Draw crosshair
		*/
		if (show_hud)
			hud.drawCrosshair();
			
		} // timer

		//timer10.stop();
		//TimeTaker //timer11("//timer11");


		/*
			Draw hotbar
		*/
		if (show_hud)
		{
			hud.drawHotbar(v2s32(displaycenter.X, screensize.Y),
					client.getHP(), client.getPlayerItem(), client.getBreath());
		}

		/*
			Damage flash
		*/
		if(damage_flash > 0.0)
		{
			video::SColor color(std::min(damage_flash, 180.0f),180,0,0);
			driver->draw2DRectangle(color,
					core::rect<s32>(0,0,screensize.X,screensize.Y),
					NULL);
			
			damage_flash -= 100.0*dtime;
		}

		/*
			Damage camera tilt
		*/
		if(player->hurt_tilt_timer > 0.0)
		{
			player->hurt_tilt_timer -= dtime*5;
			if(player->hurt_tilt_timer < 0)
				player->hurt_tilt_strength = 0;
		}

		/*
			Draw lua hud items
		*/
		if (show_hud)
			hud.drawLuaElements();


		/*
			Draw background for player list
		*/
		if (playerlist != NULL)
		{
			driver->draw2DRectangle(console_bg, playerlist->getAbsolutePosition());
			driver->draw2DRectangleOutline(playerlist->getAbsolutePosition(), video::SColor(255,128,128,128));
		}

		/*
			Movement FOV (for superspeed and flying)
		*/

		float max_fov = 0;
		if(player->free_move)
			max_fov += 5;
		if(player->superspeed)
			max_fov += 8;

		if((player->free_move || player->superspeed) && player->movement_fov < max_fov)
			player->movement_fov += dtime*50;
		if(player->movement_fov > max_fov)
			player->movement_fov -= dtime*50;

		/*
			Draw gui
		*/
		// 0-1ms
		if (!no_output)
		guienv->drawAll();

		/*
			End scene
		*/
		if (!no_output) {
			TimeTaker timer("endScene");
			driver->endScene();
			endscenetime = timer.stop(true);
		}

		drawtime = tt_draw.stop(true);
		g_profiler->graphAdd("mainloop_draw", (float)drawtime/1000.0f);

		/*
			End of drawing
		*/

		/*
			Log times and stuff for visualization
		*/
		Profiler::GraphValues values;
		g_profiler->graphGet(values);
		graph.put(values);
	}

	/*
		Drop stuff
	*/
	if (clouds)
		clouds->drop();
	if (gui_chat_console)
		gui_chat_console->drop();
	if (sky)
		sky->drop();
	clear_particles();
	
	/*
		Draw a "shutting down" screen, which will be shown while the map
		generator and other stuff quits
	*/
	{
		/*gui::IGUIStaticText *gui_shuttingdowntext = */
		wchar_t* text = wgettext("Shutting down stuff...");
		draw_load_screen(text, device, font, 0, -1, false);
		delete[] text;
		/*driver->beginScene(true, true, video::SColor(255,0,0,0));
		guienv->drawAll();
		driver->endScene();
		gui_shuttingdowntext->remove();*/
	}

	chat_backend.addMessage(L"", L"# Disconnected.");
	chat_backend.addMessage(L"", L"");

	client.Stop();

	//force answer all texture and shader jobs (TODO return empty values)

	while(!client.isShutdown()) {
		tsrc->processQueue();
		shsrc->processQueue();
		sleep_ms(100);
	}

	// Client scope (client is destructed before destructing *def and tsrc)
	}while(0);
	} // try-catch
	catch(SerializationError &e)
	{
		error_message = L"A serialization error occurred:\n"
				+ narrow_to_wide(e.what()) + L"\n\nThe server is probably "
				L" running a different version of Minetest.";
		errorstream<<wide_to_narrow(error_message)<<std::endl;
	}
	catch(ServerError &e) {
		error_message = narrow_to_wide(e.what());
		errorstream << "ServerError: " << e.what() << std::endl;
	}
	catch(ModError &e) {
		errorstream << "ModError: " << e.what() << std::endl;
		error_message = narrow_to_wide(e.what()) + wgettext("\nCheck debug.txt for details.");
	}


	
	if(!sound_is_dummy)
		delete sound;

	//has to be deleted first to stop all server threads
	delete server;

	delete tsrc;
	delete shsrc;
	delete nodedef;
	delete itemdef;

	//extended resource accounting
	infostream << "Irrlicht resources after cleanup:" << std::endl;
	infostream << "\tRemaining meshes   : "
		<< device->getSceneManager()->getMeshCache()->getMeshCount() << std::endl;
	infostream << "\tRemaining textures : "
		<< driver->getTextureCount() << std::endl;
	for (unsigned int i = 0; i < driver->getTextureCount(); i++ ) {
		irr::video::ITexture* texture = driver->getTextureByIndex(i);
		infostream << "\t\t" << i << ":" << texture->getName().getPath().c_str()
				<< std::endl;
	}
	clearTextureNameCache();
	infostream << "\tRemaining materials: "
		<< driver-> getMaterialRendererCount ()
		<< " (note: irrlicht doesn't support removing renderers)"<< std::endl;
}

<|MERGE_RESOLUTION|>--- conflicted
+++ resolved
@@ -1040,21 +1040,11 @@
 	os<<"path_user = "<<wrap_rows(porting::path_user, 20)<<"\n";
 
 	std::string formspec =
-<<<<<<< HEAD
 		"size[5,5.5,true]"
-		"button_exit[1,1;3,0.5;btn_continue;"  + std::string(gettext("Continue"))+ "]"
-		"button_exit[1,2;3,0.5;btn_sound;"     + std::string(gettext("Sound Volume")) + "]"
-		"button_exit[1,3;3,0.5;btn_exit_menu;" + std::string(gettext("Exit to Menu")) + "]"
-		"button_exit[1,4;3,0.5;btn_exit_os;"   + std::string(gettext("Exit to OS"))   + "]"
-=======
-		"size[11,5.5,true]"
-		"button_exit[4,1;3,0.5;btn_continue;"  + wide_to_narrow(wstrgettext("Continue"))     + "]"
-		"button_exit[4,2;3,0.5;btn_sound;"     + wide_to_narrow(wstrgettext("Sound Volume")) + "]"
-		"button_exit[4,3;3,0.5;btn_exit_menu;" + wide_to_narrow(wstrgettext("Exit to Menu")) + "]"
-		"button_exit[4,4;3,0.5;btn_exit_os;"   + wide_to_narrow(wstrgettext("Exit to OS"))   + "]"
-		"textarea[7.5,0.25;3.75,6;;" + control_text + ";]"
-		"textarea[0.4,0.25;3.5,6;;" + os.str() + ";]"
->>>>>>> e4d1970a
+		"button_exit[1,1;3,0.5;btn_continue;"  + wide_to_narrow(wstrgettext("Continue"))+ "]"
+		"button_exit[1,2;3,0.5;btn_sound;"     + wide_to_narrow(wstrgettext("Sound Volume")) + "]"
+		"button_exit[1,3;3,0.5;btn_exit_menu;" + wide_to_narrow(wstrgettext("Exit to Menu")) + "]"
+		"button_exit[1,4;3,0.5;btn_exit_os;"   + wide_to_narrow(wstrgettext("Exit to OS"))   + "]"
 		;
 
 	/* Create menu */
