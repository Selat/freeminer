--- conflicted
+++ resolved
@@ -72,7 +72,6 @@
 #include <list>
 #include "util/directiontables.h"
 #include "util/pointedthing.h"
-<<<<<<< HEAD
 #include "FMStaticText.h"
 #include "guiTable.h"
 #include "util/string.h"
@@ -82,9 +81,8 @@
 #ifdef HAVE_TOUCHSCREENGUI
 #include "touchscreengui.h"
 #endif
-=======
+
 #include "gsmapper.h"
->>>>>>> 740fa5b4
 
 /*
 	Text input system
@@ -1621,17 +1619,14 @@
 	guitext_profiler->setBackgroundColor(video::SColor(120,0,0,0));
 	guitext_profiler->setVisible(false);
 	guitext_profiler->setWordWrap(true);
-<<<<<<< HEAD
 
 #ifdef HAVE_TOUCHSCREENGUI
 	if (g_touchscreengui)
 		g_touchscreengui->init(tsrc,porting::getDisplayDensity());
 #endif
-=======
-	
+
 	// create mapper
 	gsMapper mapper(device, &client);
->>>>>>> 740fa5b4
 
 	/*
 		Some statistics are collected in these
@@ -3640,38 +3635,6 @@
 		}
 
 		/*
-<<<<<<< HEAD
-=======
-			Draw crosshair
-		*/
-		if (show_hud)
-			hud.drawCrosshair();
-			
-		} // timer
-
-		//timer10.stop();
-		//TimeTaker //timer11("//timer11");
-
-
-		/*
-			Draw hotbar
-		*/
-		if (show_hud)
-		{
-			hud.drawHotbar(v2s32(displaycenter.X, screensize.Y),
-					client.getHP(), client.getPlayerItem(), client.getBreath());
-		}
-
-		/*
-			Draw map
-		*/
-		if ((g_settings->getBool("hud_map")) && show_hud)
-		{
-			mapper.drawMap( floatToInt(player->getPosition(), BS) );
-		}
-
-		/*
->>>>>>> 740fa5b4
 			Damage flash
 		*/
 		if(damage_flash > 0.0)
