--- conflicted
+++ resolved
@@ -1088,13 +1088,13 @@
 
 	// Get new messages from error log buffer
 	while(!chat_log_error_buf.empty()) {
-		chat_backend.addMessage(L"", narrow_to_wide(chat_log_error_buf.get()));
+		chat_backend.addMessage(L"", utf8_to_wide(chat_log_error_buf.get()));
 	}
 
 	// Get new messages from client
 	std::wstring message;
 	while (client.getChatMessage(message)) {
-		chat_backend.addUnparsedMessage(message);
+		chat_backend.addUnparsedMessage(utf8_to_wide(message));
 	}
 
 	// Remove old messages
@@ -1623,26 +1623,9 @@
 
 	// Chat text
 	gui::IGUIStaticText *guitext_chat;
-<<<<<<< HEAD
-	guitext_chat = new gui::FMStaticText(L"", false, guienv, guienv->getRootGUIElement(), -1, core::rect<s32>(0, 0, 0, 0), false);
-	guitext_chat->setWordWrap(true);
-	guitext_chat->drop();
-=======
-	#if USE_FREETYPE
-	if (g_settings->getBool("freetype")) {
 		guitext_chat = new gui::FMStaticText(L"", false, guienv, guienv->getRootGUIElement(), -1, core::rect<s32>(0, 0, 0, 0), false);
 		guitext_chat->setWordWrap(true);
 		guitext_chat->drop();
-	} else
-	#endif
-	{
-		guitext_chat = guienv->addStaticText(
-			L"",
-			core::rect<s32>(0,0,0,0),
-			//false, false); // Disable word wrap as of now
-			false, true, guiroot);
-	}
->>>>>>> e73aa0f0
 
 	// Remove stale "recent" chat messages from previous connections
 	chat_backend.clearRecentChat();
@@ -3551,48 +3534,8 @@
 		/*
 			Get chat messages from client
 		*/
-<<<<<<< HEAD
-		{
-			// Get new messages from error log buffer
-			while(!chat_log_error_buf.empty())
-			{
-				chat_backend.addMessage(L"", utf8_to_wide(
-						chat_log_error_buf.get()));
-			}
-			// Get new messages from client
-			std::string message;
-			while(client.getChatMessage(message))
-			{
-				chat_backend.addUnparsedMessage(utf8_to_wide(message));
-			}
-			// Remove old messages
-			chat_backend.step(dtime);
-
-			// Display all messages in a static text element
-			u32 recent_chat_count = chat_backend.getRecentBuffer().getLineCount();
-			std::wstring recent_chat = chat_backend.getRecentChat();
-			guitext_chat->setText(recent_chat.c_str());
-
-			// Update gui element size and position
-			s32 chat_y = 5+(text_height+5);
-			if(show_debug)
-				chat_y += (text_height+5);
-			core::rect<s32> rect(
-				10,
-				chat_y,
-				screensize.X - 10,
-				chat_y + guitext_chat->getTextHeight()
-			);
-			guitext_chat->setRelativePosition(rect);
-
-			// Don't show chat if disabled or empty or profiler is enabled
-			guitext_chat->setVisible(show_chat && recent_chat_count != 0
-					&& !show_profiler);
-		}
-=======
 		updateChat(client, dtime, show_debug, screensize, show_chat,
 				show_profiler, chat_backend, guitext_chat, font);
->>>>>>> e73aa0f0
 
 		/*
 			Inventory
