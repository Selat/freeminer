/*
game.cpp
Copyright (C) 2010-2013 celeron55, Perttu Ahola <celeron55@gmail.com>
*/

/*
This file is part of Freeminer.

Freeminer is free software: you can redistribute it and/or modify
it under the terms of the GNU General Public License as published by
the Free Software Foundation, either version 3 of the License, or
(at your option) any later version.

Freeminer  is distributed in the hope that it will be useful,
but WITHOUT ANY WARRANTY; without even the implied warranty of
MERCHANTABILITY or FITNESS FOR A PARTICULAR PURPOSE.  See the
GNU General Public License for more details.

You should have received a copy of the GNU General Public License
along with Freeminer.  If not, see <http://www.gnu.org/licenses/>.
*/

#include "game.h"
#include "irrlichttypes_extrabloated.h"
#include <IGUICheckBox.h>
#include <IGUIEditBox.h>
#include <IGUIListBox.h>
#include <IGUIButton.h>
#include <IGUIStaticText.h>
#include <IGUIFont.h>
#include <IMaterialRendererServices.h>
#include "IMeshCache.h"
#include "client.h"
#include "server.h"
#include "guiPasswordChange.h"
#include "guiVolumeChange.h"
#include "guiKeyChangeMenu.h"
#include "guiFormSpecMenu.h"
#include "guiTextInputMenu.h"
#include "tool.h"
#include "guiChatConsole.h"
#include "config.h"
#include "version.h"
#include "clouds.h"
#include "particles.h"
#include "camera.h"
#include "mapblock.h"
#include "settings.h"
#include "profiler.h"
#include "mainmenumanager.h"
#include "gettext.h"
#include "log.h"
#include "filesys.h"
// Needed for determining pointing to nodes
#include "nodedef.h"
#include "nodemetadata.h"
#include "main.h" // For g_settings
#include "itemdef.h"
#include "tile.h" // For TextureSource
#include "shader.h" // For ShaderSource
#include "logoutputbuffer.h"
#include "subgame.h"
#include "quicktune_shortcutter.h"
#include "clientmap.h"
#include "hud.h"
#include "sky.h"
#include "sound.h"
#if USE_SOUND
#include "sound_openal.h"
#endif
#include "event_manager.h"
#include <iomanip>
#include <list>
#include "util/directiontables.h"
#include "util/pointedthing.h"
#include "FMStaticText.h"
#include "guiTable.h"
#include "util/string.h"
#include "drawscene.h"
#include "content_cao.h"
#include "fontengine.h"

#ifdef HAVE_TOUCHSCREENGUI
#include "touchscreengui.h"
#endif

#include "gsmapper.h"
#include <future>

/*
	Text input system
*/

struct TextDestNodeMetadata : public TextDest {
	TextDestNodeMetadata(v3s16 p, Client *client)
	{
		m_p = p;
		m_client = client;
	}
	// This is deprecated I guess? -celeron55
	void gotText(std::wstring text)
	{
		assert(0);
	}
	void gotText(std::map<std::string, std::string> fields)
	{
		m_client->sendNodemetaFields(m_p, "", fields);
	}

	v3s16 m_p;
	Client *m_client;
};

struct TextDestPlayerInventory : public TextDest {
	TextDestPlayerInventory(Client *client)
	{
		m_client = client;
		m_formname = "";
	}
	TextDestPlayerInventory(Client *client, std::string formname)
	{
		m_client = client;
		m_formname = formname;
	}
	void gotText(std::map<std::string, std::string> fields)
	{
		m_client->sendInventoryFields(m_formname, fields);
	}

	Client *m_client;
};

struct LocalFormspecHandler : public TextDest {
	LocalFormspecHandler();
	LocalFormspecHandler(std::string formname) :
		m_client(0)
	{
		m_formname = formname;
	}

	LocalFormspecHandler(std::string formname, Client *client) :
		m_client(client)
	{
		m_formname = formname;
	}

	void gotText(std::wstring message)
	{
		errorstream << "LocalFormspecHandler::gotText old style message received" << std::endl;
	}

	void gotText(std::map<std::string, std::string> fields)
	{
		if (m_formname == "MT_PAUSE_MENU") {
			if (fields.find("btn_sound") != fields.end()) {
				g_gamecallback->changeVolume();
				return;
			}

			if (fields.find("btn_key_config") != fields.end()) {
				g_gamecallback->keyConfig();
				return;
			}

			if (fields.find("btn_exit_menu") != fields.end()) {
				g_gamecallback->disconnect();
				return;
			}

			if (fields.find("btn_exit_os") != fields.end()) {
				g_gamecallback->exitToOS();
				return;
			}

			if (fields.find("btn_change_password") != fields.end()) {
				g_gamecallback->changePassword();
				return;
			}

			if (fields.find("quit") != fields.end()) {
				return;
			}

			if (fields.find("btn_continue") != fields.end()) {
				return;
			}
		}

		if (m_formname == "MT_CHAT_MENU") {
			assert(m_client != 0);

			if ((fields.find("btn_send") != fields.end()) ||
					(fields.find("quit") != fields.end())) {
				if (fields.find("f_text") != fields.end()) {
					m_client->typeChatMessage(narrow_to_wide(fields["f_text"]));
				}

				return;
			}
		}

		if (m_formname == "MT_DEATH_SCREEN") {
			assert(m_client != 0);

			if ((fields.find("btn_respawn") != fields.end())) {
				m_client->sendRespawn();
				return;
			}

			if (fields.find("quit") != fields.end()) {
				m_client->sendRespawn();
				return;
			}
		}

		// don't show error message for unhandled cursor keys
		if ((fields.find("key_up") != fields.end()) ||
				(fields.find("key_down") != fields.end()) ||
				(fields.find("key_left") != fields.end()) ||
				(fields.find("key_right") != fields.end())) {
			return;
		}

		errorstream << "LocalFormspecHandler::gotText unhandled >" << m_formname << "< event" << std::endl;
		int i = 0;

		for (std::map<std::string, std::string>::iterator iter = fields.begin();
				iter != fields.end(); iter++) {
			errorstream << "\t" << i << ": " << iter->first << "=" << iter->second << std::endl;
			i++;
		}
	}

	Client *m_client;
};

/* Form update callback */

class NodeMetadataFormSource: public IFormSource
{
public:
	NodeMetadataFormSource(ClientMap *map, v3s16 p):
		m_map(map),
		m_p(p)
	{
	}
	std::string getForm()
	{
		NodeMetadata *meta = m_map->getNodeMetadata(m_p);

		if (!meta)
			return "";

		return meta->getString("formspec");
	}
	std::string resolveText(std::string str)
	{
		NodeMetadata *meta = m_map->getNodeMetadata(m_p);

		if (!meta)
			return str;

		return meta->resolveString(str);
	}

	ClientMap *m_map;
	v3s16 m_p;
};

class PlayerInventoryFormSource: public IFormSource
{
public:
	PlayerInventoryFormSource(Client *client):
		m_client(client)
	{
	}
	std::string getForm()
	{
		LocalPlayer *player = m_client->getEnv().getLocalPlayer();
		return player->inventory_formspec;
	}

	Client *m_client;
};

/*
	Check if a node is pointable
*/
inline bool isPointableNode(const MapNode &n,
			    Client *client, bool liquids_pointable)
{
	const ContentFeatures &features = client->getNodeDefManager()->get(n);
	return features.pointable ||
	       (liquids_pointable && features.isLiquid());
}

/*
	Find what the player is pointing at
*/
PointedThing getPointedThing(Client *client, v3f player_position,
		v3f camera_direction, v3f camera_position, core::line3d<f32> shootline,
		f32 d, bool liquids_pointable, bool look_for_object, v3s16 camera_offset,
		std::vector<aabb3f> &hilightboxes, ClientActiveObject *&selected_object)
{
	PointedThing result;

	hilightboxes.clear();
	selected_object = NULL;

	INodeDefManager *nodedef = client->getNodeDefManager();
	ClientMap &map = client->getEnv().getClientMap();

	f32 mindistance = BS * 1001;

	// First try to find a pointed at active object
	if (look_for_object) {
		selected_object = client->getSelectedActiveObject(d * BS,
				  camera_position, shootline);

		if (selected_object != NULL) {
			if (selected_object->doShowSelectionBox()) {
				aabb3f *selection_box = selected_object->getSelectionBox();
				// Box should exist because object was
				// returned in the first place
				assert(selection_box);

				v3f pos = selected_object->getPosition();
				hilightboxes.push_back(aabb3f(
							       selection_box->MinEdge + pos - intToFloat(camera_offset, BS),
							       selection_box->MaxEdge + pos - intToFloat(camera_offset, BS)));
			}

			mindistance = (selected_object->getPosition() - camera_position).getLength();

			result.type = POINTEDTHING_OBJECT;
			result.object_id = selected_object->getId();
		}
	}

	// That didn't work, try to find a pointed at node


	v3s16 pos_i = floatToInt(player_position, BS);

	/*infostream<<"pos_i=("<<pos_i.X<<","<<pos_i.Y<<","<<pos_i.Z<<")"
			<<std::endl;*/

	s16 a = d;
	s16 ystart = pos_i.Y + 0 - (camera_direction.Y < 0 ? a : 1);
	s16 zstart = pos_i.Z - (camera_direction.Z < 0 ? a : 1);
	s16 xstart = pos_i.X - (camera_direction.X < 0 ? a : 1);
	s16 yend = pos_i.Y + 1 + (camera_direction.Y > 0 ? a : 1);
	s16 zend = pos_i.Z + (camera_direction.Z > 0 ? a : 1);
	s16 xend = pos_i.X + (camera_direction.X > 0 ? a : 1);

	// Prevent signed number overflow
	if (yend == 32767)
		yend = 32766;

	if (zend == 32767)
		zend = 32766;

	if (xend == 32767)
		xend = 32766;

	for (s16 y = ystart; y <= yend; y++)
		for (s16 z = zstart; z <= zend; z++)
			for (s16 x = xstart; x <= xend; x++) {
				MapNode n;
				bool is_valid_position;

				n = map.getNodeNoEx(v3s16(x, y, z), &is_valid_position);
				if (!is_valid_position)
					continue;

				if (!isPointableNode(n, client, liquids_pointable))
					continue;

				std::vector<aabb3f> boxes = n.getSelectionBoxes(nodedef);

				v3s16 np(x, y, z);
				v3f npf = intToFloat(np, BS);

				for (std::vector<aabb3f>::const_iterator
						i = boxes.begin();
						i != boxes.end(); i++) {
					aabb3f box = *i;
					box.MinEdge += npf;
					box.MaxEdge += npf;

					for (u16 j = 0; j < 6; j++) {
						v3s16 facedir = g_6dirs[j];
						aabb3f facebox = box;

						f32 d = 0.001 * BS;

						if (facedir.X > 0)
							facebox.MinEdge.X = facebox.MaxEdge.X - d;
						else if (facedir.X < 0)
							facebox.MaxEdge.X = facebox.MinEdge.X + d;
						else if (facedir.Y > 0)
							facebox.MinEdge.Y = facebox.MaxEdge.Y - d;
						else if (facedir.Y < 0)
							facebox.MaxEdge.Y = facebox.MinEdge.Y + d;
						else if (facedir.Z > 0)
							facebox.MinEdge.Z = facebox.MaxEdge.Z - d;
						else if (facedir.Z < 0)
							facebox.MaxEdge.Z = facebox.MinEdge.Z + d;

						v3f centerpoint = facebox.getCenter();
						f32 distance = (centerpoint - camera_position).getLength();

						if (distance >= mindistance)
							continue;

						if (!facebox.intersectsWithLine(shootline))
							continue;

						v3s16 np_above = np + facedir;

						result.type = POINTEDTHING_NODE;
						result.node_undersurface = np;
						result.node_abovesurface = np_above;
						mindistance = distance;

						hilightboxes.clear();

						if (!g_settings->getBool("enable_node_highlighting")) {
							for (std::vector<aabb3f>::const_iterator
									i2 = boxes.begin();
									i2 != boxes.end(); i2++) {
								aabb3f box = *i2;
								box.MinEdge += npf + v3f(-d, -d, -d) - intToFloat(camera_offset, BS);
								box.MaxEdge += npf + v3f(d, d, d) - intToFloat(camera_offset, BS);
								hilightboxes.push_back(box);
							}
						}
					}
				}
			} // for coords

	return result;
}

/* Profiler display */

void update_profiler_gui(gui::IGUIStaticText *guitext_profiler, FontEngine *fe,
		u32 show_profiler, u32 show_profiler_max, s32 screen_height)
{
	if (show_profiler == 0) {
		guitext_profiler->setVisible(false);
	} else {

		std::ostringstream os(std::ios_base::binary);
		g_profiler->printPage(os, show_profiler, show_profiler_max);
		std::wstring text = narrow_to_wide(os.str());
		guitext_profiler->setText(text.c_str());
		guitext_profiler->setVisible(true);

		s32 w = fe->getTextWidth(text.c_str());

		if (w < 400)
			w = 400;

		unsigned text_height = fe->getTextHeight();

		core::position2di upper_left, lower_right;

		upper_left.X  = 6;
		upper_left.Y  = (text_height + 5) * 2;
		lower_right.X = 12 + w;
		lower_right.Y = upper_left.Y + (text_height + 1) * MAX_PROFILER_TEXT_ROWS;

		if (lower_right.Y > screen_height * 2 / 3)
			lower_right.Y = screen_height * 2 / 3;

		core::rect<s32> rect(upper_left, lower_right);

		guitext_profiler->setRelativePosition(rect);
		guitext_profiler->setVisible(true);
	}
}

class ProfilerGraph
{
private:
	struct Piece {
		Profiler::GraphValues values;
	};
	struct Meta {
		float cur;
		float min;
		float max;
		video::SColor color;
		Meta(float initial = 0,
			video::SColor color = video::SColor(255, 255, 255, 255)):
			cur(initial),
			min(initial),
			max(initial),
			color(color)
		{}
	};
	std::list<Piece> m_log;
public:
	u32 m_log_max_size;

	ProfilerGraph():
		m_log_max_size(200)
	{}

	void put(const Profiler::GraphValues &values)
	{
		Piece piece;
		piece.values = values;
		m_log.push_back(piece);

		while (m_log.size() > m_log_max_size)
			m_log.erase(m_log.begin());
	}

	void draw(s32 x_left, s32 y_bottom, video::IVideoDriver *driver,
		  gui::IGUIFont *font) const
	{
		std::map<std::string, Meta> m_meta;

		for (std::list<Piece>::const_iterator k = m_log.begin();
				k != m_log.end(); k++) {
			const Piece &piece = *k;

			for (Profiler::GraphValues::const_iterator i = piece.values.begin();
					i != piece.values.end(); i++) {
				const std::string &id = i->first;
				const float &value = i->second;
				std::map<std::string, Meta>::iterator j =
					m_meta.find(id);

				if (j == m_meta.end()) {
					m_meta[id] = Meta(value);
					continue;
				}

				if (value < j->second.min)
					j->second.min = value;

				if (value > j->second.max)
					j->second.max = value;
				j->second.cur = value;
			}
		}

		// Assign colors
		static const video::SColor usable_colors[] = {
			video::SColor(255, 255, 100, 100),
			video::SColor(255, 90, 225, 90),
			video::SColor(255, 100, 100, 255),
			video::SColor(255, 255, 150, 50),
			video::SColor(255, 220, 220, 100)
		};
		static const u32 usable_colors_count =
			sizeof(usable_colors) / sizeof(*usable_colors);
		u32 next_color_i = 0;

		for (std::map<std::string, Meta>::iterator i = m_meta.begin();
				i != m_meta.end(); i++) {
			Meta &meta = i->second;
			video::SColor color(255, 200, 200, 200);

			if (next_color_i < usable_colors_count)
				color = usable_colors[next_color_i++];

			meta.color = color;
		}

		s32 graphh = 50;
		s32 textx = x_left + m_log_max_size + 15;
		s32 textx2 = textx + 200 - 15;

		// Draw background
		/*{
			u32 num_graphs = m_meta.size();
			core::rect<s32> rect(x_left, y_bottom - num_graphs*graphh,
					textx2, y_bottom);
			video::SColor bgcolor(120,0,0,0);
			driver->draw2DRectangle(bgcolor, rect, NULL);
		}*/

		s32 meta_i = 0;

		for (std::map<std::string, Meta>::const_iterator i = m_meta.begin();
				i != m_meta.end(); i++) {
			const std::string &id = i->first;
			const Meta &meta = i->second;
			s32 x = x_left;
			s32 y = y_bottom - meta_i * 50;
			float show_min = meta.min;
			float show_max = meta.max;

			if (show_min >= -0.0001 && show_max >= -0.0001) {
				if (show_min <= show_max * 0.5)
					show_min = 0;
			}

			s32 texth = 15;
			char buf[10];
			snprintf(buf, 10, "%.3g", show_max);
			font->draw(narrow_to_wide(buf).c_str(),
					core::rect<s32>(textx, y - graphh,
						   textx2, y - graphh + texth),
					meta.color);
			snprintf(buf, 10, "%.3g", show_min);
			font->draw(narrow_to_wide(buf).c_str(),
					core::rect<s32>(textx, y - texth,
						   textx2, y),
					meta.color);
			font->draw(narrow_to_wide(id + " " + ftos(meta.cur)).c_str(),
					core::rect<s32>(textx, y - graphh / 2 - texth / 2,
						   textx2, y - graphh / 2 + texth / 2),
					meta.color);
			s32 graph1y = y;
			s32 graph1h = graphh;
			bool relativegraph = (show_min != 0 && show_min != show_max);
			float lastscaledvalue = 0.0;
			bool lastscaledvalue_exists = false;

			for (std::list<Piece>::const_iterator j = m_log.begin();
					j != m_log.end(); j++) {
				const Piece &piece = *j;
				float value = 0;
				bool value_exists = false;
				Profiler::GraphValues::const_iterator k =
					piece.values.find(id);

				if (k != piece.values.end()) {
					value = k->second;
					value_exists = true;
				}

				if (!value_exists) {
					x++;
					lastscaledvalue_exists = false;
					continue;
				}

				float scaledvalue = 1.0;

				if (show_max != show_min)
					scaledvalue = (value - show_min) / (show_max - show_min);

				if (scaledvalue == 1.0 && value == 0) {
					x++;
					lastscaledvalue_exists = false;
					continue;
				}

				if (relativegraph) {
					if (lastscaledvalue_exists) {
						s32 ivalue1 = lastscaledvalue * graph1h;
						s32 ivalue2 = scaledvalue * graph1h;
						driver->draw2DLine(v2s32(x - 1, graph1y - ivalue1),
								   v2s32(x, graph1y - ivalue2), meta.color);
					}

					lastscaledvalue = scaledvalue;
					lastscaledvalue_exists = true;
				} else {
					s32 ivalue = scaledvalue * graph1h;
					driver->draw2DLine(v2s32(x, graph1y),
							   v2s32(x, graph1y - ivalue), meta.color);
				}

				x++;
			}

			meta_i++;
		}
	}
};

class NodeDugEvent: public MtEvent
{
public:
	v3s16 p;
	MapNode n;

	NodeDugEvent(v3s16 p, MapNode n):
		p(p),
		n(n)
	{}
	const char *getType() const
	{
		return "NodeDug";
	}
};

class SoundMaker
{
	ISoundManager *m_sound;
	INodeDefManager *m_ndef;
public:
	float m_player_step_timer;

	SimpleSoundSpec m_player_step_sound;
	SimpleSoundSpec m_player_leftpunch_sound;
	SimpleSoundSpec m_player_rightpunch_sound;

	SoundMaker(ISoundManager *sound, INodeDefManager *ndef):
		m_sound(sound),
		m_ndef(ndef),
		m_player_step_timer(0)
	{
	}

	void playPlayerStep()
	{
		if (m_player_step_timer <= 0 && m_player_step_sound.exists()) {
			m_player_step_timer = 0.03;
			m_sound->playSound(m_player_step_sound, false);
		}
	}

	static void viewBobbingStep(MtEvent *e, void *data)
	{
		SoundMaker *sm = (SoundMaker *)data;
		sm->playPlayerStep();
	}

	static void playerRegainGround(MtEvent *e, void *data)
	{
		SoundMaker *sm = (SoundMaker *)data;
		sm->playPlayerStep();
	}

	static void playerJump(MtEvent *e, void *data)
	{
		//SoundMaker *sm = (SoundMaker*)data;
	}

	static void cameraPunchLeft(MtEvent *e, void *data)
	{
		SoundMaker *sm = (SoundMaker *)data;
		sm->m_sound->playSound(sm->m_player_leftpunch_sound, false);
	}

	static void cameraPunchRight(MtEvent *e, void *data)
	{
		SoundMaker *sm = (SoundMaker *)data;
		sm->m_sound->playSound(sm->m_player_rightpunch_sound, false);
	}

	static void nodeDug(MtEvent *e, void *data)
	{
		SoundMaker *sm = (SoundMaker *)data;
		NodeDugEvent *nde = (NodeDugEvent *)e;
		sm->m_sound->playSound(sm->m_ndef->get(nde->n).sound_dug, false);
	}

	static void playerDamage(MtEvent *e, void *data)
	{
		SoundMaker *sm = (SoundMaker *)data;
		sm->m_sound->playSound(SimpleSoundSpec("player_damage", 0.5), false);
	}

	static void playerFallingDamage(MtEvent *e, void *data)
	{
		SoundMaker *sm = (SoundMaker *)data;
		sm->m_sound->playSound(SimpleSoundSpec("player_falling_damage", 0.5), false);
	}

	void registerReceiver(MtEventManager *mgr)
	{
		mgr->reg("ViewBobbingStep", SoundMaker::viewBobbingStep, this);
		mgr->reg("PlayerRegainGround", SoundMaker::playerRegainGround, this);
		mgr->reg("PlayerJump", SoundMaker::playerJump, this);
		mgr->reg("CameraPunchLeft", SoundMaker::cameraPunchLeft, this);
		mgr->reg("CameraPunchRight", SoundMaker::cameraPunchRight, this);
		mgr->reg("NodeDug", SoundMaker::nodeDug, this);
		mgr->reg("PlayerDamage", SoundMaker::playerDamage, this);
		mgr->reg("PlayerFallingDamage", SoundMaker::playerFallingDamage, this);
	}

	void step(float dtime)
	{
		m_player_step_timer -= dtime;
	}
};

// Locally stored sounds don't need to be preloaded because of this
class GameOnDemandSoundFetcher: public OnDemandSoundFetcher
{
	std::set<std::string> m_fetched;
public:
	void fetchSounds(const std::string &name,
			std::set<std::string> &dst_paths,
			std::set<std::string> &dst_datas)
	{
		if (m_fetched.count(name))
			return;

		m_fetched.insert(name);
		std::string base = porting::path_share + DIR_DELIM + "testsounds";
		dst_paths.insert(base + DIR_DELIM + name + ".ogg");
		dst_paths.insert(base + DIR_DELIM + name + ".0.ogg");
		dst_paths.insert(base + DIR_DELIM + name + ".1.ogg");
		dst_paths.insert(base + DIR_DELIM + name + ".2.ogg");
		dst_paths.insert(base + DIR_DELIM + name + ".3.ogg");
		dst_paths.insert(base + DIR_DELIM + name + ".4.ogg");
		dst_paths.insert(base + DIR_DELIM + name + ".5.ogg");
		dst_paths.insert(base + DIR_DELIM + name + ".6.ogg");
		dst_paths.insert(base + DIR_DELIM + name + ".7.ogg");
		dst_paths.insert(base + DIR_DELIM + name + ".8.ogg");
		dst_paths.insert(base + DIR_DELIM + name + ".9.ogg");
	}
};

class GameGlobalShaderConstantSetter : public IShaderConstantSetter
{
	Sky *m_sky;
	bool *m_force_fog_off;
	f32 *m_fog_range;
	Client *m_client;
<<<<<<< HEAD
	Inventory *m_local_inventory;
=======
	bool m_fogEnabled;
>>>>>>> 5b55deb1

public:
	void onSettingsChange(const std::string &name)
	{
		if (name == "enable_fog")
			m_fogEnabled = g_settings->getBool("enable_fog");
	}

	static void SettingsCallback(const std::string name, void *userdata)
	{
		reinterpret_cast<GameGlobalShaderConstantSetter*>(userdata)->onSettingsChange(name);
	}

	GameGlobalShaderConstantSetter(Sky *sky, bool *force_fog_off,
			f32 *fog_range, Client *client, Inventory *local_inventory) :
		m_sky(sky),
		m_force_fog_off(force_fog_off),
		m_fog_range(fog_range),
<<<<<<< HEAD
		m_client(client),
		m_local_inventory(local_inventory)
	{}
	~GameGlobalShaderConstantSetter() {}
=======
		m_client(client)
	{
		g_settings->registerChangedCallback("enable_fog", SettingsCallback, this);
		m_fogEnabled = g_settings->getBool("enable_fog");
	}

	~GameGlobalShaderConstantSetter()
	{
		g_settings->deregisterChangedCallback("enable_fog", SettingsCallback, this);
	}
>>>>>>> 5b55deb1

	virtual void onSetConstants(video::IMaterialRendererServices *services,
			bool is_highlevel)
	{
		if (!is_highlevel)
			return;

		// Background color
		video::SColor bgcolor = m_sky->getBgColor();
		video::SColorf bgcolorf(bgcolor);
		float bgcolorfa[4] = {
			bgcolorf.r,
			bgcolorf.g,
			bgcolorf.b,
			bgcolorf.a,
		};
		services->setPixelShaderConstant("skyBgColor", bgcolorfa, 4);

		// Fog distance
		float fog_distance = 10000 * BS;

		if (g_settings->getBool("enable_fog") && !*m_force_fog_off)
			fog_distance = *m_fog_range;

		services->setPixelShaderConstant("fogDistance", &fog_distance, 1);

		// Day-night ratio
		u32 daynight_ratio = m_client->getEnv().getDayNightRatio();
		float daynight_ratio_f = (float)daynight_ratio / 1000.0;
		services->setPixelShaderConstant("dayNightRatio", &daynight_ratio_f, 1);

		u32 animation_timer = porting::getTimeMs() % 100000;
		float animation_timer_f = (float)animation_timer / 100000.0;
		services->setPixelShaderConstant("animationTimer", &animation_timer_f, 1);
		services->setVertexShaderConstant("animationTimer", &animation_timer_f, 1);

		LocalPlayer *player = m_client->getEnv().getLocalPlayer();
		v3f eye_position = player->getEyePosition();
		services->setPixelShaderConstant("eyePosition", (irr::f32 *)&eye_position, 3);
		services->setVertexShaderConstant("eyePosition", (irr::f32 *)&eye_position, 3);

		v3f sun_moon_position;
		if (m_sky->sun_moon_light) {
			sun_moon_position = m_sky->sun_moon_light->getPosition();
		} else {
			sun_moon_position = v3f(0.0, eye_position.Y*BS+900.0, 0.0);
		}
		services->setPixelShaderConstant("sunPosition", (irr::f32 *)&sun_moon_position, 3);
		services->setVertexShaderConstant("sunPosition", (irr::f32 *)&sun_moon_position, 3);

		// Uniform sampler layers
		int layer0 = 0;
		int layer1 = 1;
		int layer2 = 2;
		// before 1.8 there isn't a "integer interface", only float
#if (IRRLICHT_VERSION_MAJOR == 1 && IRRLICHT_VERSION_MINOR < 8)
		services->setPixelShaderConstant("baseTexture" , (irr::f32 *)&layer0, 1);
		services->setPixelShaderConstant("normalTexture" , (irr::f32 *)&layer1, 1);
		services->setPixelShaderConstant("useNormalmap" , (irr::f32 *)&layer2, 1);
#else
		services->setPixelShaderConstant("baseTexture" , (irr::s32 *)&layer0, 1);
		services->setPixelShaderConstant("normalTexture" , (irr::s32 *)&layer1, 1);
		services->setPixelShaderConstant("useNormalmap" , (irr::s32 *)&layer2, 1);
#endif
		ItemStack playeritem;
		{
			InventoryList *mlist = m_local_inventory->getList("main");
			if(mlist != NULL)
			{
				playeritem = mlist->getItem(m_client->getPlayerItem());
			}
		}
		irr::f32 wieldLight = 0;
		if (g_settings->getBool("disable_wieldlight") == false)
			wieldLight = (irr::f32)((ItemGroupList)m_client->idef()->get(playeritem.name).groups)["wield_light"];
		services->setPixelShaderConstant("wieldLight", &wieldLight, 1);
	}
};

bool nodePlacementPrediction(Client &client,
		const ItemDefinition &playeritem_def, v3s16 nodepos, v3s16 neighbourpos)
{
	std::string prediction = playeritem_def.node_placement_prediction;
	INodeDefManager *nodedef = client.ndef();
	ClientMap &map = client.getEnv().getClientMap();
	MapNode node;
	bool is_valid_position;

	node = map.getNodeNoEx(nodepos, &is_valid_position);
	if (!is_valid_position)
		return false;

	if (prediction != "" && !nodedef->get(node).rightclickable) {
		verbosestream << "Node placement prediction for "
			      << playeritem_def.name << " is "
			      << prediction << std::endl;
		v3s16 p = neighbourpos;

		// Place inside node itself if buildable_to
		MapNode n_under = map.getNodeNoEx(nodepos, &is_valid_position);
		if (is_valid_position)
		{
			if (nodedef->get(n_under).buildable_to)
				p = nodepos;
			else {
				node = map.getNodeNoEx(p, &is_valid_position);
				if (is_valid_position &&!nodedef->get(node).buildable_to)
					return false;
			}
		}

		// Find id of predicted node
		content_t id;
		bool found = nodedef->getId(prediction, id);

		if (!found) {
			errorstream << "Node placement prediction failed for "
				    << playeritem_def.name << " (places "
				    << prediction
				    << ") - Name not known" << std::endl;
			return false;
		}

		// Predict param2 for facedir and wallmounted nodes
		u8 param2 = 0;

		if (nodedef->get(id).param_type_2 == CPT2_WALLMOUNTED) {
			v3s16 dir = nodepos - neighbourpos;

			if (abs(dir.Y) > MYMAX(abs(dir.X), abs(dir.Z))) {
				param2 = dir.Y < 0 ? 1 : 0;
			} else if (abs(dir.X) > abs(dir.Z)) {
				param2 = dir.X < 0 ? 3 : 2;
			} else {
				param2 = dir.Z < 0 ? 5 : 4;
			}
		}

		if (nodedef->get(id).param_type_2 == CPT2_FACEDIR) {
			v3s16 dir = nodepos - floatToInt(client.getEnv().getLocalPlayer()->getPosition(), BS);

			if (abs(dir.X) > abs(dir.Z)) {
				param2 = dir.X < 0 ? 3 : 1;
			} else {
				param2 = dir.Z < 0 ? 2 : 0;
			}
		}

		assert(param2 <= 5);

		//Check attachment if node is in group attached_node
		if (((ItemGroupList) nodedef->get(id).groups)["attached_node"] != 0) {
			static v3s16 wallmounted_dirs[8] = {
				v3s16(0, 1, 0),
				v3s16(0, -1, 0),
				v3s16(1, 0, 0),
				v3s16(-1, 0, 0),
				v3s16(0, 0, 1),
				v3s16(0, 0, -1),
			};
			v3s16 pp;

			if (nodedef->get(id).param_type_2 == CPT2_WALLMOUNTED)
				pp = p + wallmounted_dirs[param2];
			else
				pp = p + v3s16(0, -1, 0);

			if (!nodedef->get(map.getNodeNoEx(pp)).walkable)
				return false;
		}

		// Add node to client map
		MapNode n(id, 0, param2);

		try {
			LocalPlayer *player = client.getEnv().getLocalPlayer();

			// Dont place node when player would be inside new node
			// NOTE: This is to be eventually implemented by a mod as client-side Lua

			if(player->canPlaceNode(p, n)) {
				// This triggers the required mesh update too
				client.addNode(p, n, nodedef->get(id).light_source ? 3 : 1); // add without liquids
				return true;
			}
		} catch (InvalidPositionException &e) {
			errorstream << "Node placement prediction failed for "
				    << playeritem_def.name << " (places "
				    << prediction
				    << ") - Position not loaded" << std::endl;
		}
	}

	return false;
}

static inline void create_formspec_menu(GUIFormSpecMenu **cur_formspec,
		InventoryManager *invmgr, IGameDef *gamedef,
		IWritableTextureSource *tsrc, IrrlichtDevice *device,
		IFormSource *fs_src, TextDest *txt_dest, Client *client)
{

	if (*cur_formspec == 0) {
		*cur_formspec = new GUIFormSpecMenu(device, guiroot, -1, &g_menumgr,
						    invmgr, gamedef, tsrc, fs_src, txt_dest, client);
		(*cur_formspec)->doPause = false;

		/*
			Caution: do not call (*cur_formspec)->drop() here --
			the reference might outlive the menu, so we will
			periodically check if *cur_formspec is the only
			remaining reference (i.e. the menu was removed)
			and delete it in that case.
		*/

	} else {
		(*cur_formspec)->setFormSource(fs_src);
		(*cur_formspec)->setTextDest(txt_dest);
	}
}

#define SIZE_TAG "size[11,5.5]"

#if 0
static void show_chat_menu(GUIFormSpecMenu **cur_formspec,
		InventoryManager *invmgr, IGameDef *gamedef,
		IWritableTextureSource *tsrc, IrrlichtDevice *device,
		Client *client, std::string text)
{
	std::string formspec =
		FORMSPEC_VERSION_STRING
		SIZE_TAG
		"field[3,2.35;6,0.5;f_text;;" + text + "]"
		"button_exit[4,3;3,0.5;btn_send;" + (_("Proceed")) + "]"
		;

	/* Create menu */
	/* Note: FormspecFormSource and LocalFormspecHandler
	 * are deleted by guiFormSpecMenu                     */
	FormspecFormSource *fs_src = new FormspecFormSource(formspec);
	LocalFormspecHandler *txt_dst = new LocalFormspecHandler("MT_CHAT_MENU", client);

	create_formspec_menu(cur_formspec, invmgr, gamedef, tsrc, device, fs_src, txt_dst, NULL);
}
#endif

static void show_deathscreen(GUIFormSpecMenu **cur_formspec,
		InventoryManager *invmgr, IGameDef *gamedef,
		IWritableTextureSource *tsrc, IrrlichtDevice *device, Client *client)
{
	std::string formspec =
		std::string(FORMSPEC_VERSION_STRING) +
		SIZE_TAG
		"bgcolor[#320000b4;true]"
		"label[4.85,1.35;You died.]"
		"button_exit[4,3;3,0.5;btn_respawn;" + _("Respawn") + "]"
		;

	/* Create menu */
	/* Note: FormspecFormSource and LocalFormspecHandler
	 * are deleted by guiFormSpecMenu                     */
	FormspecFormSource *fs_src = new FormspecFormSource(formspec);
	LocalFormspecHandler *txt_dst = new LocalFormspecHandler("MT_DEATH_SCREEN", client);

	create_formspec_menu(cur_formspec, invmgr, gamedef, tsrc, device,  fs_src, txt_dst, NULL);
}

/******************************************************************************/
static void show_pause_menu(GUIFormSpecMenu **cur_formspec,
		InventoryManager *invmgr, IGameDef *gamedef,
		IWritableTextureSource *tsrc, IrrlichtDevice *device,
		bool singleplayermode)
{
#ifdef __ANDROID__
	std::string control_text = (_("Default Controls:\n"
				   "No menu visible:\n"
				   "- single tap: button activate\n"
				   "- double tap: place/use\n"
				   "- slide finger: look around\n"
				   "Menu/Inventory visible:\n"
				   "- double tap (outside):\n"
				   " -->close\n"
				   "- touch stack, touch slot:\n"
				   " --> move stack\n"
				   "- touch&drag, tap 2nd finger\n"
				   " --> place single item to slot\n"
							     ));
#else
	std::string control_text = (_("Default Controls:\n"
				   "- WASD: move\n"
				   "- Space: jump/climb\n"
				   "- Shift: sneak/go down\n"
				   "- Q: drop item\n"
				   "- I: inventory\n"
				   "- Mouse: turn/look\n"
				   "- Mouse left: dig/punch\n"
				   "- Mouse right: place/use\n"
				   "- Mouse wheel: select item\n"
				   "- T: chat\n"
							     ));
#endif

	float ypos = singleplayermode ? 0.5 : 0.1;
	std::ostringstream os;

	os << FORMSPEC_VERSION_STRING  << SIZE_TAG
	   << "button_exit[4," << (ypos++) << ";3,0.5;btn_continue;"
	   << (_("Continue"))     << "]";

	if (!singleplayermode) {
		os << "button_exit[4," << (ypos++) << ";3,0.5;btn_change_password;"
		   << (_("Change Password")) << "]";
	}
	
#ifndef __ANDROID__
	os		<< "button_exit[4," << (ypos++) << ";3,0.5;btn_sound;"
			<< (_("Sound Volume")) << "]";
	os		<< "button_exit[4," << (ypos++) << ";3,0.5;btn_key_config;"
			<< (_("Change Keys"))  << "]";
#endif
	os		<< "button_exit[4," << (ypos++) << ";3,0.5;btn_exit_menu;"
			<< (_("Exit to Menu")) << "]";
	os		<< "button_exit[4," << (ypos++) << ";3,0.5;btn_exit_os;"
			<< (_("Exit to OS"))   << "]"
;
/*
			<< "textarea[7.5,0.25;3.9,6.25;;" << control_text << ";]"
			<< "textarea[0.4,0.25;3.5,6;;" << "Freeminer\n"
			<< minetest_build_info << "\n"
			<< "path_user = " << wrap_rows(porting::path_user, 20)
			<< "\n;]";
*/

	/* Create menu */
	/* Note: FormspecFormSource and LocalFormspecHandler  *
	 * are deleted by guiFormSpecMenu                     */
	FormspecFormSource *fs_src = new FormspecFormSource(os.str());
	LocalFormspecHandler *txt_dst = new LocalFormspecHandler("MT_PAUSE_MENU");

	create_formspec_menu(cur_formspec, invmgr, gamedef, tsrc, device,  fs_src, txt_dst, NULL);

	(*cur_formspec)->doPause = true;
}

/******************************************************************************/
static void updateChat(Client &client, f32 dtime, bool show_debug,
		const v2u32 &screensize, bool show_chat, u32 show_profiler,
		ChatBackend &chat_backend, gui::IGUIStaticText *guitext_chat)
{
	// Add chat log output for errors to be shown in chat
	static LogOutputBuffer chat_log_error_buf(LMT_ERROR);

	// Get new messages from error log buffer
	while (!chat_log_error_buf.empty()) {
		chat_backend.addMessage(L"", narrow_to_wide(chat_log_error_buf.get()));
	}

	// Get new messages from client
	std::string message;

	while (client.getChatMessage(message)) {
		chat_backend.addUnparsedMessage(narrow_to_wide(message));
	}

	// Remove old messages
	chat_backend.step(dtime);

	// Display all messages in a static text element
	unsigned int recent_chat_count = chat_backend.getRecentBuffer().getLineCount();
	std::wstring recent_chat       = chat_backend.getRecentChat();
	unsigned int line_height       = g_fontengine->getLineHeight();

	guitext_chat->setText(recent_chat.c_str());

	// Update gui element size and position
	s32 chat_y = 5 + line_height;

	if (show_debug)
		chat_y += line_height;

	// first pass to calculate height of text to be set
	s32 width = std::min(g_fontengine->getTextWidth(recent_chat) + 10,
			     porting::getWindowSize().X - 20);
	core::rect<s32> rect(10, chat_y, width, chat_y + porting::getWindowSize().Y);
	guitext_chat->setRelativePosition(rect);

	//now use real height of text and adjust rect according to this size
	rect = core::rect<s32>(10, chat_y, width,
			       chat_y + guitext_chat->getTextHeight());


	guitext_chat->setRelativePosition(rect);
	// Don't show chat if disabled or empty or profiler is enabled
	guitext_chat->setVisible(
		show_chat && recent_chat_count != 0 && !show_profiler);
}


/****************************************************************************
 Fast key cache for main game loop
 ****************************************************************************/

/* This is faster than using getKeySetting with the tradeoff that functions
 * using it must make sure that it's initialised before using it and there is
 * no error handling (for example bounds checking). This is really intended for
 * use only in the main running loop of the client (the_game()) where the faster
 * (up to 10x faster) key lookup is an asset. Other parts of the codebase
 * (e.g. formspecs) should continue using getKeySetting().
 */
struct KeyCache {

	KeyCache() { populate(); }

	enum {
		// Player movement
		KEYMAP_ID_FORWARD,
		KEYMAP_ID_BACKWARD,
		KEYMAP_ID_LEFT,
		KEYMAP_ID_RIGHT,
		KEYMAP_ID_JUMP,
		KEYMAP_ID_SPECIAL1,
		KEYMAP_ID_SNEAK,

		// Other
		KEYMAP_ID_DROP,
		KEYMAP_ID_INVENTORY,
		KEYMAP_ID_CHAT,
		KEYMAP_ID_CMD,
		KEYMAP_ID_CONSOLE,
		KEYMAP_ID_FREEMOVE,
		KEYMAP_ID_FASTMOVE,
		KEYMAP_ID_NOCLIP,
		KEYMAP_ID_SCREENSHOT,
		KEYMAP_ID_TOGGLE_HUD,
		KEYMAP_ID_TOGGLE_CHAT,
		KEYMAP_ID_TOGGLE_FORCE_FOG_OFF,
		KEYMAP_ID_TOGGLE_UPDATE_CAMERA,
		KEYMAP_ID_TOGGLE_DEBUG,
		KEYMAP_ID_TOGGLE_PROFILER,
		KEYMAP_ID_CAMERA_MODE,
		KEYMAP_ID_INCREASE_VIEWING_RANGE,
		KEYMAP_ID_DECREASE_VIEWING_RANGE,
		KEYMAP_ID_RANGESELECT,

		KEYMAP_ID_QUICKTUNE_NEXT,
		KEYMAP_ID_QUICKTUNE_PREV,
		KEYMAP_ID_QUICKTUNE_INC,
		KEYMAP_ID_QUICKTUNE_DEC,

		KEYMAP_ID_DEBUG_STACKS,

		//freeminer
		KEYMAP_ID_MSG,
		KEYMAP_ID_ZOOM,
		KEYMAP_ID_PLAYERLIST,

		// Fake keycode for array size and internal checks
		KEYMAP_INTERNAL_ENUM_COUNT

	};

	void populate();

	KeyPress key[KEYMAP_INTERNAL_ENUM_COUNT];
};

void KeyCache::populate()
{
	key[KEYMAP_ID_FORWARD]      = getKeySetting("keymap_forward");
	key[KEYMAP_ID_BACKWARD]     = getKeySetting("keymap_backward");
	key[KEYMAP_ID_LEFT]         = getKeySetting("keymap_left");
	key[KEYMAP_ID_RIGHT]        = getKeySetting("keymap_right");
	key[KEYMAP_ID_JUMP]         = getKeySetting("keymap_jump");
	key[KEYMAP_ID_SPECIAL1]     = getKeySetting("keymap_special1");
	key[KEYMAP_ID_SNEAK]        = getKeySetting("keymap_sneak");

	key[KEYMAP_ID_DROP]         = getKeySetting("keymap_drop");
	key[KEYMAP_ID_INVENTORY]    = getKeySetting("keymap_inventory");
	key[KEYMAP_ID_CHAT]         = getKeySetting("keymap_chat");
	key[KEYMAP_ID_CMD]          = getKeySetting("keymap_cmd");
	key[KEYMAP_ID_CONSOLE]      = getKeySetting("keymap_console");
	key[KEYMAP_ID_FREEMOVE]     = getKeySetting("keymap_freemove");
	key[KEYMAP_ID_FASTMOVE]     = getKeySetting("keymap_fastmove");
	key[KEYMAP_ID_NOCLIP]       = getKeySetting("keymap_noclip");
	key[KEYMAP_ID_SCREENSHOT]   = getKeySetting("keymap_screenshot");
	key[KEYMAP_ID_TOGGLE_HUD]   = getKeySetting("keymap_toggle_hud");
	key[KEYMAP_ID_TOGGLE_CHAT]  = getKeySetting("keymap_toggle_chat");
	key[KEYMAP_ID_TOGGLE_FORCE_FOG_OFF]
			= getKeySetting("keymap_toggle_force_fog_off");
/*
	key[KEYMAP_ID_TOGGLE_UPDATE_CAMERA]
			= getKeySetting("keymap_toggle_update_camera");
*/
	key[KEYMAP_ID_TOGGLE_DEBUG]
			= getKeySetting("keymap_toggle_debug");
	key[KEYMAP_ID_TOGGLE_PROFILER]
			= getKeySetting("keymap_toggle_profiler");
	key[KEYMAP_ID_CAMERA_MODE]
			= getKeySetting("keymap_camera_mode");
	key[KEYMAP_ID_INCREASE_VIEWING_RANGE]
			= getKeySetting("keymap_increase_viewing_range_min");
	key[KEYMAP_ID_DECREASE_VIEWING_RANGE]
			= getKeySetting("keymap_decrease_viewing_range_min");
	key[KEYMAP_ID_RANGESELECT]
			= getKeySetting("keymap_rangeselect");

	key[KEYMAP_ID_QUICKTUNE_NEXT] = getKeySetting("keymap_quicktune_next");
	key[KEYMAP_ID_QUICKTUNE_PREV] = getKeySetting("keymap_quicktune_prev");
	key[KEYMAP_ID_QUICKTUNE_INC]  = getKeySetting("keymap_quicktune_inc");
	key[KEYMAP_ID_QUICKTUNE_DEC]  = getKeySetting("keymap_quicktune_dec");

	key[KEYMAP_ID_DEBUG_STACKS]   = getKeySetting("keymap_print_debug_stacks");

	//freeminer:
	key[KEYMAP_ID_MSG]            = getKeySetting("keymap_msg");
	key[KEYMAP_ID_ZOOM]           = getKeySetting("keymap_zoom");
	key[KEYMAP_ID_PLAYERLIST]     = getKeySetting("keymap_playerlist");

}


/****************************************************************************

 ****************************************************************************/

const float object_hit_delay = 0.2;

struct FpsControl {
	u32 last_time, busy_time, sleep_time;
};


/* The reason the following structs are not anonymous structs within the
 * class is that they are not used by the majority of member functions and
 * many functions that do require objects of thse types do not modify them
 * (so they can be passed as a const qualified parameter)
 */
struct CameraOrientation {
	f32 camera_yaw;    // "right/left"
	f32 camera_pitch;  // "up/down"
};

struct GameRunData {
	u16 dig_index;
	u16 new_playeritem;
	PointedThing pointed_old;
	bool digging;
	bool ldown_for_dig;
	bool left_punch;
	bool update_wielded_item_trigger;
	bool reset_jump_timer;
	float nodig_delay_timer;
	float dig_time;
	float dig_time_complete;
	float repeat_rightclick_timer;
	float object_hit_delay_timer;
	float time_from_last_punch;
	ClientActiveObject *selected_object;

	float jump_timer;
	float damage_flash;
	float update_draw_list_timer;
	float statustext_time;

	f32 fog_range;

	v3f update_draw_list_last_cam_dir;

	u32 profiler_current_page;
	u32 profiler_max_page;     // Number of pages

	//freeminer:
	v3f update_draw_list_last_cam_pos;
	unsigned int autoexit;
	bool profiler_state;

	float time_of_day;
	float time_of_day_smooth;
};

struct Jitter {
	f32 max, min, avg, counter, max_sample, min_sample, max_fraction;
};

struct RunStats {
	u32 drawtime;
	u32 beginscenetime;
	u32 endscenetime;

	Jitter dtime_jitter, busy_time_jitter;
};

/* Flags that can, or may, change during main game loop
 */
struct VolatileRunFlags {
	bool invert_mouse;
	bool show_chat;
	bool show_hud;
	bool force_fog_off;
	bool show_debug;
	bool show_profiler_graph;
	bool disable_camera_update;
	bool first_loop_after_window_activation;
	bool camera_offset_changed;

	//freeminer:
	bool no_output;
	bool use_weather;
	float dedicated_server_step;
	int errors;
	bool show_block_boundaries;
	bool connected;
	bool reconnect;
};


/****************************************************************************
 THE GAME
 ****************************************************************************/

/* This is not intended to be a public class. If a public class becomes
 * desirable then it may be better to create another 'wrapper' class that
 * hides most of the stuff in this class (nothing in this class is required
 * by any other file) but exposes the public methods/data only.
 */
class Game
{
public:
	Game();
	~Game();

	bool startup(bool *kill,
			bool random_input,
			InputHandler *input,
			IrrlichtDevice *device,
			const std::string &map_dir,
			const std::string &playername,
			const std::string &password,
			// If address is "", local server is used and address is updated
			std::string *address,
			u16 port,
			std::string *error_message,
			ChatBackend *chat_backend,
			const SubgameSpec &gamespec,    // Used for local game
			bool simple_singleplayer_mode);

	void run();
	void shutdown();

protected:

	void extendedResourceCleanup();

	// Basic initialisation
	bool init(const std::string &map_dir, std::string *address,
			u16 port,
			const SubgameSpec &gamespec);
	bool initSound();
	bool createSingleplayerServer(const std::string map_dir,
			const SubgameSpec &gamespec, u16 port, std::string *address);

	// Client creation
	bool createClient(const std::string &playername,
			const std::string &password, std::string *address, u16 port,
			std::string *error_message);
	bool initGui(std::string *error_message);

	// Client connection
	bool connectToServer(const std::string &playername,
			const std::string &password, std::string *address, u16 port,
			bool *connect_ok, bool *aborted);
	bool getServerContent(bool *aborted);

	// Main loop

	void updateInteractTimers(GameRunData *args, f32 dtime);
	bool checkConnection();
	bool handleCallbacks();
	void processQueues();
	void updateProfilers(const GameRunData &run_data, const RunStats &stats,
			const FpsControl &draw_times, f32 dtime);
	void addProfilerGraphs(const RunStats &stats, const FpsControl &draw_times,
			f32 dtime);
	void updateStats(RunStats *stats, const FpsControl &draw_times, f32 dtime);

	void processUserInput(VolatileRunFlags *flags, GameRunData *interact_args,
			f32 dtime);
	void processKeyboardInput(VolatileRunFlags *flags,
			float *statustext_time,
			float *jump_timer,
			bool *reset_jump_timer,
			u32 *profiler_current_page,
			u32 profiler_max_page);
	void processItemSelection(u16 *new_playeritem);

	void dropSelectedItem();
	void openInventory();
	void openConsole(float height = 0.6, bool close_on_return = false, const std::wstring& input = L"");
	void toggleFreeMove(float *statustext_time);
	void toggleFreeMoveAlt(float *statustext_time, float *jump_timer);
	void toggleFast(float *statustext_time);
	void toggleNoClip(float *statustext_time);

	void toggleChat(float *statustext_time, bool *flag);
	void toggleHud(float *statustext_time, bool *flag);
	void toggleFog(float *statustext_time, bool *flag);
	void toggleDebug(float *statustext_time, bool *show_debug,
			bool *show_profiler_graph);
	void toggleUpdateCamera(float *statustext_time, bool *flag);
	void toggleBlockBoundaries(float *statustext_time, VolatileRunFlags *flags);
	void toggleProfiler(float *statustext_time, u32 *profiler_current_page,
			u32 profiler_max_page);

	void increaseViewRange(float *statustext_time);
	void decreaseViewRange(float *statustext_time);
	void toggleFullViewRange(float *statustext_time);

	void updateCameraDirection(CameraOrientation *cam, VolatileRunFlags *flags);
	void updateCameraOrientation(CameraOrientation *cam,
			const VolatileRunFlags &flags);
	void updatePlayerControl(const CameraOrientation &cam);
	void step(f32 *dtime);
	void processClientEvents(CameraOrientation *cam, float *damage_flash);
	void updateCamera(VolatileRunFlags *flags, u32 busy_time, f32 dtime,
			float time_from_last_punch);
	void updateSound(f32 dtime);
	void processPlayerInteraction(std::vector<aabb3f> &highlight_boxes,
			GameRunData *runData, f32 dtime, bool show_hud,
			bool show_debug);
	void handlePointingAtNode(GameRunData *runData,
			const PointedThing &pointed, const ItemDefinition &playeritem_def,
			const ToolCapabilities &playeritem_toolcap, f32 dtime);
	void handlePointingAtObject(GameRunData *runData,
			const PointedThing &pointed, const ItemStack &playeritem,
			const v3f &player_position, bool show_debug);
	void handleDigging(GameRunData *runData, const PointedThing &pointed,
			const v3s16 &nodepos, const ToolCapabilities &playeritem_toolcap,
			f32 dtime);
	void updateFrame(std::vector<aabb3f> &highlight_boxes, ProfilerGraph *graph,
			RunStats *stats, GameRunData *runData,
			f32 dtime, const VolatileRunFlags &flags, const CameraOrientation &cam);
	void updateGui(float *statustext_time, const RunStats &stats,
			const GameRunData& runData, f32 dtime, const VolatileRunFlags &flags,
			const CameraOrientation &cam);
	void updateProfilerGraphs(ProfilerGraph *graph);

	// Misc
	void limitFps(FpsControl *fps_timings, f32 *dtime);

	void showOverlayMessage(const std::string &msg, float dtime, int percent,
			bool draw_clouds = true);

private:
	InputHandler *input;

	Client *client;
	Server *server;

	IWritableTextureSource *texture_src;
	IWritableShaderSource *shader_src;

	// When created, these will be filled with data received from the server
	IWritableItemDefManager *itemdef_manager;
	IWritableNodeDefManager *nodedef_manager;

	GameOnDemandSoundFetcher soundfetcher; // useful when testing
	ISoundManager *sound;
	bool sound_is_dummy;
	SoundMaker *soundmaker;

	ChatBackend *chat_backend;

	GUIFormSpecMenu *current_formspec;

	EventManager *eventmgr;
	QuicktuneShortcutter *quicktune;

	GUIChatConsole *gui_chat_console; // Free using ->Drop()
	MapDrawControl *draw_control;
	Camera *camera;
	Clouds *clouds;	                  // Free using ->Drop()
	Sky *sky;                         // Free using ->Drop()
	Inventory *local_inventory;
	Hud *hud;

	/* 'cache'
	   This class does take ownership/responsibily for cleaning up etc of any of
	   these items (e.g. device)
	*/
	IrrlichtDevice *device;
	video::IVideoDriver *driver;
	scene::ISceneManager *smgr;
	bool *kill;
	std::string *error_message;
	IGameDef *gamedef;                     // Convenience (same as *client)
	scene::ISceneNode *skybox;

	bool random_input;
	bool simple_singleplayer_mode;
	/* End 'cache' */

	/* Pre-calculated values
	 */
	int crack_animation_length;

	/* GUI stuff
	 */
	gui::IGUIStaticText *guitext;          // First line of debug text
	gui::IGUIStaticText *guitext2;         // Second line of debug text
	gui::IGUIStaticText *guitext_info;     // At the middle of the screen
	gui::IGUIStaticText *guitext_status;
	gui::IGUIStaticText *guitext_chat;	   // Chat text
	gui::IGUIStaticText *guitext_profiler; // Profiler text

	std::wstring infotext;
	std::wstring statustext;

	//freeminer:
	GUITable *playerlist;
	video::SColor console_bg;
	gsMapper *mapper;
#if CMAKE_THREADS && CMAKE_HAVE_FUTURE
	std::future<void> updateDrawList_future;
#endif
public:
	VolatileRunFlags flags;
	GameRunData runData;
private:
	// minetest:

	KeyCache keycache;

	IntervalLimiter profiler_interval;

	/* TODO: Add a callback function so these can be updated when a setting
	 *       changes.  At this point in time it doesn't matter (e.g. /set
	 *       is documented to change server settings only)
	 *
	 * TODO: Local caching of settings is not optimal and should at some stage
	 *       be updated to use a global settings object for getting thse values
	 *       (as opposed to the this local caching). This can be addressed in
	 *       a later release.
	 */
	bool m_cache_doubletap_jump;
	bool m_cache_enable_node_highlighting;
	bool m_cache_enable_clouds;
	bool m_cache_enable_particles;
	bool m_cache_enable_fog;
	f32  m_cache_mouse_sensitivity;
	f32  m_repeat_right_click_time;
};

Game::Game() :
	client(NULL),
	server(NULL),
	texture_src(NULL),
	shader_src(NULL),
	itemdef_manager(NULL),
	nodedef_manager(NULL),
	sound(NULL),
	sound_is_dummy(false),
	soundmaker(NULL),
	chat_backend(NULL),
	current_formspec(NULL),
	eventmgr(NULL),
	quicktune(NULL),
	gui_chat_console(NULL),
	draw_control(NULL),
	camera(NULL),
	clouds(NULL),
	sky(NULL),
	local_inventory(NULL),
	hud(NULL)
	,
	playerlist(nullptr),
	mapper(nullptr)
{
	m_cache_doubletap_jump            = g_settings->getBool("doubletap_jump");
	m_cache_enable_node_highlighting  = g_settings->getBool("enable_node_highlighting");
	m_cache_enable_clouds             = g_settings->getBool("enable_clouds");
	m_cache_enable_particles          = g_settings->getBool("enable_particles");
	m_cache_enable_fog                = g_settings->getBool("enable_fog");
	m_cache_mouse_sensitivity         = g_settings->getFloat("mouse_sensitivity");
	m_repeat_right_click_time         = g_settings->getFloat("repeat_rightclick_time");

	m_cache_mouse_sensitivity = rangelim(m_cache_mouse_sensitivity, 0.001, 100.0);
}


/****************************************************************************
 Game Public
 ****************************************************************************/

Game::~Game()
{
	delete client;
	delete soundmaker;
	if (!sound_is_dummy)
		delete sound;

	delete server; // deleted first to stop all server threads

	delete hud;
	delete local_inventory;
	delete camera;
	delete quicktune;
	delete eventmgr;
	delete texture_src;
	delete shader_src;
	delete nodedef_manager;
	delete itemdef_manager;
	delete draw_control;

	if (mapper)
		delete mapper;

	extendedResourceCleanup();
}

bool Game::startup(bool *kill,
		bool random_input,
		InputHandler *input,
		IrrlichtDevice *device,
		const std::string &map_dir,
		const std::string &playername,
		const std::string &password,
		std::string *address,     // can change if simple_singleplayer_mode
		u16 port,
		std::string *error_message,
		ChatBackend *chat_backend,
		const SubgameSpec &gamespec,
		bool simple_singleplayer_mode)
{
	// "cache"
	this->device        = device;
	this->kill          = kill;
	this->error_message = error_message;
	this->random_input  = random_input;
	this->input         = input;
	this->chat_backend  = chat_backend;
	this->simple_singleplayer_mode = simple_singleplayer_mode;

	driver              = device->getVideoDriver();
	smgr                = device->getSceneManager();

	smgr->getParameters()->setAttribute(scene::OBJ_LOADER_IGNORE_MATERIAL_FILES, true);

#ifdef __ANDROID__ // android gets all the fancy graphics
	smgr->getParameters()->setAttribute(scene::ALLOW_ZWRITE_ON_TRANSPARENT, true);
#endif

	if (!init(map_dir, address, port, gamespec))
		return false;

	if (!createClient(playername, password, address, port, error_message))
		return false;

	return true;
}


void Game::run()
{
	ProfilerGraph graph;
	RunStats stats              = { 0 };
	CameraOrientation cam_view  = { 0 };
	//runData         = { 0 };
	FpsControl draw_times       = { 0 };
	flags      = { 0 };
	f32 dtime; // in seconds

	runData.time_from_last_punch  = 10.0;
	runData.profiler_max_page = 2;
	runData.update_wielded_item_trigger = true;

	flags.show_chat = true;
	flags.show_hud = true;
	flags.show_debug = g_settings->getBool("show_debug");
	flags.invert_mouse = g_settings->getBool("invert_mouse");
	flags.first_loop_after_window_activation = true;


	// freeminer:
	runData.update_draw_list_timer = 5;
	flags.dedicated_server_step = g_settings->getFloat("dedicated_server_step");
	flags.use_weather = g_settings->getBool("weather");
	flags.no_output = device->getVideoDriver()->getDriverType() == video::EDT_NULL;
	flags.connected = false;
	flags.reconnect = false;


	/* Clear the profiler */
	Profiler::GraphValues dummyvalues;
	g_profiler->graphGet(dummyvalues);

	draw_times.last_time = device->getTimer()->getTime();

	shader_src->addGlobalConstantSetter(new GameGlobalShaderConstantSetter(
			sky,
			&flags.force_fog_off,
			&runData.fog_range,
			client,
			local_inventory
			));

	std::vector<aabb3f> highlight_boxes;

	double run_time = 0;
	set_light_table(g_settings->getFloat("display_gamma"));

	while (device->run() && !(*kill || g_gamecallback->shutdown_requested)) {

		/* Must be called immediately after a device->run() call because it
		 * uses device->getTimer()->getTime()
		 */
		limitFps(&draw_times, &dtime);
		run_time += dtime;
		if (runData.autoexit && run_time > runData.autoexit)
			g_gamecallback->shutdown_requested = 1;

		updateStats(&stats, draw_times, dtime);
		updateInteractTimers(&runData, dtime);

		if (!checkConnection())
			break;
		if (!handleCallbacks())
			break;

		processQueues();

		infotext = L"";
		hud->resizeHotbar();

		updateProfilers(runData, stats, draw_times, dtime);
		processUserInput(&flags, &runData, dtime);
		// Update camera before player movement to avoid camera lag of one frame
		updateCameraDirection(&cam_view, &flags);
		updatePlayerControl(cam_view);
		step(&dtime);
		processClientEvents(&cam_view, &runData.damage_flash);
		updateCamera(&flags, draw_times.busy_time, dtime,
				runData.time_from_last_punch);
		updateSound(dtime);
		processPlayerInteraction(highlight_boxes, &runData, dtime,
				flags.show_hud, flags.show_debug);
		updateFrame(highlight_boxes, &graph, &stats, &runData, dtime,
				flags, cam_view);
		updateProfilerGraphs(&graph);
	}
}


void Game::shutdown()
{

	if (runData.autoexit) {
		actionstream << "Profiler:" << std::fixed << std::setprecision(9) << std::endl;
		g_profiler->print(actionstream);
	}

	showOverlayMessage("Shutting down...", 0, 0, false);

	if (clouds)
		clouds->drop();

	if (gui_chat_console)
		gui_chat_console->drop();

	if (sky)
		sky->drop();

	/* cleanup menus */
	while (g_menumgr.menuCount() > 0) {
		g_menumgr.m_stack.front()->setVisible(false);
		g_menumgr.deletingMenu(g_menumgr.m_stack.front());
	}

	if (current_formspec) {
		current_formspec->drop();
		current_formspec = NULL;
	}

	chat_backend->addMessage(L"", L"# Disconnected.");
	chat_backend->addMessage(L"", L"");

	if (client) {
		client->Stop();
		if (texture_src)
			texture_src->processQueue();
		if (shader_src)
			shader_src->processQueue();
			sleep_ms(100);
	}

	guitext->remove();
	guitext2->remove();
	guitext_info->remove();
	guitext_status->remove();
	guitext_chat->remove();
	guitext_profiler->remove();

}



/****************************************************************************
 Startup
 ****************************************************************************/

bool Game::init(
		const std::string &map_dir,
		std::string *address,
		u16 port,
		const SubgameSpec &gamespec)
{
	showOverlayMessage("Loading...", 0, 0);

	texture_src = createTextureSource(device);
	shader_src = createShaderSource(device);

	itemdef_manager = createItemDefManager();
	nodedef_manager = createNodeDefManager();

	eventmgr = new EventManager();
	quicktune = new QuicktuneShortcutter();

	if (!(texture_src && shader_src && itemdef_manager && nodedef_manager
			&& eventmgr && quicktune))
		return false;

	if (!initSound())
		return false;

	// Create a server if not connecting to an existing one
	if (*address == "") {
		if (!createSingleplayerServer(map_dir, gamespec, port, address))
			return false;
	}

	return true;
}

bool Game::initSound()
{
#if USE_SOUND
	if (g_settings->getBool("enable_sound")) {
		infostream << "Attempting to use OpenAL audio" << std::endl;
		sound = createOpenALSoundManager(&soundfetcher);
		if (!sound)
			infostream << "Failed to initialize OpenAL audio" << std::endl;
	} else
		infostream << "Sound disabled." << std::endl;
#endif

	if (!sound) {
		infostream << "Using dummy audio." << std::endl;
		sound = &dummySoundManager;
		sound_is_dummy = true;
	}

	soundmaker = new SoundMaker(sound, nodedef_manager);
	if (!soundmaker)
		return false;

	soundmaker->registerReceiver(eventmgr);

	return true;
}

bool Game::createSingleplayerServer(const std::string map_dir,
		const SubgameSpec &gamespec, u16 port, std::string *address)
{
	showOverlayMessage("Creating server...", 0, 5);

	std::string bind_str = g_settings->get("bind_address");
	Address bind_addr(0, 0, 0, 0, port);

	if (g_settings->getBool("ipv6_server")) {
		bind_addr.setAddress((IPv6AddressBytes *) NULL);
	}

	try {
		bind_addr.Resolve(bind_str.c_str());
		*address = bind_str;
	} catch (ResolveError &e) {
		infostream << "Resolving bind address \"" << bind_str
			   << "\" failed: " << e.what()
			   << " -- Listening on all addresses." << std::endl;
	}

	if (bind_addr.isIPv6() && !g_settings->getBool("enable_ipv6")) {
		*error_message = "Unable to listen on " +
				bind_addr.serializeString() +
				" because IPv6 is disabled";
		errorstream << *error_message << std::endl;
		return false;
	}

	server = new Server(map_dir, gamespec, simple_singleplayer_mode,
			    bind_addr.isIPv6());

	server->start(bind_addr);

	return true;
}

bool Game::createClient(const std::string &playername,
		const std::string &password, std::string *address, u16 port,
		std::string *error_message)
{
	showOverlayMessage("Creating client...", 0, 10);

	device->setWindowCaption(L"Freeminer [Connecting]");

	draw_control = new MapDrawControl;
	if (!draw_control)
		return false;

	bool could_connect, connect_aborted;

	if (!connectToServer(playername, password, address, port,
			&could_connect, &connect_aborted))
		return false;

	if (!could_connect) {
		if (*error_message == "" && !connect_aborted) {
			// Should not happen if error messages are set properly
			*error_message = "Connection failed for unknown reason";
			errorstream << *error_message << std::endl;
		}
		return false;
	}

	if (!getServerContent(&connect_aborted)) {
		if (*error_message == "" && !connect_aborted) {
			// Should not happen if error messages are set properly
			*error_message = "Connection failed for unknown reason";
			errorstream << *error_message << std::endl;
		}
		return false;
	}

	// Update cached textures, meshes and materials
	client->afterContentReceived(device, g_fontengine->getFont());

	/* Camera
	 */
	camera = new Camera(smgr, *draw_control, gamedef);
	if (!camera || !camera->successfullyCreated(*error_message))
		return false;

	/* Clouds
	 */
	if (m_cache_enable_clouds) {
		clouds = new Clouds(smgr->getRootSceneNode(), smgr, -1, time(0));
		if (!clouds) {
			*error_message = "Memory allocation error";
			*error_message += " (clouds)";
			errorstream << *error_message << std::endl;
			return false;
		}
	}

	/* Skybox
	 */
	sky = new Sky(smgr->getRootSceneNode(), smgr, -1, texture_src);
	skybox = NULL;	// This is used/set later on in the main run loop

	local_inventory = new Inventory(itemdef_manager);

	if (!(sky && local_inventory)) {
		*error_message = "Memory allocation error";
		*error_message += " (sky or local inventory)";
		errorstream << *error_message << std::endl;
		return false;
	}

	/* Pre-calculated values
	 */
	video::ITexture *t = texture_src->getTexture("crack_anylength.png");
	if (t) {
		v2u32 size = t->getOriginalSize();
		if (size.X)
		crack_animation_length = size.Y / size.X;
	} else {
		crack_animation_length = 0;
	}
	if (!crack_animation_length) {
		crack_animation_length = 0;
	}

	if (!initGui(error_message))
		return false;

	/* Set window caption
	 */
	core::stringw str = L"Freeminer [";
	str += driver->getName();
	str += "]";
	device->setWindowCaption(str.c_str());

	LocalPlayer *player = client->getEnv().getLocalPlayer();
	player->hurt_tilt_timer = 0;
	player->hurt_tilt_strength = 0;

	hud = new Hud(driver, smgr, guienv, gamedef, player, local_inventory);

	if (!hud) {
		*error_message = "Memory error: could not create HUD";
		errorstream << *error_message << std::endl;
		return false;
	}

	return true;
}

bool Game::initGui(std::string *error_message)
{
	// First line of debug text
	guitext = guienv->addStaticText(
			L"Freeminer",
			core::rect<s32>(0, 0, 0, 0),
			false, false, guiroot);

	// Second line of debug text
	guitext2 = guienv->addStaticText(
			L"",
			core::rect<s32>(0, 0, 0, 0),
			false, false, guiroot);

	// At the middle of the screen
	// Object infos are shown in this
	guitext_info = guienv->addStaticText(
			L"",
			core::rect<s32>(0, 0, 400, g_fontengine->getTextHeight() * 5 + 5) + v2s32(100, 200),
			false, true, guiroot);

	// Status text (displays info when showing and hiding GUI stuff, etc.)
	guitext_status = guienv->addStaticText(
			L"<Status>",
			core::rect<s32>(0, 0, 0, 0),
			false, false, guiroot);
	guitext_status->setVisible(false);

	// Chat text
	guitext_chat = nullptr;

	{
		guitext_chat = new gui::FMStaticText(L"", false, guienv, guienv->getRootGUIElement(), -1, core::rect<s32>(0, 0, 0, 0), false);
		guitext_chat->setWordWrap(true);
		guitext_chat->drop();
	}

	if (!guitext_chat) {
	guitext_chat = guienv->addStaticText(
			L"",
			core::rect<s32>(0, 0, 0, 0),
			//false, false); // Disable word wrap as of now
			false, true, guiroot);
	}

	// Remove stale "recent" chat messages from previous connections
	chat_backend->clearRecentChat();

	// Chat backend and console
	gui_chat_console = new GUIChatConsole(guienv, guienv->getRootGUIElement(),
			-1, chat_backend, client);
	if (!gui_chat_console) {
		*error_message = "Could not allocate memory for chat console";
		errorstream << *error_message << std::endl;
		return false;
	}

	// Profiler text (size is updated when text is updated)
	guitext_profiler = guienv->addStaticText(
			L"<Profiler>",
			core::rect<s32>(0, 0, 0, 0),
			false, false, guiroot);
	guitext_profiler->setBackgroundColor(video::SColor(120, 0, 0, 0));
	guitext_profiler->setVisible(false);
	guitext_profiler->setWordWrap(true);

#ifdef HAVE_TOUCHSCREENGUI

	if (g_touchscreengui)
		g_touchscreengui->init(texture_src, porting::getDisplayDensity());

#endif

	if(!g_settings->get("console_color").empty())
	{
		v3f console_color = g_settings->getV3F("console_color");
		console_bg = video::SColor(g_settings->getU16("console_alpha"), console_color.X, console_color.Y, console_color.Z);
	}

	v2u32 screensize = driver->getScreenSize();
	// create mapper
	mapper = new gsMapper(device, client);
	{
		// Update mapper elements
		u16 w = g_settings->getU16("hud_map_width");
		struct _gsm_color { u32 red; u32 green; u32 blue; } gsm_color;
		g_settings->getStruct("hud_map_back", "u32,u32,u32",
			&gsm_color, sizeof(gsm_color) );
		mapper->setMapVis(screensize.X-(w+10),10, w,
			g_settings->getU16("hud_map_height"),
			g_settings->getFloat("hud_map_scale"),
			g_settings->getU16("hud_map_alpha"),
			video::SColor(0, gsm_color.red, gsm_color.green, gsm_color.blue));
		mapper->setMapType(g_settings->getBool("hud_map_above"),
			g_settings->getU16("hud_map_scan"),
			g_settings->getS16("hud_map_surface"),
			g_settings->getBool("hud_map_tracking"),
			g_settings->getU16("hud_map_border"));
	}


	return true;
}

bool Game::connectToServer(const std::string &playername,
		const std::string &password, std::string *address, u16 port,
		bool *connect_ok, bool *aborted)
{
	*connect_ok = false;	// Let's not be overly optimistic
	*aborted = false;

	showOverlayMessage("Resolving address...", 0, 15);

	Address connect_address(0, 0, 0, 0, port);

	try {
		connect_address.Resolve(address->c_str());

		if (connect_address.isZero()) { // i.e. INADDR_ANY, IN6ADDR_ANY
			//connect_address.Resolve("localhost");
			if (connect_address.isIPv6() || g_settings->getBool("ipv6_server")) {
				connect_address.setAddress(in6addr_loopback);
			} else {
				connect_address.setAddress(127, 0, 0, 1);
			}
		}
	} catch (ResolveError &e) {
		*error_message = std::string("Couldn't resolve address: ") + e.what();
		errorstream << *error_message << std::endl;
		return false;
	}

	if (connect_address.isIPv6() && !g_settings->getBool("enable_ipv6")) {
		*error_message = "Unable to connect to " +
				connect_address.serializeString() +
				" because IPv6 is disabled";
		errorstream << *error_message << std::endl;
		return false;
	}

	client = new Client(device,
			playername.c_str(), password, simple_singleplayer_mode,
			*draw_control, texture_src, shader_src,
			itemdef_manager, nodedef_manager, sound, eventmgr,
			connect_address.isIPv6());

	if (!client)
		return false;

	gamedef = client;	// Client acts as our GameDef

	infostream << "Connecting to server at ";
	connect_address.print(&infostream);
	infostream << std::endl;

	try {

	client->connect(connect_address);

	/*
		Wait for server to accept connection
	*/

		input->clear();

		FpsControl fps_control = { 0 };
		f32 dtime; // in seconds

		auto end_ms = porting::getTimeMs() + u32(CONNECTION_TIMEOUT * 1000);
		while (device->run()) {

			limitFps(&fps_control, &dtime);

			// Update client and server
			client->step(dtime);

			if (server != NULL)
				server->step(dtime);

			// End condition
			if (client->getState() == LC_Init) {
				*connect_ok = true;
				break;
			}

			// Break conditions
			if (client->accessDenied()) {
				*error_message = "Access denied. Reason: "
						+ client->accessDeniedReason();
				errorstream << *error_message << std::endl;
				return false;
			}

			if (input->wasKeyDown(EscapeKey) || input->wasKeyDown(CancelKey)) {
				*aborted = true;
				infostream << "Connect aborted [Escape]" << std::endl;
				return false;
			}

			// Update status
			showOverlayMessage("Connecting to server...", dtime, 20);

			if (porting::getTimeMs() > end_ms) {
				//flags.reconnect = true;
				return false;
			}
		}

#ifdef NDEBUG

	} catch (std::exception &e) {
		showOverlayMessage(std::string("Connection error: ") + e.what(), 0, 0, false);
		errorstream << "Connection error: "<< e.what() << std::endl;
		return false;
	} catch (...) {
		showOverlayMessage(std::string("Oops ") , 0, 0, false);
		return false;
#else
	} catch (int) { //nothing
		return false;
#endif
	}

	return true;
}

bool Game::getServerContent(bool *aborted)
{
	input->clear();

	FpsControl fps_control = { 0 };
	f32 dtime; // in seconds

	int progress_old = 0;

	limitFps(&fps_control, &dtime);
	float time_counter = 0;
	auto dtime_start = dtime;

	while (device->run()) {

		limitFps(&fps_control, &dtime);

		// Update client and server
		client->step(dtime);

		if (server != NULL)
			server->step(dtime);

		// End condition
		if (client->mediaReceived() && client->itemdefReceived() &&
				client->nodedefReceived()) {
			break;
		}

		// Error conditions
		if (client->accessDenied()) {
			*error_message = "Access denied. Reason: "
					+ client->accessDeniedReason();
			errorstream << *error_message << std::endl;
			return false;
		}

		if (client->getState() < LC_Init) {
			*error_message = "Client disconnected";
			errorstream << *error_message << std::endl;
			return false;
		}

		if (input->wasKeyDown(EscapeKey) || input->wasKeyDown(CancelKey)) {
			*aborted = true;
			infostream << "Connect aborted [Escape]" << std::endl;
			return false;
		}

		// Display status
		int progress = 25;

		if (!client->itemdefReceived()) {
			wchar_t *text = wgettext("Item definitions...");
			progress = 25;
			draw_load_screen(text, device, guienv, dtime, progress);
			delete[] text;
		} else if (!client->nodedefReceived()) {
			wchar_t *text = wgettext("Node definitions...");
			progress = 30;
			draw_load_screen(text, device, guienv, dtime, progress);
			delete[] text;
		} else {
			std::stringstream message;
			message.precision(3);
			message << _("Media...");

			if ((USE_CURL == 0) ||
					(!g_settings->getBool("enable_remote_media_server"))) {
				float cur = client->getCurRate();
				std::string cur_unit = _(" KB/s");

				if (cur > 900) {
					cur /= 1024.0;
					cur_unit = _(" MB/s");
				}

				message << " ( " << cur << cur_unit << " )";
			}

			progress = 30 + client->mediaReceiveProgress() * 35 + 0.5;
			draw_load_screen(narrow_to_wide(message.str().c_str()), device,
					guienv, dtime, progress);
		}

		if (progress_old != progress) {
			progress_old = progress;
			time_counter = 0;
		}
		time_counter += dtime < dtime_start ? dtime : dtime - dtime_start;
		if (time_counter > CONNECTION_TIMEOUT) {
			flags.reconnect = 1;
			*aborted = true;
			return false;
		}

	}

	return true;
}



/****************************************************************************
 Run
 ****************************************************************************/

inline void Game::updateInteractTimers(GameRunData *args, f32 dtime)
{
	if (args->nodig_delay_timer >= 0)
		args->nodig_delay_timer -= dtime;

	if (args->object_hit_delay_timer >= 0)
		args->object_hit_delay_timer -= dtime;

	args->time_from_last_punch += dtime;
}


/* returns false if game should exit, otherwise true
 */
inline bool Game::checkConnection()
{
	if (client->accessDenied()) {
		*error_message = "Access denied. Reason: "
				+ client->accessDeniedReason();
		errorstream << *error_message << std::endl;
		return false;
	}

	if (client->m_con.Connected()) {
		flags.connected = 1;
	} else if (flags.connected) {
		flags.reconnect = 1;
		return false;
	}

	return true;
}


/* returns false if game should exit, otherwise true
 */
inline bool Game::handleCallbacks()
{
	if (g_gamecallback->disconnect_requested) {
		g_gamecallback->disconnect_requested = false;
		return false;
	}

	if (g_gamecallback->changepassword_requested) {
		(new GUIPasswordChange(guienv, guiroot, -1,
				       &g_menumgr, client))->drop();
		g_gamecallback->changepassword_requested = false;
	}

	if (g_gamecallback->changevolume_requested) {
		(new GUIVolumeChange(guienv, guiroot, -1,
				     &g_menumgr, client))->drop();
		g_gamecallback->changevolume_requested = false;
	}

	if (g_gamecallback->keyconfig_requested) {
		(new GUIKeyChangeMenu(guienv, guiroot, -1,
				      &g_menumgr))->drop();
		g_gamecallback->keyconfig_requested = false;
	}

	if (g_gamecallback->keyconfig_changed) {
		keycache.populate(); // update the cache with new settings
		g_gamecallback->keyconfig_changed = false;
	}

	return true;
}


void Game::processQueues()
{
	if (!flags.no_output)
	texture_src->processQueue();
	itemdef_manager->processQueue(gamedef);
	if (!flags.no_output)
	shader_src->processQueue();
}


void Game::updateProfilers(const GameRunData &run_data, const RunStats &stats,
		const FpsControl &draw_times, f32 dtime)
{
	float profiler_print_interval =
			g_settings->getFloat("profiler_print_interval");
	bool print_to_log = true;

	if (profiler_print_interval == 0) {
		print_to_log = false;
		profiler_print_interval = 5;
	}

	if (!run_data.autoexit)
	if (profiler_interval.step(dtime, profiler_print_interval)) {
		if (print_to_log) {
			infostream << "Profiler:" << std::endl;
			g_profiler->print(infostream);
		}

		update_profiler_gui(guitext_profiler, g_fontengine,
				run_data.profiler_current_page, run_data.profiler_max_page,
				driver->getScreenSize().Height);

		g_profiler->clear();
	}

	addProfilerGraphs(stats, draw_times, dtime);
}


void Game::addProfilerGraphs(const RunStats &stats,
		const FpsControl &draw_times, f32 dtime)
{
	g_profiler->graphAdd("mainloop_other",
			draw_times.busy_time / 1000.0f - stats.drawtime / 1000.0f);

	if (draw_times.sleep_time != 0)
		g_profiler->graphAdd("mainloop_sleep", draw_times.sleep_time / 1000.0f);
	g_profiler->graphAdd("mainloop_dtime", dtime);

	g_profiler->add("Elapsed time", dtime);
	g_profiler->avg("FPS", 1. / dtime);
}


void Game::updateStats(RunStats *stats, const FpsControl &draw_times,
		f32 dtime)
{

	f32 jitter;
	Jitter *jp;

	/* Time average and jitter calculation
	 */
	jp = &stats->dtime_jitter;
	jp->avg = jp->avg * 0.96 + dtime * 0.04;

	jitter = dtime - jp->avg;

	if (jitter > jp->max)
		jp->max = jitter;

	jp->counter += dtime;

	if (jp->counter > 0.0) {
		jp->counter -= 3.0;
		jp->max_sample = jp->max;
		jp->max_fraction = jp->max_sample / (jp->avg + 0.001);
		jp->max = 0.0;
	}

	/* Busytime average and jitter calculation
	 */
	jp = &stats->busy_time_jitter;
	jp->avg = jp->avg + draw_times.busy_time * 0.02;

	jitter = draw_times.busy_time - jp->avg;

	if (jitter > jp->max)
		jp->max = jitter;
	if (jitter < jp->min)
		jp->min = jitter;

	jp->counter += dtime;

	if (jp->counter > 0.0) {
		jp->counter -= 3.0;
		jp->max_sample = jp->max;
		jp->min_sample = jp->min;
		jp->max = 0.0;
		jp->min = 0.0;
	}

}



/****************************************************************************
 Input handling
 ****************************************************************************/

void Game::processUserInput(VolatileRunFlags *flags,
		GameRunData *interact_args, f32 dtime)
{
	// Reset input if window not active or some menu is active
	if (device->isWindowActive() == false
			|| noMenuActive() == false
			|| guienv->hasFocus(gui_chat_console)) {
		input->clear();
	}

#ifdef __ANDROID__
	if (gui_chat_console->isOpen()) {
		if (gui_chat_console->getAndroidUIInput()) {
			//gui_chat_console->closeConsoleAtOnce();
		}
	}
#endif

	if (!guienv->hasFocus(gui_chat_console) && gui_chat_console->isOpen()) {
		gui_chat_console->closeConsoleAtOnce();
	}

	// Input handler step() (used by the random input generator)
	input->step(dtime);

#ifdef HAVE_TOUCHSCREENGUI

	if (g_touchscreengui) {
		g_touchscreengui->step(dtime);
	}

#endif
#ifdef __ANDROID__

	if (current_formspec != 0)
		current_formspec->getAndroidUIInput();

#endif

	// Increase timer for double tap of "keymap_jump"
	if (m_cache_doubletap_jump && interact_args->jump_timer <= 0.2)
		interact_args->jump_timer += dtime;

	processKeyboardInput(
			flags,
			&interact_args->statustext_time,
			&interact_args->jump_timer,
			&interact_args->reset_jump_timer,
			&interact_args->profiler_current_page,
			interact_args->profiler_max_page);

	processItemSelection(&interact_args->new_playeritem);
}


void Game::processKeyboardInput(VolatileRunFlags *flags,
		float *statustext_time,
		float *jump_timer,
		bool *reset_jump_timer,
		u32 *profiler_current_page,
		u32 profiler_max_page)
{

	//TimeTaker tt("process kybd input", NULL, PRECISION_NANO);

	if (input->wasKeyDown(keycache.key[KeyCache::KEYMAP_ID_DROP])) {
		dropSelectedItem();
	} else if (input->wasKeyDown(keycache.key[KeyCache::KEYMAP_ID_INVENTORY])) {
		openInventory();
	} else if (input->wasKeyDown(EscapeKey) || input->wasKeyDown(CancelKey)) {
		show_pause_menu(&current_formspec, client, gamedef, texture_src, device,
				simple_singleplayer_mode);
	} else if (input->wasKeyDown(keycache.key[KeyCache::KEYMAP_ID_CHAT])) {
		openConsole(0.1, true);
	} else if (input->wasKeyDown(keycache.key[KeyCache::KEYMAP_ID_CMD])) {
		openConsole(0.1, true, L"/");
	} else if (input->wasKeyDown(keycache.key[KeyCache::KEYMAP_ID_MSG])) {
		openConsole(0.1, true, L"/msg ");
	} else if (input->wasKeyDown(keycache.key[KeyCache::KEYMAP_ID_CONSOLE])) {
		openConsole();
	} else if (input->wasKeyDown(keycache.key[KeyCache::KEYMAP_ID_FREEMOVE])) {
		toggleFreeMove(statustext_time);
	} else if (input->wasKeyDown(keycache.key[KeyCache::KEYMAP_ID_JUMP])) {
		toggleFreeMoveAlt(statustext_time, jump_timer);
		*reset_jump_timer = true;
	} else if (input->wasKeyDown(keycache.key[KeyCache::KEYMAP_ID_FASTMOVE])) {
		toggleFast(statustext_time);
	} else if (input->wasKeyDown(keycache.key[KeyCache::KEYMAP_ID_NOCLIP])) {
		toggleNoClip(statustext_time);
	} else if (input->wasKeyDown(keycache.key[KeyCache::KEYMAP_ID_SCREENSHOT])) {
		client->makeScreenshot(device);
	} else if (input->wasKeyDown(keycache.key[KeyCache::KEYMAP_ID_TOGGLE_HUD])) {
		toggleHud(statustext_time, &flags->show_hud);
	} else if (input->wasKeyDown(keycache.key[KeyCache::KEYMAP_ID_TOGGLE_CHAT])) {
		toggleChat(statustext_time, &flags->show_chat);
	} else if (input->wasKeyDown(keycache.key[KeyCache::KEYMAP_ID_TOGGLE_FORCE_FOG_OFF])) {
		toggleFog(statustext_time, &flags->force_fog_off);
/*
	} else if (input->wasKeyDown(keycache.key[KeyCache::KEYMAP_ID_TOGGLE_UPDATE_CAMERA])) {
		toggleUpdateCamera(statustext_time, &flags->disable_camera_update);
*/
	} else if (input->wasKeyDown(keycache.key[KeyCache::KEYMAP_ID_TOGGLE_DEBUG])) {
		toggleDebug(statustext_time, &flags->show_debug, &flags->show_profiler_graph);
	} else if (input->wasKeyDown(keycache.key[KeyCache::KEYMAP_ID_TOGGLE_PROFILER])) {
		toggleProfiler(statustext_time, profiler_current_page, profiler_max_page);
	} else if (input->wasKeyDown(keycache.key[KeyCache::KEYMAP_ID_INCREASE_VIEWING_RANGE])) {
		increaseViewRange(statustext_time);
	} else if (input->wasKeyDown(keycache.key[KeyCache::KEYMAP_ID_DECREASE_VIEWING_RANGE])) {
		decreaseViewRange(statustext_time);
	} else if (input->wasKeyDown(keycache.key[KeyCache::KEYMAP_ID_RANGESELECT])) {
		toggleFullViewRange(statustext_time);
		client->sendDrawControl();
	} else if (input->wasKeyDown(keycache.key[KeyCache::KEYMAP_ID_QUICKTUNE_NEXT]))
		quicktune->next();
	else if (input->wasKeyDown(keycache.key[KeyCache::KEYMAP_ID_QUICKTUNE_PREV]))
		quicktune->prev();
	else if (input->wasKeyDown(keycache.key[KeyCache::KEYMAP_ID_QUICKTUNE_INC]))
		quicktune->inc();
	else if (input->wasKeyDown(keycache.key[KeyCache::KEYMAP_ID_QUICKTUNE_DEC]))
		quicktune->dec();
	else if (input->wasKeyDown(keycache.key[KeyCache::KEYMAP_ID_DEBUG_STACKS])) {
		// Print debug stacks
		dstream << "-----------------------------------------"
		        << std::endl;
		dstream << DTIME << "Printing debug stacks:" << std::endl;
		dstream << "-----------------------------------------"
		        << std::endl;
		debug_stacks_print();
	}

	//freeminer
#if !defined(NDEBUG)
	if (input->wasKeyDown(getKeySetting("keymap_toggle_block_boundaries"))) {
		toggleBlockBoundaries(statustext_time, flags);
	}
#endif

		if (playerlist)
			playerlist->setSelected(-1);
		if(!input->isKeyDown(keycache.key[KeyCache::KEYMAP_ID_PLAYERLIST]) && playerlist != NULL)
		{
			playerlist->remove();
			playerlist = NULL;
		}
		if(input->wasKeyDown(keycache.key[KeyCache::KEYMAP_ID_PLAYERLIST]) && playerlist == NULL)
		{
			v2u32 screensize = driver->getScreenSize();
			std::list<std::string> players_list = client->getEnv().getPlayerNames();
			std::vector<std::string> players;
			players.reserve(players_list.size());
			std::copy(players_list.begin(), players_list.end(), std::back_inserter(players));
			std::sort(players.begin(), players.end(), string_icompare);

			u32 max_height = screensize.Y * 0.7;

			u32 row_height = g_fontengine->getTextHeight() + 4;
			u32 rows = max_height / row_height;
			u32 columns = players.size() / rows;
			if (players.size() % rows > 0)
				++columns;
			u32 actual_height = row_height * rows;
			if (rows > players.size())
				actual_height = row_height * players.size();
			u32 max_width = 0;
			for (size_t i = 0; i < players.size(); ++i)
				max_width = std::max(max_width, g_fontengine->getTextWidth(narrow_to_wide(players[i]).c_str()));
			max_width += 15;
			u32 actual_width = columns * max_width;

			if (columns != 0) {
				u32 x = (screensize.X - actual_width) / 2;
				u32 y = (screensize.Y - actual_height) / 2;
				playerlist = new GUITable(guienv, guienv->getRootGUIElement(), -1, core::rect<s32>(x, y, x + actual_width, y + actual_height), texture_src);
				playerlist->drop();
				playerlist->setScrollBarEnabled(false);
				GUITable::TableOptions table_options;
				GUITable::TableColumns table_columns;
				for (size_t i = 0; i < columns; ++i) {
					GUITable::TableColumn col;
					col.type = "text";
					table_columns.push_back(col);
				}
				std::vector<std::string> players_ordered;
				players_ordered.reserve(columns * rows);
				for (size_t i = 0; i < rows; ++i)
					for (size_t j = 0; j < columns; ++j) {
						size_t index = j * rows + i;
						if (index >= players.size())
							players_ordered.push_back("");
						else
							players_ordered.push_back(players[index]);
					}
				playerlist->setTable(table_options, table_columns, players_ordered);
			}
		}

	if (!input->isKeyDown(keycache.key[KeyCache::KEYMAP_ID_JUMP]) && *reset_jump_timer) {
		*reset_jump_timer = false;
		*jump_timer = 0.0;
	}

	//tt.stop();

	if (quicktune->hasMessage()) {
		std::string msg = quicktune->getMessage();
		statustext = narrow_to_wide(msg);
		*statustext_time = 0;
	}
}


void Game::processItemSelection(u16 *new_playeritem)
{
	LocalPlayer *player = client->getEnv().getLocalPlayer();

	/* Item selection using mouse wheel
	 */
	*new_playeritem = client->getPlayerItem();

	s32 wheel = input->getMouseWheel();
	u16 max_item = MYMIN(PLAYER_INVENTORY_SIZE - 1,
		                 player->hud_hotbar_itemcount - 1);

	if (wheel < 0)
		*new_playeritem = *new_playeritem < max_item ? *new_playeritem + 1 : 0;
	else if (wheel > 0)
		*new_playeritem = *new_playeritem > 0 ? *new_playeritem - 1 : max_item;
	// else wheel == 0


	/* Item selection using keyboard
	 */
	for (u16 i = 0; i < 10; i++) {
		static const KeyPress *item_keys[10] = {
			NumberKey + 1, NumberKey + 2, NumberKey + 3, NumberKey + 4,
			NumberKey + 5, NumberKey + 6, NumberKey + 7, NumberKey + 8,
			NumberKey + 9, NumberKey + 0,
		};

		if (input->wasKeyDown(*item_keys[i])) {
			if (i < PLAYER_INVENTORY_SIZE && i < player->hud_hotbar_itemcount) {
				if (*new_playeritem == i && g_settings->getBool("hotbar_cycling"))
					*new_playeritem = client->getPreviousPlayerItem();
				else
					*new_playeritem = i;
				infostream << "Selected item: " << new_playeritem << std::endl;
			}
			break;
		}
	}
}


void Game::dropSelectedItem()
{
	IDropAction *a = new IDropAction();
	a->count = 0;
	a->from_inv.setCurrentPlayer();
	a->from_list = "main";
	a->from_i = client->getPlayerItem();
	client->inventoryAction(a);
}


void Game::openInventory()
{
	infostream << "the_game: " << "Launching inventory" << std::endl;

	PlayerInventoryFormSource *fs_src = new PlayerInventoryFormSource(client);
	TextDest *txt_dst = new TextDestPlayerInventory(client);

	create_formspec_menu(&current_formspec, client, gamedef, texture_src,
			device, fs_src, txt_dst, client);

	InventoryLocation inventoryloc;
	inventoryloc.setCurrentPlayer();
	current_formspec->setFormSpec(fs_src->getForm(), inventoryloc);
}


void Game::openConsole(float height, bool close_on_return, const std::wstring& input)
{
	if (!gui_chat_console->isOpenInhibited()) {
		// Set initial console prompt
		if (!input.empty()) {
			gui_chat_console->setPrompt(input);
		}
		gui_chat_console->openConsole(height, close_on_return);
		guienv->setFocus(gui_chat_console);

#ifdef __ANDROID__
		int type = 1;
		porting::showInputDialog(_("ok"), "", wide_to_narrow(gui_chat_console->getText()), type);
#endif

	}
}


void Game::toggleFreeMove(float *statustext_time)
{
	static const wchar_t *msg[] = { L"free_move disabled", L"free_move enabled" };

	bool free_move = !g_settings->getBool("free_move");
	g_settings->set("free_move", bool_to_cstr(free_move));

	*statustext_time = 0;
	statustext = msg[free_move];
	if (free_move && !client->checkPrivilege("fly"))
		statustext += L" (note: no 'fly' privilege)";
}


void Game::toggleFreeMoveAlt(float *statustext_time, float *jump_timer)
{
	if (m_cache_doubletap_jump && *jump_timer < 0.2f)
		toggleFreeMove(statustext_time);
}


void Game::toggleFast(float *statustext_time)
{
	static const wchar_t *msg[] = { L"fast_move disabled", L"fast_move enabled" };
	bool fast_move = !g_settings->getBool("fast_move");
	g_settings->set("fast_move", bool_to_cstr(fast_move));

	*statustext_time = 0;
	statustext = msg[fast_move];

	if (fast_move && !client->checkPrivilege("fast"))
		statustext += L" (note: no 'fast' privilege)";
}


void Game::toggleNoClip(float *statustext_time)
{
	static const wchar_t *msg[] = { L"noclip disabled", L"noclip enabled" };
	bool noclip = !g_settings->getBool("noclip");
	g_settings->set("noclip", bool_to_cstr(noclip));

	*statustext_time = 0;
	statustext = msg[noclip];

	if (noclip && !client->checkPrivilege("noclip"))
		statustext += L" (note: no 'noclip' privilege)";
}


void Game::toggleChat(float *statustext_time, bool *flag)
{
	static const wchar_t *msg[] = { L"Chat hidden", L"Chat shown" };

	*flag = !*flag;
	*statustext_time = 0;
	statustext = msg[*flag];
}


void Game::toggleHud(float *statustext_time, bool *flag)
{
	static const wchar_t *msg[] = { L"HUD hidden", L"HUD shown" };

	*flag = !*flag;
	*statustext_time = 0;
	statustext = msg[*flag];
	if (g_settings->getBool("enable_node_highlighting"))
		client->setHighlighted(client->getHighlighted(), *flag);
}


void Game::toggleFog(float *statustext_time, bool *flag)
{
	static const wchar_t *msg[] = { L"Fog enabled", L"Fog disabled" };

	*flag = !*flag;
	*statustext_time = 0;
	statustext = msg[*flag];
}


void Game::toggleDebug(float *statustext_time, bool *show_debug,
		bool *show_profiler_graph)
{
	// Initial / 3x toggle: Chat only
	// 1x toggle: Debug text with chat
	// 2x toggle: Debug text with profiler graph
	if (!*show_debug) {
		*show_debug = true;
		*show_profiler_graph = false;
		statustext = L"Debug info shown";
	} else if (*show_profiler_graph) {
		*show_debug = false;
		*show_profiler_graph = false;
		statustext = L"Debug info and profiler graph hidden";
	} else {
		*show_profiler_graph = true;
		statustext = L"Profiler graph shown";
	}
	*statustext_time = 0;
}


void Game::toggleUpdateCamera(float *statustext_time, bool *flag)
{
	static const wchar_t *msg[] = {
		L"Camera update enabled",
		L"Camera update disabled"
	};

	*flag = !*flag;
	*statustext_time = 0;
	statustext = msg[*flag];
}


void Game::toggleBlockBoundaries(float *statustext_time, VolatileRunFlags *flags) {
	static const wchar_t *msg[] = {
		L"Block boundaries shown",
		L"Block boundaries hidden"
	};
	flags->show_block_boundaries = !flags->show_block_boundaries;
	*statustext_time = 0;
	statustext = msg[flags->show_block_boundaries];
}


void Game::toggleProfiler(float *statustext_time, u32 *profiler_current_page,
		u32 profiler_max_page)
{
	*profiler_current_page = (*profiler_current_page + 1) % (profiler_max_page + 1);

	// FIXME: This updates the profiler with incomplete values
	update_profiler_gui(guitext_profiler, g_fontengine, *profiler_current_page,
			profiler_max_page, driver->getScreenSize().Height);

	if (*profiler_current_page != 0) {
		std::wstringstream sstr;
		sstr << "Profiler shown (page " << *profiler_current_page
		     << " of " << profiler_max_page << ")";
		statustext = sstr.str();
		if (*profiler_current_page == 1)
			runData.profiler_state = g_profiler_enabled;
		g_profiler_enabled = true;
	} else {
		statustext = L"Profiler hidden";
		g_profiler_enabled = runData.profiler_state;
	}

	*statustext_time = 0;
}


void Game::increaseViewRange(float *statustext_time)
{
	s16 range = g_settings->getS16("viewing_range_nodes_min");
	s16 range_new = range + 10;
	g_settings->set("viewing_range_nodes_min", itos(range_new));
	statustext = narrow_to_wide("Minimum viewing range changed to "
			+ itos(range_new));
	*statustext_time = 0;
}


void Game::decreaseViewRange(float *statustext_time)
{
	s16 range = g_settings->getS16("viewing_range_nodes_min");
	s16 range_new = range - 10;

	if (range_new < 0)
		range_new = range;

	g_settings->set("viewing_range_nodes_min", itos(range_new));
	statustext = narrow_to_wide("Minimum viewing range changed to "
			+ itos(range_new));
	*statustext_time = 0;
}


void Game::toggleFullViewRange(float *statustext_time)
{
	static const wchar_t *msg[] = {
		L"Disabled full viewing range",
		L"Enabled full viewing range"
	};

	draw_control->range_all = !draw_control->range_all;
	infostream << msg[draw_control->range_all] << std::endl;
	statustext = msg[draw_control->range_all];
	*statustext_time = 0;
}


void Game::updateCameraDirection(CameraOrientation *cam,
		VolatileRunFlags *flags)
{
	if ((device->isWindowActive() && noMenuActive()) || random_input) {

#ifndef __ANDROID__
		if (!random_input) {
			// Mac OSX gets upset if this is set every frame
			if (device->getCursorControl()->isVisible())
				device->getCursorControl()->setVisible(false);
		}
#endif

		if (flags->first_loop_after_window_activation)
			flags->first_loop_after_window_activation = false;
		else
			updateCameraOrientation(cam, *flags);

		input->setMousePos((driver->getScreenSize().Width / 2),
				(driver->getScreenSize().Height / 2));
	} else {

#ifndef ANDROID
		// Mac OSX gets upset if this is set every frame
		if (device->getCursorControl()->isVisible() == false)
			device->getCursorControl()->setVisible(true);
#endif

		if (!flags->first_loop_after_window_activation)
			flags->first_loop_after_window_activation = true;

	}
}


void Game::updateCameraOrientation(CameraOrientation *cam,
		const VolatileRunFlags &flags)
{
#ifdef HAVE_TOUCHSCREENGUI
	if (g_touchscreengui) {
		cam->camera_yaw   = g_touchscreengui->getYaw();
		cam->camera_pitch = g_touchscreengui->getPitch();
	} else {
#endif
		s32 dx = input->getMousePos().X - (driver->getScreenSize().Width / 2);
		s32 dy = input->getMousePos().Y - (driver->getScreenSize().Height / 2);

		if (flags.invert_mouse
				|| camera->getCameraMode() == CAMERA_MODE_THIRD_FRONT) {
			dy = -dy;
		}

		cam->camera_yaw   -= dx * m_cache_mouse_sensitivity;
		cam->camera_pitch += dy * m_cache_mouse_sensitivity;

#ifdef HAVE_TOUCHSCREENGUI
	}
#endif

	cam->camera_pitch = rangelim(cam->camera_pitch, -89.5, 89.5);
}


void Game::updatePlayerControl(const CameraOrientation &cam)
{
	//TimeTaker tt("update player control", NULL, PRECISION_NANO);

	PlayerControl control(
		input->isKeyDown(keycache.key[KeyCache::KEYMAP_ID_FORWARD]),
		input->isKeyDown(keycache.key[KeyCache::KEYMAP_ID_BACKWARD]),
		input->isKeyDown(keycache.key[KeyCache::KEYMAP_ID_LEFT]),
		input->isKeyDown(keycache.key[KeyCache::KEYMAP_ID_RIGHT]),
		input->isKeyDown(keycache.key[KeyCache::KEYMAP_ID_JUMP]),
		input->isKeyDown(keycache.key[KeyCache::KEYMAP_ID_SPECIAL1]),
		input->isKeyDown(keycache.key[KeyCache::KEYMAP_ID_SNEAK]),
		input->getLeftState(),
		input->getRightState(),
		cam.camera_pitch,
		cam.camera_yaw
	);
	client->setPlayerControl(control);
	LocalPlayer *player = client->getEnv().getLocalPlayer();
	player->keyPressed =
		( (u32)(input->isKeyDown(keycache.key[KeyCache::KEYMAP_ID_FORWARD])  & 0x1) << 0) |
		( (u32)(input->isKeyDown(keycache.key[KeyCache::KEYMAP_ID_BACKWARD]) & 0x1) << 1) |
		( (u32)(input->isKeyDown(keycache.key[KeyCache::KEYMAP_ID_LEFT])     & 0x1) << 2) |
		( (u32)(input->isKeyDown(keycache.key[KeyCache::KEYMAP_ID_RIGHT])    & 0x1) << 3) |
		( (u32)(input->isKeyDown(keycache.key[KeyCache::KEYMAP_ID_JUMP])     & 0x1) << 4) |
		( (u32)(input->isKeyDown(keycache.key[KeyCache::KEYMAP_ID_SPECIAL1]) & 0x1) << 5) |
		( (u32)(input->isKeyDown(keycache.key[KeyCache::KEYMAP_ID_SNEAK])    & 0x1) << 6) |
		( (u32)(input->getLeftState()                                        & 0x1) << 7) |
		( (u32)(input->getRightState()                                       & 0x1) << 8
	);

	auto & draw_control = client->getEnv().getClientMap().getControl();
	if (input->isKeyDown(keycache.key[KeyCache::KEYMAP_ID_ZOOM])) {
		bool changed = player->zoom == false;
		player->zoom = true;
		if (changed) {
			draw_control.fov = g_settings->getFloat("zoom_fov");
			client->sendDrawControl();
		}
	} else {
		bool changed = player->zoom == true;
		player->zoom = false;
		if (changed) {
			draw_control.fov = g_settings->getFloat("fov");
			client->sendDrawControl();
		}
	}

	//tt.stop();
}


inline void Game::step(f32 *dtime)
{
	bool can_be_and_is_paused =
			(simple_singleplayer_mode && g_menumgr.pausesGame());

	if (can_be_and_is_paused) {	// This is for a singleplayer server
		*dtime = 0;             // No time passes
	} else {
		if (server != NULL) {
			//TimeTaker timer("server->step(dtime)");
			try {
			server->step(*dtime);
			} catch(std::exception &e) {
				if (!flags.errors++ || !(flags.errors % (int)(60/flags.dedicated_server_step)))
					errorstream << "Fatal error n=" << flags.errors << " : " << e.what() << std::endl;
			}
		}

		//TimeTaker timer("client.step(dtime)");
		client->step(*dtime);
	}
}


void Game::processClientEvents(CameraOrientation *cam, float *damage_flash)
{
	ClientEvent event = client->getClientEvent();

	LocalPlayer *player = client->getEnv().getLocalPlayer();

	for ( ; event.type != CE_NONE; event = client->getClientEvent()) {

		if (event.type == CE_PLAYER_DAMAGE &&
				client->getHP() != 0) {
			//u16 damage = event.player_damage.amount;
			//infostream<<"Player damage: "<<damage<<std::endl;

			*damage_flash += 100.0;
			*damage_flash += 8.0 * event.player_damage.amount;

			player->hurt_tilt_timer = 1.5;
			player->hurt_tilt_strength = event.player_damage.amount / 4;
			player->hurt_tilt_strength = rangelim(player->hurt_tilt_strength, 1.0, 4.0);

			MtEvent *e = new SimpleTriggerEvent("PlayerDamage");
			gamedef->event()->put(e);
		} else if (event.type == CE_PLAYER_FORCE_MOVE) {
			cam->camera_yaw = event.player_force_move.yaw;
			cam->camera_pitch = event.player_force_move.pitch;
		} else if (event.type == CE_DEATHSCREEN) {
			if (g_settings->getBool("respawn_auto")) {
				client->sendRespawn();
			} else {

			show_deathscreen(&current_formspec, client, gamedef, texture_src,
					 device, client);
			}

			/* Handle visualization */
			*damage_flash = 0;
			player->hurt_tilt_timer = 0;
			player->hurt_tilt_strength = 0;

		} else if (event.type == CE_SHOW_FORMSPEC) {
			FormspecFormSource *fs_src =
				new FormspecFormSource(*(event.show_formspec.formspec));
			TextDestPlayerInventory *txt_dst =
				new TextDestPlayerInventory(client, *(event.show_formspec.formname));

			create_formspec_menu(&current_formspec, client, gamedef,
					     texture_src, device, fs_src, txt_dst, client);

			delete(event.show_formspec.formspec);
			delete(event.show_formspec.formname);
		} else if ((event.type == CE_SPAWN_PARTICLE) ||
				(event.type == CE_ADD_PARTICLESPAWNER) ||
				(event.type == CE_DELETE_PARTICLESPAWNER)) {
			client->getParticleManager()->handleParticleEvent(&event, gamedef,
					smgr, player);
		} else if (event.type == CE_HUDADD) {
			u32 id = event.hudadd.id;

			LocalPlayer *player = client->getEnv().getLocalPlayer();
			HudElement *e = player->getHud(id);

			if (e != NULL) {
				delete event.hudadd.pos;
				delete event.hudadd.name;
				delete event.hudadd.scale;
				delete event.hudadd.text;
				delete event.hudadd.align;
				delete event.hudadd.offset;
				delete event.hudadd.world_pos;
				delete event.hudadd.size;
				continue;
			}

			e = new HudElement;
			e->type   = (HudElementType)event.hudadd.type;
			e->pos    = *event.hudadd.pos;
			e->name   = *event.hudadd.name;
			e->scale  = *event.hudadd.scale;
			e->text   = *event.hudadd.text;
			e->number = event.hudadd.number;
			e->item   = event.hudadd.item;
			e->dir    = event.hudadd.dir;
			e->align  = *event.hudadd.align;
			e->offset = *event.hudadd.offset;
			e->world_pos = *event.hudadd.world_pos;
			e->size = *event.hudadd.size;

			player->addHud(e);
/*
			//if this isn't true our huds aren't consistent
			assert(new_id == id);
*/

			delete event.hudadd.pos;
			delete event.hudadd.name;
			delete event.hudadd.scale;
			delete event.hudadd.text;
			delete event.hudadd.align;
			delete event.hudadd.offset;
			delete event.hudadd.world_pos;
			delete event.hudadd.size;
		} else if (event.type == CE_HUDRM) {
			HudElement *e = player->removeHud(event.hudrm.id);

			if (e != NULL)
				delete(e);
		} else if (event.type == CE_HUDCHANGE) {
			u32 id = event.hudchange.id;
			HudElement *e = player->getHud(id);

			if (e == NULL) {
				delete event.hudchange.v3fdata;
				delete event.hudchange.v2fdata;
				delete event.hudchange.sdata;
				delete event.hudchange.v2s32data;
				continue;
			}

			switch (event.hudchange.stat) {
			case HUD_STAT_POS:
				e->pos = *event.hudchange.v2fdata;
				break;

			case HUD_STAT_NAME:
				e->name = *event.hudchange.sdata;
				break;

			case HUD_STAT_SCALE:
				e->scale = *event.hudchange.v2fdata;
				break;

			case HUD_STAT_TEXT:
				e->text = *event.hudchange.sdata;
				break;

			case HUD_STAT_NUMBER:
				e->number = event.hudchange.data;
				break;

			case HUD_STAT_ITEM:
				e->item = event.hudchange.data;
				break;

			case HUD_STAT_DIR:
				e->dir = event.hudchange.data;
				break;

			case HUD_STAT_ALIGN:
				e->align = *event.hudchange.v2fdata;
				break;

			case HUD_STAT_OFFSET:
				e->offset = *event.hudchange.v2fdata;
				break;

			case HUD_STAT_WORLD_POS:
				e->world_pos = *event.hudchange.v3fdata;
				break;

			case HUD_STAT_SIZE:
				e->size = *event.hudchange.v2s32data;
				break;
			}

			delete event.hudchange.v3fdata;
			delete event.hudchange.v2fdata;
			delete event.hudchange.sdata;
			delete event.hudchange.v2s32data;
		} else if (event.type == CE_SET_SKY) {
			sky->setVisible(false);

			if (skybox) {
				skybox->remove();
				skybox = NULL;
			}

			// Handle according to type
			if (*event.set_sky.type == "regular") {
				sky->setVisible(true);
			} else if (*event.set_sky.type == "skybox" &&
					event.set_sky.params->size() == 6) {
				sky->setFallbackBgColor(*event.set_sky.bgcolor);
				skybox = smgr->addSkyBoxSceneNode(
						 texture_src->getTexture((*event.set_sky.params)[0]),
						 texture_src->getTexture((*event.set_sky.params)[1]),
						 texture_src->getTexture((*event.set_sky.params)[2]),
						 texture_src->getTexture((*event.set_sky.params)[3]),
						 texture_src->getTexture((*event.set_sky.params)[4]),
						 texture_src->getTexture((*event.set_sky.params)[5]));
			}
			// Handle everything else as plain color
			else {
				if (*event.set_sky.type != "plain")
					infostream << "Unknown sky type: "
						   << (*event.set_sky.type) << std::endl;

				sky->setFallbackBgColor(*event.set_sky.bgcolor);
			}

			delete event.set_sky.bgcolor;
			delete event.set_sky.type;
			delete event.set_sky.params;
		} else if (event.type == CE_OVERRIDE_DAY_NIGHT_RATIO) {
			bool enable = event.override_day_night_ratio.do_override;
			u32 value = event.override_day_night_ratio.ratio_f * 1000;
			client->getEnv().setDayNightRatioOverride(enable, value);
		}
	}
}


void Game::updateCamera(VolatileRunFlags *flags, u32 busy_time,
		f32 dtime, float time_from_last_punch)
{
	LocalPlayer *player = client->getEnv().getLocalPlayer();

	/*
		For interaction purposes, get info about the held item
		- What item is it?
		- Is it a usable item?
		- Can it point to liquids?
	*/
	ItemStack playeritem;
	{
		InventoryList *mlist = local_inventory->getList("main");

		if (mlist && client->getPlayerItem() < mlist->getSize())
			playeritem = mlist->getItem(client->getPlayerItem());
	}

	ToolCapabilities playeritem_toolcap =
		playeritem.getToolCapabilities(itemdef_manager);

	v3s16 old_camera_offset = camera->getOffset();

	if (input->wasKeyDown(keycache.key[KeyCache::KEYMAP_ID_CAMERA_MODE])) {
		camera->toggleCameraMode();
		GenericCAO *playercao = player->getCAO();

		assert(playercao != NULL);

		playercao->setVisible(camera->getCameraMode() > CAMERA_MODE_FIRST);
	}

	float full_punch_interval = playeritem_toolcap.full_punch_interval;
	float tool_reload_ratio = time_from_last_punch / full_punch_interval;

	tool_reload_ratio = MYMIN(tool_reload_ratio, 1.0);
	camera->update(player, dtime, busy_time / 1000.0f, tool_reload_ratio,
		      client->getEnv());
	camera->step(dtime);

	v3f camera_position = camera->getPosition();
	v3f camera_direction = camera->getDirection();
	f32 camera_fov = camera->getFovMax();
	v3s16 camera_offset = camera->getOffset();

	flags->camera_offset_changed = (camera_offset != old_camera_offset);

	if (!flags->disable_camera_update) {
		client->getEnv().getClientMap().updateCamera(camera_position,
				camera_direction, camera_fov, camera_offset);

		if (flags->camera_offset_changed) {
			client->updateCameraOffset(camera_offset);
			client->getEnv().updateCameraOffset(camera_offset);

			if (clouds)
				clouds->updateCameraOffset(camera_offset);
			if (sky)
				sky->camera_offset = camera_offset;
		}
	}
}


void Game::updateSound(f32 dtime)
{
	// Update sound listener
	v3s16 camera_offset = camera->getOffset();
	sound->updateListener(camera->getCameraNode()->getPosition() + intToFloat(camera_offset, BS),
			      v3f(0, 0, 0), // velocity
			      camera->getDirection(),
			      camera->getCameraNode()->getUpVector());
	sound->setListenerGain(g_settings->getFloat("sound_volume"));


	//	Update sound maker
	soundmaker->step(dtime);

	LocalPlayer *player = client->getEnv().getLocalPlayer();

	ClientMap &map = client->getEnv().getClientMap();
	MapNode n = map.getNodeNoEx(player->getStandingNodePos());
	soundmaker->m_player_step_sound = nodedef_manager->get(n).sound_footstep;
}


void Game::processPlayerInteraction(std::vector<aabb3f> &highlight_boxes,
		GameRunData *runData, f32 dtime, bool show_hud, bool show_debug)
{
	LocalPlayer *player = client->getEnv().getLocalPlayer();

	ItemStack playeritem;
	{
		InventoryList *mlist = local_inventory->getList("main");

		if (mlist && client->getPlayerItem() < mlist->getSize())
			playeritem = mlist->getItem(client->getPlayerItem());
	}

	const ItemDefinition &playeritem_def =
			playeritem.getDefinition(itemdef_manager);

	v3f player_position  = player->getPosition();
	v3f camera_position  = camera->getPosition();
	v3f camera_direction = camera->getDirection();
	v3s16 camera_offset  = camera->getOffset();


	/*
		Calculate what block is the crosshair pointing to
	*/

	f32 d = playeritem_def.range; // max. distance
	f32 d_hand = itemdef_manager->get("").range;

	if (d < 0 && d_hand >= 0)
		d = d_hand;
	else if (d < 0)
		d = 4.0;

	core::line3d<f32> shootline;

	if (camera->getCameraMode() != CAMERA_MODE_THIRD_FRONT) {

		shootline = core::line3d<f32>(camera_position,
						camera_position + camera_direction * BS * (d + 1));

	} else {
	    // prevent player pointing anything in front-view
		if (camera->getCameraMode() == CAMERA_MODE_THIRD_FRONT)
			shootline = core::line3d<f32>(0, 0, 0, 0, 0, 0);
	}

#ifdef HAVE_TOUCHSCREENGUI

	if ((g_settings->getBool("touchtarget")) && (g_touchscreengui)) {
		shootline = g_touchscreengui->getShootline();
		shootline.start += intToFloat(camera_offset, BS);
		shootline.end += intToFloat(camera_offset, BS);
	}

#endif

	PointedThing pointed = getPointedThing(
			// input
			client, player_position, camera_direction,
			camera_position, shootline, d,
			playeritem_def.liquids_pointable,
			!runData->ldown_for_dig,
			camera_offset,
			// output
			highlight_boxes,
			runData->selected_object);

	if (pointed != runData->pointed_old) {
		infostream << "Pointing at " << pointed.dump() << std::endl;
/* node debug
			MapNode nu = client->getEnv().getClientMap().getNodeNoEx(pointed.node_undersurface);
			MapNode na = client->getEnv().getClientMap().getNodeNoEx(pointed.node_abovesurface);
			infostream	<< "|| nu0="<<(int)nu.param0<<" nu1"<<(int)nu.param1<<" nu2"<<(int)nu.param1<<"; nam="<<client->getNodeDefManager()->get(nu.getContent()).name
						<< "|| na0="<<(int)na.param0<<" na1"<<(int)na.param1<<" na2"<<(int)na.param1<<"; nam="<<client->getNodeDefManager()->get(na.getContent()).name
						<<std::endl;
*/

		if (m_cache_enable_node_highlighting) {
			if (pointed.type == POINTEDTHING_NODE) {
				client->setHighlighted(pointed.node_undersurface, show_hud);
			} else {
				client->setHighlighted(pointed.node_undersurface, false);
			}
		}
	}

	/*
		Stop digging when
		- releasing left mouse button
		- pointing away from node
	*/
	if (runData->digging) {
		if (input->getLeftReleased()) {
			infostream << "Left button released"
			           << " (stopped digging)" << std::endl;
			runData->digging = false;
		} else if (pointed != runData->pointed_old) {
			if (pointed.type == POINTEDTHING_NODE
					&& runData->pointed_old.type == POINTEDTHING_NODE
					&& pointed.node_undersurface
							== runData->pointed_old.node_undersurface) {
				// Still pointing to the same node, but a different face.
				// Don't reset.
			} else {
				infostream << "Pointing away from node"
				           << " (stopped digging)" << std::endl;
				runData->digging = false;
			}
		}

		if (!runData->digging) {
			client->interact(1, runData->pointed_old);
			client->setCrack(-1, v3s16(0, 0, 0));
			runData->dig_time = 0.0;
		}
	}

	if (!runData->digging && runData->ldown_for_dig && !input->getLeftState()) {
		runData->ldown_for_dig = false;
	}

	runData->left_punch = false;

	soundmaker->m_player_leftpunch_sound.name = "";

	if (input->getRightState())
		runData->repeat_rightclick_timer += dtime;
	else
		runData->repeat_rightclick_timer = 0;

	if (playeritem_def.usable && input->getLeftState()) {
		if (input->getLeftClicked())
			client->interact(4, pointed);
	} else if (pointed.type == POINTEDTHING_NODE) {
		ToolCapabilities playeritem_toolcap =
				playeritem.getToolCapabilities(itemdef_manager);
		handlePointingAtNode(runData, pointed, playeritem_def,
				playeritem_toolcap, dtime);
	} else if (pointed.type == POINTEDTHING_OBJECT) {
		handlePointingAtObject(runData, pointed, playeritem,
				player_position, show_debug);
	} else if (input->getLeftState()) {
		// When button is held down in air, show continuous animation
		runData->left_punch = true;
	}

	runData->pointed_old = pointed;

	if (runData->left_punch || input->getLeftClicked())
		camera->setDigging(0); // left click animation

	input->resetLeftClicked();
	input->resetRightClicked();

	input->resetLeftReleased();
	input->resetRightReleased();
}


void Game::handlePointingAtNode(GameRunData *runData,
		const PointedThing &pointed, const ItemDefinition &playeritem_def,
		const ToolCapabilities &playeritem_toolcap, f32 dtime)
{
	v3s16 nodepos = pointed.node_undersurface;
	v3s16 neighbourpos = pointed.node_abovesurface;

	/*
		Check information text of node
	*/

	ClientMap &map = client->getEnv().getClientMap();
	NodeMetadata *meta = map.getNodeMetadata(nodepos);

	if (meta) {
		infotext = narrow_to_wide(meta->getString("infotext"));
	} else {
		MapNode n = map.getNodeNoEx(nodepos);

		if (nodedef_manager->get(n).tiledef[0].name == "unknown_node.png") {
			infotext = L"Unknown node: ";
			infotext += narrow_to_wide(nodedef_manager->get(n).name);
		}
	}

	if (runData->nodig_delay_timer <= 0.0 && input->getLeftState()
			&& client->checkPrivilege("interact")) {
		handleDigging(runData, pointed, nodepos, playeritem_toolcap, dtime);
	}

	if ((input->getRightClicked() ||
			runData->repeat_rightclick_timer >= m_repeat_right_click_time) &&
			client->checkPrivilege("interact")) {
		runData->repeat_rightclick_timer = 0;
		infostream << "Ground right-clicked" << std::endl;

/*
				// Sign special case, at least until formspec is properly implemented.
				// Deprecated?
				if(meta && meta->getString("formspec") == "hack:sign_text_input"
						&& !random_input
						&& !input->isKeyDown(getKeySetting("keymap_sneak")))
				{
					infostream<<"Launching metadata text input"<<std::endl;

					// Get a new text for it

					TextDest *dest = new TextDestNodeMetadata(nodepos, client);

					std::wstring wtext = narrow_to_wide(meta->getString("text"));

					(new GUITextInputMenu(guienv, guiroot, -1,
							&g_menumgr, dest,
							wtext))->drop();
				}
				// If metadata provides an inventory view, activate it
				else
*/
				if(meta && meta->getString("formspec") != "" && !random_input
				&& !input->isKeyDown(getKeySetting("keymap_sneak"))) {
			infostream << "Launching custom inventory view" << std::endl;

			InventoryLocation inventoryloc;
			inventoryloc.setNodeMeta(nodepos);

			NodeMetadataFormSource *fs_src = new NodeMetadataFormSource(
				&client->getEnv().getClientMap(), nodepos);
			TextDest *txt_dst = new TextDestNodeMetadata(nodepos, client);

			create_formspec_menu(&current_formspec, client, gamedef,
					     texture_src, device, fs_src, txt_dst, client);

			current_formspec->setFormSpec(meta->getString("formspec"), inventoryloc);
		} else {
			// Report right click to server

			camera->setDigging(1);  // right click animation (always shown for feedback)

			// If the wielded item has node placement prediction,
			// make that happen
			bool placed = nodePlacementPrediction(*client,
					playeritem_def,
					nodepos, neighbourpos);

			if (placed) {
				// Report to server
				client->interact(3, pointed);
				// Read the sound
				soundmaker->m_player_rightpunch_sound =
						playeritem_def.sound_place;
			} else {
				soundmaker->m_player_rightpunch_sound =
						SimpleSoundSpec();
			}

			if (playeritem_def.node_placement_prediction == "" ||
					nodedef_manager->get(map.getNodeNoEx(nodepos)).rightclickable)
				client->interact(3, pointed); // Report to server
		}
	}
}


void Game::handlePointingAtObject(GameRunData *runData,
		const PointedThing &pointed,
		const ItemStack &playeritem,
		const v3f &player_position,
		bool show_debug)
{
	infotext = narrow_to_wide(runData->selected_object->infoText());

	if (infotext == L"" && show_debug) {
		infotext = narrow_to_wide(runData->selected_object->debugInfoText());
	}

	if (input->getLeftState()) {
		bool do_punch = false;
		bool do_punch_damage = false;

		if (runData->object_hit_delay_timer <= 0.0) {
			do_punch = true;
			do_punch_damage = true;
			runData->object_hit_delay_timer = object_hit_delay;
		}

		if (input->getLeftClicked())
			do_punch = true;

		if (do_punch) {
			infostream << "Left-clicked object" << std::endl;
			runData->left_punch = true;
		}

		if (do_punch_damage) {
			// Report direct punch
			v3f objpos = runData->selected_object->getPosition();
			v3f dir = (objpos - player_position).normalize();

			bool disable_send = runData->selected_object->directReportPunch(
					dir, &playeritem, runData->time_from_last_punch);
			runData->time_from_last_punch = 0;

			if (!disable_send)
				client->interact(0, pointed);
		}
	} else if (input->getRightClicked()) {
		infostream << "Right-clicked object" << std::endl;
		client->interact(3, pointed);  // place
	}
}


void Game::handleDigging(GameRunData *runData,
		const PointedThing &pointed, const v3s16 &nodepos,
		const ToolCapabilities &playeritem_toolcap, f32 dtime)
{
	if (!runData->digging) {
		infostream << "Started digging" << std::endl;
		client->interact(0, pointed);
		runData->digging = true;
		runData->ldown_for_dig = true;
	}

	LocalPlayer *player = client->getEnv().getLocalPlayer();
	ClientMap &map = client->getEnv().getClientMap();
	MapNode n = client->getEnv().getClientMap().getNodeNoEx(nodepos);
	const ContentFeatures &features = client->getNodeDefManager()->get(n);

	// NOTE: Similar piece of code exists on the server side for
	// cheat detection.
	// Get digging parameters
	DigParams params = getDigParams(nodedef_manager->get(n).groups,
			&playeritem_toolcap);

	// If can't dig, try hand
	if (!params.diggable) {
		const ItemDefinition &hand = itemdef_manager->get("");
		const ToolCapabilities *tp = hand.tool_capabilities;

		if (tp)
			params = getDigParams(nodedef_manager->get(n).groups, tp);
	}

	if (params.diggable == false) {
		// I guess nobody will wait for this long
		runData->dig_time_complete = 10000000.0;
	} else {
		runData->dig_time_complete = params.time;

		if (m_cache_enable_particles) {
			client->getParticleManager()->addPunchingParticles(gamedef, smgr,
					player, nodepos, features.tiles);
		}
	}

	if (runData->dig_time_complete >= 0.001) {
		runData->dig_index = (float)crack_animation_length
				* runData->dig_time
				/ runData->dig_time_complete;
	} else {
		// This is for torches
		runData->dig_index = crack_animation_length;
	}

	SimpleSoundSpec sound_dig = nodedef_manager->get(n).sound_dig;

	if (sound_dig.exists() && params.diggable) {
		if (sound_dig.name == "__group") {
			if (params.main_group != "") {
				soundmaker->m_player_leftpunch_sound.gain = 0.5;
				soundmaker->m_player_leftpunch_sound.name =
						std::string("default_dig_") +
						params.main_group;
			}
		} else {
			soundmaker->m_player_leftpunch_sound = sound_dig;
		}
	}

	// Don't show cracks if not diggable
	if (runData->dig_time_complete >= 100000.0) {
	} else if (runData->dig_index < crack_animation_length) {
		//TimeTaker timer("client.setTempMod");
		//infostream<<"dig_index="<<dig_index<<std::endl;
		client->setCrack(runData->dig_index, nodepos);
	} else {
		infostream << "Digging completed" << std::endl;
		client->interact(2, pointed);
		client->setCrack(-1, v3s16(0, 0, 0));
		bool is_valid_position;
		MapNode wasnode = map.getNodeNoEx(nodepos, &is_valid_position);
		if (is_valid_position)
			client->removeNode(nodepos, 2);

		if (m_cache_enable_particles) {
			const ContentFeatures &features =
				client->getNodeDefManager()->get(wasnode);
			client->getParticleManager()->addDiggingParticles(gamedef, smgr,
					player, nodepos, features.tiles);
		}

		runData->dig_time = 0;
		runData->digging = false;

		runData->nodig_delay_timer =
				runData->dig_time_complete / (float)crack_animation_length;

		// We don't want a corresponding delay to
		// very time consuming nodes
		if (runData->nodig_delay_timer > 0.3)
			runData->nodig_delay_timer = 0.3;

		// We want a slight delay to very little
		// time consuming nodes
		const float mindelay = 0.15;

		if (runData->nodig_delay_timer < mindelay)
			runData->nodig_delay_timer = mindelay;

		// Send event to trigger sound
		MtEvent *e = new NodeDugEvent(nodepos, wasnode);
		gamedef->event()->put(e);
	}

	if (runData->dig_time_complete < 100000.0) {
		runData->dig_time += dtime;
	} else {
		runData->dig_time = 0;
		client->setCrack(-1, nodepos);
	}

	camera->setDigging(0);  // left click animation
}


void Game::updateFrame(std::vector<aabb3f> &highlight_boxes,
		ProfilerGraph *graph, RunStats *stats, GameRunData *runData,
		f32 dtime, const VolatileRunFlags &flags, const CameraOrientation &cam)
{
	LocalPlayer *player = client->getEnv().getLocalPlayer();

	/*
		Fog range
	*/

	auto player_position = player->getPosition();
	auto pos_i = floatToInt(player_position, BS);
	if (!flags.no_output) {

	auto fog_was = runData->fog_range;

	if (draw_control->range_all) {
		runData->fog_range = 100000 * BS;
	} else if (!flags.no_output){
		runData->fog_range = draw_control->wanted_range * BS
				+ 0.0 * MAP_BLOCKSIZE * BS;

		if (flags.use_weather) {
			auto humidity = client->getEnv().getClientMap().getHumidity(pos_i, 1);
			runData->fog_range *= (1.55 - 1.4*(float)humidity/100);
		}

		runData->fog_range = MYMIN(
				runData->fog_range,
				(draw_control->farthest_drawn + 20) * BS);
		runData->fog_range *= 0.9;

		runData->fog_range = fog_was + (runData->fog_range-fog_was)/50;
	}

	/*
		Calculate general brightness
	*/
	u32 daynight_ratio = client->getEnv().getDayNightRatio();
	float time_brightness = decode_light_f((float)daynight_ratio / 1000.0);
	float direct_brightness = time_brightness;
	bool sunlight_seen = false;

	if (g_settings->getBool("free_move")) {
		//direct_brightness = time_brightness;
		sunlight_seen = true;
	} else if (!flags.no_output) {
		//ScopeProfiler sp(g_profiler, "Detecting background light", SPT_AVG);
		float old_brightness = sky->getBrightness();
		direct_brightness = client->getEnv().getClientMap()
				.getBackgroundBrightness(MYMIN(runData->fog_range * 1.2, 60 * BS),
					daynight_ratio, (int)(old_brightness * 255.5), &sunlight_seen)
				    / 255.0;
	}

	float time_of_day = runData->time_of_day;
	float time_of_day_smooth = runData->time_of_day_smooth;

	time_of_day = client->getEnv().getTimeOfDayF();

	const float maxsm = 0.05;
	const float todsm = 0.05;

	if (fabs(time_of_day - time_of_day_smooth) > maxsm &&
			fabs(time_of_day - time_of_day_smooth + 1.0) > maxsm &&
			fabs(time_of_day - time_of_day_smooth - 1.0) > maxsm)
		time_of_day_smooth = time_of_day;

	if (time_of_day_smooth > 0.8 && time_of_day < 0.2)
		time_of_day_smooth = time_of_day_smooth * (1.0 - todsm)
				+ (time_of_day + 1.0) * todsm;
	else
		time_of_day_smooth = time_of_day_smooth * (1.0 - todsm)
				+ time_of_day * todsm;

	runData->time_of_day = time_of_day;
	runData->time_of_day_smooth = time_of_day_smooth;

	if (!flags.no_output)
	sky->update(time_of_day_smooth, time_brightness, direct_brightness,
			sunlight_seen, camera->getCameraMode(), player->getYaw(),
			player->getPitch());

	/*
		Update clouds
	*/
	if (clouds) {
		if (sky->getCloudsVisible()) {
			clouds->setVisible(true);
			clouds->step(dtime);
			clouds->update(v2f(player_position.X, player_position.Z),
				       sky->getCloudColor());
		} else {
			clouds->setVisible(false);
		}
	}

	/*
		Update particles
	*/
	client->getParticleManager()->step(dtime);

	/*
		Fog
	*/

	if (m_cache_enable_fog && !flags.force_fog_off) {
		driver->setFog(
				sky->getBgColor(),
				video::EFT_FOG_LINEAR,
				runData->fog_range * 0.4,
				runData->fog_range * 1.0,
				0.01,
				false, // pixel fog
				false // range fog
		);
	} else {
		driver->setFog(
				sky->getBgColor(),
				video::EFT_FOG_LINEAR,
				100000 * BS,
				110000 * BS,
				0.01,
				false, // pixel fog
				false // range fog
		);
	}

	} // no_output

	/*
		Get chat messages from client
	*/

	v2u32 screensize = driver->getScreenSize();

	updateChat(*client, dtime, flags.show_debug, screensize,
			flags.show_chat, runData->profiler_current_page,
			*chat_backend, guitext_chat);

	/*
		Inventory
	*/

	if (client->getPlayerItem() != runData->new_playeritem)
		client->selectPlayerItem(runData->new_playeritem);

	// Update local inventory if it has changed
	if (client->getLocalInventoryUpdated()) {
		//infostream<<"Updating local inventory"<<std::endl;
		client->getLocalInventory(*local_inventory);
		runData->update_wielded_item_trigger = true;
	}

	if (runData->update_wielded_item_trigger) {
		// Update wielded tool
		InventoryList *mlist = local_inventory->getList("main");

		if (mlist && (client->getPlayerItem() < mlist->getSize())) {
			ItemStack item = mlist->getItem(client->getPlayerItem());
			camera->wield(item);
		}
		runData->update_wielded_item_trigger = false;
	}

	/*
		Update block draw list every 200ms or when camera direction has
		changed much
	*/
	runData->update_draw_list_timer += dtime;

	//auto camera_direction = camera->getDirection();
	auto camera_position = camera->getPosition();

		if (!flags.no_output)
		if (client->getEnv().getClientMap().m_drawlist_last || runData->update_draw_list_timer >= 0.5 ||
				runData->update_draw_list_last_cam_pos.getDistanceFrom(camera_position) > MAP_BLOCKSIZE*BS*2 ||
				flags.camera_offset_changed){
			runData->update_draw_list_timer = 0;
			bool allow = true;
#if CMAKE_THREADS && CMAKE_HAVE_FUTURE
			if (g_settings->getBool("more_threads")) {
				bool allow = true;
				if (updateDrawList_future.valid()) {
					auto res = updateDrawList_future.wait_for(std::chrono::milliseconds(0));
					if (res == std::future_status::timeout)
						allow = false;
				}
				if (allow) {
					updateDrawList_future = std::async(std::launch::async, [](Client * client, video::IVideoDriver* driver, float dtime){ client->getEnv().getClientMap().updateDrawList(driver, dtime, 1000); }, client, driver, dtime);
				}
			}
			else
#endif
				client->getEnv().getClientMap().updateDrawList(driver, dtime);
			if (allow)
				runData->update_draw_list_last_cam_pos = camera->getPosition();
		}

	updateGui(&runData->statustext_time, *stats, *runData, dtime, flags, cam);

	/*
	   make sure menu is on top
	   1. Delete formspec menu reference if menu was removed
	   2. Else, make sure formspec menu is on top
	*/
	if (current_formspec) {
		if (current_formspec->getReferenceCount() == 1) {
			current_formspec->drop();
			current_formspec = NULL;
		} else if (!noMenuActive()) {
			guiroot->bringToFront(current_formspec);
		}
	}

	/*
		Drawing begins
	*/

	video::SColor skycolor = sky->getSkyColor();

	TimeTaker tt_draw("mainloop: draw");
	if (!flags.no_output)
	{
		TimeTaker timer("beginScene");
		driver->beginScene(true, true, skycolor);
		stats->beginscenetime = timer.stop(true);
	}

	if (!flags.no_output)
	draw_scene(driver, smgr, *camera, *client, player, *hud, guienv,
			highlight_boxes, screensize, skycolor, flags.show_hud);

	/*
		Draw map
	*/
	if ((g_settings->getBool("hud_map")) && flags.show_hud)
	{
		mapper->drawMap( floatToInt(player->getPosition(), BS) );
	}

	/*
		Profiler graph
	*/
	if (flags.show_profiler_graph)
		graph->draw(10, screensize.Y - 10, driver, g_fontengine->getFont());

	/*
		Damage flash
	*/
	if (runData->damage_flash > 0.0) {
		video::SColor color(std::min(runData->damage_flash, 180.0f),
				180,
				0,
				0);
		driver->draw2DRectangle(color,
					core::rect<s32>(0, 0, screensize.X, screensize.Y),
					NULL);

		runData->damage_flash -= 100.0 * dtime;
	}

	/*
		Damage camera tilt
	*/
	if (player->hurt_tilt_timer > 0.0) {
		player->hurt_tilt_timer -= dtime * 5;

		if (player->hurt_tilt_timer < 0)
			player->hurt_tilt_strength = 0;
	}

		/*
			Draw background for player list
		*/
		if (playerlist != NULL)
		{
			driver->draw2DRectangle(console_bg, playerlist->getAbsolutePosition());
			driver->draw2DRectangleOutline(playerlist->getAbsolutePosition(), video::SColor(255,128,128,128));
		}

		/*
			Movement FOV (for superspeed and flying)
		*/

		float max_fov = 0;
		if(player->free_move)
			max_fov += 5;
		if(player->superspeed)
			max_fov += 8;

		if((player->free_move || player->superspeed) && player->movement_fov < max_fov)
			player->movement_fov += dtime*50;
		if(player->movement_fov > max_fov)
			player->movement_fov -= dtime*50;

	/*
		End scene
	*/
	if (!flags.no_output)
	{
		TimeTaker timer("endScene");
		driver->endScene();
		stats->endscenetime = timer.stop(true);
	}

	stats->drawtime = tt_draw.stop(true);
	g_profiler->graphAdd("mainloop_draw", stats->drawtime / 1000.0f);
}


void Game::updateGui(float *statustext_time, const RunStats &stats,
		const GameRunData& runData, f32 dtime, const VolatileRunFlags &flags,
		const CameraOrientation &cam)
{
	v2u32 screensize = driver->getScreenSize();
	LocalPlayer *player = client->getEnv().getLocalPlayer();
	v3f player_position = player->getPosition();

	draw_control->drawtime_avg = draw_control->drawtime_avg * 0.95 + (float)stats.drawtime*0.05;
	draw_control->fps_avg = 1000/draw_control->drawtime_avg;
	draw_control->fps = (1.0/stats.dtime_jitter.avg);

	if (flags.show_debug) {
/*
		static float drawtime_avg = 0;
		drawtime_avg = drawtime_avg * 0.95 + stats.drawtime * 0.05;

		u16 fps = 1.0 / stats.dtime_jitter.avg;
*/
		//s32 fps = driver->getFPS();

		std::ostringstream os(std::ios_base::binary);
		os << std::fixed
		   << "Freeminer " << minetest_version_hash
		   << std::setprecision(0)
		   << " FPS = " << draw_control->fps
/*
		   << " (R: range_all=" << draw_control->range_all << ")"
*/
		   << std::setprecision(0)
		   << " drawtime = " << draw_control->drawtime_avg
/*
		   << std::setprecision(1)
		   << ", dtime_jitter = "
		   << (stats.dtime_jitter.max_fraction * 100.0) << " %"
*/
		   << std::setprecision(1)
		   << ", v_range = " << draw_control->wanted_range;
		if (draw_control->farmesh)
			os << ", farmesh = "<<draw_control->farmesh<<":"<<draw_control->farmesh_step;
		os << std::setprecision(3);
/*
		   << ", RTT = " << client->getRTT();
*/
		guitext->setText(narrow_to_wide(os.str()).c_str());
		guitext->setVisible(true);
	} else if (flags.show_hud || flags.show_chat) {
		std::ostringstream os(std::ios_base::binary);
		os << "Freeminer " << minetest_version_hash;
		guitext->setText(narrow_to_wide(os.str()).c_str());
		guitext->setVisible(true);
	} else {
		guitext->setVisible(false);
	}

	if (guitext->isVisible()) {
		core::rect<s32> rect(
				5,              5,
				screensize.X,   5 + g_fontengine->getTextHeight()
		);
		guitext->setRelativePosition(rect);
	}

	if (flags.show_debug) {
		auto pos_i = floatToInt(player_position, BS);

		std::ostringstream os(std::ios_base::binary);
		os << std::setprecision(1) << std::fixed
		   << "(" << (player_position.X / BS)
		   << ", " << (player_position.Y / BS)
		   << ", " << (player_position.Z / BS)
		   << ") (spd=" << (int)player->getSpeed().getLength()/BS
		   << ") (yaw=" << (wrapDegrees_0_360(cam.camera_yaw))
		   << ") (t=" << client->getEnv().getClientMap().getHeat(pos_i, 1)
		   << "C, h=" << client->getEnv().getClientMap().getHumidity(pos_i, 1)
/*
		   << "%) (seed = " << ((u64)client->getMapSeed())
*/
		   << "%"
		   << ")";

		if (runData.pointed_old.type == POINTEDTHING_NODE) {
			ClientMap &map = client->getEnv().getClientMap();
			const INodeDefManager *nodedef = client->getNodeDefManager();
			MapNode n = map.getNodeNoEx(runData.pointed_old.node_undersurface);
			const ContentFeatures &features = nodedef->get(n);
			if (n.getContent() != CONTENT_IGNORE && features.name != "unknown") {
				os << " (pointing_at = " << features.name
#if !defined(NDEBUG)
					<< " - " << features.tiledef[0].name.c_str()
					<< " - " << features.drawtype
					<< " - " << features.param_type
					<< " - " << features.param_type_2
#endif
				   << ")";
			}
		}

		guitext2->setText(narrow_to_wide(os.str()).c_str());
		guitext2->setVisible(true);

		core::rect<s32> rect(
				5,             5 + g_fontengine->getTextHeight(),
				screensize.X,  5 + g_fontengine->getTextHeight() * 2
		);
		guitext2->setRelativePosition(rect);
	} else {
		guitext2->setVisible(false);
	}

	guitext_info->setText(infotext.c_str());
	guitext_info->setVisible(flags.show_hud && g_menumgr.menuCount() == 0);

	float statustext_time_max = 1.5;

	if (!statustext.empty()) {
		*statustext_time += dtime;

		if (*statustext_time >= statustext_time_max) {
			statustext = L"";
			*statustext_time = 0;
		}
	}

	guitext_status->setText(statustext.c_str());
	guitext_status->setVisible(!statustext.empty());

	if (!statustext.empty()) {
		s32 status_width  = guitext_status->getTextWidth();
		s32 status_height = guitext_status->getTextHeight();
		s32 status_y = screensize.Y - 150;
		s32 status_x = (screensize.X - status_width) / 2;
		core::rect<s32> rect(
				status_x , status_y - status_height,
				status_x + status_width, status_y
		);
		guitext_status->setRelativePosition(rect);

		// Fade out
		video::SColor initial_color(255, 0, 0, 0);

		if (guienv->getSkin())
			initial_color = guienv->getSkin()->getColor(gui::EGDC_BUTTON_TEXT);

		video::SColor final_color = initial_color;
		final_color.setAlpha(0);
		video::SColor fade_color = initial_color.getInterpolated_quadratic(
				initial_color, final_color,
				pow(*statustext_time / statustext_time_max, 2.0f));
		guitext_status->setOverrideColor(fade_color);
		guitext_status->enableOverrideColor(true);
	}
}


/* Log times and stuff for visualization */
inline void Game::updateProfilerGraphs(ProfilerGraph *graph)
{
	Profiler::GraphValues values;
	g_profiler->graphGet(values);
	graph->put(values);
}



/****************************************************************************
 Misc
 ****************************************************************************/

/* On some computers framerate doesn't seem to be automatically limited
 */
inline void Game::limitFps(FpsControl *fps_timings, f32 *dtime)
{
	// not using getRealTime is necessary for wine
	device->getTimer()->tick(); // Maker sure device time is up-to-date
	u32 time = device->getTimer()->getTime();

	u32 last_time = fps_timings->last_time;

	if (time > last_time)  // Make sure time hasn't overflowed
		fps_timings->busy_time = time - last_time;
	else
		fps_timings->busy_time = 0;

	u32 frametime_min = 1000 / (g_menumgr.pausesGame()
			? g_settings->getFloat("pause_fps_max")
			: g_settings->getFloat("fps_max"));

	if (fps_timings->busy_time < frametime_min) {
		fps_timings->sleep_time = frametime_min - fps_timings->busy_time;
		device->sleep(fps_timings->sleep_time);
	} else {
		fps_timings->sleep_time = 0;
	}

	/* Get the new value of the device timer. Note that device->sleep() may
	 * not sleep for the entire requested time as sleep may be interrupted and
	 * therefore it is arguably more accurate to get the new time from the
	 * device rather than calculating it by adding sleep_time to time.
	 */

	device->getTimer()->tick(); // Update device timer
	time = device->getTimer()->getTime();

	if (time > last_time)  // Make sure last_time hasn't overflowed
		*dtime = (time - last_time) / 1000.0;
	else
		*dtime = 0;

	fps_timings->last_time = time;
}


void Game::showOverlayMessage(const std::string &msg, float dtime,
		int percent, bool draw_clouds)
{
	wchar_t *text = wgettext(msg.c_str());
	draw_load_screen(text, device, guienv, dtime, percent, draw_clouds);
	delete[] text;
}


/****************************************************************************
 Shutdown / cleanup
 ****************************************************************************/

void Game::extendedResourceCleanup()
{
	// Extended resource accounting
	infostream << "Irrlicht resources after cleanup:" << std::endl;
	infostream << "\tRemaining meshes   : "
	           << device->getSceneManager()->getMeshCache()->getMeshCount() << std::endl;
	infostream << "\tRemaining textures : "
	           << driver->getTextureCount() << std::endl;

	for (unsigned int i = 0; i < driver->getTextureCount(); i++) {
		irr::video::ITexture *texture = driver->getTextureByIndex(i);
		infostream << "\t\t" << i << ":" << texture->getName().getPath().c_str()
		           << std::endl;
	}

	clearTextureNameCache();
	infostream << "\tRemaining materials: "
               << driver-> getMaterialRendererCount()
		       << " (note: irrlicht doesn't support removing renderers)" << std::endl;
}



/****************************************************************************
 extern function for launching the game
 ****************************************************************************/

bool the_game(bool *kill,
		bool random_input,
		InputHandler *input,
		IrrlichtDevice *device,

		const std::string &map_dir,
		const std::string &playername,
		const std::string &password,
		const std::string &address,         // If empty local server is created
		u16 port,

		std::string &error_message,
		ChatBackend &chat_backend,
		const SubgameSpec &gamespec,        // Used for local game
		bool simple_singleplayer_mode,
		unsigned int autoexit
	)
{
	Game game;

	/* Make a copy of the server address because if a local singleplayer server
	 * is created then this is updated and we don't want to change the value
	 * passed to us by the calling function
	 */
	std::string server_address = address;

	bool started = false;
	try {

		game.runData  = { 0 };
		if (game.startup(kill, random_input, input, device, map_dir,
					playername, password, &server_address, port,
					&error_message, &chat_backend, gamespec,
					simple_singleplayer_mode)) {
			started = true;
			game.runData.autoexit = autoexit;

			game.run();
			game.shutdown();
		}

#ifdef NDEBUG
	} catch (SerializationError &e) {
		error_message = std::string("A serialization error occurred:\n")
				+ e.what() + "\n\nThe server is probably "
				" running a different version of Freeminer.";
		errorstream << (error_message) << std::endl;
	} catch (ServerError &e) {
		error_message = e.what();
		errorstream << "ServerError: " << e.what() << std::endl;
	} catch (ModError &e) {
		errorstream << "ModError: " << e.what() << std::endl;
		error_message = std::string() + e.what() + _("\nCheck debug.txt for details.");
#else
	} catch (int) { //nothing
#endif
	}

	return !started && game.flags.reconnect;
}
<|MERGE_RESOLUTION|>--- conflicted
+++ resolved
@@ -818,11 +818,8 @@
 	bool *m_force_fog_off;
 	f32 *m_fog_range;
 	Client *m_client;
-<<<<<<< HEAD
 	Inventory *m_local_inventory;
-=======
 	bool m_fogEnabled;
->>>>>>> 5b55deb1
 
 public:
 	void onSettingsChange(const std::string &name)
@@ -841,13 +838,8 @@
 		m_sky(sky),
 		m_force_fog_off(force_fog_off),
 		m_fog_range(fog_range),
-<<<<<<< HEAD
-		m_client(client),
-		m_local_inventory(local_inventory)
-	{}
-	~GameGlobalShaderConstantSetter() {}
-=======
 		m_client(client)
+		,m_local_inventory(local_inventory)
 	{
 		g_settings->registerChangedCallback("enable_fog", SettingsCallback, this);
 		m_fogEnabled = g_settings->getBool("enable_fog");
@@ -857,7 +849,6 @@
 	{
 		g_settings->deregisterChangedCallback("enable_fog", SettingsCallback, this);
 	}
->>>>>>> 5b55deb1
 
 	virtual void onSetConstants(video::IMaterialRendererServices *services,
 			bool is_highlevel)
