--- conflicted
+++ resolved
@@ -2303,11 +2303,8 @@
 
 	try {
 
-<<<<<<< HEAD
 	client->connect(connect_address);
 
-=======
->>>>>>> 2c4a5e18
 	/*
 		Wait for server to accept connection
 	*/
