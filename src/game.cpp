/*
game.cpp
Copyright (C) 2010-2013 celeron55, Perttu Ahola <celeron55@gmail.com>
*/

/*
This file is part of Freeminer.

Freeminer is free software: you can redistribute it and/or modify
it under the terms of the GNU General Public License as published by
the Free Software Foundation, either version 3 of the License, or
(at your option) any later version.

Freeminer  is distributed in the hope that it will be useful,
but WITHOUT ANY WARRANTY; without even the implied warranty of
MERCHANTABILITY or FITNESS FOR A PARTICULAR PURPOSE.  See the
GNU General Public License for more details.

You should have received a copy of the GNU General Public License
along with Freeminer.  If not, see <http://www.gnu.org/licenses/>.
*/

#include "game.h"
#include "irrlichttypes_extrabloated.h"
#include <IGUICheckBox.h>
#include <IGUIEditBox.h>
#include <IGUIListBox.h>
#include <IGUIButton.h>
#include <IGUIStaticText.h>
#include <IGUIFont.h>
#include <IMaterialRendererServices.h>
#include "IMeshCache.h"
#include "client.h"
#include "server.h"
#include "guiPasswordChange.h"
#include "guiVolumeChange.h"
#include "guiKeyChangeMenu.h"
#include "guiFormSpecMenu.h"
#include "guiTextInputMenu.h"
#include "tool.h"
#include "guiChatConsole.h"
#include "config.h"
#include "version.h"
#include "clouds.h"
#include "particles.h"
#include "camera.h"
#include "mapblock.h"
#include "settings.h"
#include "profiler.h"
#include "mainmenumanager.h"
#include "gettext.h"
#include "log.h"
#include "filesys.h"
// Needed for determining pointing to nodes
#include "nodedef.h"
#include "nodemetadata.h"
#include "main.h" // For g_settings
#include "itemdef.h"
#include "tile.h" // For TextureSource
#include "shader.h" // For ShaderSource
#include "logoutputbuffer.h"
#include "subgame.h"
#include "quicktune_shortcutter.h"
#include "clientmap.h"
#include "hud.h"
#include "sky.h"
#include "sound.h"
#if USE_SOUND
#include "sound_openal.h"
#endif
#include "event_manager.h"
#include <iomanip>
#include <list>
#include "util/directiontables.h"
#include "util/pointedthing.h"
#include "FMStaticText.h"
#include "guiTable.h"
#include "util/string.h"
#include "drawscene.h"
#include "content_cao.h"
#include "fontengine.h"

#ifdef HAVE_TOUCHSCREENGUI
#include "touchscreengui.h"
#endif

#include "gsmapper.h"
#include <future>

/*
	Text input system
*/

struct TextDestNodeMetadata : public TextDest {
	TextDestNodeMetadata(v3s16 p, Client *client)
	{
		m_p = p;
		m_client = client;
	}
	// This is deprecated I guess? -celeron55
	void gotText(std::wstring text)
	{
		assert(0);
	}
	void gotText(std::map<std::string, std::string> fields)
	{
		m_client->sendNodemetaFields(m_p, "", fields);
	}

	v3s16 m_p;
	Client *m_client;
};

struct TextDestPlayerInventory : public TextDest {
	TextDestPlayerInventory(Client *client)
	{
		m_client = client;
		m_formname = "";
	}
	TextDestPlayerInventory(Client *client, std::string formname)
	{
		m_client = client;
		m_formname = formname;
	}
	void gotText(std::map<std::string, std::string> fields)
	{
		m_client->sendInventoryFields(m_formname, fields);
	}

	Client *m_client;
};

struct LocalFormspecHandler : public TextDest {
	LocalFormspecHandler();
	LocalFormspecHandler(std::string formname) :
		m_client(0)
	{
		m_formname = formname;
	}

	LocalFormspecHandler(std::string formname, Client *client) :
		m_client(client)
	{
		m_formname = formname;
	}

	void gotText(std::wstring message)
	{
		errorstream << "LocalFormspecHandler::gotText old style message received" << std::endl;
	}

	void gotText(std::map<std::string, std::string> fields)
	{
		if (m_formname == "MT_PAUSE_MENU") {
			if (fields.find("btn_sound") != fields.end()) {
				g_gamecallback->changeVolume();
				return;
			}

			if (fields.find("btn_key_config") != fields.end()) {
				g_gamecallback->keyConfig();
				return;
			}

			if (fields.find("btn_exit_menu") != fields.end()) {
				g_gamecallback->disconnect();
				return;
			}

			if (fields.find("btn_exit_os") != fields.end()) {
				g_gamecallback->exitToOS();
				return;
			}

			if (fields.find("btn_change_password") != fields.end()) {
				g_gamecallback->changePassword();
				return;
			}

			if (fields.find("quit") != fields.end()) {
				return;
			}

			if (fields.find("btn_continue") != fields.end()) {
				return;
			}
		}

		if (m_formname == "MT_CHAT_MENU") {
			assert(m_client != 0);

			if ((fields.find("btn_send") != fields.end()) ||
					(fields.find("quit") != fields.end())) {
				if (fields.find("f_text") != fields.end()) {
					m_client->typeChatMessage(narrow_to_wide(fields["f_text"]));
				}

				return;
			}
		}

		if (m_formname == "MT_DEATH_SCREEN") {
			assert(m_client != 0);

			if ((fields.find("btn_respawn") != fields.end())) {
				m_client->sendRespawn();
				return;
			}

			if (fields.find("quit") != fields.end()) {
				m_client->sendRespawn();
				return;
			}
		}

		// don't show error message for unhandled cursor keys
		if ((fields.find("key_up") != fields.end()) ||
				(fields.find("key_down") != fields.end()) ||
				(fields.find("key_left") != fields.end()) ||
				(fields.find("key_right") != fields.end())) {
			return;
		}

		errorstream << "LocalFormspecHandler::gotText unhandled >" << m_formname << "< event" << std::endl;
		int i = 0;

		for (std::map<std::string, std::string>::iterator iter = fields.begin();
				iter != fields.end(); iter++) {
			errorstream << "\t" << i << ": " << iter->first << "=" << iter->second << std::endl;
			i++;
		}
	}

	Client *m_client;
};

/* Form update callback */

class NodeMetadataFormSource: public IFormSource
{
public:
	NodeMetadataFormSource(ClientMap *map, v3s16 p):
		m_map(map),
		m_p(p)
	{
	}
	std::string getForm()
	{
		NodeMetadata *meta = m_map->getNodeMetadata(m_p);

		if (!meta)
			return "";

		return meta->getString("formspec");
	}
	std::string resolveText(std::string str)
	{
		NodeMetadata *meta = m_map->getNodeMetadata(m_p);

		if (!meta)
			return str;

		return meta->resolveString(str);
	}

	ClientMap *m_map;
	v3s16 m_p;
};

class PlayerInventoryFormSource: public IFormSource
{
public:
	PlayerInventoryFormSource(Client *client):
		m_client(client)
	{
	}
	std::string getForm()
	{
		LocalPlayer *player = m_client->getEnv().getLocalPlayer();
		return player->inventory_formspec;
	}

	Client *m_client;
};

/*
	Check if a node is pointable
*/
inline bool isPointableNode(const MapNode &n,
			    Client *client, bool liquids_pointable)
{
	const ContentFeatures &features = client->getNodeDefManager()->get(n);
	return features.pointable ||
	       (liquids_pointable && features.isLiquid());
}

/*
	Find what the player is pointing at
*/
PointedThing getPointedThing(Client *client, v3f player_position,
		v3f camera_direction, v3f camera_position, core::line3d<f32> shootline,
		f32 d, bool liquids_pointable, bool look_for_object, v3s16 camera_offset,
		std::vector<aabb3f> &hilightboxes, ClientActiveObject *&selected_object)
{
	PointedThing result;

	hilightboxes.clear();
	selected_object = NULL;

	INodeDefManager *nodedef = client->getNodeDefManager();
	ClientMap &map = client->getEnv().getClientMap();

	f32 mindistance = BS * 1001;

	// First try to find a pointed at active object
	if (look_for_object) {
		selected_object = client->getSelectedActiveObject(d * BS,
				  camera_position, shootline);

		if (selected_object != NULL) {
			if (selected_object->doShowSelectionBox()) {
				aabb3f *selection_box = selected_object->getSelectionBox();
				// Box should exist because object was
				// returned in the first place
				assert(selection_box);

				v3f pos = selected_object->getPosition();
				hilightboxes.push_back(aabb3f(
							       selection_box->MinEdge + pos - intToFloat(camera_offset, BS),
							       selection_box->MaxEdge + pos - intToFloat(camera_offset, BS)));
			}

			mindistance = (selected_object->getPosition() - camera_position).getLength();

			result.type = POINTEDTHING_OBJECT;
			result.object_id = selected_object->getId();
		}
	}

	// That didn't work, try to find a pointed at node


	v3s16 pos_i = floatToInt(player_position, BS);

	/*infostream<<"pos_i=("<<pos_i.X<<","<<pos_i.Y<<","<<pos_i.Z<<")"
			<<std::endl;*/

	s16 a = d;
	s16 ystart = pos_i.Y + 0 - (camera_direction.Y < 0 ? a : 1);
	s16 zstart = pos_i.Z - (camera_direction.Z < 0 ? a : 1);
	s16 xstart = pos_i.X - (camera_direction.X < 0 ? a : 1);
	s16 yend = pos_i.Y + 1 + (camera_direction.Y > 0 ? a : 1);
	s16 zend = pos_i.Z + (camera_direction.Z > 0 ? a : 1);
	s16 xend = pos_i.X + (camera_direction.X > 0 ? a : 1);

	// Prevent signed number overflow
	if (yend == 32767)
		yend = 32766;

	if (zend == 32767)
		zend = 32766;

	if (xend == 32767)
		xend = 32766;

	for (s16 y = ystart; y <= yend; y++)
		for (s16 z = zstart; z <= zend; z++)
			for (s16 x = xstart; x <= xend; x++) {
				MapNode n;
				bool is_valid_position;

				n = map.getNodeNoEx(v3s16(x, y, z), &is_valid_position);
				if (!is_valid_position)
					continue;

				if (!isPointableNode(n, client, liquids_pointable))
					continue;

				std::vector<aabb3f> boxes = n.getSelectionBoxes(nodedef);

				v3s16 np(x, y, z);
				v3f npf = intToFloat(np, BS);

				for (std::vector<aabb3f>::const_iterator
						i = boxes.begin();
						i != boxes.end(); i++) {
					aabb3f box = *i;
					box.MinEdge += npf;
					box.MaxEdge += npf;

					for (u16 j = 0; j < 6; j++) {
						v3s16 facedir = g_6dirs[j];
						aabb3f facebox = box;

						f32 d = 0.001 * BS;

						if (facedir.X > 0)
							facebox.MinEdge.X = facebox.MaxEdge.X - d;
						else if (facedir.X < 0)
							facebox.MaxEdge.X = facebox.MinEdge.X + d;
						else if (facedir.Y > 0)
							facebox.MinEdge.Y = facebox.MaxEdge.Y - d;
						else if (facedir.Y < 0)
							facebox.MaxEdge.Y = facebox.MinEdge.Y + d;
						else if (facedir.Z > 0)
							facebox.MinEdge.Z = facebox.MaxEdge.Z - d;
						else if (facedir.Z < 0)
							facebox.MaxEdge.Z = facebox.MinEdge.Z + d;

						v3f centerpoint = facebox.getCenter();
						f32 distance = (centerpoint - camera_position).getLength();

						if (distance >= mindistance)
							continue;

						if (!facebox.intersectsWithLine(shootline))
							continue;

						v3s16 np_above = np + facedir;

						result.type = POINTEDTHING_NODE;
						result.node_undersurface = np;
						result.node_abovesurface = np_above;
						mindistance = distance;

						hilightboxes.clear();

						if (!g_settings->getBool("enable_node_highlighting")) {
							for (std::vector<aabb3f>::const_iterator
									i2 = boxes.begin();
									i2 != boxes.end(); i2++) {
								aabb3f box = *i2;
								box.MinEdge += npf + v3f(-d, -d, -d) - intToFloat(camera_offset, BS);
								box.MaxEdge += npf + v3f(d, d, d) - intToFloat(camera_offset, BS);
								hilightboxes.push_back(box);
							}
						}
					}
				}
			} // for coords

	return result;
}

/* Profiler display */

void update_profiler_gui(gui::IGUIStaticText *guitext_profiler, FontEngine *fe,
		u32 show_profiler, u32 show_profiler_max, s32 screen_height)
{
	if (show_profiler == 0) {
		guitext_profiler->setVisible(false);
	} else {

		std::ostringstream os(std::ios_base::binary);
		g_profiler->printPage(os, show_profiler, show_profiler_max);
		std::wstring text = utf8_to_wide(os.str());
		guitext_profiler->setText(text.c_str());
		guitext_profiler->setVisible(true);

		s32 w = fe->getTextWidth(text.c_str());

		if (w < 400)
			w = 400;

		unsigned text_height = fe->getTextHeight();

		core::position2di upper_left, lower_right;

		upper_left.X  = 6;
		upper_left.Y  = (text_height + 5) * 2;
		lower_right.X = 12 + w;
		lower_right.Y = upper_left.Y + (text_height + 1) * MAX_PROFILER_TEXT_ROWS;

		if (lower_right.Y > screen_height * 2 / 3)
			lower_right.Y = screen_height * 2 / 3;

		core::rect<s32> rect(upper_left, lower_right);

		guitext_profiler->setRelativePosition(rect);
		guitext_profiler->setVisible(true);
	}
}

class ProfilerGraph
{
private:
	struct Piece {
		Profiler::GraphValues values;
	};
	struct Meta {
		float cur;
		float min;
		float max;
		video::SColor color;
		Meta(float initial = 0,
			video::SColor color = video::SColor(255, 255, 255, 255)):
			cur(initial),
			min(initial),
			max(initial),
			color(color)
		{}
	};
	std::list<Piece> m_log;
public:
	u32 m_log_max_size;

	ProfilerGraph():
		m_log_max_size(200)
	{}

	void put(const Profiler::GraphValues &values)
	{
		Piece piece;
		piece.values = values;
		m_log.push_back(piece);

		while (m_log.size() > m_log_max_size)
			m_log.erase(m_log.begin());
	}

	void draw(s32 x_left, s32 y_bottom, video::IVideoDriver *driver,
		  gui::IGUIFont *font) const
	{
		std::map<std::string, Meta> m_meta;

		for (std::list<Piece>::const_iterator k = m_log.begin();
				k != m_log.end(); k++) {
			const Piece &piece = *k;

			for (Profiler::GraphValues::const_iterator i = piece.values.begin();
					i != piece.values.end(); i++) {
				const std::string &id = i->first;
				const float &value = i->second;
				std::map<std::string, Meta>::iterator j =
					m_meta.find(id);

				if (j == m_meta.end()) {
					m_meta[id] = Meta(value);
					continue;
				}

				if (value < j->second.min)
					j->second.min = value;

				if (value > j->second.max)
					j->second.max = value;
				j->second.cur = value;
			}
		}

		// Assign colors
		static const video::SColor usable_colors[] = {
			video::SColor(255, 255, 100, 100),
			video::SColor(255, 90, 225, 90),
			video::SColor(255, 100, 100, 255),
			video::SColor(255, 255, 150, 50),
			video::SColor(255, 220, 220, 100)
		};
		static const u32 usable_colors_count =
			sizeof(usable_colors) / sizeof(*usable_colors);
		u32 next_color_i = 0;

		for (std::map<std::string, Meta>::iterator i = m_meta.begin();
				i != m_meta.end(); i++) {
			Meta &meta = i->second;
			video::SColor color(255, 200, 200, 200);

			if (next_color_i < usable_colors_count)
				color = usable_colors[next_color_i++];

			meta.color = color;
		}

		s32 graphh = 50;
		s32 textx = x_left + m_log_max_size + 15;
		s32 textx2 = textx + 200 - 15;

		// Draw background
		/*{
			u32 num_graphs = m_meta.size();
			core::rect<s32> rect(x_left, y_bottom - num_graphs*graphh,
					textx2, y_bottom);
			video::SColor bgcolor(120,0,0,0);
			driver->draw2DRectangle(bgcolor, rect, NULL);
		}*/

		s32 meta_i = 0;

		for (std::map<std::string, Meta>::const_iterator i = m_meta.begin();
				i != m_meta.end(); i++) {
			const std::string &id = i->first;
			const Meta &meta = i->second;
			s32 x = x_left;
			s32 y = y_bottom - meta_i * 50;
			float show_min = meta.min;
			float show_max = meta.max;

			if (show_min >= -0.0001 && show_max >= -0.0001) {
				if (show_min <= show_max * 0.5)
					show_min = 0;
			}

			s32 texth = 15;
			char buf[10];
			snprintf(buf, 10, "%.3g", show_max);
			font->draw(utf8_to_wide(buf).c_str(),
					core::rect<s32>(textx, y - graphh,
						   textx2, y - graphh + texth),
					meta.color);
			snprintf(buf, 10, "%.3g", show_min);
			font->draw(utf8_to_wide(buf).c_str(),
					core::rect<s32>(textx, y - texth,
						   textx2, y),
					meta.color);
			font->draw(utf8_to_wide(id + " " + ftos(meta.cur)).c_str(),
					core::rect<s32>(textx, y - graphh / 2 - texth / 2,
						   textx2, y - graphh / 2 + texth / 2),
					meta.color);
			s32 graph1y = y;
			s32 graph1h = graphh;
			bool relativegraph = (show_min != 0 && show_min != show_max);
			float lastscaledvalue = 0.0;
			bool lastscaledvalue_exists = false;

			for (std::list<Piece>::const_iterator j = m_log.begin();
					j != m_log.end(); j++) {
				const Piece &piece = *j;
				float value = 0;
				bool value_exists = false;
				Profiler::GraphValues::const_iterator k =
					piece.values.find(id);

				if (k != piece.values.end()) {
					value = k->second;
					value_exists = true;
				}

				if (!value_exists) {
					x++;
					lastscaledvalue_exists = false;
					continue;
				}

				float scaledvalue = 1.0;

				if (show_max != show_min)
					scaledvalue = (value - show_min) / (show_max - show_min);

				if (scaledvalue == 1.0 && value == 0) {
					x++;
					lastscaledvalue_exists = false;
					continue;
				}

				if (relativegraph) {
					if (lastscaledvalue_exists) {
						s32 ivalue1 = lastscaledvalue * graph1h;
						s32 ivalue2 = scaledvalue * graph1h;
						driver->draw2DLine(v2s32(x - 1, graph1y - ivalue1),
								   v2s32(x, graph1y - ivalue2), meta.color);
					}

					lastscaledvalue = scaledvalue;
					lastscaledvalue_exists = true;
				} else {
					s32 ivalue = scaledvalue * graph1h;
					driver->draw2DLine(v2s32(x, graph1y),
							   v2s32(x, graph1y - ivalue), meta.color);
				}

				x++;
			}

			meta_i++;
		}
	}
};

class NodeDugEvent: public MtEvent
{
public:
	v3s16 p;
	MapNode n;

	NodeDugEvent(v3s16 p, MapNode n):
		p(p),
		n(n)
	{}
	const char *getType() const
	{
		return "NodeDug";
	}
};

class SoundMaker
{
	ISoundManager *m_sound;
	INodeDefManager *m_ndef;
public:
	float m_player_step_timer;

	SimpleSoundSpec m_player_step_sound;
	SimpleSoundSpec m_player_leftpunch_sound;
	SimpleSoundSpec m_player_rightpunch_sound;

	SoundMaker(ISoundManager *sound, INodeDefManager *ndef):
		m_sound(sound),
		m_ndef(ndef),
		m_player_step_timer(0)
	{
	}

	void playPlayerStep()
	{
		if (m_player_step_timer <= 0 && m_player_step_sound.exists()) {
			m_player_step_timer = 0.03;
			m_sound->playSound(m_player_step_sound, false);
		}
	}

	static void viewBobbingStep(MtEvent *e, void *data)
	{
		SoundMaker *sm = (SoundMaker *)data;
		sm->playPlayerStep();
	}

	static void playerRegainGround(MtEvent *e, void *data)
	{
		SoundMaker *sm = (SoundMaker *)data;
		sm->playPlayerStep();
	}

	static void playerJump(MtEvent *e, void *data)
	{
		//SoundMaker *sm = (SoundMaker*)data;
	}

	static void cameraPunchLeft(MtEvent *e, void *data)
	{
		SoundMaker *sm = (SoundMaker *)data;
		sm->m_sound->playSound(sm->m_player_leftpunch_sound, false);
	}

	static void cameraPunchRight(MtEvent *e, void *data)
	{
		SoundMaker *sm = (SoundMaker *)data;
		sm->m_sound->playSound(sm->m_player_rightpunch_sound, false);
	}

	static void nodeDug(MtEvent *e, void *data)
	{
		SoundMaker *sm = (SoundMaker *)data;
		NodeDugEvent *nde = (NodeDugEvent *)e;
		sm->m_sound->playSound(sm->m_ndef->get(nde->n).sound_dug, false);
	}

	static void playerDamage(MtEvent *e, void *data)
	{
		SoundMaker *sm = (SoundMaker *)data;
		sm->m_sound->playSound(SimpleSoundSpec("player_damage", 0.5), false);
	}

	static void playerFallingDamage(MtEvent *e, void *data)
	{
		SoundMaker *sm = (SoundMaker *)data;
		sm->m_sound->playSound(SimpleSoundSpec("player_falling_damage", 0.5), false);
	}

	void registerReceiver(MtEventManager *mgr)
	{
		mgr->reg("ViewBobbingStep", SoundMaker::viewBobbingStep, this);
		mgr->reg("PlayerRegainGround", SoundMaker::playerRegainGround, this);
		mgr->reg("PlayerJump", SoundMaker::playerJump, this);
		mgr->reg("CameraPunchLeft", SoundMaker::cameraPunchLeft, this);
		mgr->reg("CameraPunchRight", SoundMaker::cameraPunchRight, this);
		mgr->reg("NodeDug", SoundMaker::nodeDug, this);
		mgr->reg("PlayerDamage", SoundMaker::playerDamage, this);
		mgr->reg("PlayerFallingDamage", SoundMaker::playerFallingDamage, this);
	}

	void step(float dtime)
	{
		m_player_step_timer -= dtime;
	}
};

// Locally stored sounds don't need to be preloaded because of this
class GameOnDemandSoundFetcher: public OnDemandSoundFetcher
{
	std::set<std::string> m_fetched;
public:
	void fetchSounds(const std::string &name,
			std::set<std::string> &dst_paths,
			std::set<std::string> &dst_datas)
	{
		if (m_fetched.count(name))
			return;

		m_fetched.insert(name);
		std::string base = porting::path_share + DIR_DELIM + "testsounds";
		dst_paths.insert(base + DIR_DELIM + name + ".ogg");
		dst_paths.insert(base + DIR_DELIM + name + ".0.ogg");
		dst_paths.insert(base + DIR_DELIM + name + ".1.ogg");
		dst_paths.insert(base + DIR_DELIM + name + ".2.ogg");
		dst_paths.insert(base + DIR_DELIM + name + ".3.ogg");
		dst_paths.insert(base + DIR_DELIM + name + ".4.ogg");
		dst_paths.insert(base + DIR_DELIM + name + ".5.ogg");
		dst_paths.insert(base + DIR_DELIM + name + ".6.ogg");
		dst_paths.insert(base + DIR_DELIM + name + ".7.ogg");
		dst_paths.insert(base + DIR_DELIM + name + ".8.ogg");
		dst_paths.insert(base + DIR_DELIM + name + ".9.ogg");
	}
};

class GameGlobalShaderConstantSetter : public IShaderConstantSetter
{
	Sky *m_sky;
	bool *m_force_fog_off;
	f32 *m_fog_range;
	Client *m_client;
	Inventory *m_local_inventory;

public:
	GameGlobalShaderConstantSetter(Sky *sky, bool *force_fog_off,
			f32 *fog_range, Client *client, Inventory *local_inventory) :
		m_sky(sky),
		m_force_fog_off(force_fog_off),
		m_fog_range(fog_range),
		m_client(client),
		m_local_inventory(local_inventory)
	{}
	~GameGlobalShaderConstantSetter() {}

	virtual void onSetConstants(video::IMaterialRendererServices *services,
			bool is_highlevel)
	{
		if (!is_highlevel)
			return;

		// Background color
		video::SColor bgcolor = m_sky->getBgColor();
		video::SColorf bgcolorf(bgcolor);
		float bgcolorfa[4] = {
			bgcolorf.r,
			bgcolorf.g,
			bgcolorf.b,
			bgcolorf.a,
		};
		services->setPixelShaderConstant("skyBgColor", bgcolorfa, 4);

		// Fog distance
		float fog_distance = 10000 * BS;

		if (g_settings->getBool("enable_fog") && !*m_force_fog_off)
			fog_distance = *m_fog_range;

		services->setPixelShaderConstant("fogDistance", &fog_distance, 1);

		// Day-night ratio
		u32 daynight_ratio = m_client->getEnv().getDayNightRatio();
		float daynight_ratio_f = (float)daynight_ratio / 1000.0;
		services->setPixelShaderConstant("dayNightRatio", &daynight_ratio_f, 1);

		u32 animation_timer = porting::getTimeMs() % 100000;
		float animation_timer_f = (float)animation_timer / 100000.0;
		services->setPixelShaderConstant("animationTimer", &animation_timer_f, 1);
		services->setVertexShaderConstant("animationTimer", &animation_timer_f, 1);

		LocalPlayer *player = m_client->getEnv().getLocalPlayer();
		v3f eye_position = player->getEyePosition();
		services->setPixelShaderConstant("eyePosition", (irr::f32 *)&eye_position, 3);
		services->setVertexShaderConstant("eyePosition", (irr::f32 *)&eye_position, 3);

		v3f sun_moon_position;
		if (m_sky->sun_moon_light) {
			sun_moon_position = m_sky->sun_moon_light->getPosition();
		} else {
			sun_moon_position = v3f(0.0, eye_position.Y*BS+900.0, 0.0);
		}
		services->setPixelShaderConstant("sunPosition", (irr::f32 *)&sun_moon_position, 3);
		services->setVertexShaderConstant("sunPosition", (irr::f32 *)&sun_moon_position, 3);

		// Uniform sampler layers
		int layer0 = 0;
		int layer1 = 1;
		int layer2 = 2;
		// before 1.8 there isn't a "integer interface", only float
#if (IRRLICHT_VERSION_MAJOR == 1 && IRRLICHT_VERSION_MINOR < 8)
		services->setPixelShaderConstant("baseTexture" , (irr::f32 *)&layer0, 1);
		services->setPixelShaderConstant("normalTexture" , (irr::f32 *)&layer1, 1);
		services->setPixelShaderConstant("useNormalmap" , (irr::f32 *)&layer2, 1);
#else
		services->setPixelShaderConstant("baseTexture" , (irr::s32 *)&layer0, 1);
		services->setPixelShaderConstant("normalTexture" , (irr::s32 *)&layer1, 1);
		services->setPixelShaderConstant("useNormalmap" , (irr::s32 *)&layer2, 1);
#endif
		ItemStack playeritem;
		{
			InventoryList *mlist = m_local_inventory->getList("main");
			if(mlist != NULL)
			{
				playeritem = mlist->getItem(m_client->getPlayerItem());
			}
		}
		irr::f32 wieldLight = 0;
		if (g_settings->getBool("disable_wieldlight") == false)
			wieldLight = (irr::f32)((ItemGroupList)m_client->idef()->get(playeritem.name).groups)["wield_light"];
		services->setPixelShaderConstant("wieldLight", &wieldLight, 1);
	}
};

bool nodePlacementPrediction(Client &client,
		const ItemDefinition &playeritem_def, v3s16 nodepos, v3s16 neighbourpos)
{
	std::string prediction = playeritem_def.node_placement_prediction;
	INodeDefManager *nodedef = client.ndef();
	ClientMap &map = client.getEnv().getClientMap();
	MapNode node;
	bool is_valid_position;

	node = map.getNodeNoEx(nodepos, &is_valid_position);
	if (!is_valid_position)
		return false;

	if (prediction != "" && !nodedef->get(node).rightclickable) {
		verbosestream << "Node placement prediction for "
			      << playeritem_def.name << " is "
			      << prediction << std::endl;
		v3s16 p = neighbourpos;

		// Place inside node itself if buildable_to
		MapNode n_under = map.getNodeNoEx(nodepos, &is_valid_position);
		if (is_valid_position)
		{
			if (nodedef->get(n_under).buildable_to)
				p = nodepos;
			else {
				node = map.getNodeNoEx(p, &is_valid_position);
				if (is_valid_position &&!nodedef->get(node).buildable_to)
					return false;
			}
		}

		// Find id of predicted node
		content_t id;
		bool found = nodedef->getId(prediction, id);

		if (!found) {
			errorstream << "Node placement prediction failed for "
				    << playeritem_def.name << " (places "
				    << prediction
				    << ") - Name not known" << std::endl;
			return false;
		}

		// Predict param2 for facedir and wallmounted nodes
		u8 param2 = 0;

		if (nodedef->get(id).param_type_2 == CPT2_WALLMOUNTED) {
			v3s16 dir = nodepos - neighbourpos;

			if (abs(dir.Y) > MYMAX(abs(dir.X), abs(dir.Z))) {
				param2 = dir.Y < 0 ? 1 : 0;
			} else if (abs(dir.X) > abs(dir.Z)) {
				param2 = dir.X < 0 ? 3 : 2;
			} else {
				param2 = dir.Z < 0 ? 5 : 4;
			}
		}

		if (nodedef->get(id).param_type_2 == CPT2_FACEDIR) {
			v3s16 dir = nodepos - floatToInt(client.getEnv().getLocalPlayer()->getPosition(), BS);

			if (abs(dir.X) > abs(dir.Z)) {
				param2 = dir.X < 0 ? 3 : 1;
			} else {
				param2 = dir.Z < 0 ? 2 : 0;
			}
		}

		assert(param2 <= 5);

		//Check attachment if node is in group attached_node
		if (((ItemGroupList) nodedef->get(id).groups)["attached_node"] != 0) {
			static v3s16 wallmounted_dirs[8] = {
				v3s16(0, 1, 0),
				v3s16(0, -1, 0),
				v3s16(1, 0, 0),
				v3s16(-1, 0, 0),
				v3s16(0, 0, 1),
				v3s16(0, 0, -1),
			};
			v3s16 pp;

			if (nodedef->get(id).param_type_2 == CPT2_WALLMOUNTED)
				pp = p + wallmounted_dirs[param2];
			else
				pp = p + v3s16(0, -1, 0);

			if (!nodedef->get(map.getNodeNoEx(pp)).walkable)
				return false;
		}

		// Add node to client map
		MapNode n(id, 0, param2);

		try {
			LocalPlayer *player = client.getEnv().getLocalPlayer();

			// Dont place node when player would be inside new node
			// NOTE: This is to be eventually implemented by a mod as client-side Lua

			if(player->canPlaceNode(p, n)) {
				// This triggers the required mesh update too
				client.addNode(p, n, nodedef->get(id).light_source ? 3 : 1); // add without liquids
				return true;
			}
		} catch (InvalidPositionException &e) {
			errorstream << "Node placement prediction failed for "
				    << playeritem_def.name << " (places "
				    << prediction
				    << ") - Position not loaded" << std::endl;
		}
	}

	return false;
}

static inline void create_formspec_menu(GUIFormSpecMenu **cur_formspec,
		InventoryManager *invmgr, IGameDef *gamedef,
		IWritableTextureSource *tsrc, IrrlichtDevice *device,
		IFormSource *fs_src, TextDest *txt_dest, Client *client)
{

	if (*cur_formspec == 0) {
		*cur_formspec = new GUIFormSpecMenu(device, guiroot, -1, &g_menumgr,
						    invmgr, gamedef, tsrc, fs_src, txt_dest, client);
		(*cur_formspec)->doPause = false;

		/*
			Caution: do not call (*cur_formspec)->drop() here --
			the reference might outlive the menu, so we will
			periodically check if *cur_formspec is the only
			remaining reference (i.e. the menu was removed)
			and delete it in that case.
		*/

	} else {
		(*cur_formspec)->setFormSource(fs_src);
		(*cur_formspec)->setTextDest(txt_dest);
	}
}

#define SIZE_TAG "size[11,5.5]"

#if 0
static void show_chat_menu(GUIFormSpecMenu **cur_formspec,
		InventoryManager *invmgr, IGameDef *gamedef,
		IWritableTextureSource *tsrc, IrrlichtDevice *device,
		Client *client, std::string text)
{
	std::string formspec =
		FORMSPEC_VERSION_STRING
		SIZE_TAG
		"field[3,2.35;6,0.5;f_text;;" + text + "]"
		"button_exit[4,3;3,0.5;btn_send;" + (_("Proceed")) + "]"
		;

	/* Create menu */
	/* Note: FormspecFormSource and LocalFormspecHandler
	 * are deleted by guiFormSpecMenu                     */
	FormspecFormSource *fs_src = new FormspecFormSource(formspec);
	LocalFormspecHandler *txt_dst = new LocalFormspecHandler("MT_CHAT_MENU", client);

	create_formspec_menu(cur_formspec, invmgr, gamedef, tsrc, device, fs_src, txt_dst, NULL);
}
#endif

static void show_deathscreen(GUIFormSpecMenu **cur_formspec,
		InventoryManager *invmgr, IGameDef *gamedef,
		IWritableTextureSource *tsrc, IrrlichtDevice *device, Client *client)
{
	std::string formspec =
		std::string(FORMSPEC_VERSION_STRING) +
		SIZE_TAG
		"bgcolor[#320000b4;true]"
		"label[4.85,1.35;You died.]"
		"button_exit[4,3;3,0.5;btn_respawn;" + _("Respawn") + "]"
		;

	/* Create menu */
	/* Note: FormspecFormSource and LocalFormspecHandler
	 * are deleted by guiFormSpecMenu                     */
	FormspecFormSource *fs_src = new FormspecFormSource(formspec);
	LocalFormspecHandler *txt_dst = new LocalFormspecHandler("MT_DEATH_SCREEN", client);

	create_formspec_menu(cur_formspec, invmgr, gamedef, tsrc, device,  fs_src, txt_dst, NULL);
}

/******************************************************************************/
static void show_pause_menu(GUIFormSpecMenu **cur_formspec,
		InventoryManager *invmgr, IGameDef *gamedef,
		IWritableTextureSource *tsrc, IrrlichtDevice *device,
		bool singleplayermode)
{
#ifdef __ANDROID__
	std::string control_text = (_("Default Controls:\n"
				   "No menu visible:\n"
				   "- single tap: button activate\n"
				   "- double tap: place/use\n"
				   "- slide finger: look around\n"
				   "Menu/Inventory visible:\n"
				   "- double tap (outside):\n"
				   " -->close\n"
				   "- touch stack, touch slot:\n"
				   " --> move stack\n"
				   "- touch&drag, tap 2nd finger\n"
				   " --> place single item to slot\n"
							     ));
#else
	std::string control_text = (_("Default Controls:\n"
				   "- WASD: move\n"
				   "- Space: jump/climb\n"
				   "- Shift: sneak/go down\n"
				   "- Q: drop item\n"
				   "- I: inventory\n"
				   "- Mouse: turn/look\n"
				   "- Mouse left: dig/punch\n"
				   "- Mouse right: place/use\n"
				   "- Mouse wheel: select item\n"
				   "- T: chat\n"
							     ));
#endif

	float ypos = singleplayermode ? 0.5 : 0.1;
	std::ostringstream os;

	os << FORMSPEC_VERSION_STRING  << SIZE_TAG
	   << "button_exit[4," << (ypos++) << ";3,0.5;btn_continue;"
	   << (_("Continue"))     << "]";

	if (!singleplayermode) {
		os << "button_exit[4," << (ypos++) << ";3,0.5;btn_change_password;"
		   << (_("Change Password")) << "]";
	}
	
#ifndef __ANDROID__
	os		<< "button_exit[4," << (ypos++) << ";3,0.5;btn_sound;"
			<< (_("Sound Volume")) << "]";
	os		<< "button_exit[4," << (ypos++) << ";3,0.5;btn_key_config;"
<<<<<<< HEAD
			<< (_("Change Keys"))  << "]";
=======
			<< wide_to_narrow(wstrgettext("Change Keys"))  << "]";
#endif
>>>>>>> 5cf911ff
	os		<< "button_exit[4," << (ypos++) << ";3,0.5;btn_exit_menu;"
			<< (_("Exit to Menu")) << "]";
	os		<< "button_exit[4," << (ypos++) << ";3,0.5;btn_exit_os;"
			<< (_("Exit to OS"))   << "]"
;
/*
			<< "textarea[7.5,0.25;3.9,6.25;;" << control_text << ";]"
			<< "textarea[0.4,0.25;3.5,6;;" << "Freeminer\n"
			<< minetest_build_info << "\n"
			<< "path_user = " << wrap_rows(porting::path_user, 20)
			<< "\n;]";
*/

	/* Create menu */
	/* Note: FormspecFormSource and LocalFormspecHandler  *
	 * are deleted by guiFormSpecMenu                     */
	FormspecFormSource *fs_src = new FormspecFormSource(os.str());
	LocalFormspecHandler *txt_dst = new LocalFormspecHandler("MT_PAUSE_MENU");

	create_formspec_menu(cur_formspec, invmgr, gamedef, tsrc, device,  fs_src, txt_dst, NULL);

	(*cur_formspec)->doPause = true;
}

/******************************************************************************/
static void updateChat(Client &client, f32 dtime, bool show_debug,
		const v2u32 &screensize, bool show_chat, u32 show_profiler,
		ChatBackend &chat_backend, gui::IGUIStaticText *guitext_chat)
{
	// Add chat log output for errors to be shown in chat
	static LogOutputBuffer chat_log_error_buf(LMT_ERROR);

	// Get new messages from error log buffer
	while (!chat_log_error_buf.empty()) {
		chat_backend.addMessage(L"", utf8_to_wide(chat_log_error_buf.get()));
	}

	// Get new messages from client
	std::string message;

	while (client.getChatMessage(message)) {
		chat_backend.addUnparsedMessage(utf8_to_wide(message));
	}

	// Remove old messages
	chat_backend.step(dtime);

	// Display all messages in a static text element
	unsigned int recent_chat_count = chat_backend.getRecentBuffer().getLineCount();
	std::wstring recent_chat       = chat_backend.getRecentChat();
	unsigned int line_height       = g_fontengine->getLineHeight();

	guitext_chat->setText(recent_chat.c_str());

	// Update gui element size and position
	s32 chat_y = 5 + line_height;

	if (show_debug)
		chat_y += line_height;

	// first pass to calculate height of text to be set
	s32 width = std::min(g_fontengine->getTextWidth(recent_chat) + 10,
			     porting::getWindowSize().X - 20);
	core::rect<s32> rect(10, chat_y, width, chat_y + porting::getWindowSize().Y);
	guitext_chat->setRelativePosition(rect);

	//now use real height of text and adjust rect according to this size
	rect = core::rect<s32>(10, chat_y, width,
			       chat_y + guitext_chat->getTextHeight());


	guitext_chat->setRelativePosition(rect);
	// Don't show chat if disabled or empty or profiler is enabled
	guitext_chat->setVisible(
		show_chat && recent_chat_count != 0 && !show_profiler);
}


/****************************************************************************
 Fast key cache for main game loop
 ****************************************************************************/

/* This is faster than using getKeySetting with the tradeoff that functions
 * using it must make sure that it's initialised before using it and there is
 * no error handling (for example bounds checking). This is really intended for
 * use only in the main running loop of the client (the_game()) where the faster
 * (up to 10x faster) key lookup is an asset. Other parts of the codebase
 * (e.g. formspecs) should continue using getKeySetting().
 */
struct KeyCache {

	KeyCache() { populate(); }

	enum {
		// Player movement
		KEYMAP_ID_FORWARD,
		KEYMAP_ID_BACKWARD,
		KEYMAP_ID_LEFT,
		KEYMAP_ID_RIGHT,
		KEYMAP_ID_JUMP,
		KEYMAP_ID_SPECIAL1,
		KEYMAP_ID_SNEAK,

		// Other
		KEYMAP_ID_DROP,
		KEYMAP_ID_INVENTORY,
		KEYMAP_ID_CHAT,
		KEYMAP_ID_CMD,
		KEYMAP_ID_CONSOLE,
		KEYMAP_ID_FREEMOVE,
		KEYMAP_ID_FASTMOVE,
		KEYMAP_ID_NOCLIP,
		KEYMAP_ID_SCREENSHOT,
		KEYMAP_ID_TOGGLE_HUD,
		KEYMAP_ID_TOGGLE_CHAT,
		KEYMAP_ID_TOGGLE_FORCE_FOG_OFF,
		KEYMAP_ID_TOGGLE_UPDATE_CAMERA,
		KEYMAP_ID_TOGGLE_DEBUG,
		KEYMAP_ID_TOGGLE_PROFILER,
		KEYMAP_ID_CAMERA_MODE,
		KEYMAP_ID_INCREASE_VIEWING_RANGE,
		KEYMAP_ID_DECREASE_VIEWING_RANGE,
		KEYMAP_ID_RANGESELECT,

		KEYMAP_ID_QUICKTUNE_NEXT,
		KEYMAP_ID_QUICKTUNE_PREV,
		KEYMAP_ID_QUICKTUNE_INC,
		KEYMAP_ID_QUICKTUNE_DEC,

		KEYMAP_ID_DEBUG_STACKS,

		//freeminer
		KEYMAP_ID_MSG,
		KEYMAP_ID_ZOOM,
		KEYMAP_ID_PLAYERLIST,

		// Fake keycode for array size and internal checks
		KEYMAP_INTERNAL_ENUM_COUNT

	};

	void populate();

	KeyPress key[KEYMAP_INTERNAL_ENUM_COUNT];
};

void KeyCache::populate()
{
	key[KEYMAP_ID_FORWARD]      = getKeySetting("keymap_forward");
	key[KEYMAP_ID_BACKWARD]     = getKeySetting("keymap_backward");
	key[KEYMAP_ID_LEFT]         = getKeySetting("keymap_left");
	key[KEYMAP_ID_RIGHT]        = getKeySetting("keymap_right");
	key[KEYMAP_ID_JUMP]         = getKeySetting("keymap_jump");
	key[KEYMAP_ID_SPECIAL1]     = getKeySetting("keymap_special1");
	key[KEYMAP_ID_SNEAK]        = getKeySetting("keymap_sneak");

	key[KEYMAP_ID_DROP]         = getKeySetting("keymap_drop");
	key[KEYMAP_ID_INVENTORY]    = getKeySetting("keymap_inventory");
	key[KEYMAP_ID_CHAT]         = getKeySetting("keymap_chat");
	key[KEYMAP_ID_CMD]          = getKeySetting("keymap_cmd");
	key[KEYMAP_ID_CONSOLE]      = getKeySetting("keymap_console");
	key[KEYMAP_ID_FREEMOVE]     = getKeySetting("keymap_freemove");
	key[KEYMAP_ID_FASTMOVE]     = getKeySetting("keymap_fastmove");
	key[KEYMAP_ID_NOCLIP]       = getKeySetting("keymap_noclip");
	key[KEYMAP_ID_SCREENSHOT]   = getKeySetting("keymap_screenshot");
	key[KEYMAP_ID_TOGGLE_HUD]   = getKeySetting("keymap_toggle_hud");
	key[KEYMAP_ID_TOGGLE_CHAT]  = getKeySetting("keymap_toggle_chat");
	key[KEYMAP_ID_TOGGLE_FORCE_FOG_OFF]
			= getKeySetting("keymap_toggle_force_fog_off");
/*
	key[KEYMAP_ID_TOGGLE_UPDATE_CAMERA]
			= getKeySetting("keymap_toggle_update_camera");
*/
	key[KEYMAP_ID_TOGGLE_DEBUG]
			= getKeySetting("keymap_toggle_debug");
	key[KEYMAP_ID_TOGGLE_PROFILER]
			= getKeySetting("keymap_toggle_profiler");
	key[KEYMAP_ID_CAMERA_MODE]
			= getKeySetting("keymap_camera_mode");
	key[KEYMAP_ID_INCREASE_VIEWING_RANGE]
			= getKeySetting("keymap_increase_viewing_range_min");
	key[KEYMAP_ID_DECREASE_VIEWING_RANGE]
			= getKeySetting("keymap_decrease_viewing_range_min");
	key[KEYMAP_ID_RANGESELECT]
			= getKeySetting("keymap_rangeselect");

	key[KEYMAP_ID_QUICKTUNE_NEXT] = getKeySetting("keymap_quicktune_next");
	key[KEYMAP_ID_QUICKTUNE_PREV] = getKeySetting("keymap_quicktune_prev");
	key[KEYMAP_ID_QUICKTUNE_INC]  = getKeySetting("keymap_quicktune_inc");
	key[KEYMAP_ID_QUICKTUNE_DEC]  = getKeySetting("keymap_quicktune_dec");

	key[KEYMAP_ID_DEBUG_STACKS]   = getKeySetting("keymap_print_debug_stacks");

	//freeminer:
	key[KEYMAP_ID_MSG]            = getKeySetting("keymap_msg");
	key[KEYMAP_ID_ZOOM]           = getKeySetting("keymap_zoom");
	key[KEYMAP_ID_PLAYERLIST]     = getKeySetting("keymap_playerlist");

}


/****************************************************************************

 ****************************************************************************/

const float object_hit_delay = 0.2;

struct FpsControl {
	u32 last_time, busy_time, sleep_time;
};


/* The reason the following structs are not anonymous structs within the
 * class is that they are not used by the majority of member functions and
 * many functions that do require objects of thse types do not modify them
 * (so they can be passed as a const qualified parameter)
 */
struct CameraOrientation {
	f32 camera_yaw;    // "right/left"
	f32 camera_pitch;  // "up/down"
};

struct GameRunData {
	u16 dig_index;
	u16 new_playeritem;
	PointedThing pointed_old;
	bool digging;
	bool ldown_for_dig;
	bool left_punch;
	bool update_wielded_item_trigger;
	bool reset_jump_timer;
	float nodig_delay_timer;
	float dig_time;
	float dig_time_complete;
	float repeat_rightclick_timer;
	float object_hit_delay_timer;
	float time_from_last_punch;
	ClientActiveObject *selected_object;

	float jump_timer;
	float damage_flash;
	float update_draw_list_timer;
	float statustext_time;

	f32 fog_range;

	v3f update_draw_list_last_cam_dir;

	u32 profiler_current_page;
	u32 profiler_max_page;     // Number of pages

	//freeminer:
	v3f update_draw_list_last_cam_pos;
	unsigned int autoexit;
	bool profiler_state;

	float time_of_day;
	float time_of_day_smooth;
};

struct Jitter {
	f32 max, min, avg, counter, max_sample, min_sample, max_fraction;
};

struct RunStats {
	u32 drawtime;
	u32 beginscenetime;
	u32 endscenetime;

	Jitter dtime_jitter, busy_time_jitter;
};

/* Flags that can, or may, change during main game loop
 */
struct VolatileRunFlags {
	bool invert_mouse;
	bool show_chat;
	bool show_hud;
	bool force_fog_off;
	bool show_debug;
	bool show_profiler_graph;
	bool disable_camera_update;
	bool first_loop_after_window_activation;
	bool camera_offset_changed;

	//freeminer:
	bool no_output;
	bool use_weather;
	float dedicated_server_step;
	int errors;
	bool show_block_boundaries;
	bool connected;
	bool reconnect;
};


/****************************************************************************
 THE GAME
 ****************************************************************************/

/* This is not intended to be a public class. If a public class becomes
 * desirable then it may be better to create another 'wrapper' class that
 * hides most of the stuff in this class (nothing in this class is required
 * by any other file) but exposes the public methods/data only.
 */
class Game
{
public:
	Game();
	~Game();

	bool startup(bool *kill,
			bool random_input,
			InputHandler *input,
			IrrlichtDevice *device,
			const std::string &map_dir,
			const std::string &playername,
			const std::string &password,
			// If address is "", local server is used and address is updated
			std::string *address,
			u16 port,
			std::string *error_message,
			ChatBackend *chat_backend,
			const SubgameSpec &gamespec,    // Used for local game
			bool simple_singleplayer_mode);

	void run();
	void shutdown();

protected:

	void extendedResourceCleanup();

	// Basic initialisation
	bool init(const std::string &map_dir, std::string *address,
			u16 port,
			const SubgameSpec &gamespec);
	bool initSound();
	bool createSingleplayerServer(const std::string map_dir,
			const SubgameSpec &gamespec, u16 port, std::string *address);

	// Client creation
	bool createClient(const std::string &playername,
			const std::string &password, std::string *address, u16 port,
			std::string *error_message);
	bool initGui(std::string *error_message);

	// Client connection
	bool connectToServer(const std::string &playername,
			const std::string &password, std::string *address, u16 port,
			bool *connect_ok, bool *aborted);
	bool getServerContent(bool *aborted);

	// Main loop

	void updateInteractTimers(GameRunData *args, f32 dtime);
	bool checkConnection();
	bool handleCallbacks();
	void processQueues();
	void updateProfilers(const GameRunData &run_data, const RunStats &stats,
			const FpsControl &draw_times, f32 dtime);
	void addProfilerGraphs(const RunStats &stats, const FpsControl &draw_times,
			f32 dtime);
	void updateStats(RunStats *stats, const FpsControl &draw_times, f32 dtime);

	void processUserInput(VolatileRunFlags *flags, GameRunData *interact_args,
			f32 dtime);
	void processKeyboardInput(VolatileRunFlags *flags,
			float *statustext_time,
			float *jump_timer,
			bool *reset_jump_timer,
			u32 *profiler_current_page,
			u32 profiler_max_page);
	void processItemSelection(u16 *new_playeritem);

	void dropSelectedItem();
	void openInventory();
	void openConsole(float height = 0.6, bool close_on_return = false, const std::wstring& input = L"");
	void toggleFreeMove(float *statustext_time);
	void toggleFreeMoveAlt(float *statustext_time, float *jump_timer);
	void toggleFast(float *statustext_time);
	void toggleNoClip(float *statustext_time);

	void toggleChat(float *statustext_time, bool *flag);
	void toggleHud(float *statustext_time, bool *flag);
	void toggleFog(float *statustext_time, bool *flag);
	void toggleDebug(float *statustext_time, bool *show_debug,
			bool *show_profiler_graph);
	void toggleUpdateCamera(float *statustext_time, bool *flag);
	void toggleBlockBoundaries(float *statustext_time, VolatileRunFlags *flags);
	void toggleProfiler(float *statustext_time, u32 *profiler_current_page,
			u32 profiler_max_page);

	void increaseViewRange(float *statustext_time);
	void decreaseViewRange(float *statustext_time);
	void toggleFullViewRange(float *statustext_time);

	void updateCameraDirection(CameraOrientation *cam, VolatileRunFlags *flags);
	void updateCameraOrientation(CameraOrientation *cam,
			const VolatileRunFlags &flags);
	void updatePlayerControl(const CameraOrientation &cam);
	void step(f32 *dtime);
	void processClientEvents(CameraOrientation *cam, float *damage_flash);
	void updateCamera(VolatileRunFlags *flags, u32 busy_time, f32 dtime,
			float time_from_last_punch);
	void updateSound(f32 dtime);
	void processPlayerInteraction(std::vector<aabb3f> &highlight_boxes,
			GameRunData *runData, f32 dtime, bool show_hud,
			bool show_debug);
	void handlePointingAtNode(GameRunData *runData,
			const PointedThing &pointed, const ItemDefinition &playeritem_def,
			const ToolCapabilities &playeritem_toolcap, f32 dtime);
	void handlePointingAtObject(GameRunData *runData,
			const PointedThing &pointed, const ItemStack &playeritem,
			const v3f &player_position, bool show_debug);
	void handleDigging(GameRunData *runData, const PointedThing &pointed,
			const v3s16 &nodepos, const ToolCapabilities &playeritem_toolcap,
			f32 dtime);
	void updateFrame(std::vector<aabb3f> &highlight_boxes, ProfilerGraph *graph,
			RunStats *stats, GameRunData *runData,
			f32 dtime, const VolatileRunFlags &flags, const CameraOrientation &cam);
	void updateGui(float *statustext_time, const RunStats &stats,
			const GameRunData& runData, f32 dtime, const VolatileRunFlags &flags,
			const CameraOrientation &cam);
	void updateProfilerGraphs(ProfilerGraph *graph);

	// Misc
	void limitFps(FpsControl *fps_timings, f32 *dtime);

	void showOverlayMessage(const std::string &msg, float dtime, int percent,
			bool draw_clouds = true);

private:
	InputHandler *input;

	Client *client;
	Server *server;

	IWritableTextureSource *texture_src;
	IWritableShaderSource *shader_src;

	// When created, these will be filled with data received from the server
	IWritableItemDefManager *itemdef_manager;
	IWritableNodeDefManager *nodedef_manager;

	GameOnDemandSoundFetcher soundfetcher; // useful when testing
	ISoundManager *sound;
	bool sound_is_dummy;
	SoundMaker *soundmaker;

	ChatBackend *chat_backend;

	GUIFormSpecMenu *current_formspec;

	EventManager *eventmgr;
	QuicktuneShortcutter *quicktune;

	GUIChatConsole *gui_chat_console; // Free using ->Drop()
	MapDrawControl *draw_control;
	Camera *camera;
	Clouds *clouds;	                  // Free using ->Drop()
	Sky *sky;                         // Free using ->Drop()
	Inventory *local_inventory;
	Hud *hud;

	/* 'cache'
	   This class does take ownership/responsibily for cleaning up etc of any of
	   these items (e.g. device)
	*/
	IrrlichtDevice *device;
	video::IVideoDriver *driver;
	scene::ISceneManager *smgr;
	bool *kill;
	std::string *error_message;
	IGameDef *gamedef;                     // Convenience (same as *client)
	scene::ISceneNode *skybox;

	bool random_input;
	bool simple_singleplayer_mode;
	/* End 'cache' */

	/* Pre-calculated values
	 */
	int crack_animation_length;

	/* GUI stuff
	 */
	gui::IGUIStaticText *guitext;          // First line of debug text
	gui::IGUIStaticText *guitext2;         // Second line of debug text
	gui::IGUIStaticText *guitext_info;     // At the middle of the screen
	gui::IGUIStaticText *guitext_status;
	gui::IGUIStaticText *guitext_chat;	   // Chat text
	gui::IGUIStaticText *guitext_profiler; // Profiler text

	std::wstring infotext;
	std::wstring statustext;

	//freeminer:
	GUITable *playerlist;
	video::SColor console_bg;
	gsMapper *mapper;
#if CMAKE_THREADS && CMAKE_HAVE_FUTURE
	std::future<void> updateDrawList_future;
#endif
public:
	VolatileRunFlags flags;
	GameRunData runData;
private:
	// minetest:

	KeyCache keycache;

	IntervalLimiter profiler_interval;

	/* TODO: Add a callback function so these can be updated when a setting
	 *       changes.  At this point in time it doesn't matter (e.g. /set
	 *       is documented to change server settings only)
	 *
	 * TODO: Local caching of settings is not optimal and should at some stage
	 *       be updated to use a global settings object for getting thse values
	 *       (as opposed to the this local caching). This can be addressed in
	 *       a later release.
	 */
	bool m_cache_doubletap_jump;
	bool m_cache_enable_node_highlighting;
	bool m_cache_enable_clouds;
	bool m_cache_enable_particles;
	bool m_cache_enable_fog;
	f32  m_cache_mouse_sensitivity;
	f32  m_repeat_right_click_time;
};

Game::Game() :
	client(NULL),
	server(NULL),
	texture_src(NULL),
	shader_src(NULL),
	itemdef_manager(NULL),
	nodedef_manager(NULL),
	sound(NULL),
	sound_is_dummy(false),
	soundmaker(NULL),
	chat_backend(NULL),
	current_formspec(NULL),
	eventmgr(NULL),
	quicktune(NULL),
	gui_chat_console(NULL),
	draw_control(NULL),
	camera(NULL),
	clouds(NULL),
	sky(NULL),
	local_inventory(NULL),
	hud(NULL)
	,
	playerlist(nullptr),
	mapper(nullptr)
{
	m_cache_doubletap_jump            = g_settings->getBool("doubletap_jump");
	m_cache_enable_node_highlighting  = g_settings->getBool("enable_node_highlighting");
	m_cache_enable_clouds             = g_settings->getBool("enable_clouds");
	m_cache_enable_particles          = g_settings->getBool("enable_particles");
	m_cache_enable_fog                = g_settings->getBool("enable_fog");
	m_cache_mouse_sensitivity         = g_settings->getFloat("mouse_sensitivity");
	m_repeat_right_click_time         = g_settings->getFloat("repeat_rightclick_time");

	m_cache_mouse_sensitivity = rangelim(m_cache_mouse_sensitivity, 0.001, 100.0);
}


/****************************************************************************
 Game Public
 ****************************************************************************/

Game::~Game()
{
	delete client;
	delete soundmaker;
	if (!sound_is_dummy)
		delete sound;

	delete server; // deleted first to stop all server threads

	delete hud;
	delete local_inventory;
	delete camera;
	delete quicktune;
	delete eventmgr;
	delete texture_src;
	delete shader_src;
	delete nodedef_manager;
	delete itemdef_manager;
	delete draw_control;

	if (mapper)
		delete mapper;

	extendedResourceCleanup();
}

bool Game::startup(bool *kill,
		bool random_input,
		InputHandler *input,
		IrrlichtDevice *device,
		const std::string &map_dir,
		const std::string &playername,
		const std::string &password,
		std::string *address,     // can change if simple_singleplayer_mode
		u16 port,
		std::string *error_message,
		ChatBackend *chat_backend,
		const SubgameSpec &gamespec,
		bool simple_singleplayer_mode)
{
	// "cache"
	this->device        = device;
	this->kill          = kill;
	this->error_message = error_message;
	this->random_input  = random_input;
	this->input         = input;
	this->chat_backend  = chat_backend;
	this->simple_singleplayer_mode = simple_singleplayer_mode;

	driver              = device->getVideoDriver();
	smgr                = device->getSceneManager();

	smgr->getParameters()->setAttribute(scene::OBJ_LOADER_IGNORE_MATERIAL_FILES, true);

#ifdef __ANDROID__ // android gets all the fancy graphics
	smgr->getParameters()->setAttribute(scene::ALLOW_ZWRITE_ON_TRANSPARENT, true);
#endif

	if (!init(map_dir, address, port, gamespec))
		return false;

	if (!createClient(playername, password, address, port, error_message))
		return false;

	return true;
}


void Game::run()
{
	ProfilerGraph graph;
	RunStats stats              = { 0 };
	CameraOrientation cam_view  = { 0 };
	//runData         = { 0 };
	FpsControl draw_times       = { 0 };
	flags      = { 0 };
	f32 dtime; // in seconds

	runData.time_from_last_punch  = 10.0;
	runData.profiler_max_page = 2;
	runData.update_wielded_item_trigger = true;

	flags.show_chat = true;
	flags.show_hud = true;
	flags.show_debug = g_settings->getBool("show_debug");
	flags.invert_mouse = g_settings->getBool("invert_mouse");
	flags.first_loop_after_window_activation = true;


	// freeminer:
	runData.update_draw_list_timer = 5;
	flags.dedicated_server_step = g_settings->getFloat("dedicated_server_step");
	flags.use_weather = g_settings->getBool("weather");
	flags.no_output = device->getVideoDriver()->getDriverType() == video::EDT_NULL;


	/* Clear the profiler */
	Profiler::GraphValues dummyvalues;
	g_profiler->graphGet(dummyvalues);

	draw_times.last_time = device->getTimer()->getTime();

	shader_src->addGlobalConstantSetter(new GameGlobalShaderConstantSetter(
			sky,
			&flags.force_fog_off,
			&runData.fog_range,
			client,
			local_inventory
			));

	std::vector<aabb3f> highlight_boxes;

	double run_time = 0;
	set_light_table(g_settings->getFloat("display_gamma"));

	while (device->run() && !(*kill || g_gamecallback->shutdown_requested)) {

		/* Must be called immediately after a device->run() call because it
		 * uses device->getTimer()->getTime()
		 */
		limitFps(&draw_times, &dtime);
		run_time += dtime;
		if (runData.autoexit && run_time > runData.autoexit)
			g_gamecallback->shutdown_requested = 1;

		updateStats(&stats, draw_times, dtime);
		updateInteractTimers(&runData, dtime);

		if (!checkConnection())
			break;
		if (!handleCallbacks())
			break;

		processQueues();

		infotext = L"";
		hud->resizeHotbar();

		updateProfilers(runData, stats, draw_times, dtime);
		processUserInput(&flags, &runData, dtime);
		// Update camera before player movement to avoid camera lag of one frame
		updateCameraDirection(&cam_view, &flags);
		updatePlayerControl(cam_view);
		step(&dtime);
		processClientEvents(&cam_view, &runData.damage_flash);
		updateCamera(&flags, draw_times.busy_time, dtime,
				runData.time_from_last_punch);
		updateSound(dtime);
		processPlayerInteraction(highlight_boxes, &runData, dtime,
				flags.show_hud, flags.show_debug);
		updateFrame(highlight_boxes, &graph, &stats, &runData, dtime,
				flags, cam_view);
		updateProfilerGraphs(&graph);
	}
}


void Game::shutdown()
{

	if (runData.autoexit) {
		actionstream << "Profiler:" << std::fixed << std::setprecision(9) << std::endl;
		g_profiler->print(actionstream);
	}

	showOverlayMessage("Shutting down...", 0, 0, false);

	if (clouds)
		clouds->drop();

	if (gui_chat_console)
		gui_chat_console->drop();

	if (sky)
		sky->drop();

	/* cleanup menus */
	while (g_menumgr.menuCount() > 0) {
		g_menumgr.m_stack.front()->setVisible(false);
		g_menumgr.deletingMenu(g_menumgr.m_stack.front());
	}

	if (current_formspec) {
		current_formspec->drop();
		current_formspec = NULL;
	}

	chat_backend->addMessage(L"", L"# Disconnected.");
	chat_backend->addMessage(L"", L"");

	if (client) {
		client->Stop();
		if (texture_src)
			texture_src->processQueue();
		if (shader_src)
			shader_src->processQueue();
			sleep_ms(100);
	}

	guitext->remove();
	guitext2->remove();
	guitext_info->remove();
	guitext_status->remove();
	guitext_chat->remove();
	guitext_profiler->remove();

}



/****************************************************************************
 Startup
 ****************************************************************************/

bool Game::init(
		const std::string &map_dir,
		std::string *address,
		u16 port,
		const SubgameSpec &gamespec)
{
	showOverlayMessage("Loading...", 0, 0);

	texture_src = createTextureSource(device);
	shader_src = createShaderSource(device);

	itemdef_manager = createItemDefManager();
	nodedef_manager = createNodeDefManager();

	eventmgr = new EventManager();
	quicktune = new QuicktuneShortcutter();

	if (!(texture_src && shader_src && itemdef_manager && nodedef_manager
			&& eventmgr && quicktune))
		return false;

	if (!initSound())
		return false;

	// Create a server if not connecting to an existing one
	if (*address == "") {
		if (!createSingleplayerServer(map_dir, gamespec, port, address))
			return false;
	}

	return true;
}

bool Game::initSound()
{
#if USE_SOUND
	if (g_settings->getBool("enable_sound")) {
		infostream << "Attempting to use OpenAL audio" << std::endl;
		sound = createOpenALSoundManager(&soundfetcher);
		if (!sound)
			infostream << "Failed to initialize OpenAL audio" << std::endl;
	} else
		infostream << "Sound disabled." << std::endl;
#endif

	if (!sound) {
		infostream << "Using dummy audio." << std::endl;
		sound = &dummySoundManager;
		sound_is_dummy = true;
	}

	soundmaker = new SoundMaker(sound, nodedef_manager);
	if (!soundmaker)
		return false;

	soundmaker->registerReceiver(eventmgr);

	return true;
}

bool Game::createSingleplayerServer(const std::string map_dir,
		const SubgameSpec &gamespec, u16 port, std::string *address)
{
	showOverlayMessage("Creating server...", 0, 5);

	std::string bind_str = g_settings->get("bind_address");
	Address bind_addr(0, 0, 0, 0, port);

	if (g_settings->getBool("ipv6_server")) {
		bind_addr.setAddress((IPv6AddressBytes *) NULL);
	}

	try {
		bind_addr.Resolve(bind_str.c_str());
		*address = bind_str;
	} catch (ResolveError &e) {
		infostream << "Resolving bind address \"" << bind_str
			   << "\" failed: " << e.what()
			   << " -- Listening on all addresses." << std::endl;
	}

	if (bind_addr.isIPv6() && !g_settings->getBool("enable_ipv6")) {
		*error_message = "Unable to listen on " +
				bind_addr.serializeString() +
				" because IPv6 is disabled";
		errorstream << *error_message << std::endl;
		return false;
	}

	server = new Server(map_dir, gamespec, simple_singleplayer_mode,
			    bind_addr.isIPv6());

	server->start(bind_addr);

	return true;
}

bool Game::createClient(const std::string &playername,
		const std::string &password, std::string *address, u16 port,
		std::string *error_message)
{
	showOverlayMessage("Creating client...", 0, 10);

	device->setWindowCaption(L"Freeminer [Connecting]");

	draw_control = new MapDrawControl;
	if (!draw_control)
		return false;

	bool could_connect, connect_aborted;

	if (!connectToServer(playername, password, address, port,
			&could_connect, &connect_aborted))
		return false;

	if (!could_connect) {
		if (*error_message == "" && !connect_aborted) {
			// Should not happen if error messages are set properly
			*error_message = "Connection failed for unknown reason";
			errorstream << *error_message << std::endl;
		}
		return false;
	}

	if (!getServerContent(&connect_aborted)) {
		if (*error_message == "" && !connect_aborted) {
			// Should not happen if error messages are set properly
			*error_message = "Connection failed for unknown reason";
			errorstream << *error_message << std::endl;
		}
		return false;
	}

	// Update cached textures, meshes and materials
	client->afterContentReceived(device, g_fontengine->getFont());

	/* Camera
	 */
	camera = new Camera(smgr, *draw_control, gamedef);
	if (!camera || !camera->successfullyCreated(*error_message))
		return false;

	/* Clouds
	 */
	if (m_cache_enable_clouds) {
		clouds = new Clouds(smgr->getRootSceneNode(), smgr, -1, time(0));
		if (!clouds) {
			*error_message = "Memory allocation error";
			*error_message += " (clouds)";
			errorstream << *error_message << std::endl;
			return false;
		}
	}

	/* Skybox
	 */
	sky = new Sky(smgr->getRootSceneNode(), smgr, -1);
	skybox = NULL;	// This is used/set later on in the main run loop

	local_inventory = new Inventory(itemdef_manager);

	if (!(sky && local_inventory)) {
		*error_message = "Memory allocation error";
		*error_message += " (sky or local inventory)";
		errorstream << *error_message << std::endl;
		return false;
	}

	/* Pre-calculated values
	 */
	video::ITexture *t = texture_src->getTexture("crack_anylength.png");
	if (t) {
		v2u32 size = t->getOriginalSize();
		if (size.X)
		crack_animation_length = size.Y / size.X;
	} else {
		crack_animation_length = 0;
	}
	if (!crack_animation_length) {
		crack_animation_length = 0;
	}

	if (!initGui(error_message))
		return false;

	/* Set window caption
	 */
	core::stringw str = L"Freeminer [";
	str += driver->getName();
	str += "]";
	device->setWindowCaption(str.c_str());

	LocalPlayer *player = client->getEnv().getLocalPlayer();
	player->hurt_tilt_timer = 0;
	player->hurt_tilt_strength = 0;

	hud = new Hud(driver, smgr, guienv, gamedef, player, local_inventory);

	if (!hud) {
		*error_message = "Memory error: could not create HUD";
		errorstream << *error_message << std::endl;
		return false;
	}

	return true;
}

bool Game::initGui(std::string *error_message)
{
	// First line of debug text
	guitext = guienv->addStaticText(
			L"Freeminer",
			core::rect<s32>(0, 0, 0, 0),
			false, false, guiroot);

	// Second line of debug text
	guitext2 = guienv->addStaticText(
			L"",
			core::rect<s32>(0, 0, 0, 0),
			false, false, guiroot);

	// At the middle of the screen
	// Object infos are shown in this
	guitext_info = guienv->addStaticText(
			L"",
			core::rect<s32>(0, 0, 400, g_fontengine->getTextHeight() * 5 + 5) + v2s32(100, 200),
			false, true, guiroot);

	// Status text (displays info when showing and hiding GUI stuff, etc.)
	guitext_status = guienv->addStaticText(
			L"<Status>",
			core::rect<s32>(0, 0, 0, 0),
			false, false, guiroot);
	guitext_status->setVisible(false);

	// Chat text
	guitext_chat = nullptr;

	{
		guitext_chat = new gui::FMStaticText(L"", false, guienv, guienv->getRootGUIElement(), -1, core::rect<s32>(0, 0, 0, 0), false);
		guitext_chat->setWordWrap(true);
		guitext_chat->drop();
	}

	if (!guitext_chat) {
	guitext_chat = guienv->addStaticText(
			L"",
			core::rect<s32>(0, 0, 0, 0),
			//false, false); // Disable word wrap as of now
			false, true, guiroot);
	}

	// Remove stale "recent" chat messages from previous connections
	chat_backend->clearRecentChat();

	// Chat backend and console
	gui_chat_console = new GUIChatConsole(guienv, guienv->getRootGUIElement(),
			-1, chat_backend, client);
	if (!gui_chat_console) {
		*error_message = "Could not allocate memory for chat console";
		errorstream << *error_message << std::endl;
		return false;
	}

	// Profiler text (size is updated when text is updated)
	guitext_profiler = guienv->addStaticText(
			L"<Profiler>",
			core::rect<s32>(0, 0, 0, 0),
			false, false, guiroot);
	guitext_profiler->setBackgroundColor(video::SColor(120, 0, 0, 0));
	guitext_profiler->setVisible(false);
	guitext_profiler->setWordWrap(true);

#ifdef HAVE_TOUCHSCREENGUI

	if (g_touchscreengui)
		g_touchscreengui->init(texture_src, porting::getDisplayDensity());

#endif

	if(!g_settings->get("console_color").empty())
	{
		v3f console_color = g_settings->getV3F("console_color");
		console_bg = video::SColor(g_settings->getU16("console_alpha"), console_color.X, console_color.Y, console_color.Z);
	}

	v2u32 screensize = driver->getScreenSize();
	// create mapper
	mapper = new gsMapper(device, client);
	{
		// Update mapper elements
		u16 w = g_settings->getU16("hud_map_width");
		struct _gsm_color { u32 red; u32 green; u32 blue; } gsm_color;
		g_settings->getStruct("hud_map_back", "u32,u32,u32",
			&gsm_color, sizeof(gsm_color) );
		mapper->setMapVis(screensize.X-(w+10),10, w,
			g_settings->getU16("hud_map_height"),
			g_settings->getFloat("hud_map_scale"),
			g_settings->getU16("hud_map_alpha"),
			video::SColor(0, gsm_color.red, gsm_color.green, gsm_color.blue));
		mapper->setMapType(g_settings->getBool("hud_map_above"),
			g_settings->getU16("hud_map_scan"),
			g_settings->getS16("hud_map_surface"),
			g_settings->getBool("hud_map_tracking"),
			g_settings->getU16("hud_map_border"));
	}


	return true;
}

bool Game::connectToServer(const std::string &playername,
		const std::string &password, std::string *address, u16 port,
		bool *connect_ok, bool *aborted)
{
	showOverlayMessage("Resolving address...", 0, 15);

	Address connect_address(0, 0, 0, 0, port);

	try {
		connect_address.Resolve(address->c_str());

		if (connect_address.isZero()) { // i.e. INADDR_ANY, IN6ADDR_ANY
			//connect_address.Resolve("localhost");
			if (connect_address.isIPv6() || g_settings->getBool("ipv6_server")) {
				connect_address.setAddress(in6addr_loopback);
			} else {
				connect_address.setAddress(127, 0, 0, 1);
			}
		}
	} catch (ResolveError &e) {
		*error_message = std::string("Couldn't resolve address: ") + e.what();
		errorstream << *error_message << std::endl;
		return false;
	}

	if (connect_address.isIPv6() && !g_settings->getBool("enable_ipv6")) {
		*error_message = "Unable to connect to " +
				connect_address.serializeString() +
				" because IPv6 is disabled";
		errorstream << *error_message << std::endl;
		return false;
	}

	client = new Client(device,
			playername.c_str(), password, simple_singleplayer_mode,
			*draw_control, texture_src, shader_src,
			itemdef_manager, nodedef_manager, sound, eventmgr,
			connect_address.isIPv6());

	if (!client)
		return false;

	gamedef = client;	// Client acts as our GameDef


	infostream << "Connecting to server at ";
	connect_address.print(&infostream);
	infostream << std::endl;

	try {

	client->connect(connect_address);

	/*
		Wait for server to accept connection
	*/

		input->clear();

		FpsControl fps_control = { 0 };
		f32 dtime; // in seconds

		auto end_ms = porting::getTimeMs() + u32(CONNECTION_TIMEOUT * 1000);
		while (device->run()) {

			limitFps(&fps_control, &dtime);

			// Update client and server
			client->step(dtime);

			if (server != NULL)
				server->step(dtime);

			// End condition
			if (client->getState() == LC_Init) {
				*connect_ok = true;
				break;
			}

			// Break conditions
			if (client->accessDenied()) {
				*error_message = "Access denied. Reason: "
						+ client->accessDeniedReason();
				errorstream << *error_message << std::endl;
				return false;
			}

			if (input->wasKeyDown(EscapeKey) || input->wasKeyDown(CancelKey)) {
				*aborted = true;
				infostream << "Connect aborted [Escape]" << std::endl;
				return false;
			}

			// Update status
			showOverlayMessage("Connecting to server...", dtime, 20);

			if (porting::getTimeMs() > end_ms) {
				flags.reconnect = true;
				return false;
			}
		}

	} catch (con::PeerNotFoundException &e) {
		// TODO: Should something be done here? At least an info/error
		// message?
		return false;
	} catch (con::ConnectionException &e) {
		showOverlayMessage(std::string("Connection error: ") + e.what(), 0, 0, false);
		errorstream << "Connection error: "<< e.what() << std::endl;
		return false;
	} catch (std::exception &e) {
		showOverlayMessage(std::string("Connection error: ") + e.what(), 0, 0, false);
		errorstream << "Connection error: "<< e.what() << std::endl;
		return false;
	} catch (...) {
		showOverlayMessage(std::string("Oops ") , 0, 0, false);
		return false;
	}

	return true;
}

bool Game::getServerContent(bool *aborted)
{
	input->clear();

	FpsControl fps_control = { 0 };
	f32 dtime; // in seconds

	int progress_old = 0;

	limitFps(&fps_control, &dtime);
	float time_counter = 0;
	auto dtime_start = dtime;

	while (device->run()) {

		limitFps(&fps_control, &dtime);

		// Update client and server
		client->step(dtime);

		if (server != NULL)
			server->step(dtime);

		// End condition
		if (client->mediaReceived() && client->itemdefReceived() &&
				client->nodedefReceived()) {
			break;
		}

		// Error conditions
		if (client->accessDenied()) {
			*error_message = "Access denied. Reason: "
					+ client->accessDeniedReason();
			errorstream << *error_message << std::endl;
			return false;
		}

		if (client->getState() < LC_Init) {
			*error_message = "Client disconnected";
			errorstream << *error_message << std::endl;
			return false;
		}

		if (input->wasKeyDown(EscapeKey) || input->wasKeyDown(CancelKey)) {
			*aborted = true;
			infostream << "Connect aborted [Escape]" << std::endl;
			return false;
		}

		// Display status
		int progress = 25;

		if (!client->itemdefReceived()) {
			wchar_t *text = wgettext("Item definitions...");
			progress = 25;
			draw_load_screen(text, device, guienv, dtime, progress);
			delete[] text;
		} else if (!client->nodedefReceived()) {
			wchar_t *text = wgettext("Node definitions...");
			progress = 30;
			draw_load_screen(text, device, guienv, dtime, progress);
			delete[] text;
		} else {
			std::stringstream message;
			message.precision(3);
			message << _("Media...");

			if ((USE_CURL == 0) ||
					(!g_settings->getBool("enable_remote_media_server"))) {
				float cur = client->getCurRate();
				std::string cur_unit = _(" KB/s");

				if (cur > 900) {
					cur /= 1024.0;
					cur_unit = _(" MB/s");
				}

				message << " ( " << cur << cur_unit << " )";
			}

			progress = 30 + client->mediaReceiveProgress() * 35 + 0.5;
			draw_load_screen(utf8_to_wide(message.str().c_str()), device,
					guienv, dtime, progress);
		}

		if (progress_old != progress) {
			progress_old = progress;
			time_counter = 0;
		}
		time_counter += dtime < dtime_start ? dtime : dtime - dtime_start;
		if (time_counter > CONNECTION_TIMEOUT) {
			flags.reconnect = 1;
			*aborted = true;
			return false;
		}

	}

	return true;
}



/****************************************************************************
 Run
 ****************************************************************************/

inline void Game::updateInteractTimers(GameRunData *args, f32 dtime)
{
	if (args->nodig_delay_timer >= 0)
		args->nodig_delay_timer -= dtime;

	if (args->object_hit_delay_timer >= 0)
		args->object_hit_delay_timer -= dtime;

	args->time_from_last_punch += dtime;
}


/* returns false if game should exit, otherwise true
 */
inline bool Game::checkConnection()
{
	if (client->accessDenied()) {
		*error_message = "Access denied. Reason: "
				+ client->accessDeniedReason();
		errorstream << *error_message << std::endl;
		return false;
	}

	if (client->m_con.Connected()) {
		flags.connected = 1;
	} else if (flags.connected) {
		flags.reconnect = 1;
		return false;
	}

	return true;
}


/* returns false if game should exit, otherwise true
 */
inline bool Game::handleCallbacks()
{
	if (g_gamecallback->disconnect_requested) {
		g_gamecallback->disconnect_requested = false;
		return false;
	}

	if (g_gamecallback->changepassword_requested) {
		(new GUIPasswordChange(guienv, guiroot, -1,
				       &g_menumgr, client))->drop();
		g_gamecallback->changepassword_requested = false;
	}

	if (g_gamecallback->changevolume_requested) {
		(new GUIVolumeChange(guienv, guiroot, -1,
				     &g_menumgr, client))->drop();
		g_gamecallback->changevolume_requested = false;
	}

	if (g_gamecallback->keyconfig_requested) {
		(new GUIKeyChangeMenu(guienv, guiroot, -1,
				      &g_menumgr))->drop();
		g_gamecallback->keyconfig_requested = false;
	}

	if (g_gamecallback->keyconfig_changed) {
		keycache.populate(); // update the cache with new settings
		g_gamecallback->keyconfig_changed = false;
	}

	return true;
}


void Game::processQueues()
{
	if (!flags.no_output)
	texture_src->processQueue();
	itemdef_manager->processQueue(gamedef);
	if (!flags.no_output)
	shader_src->processQueue();
}


void Game::updateProfilers(const GameRunData &run_data, const RunStats &stats,
		const FpsControl &draw_times, f32 dtime)
{
	float profiler_print_interval =
			g_settings->getFloat("profiler_print_interval");
	bool print_to_log = true;

	if (profiler_print_interval == 0) {
		print_to_log = false;
		profiler_print_interval = 5;
	}

	if (!run_data.autoexit)
	if (profiler_interval.step(dtime, profiler_print_interval)) {
		if (print_to_log) {
			infostream << "Profiler:" << std::endl;
			g_profiler->print(infostream);
		}

		update_profiler_gui(guitext_profiler, g_fontengine,
				run_data.profiler_current_page, run_data.profiler_max_page,
				driver->getScreenSize().Height);

		g_profiler->clear();
	}

	addProfilerGraphs(stats, draw_times, dtime);
}


void Game::addProfilerGraphs(const RunStats &stats,
		const FpsControl &draw_times, f32 dtime)
{
	g_profiler->graphAdd("mainloop_other",
			draw_times.busy_time / 1000.0f - stats.drawtime / 1000.0f);

	if (draw_times.sleep_time != 0)
		g_profiler->graphAdd("mainloop_sleep", draw_times.sleep_time / 1000.0f);
	g_profiler->graphAdd("mainloop_dtime", dtime);

	g_profiler->add("Elapsed time", dtime);
	g_profiler->avg("FPS", 1. / dtime);
}


void Game::updateStats(RunStats *stats, const FpsControl &draw_times,
		f32 dtime)
{

	f32 jitter;
	Jitter *jp;

	/* Time average and jitter calculation
	 */
	jp = &stats->dtime_jitter;
	jp->avg = jp->avg * 0.96 + dtime * 0.04;

	jitter = dtime - jp->avg;

	if (jitter > jp->max)
		jp->max = jitter;

	jp->counter += dtime;

	if (jp->counter > 0.0) {
		jp->counter -= 3.0;
		jp->max_sample = jp->max;
		jp->max_fraction = jp->max_sample / (jp->avg + 0.001);
		jp->max = 0.0;
	}

	/* Busytime average and jitter calculation
	 */
	jp = &stats->busy_time_jitter;
	jp->avg = jp->avg + draw_times.busy_time * 0.02;

	jitter = draw_times.busy_time - jp->avg;

	if (jitter > jp->max)
		jp->max = jitter;
	if (jitter < jp->min)
		jp->min = jitter;

	jp->counter += dtime;

	if (jp->counter > 0.0) {
		jp->counter -= 3.0;
		jp->max_sample = jp->max;
		jp->min_sample = jp->min;
		jp->max = 0.0;
		jp->min = 0.0;
	}

}



/****************************************************************************
 Input handling
 ****************************************************************************/

void Game::processUserInput(VolatileRunFlags *flags,
		GameRunData *interact_args, f32 dtime)
{
	// Reset input if window not active or some menu is active
	if (device->isWindowActive() == false
			|| noMenuActive() == false
			|| guienv->hasFocus(gui_chat_console)) {
		input->clear();
	}

	if (!guienv->hasFocus(gui_chat_console) && gui_chat_console->isOpen()) {
		gui_chat_console->closeConsoleAtOnce();
	}

	// Input handler step() (used by the random input generator)
	input->step(dtime);

#ifdef HAVE_TOUCHSCREENGUI

	if (g_touchscreengui) {
		g_touchscreengui->step(dtime);
	}

#endif
#ifdef __ANDROID__

	if (current_formspec != 0)
		current_formspec->getAndroidUIInput();

#endif

	// Increase timer for double tap of "keymap_jump"
	if (m_cache_doubletap_jump && interact_args->jump_timer <= 0.2)
		interact_args->jump_timer += dtime;

	processKeyboardInput(
			flags,
			&interact_args->statustext_time,
			&interact_args->jump_timer,
			&interact_args->reset_jump_timer,
			&interact_args->profiler_current_page,
			interact_args->profiler_max_page);

	processItemSelection(&interact_args->new_playeritem);
}


void Game::processKeyboardInput(VolatileRunFlags *flags,
		float *statustext_time,
		float *jump_timer,
		bool *reset_jump_timer,
		u32 *profiler_current_page,
		u32 profiler_max_page)
{

	//TimeTaker tt("process kybd input", NULL, PRECISION_NANO);

	if (input->wasKeyDown(keycache.key[KeyCache::KEYMAP_ID_DROP])) {
		dropSelectedItem();
	} else if (input->wasKeyDown(keycache.key[KeyCache::KEYMAP_ID_INVENTORY])) {
		openInventory();
	} else if (input->wasKeyDown(EscapeKey) || input->wasKeyDown(CancelKey)) {
		show_pause_menu(&current_formspec, client, gamedef, texture_src, device,
				simple_singleplayer_mode);
	} else if (input->wasKeyDown(keycache.key[KeyCache::KEYMAP_ID_CHAT])) {
		openConsole(0.1, true);
	} else if (input->wasKeyDown(keycache.key[KeyCache::KEYMAP_ID_CMD])) {
		openConsole(0.1, true, L"/");
	} else if (input->wasKeyDown(keycache.key[KeyCache::KEYMAP_ID_MSG])) {
		openConsole(0.1, true, L"/msg ");
	} else if (input->wasKeyDown(keycache.key[KeyCache::KEYMAP_ID_CONSOLE])) {
		openConsole();
	} else if (input->wasKeyDown(keycache.key[KeyCache::KEYMAP_ID_FREEMOVE])) {
		toggleFreeMove(statustext_time);
	} else if (input->wasKeyDown(keycache.key[KeyCache::KEYMAP_ID_JUMP])) {
		toggleFreeMoveAlt(statustext_time, jump_timer);
		*reset_jump_timer = true;
	} else if (input->wasKeyDown(keycache.key[KeyCache::KEYMAP_ID_FASTMOVE])) {
		toggleFast(statustext_time);
	} else if (input->wasKeyDown(keycache.key[KeyCache::KEYMAP_ID_NOCLIP])) {
		toggleNoClip(statustext_time);
	} else if (input->wasKeyDown(keycache.key[KeyCache::KEYMAP_ID_SCREENSHOT])) {
		client->makeScreenshot(device);
	} else if (input->wasKeyDown(keycache.key[KeyCache::KEYMAP_ID_TOGGLE_HUD])) {
		toggleHud(statustext_time, &flags->show_hud);
	} else if (input->wasKeyDown(keycache.key[KeyCache::KEYMAP_ID_TOGGLE_CHAT])) {
		toggleChat(statustext_time, &flags->show_chat);
	} else if (input->wasKeyDown(keycache.key[KeyCache::KEYMAP_ID_TOGGLE_FORCE_FOG_OFF])) {
		toggleFog(statustext_time, &flags->force_fog_off);
/*
	} else if (input->wasKeyDown(keycache.key[KeyCache::KEYMAP_ID_TOGGLE_UPDATE_CAMERA])) {
		toggleUpdateCamera(statustext_time, &flags->disable_camera_update);
*/
	} else if (input->wasKeyDown(keycache.key[KeyCache::KEYMAP_ID_TOGGLE_DEBUG])) {
		toggleDebug(statustext_time, &flags->show_debug, &flags->show_profiler_graph);
	} else if (input->wasKeyDown(keycache.key[KeyCache::KEYMAP_ID_TOGGLE_PROFILER])) {
		toggleProfiler(statustext_time, profiler_current_page, profiler_max_page);
	} else if (input->wasKeyDown(keycache.key[KeyCache::KEYMAP_ID_INCREASE_VIEWING_RANGE])) {
		increaseViewRange(statustext_time);
	} else if (input->wasKeyDown(keycache.key[KeyCache::KEYMAP_ID_DECREASE_VIEWING_RANGE])) {
		decreaseViewRange(statustext_time);
	} else if (input->wasKeyDown(keycache.key[KeyCache::KEYMAP_ID_RANGESELECT])) {
		toggleFullViewRange(statustext_time);
		client->sendDrawControl();
	} else if (input->wasKeyDown(keycache.key[KeyCache::KEYMAP_ID_QUICKTUNE_NEXT]))
		quicktune->next();
	else if (input->wasKeyDown(keycache.key[KeyCache::KEYMAP_ID_QUICKTUNE_PREV]))
		quicktune->prev();
	else if (input->wasKeyDown(keycache.key[KeyCache::KEYMAP_ID_QUICKTUNE_INC]))
		quicktune->inc();
	else if (input->wasKeyDown(keycache.key[KeyCache::KEYMAP_ID_QUICKTUNE_DEC]))
		quicktune->dec();
	else if (input->wasKeyDown(keycache.key[KeyCache::KEYMAP_ID_DEBUG_STACKS])) {
		// Print debug stacks
		dstream << "-----------------------------------------"
		        << std::endl;
		dstream << DTIME << "Printing debug stacks:" << std::endl;
		dstream << "-----------------------------------------"
		        << std::endl;
		debug_stacks_print();
	}

	//freeminer
#if !defined(NDEBUG)
	if (input->wasKeyDown(getKeySetting("keymap_toggle_block_boundaries"))) {
		toggleBlockBoundaries(statustext_time, flags);
	}
#endif

		if (playerlist)
			playerlist->setSelected(-1);
		if(!input->isKeyDown(keycache.key[KeyCache::KEYMAP_ID_PLAYERLIST]) && playerlist != NULL)
		{
			playerlist->remove();
			playerlist = NULL;
		}
		if(input->wasKeyDown(keycache.key[KeyCache::KEYMAP_ID_PLAYERLIST]) && playerlist == NULL)
		{
			v2u32 screensize = driver->getScreenSize();
			std::list<std::string> players_list = client->getEnv().getPlayerNames();
			std::vector<std::string> players;
			players.reserve(players_list.size());
			std::copy(players_list.begin(), players_list.end(), std::back_inserter(players));
			std::sort(players.begin(), players.end(), string_icompare);

			u32 max_height = screensize.Y * 0.7;

			u32 row_height = g_fontengine->getTextHeight() + 4;
			u32 rows = max_height / row_height;
			u32 columns = players.size() / rows;
			if (players.size() % rows > 0)
				++columns;
			u32 actual_height = row_height * rows;
			if (rows > players.size())
				actual_height = row_height * players.size();
			u32 max_width = 0;
			for (size_t i = 0; i < players.size(); ++i)
				max_width = std::max(max_width, g_fontengine->getTextWidth(utf8_to_wide(players[i]).c_str()));
			max_width += 15;
			u32 actual_width = columns * max_width;

			if (columns != 0) {
				u32 x = (screensize.X - actual_width) / 2;
				u32 y = (screensize.Y - actual_height) / 2;
				playerlist = new GUITable(guienv, guienv->getRootGUIElement(), -1, core::rect<s32>(x, y, x + actual_width, y + actual_height), texture_src);
				playerlist->drop();
				playerlist->setScrollBarEnabled(false);
				GUITable::TableOptions table_options;
				GUITable::TableColumns table_columns;
				for (size_t i = 0; i < columns; ++i) {
					GUITable::TableColumn col;
					col.type = "text";
					table_columns.push_back(col);
				}
				std::vector<std::string> players_ordered;
				players_ordered.reserve(columns * rows);
				for (size_t i = 0; i < rows; ++i)
					for (size_t j = 0; j < columns; ++j) {
						size_t index = j * rows + i;
						if (index >= players.size())
							players_ordered.push_back("");
						else
							players_ordered.push_back(players[index]);
					}
				playerlist->setTable(table_options, table_columns, players_ordered);
			}
		}

	if (!input->isKeyDown(keycache.key[KeyCache::KEYMAP_ID_JUMP]) && *reset_jump_timer) {
		*reset_jump_timer = false;
		*jump_timer = 0.0;
	}

	//tt.stop();

	if (quicktune->hasMessage()) {
		std::string msg = quicktune->getMessage();
		statustext = narrow_to_wide(msg);
		*statustext_time = 0;
	}
}


void Game::processItemSelection(u16 *new_playeritem)
{
	LocalPlayer *player = client->getEnv().getLocalPlayer();

	/* Item selection using mouse wheel
	 */
	*new_playeritem = client->getPlayerItem();

	s32 wheel = input->getMouseWheel();
	u16 max_item = MYMIN(PLAYER_INVENTORY_SIZE - 1,
		                 player->hud_hotbar_itemcount - 1);

	if (wheel < 0)
		*new_playeritem = *new_playeritem < max_item ? *new_playeritem + 1 : 0;
	else if (wheel > 0)
		*new_playeritem = *new_playeritem > 0 ? *new_playeritem - 1 : max_item;
	// else wheel == 0


	/* Item selection using keyboard
	 */
	for (u16 i = 0; i < 10; i++) {
		static const KeyPress *item_keys[10] = {
			NumberKey + 1, NumberKey + 2, NumberKey + 3, NumberKey + 4,
			NumberKey + 5, NumberKey + 6, NumberKey + 7, NumberKey + 8,
			NumberKey + 9, NumberKey + 0,
		};

		if (input->wasKeyDown(*item_keys[i])) {
			if (i < PLAYER_INVENTORY_SIZE && i < player->hud_hotbar_itemcount) {
				if (*new_playeritem == i && g_settings->getBool("hotbar_cycling"))
					*new_playeritem = client->getPreviousPlayerItem();
				else
					*new_playeritem = i;
				infostream << "Selected item: " << new_playeritem << std::endl;
			}
			break;
		}
	}
}


void Game::dropSelectedItem()
{
	IDropAction *a = new IDropAction();
	a->count = 0;
	a->from_inv.setCurrentPlayer();
	a->from_list = "main";
	a->from_i = client->getPlayerItem();
	client->inventoryAction(a);
}


void Game::openInventory()
{
	infostream << "the_game: " << "Launching inventory" << std::endl;

	PlayerInventoryFormSource *fs_src = new PlayerInventoryFormSource(client);
	TextDest *txt_dst = new TextDestPlayerInventory(client);

	create_formspec_menu(&current_formspec, client, gamedef, texture_src,
			device, fs_src, txt_dst, client);

	InventoryLocation inventoryloc;
	inventoryloc.setCurrentPlayer();
	current_formspec->setFormSpec(fs_src->getForm(), inventoryloc);
}


void Game::openConsole(float height, bool close_on_return, const std::wstring& input)
{
	if (!gui_chat_console->isOpenInhibited()) {
		// Set initial console prompt
		if (!input.empty()) {
			gui_chat_console->setPrompt(input);
		}
		gui_chat_console->openConsole(height, close_on_return);
		guienv->setFocus(gui_chat_console);
	}
}


void Game::toggleFreeMove(float *statustext_time)
{
	static const wchar_t *msg[] = { L"free_move disabled", L"free_move enabled" };

	bool free_move = !g_settings->getBool("free_move");
	g_settings->set("free_move", bool_to_cstr(free_move));

	*statustext_time = 0;
	statustext = msg[free_move];
	if (free_move && !client->checkPrivilege("fly"))
		statustext += L" (note: no 'fly' privilege)";
}


void Game::toggleFreeMoveAlt(float *statustext_time, float *jump_timer)
{
	if (m_cache_doubletap_jump && *jump_timer < 0.2f)
		toggleFreeMove(statustext_time);
}


void Game::toggleFast(float *statustext_time)
{
	static const wchar_t *msg[] = { L"fast_move disabled", L"fast_move enabled" };
	bool fast_move = !g_settings->getBool("fast_move");
	g_settings->set("fast_move", bool_to_cstr(fast_move));

	*statustext_time = 0;
	statustext = msg[fast_move];

	if (fast_move && !client->checkPrivilege("fast"))
		statustext += L" (note: no 'fast' privilege)";
}


void Game::toggleNoClip(float *statustext_time)
{
	static const wchar_t *msg[] = { L"noclip disabled", L"noclip enabled" };
	bool noclip = !g_settings->getBool("noclip");
	g_settings->set("noclip", bool_to_cstr(noclip));

	*statustext_time = 0;
	statustext = msg[noclip];

	if (noclip && !client->checkPrivilege("noclip"))
		statustext += L" (note: no 'noclip' privilege)";
}


void Game::toggleChat(float *statustext_time, bool *flag)
{
	static const wchar_t *msg[] = { L"Chat hidden", L"Chat shown" };

	*flag = !*flag;
	*statustext_time = 0;
	statustext = msg[*flag];
}


void Game::toggleHud(float *statustext_time, bool *flag)
{
	static const wchar_t *msg[] = { L"HUD hidden", L"HUD shown" };

	*flag = !*flag;
	*statustext_time = 0;
	statustext = msg[*flag];
	if (g_settings->getBool("enable_node_highlighting"))
		client->setHighlighted(client->getHighlighted(), *flag);
}


void Game::toggleFog(float *statustext_time, bool *flag)
{
	static const wchar_t *msg[] = { L"Fog enabled", L"Fog disabled" };

	*flag = !*flag;
	*statustext_time = 0;
	statustext = msg[*flag];
}


void Game::toggleDebug(float *statustext_time, bool *show_debug,
		bool *show_profiler_graph)
{
	// Initial / 3x toggle: Chat only
	// 1x toggle: Debug text with chat
	// 2x toggle: Debug text with profiler graph
	if (!*show_debug) {
		*show_debug = true;
		*show_profiler_graph = false;
		statustext = L"Debug info shown";
	} else if (*show_profiler_graph) {
		*show_debug = false;
		*show_profiler_graph = false;
		statustext = L"Debug info and profiler graph hidden";
	} else {
		*show_profiler_graph = true;
		statustext = L"Profiler graph shown";
	}
	*statustext_time = 0;
}


void Game::toggleUpdateCamera(float *statustext_time, bool *flag)
{
	static const wchar_t *msg[] = {
		L"Camera update enabled",
		L"Camera update disabled"
	};

	*flag = !*flag;
	*statustext_time = 0;
	statustext = msg[*flag];
}


void Game::toggleBlockBoundaries(float *statustext_time, VolatileRunFlags *flags) {
	static const wchar_t *msg[] = {
		L"Block boundaries shown",
		L"Block boundaries hidden"
	};
	flags->show_block_boundaries = !flags->show_block_boundaries;
	*statustext_time = 0;
	statustext = msg[flags->show_block_boundaries];
}


void Game::toggleProfiler(float *statustext_time, u32 *profiler_current_page,
		u32 profiler_max_page)
{
	*profiler_current_page = (*profiler_current_page + 1) % (profiler_max_page + 1);

	// FIXME: This updates the profiler with incomplete values
	update_profiler_gui(guitext_profiler, g_fontengine, *profiler_current_page,
			profiler_max_page, driver->getScreenSize().Height);

	if (*profiler_current_page != 0) {
		std::wstringstream sstr;
		sstr << "Profiler shown (page " << *profiler_current_page
		     << " of " << profiler_max_page << ")";
		statustext = sstr.str();
		if (*profiler_current_page == 1)
			runData.profiler_state = g_profiler_enabled;
		g_profiler_enabled = true;
	} else {
		statustext = L"Profiler hidden";
		g_profiler_enabled = runData.profiler_state;
	}

	*statustext_time = 0;
}


void Game::increaseViewRange(float *statustext_time)
{
	s16 range = g_settings->getS16("viewing_range_nodes_min");
	s16 range_new = range + 10;
	g_settings->set("viewing_range_nodes_min", itos(range_new));
	statustext = narrow_to_wide("Minimum viewing range changed to "
			+ itos(range_new));
	*statustext_time = 0;
}


void Game::decreaseViewRange(float *statustext_time)
{
	s16 range = g_settings->getS16("viewing_range_nodes_min");
	s16 range_new = range - 10;

	if (range_new < 0)
		range_new = range;

	g_settings->set("viewing_range_nodes_min", itos(range_new));
	statustext = narrow_to_wide("Minimum viewing range changed to "
			+ itos(range_new));
	*statustext_time = 0;
}


void Game::toggleFullViewRange(float *statustext_time)
{
	static const wchar_t *msg[] = {
		L"Disabled full viewing range",
		L"Enabled full viewing range"
	};

	draw_control->range_all = !draw_control->range_all;
	infostream << msg[draw_control->range_all] << std::endl;
	statustext = msg[draw_control->range_all];
	*statustext_time = 0;
}


void Game::updateCameraDirection(CameraOrientation *cam,
		VolatileRunFlags *flags)
{
	if ((device->isWindowActive() && noMenuActive()) || random_input) {

#ifndef __ANDROID__
		if (!random_input) {
			// Mac OSX gets upset if this is set every frame
			if (device->getCursorControl()->isVisible())
				device->getCursorControl()->setVisible(false);
		}
#endif

		if (flags->first_loop_after_window_activation)
			flags->first_loop_after_window_activation = false;
		else
			updateCameraOrientation(cam, *flags);

		input->setMousePos((driver->getScreenSize().Width / 2),
				(driver->getScreenSize().Height / 2));
	} else {

#ifndef ANDROID
		// Mac OSX gets upset if this is set every frame
		if (device->getCursorControl()->isVisible() == false)
			device->getCursorControl()->setVisible(true);
#endif

		if (!flags->first_loop_after_window_activation)
			flags->first_loop_after_window_activation = true;

	}
}


void Game::updateCameraOrientation(CameraOrientation *cam,
		const VolatileRunFlags &flags)
{
#ifdef HAVE_TOUCHSCREENGUI
	if (g_touchscreengui) {
		cam->camera_yaw   = g_touchscreengui->getYaw();
		cam->camera_pitch = g_touchscreengui->getPitch();
	} else {
#endif
		s32 dx = input->getMousePos().X - (driver->getScreenSize().Width / 2);
		s32 dy = input->getMousePos().Y - (driver->getScreenSize().Height / 2);

		if (flags.invert_mouse
				|| camera->getCameraMode() == CAMERA_MODE_THIRD_FRONT) {
			dy = -dy;
		}

		cam->camera_yaw   -= dx * m_cache_mouse_sensitivity;
		cam->camera_pitch += dy * m_cache_mouse_sensitivity;

#ifdef HAVE_TOUCHSCREENGUI
	}
#endif

	cam->camera_pitch = rangelim(cam->camera_pitch, -89.5, 89.5);
}


void Game::updatePlayerControl(const CameraOrientation &cam)
{
	//TimeTaker tt("update player control", NULL, PRECISION_NANO);

	PlayerControl control(
		input->isKeyDown(keycache.key[KeyCache::KEYMAP_ID_FORWARD]),
		input->isKeyDown(keycache.key[KeyCache::KEYMAP_ID_BACKWARD]),
		input->isKeyDown(keycache.key[KeyCache::KEYMAP_ID_LEFT]),
		input->isKeyDown(keycache.key[KeyCache::KEYMAP_ID_RIGHT]),
		input->isKeyDown(keycache.key[KeyCache::KEYMAP_ID_JUMP]),
		input->isKeyDown(keycache.key[KeyCache::KEYMAP_ID_SPECIAL1]),
		input->isKeyDown(keycache.key[KeyCache::KEYMAP_ID_SNEAK]),
		input->getLeftState(),
		input->getRightState(),
		cam.camera_pitch,
		cam.camera_yaw
	);
	client->setPlayerControl(control);
	LocalPlayer *player = client->getEnv().getLocalPlayer();
	player->keyPressed =
		( (u32)(input->isKeyDown(keycache.key[KeyCache::KEYMAP_ID_FORWARD])  & 0x1) << 0) |
		( (u32)(input->isKeyDown(keycache.key[KeyCache::KEYMAP_ID_BACKWARD]) & 0x1) << 1) |
		( (u32)(input->isKeyDown(keycache.key[KeyCache::KEYMAP_ID_LEFT])     & 0x1) << 2) |
		( (u32)(input->isKeyDown(keycache.key[KeyCache::KEYMAP_ID_RIGHT])    & 0x1) << 3) |
		( (u32)(input->isKeyDown(keycache.key[KeyCache::KEYMAP_ID_JUMP])     & 0x1) << 4) |
		( (u32)(input->isKeyDown(keycache.key[KeyCache::KEYMAP_ID_SPECIAL1]) & 0x1) << 5) |
		( (u32)(input->isKeyDown(keycache.key[KeyCache::KEYMAP_ID_SNEAK])    & 0x1) << 6) |
		( (u32)(input->getLeftState()                                        & 0x1) << 7) |
		( (u32)(input->getRightState()                                       & 0x1) << 8
	);

	auto & draw_control = client->getEnv().getClientMap().getControl();
	if (input->isKeyDown(keycache.key[KeyCache::KEYMAP_ID_ZOOM])) {
		bool changed = player->zoom == false;
		player->zoom = true;
		if (changed) {
			draw_control.fov = g_settings->getFloat("zoom_fov");
			client->sendDrawControl();
		}
	} else {
		bool changed = player->zoom == true;
		player->zoom = false;
		if (changed) {
			draw_control.fov = g_settings->getFloat("fov");
			client->sendDrawControl();
		}
	}

	//tt.stop();
}


inline void Game::step(f32 *dtime)
{
	bool can_be_and_is_paused =
			(simple_singleplayer_mode && g_menumgr.pausesGame());

	if (can_be_and_is_paused) {	// This is for a singleplayer server
		*dtime = 0;             // No time passes
	} else {
		if (server != NULL) {
			//TimeTaker timer("server->step(dtime)");
			try {
			server->step(*dtime);
			} catch(std::exception &e) {
				if (!flags.errors++ || !(flags.errors % (int)(60/flags.dedicated_server_step)))
					errorstream << "Fatal error n=" << flags.errors << " : " << e.what() << std::endl;
			}
		}

		//TimeTaker timer("client.step(dtime)");
		client->step(*dtime);
	}
}


void Game::processClientEvents(CameraOrientation *cam, float *damage_flash)
{
	ClientEvent event = client->getClientEvent();

	LocalPlayer *player = client->getEnv().getLocalPlayer();

	for ( ; event.type != CE_NONE; event = client->getClientEvent()) {

		if (event.type == CE_PLAYER_DAMAGE &&
				client->getHP() != 0) {
			//u16 damage = event.player_damage.amount;
			//infostream<<"Player damage: "<<damage<<std::endl;

			*damage_flash += 100.0;
			*damage_flash += 8.0 * event.player_damage.amount;

			player->hurt_tilt_timer = 1.5;
			player->hurt_tilt_strength = event.player_damage.amount / 4;
			player->hurt_tilt_strength = rangelim(player->hurt_tilt_strength, 1.0, 4.0);

			MtEvent *e = new SimpleTriggerEvent("PlayerDamage");
			gamedef->event()->put(e);
		} else if (event.type == CE_PLAYER_FORCE_MOVE) {
			cam->camera_yaw = event.player_force_move.yaw;
			cam->camera_pitch = event.player_force_move.pitch;
		} else if (event.type == CE_DEATHSCREEN) {
			if (g_settings->getBool("respawn_auto")) {
				client->sendRespawn();
			} else {

			show_deathscreen(&current_formspec, client, gamedef, texture_src,
					 device, client);
			}

			/* Handle visualization */
			*damage_flash = 0;
			player->hurt_tilt_timer = 0;
			player->hurt_tilt_strength = 0;

		} else if (event.type == CE_SHOW_FORMSPEC) {
			FormspecFormSource *fs_src =
				new FormspecFormSource(*(event.show_formspec.formspec));
			TextDestPlayerInventory *txt_dst =
				new TextDestPlayerInventory(client, *(event.show_formspec.formname));

			create_formspec_menu(&current_formspec, client, gamedef,
					     texture_src, device, fs_src, txt_dst, client);

			delete(event.show_formspec.formspec);
			delete(event.show_formspec.formname);
		} else if ((event.type == CE_SPAWN_PARTICLE) ||
				(event.type == CE_ADD_PARTICLESPAWNER) ||
				(event.type == CE_DELETE_PARTICLESPAWNER)) {
			client->getParticleManager()->handleParticleEvent(&event, gamedef,
					smgr, player);
		} else if (event.type == CE_HUDADD) {
			u32 id = event.hudadd.id;

			LocalPlayer *player = client->getEnv().getLocalPlayer();
			HudElement *e = player->getHud(id);

			if (e != NULL) {
				delete event.hudadd.pos;
				delete event.hudadd.name;
				delete event.hudadd.scale;
				delete event.hudadd.text;
				delete event.hudadd.align;
				delete event.hudadd.offset;
				delete event.hudadd.world_pos;
				delete event.hudadd.size;
				continue;
			}

			e = new HudElement;
			e->type   = (HudElementType)event.hudadd.type;
			e->pos    = *event.hudadd.pos;
			e->name   = *event.hudadd.name;
			e->scale  = *event.hudadd.scale;
			e->text   = *event.hudadd.text;
			e->number = event.hudadd.number;
			e->item   = event.hudadd.item;
			e->dir    = event.hudadd.dir;
			e->align  = *event.hudadd.align;
			e->offset = *event.hudadd.offset;
			e->world_pos = *event.hudadd.world_pos;
			e->size = *event.hudadd.size;

			player->addHud(e);
/*
			//if this isn't true our huds aren't consistent
			assert(new_id == id);
*/

			delete event.hudadd.pos;
			delete event.hudadd.name;
			delete event.hudadd.scale;
			delete event.hudadd.text;
			delete event.hudadd.align;
			delete event.hudadd.offset;
			delete event.hudadd.world_pos;
			delete event.hudadd.size;
		} else if (event.type == CE_HUDRM) {
			HudElement *e = player->removeHud(event.hudrm.id);

			if (e != NULL)
				delete(e);
		} else if (event.type == CE_HUDCHANGE) {
			u32 id = event.hudchange.id;
			HudElement *e = player->getHud(id);

			if (e == NULL) {
				delete event.hudchange.v3fdata;
				delete event.hudchange.v2fdata;
				delete event.hudchange.sdata;
				delete event.hudchange.v2s32data;
				continue;
			}

			switch (event.hudchange.stat) {
			case HUD_STAT_POS:
				e->pos = *event.hudchange.v2fdata;
				break;

			case HUD_STAT_NAME:
				e->name = *event.hudchange.sdata;
				break;

			case HUD_STAT_SCALE:
				e->scale = *event.hudchange.v2fdata;
				break;

			case HUD_STAT_TEXT:
				e->text = *event.hudchange.sdata;
				break;

			case HUD_STAT_NUMBER:
				e->number = event.hudchange.data;
				break;

			case HUD_STAT_ITEM:
				e->item = event.hudchange.data;
				break;

			case HUD_STAT_DIR:
				e->dir = event.hudchange.data;
				break;

			case HUD_STAT_ALIGN:
				e->align = *event.hudchange.v2fdata;
				break;

			case HUD_STAT_OFFSET:
				e->offset = *event.hudchange.v2fdata;
				break;

			case HUD_STAT_WORLD_POS:
				e->world_pos = *event.hudchange.v3fdata;
				break;

			case HUD_STAT_SIZE:
				e->size = *event.hudchange.v2s32data;
				break;
			}

			delete event.hudchange.v3fdata;
			delete event.hudchange.v2fdata;
			delete event.hudchange.sdata;
			delete event.hudchange.v2s32data;
		} else if (event.type == CE_SET_SKY) {
			sky->setVisible(false);

			if (skybox) {
				skybox->remove();
				skybox = NULL;
			}

			// Handle according to type
			if (*event.set_sky.type == "regular") {
				sky->setVisible(true);
			} else if (*event.set_sky.type == "skybox" &&
					event.set_sky.params->size() == 6) {
				sky->setFallbackBgColor(*event.set_sky.bgcolor);
				skybox = smgr->addSkyBoxSceneNode(
						 texture_src->getTexture((*event.set_sky.params)[0]),
						 texture_src->getTexture((*event.set_sky.params)[1]),
						 texture_src->getTexture((*event.set_sky.params)[2]),
						 texture_src->getTexture((*event.set_sky.params)[3]),
						 texture_src->getTexture((*event.set_sky.params)[4]),
						 texture_src->getTexture((*event.set_sky.params)[5]));
			}
			// Handle everything else as plain color
			else {
				if (*event.set_sky.type != "plain")
					infostream << "Unknown sky type: "
						   << (*event.set_sky.type) << std::endl;

				sky->setFallbackBgColor(*event.set_sky.bgcolor);
			}

			delete event.set_sky.bgcolor;
			delete event.set_sky.type;
			delete event.set_sky.params;
		} else if (event.type == CE_OVERRIDE_DAY_NIGHT_RATIO) {
			bool enable = event.override_day_night_ratio.do_override;
			u32 value = event.override_day_night_ratio.ratio_f * 1000;
			client->getEnv().setDayNightRatioOverride(enable, value);
		}
	}
}


void Game::updateCamera(VolatileRunFlags *flags, u32 busy_time,
		f32 dtime, float time_from_last_punch)
{
	LocalPlayer *player = client->getEnv().getLocalPlayer();

	/*
		For interaction purposes, get info about the held item
		- What item is it?
		- Is it a usable item?
		- Can it point to liquids?
	*/
	ItemStack playeritem;
	{
		InventoryList *mlist = local_inventory->getList("main");

		if (mlist && client->getPlayerItem() < mlist->getSize())
			playeritem = mlist->getItem(client->getPlayerItem());
	}

	ToolCapabilities playeritem_toolcap =
		playeritem.getToolCapabilities(itemdef_manager);

	v3s16 old_camera_offset = camera->getOffset();

	if (input->wasKeyDown(keycache.key[KeyCache::KEYMAP_ID_CAMERA_MODE])) {
		camera->toggleCameraMode();
		GenericCAO *playercao = player->getCAO();

		assert(playercao != NULL);

		playercao->setVisible(camera->getCameraMode() > CAMERA_MODE_FIRST);
	}

	float full_punch_interval = playeritem_toolcap.full_punch_interval;
	float tool_reload_ratio = time_from_last_punch / full_punch_interval;

	tool_reload_ratio = MYMIN(tool_reload_ratio, 1.0);
	camera->update(player, dtime, busy_time / 1000.0f, tool_reload_ratio,
		      client->getEnv());
	camera->step(dtime);

	v3f camera_position = camera->getPosition();
	v3f camera_direction = camera->getDirection();
	f32 camera_fov = camera->getFovMax();
	v3s16 camera_offset = camera->getOffset();

	flags->camera_offset_changed = (camera_offset != old_camera_offset);

	if (!flags->disable_camera_update) {
		client->getEnv().getClientMap().updateCamera(camera_position,
				camera_direction, camera_fov, camera_offset);

		if (flags->camera_offset_changed) {
			client->updateCameraOffset(camera_offset);
			client->getEnv().updateCameraOffset(camera_offset);

			if (clouds)
				clouds->updateCameraOffset(camera_offset);
			if (sky)
				sky->camera_offset = camera_offset;
		}
	}
}


void Game::updateSound(f32 dtime)
{
	// Update sound listener
	v3s16 camera_offset = camera->getOffset();
	sound->updateListener(camera->getCameraNode()->getPosition() + intToFloat(camera_offset, BS),
			      v3f(0, 0, 0), // velocity
			      camera->getDirection(),
			      camera->getCameraNode()->getUpVector());
	sound->setListenerGain(g_settings->getFloat("sound_volume"));


	//	Update sound maker
	soundmaker->step(dtime);

	LocalPlayer *player = client->getEnv().getLocalPlayer();

	ClientMap &map = client->getEnv().getClientMap();
	MapNode n = map.getNodeNoEx(player->getStandingNodePos());
	soundmaker->m_player_step_sound = nodedef_manager->get(n).sound_footstep;
}


void Game::processPlayerInteraction(std::vector<aabb3f> &highlight_boxes,
		GameRunData *runData, f32 dtime, bool show_hud, bool show_debug)
{
	LocalPlayer *player = client->getEnv().getLocalPlayer();

	ItemStack playeritem;
	{
		InventoryList *mlist = local_inventory->getList("main");

		if (mlist && client->getPlayerItem() < mlist->getSize())
			playeritem = mlist->getItem(client->getPlayerItem());
	}

	const ItemDefinition &playeritem_def =
			playeritem.getDefinition(itemdef_manager);

	v3f player_position  = player->getPosition();
	v3f camera_position  = camera->getPosition();
	v3f camera_direction = camera->getDirection();
	v3s16 camera_offset  = camera->getOffset();


	/*
		Calculate what block is the crosshair pointing to
	*/

	f32 d = playeritem_def.range; // max. distance
	f32 d_hand = itemdef_manager->get("").range;

	if (d < 0 && d_hand >= 0)
		d = d_hand;
	else if (d < 0)
		d = 4.0;

	core::line3d<f32> shootline;

	if (camera->getCameraMode() != CAMERA_MODE_THIRD_FRONT) {

		shootline = core::line3d<f32>(camera_position,
						camera_position + camera_direction * BS * (d + 1));

	} else {
	    // prevent player pointing anything in front-view
		if (camera->getCameraMode() == CAMERA_MODE_THIRD_FRONT)
			shootline = core::line3d<f32>(0, 0, 0, 0, 0, 0);
	}

#ifdef HAVE_TOUCHSCREENGUI

	if ((g_settings->getBool("touchtarget")) && (g_touchscreengui)) {
		shootline = g_touchscreengui->getShootline();
		shootline.start += intToFloat(camera_offset, BS);
		shootline.end += intToFloat(camera_offset, BS);
	}

#endif

	PointedThing pointed = getPointedThing(
			// input
			client, player_position, camera_direction,
			camera_position, shootline, d,
			playeritem_def.liquids_pointable,
			!runData->ldown_for_dig,
			camera_offset,
			// output
			highlight_boxes,
			runData->selected_object);

	if (pointed != runData->pointed_old) {
		infostream << "Pointing at " << pointed.dump() << std::endl;
/* node debug
			MapNode nu = client->getEnv().getClientMap().getNodeNoEx(pointed.node_undersurface);
			MapNode na = client->getEnv().getClientMap().getNodeNoEx(pointed.node_abovesurface);
			infostream	<< "|| nu0="<<(int)nu.param0<<" nu1"<<(int)nu.param1<<" nu2"<<(int)nu.param1<<"; nam="<<client->getNodeDefManager()->get(nu.getContent()).name
						<< "|| na0="<<(int)na.param0<<" na1"<<(int)na.param1<<" na2"<<(int)na.param1<<"; nam="<<client->getNodeDefManager()->get(na.getContent()).name
						<<std::endl;
*/

		if (m_cache_enable_node_highlighting) {
			if (pointed.type == POINTEDTHING_NODE) {
				client->setHighlighted(pointed.node_undersurface, show_hud);
			} else {
				client->setHighlighted(pointed.node_undersurface, false);
			}
		}
	}

	/*
		Stop digging when
		- releasing left mouse button
		- pointing away from node
	*/
	if (runData->digging) {
		if (input->getLeftReleased()) {
			infostream << "Left button released"
			           << " (stopped digging)" << std::endl;
			runData->digging = false;
		} else if (pointed != runData->pointed_old) {
			if (pointed.type == POINTEDTHING_NODE
					&& runData->pointed_old.type == POINTEDTHING_NODE
					&& pointed.node_undersurface
							== runData->pointed_old.node_undersurface) {
				// Still pointing to the same node, but a different face.
				// Don't reset.
			} else {
				infostream << "Pointing away from node"
				           << " (stopped digging)" << std::endl;
				runData->digging = false;
			}
		}

		if (!runData->digging) {
			client->interact(1, runData->pointed_old);
			client->setCrack(-1, v3s16(0, 0, 0));
			runData->dig_time = 0.0;
		}
	}

	if (!runData->digging && runData->ldown_for_dig && !input->getLeftState()) {
		runData->ldown_for_dig = false;
	}

	runData->left_punch = false;

	soundmaker->m_player_leftpunch_sound.name = "";

	if (input->getRightState())
		runData->repeat_rightclick_timer += dtime;
	else
		runData->repeat_rightclick_timer = 0;

	if (playeritem_def.usable && input->getLeftState()) {
		if (input->getLeftClicked())
			client->interact(4, pointed);
	} else if (pointed.type == POINTEDTHING_NODE) {
		ToolCapabilities playeritem_toolcap =
				playeritem.getToolCapabilities(itemdef_manager);
		handlePointingAtNode(runData, pointed, playeritem_def,
				playeritem_toolcap, dtime);
	} else if (pointed.type == POINTEDTHING_OBJECT) {
		handlePointingAtObject(runData, pointed, playeritem,
				player_position, show_debug);
	} else if (input->getLeftState()) {
		// When button is held down in air, show continuous animation
		runData->left_punch = true;
	}

	runData->pointed_old = pointed;

	if (runData->left_punch || input->getLeftClicked())
		camera->setDigging(0); // left click animation

	input->resetLeftClicked();
	input->resetRightClicked();

	input->resetLeftReleased();
	input->resetRightReleased();
}


void Game::handlePointingAtNode(GameRunData *runData,
		const PointedThing &pointed, const ItemDefinition &playeritem_def,
		const ToolCapabilities &playeritem_toolcap, f32 dtime)
{
	v3s16 nodepos = pointed.node_undersurface;
	v3s16 neighbourpos = pointed.node_abovesurface;

	/*
		Check information text of node
	*/

	ClientMap &map = client->getEnv().getClientMap();
	NodeMetadata *meta = map.getNodeMetadata(nodepos);

	if (meta) {
		infotext = utf8_to_wide(meta->getString("infotext"));
	} else {
		MapNode n = map.getNodeNoEx(nodepos);

		if (nodedef_manager->get(n).tiledef[0].name == "unknown_node.png") {
			infotext = L"Unknown node: ";
			infotext += utf8_to_wide(nodedef_manager->get(n).name);
		}
	}

	if (runData->nodig_delay_timer <= 0.0 && input->getLeftState()
			&& client->checkPrivilege("interact")) {
		handleDigging(runData, pointed, nodepos, playeritem_toolcap, dtime);
	}

	if ((input->getRightClicked() ||
			runData->repeat_rightclick_timer >= m_repeat_right_click_time) &&
			client->checkPrivilege("interact")) {
		runData->repeat_rightclick_timer = 0;
		infostream << "Ground right-clicked" << std::endl;

/*
				// Sign special case, at least until formspec is properly implemented.
				// Deprecated?
				if(meta && meta->getString("formspec") == "hack:sign_text_input"
						&& !random_input
						&& !input->isKeyDown(getKeySetting("keymap_sneak")))
				{
					infostream<<"Launching metadata text input"<<std::endl;

					// Get a new text for it

					TextDest *dest = new TextDestNodeMetadata(nodepos, client);

					std::wstring wtext = narrow_to_wide(meta->getString("text"));

					(new GUITextInputMenu(guienv, guiroot, -1,
							&g_menumgr, dest,
							wtext))->drop();
				}
				// If metadata provides an inventory view, activate it
				else
*/
				if(meta && meta->getString("formspec") != "" && !random_input
				&& !input->isKeyDown(getKeySetting("keymap_sneak"))) {
			infostream << "Launching custom inventory view" << std::endl;

			InventoryLocation inventoryloc;
			inventoryloc.setNodeMeta(nodepos);

			NodeMetadataFormSource *fs_src = new NodeMetadataFormSource(
				&client->getEnv().getClientMap(), nodepos);
			TextDest *txt_dst = new TextDestNodeMetadata(nodepos, client);

			create_formspec_menu(&current_formspec, client, gamedef,
					     texture_src, device, fs_src, txt_dst, client);

			current_formspec->setFormSpec(meta->getString("formspec"), inventoryloc);
		} else {
			// Report right click to server

			camera->setDigging(1);  // right click animation (always shown for feedback)

			// If the wielded item has node placement prediction,
			// make that happen
			bool placed = nodePlacementPrediction(*client,
					playeritem_def,
					nodepos, neighbourpos);

			if (placed) {
				// Report to server
				client->interact(3, pointed);
				// Read the sound
				soundmaker->m_player_rightpunch_sound =
						playeritem_def.sound_place;
			} else {
				soundmaker->m_player_rightpunch_sound =
						SimpleSoundSpec();
			}

			if (playeritem_def.node_placement_prediction == "" ||
					nodedef_manager->get(map.getNodeNoEx(nodepos)).rightclickable)
				client->interact(3, pointed); // Report to server
		}
	}
}


void Game::handlePointingAtObject(GameRunData *runData,
		const PointedThing &pointed,
		const ItemStack &playeritem,
		const v3f &player_position,
		bool show_debug)
{
	infotext = utf8_to_wide(runData->selected_object->infoText());

	if (infotext == L"" && show_debug) {
		infotext = utf8_to_wide(runData->selected_object->debugInfoText());
	}

	if (input->getLeftState()) {
		bool do_punch = false;
		bool do_punch_damage = false;

		if (runData->object_hit_delay_timer <= 0.0) {
			do_punch = true;
			do_punch_damage = true;
			runData->object_hit_delay_timer = object_hit_delay;
		}

		if (input->getLeftClicked())
			do_punch = true;

		if (do_punch) {
			infostream << "Left-clicked object" << std::endl;
			runData->left_punch = true;
		}

		if (do_punch_damage) {
			// Report direct punch
			v3f objpos = runData->selected_object->getPosition();
			v3f dir = (objpos - player_position).normalize();

			bool disable_send = runData->selected_object->directReportPunch(
					dir, &playeritem, runData->time_from_last_punch);
			runData->time_from_last_punch = 0;

			if (!disable_send)
				client->interact(0, pointed);
		}
	} else if (input->getRightClicked()) {
		infostream << "Right-clicked object" << std::endl;
		client->interact(3, pointed);  // place
	}
}


void Game::handleDigging(GameRunData *runData,
		const PointedThing &pointed, const v3s16 &nodepos,
		const ToolCapabilities &playeritem_toolcap, f32 dtime)
{
	if (!runData->digging) {
		infostream << "Started digging" << std::endl;
		client->interact(0, pointed);
		runData->digging = true;
		runData->ldown_for_dig = true;
	}

	LocalPlayer *player = client->getEnv().getLocalPlayer();
	ClientMap &map = client->getEnv().getClientMap();
	MapNode n = client->getEnv().getClientMap().getNodeNoEx(nodepos);
	const ContentFeatures &features = client->getNodeDefManager()->get(n);

	// NOTE: Similar piece of code exists on the server side for
	// cheat detection.
	// Get digging parameters
	DigParams params = getDigParams(nodedef_manager->get(n).groups,
			&playeritem_toolcap);

	// If can't dig, try hand
	if (!params.diggable) {
		const ItemDefinition &hand = itemdef_manager->get("");
		const ToolCapabilities *tp = hand.tool_capabilities;

		if (tp)
			params = getDigParams(nodedef_manager->get(n).groups, tp);
	}

	if (params.diggable == false) {
		// I guess nobody will wait for this long
		runData->dig_time_complete = 10000000.0;
	} else {
		runData->dig_time_complete = params.time;

		if (m_cache_enable_particles) {
			client->getParticleManager()->addPunchingParticles(gamedef, smgr,
					player, nodepos, features.tiles);
		}
	}

	if (runData->dig_time_complete >= 0.001) {
		runData->dig_index = (float)crack_animation_length
				* runData->dig_time
				/ runData->dig_time_complete;
	} else {
		// This is for torches
		runData->dig_index = crack_animation_length;
	}

	SimpleSoundSpec sound_dig = nodedef_manager->get(n).sound_dig;

	if (sound_dig.exists() && params.diggable) {
		if (sound_dig.name == "__group") {
			if (params.main_group != "") {
				soundmaker->m_player_leftpunch_sound.gain = 0.5;
				soundmaker->m_player_leftpunch_sound.name =
						std::string("default_dig_") +
						params.main_group;
			}
		} else {
			soundmaker->m_player_leftpunch_sound = sound_dig;
		}
	}

	// Don't show cracks if not diggable
	if (runData->dig_time_complete >= 100000.0) {
	} else if (runData->dig_index < crack_animation_length) {
		//TimeTaker timer("client.setTempMod");
		//infostream<<"dig_index="<<dig_index<<std::endl;
		client->setCrack(runData->dig_index, nodepos);
	} else {
		infostream << "Digging completed" << std::endl;
		client->interact(2, pointed);
		client->setCrack(-1, v3s16(0, 0, 0));
		bool is_valid_position;
		MapNode wasnode = map.getNodeNoEx(nodepos, &is_valid_position);
		if (is_valid_position)
			client->removeNode(nodepos, 2);

		if (m_cache_enable_particles) {
			const ContentFeatures &features =
				client->getNodeDefManager()->get(wasnode);
			client->getParticleManager()->addDiggingParticles(gamedef, smgr,
					player, nodepos, features.tiles);
		}

		runData->dig_time = 0;
		runData->digging = false;

		runData->nodig_delay_timer =
				runData->dig_time_complete / (float)crack_animation_length;

		// We don't want a corresponding delay to
		// very time consuming nodes
		if (runData->nodig_delay_timer > 0.3)
			runData->nodig_delay_timer = 0.3;

		// We want a slight delay to very little
		// time consuming nodes
		const float mindelay = 0.15;

		if (runData->nodig_delay_timer < mindelay)
			runData->nodig_delay_timer = mindelay;

		// Send event to trigger sound
		MtEvent *e = new NodeDugEvent(nodepos, wasnode);
		gamedef->event()->put(e);
	}

	if (runData->dig_time_complete < 100000.0) {
		runData->dig_time += dtime;
	} else {
		runData->dig_time = 0;
		client->setCrack(-1, nodepos);
	}

	camera->setDigging(0);  // left click animation
}


void Game::updateFrame(std::vector<aabb3f> &highlight_boxes,
		ProfilerGraph *graph, RunStats *stats, GameRunData *runData,
		f32 dtime, const VolatileRunFlags &flags, const CameraOrientation &cam)
{
	LocalPlayer *player = client->getEnv().getLocalPlayer();

	/*
		Fog range
	*/

	auto player_position = player->getPosition();
	auto pos_i = floatToInt(player_position, BS);
	if (!flags.no_output) {

	auto fog_was = runData->fog_range;

	if (draw_control->range_all) {
		runData->fog_range = 100000 * BS;
	} else if (!flags.no_output){
		runData->fog_range = draw_control->wanted_range * BS
				+ 0.0 * MAP_BLOCKSIZE * BS;

		if (flags.use_weather) {
			auto humidity = client->getEnv().getClientMap().getHumidity(pos_i, 1);
			runData->fog_range *= (1.55 - 1.4*(float)humidity/100);
		}

		runData->fog_range = MYMIN(
				runData->fog_range,
				(draw_control->farthest_drawn + 20) * BS);
		runData->fog_range *= 0.9;

		runData->fog_range = fog_was + (runData->fog_range-fog_was)/50;
	}

	/*
		Calculate general brightness
	*/
	u32 daynight_ratio = client->getEnv().getDayNightRatio();
	float time_brightness = decode_light_f((float)daynight_ratio / 1000.0);
	float direct_brightness = time_brightness;
	bool sunlight_seen = false;

	if (g_settings->getBool("free_move")) {
		//direct_brightness = time_brightness;
		sunlight_seen = true;
	} else if (!flags.no_output) {
		//ScopeProfiler sp(g_profiler, "Detecting background light", SPT_AVG);
		float old_brightness = sky->getBrightness();
		direct_brightness = client->getEnv().getClientMap()
				.getBackgroundBrightness(MYMIN(runData->fog_range * 1.2, 60 * BS),
					daynight_ratio, (int)(old_brightness * 255.5), &sunlight_seen)
				    / 255.0;
	}

	float time_of_day = runData->time_of_day;
	float time_of_day_smooth = runData->time_of_day_smooth;

	time_of_day = client->getEnv().getTimeOfDayF();

	const float maxsm = 0.05;
	const float todsm = 0.05;

	if (fabs(time_of_day - time_of_day_smooth) > maxsm &&
			fabs(time_of_day - time_of_day_smooth + 1.0) > maxsm &&
			fabs(time_of_day - time_of_day_smooth - 1.0) > maxsm)
		time_of_day_smooth = time_of_day;

	if (time_of_day_smooth > 0.8 && time_of_day < 0.2)
		time_of_day_smooth = time_of_day_smooth * (1.0 - todsm)
				+ (time_of_day + 1.0) * todsm;
	else
		time_of_day_smooth = time_of_day_smooth * (1.0 - todsm)
				+ time_of_day * todsm;

	runData->time_of_day = time_of_day;
	runData->time_of_day_smooth = time_of_day_smooth;

	if (!flags.no_output)
	sky->update(time_of_day_smooth, time_brightness, direct_brightness,
			sunlight_seen, camera->getCameraMode(), player->getYaw(),
			player->getPitch());

	/*
		Update clouds
	*/
	if (clouds) {
		if (sky->getCloudsVisible()) {
			clouds->setVisible(true);
			clouds->step(dtime);
			clouds->update(v2f(player_position.X, player_position.Z),
				       sky->getCloudColor());
		} else {
			clouds->setVisible(false);
		}
	}

	/*
		Update particles
	*/
	client->getParticleManager()->step(dtime);

	/*
		Fog
	*/

	if (m_cache_enable_fog && !flags.force_fog_off) {
		driver->setFog(
				sky->getBgColor(),
				video::EFT_FOG_LINEAR,
				runData->fog_range * 0.4,
				runData->fog_range * 1.0,
				0.01,
				false, // pixel fog
				false // range fog
		);
	} else {
		driver->setFog(
				sky->getBgColor(),
				video::EFT_FOG_LINEAR,
				100000 * BS,
				110000 * BS,
				0.01,
				false, // pixel fog
				false // range fog
		);
	}

	} // no_output

	/*
		Get chat messages from client
	*/

	v2u32 screensize = driver->getScreenSize();

	updateChat(*client, dtime, flags.show_debug, screensize,
			flags.show_chat, runData->profiler_current_page,
			*chat_backend, guitext_chat);

	/*
		Inventory
	*/

	if (client->getPlayerItem() != runData->new_playeritem)
		client->selectPlayerItem(runData->new_playeritem);

	// Update local inventory if it has changed
	if (client->getLocalInventoryUpdated()) {
		//infostream<<"Updating local inventory"<<std::endl;
		client->getLocalInventory(*local_inventory);
		runData->update_wielded_item_trigger = true;
	}

	if (runData->update_wielded_item_trigger) {
		// Update wielded tool
		InventoryList *mlist = local_inventory->getList("main");

		if (mlist && (client->getPlayerItem() < mlist->getSize())) {
			ItemStack item = mlist->getItem(client->getPlayerItem());
			camera->wield(item);
		}
		runData->update_wielded_item_trigger = false;
	}

	/*
		Update block draw list every 200ms or when camera direction has
		changed much
	*/
	runData->update_draw_list_timer += dtime;

	//auto camera_direction = camera->getDirection();
	auto camera_position = camera->getPosition();

		if (!flags.no_output)
		if (client->getEnv().getClientMap().m_drawlist_last || runData->update_draw_list_timer >= 0.5 ||
				runData->update_draw_list_last_cam_pos.getDistanceFrom(camera_position) > MAP_BLOCKSIZE*BS*2 ||
				flags.camera_offset_changed){
			runData->update_draw_list_timer = 0;
			bool allow = true;
#if CMAKE_THREADS && CMAKE_HAVE_FUTURE
			if (g_settings->getBool("more_threads")) {
				bool allow = true;
				if (updateDrawList_future.valid()) {
					auto res = updateDrawList_future.wait_for(std::chrono::milliseconds(0));
					if (res == std::future_status::timeout)
						allow = false;
				}
				if (allow) {
					updateDrawList_future = std::async(std::launch::async, [](Client * client, video::IVideoDriver* driver, float dtime){ client->getEnv().getClientMap().updateDrawList(driver, dtime, 1000); }, client, driver, dtime);
				}
			}
			else
#endif
				client->getEnv().getClientMap().updateDrawList(driver, dtime);
			if (allow)
				runData->update_draw_list_last_cam_pos = camera->getPosition();
		}

	updateGui(&runData->statustext_time, *stats, *runData, dtime, flags, cam);

	/*
	   make sure menu is on top
	   1. Delete formspec menu reference if menu was removed
	   2. Else, make sure formspec menu is on top
	*/
	if (current_formspec) {
		if (current_formspec->getReferenceCount() == 1) {
			current_formspec->drop();
			current_formspec = NULL;
		} else if (!noMenuActive()) {
			guiroot->bringToFront(current_formspec);
		}
	}

	/*
		Drawing begins
	*/

	video::SColor skycolor = sky->getSkyColor();

	TimeTaker tt_draw("mainloop: draw");
	if (!flags.no_output)
	{
		TimeTaker timer("beginScene");
		driver->beginScene(true, true, skycolor);
		stats->beginscenetime = timer.stop(true);
	}

	if (!flags.no_output)
	draw_scene(driver, smgr, *camera, *client, player, *hud, guienv,
			highlight_boxes, screensize, skycolor, flags.show_hud);

	/*
		Draw map
	*/
	if ((g_settings->getBool("hud_map")) && flags.show_hud)
	{
		mapper->drawMap( floatToInt(player->getPosition(), BS) );
	}

	/*
		Profiler graph
	*/
	if (flags.show_profiler_graph)
		graph->draw(10, screensize.Y - 10, driver, g_fontengine->getFont());

	/*
		Damage flash
	*/
	if (runData->damage_flash > 0.0) {
		video::SColor color(std::min(runData->damage_flash, 180.0f),
				180,
				0,
				0);
		driver->draw2DRectangle(color,
					core::rect<s32>(0, 0, screensize.X, screensize.Y),
					NULL);

		runData->damage_flash -= 100.0 * dtime;
	}

	/*
		Damage camera tilt
	*/
	if (player->hurt_tilt_timer > 0.0) {
		player->hurt_tilt_timer -= dtime * 5;

		if (player->hurt_tilt_timer < 0)
			player->hurt_tilt_strength = 0;
	}

		/*
			Draw background for player list
		*/
		if (playerlist != NULL)
		{
			driver->draw2DRectangle(console_bg, playerlist->getAbsolutePosition());
			driver->draw2DRectangleOutline(playerlist->getAbsolutePosition(), video::SColor(255,128,128,128));
		}

		/*
			Movement FOV (for superspeed and flying)
		*/

		float max_fov = 0;
		if(player->free_move)
			max_fov += 5;
		if(player->superspeed)
			max_fov += 8;

		if((player->free_move || player->superspeed) && player->movement_fov < max_fov)
			player->movement_fov += dtime*50;
		if(player->movement_fov > max_fov)
			player->movement_fov -= dtime*50;

	/*
		End scene
	*/
	if (!flags.no_output)
	{
		TimeTaker timer("endScene");
		driver->endScene();
		stats->endscenetime = timer.stop(true);
	}

	stats->drawtime = tt_draw.stop(true);
	g_profiler->graphAdd("mainloop_draw", stats->drawtime / 1000.0f);
}


void Game::updateGui(float *statustext_time, const RunStats &stats,
		const GameRunData& runData, f32 dtime, const VolatileRunFlags &flags,
		const CameraOrientation &cam)
{
	v2u32 screensize = driver->getScreenSize();
	LocalPlayer *player = client->getEnv().getLocalPlayer();
	v3f player_position = player->getPosition();

	draw_control->drawtime_avg = draw_control->drawtime_avg * 0.95 + (float)stats.drawtime*0.05;
	draw_control->fps_avg = 1000/draw_control->drawtime_avg;
	draw_control->fps = (1.0/stats.dtime_jitter.avg);

	if (flags.show_debug) {
/*
		static float drawtime_avg = 0;
		drawtime_avg = drawtime_avg * 0.95 + stats.drawtime * 0.05;

		u16 fps = 1.0 / stats.dtime_jitter.avg;
*/
		//s32 fps = driver->getFPS();

		std::ostringstream os(std::ios_base::binary);
		os << std::fixed
		   << "Freeminer " << minetest_version_hash
		   << std::setprecision(0)
		   << " FPS = " << draw_control->fps
/*
		   << " (R: range_all=" << draw_control->range_all << ")"
*/
		   << std::setprecision(0)
		   << " drawtime = " << draw_control->drawtime_avg
/*
		   << std::setprecision(1)
		   << ", dtime_jitter = "
		   << (stats.dtime_jitter.max_fraction * 100.0) << " %"
*/
		   << std::setprecision(1)
		   << ", v_range = " << draw_control->wanted_range
		   << ", farmesh = "<<draw_control->farmesh<<":"<<draw_control->farmesh_step
		   << std::setprecision(3)
		   << ", RTT = " << client->getRTT();
		guitext->setText(narrow_to_wide(os.str()).c_str());
		guitext->setVisible(true);
	} else if (flags.show_hud || flags.show_chat) {
		std::ostringstream os(std::ios_base::binary);
		os << "Freeminer " << minetest_version_hash;
		guitext->setText(utf8_to_wide(os.str()).c_str());
		guitext->setVisible(true);
	} else {
		guitext->setVisible(false);
	}

	if (guitext->isVisible()) {
		core::rect<s32> rect(
				5,              5,
				screensize.X,   5 + g_fontengine->getTextHeight()
		);
		guitext->setRelativePosition(rect);
	}

	if (flags.show_debug) {
		auto pos_i = floatToInt(player_position, BS);

		std::ostringstream os(std::ios_base::binary);
		os << std::setprecision(1) << std::fixed
		   << "(" << (player_position.X / BS)
		   << ", " << (player_position.Y / BS)
		   << ", " << (player_position.Z / BS)
		   << ") (spd=" << (int)player->getSpeed().getLength()/BS
		   << ") (yaw=" << (wrapDegrees_0_360(cam.camera_yaw))
		   << ") (t=" << client->getEnv().getClientMap().getHeat(pos_i, 1)
		   << "C, h=" << client->getEnv().getClientMap().getHumidity(pos_i, 1)
/*
		   << "%) (seed = " << ((u64)client->getMapSeed())
*/
		   << "%"
		   << ")";

		if (runData.pointed_old.type == POINTEDTHING_NODE) {
			ClientMap &map = client->getEnv().getClientMap();
			const INodeDefManager *nodedef = client->getNodeDefManager();
			MapNode n = map.getNodeNoEx(runData.pointed_old.node_undersurface);
			const ContentFeatures &features = nodedef->get(n);
			if (n.getContent() != CONTENT_IGNORE && features.name != "unknown") {
				os << " (pointing_at = " << features.name
#if !defined(NDEBUG)
					<< " - " << features.tiledef[0].name.c_str()
					<< " - " << features.drawtype
					<< " - " << features.param_type
					<< " - " << features.param_type_2
#endif
				   << ")";
			}
		}

		guitext2->setText(narrow_to_wide(os.str()).c_str());
		guitext2->setVisible(true);

		core::rect<s32> rect(
				5,             5 + g_fontengine->getTextHeight(),
				screensize.X,  5 + g_fontengine->getTextHeight() * 2
		);
		guitext2->setRelativePosition(rect);
	} else {
		guitext2->setVisible(false);
	}

	guitext_info->setText(infotext.c_str());
	guitext_info->setVisible(flags.show_hud && g_menumgr.menuCount() == 0);

	float statustext_time_max = 1.5;

	if (!statustext.empty()) {
		*statustext_time += dtime;

		if (*statustext_time >= statustext_time_max) {
			statustext = L"";
			*statustext_time = 0;
		}
	}

	guitext_status->setText(statustext.c_str());
	guitext_status->setVisible(!statustext.empty());

	if (!statustext.empty()) {
		s32 status_width  = guitext_status->getTextWidth();
		s32 status_height = guitext_status->getTextHeight();
		s32 status_y = screensize.Y - 150;
		s32 status_x = (screensize.X - status_width) / 2;
		core::rect<s32> rect(
				status_x , status_y - status_height,
				status_x + status_width, status_y
		);
		guitext_status->setRelativePosition(rect);

		// Fade out
		video::SColor initial_color(255, 0, 0, 0);

		if (guienv->getSkin())
			initial_color = guienv->getSkin()->getColor(gui::EGDC_BUTTON_TEXT);

		video::SColor final_color = initial_color;
		final_color.setAlpha(0);
		video::SColor fade_color = initial_color.getInterpolated_quadratic(
				initial_color, final_color,
				pow(*statustext_time / statustext_time_max, 2.0f));
		guitext_status->setOverrideColor(fade_color);
		guitext_status->enableOverrideColor(true);
	}
}


/* Log times and stuff for visualization */
inline void Game::updateProfilerGraphs(ProfilerGraph *graph)
{
	Profiler::GraphValues values;
	g_profiler->graphGet(values);
	graph->put(values);
}



/****************************************************************************
 Misc
 ****************************************************************************/

/* On some computers framerate doesn't seem to be automatically limited
 */
inline void Game::limitFps(FpsControl *fps_timings, f32 *dtime)
{
	// not using getRealTime is necessary for wine
	device->getTimer()->tick(); // Maker sure device time is up-to-date
	u32 time = device->getTimer()->getTime();

	u32 last_time = fps_timings->last_time;

	if (time > last_time)  // Make sure time hasn't overflowed
		fps_timings->busy_time = time - last_time;
	else
		fps_timings->busy_time = 0;

	u32 frametime_min = 1000 / (g_menumgr.pausesGame()
			? g_settings->getFloat("pause_fps_max")
			: g_settings->getFloat("fps_max"));

	if (fps_timings->busy_time < frametime_min) {
		fps_timings->sleep_time = frametime_min - fps_timings->busy_time;
		device->sleep(fps_timings->sleep_time);
	} else {
		fps_timings->sleep_time = 0;
	}

	/* Get the new value of the device timer. Note that device->sleep() may
	 * not sleep for the entire requested time as sleep may be interrupted and
	 * therefore it is arguably more accurate to get the new time from the
	 * device rather than calculating it by adding sleep_time to time.
	 */

	device->getTimer()->tick(); // Update device timer
	time = device->getTimer()->getTime();

	if (time > last_time)  // Make sure last_time hasn't overflowed
		*dtime = (time - last_time) / 1000.0;
	else
		*dtime = 0;

	fps_timings->last_time = time;
}


void Game::showOverlayMessage(const std::string &msg, float dtime,
		int percent, bool draw_clouds)
{
	wchar_t *text = wgettext(msg.c_str());
	draw_load_screen(text, device, guienv, dtime, percent, draw_clouds);
	delete[] text;
}


/****************************************************************************
 Shutdown / cleanup
 ****************************************************************************/

void Game::extendedResourceCleanup()
{
	// Extended resource accounting
	infostream << "Irrlicht resources after cleanup:" << std::endl;
	infostream << "\tRemaining meshes   : "
	           << device->getSceneManager()->getMeshCache()->getMeshCount() << std::endl;
	infostream << "\tRemaining textures : "
	           << driver->getTextureCount() << std::endl;

	for (unsigned int i = 0; i < driver->getTextureCount(); i++) {
		irr::video::ITexture *texture = driver->getTextureByIndex(i);
		infostream << "\t\t" << i << ":" << texture->getName().getPath().c_str()
		           << std::endl;
	}

	clearTextureNameCache();
	infostream << "\tRemaining materials: "
               << driver-> getMaterialRendererCount()
		       << " (note: irrlicht doesn't support removing renderers)" << std::endl;
}



/****************************************************************************
 extern function for launching the game
 ****************************************************************************/

bool the_game(bool *kill,
		bool random_input,
		InputHandler *input,
		IrrlichtDevice *device,

		const std::string &map_dir,
		const std::string &playername,
		const std::string &password,
		const std::string &address,         // If empty local server is created
		u16 port,

		std::string &error_message,
		ChatBackend &chat_backend,
		const SubgameSpec &gamespec,        // Used for local game
		bool simple_singleplayer_mode,
		unsigned int autoexit
	)
{
	Game game;

	/* Make a copy of the server address because if a local singleplayer server
	 * is created then this is updated and we don't want to change the value
	 * passed to us by the calling function
	 */
	std::string server_address = address;

	bool started = false;
	try {

		bool started = false;
		game.runData  = { 0 };
		if (game.startup(kill, random_input, input, device, map_dir,
					playername, password, &server_address, port,
					&error_message, &chat_backend, gamespec,
					simple_singleplayer_mode)) {
			started = true;
			game.runData.autoexit = autoexit;

			game.run();
			game.shutdown();
		}

#ifdef NDEBUG
	} catch (SerializationError &e) {
		error_message = std::string("A serialization error occurred:\n")
				+ e.what() + "\n\nThe server is probably "
				" running a different version of Freeminer.";
		errorstream << (error_message) << std::endl;
	} catch (ServerError &e) {
		error_message = e.what();
		errorstream << "ServerError: " << e.what() << std::endl;
	} catch (ModError &e) {
		errorstream << "ModError: " << e.what() << std::endl;
		error_message = std::string() + e.what() + _("\nCheck debug.txt for details.");
#else
	} catch (int) { //nothing
#endif
	}

	return !started && game.flags.reconnect;
}
<|MERGE_RESOLUTION|>--- conflicted
+++ resolved
@@ -1148,12 +1148,8 @@
 	os		<< "button_exit[4," << (ypos++) << ";3,0.5;btn_sound;"
 			<< (_("Sound Volume")) << "]";
 	os		<< "button_exit[4," << (ypos++) << ";3,0.5;btn_key_config;"
-<<<<<<< HEAD
 			<< (_("Change Keys"))  << "]";
-=======
-			<< wide_to_narrow(wstrgettext("Change Keys"))  << "]";
 #endif
->>>>>>> 5cf911ff
 	os		<< "button_exit[4," << (ypos++) << ";3,0.5;btn_exit_menu;"
 			<< (_("Exit to Menu")) << "]";
 	os		<< "button_exit[4," << (ypos++) << ";3,0.5;btn_exit_os;"
