/*
game.cpp
Copyright (C) 2010-2013 celeron55, Perttu Ahola <celeron55@gmail.com>
*/

/*
This file is part of Freeminer.

Freeminer is free software: you can redistribute it and/or modify
it under the terms of the GNU General Public License as published by
the Free Software Foundation, either version 3 of the License, or
(at your option) any later version.

Freeminer  is distributed in the hope that it will be useful,
but WITHOUT ANY WARRANTY; without even the implied warranty of
MERCHANTABILITY or FITNESS FOR A PARTICULAR PURPOSE.  See the
GNU General Public License for more details.

You should have received a copy of the GNU General Public License
along with Freeminer.  If not, see <http://www.gnu.org/licenses/>.
*/

#include "game.h"
#include "irrlichttypes_extrabloated.h"
#include <IGUICheckBox.h>
#include <IGUIEditBox.h>
#include <IGUIListBox.h>
#include <IGUIButton.h>
#include <IGUIStaticText.h>
#include <IGUIFont.h>
#include <IMaterialRendererServices.h>
#include "IMeshCache.h"
#include "client.h"
#include "server.h"
#include "guiPasswordChange.h"
#include "guiVolumeChange.h"
#include "guiFormSpecMenu.h"
#include "guiTextInputMenu.h"
#include "tool.h"
#include "guiChatConsole.h"
#include "config.h"
#include "version.h"
#include "clouds.h"
#include "particles.h"
#include "camera.h"
#include "mapblock.h"
#include "settings.h"
#include "profiler.h"
#include "mainmenumanager.h"
#include "gettext.h"
#include "log.h"
#include "filesys.h"
// Needed for determining pointing to nodes
#include "nodedef.h"
#include "nodemetadata.h"
#include "main.h" // For g_settings
#include "itemdef.h"
#include "tile.h" // For TextureSource
#include "shader.h" // For ShaderSource
#include "logoutputbuffer.h"
#include "subgame.h"
#include "quicktune_shortcutter.h"
#include "clientmap.h"
#include "hud.h"
#include "sky.h"
#include "sound.h"
#if USE_SOUND
	#include "sound_openal.h"
#endif
#include "event_manager.h"
#include <iomanip>
#include <list>
#include "util/directiontables.h"
#include "util/pointedthing.h"
<<<<<<< HEAD
#include "FMStaticText.h"
#include "guiTable.h"
#include "util/string.h"
=======
#include "drawscene.h"
#include "content_cao.h"
>>>>>>> 09970b7b

/*
	Text input system
*/

struct TextDestNodeMetadata : public TextDest
{
	TextDestNodeMetadata(v3s16 p, Client *client)
	{
		m_p = p;
		m_client = client;
	}
	// This is deprecated I guess? -celeron55
	void gotText(std::wstring text)
	{
		std::string ntext = wide_to_narrow(text);
		infostream<<"Submitting 'text' field of node at ("<<m_p.X<<","
				<<m_p.Y<<","<<m_p.Z<<"): "<<ntext<<std::endl;
		std::map<std::string, std::string> fields;
		fields["text"] = ntext;
		m_client->sendNodemetaFields(m_p, "", fields);
	}
	void gotText(std::map<std::string, std::string> fields)
	{
		m_client->sendNodemetaFields(m_p, "", fields);
	}

	v3s16 m_p;
	Client *m_client;
};

struct TextDestPlayerInventory : public TextDest
{
	TextDestPlayerInventory(Client *client)
	{
		m_client = client;
		m_formname = "";
	}
	TextDestPlayerInventory(Client *client, std::string formname)
	{
		m_client = client;
		m_formname = formname;
	}
	void gotText(std::map<std::string, std::string> fields)
	{
		m_client->sendInventoryFields(m_formname, fields);
	}

	Client *m_client;
};

struct LocalFormspecHandler : public TextDest
{
	LocalFormspecHandler();
	LocalFormspecHandler(std::string formname) :
		m_client(0)
	{
		m_formname = formname;
	}

	LocalFormspecHandler(std::string formname, Client *client) :
		m_client(client)
	{
		m_formname = formname;
	}

	void gotText(std::wstring message) {
		errorstream << "LocalFormspecHandler::gotText old style message received" << std::endl;
	}

	void gotText(std::map<std::string, std::string> fields)
	{
		if (m_formname == "MT_PAUSE_MENU") {
			if (fields.find("btn_sound") != fields.end()) {
				g_gamecallback->changeVolume();
				return;
			}

			if (fields.find("btn_exit_menu") != fields.end()) {
				g_gamecallback->disconnect();
				return;
			}

			if (fields.find("btn_exit_os") != fields.end()) {
				g_gamecallback->exitToOS();
				return;
			}

			if (fields.find("btn_change_password") != fields.end()) {
				g_gamecallback->changePassword();
				return;
			}

			if (fields.find("quit") != fields.end()) {
				return;
			}

			if (fields.find("btn_continue") != fields.end()) {
				return;
			}
		}
		if (m_formname == "MT_CHAT_MENU") {
			assert(m_client != 0);
			if ((fields.find("btn_send") != fields.end()) ||
					(fields.find("quit") != fields.end())) {
				if (fields.find("f_text") != fields.end()) {
					m_client->typeChatMessage(narrow_to_wide(fields["f_text"]));
				}
				return;
			}
		}

		if (m_formname == "MT_DEATH_SCREEN") {
			assert(m_client != 0);
			if ((fields.find("btn_respawn") != fields.end())) {
				m_client->sendRespawn();
				return;
			}

			if (fields.find("quit") != fields.end()) {
				m_client->sendRespawn();
				return;
			}
		}

		// don't show error message for unhandled cursor keys
		if ( (fields.find("key_up") != fields.end()) ||
			(fields.find("key_down") != fields.end()) ||
			(fields.find("key_left") != fields.end()) ||
			(fields.find("key_right") != fields.end())) {
			return;
		}

		errorstream << "LocalFormspecHandler::gotText unhandled >" << m_formname << "< event" << std::endl;
		int i = 0;
		for (std::map<std::string,std::string>::iterator iter = fields.begin();
				iter != fields.end(); iter++) {
			errorstream << "\t"<< i << ": " << iter->first << "=" << iter->second << std::endl;
			i++;
		}
	}

	Client *m_client;
};

/* Form update callback */

class NodeMetadataFormSource: public IFormSource
{
public:
	NodeMetadataFormSource(ClientMap *map, v3s16 p):
		m_map(map),
		m_p(p)
	{
	}
	std::string getForm()
	{
		NodeMetadata *meta = m_map->getNodeMetadata(m_p);
		if(!meta)
			return "";
		return meta->getString("formspec");
	}
	std::string resolveText(std::string str)
	{
		NodeMetadata *meta = m_map->getNodeMetadata(m_p);
		if(!meta)
			return str;
		return meta->resolveString(str);
	}

	ClientMap *m_map;
	v3s16 m_p;
};

class PlayerInventoryFormSource: public IFormSource
{
public:
	PlayerInventoryFormSource(Client *client):
		m_client(client)
	{
	}
	std::string getForm()
	{
		LocalPlayer* player = m_client->getEnv().getLocalPlayer();
		return player->inventory_formspec;
	}

	Client *m_client;
};

/*
	Check if a node is pointable
*/
inline bool isPointableNode(const MapNode& n,
		Client *client, bool liquids_pointable)
{
	const ContentFeatures &features = client->getNodeDefManager()->get(n);
	return features.pointable ||
		(liquids_pointable && features.isLiquid());
}

/*
	Find what the player is pointing at
*/
PointedThing getPointedThing(Client *client, v3f player_position,
		v3f camera_direction, v3f camera_position, core::line3d<f32> shootline,
		f32 d, bool liquids_pointable, bool look_for_object, v3s16 camera_offset,
		std::vector<aabb3f> &hilightboxes, ClientActiveObject *&selected_object)
{
	PointedThing result;

	hilightboxes.clear();
	selected_object = NULL;

	INodeDefManager *nodedef = client->getNodeDefManager();
	ClientMap &map = client->getEnv().getClientMap();

	f32 mindistance = BS * 1001;

	// First try to find a pointed at active object
	if(look_for_object)
	{
		selected_object = client->getSelectedActiveObject(d*BS,
				camera_position, shootline);

		if(selected_object != NULL)
		{
			if(selected_object->doShowSelectionBox())
			{
				aabb3f *selection_box = selected_object->getSelectionBox();
				// Box should exist because object was
				// returned in the first place
				assert(selection_box);

				v3f pos = selected_object->getPosition();
				hilightboxes.push_back(aabb3f(
						selection_box->MinEdge + pos - intToFloat(camera_offset, BS),
						selection_box->MaxEdge + pos - intToFloat(camera_offset, BS)));
			}

			mindistance = (selected_object->getPosition() - camera_position).getLength();

			result.type = POINTEDTHING_OBJECT;
			result.object_id = selected_object->getId();
		}
	}

	// That didn't work, try to find a pointed at node

	
	v3s16 pos_i = floatToInt(player_position, BS);

	/*infostream<<"pos_i=("<<pos_i.X<<","<<pos_i.Y<<","<<pos_i.Z<<")"
			<<std::endl;*/

	s16 a = d;
	s16 ystart = pos_i.Y + 0 - (camera_direction.Y<0 ? a : 1);
	s16 zstart = pos_i.Z - (camera_direction.Z<0 ? a : 1);
	s16 xstart = pos_i.X - (camera_direction.X<0 ? a : 1);
	s16 yend = pos_i.Y + 1 + (camera_direction.Y>0 ? a : 1);
	s16 zend = pos_i.Z + (camera_direction.Z>0 ? a : 1);
	s16 xend = pos_i.X + (camera_direction.X>0 ? a : 1);
	
	// Prevent signed number overflow
	if(yend==32767)
		yend=32766;
	if(zend==32767)
		zend=32766;
	if(xend==32767)
		xend=32766;

	for(s16 y = ystart; y <= yend; y++)
	for(s16 z = zstart; z <= zend; z++)
	for(s16 x = xstart; x <= xend; x++)
	{
		MapNode n;
		try
		{
			n = map.getNode(v3s16(x,y,z));
		}
		catch(InvalidPositionException &e)
		{
			continue;
		}
		if(!isPointableNode(n, client, liquids_pointable))
			continue;

		std::vector<aabb3f> boxes = n.getSelectionBoxes(nodedef);

		v3s16 np(x,y,z);
		v3f npf = intToFloat(np, BS);

		for(std::vector<aabb3f>::const_iterator
				i = boxes.begin();
				i != boxes.end(); i++)
		{
			aabb3f box = *i;
			box.MinEdge += npf;
			box.MaxEdge += npf;

			for(u16 j=0; j<6; j++)
			{
				v3s16 facedir = g_6dirs[j];
				aabb3f facebox = box;

				f32 d = 0.001*BS;
				if(facedir.X > 0)
					facebox.MinEdge.X = facebox.MaxEdge.X-d;
				else if(facedir.X < 0)
					facebox.MaxEdge.X = facebox.MinEdge.X+d;
				else if(facedir.Y > 0)
					facebox.MinEdge.Y = facebox.MaxEdge.Y-d;
				else if(facedir.Y < 0)
					facebox.MaxEdge.Y = facebox.MinEdge.Y+d;
				else if(facedir.Z > 0)
					facebox.MinEdge.Z = facebox.MaxEdge.Z-d;
				else if(facedir.Z < 0)
					facebox.MaxEdge.Z = facebox.MinEdge.Z+d;

				v3f centerpoint = facebox.getCenter();
				f32 distance = (centerpoint - camera_position).getLength();
				if(distance >= mindistance)
					continue;
				if(!facebox.intersectsWithLine(shootline))
					continue;

				v3s16 np_above = np + facedir;

				result.type = POINTEDTHING_NODE;
				result.node_undersurface = np;
				result.node_abovesurface = np_above;
				mindistance = distance;

				hilightboxes.clear();
				for(std::vector<aabb3f>::const_iterator
						i2 = boxes.begin();
						i2 != boxes.end(); i2++)
				{
					aabb3f box = *i2;
					box.MinEdge += npf + v3f(-d,-d,-d) - intToFloat(camera_offset, BS);
					box.MaxEdge += npf + v3f(d,d,d) - intToFloat(camera_offset, BS);
					hilightboxes.push_back(box);
				}
			}
		}
	} // for coords

	return result;
}

/* Profiler display */

void update_profiler_gui(gui::IGUIStaticText *guitext_profiler,
		gui::IGUIFont *font, u32 text_height, u32 show_profiler,
		u32 show_profiler_max)
{
	if(show_profiler == 0)
	{
		guitext_profiler->setVisible(false);
	}
	else
	{

		std::ostringstream os(std::ios_base::binary);
		g_profiler->printPage(os, show_profiler, show_profiler_max);
		std::wstring text = narrow_to_wide(os.str());
		guitext_profiler->setText(text.c_str());
		guitext_profiler->setVisible(true);

		s32 w = font->getDimension(text.c_str()).Width;
		if(w < 400)
			w = 400;
		core::rect<s32> rect(6, 4+(text_height+5)*2, 12+w,
				8+(text_height+5)*2 +
				font->getDimension(text.c_str()).Height);
		guitext_profiler->setRelativePosition(rect);
		guitext_profiler->setVisible(true);
	}
}

class ProfilerGraph
{
private:
	struct Piece{
		Profiler::GraphValues values;
	};
	struct Meta{
		float min;
		float max;
		video::SColor color;
		Meta(float initial=0, video::SColor color=
				video::SColor(255,255,255,255)):
			min(initial),
			max(initial),
			color(color)
		{}
	};
	std::list<Piece> m_log;
public:
	u32 m_log_max_size;

	ProfilerGraph():
		m_log_max_size(200)
	{}

	void put(const Profiler::GraphValues &values)
	{
		Piece piece;
		piece.values = values;
		m_log.push_back(piece);
		while(m_log.size() > m_log_max_size)
			m_log.erase(m_log.begin());
	}
	
	void draw(s32 x_left, s32 y_bottom, video::IVideoDriver *driver,
			gui::IGUIFont* font) const
	{
		std::map<std::string, Meta> m_meta;
		for(std::list<Piece>::const_iterator k = m_log.begin();
				k != m_log.end(); k++)
		{
			const Piece &piece = *k;
			for(Profiler::GraphValues::const_iterator i = piece.values.begin();
					i != piece.values.end(); i++){
				const std::string &id = i->first;
				const float &value = i->second;
				std::map<std::string, Meta>::iterator j =
						m_meta.find(id);
				if(j == m_meta.end()){
					m_meta[id] = Meta(value);
					continue;
				}
				if(value < j->second.min)
					j->second.min = value;
				if(value > j->second.max)
					j->second.max = value;
			}
		}

		// Assign colors
		static const video::SColor usable_colors[] = {
			video::SColor(255,255,100,100),
			video::SColor(255,90,225,90),
			video::SColor(255,100,100,255),
			video::SColor(255,255,150,50),
			video::SColor(255,220,220,100)
		};
		static const u32 usable_colors_count =
				sizeof(usable_colors) / sizeof(*usable_colors);
		u32 next_color_i = 0;
		for(std::map<std::string, Meta>::iterator i = m_meta.begin();
				i != m_meta.end(); i++){
			Meta &meta = i->second;
			video::SColor color(255,200,200,200);
			if(next_color_i < usable_colors_count)
				color = usable_colors[next_color_i++];
			meta.color = color;
		}

		s32 graphh = 50;
		s32 textx = x_left + m_log_max_size + 15;
		s32 textx2 = textx + 200 - 15;
		
		// Draw background
		/*{
			u32 num_graphs = m_meta.size();
			core::rect<s32> rect(x_left, y_bottom - num_graphs*graphh,
					textx2, y_bottom);
			video::SColor bgcolor(120,0,0,0);
			driver->draw2DRectangle(bgcolor, rect, NULL);
		}*/
		
		s32 meta_i = 0;
		for(std::map<std::string, Meta>::const_iterator i = m_meta.begin();
				i != m_meta.end(); i++){
			const std::string &id = i->first;
			const Meta &meta = i->second;
			s32 x = x_left;
			s32 y = y_bottom - meta_i * 50;
			float show_min = meta.min;
			float show_max = meta.max;
			if(show_min >= -0.0001 && show_max >= -0.0001){
				if(show_min <= show_max * 0.5)
					show_min = 0;
			}
			s32 texth = 15;
			char buf[10];
			snprintf(buf, 10, "%.3g", show_max);
			font->draw(narrow_to_wide(buf).c_str(),
					core::rect<s32>(textx, y - graphh,
					textx2, y - graphh + texth),
					meta.color);
			snprintf(buf, 10, "%.3g", show_min);
			font->draw(narrow_to_wide(buf).c_str(),
					core::rect<s32>(textx, y - texth,
					textx2, y),
					meta.color);
			font->draw(narrow_to_wide(id).c_str(),
					core::rect<s32>(textx, y - graphh/2 - texth/2,
					textx2, y - graphh/2 + texth/2),
					meta.color);
			s32 graph1y = y;
			s32 graph1h = graphh;
			bool relativegraph = (show_min != 0 && show_min != show_max);
			float lastscaledvalue = 0.0;
			bool lastscaledvalue_exists = false;
			for(std::list<Piece>::const_iterator j = m_log.begin();
					j != m_log.end(); j++)
			{
				const Piece &piece = *j;
				float value = 0;
				bool value_exists = false;
				Profiler::GraphValues::const_iterator k =
						piece.values.find(id);
				if(k != piece.values.end()){
					value = k->second;
					value_exists = true;
				}
				if(!value_exists){
					x++;
					lastscaledvalue_exists = false;
					continue;
				}
				float scaledvalue = 1.0;
				if(show_max != show_min)
					scaledvalue = (value - show_min) / (show_max - show_min);
				if(scaledvalue == 1.0 && value == 0){
					x++;
					lastscaledvalue_exists = false;
					continue;
				}
				if(relativegraph){
					if(lastscaledvalue_exists){
						s32 ivalue1 = lastscaledvalue * graph1h;
						s32 ivalue2 = scaledvalue * graph1h;
						driver->draw2DLine(v2s32(x-1, graph1y - ivalue1),
								v2s32(x, graph1y - ivalue2), meta.color);
					}
					lastscaledvalue = scaledvalue;
					lastscaledvalue_exists = true;
				} else{
					s32 ivalue = scaledvalue * graph1h;
					driver->draw2DLine(v2s32(x, graph1y),
							v2s32(x, graph1y - ivalue), meta.color);
				}
				x++;
			}
			meta_i++;
		}
	}
};

class NodeDugEvent: public MtEvent
{
public:
	v3s16 p;
	MapNode n;
	
	NodeDugEvent(v3s16 p, MapNode n):
		p(p),
		n(n)
	{}
	const char* getType() const
	{return "NodeDug";}
};

class SoundMaker
{
	ISoundManager *m_sound;
	INodeDefManager *m_ndef;
public:
	float m_player_step_timer;

	SimpleSoundSpec m_player_step_sound;
	SimpleSoundSpec m_player_leftpunch_sound;
	SimpleSoundSpec m_player_rightpunch_sound;

	SoundMaker(ISoundManager *sound, INodeDefManager *ndef):
		m_sound(sound),
		m_ndef(ndef),
		m_player_step_timer(0)
	{
	}

	void playPlayerStep()
	{
		if(m_player_step_timer <= 0 && m_player_step_sound.exists()){
			m_player_step_timer = 0.03;
			m_sound->playSound(m_player_step_sound, false);
		}
	}

	static void viewBobbingStep(MtEvent *e, void *data)
	{
		SoundMaker *sm = (SoundMaker*)data;
		sm->playPlayerStep();
	}

	static void playerRegainGround(MtEvent *e, void *data)
	{
		SoundMaker *sm = (SoundMaker*)data;
		sm->playPlayerStep();
	}

	static void playerJump(MtEvent *e, void *data)
	{
		//SoundMaker *sm = (SoundMaker*)data;
	}

	static void cameraPunchLeft(MtEvent *e, void *data)
	{
		SoundMaker *sm = (SoundMaker*)data;
		sm->m_sound->playSound(sm->m_player_leftpunch_sound, false);
	}

	static void cameraPunchRight(MtEvent *e, void *data)
	{
		SoundMaker *sm = (SoundMaker*)data;
		sm->m_sound->playSound(sm->m_player_rightpunch_sound, false);
	}

	static void nodeDug(MtEvent *e, void *data)
	{
		SoundMaker *sm = (SoundMaker*)data;
		NodeDugEvent *nde = (NodeDugEvent*)e;
		sm->m_sound->playSound(sm->m_ndef->get(nde->n).sound_dug, false);
	}

	static void playerDamage(MtEvent *e, void *data)
	{
		SoundMaker *sm = (SoundMaker*)data;
		sm->m_sound->playSound(SimpleSoundSpec("player_damage", 0.5), false);
	}

	static void playerFallingDamage(MtEvent *e, void *data)
	{
		SoundMaker *sm = (SoundMaker*)data;
		sm->m_sound->playSound(SimpleSoundSpec("player_falling_damage", 0.5), false);
	}

	void registerReceiver(MtEventManager *mgr)
	{
		mgr->reg("ViewBobbingStep", SoundMaker::viewBobbingStep, this);
		mgr->reg("PlayerRegainGround", SoundMaker::playerRegainGround, this);
		mgr->reg("PlayerJump", SoundMaker::playerJump, this);
		mgr->reg("CameraPunchLeft", SoundMaker::cameraPunchLeft, this);
		mgr->reg("CameraPunchRight", SoundMaker::cameraPunchRight, this);
		mgr->reg("NodeDug", SoundMaker::nodeDug, this);
		mgr->reg("PlayerDamage", SoundMaker::playerDamage, this);
		mgr->reg("PlayerFallingDamage", SoundMaker::playerFallingDamage, this);
	}

	void step(float dtime)
	{
		m_player_step_timer -= dtime;
	}
};

// Locally stored sounds don't need to be preloaded because of this
class GameOnDemandSoundFetcher: public OnDemandSoundFetcher
{
	std::set<std::string> m_fetched;
public:

	void fetchSounds(const std::string &name,
			std::set<std::string> &dst_paths,
			std::set<std::string> &dst_datas)
	{
		if(m_fetched.count(name))
			return;
		m_fetched.insert(name);
		std::string base = porting::path_share + DIR_DELIM + "testsounds";
		dst_paths.insert(base + DIR_DELIM + name + ".ogg");
		dst_paths.insert(base + DIR_DELIM + name + ".0.ogg");
		dst_paths.insert(base + DIR_DELIM + name + ".1.ogg");
		dst_paths.insert(base + DIR_DELIM + name + ".2.ogg");
		dst_paths.insert(base + DIR_DELIM + name + ".3.ogg");
		dst_paths.insert(base + DIR_DELIM + name + ".4.ogg");
		dst_paths.insert(base + DIR_DELIM + name + ".5.ogg");
		dst_paths.insert(base + DIR_DELIM + name + ".6.ogg");
		dst_paths.insert(base + DIR_DELIM + name + ".7.ogg");
		dst_paths.insert(base + DIR_DELIM + name + ".8.ogg");
		dst_paths.insert(base + DIR_DELIM + name + ".9.ogg");
	}
};

class GameGlobalShaderConstantSetter : public IShaderConstantSetter
{
	Sky *m_sky;
	bool *m_force_fog_off;
	f32 *m_fog_range;
	Client *m_client;
	Inventory *m_local_inventory;

public:
	GameGlobalShaderConstantSetter(Sky *sky, bool *force_fog_off,
			f32 *fog_range, Client *client, Inventory *local_inventory):
		m_sky(sky),
		m_force_fog_off(force_fog_off),
		m_fog_range(fog_range),
		m_client(client),
		m_local_inventory(local_inventory)
	{}
	~GameGlobalShaderConstantSetter() {}

	virtual void onSetConstants(video::IMaterialRendererServices *services,
			bool is_highlevel)
	{
		if(!is_highlevel)
			return;

		// Background color
		video::SColor bgcolor = m_sky->getBgColor();
		video::SColorf bgcolorf(bgcolor);
		float bgcolorfa[4] = {
			bgcolorf.r,
			bgcolorf.g,
			bgcolorf.b,
			bgcolorf.a,
		};
		services->setPixelShaderConstant("skyBgColor", bgcolorfa, 4);

		// Fog distance
		float fog_distance = 10000*BS;
		if(g_settings->getBool("enable_fog") && !*m_force_fog_off)
			fog_distance = *m_fog_range;
		services->setPixelShaderConstant("fogDistance", &fog_distance, 1);

		// Day-night ratio
		u32 daynight_ratio = m_client->getEnv().getDayNightRatio();
		float daynight_ratio_f = (float)daynight_ratio / 1000.0;
		services->setPixelShaderConstant("dayNightRatio", &daynight_ratio_f, 1);
		
		u32 animation_timer = porting::getTimeMs() % 100000;
		float animation_timer_f = (float)animation_timer / 100000.0;
		services->setPixelShaderConstant("animationTimer", &animation_timer_f, 1);
		services->setVertexShaderConstant("animationTimer", &animation_timer_f, 1);

		LocalPlayer* player = m_client->getEnv().getLocalPlayer();
		v3f eye_position = player->getEyePosition();
		services->setPixelShaderConstant("eyePosition", (irr::f32*)&eye_position, 3);
		services->setVertexShaderConstant("eyePosition", (irr::f32*)&eye_position, 3);

		// Uniform sampler layers
		int layer0 = 0;
		int layer1 = 1;
		int layer2 = 2;
		// before 1.8 there isn't a "integer interface", only float
#if (IRRLICHT_VERSION_MAJOR == 1 && IRRLICHT_VERSION_MINOR < 8)
		services->setPixelShaderConstant("baseTexture" , (irr::f32*)&layer0, 1);
		services->setPixelShaderConstant("normalTexture" , (irr::f32*)&layer1, 1);
		services->setPixelShaderConstant("useNormalmap" , (irr::f32*)&layer2, 1);
#else
		services->setPixelShaderConstant("baseTexture" , (irr::s32*)&layer0, 1);
		services->setPixelShaderConstant("normalTexture" , (irr::s32*)&layer1, 1);
		services->setPixelShaderConstant("useNormalmap" , (irr::s32*)&layer2, 1);
#endif
		ItemStack playeritem;
		{
			InventoryList *mlist = m_local_inventory->getList("main");
			if(mlist != NULL)
			{
				playeritem = mlist->getItem(m_client->getPlayerItem());
			}
		}
		irr::f32 wieldLight = 0;
		if (g_settings->getBool("disable_wieldlight") == false)
			wieldLight = (irr::f32)((ItemGroupList)m_client->idef()->get(playeritem.name).groups)["wield_light"];
		services->setPixelShaderConstant("wieldLight", &wieldLight, 1);
	}
};

bool nodePlacementPrediction(Client &client,
		const ItemDefinition &playeritem_def, v3s16 nodepos, v3s16 neighbourpos)
{
	std::string prediction = playeritem_def.node_placement_prediction;
	INodeDefManager *nodedef = client.ndef();
	ClientMap &map = client.getEnv().getClientMap();

	if(prediction != "" && !nodedef->get(map.getNode(nodepos)).rightclickable)
	{
		verbosestream<<"Node placement prediction for "
				<<playeritem_def.name<<" is "
				<<prediction<<std::endl;
		v3s16 p = neighbourpos;
		// Place inside node itself if buildable_to
		try{
			MapNode n_under = map.getNode(nodepos);
			if(nodedef->get(n_under).buildable_to)
				p = nodepos;
			else if (!nodedef->get(map.getNode(p)).buildable_to)
				return false;
		}catch(InvalidPositionException &e){}
		// Find id of predicted node
		content_t id;
		bool found = nodedef->getId(prediction, id);
		if(!found){
			errorstream<<"Node placement prediction failed for "
					<<playeritem_def.name<<" (places "
					<<prediction
					<<") - Name not known"<<std::endl;
			return false;
		}
		// Predict param2 for facedir and wallmounted nodes
		u8 param2 = 0;
		if(nodedef->get(id).param_type_2 == CPT2_WALLMOUNTED){
			v3s16 dir = nodepos - neighbourpos;
			if(abs(dir.Y) > MYMAX(abs(dir.X), abs(dir.Z))){
				param2 = dir.Y < 0 ? 1 : 0;
			} else if(abs(dir.X) > abs(dir.Z)){
				param2 = dir.X < 0 ? 3 : 2;
			} else {
				param2 = dir.Z < 0 ? 5 : 4;
			}
		}
		if(nodedef->get(id).param_type_2 == CPT2_FACEDIR){
			v3s16 dir = nodepos - floatToInt(client.getEnv().getLocalPlayer()->getPosition(), BS);
			if(abs(dir.X) > abs(dir.Z)){
				param2 = dir.X < 0 ? 3 : 1;
			} else {
				param2 = dir.Z < 0 ? 2 : 0;
			}
		}
		assert(param2 >= 0 && param2 <= 5);
		//Check attachment if node is in group attached_node
		if(((ItemGroupList) nodedef->get(id).groups)["attached_node"] != 0){
			static v3s16 wallmounted_dirs[8] = {
				v3s16(0,1,0),
				v3s16(0,-1,0),
				v3s16(1,0,0),
				v3s16(-1,0,0),
				v3s16(0,0,1),
				v3s16(0,0,-1),
			};
			v3s16 pp;
			if(nodedef->get(id).param_type_2 == CPT2_WALLMOUNTED)
				pp = p + wallmounted_dirs[param2];
			else
				pp = p + v3s16(0,-1,0);
			if(!nodedef->get(map.getNode(pp)).walkable)
				return false;
		}
		// Add node to client map
		MapNode n(id, 0, param2);
		try{
			LocalPlayer* player = client.getEnv().getLocalPlayer();

			// Dont place node when player would be inside new node
			// NOTE: This is to be eventually implemented by a mod as client-side Lua
			if (!nodedef->get(n).walkable ||
				(client.checkPrivilege("noclip") && g_settings->getBool("noclip")) ||
				(nodedef->get(n).walkable &&
				neighbourpos != player->getStandingNodePos() + v3s16(0,1,0) &&
				neighbourpos != player->getStandingNodePos() + v3s16(0,2,0))) {

					// This triggers the required mesh update too
					client.addNode(p, n);
					return true;
				}
		}catch(InvalidPositionException &e){
			errorstream<<"Node placement prediction failed for "
					<<playeritem_def.name<<" (places "
					<<prediction
					<<") - Position not loaded"<<std::endl;
		}
	}
	return false;
}

static inline void create_formspec_menu(GUIFormSpecMenu** cur_formspec,
		InventoryManager *invmgr, IGameDef *gamedef,
		IWritableTextureSource* tsrc, IrrlichtDevice * device,
		IFormSource* fs_src, TextDest* txt_dest
		) {

	if (*cur_formspec == 0) {
		*cur_formspec = new GUIFormSpecMenu(device, guiroot, -1, &g_menumgr,
				invmgr, gamedef, tsrc, fs_src, txt_dest, cur_formspec );
		(*cur_formspec)->doPause = false;
		(*cur_formspec)->drop();
	}
	else {
		(*cur_formspec)->setFormSource(fs_src);
		(*cur_formspec)->setTextDest(txt_dest);
	}
}

static void show_chat_menu(GUIFormSpecMenu** cur_formspec,
		InventoryManager *invmgr, IGameDef *gamedef,
		IWritableTextureSource* tsrc, IrrlichtDevice * device,
		Client* client, std::string text)
{
	std::string formspec =
		"size[11,5.5,true]"
		"field[3,2.35;6,0.5;f_text;;" + text + "]"
		"button_exit[4,3;3,0.5;btn_send;" + wide_to_narrow(wstrgettext("Proceed")) + "]"
		;

	/* Create menu */
	/* Note: FormspecFormSource and LocalFormspecHandler
	 * are deleted by guiFormSpecMenu                     */
	FormspecFormSource* fs_src = new FormspecFormSource(formspec);
	LocalFormspecHandler* txt_dst = new LocalFormspecHandler("MT_CHAT_MENU", client);

	create_formspec_menu(cur_formspec, invmgr, gamedef, tsrc, device, fs_src, txt_dst);
}

static void show_deathscreen(GUIFormSpecMenu** cur_formspec,
		InventoryManager *invmgr, IGameDef *gamedef,
		IWritableTextureSource* tsrc, IrrlichtDevice * device, Client* client)
{
	std::string formspec =
		std::string("") +
		"size[11,5.5,true]"
		"bgcolor[#320000b4;true]"
		"label[4.85,1.35;You died.]"
		"button_exit[4,3;3,0.5;btn_respawn;" + gettext("Respawn") + "]"
		;

	/* Create menu */
	/* Note: FormspecFormSource and LocalFormspecHandler
	 * are deleted by guiFormSpecMenu                     */
	FormspecFormSource* fs_src = new FormspecFormSource(formspec);
	LocalFormspecHandler* txt_dst = new LocalFormspecHandler("MT_DEATH_SCREEN", client);

	create_formspec_menu(cur_formspec, invmgr, gamedef, tsrc, device,  fs_src, txt_dst);
}

/******************************************************************************/
static void show_pause_menu(GUIFormSpecMenu** cur_formspec,
		InventoryManager *invmgr, IGameDef *gamedef,
		IWritableTextureSource* tsrc, IrrlichtDevice * device,
		bool singleplayermode)
{
	std::string control_text = wide_to_narrow(wstrgettext("Default Controls:\n"
			"- WASD: move\n"
			"- Space: jump/climb\n"
			"- Shift: sneak/go down\n"
			"- Q: drop item\n"
			"- I: inventory\n"
			"- Mouse: turn/look\n"
			"- Mouse left: dig/punch\n"
			"- Mouse right: place/use\n"
			"- Mouse wheel: select item\n"
			"- T: chat\n"
			));

	float ypos = singleplayermode ? 1.0 : 0.5;
	std::ostringstream os;

	os << "size[5,5.5,true]"
			<< "button_exit[1," << (ypos++) << ";3,0.5;btn_continue;"
					<< wide_to_narrow(wstrgettext("Continue"))     << "]";

	if (!singleplayermode) {
		os << "button_exit[1," << (ypos++) << ";3,0.5;btn_change_password;"
					<< wide_to_narrow(wstrgettext("Change Password")) << "]";
		}

	os 		<< "button_exit[1," << (ypos++) << ";3,0.5;btn_sound;"
					<< wide_to_narrow(wstrgettext("Sound Volume")) << "]";
	os		<< "button_exit[1," << (ypos++) << ";3,0.5;btn_exit_menu;"
					<< wide_to_narrow(wstrgettext("Exit to Menu")) << "]";
	os		<< "button_exit[1," << (ypos++) << ";3,0.5;btn_exit_os;"
					<< wide_to_narrow(wstrgettext("Exit to OS"))   << "]";
/*
			<< "textarea[7.5,0.25;3.75,6;;" << control_text << ";]"
			<< "textarea[0.4,0.25;3.5,6;;" << "Minetest\n"
			<< minetest_build_info << "\n"
			<< "path_user = " << wrap_rows(porting::path_user, 20)
			<< "\n;]";
*/

	/* Create menu */
	/* Note: FormspecFormSource and LocalFormspecHandler  *
	 * are deleted by guiFormSpecMenu                     */
	FormspecFormSource* fs_src = new FormspecFormSource(os.str());
	LocalFormspecHandler* txt_dst = new LocalFormspecHandler("MT_PAUSE_MENU");

	create_formspec_menu(cur_formspec, invmgr, gamedef, tsrc, device,  fs_src, txt_dst);
	
	if (singleplayermode) {
		(*cur_formspec)->doPause = true;
	}
}

/******************************************************************************/
bool the_game(bool &kill, bool random_input, InputHandler *input,
	IrrlichtDevice *device, gui::IGUIFont* font, std::string map_dir,
	std::string playername, std::string password,
	std::string address /* If "", local server is used */,
	u16 port, std::wstring &error_message, ChatBackend &chat_backend,
	const SubgameSpec &gamespec /* Used for local game */,
	bool simple_singleplayer_mode)
{
	GUIFormSpecMenu* current_formspec = 0;
	video::IVideoDriver* driver = device->getVideoDriver();
	scene::ISceneManager* smgr = device->getSceneManager();
	
	// Calculate text height using the font
	u32 text_height = font->getDimension(L"Random test string").Height;

	/*
		Draw "Loading" screen
	*/

	{
		wchar_t* text = wgettext("Loading...");
		draw_load_screen(text, device, guienv, font, 0, 0);
		delete[] text;
		core::stringw str = L"Freeminer [Connecting]";
		device->setWindowCaption(str.c_str());
	}
	
	// Create texture source
	IWritableTextureSource *tsrc = createTextureSource(device);
	
	// Create shader source
	IWritableShaderSource *shsrc = createShaderSource(device);
	
	// These will be filled by data received from the server
	// Create item definition manager
	IWritableItemDefManager *itemdef = createItemDefManager();
	// Create node definition manager
	IWritableNodeDefManager *nodedef = createNodeDefManager();
	
	// Sound fetcher (useful when testing)
	GameOnDemandSoundFetcher soundfetcher;

	// Sound manager
	ISoundManager *sound = NULL;
	bool sound_is_dummy = false;
#if USE_SOUND
	if(g_settings->getBool("enable_sound")){
		infostream<<"Attempting to use OpenAL audio"<<std::endl;
		sound = createOpenALSoundManager(&soundfetcher);
		if(!sound)
			infostream<<"Failed to initialize OpenAL audio"<<std::endl;
	} else {
		infostream<<"Sound disabled."<<std::endl;
	}
#endif
	if(!sound){
		infostream<<"Using dummy audio."<<std::endl;
		sound = &dummySoundManager;
		sound_is_dummy = true;
	}

	Server *server = NULL;

	bool reconnect = 0;
	bool connect_ok = 0;

	try{
	// Event manager
	EventManager eventmgr;

	// Sound maker
	SoundMaker soundmaker(sound, nodedef);
	soundmaker.registerReceiver(&eventmgr);
	
	// Add chat log output for errors to be shown in chat
	LogOutputBuffer chat_log_error_buf(LMT_ERROR);

	// Create UI for modifying quicktune values
	QuicktuneShortcutter quicktune;

	/*
		Create server.
	*/

	if(address == ""){
		wchar_t* text = wgettext("Creating server....");
		draw_load_screen(text, device, guienv, font, 0, 25);
		delete[] text;
		infostream<<"Creating server"<<std::endl;

		std::string bind_str = g_settings->get("bind_address");
		Address bind_addr(0,0,0,0, port);

		if (g_settings->getBool("ipv6_server")) {
			bind_addr.setAddress((IPv6AddressBytes*) NULL);
		}
		try {
			bind_addr.Resolve(bind_str.c_str());
			address = bind_str;
		} catch (ResolveError &e) {
			infostream << "Resolving bind address \"" << bind_str
					   << "\" failed: " << e.what()
					   << " -- Listening on all addresses." << std::endl;
		}

		if(bind_addr.isIPv6() && !g_settings->getBool("enable_ipv6")) {
			error_message = L"Unable to listen on " +
				narrow_to_wide(bind_addr.serializeString()) +
				L" because IPv6 is disabled";
			errorstream<<wide_to_narrow(error_message)<<std::endl;
			// Break out of client scope
			return 0;
		}

		server = new Server(map_dir, gamespec,
				simple_singleplayer_mode,
				bind_addr.isIPv6());

		server->start(bind_addr);
	}

	do{ // Client scope (breakable do-while(0))
	
	/*
		Create client
	*/

	{
		wchar_t* text = wgettext("Creating client...");
		draw_load_screen(text, device, guienv, font, 0, 50);
		delete[] text;
	}
	infostream<<"Creating client"<<std::endl;
	
	MapDrawControl draw_control;
	
	{
		wchar_t* text = wgettext("Resolving address...");
		draw_load_screen(text, device, guienv, font, 0, 75);
		delete[] text;
	}
	Address connect_address(0,0,0,0, port);
	try {
		connect_address.Resolve(address.c_str());
		if (connect_address.isZero()) { // i.e. INADDR_ANY, IN6ADDR_ANY
			//connect_address.Resolve("localhost");
			if (connect_address.isIPv6() || g_settings->getBool("ipv6_server")) {
				IPv6AddressBytes addr_bytes;
				addr_bytes.bytes[15] = 1;
				connect_address.setAddress(&addr_bytes);
			} else {
				connect_address.setAddress(127,0,0,1);
			}
		}
	}
	catch(ResolveError &e) {
		error_message = L"Couldn't resolve address: " + narrow_to_wide(e.what());
		errorstream<<wide_to_narrow(error_message)<<std::endl;
		// Break out of client scope
		break;
	}
	if(connect_address.isIPv6() && !g_settings->getBool("enable_ipv6")) {
		error_message = L"Unable to connect to " +
			narrow_to_wide(connect_address.serializeString()) +
			L" because IPv6 is disabled";
		errorstream<<wide_to_narrow(error_message)<<std::endl;
		// Break out of client scope
		break;
	}
	
	/*
		Create client
	*/
	Client client(device, playername.c_str(), password, draw_control,
		tsrc, shsrc, itemdef, nodedef, sound, &eventmgr,
		connect_address.isIPv6(), simple_singleplayer_mode);
	
	// Client acts as our GameDef
	IGameDef *gamedef = &client;

	/*
		Attempt to connect to the server
	*/
	
	infostream<<"Connecting to server at ";
	connect_address.print(&infostream);
	infostream<<std::endl;
	client.connect(connect_address);
	
	/*
		Wait for server to accept connection
	*/
	bool could_connect = false;
	bool connect_aborted = false;
	try{
		float time_counter = 0.0;
		input->clear();
		float fps_max = g_settings->getFloat("pause_fps_max");

		bool cloud_menu_background = g_settings->getBool("menu_clouds");
		u32 lasttime = device->getTimer()->getTime();
		while(device->run())
		{
			f32 dtime = 0.033; // in seconds
			if (cloud_menu_background) {
				u32 time = device->getTimer()->getTime();
				if(time > lasttime)
					dtime = (time - lasttime) / 1000.0;
				else
					dtime = 0;
				lasttime = time;
			}
			// Update client and server
			client.step(dtime);
			if(server != NULL)
				server->step(dtime);
			
			// End condition
			if(client.getState() == LC_Init){
				could_connect = true;
				break;
			}
			// Break conditions
			if(client.accessDenied()){
				error_message = L"Access denied. Reason: "
						+client.accessDeniedReason();
				errorstream<<wide_to_narrow(error_message)<<std::endl;
				break;
			}
			if(input->wasKeyDown(EscapeKey)){
				connect_aborted = true;
				infostream<<"Connect aborted [Escape]"<<std::endl;
				break;
			}
			
			// Display status
			{
				wchar_t* text = wgettext("Connecting to server...");
				draw_load_screen(text, device, guienv, font, dtime, 100);
				delete[] text;
			}
			
			// On some computers framerate doesn't seem to be
			// automatically limited
			if (cloud_menu_background) {
				// Time of frame without fps limit
				float busytime;
				u32 busytime_u32;
				// not using getRealTime is necessary for wine
				u32 time = device->getTimer()->getTime();
				if(time > lasttime)
					busytime_u32 = time - lasttime;
				else
					busytime_u32 = 0;
				busytime = busytime_u32 / 1000.0;

				// FPS limiter
				u32 frametime_min = 1000./fps_max;

				if(busytime_u32 < frametime_min) {
					u32 sleeptime = frametime_min - busytime_u32;
					device->sleep(sleeptime);
				}
			} else {
				sleep_ms(25);
			}
			time_counter += dtime;
			if (time_counter > CONNECTION_TIMEOUT) {
				reconnect = 1;
				break;
			}
		}
	}
	catch(con::PeerNotFoundException &e)
	{}
	
	/*
		Handle failure to connect
	*/
	if(!could_connect){
		if(error_message == L"" && !connect_aborted){
			error_message = L"Connection failed";
			errorstream<<wide_to_narrow(error_message)<<std::endl;
		}
		// Break out of client scope
		break;
	}
	
	/*
		Wait until content has been received
	*/
	bool got_content = false;
	bool content_aborted = false;
	{
		float time_counter = 0.0;
		input->clear();
		float fps_max = g_settings->getFloat("fps_max");
		bool cloud_menu_background = g_settings->getBool("menu_clouds");
		u32 lasttime = device->getTimer()->getTime();
		while(device->run())
		{
			f32 dtime = 0.033; // in seconds
			if (cloud_menu_background) {
				u32 time = device->getTimer()->getTime();
				if(time > lasttime)
					dtime = (time - lasttime) / 1000.0;
				else
					dtime = 0;
				lasttime = time;
			}
			// Update client and server
			client.step(dtime);
			if(server != NULL)
				server->step(dtime);
			
			// End condition
			if(client.mediaReceived() &&
					client.itemdefReceived() &&
					client.nodedefReceived()){
				got_content = true;
				break;
			}
			// Break conditions
			if(client.accessDenied()){
				error_message = L"Access denied. Reason: "
						+client.accessDeniedReason();
				errorstream<<wide_to_narrow(error_message)<<std::endl;
				break;
			}
			if(client.getState() < LC_Init){
				error_message = L"Client disconnected";
				errorstream<<wide_to_narrow(error_message)<<std::endl;
				break;
			}
			if(input->wasKeyDown(EscapeKey)){
				content_aborted = true;
				infostream<<"Connect aborted [Escape]"<<std::endl;
				break;
			}
			
			// Display status
			int progress=0;
			if (!client.itemdefReceived())
			{
				wchar_t* text = wgettext("Item definitions...");
				progress = 0;
				draw_load_screen(text, device, guienv, font, dtime, progress);
				delete[] text;
			}
			else if (!client.nodedefReceived())
			{
				wchar_t* text = wgettext("Node definitions...");
				progress = 25;
				draw_load_screen(text, device, guienv, font, dtime, progress);
				delete[] text;
			}
			else
			{

				std::stringstream message;
				message.precision(3);
				message << gettext("Media...");

				if ( ( USE_CURL == 0) ||
						(!g_settings->getBool("enable_remote_media_server"))) {
					float cur = client.getCurRate();
					std::string cur_unit = gettext(" KB/s");

					if (cur > 900) {
						cur /= 1024.0;
						cur_unit = gettext(" MB/s");
					}
					message << " ( " << cur << cur_unit << " )";
				}
				progress = 50+client.mediaReceiveProgress()*50+0.5;
				draw_load_screen(narrow_to_wide(message.str().c_str()), device,
						guienv, font, dtime, progress);
			}
			
			// On some computers framerate doesn't seem to be
			// automatically limited
			if (cloud_menu_background) {
				// Time of frame without fps limit
				float busytime;
				u32 busytime_u32;
				// not using getRealTime is necessary for wine
				u32 time = device->getTimer()->getTime();
				if(time > lasttime)
					busytime_u32 = time - lasttime;
				else
					busytime_u32 = 0;
				busytime = busytime_u32 / 1000.0;

				// FPS limiter
				u32 frametime_min = 1000./fps_max;

				if(busytime_u32 < frametime_min) {
					u32 sleeptime = frametime_min - busytime_u32;
					device->sleep(sleeptime);
				}
			} else {
				sleep_ms(25);
			}
			time_counter += dtime;
			if (time_counter > CONNECTION_TIMEOUT) {
				reconnect = 1;
				break;
			}
		}
	}

	if(!got_content){
		if(error_message == L"" && !content_aborted){
			error_message = L"Something failed";
			errorstream<<wide_to_narrow(error_message)<<std::endl;
		}
		// Break out of client scope
		break;
	}

	/*
		After all content has been received:
		Update cached textures, meshes and materials
	*/
	client.afterContentReceived(device,font);

	/*
		Create the camera node
	*/
	Camera camera(smgr, draw_control, gamedef);
	if (!camera.successfullyCreated(error_message))
		return 0;

	f32 camera_yaw = 0; // "right/left"
	f32 camera_pitch = 0; // "up/down"

	/*
		Clouds
	*/
	
	Clouds *clouds = NULL;
	if(g_settings->getBool("enable_clouds"))
	{
		clouds = new Clouds(smgr->getRootSceneNode(), smgr, -1, time(0));
	}

	/*
		Skybox thingy
	*/

	Sky *sky = NULL;
	sky = new Sky(smgr->getRootSceneNode(), smgr, -1);

	scene::ISceneNode* skybox = NULL;
	
	/*
		A copy of the local inventory
	*/
	Inventory local_inventory(itemdef);

	/*
		Find out size of crack animation
	*/
	int crack_animation_length = 5;
	{
		video::ITexture *t = tsrc->getTexture("crack_anylength.png");
		v2u32 size = t->getOriginalSize();
		if (size.X)
		crack_animation_length = size.Y / size.X;
	}

	/*
		Add some gui stuff
	*/

	// First line of debug text
	gui::IGUIStaticText *guitext = guienv->addStaticText(
			L"Freeminer",
			core::rect<s32>(0, 0, 0, 0),
			false, false);
	// Second line of debug text
	gui::IGUIStaticText *guitext2 = guienv->addStaticText(
			L"",
			core::rect<s32>(0, 0, 0, 0),
			false, false);
	// At the middle of the screen
	// Object infos are shown in this
	gui::IGUIStaticText *guitext_info = guienv->addStaticText(
			L"",
			core::rect<s32>(0,0,400,text_height*5+5) + v2s32(100,200),
			false, true);
	
	// Status text (displays info when showing and hiding GUI stuff, etc.)
	gui::IGUIStaticText *guitext_status = guienv->addStaticText(
			L"<Status>",
			core::rect<s32>(0,0,0,0),
			false, false);
	guitext_status->setVisible(false);
	
	std::wstring statustext;
	float statustext_time = 0;
	
	// Chat text
	gui::IGUIStaticText *guitext_chat;
	#if USE_FREETYPE
	if (g_settings->getBool("freetype")) {
		guitext_chat = new gui::FMStaticText(L"", false, guienv, guienv->getRootGUIElement(), -1, core::rect<s32>(0, 0, 0, 0), false);
		guitext_chat->setWordWrap(true);
		guitext_chat->drop();
	} else
	#endif
	{
		guitext_chat = guienv->addStaticText(L"", core::rect<s32>(0,0,0,0), false, true);
	}

	// Remove stale "recent" chat messages from previous connections
	chat_backend.clearRecentChat();
	// Chat backend and console
	GUIChatConsole *gui_chat_console = new GUIChatConsole(guienv, guienv->getRootGUIElement(), -1, &chat_backend, &client);
	
	// Profiler text (size is updated when text is updated)
	gui::IGUIStaticText *guitext_profiler = guienv->addStaticText(
			L"<Profiler>",
			core::rect<s32>(0,0,0,0),
			false, false);
	guitext_profiler->setBackgroundColor(video::SColor(120,0,0,0));
	guitext_profiler->setVisible(false);
	guitext_profiler->setWordWrap(true);
	
	/*
		Some statistics are collected in these
	*/
	u32 drawtime = 0;
	u32 beginscenetime = 0;
	u32 endscenetime = 0;
	
	float recent_turn_speed = 0.0;
	
	ProfilerGraph graph;
	// Initially clear the profiler
	Profiler::GraphValues dummyvalues;
	g_profiler->graphGet(dummyvalues);

	float nodig_delay_timer = 0.0;
	float dig_time = 0.0;
	u16 dig_index = 0;
	PointedThing pointed_old;
	bool digging = false;
	bool ldown_for_dig = false;

	float damage_flash = 0;

	float jump_timer = 0;
	bool reset_jump_timer = false;

	const float object_hit_delay = 0.2;
	float object_hit_delay_timer = 0.0;
	float time_from_last_punch = 10;

	float update_draw_list_timer = 0.0;
	v3f update_draw_list_last_cam_dir;

	bool invert_mouse = g_settings->getBool("invert_mouse");

	bool update_wielded_item_trigger = true;

	bool show_hud = true;
	bool show_chat = true;
	bool force_fog_off = false;
	f32 fog_range = 100*BS;
	bool disable_camera_update = false;
	bool show_debug = g_settings->getBool("show_debug");
	bool show_profiler_graph = false;
	bool show_block_boundaries = false;
	u32 show_profiler = 0;
	u32 show_profiler_max = 2;  // Number of pages

	float time_of_day = 0;
	float time_of_day_smooth = 0;

	float repeat_rightclick_timer = 0;

	GUITable *playerlist = NULL;

	video::SColor console_bg;
	bool console_color_set = !g_settings->get("console_color").empty();
	if(console_color_set)
	{
		v3f console_color = g_settings->getV3F("console_color");
		console_bg = video::SColor(g_settings->getU16("console_alpha"), console_color.X, console_color.Y, console_color.Z);
	}

	/*
		Shader constants
	*/
	shsrc->addGlobalConstantSetter(new GameGlobalShaderConstantSetter(
			sky, &force_fog_off, &fog_range, &client, &local_inventory));

	/*
		Main loop
	*/

	bool first_loop_after_window_activation = true;

	// TODO: Convert the static interval timers to these
	// Interval limiter for profiler
	IntervalLimiter m_profiler_interval;

	// Time is in milliseconds
	// NOTE: getRealTime() causes strange problems in wine (imprecision?)
	// NOTE: So we have to use getTime() and call run()s between them
	u32 lasttime = device->getTimer()->getTime();

	LocalPlayer* player = client.getEnv().getLocalPlayer();
	player->hurt_tilt_timer = 0;
	player->hurt_tilt_strength = 0;
	
	/*
		HUD object
	*/
	Hud hud(driver, smgr, guienv, font, text_height,
			gamedef, player, &local_inventory);

	bool use_weather = g_settings->getBool("weather");
	bool no_output = device->getVideoDriver()->getDriverType() == video::EDT_NULL;
	int errors = 0;
	f32 dedicated_server_step = g_settings->getFloat("dedicated_server_step");

	{
	core::stringw str = L"Freeminer [";
	str += driver->getName();
	str += "]";
	device->setWindowCaption(str.c_str());
	}

	// Info text
	std::wstring infotext;

	for(;;)
	{
		if(device->run() == false || kill == true)
			break;

		v2u32 screensize = driver->getScreenSize();

		// Time of frame without fps limit
		float busytime;
		u32 busytime_u32;
		{
			// not using getRealTime is necessary for wine
			u32 time = device->getTimer()->getTime();
			if(time > lasttime)
				busytime_u32 = time - lasttime;
			else
				busytime_u32 = 0;
			busytime = busytime_u32 / 1000.0;
		}
		
		g_profiler->graphAdd("mainloop_other", busytime - (float)drawtime/1000.0f);

		// Necessary for device->getTimer()->getTime()
		device->run();

		/*
			FPS limiter
		*/

		{
			float fps_max = g_menumgr.pausesGame() ?
					g_settings->getFloat("pause_fps_max") :
					g_settings->getFloat("fps_max");
			u32 frametime_min = 1000./fps_max;
			
			if(busytime_u32 < frametime_min)
			{
				u32 sleeptime = frametime_min - busytime_u32;
				device->sleep(sleeptime);
				g_profiler->graphAdd("mainloop_sleep", (float)sleeptime/1000.0f);
			}
		}

		// Necessary for device->getTimer()->getTime()
		device->run();

		/*
			Time difference calculation
		*/
		f32 dtime; // in seconds
		
		u32 time = device->getTimer()->getTime();
		if(time > lasttime)
			dtime = (time - lasttime) / 1000.0;
		else
			dtime = 0;
		lasttime = time;

		g_profiler->graphAdd("mainloop_dtime", dtime);

		/* Run timers */

		if(nodig_delay_timer >= 0)
			nodig_delay_timer -= dtime;
		if(object_hit_delay_timer >= 0)
			object_hit_delay_timer -= dtime;
		time_from_last_punch += dtime;
		
		g_profiler->add("Elapsed time", dtime);
		g_profiler->avg("FPS", 1./dtime);

		/*
			Time average and jitter calculation
		*/

		static f32 dtime_avg1 = 0.0;
		dtime_avg1 = dtime_avg1 * 0.96 + dtime * 0.04;
		f32 dtime_jitter1 = dtime - dtime_avg1;

		static f32 dtime_jitter1_max_sample = 0.0;
		static f32 dtime_jitter1_max_fraction = 0.0;
		{
			static f32 jitter1_max = 0.0;
			static f32 counter = 0.0;
			if(dtime_jitter1 > jitter1_max)
				jitter1_max = dtime_jitter1;
			counter += dtime;
			if(counter > 0.0)
			{
				counter -= 3.0;
				dtime_jitter1_max_sample = jitter1_max;
				dtime_jitter1_max_fraction
						= dtime_jitter1_max_sample / (dtime_avg1+0.001);
				jitter1_max = 0.0;
			}
		}
		
		/*
			Busytime average and jitter calculation
		*/

		static f32 busytime_avg1 = 0.0;
		busytime_avg1 = busytime_avg1 * 0.98 + busytime * 0.02;
		f32 busytime_jitter1 = busytime - busytime_avg1;
		
		static f32 busytime_jitter1_max_sample = 0.0;
		static f32 busytime_jitter1_min_sample = 0.0;
		{
			static f32 jitter1_max = 0.0;
			static f32 jitter1_min = 0.0;
			static f32 counter = 0.0;
			if(busytime_jitter1 > jitter1_max)
				jitter1_max = busytime_jitter1;
			if(busytime_jitter1 < jitter1_min)
				jitter1_min = busytime_jitter1;
			counter += dtime;
			if(counter > 0.0){
				counter -= 3.0;
				busytime_jitter1_max_sample = jitter1_max;
				busytime_jitter1_min_sample = jitter1_min;
				jitter1_max = 0.0;
				jitter1_min = 0.0;
			}
		}

		/*
			Handle miscellaneous stuff
		*/
		
		if(client.accessDenied())
		{
			error_message = L"Access denied. Reason: "
					+client.accessDeniedReason();
			errorstream<<wide_to_narrow(error_message)<<std::endl;
			break;
		}

		if(g_gamecallback->disconnect_requested)
		{
			g_gamecallback->disconnect_requested = false;
			break;
		}

		if(g_gamecallback->changepassword_requested)
		{
			(new GUIPasswordChange(guienv, guiroot, -1,
				&g_menumgr, &client))->drop();
			g_gamecallback->changepassword_requested = false;
		}

		if(g_gamecallback->changevolume_requested)
		{
			(new GUIVolumeChange(guienv, guiroot, -1,
				&g_menumgr, &client))->drop();
			g_gamecallback->changevolume_requested = false;
		}

		/* Process TextureSource's queue */
		if (!no_output)
		tsrc->processQueue();

		/* Process ItemDefManager's queue */
		itemdef->processQueue(gamedef);

		/*
			Process ShaderSource's queue
		*/
		if (!no_output)
		shsrc->processQueue();

		/*
			Random calculations
		*/
		hud.resizeHotbar();
		
		// Hilight boxes collected during the loop and displayed
		std::vector<aabb3f> hilightboxes;

		/* reset infotext */
		infotext = L"";
		/*
			Profiler
		*/
		float profiler_print_interval =
				g_settings->getFloat("profiler_print_interval");
		bool print_to_log = true;
		if(profiler_print_interval == 0){
			print_to_log = false;
			profiler_print_interval = 5;
		}
		if(m_profiler_interval.step(dtime, profiler_print_interval) && !(simple_singleplayer_mode && g_menumgr.pausesGame()))
		{
			if(print_to_log){
				infostream<<"Profiler:"<<std::endl;
				g_profiler->print(infostream);
			}

			update_profiler_gui(guitext_profiler, font, text_height,
					show_profiler, show_profiler_max);

			g_profiler->clear();
		}

		/*
			Direct handling of user input
		*/
		
		// Reset input if window not active or some menu is active
		if(device->isWindowActive() == false
				|| noMenuActive() == false
				|| guienv->hasFocus(gui_chat_console))
		{
			input->clear();
		}
		if (!guienv->hasFocus(gui_chat_console) && gui_chat_console->isOpen())
		{
			gui_chat_console->closeConsoleAtOnce();
		}

		// Input handler step() (used by the random input generator)
		input->step(dtime);

		// Increase timer for doubleclick of "jump"
		if(g_settings->getBool("doubletap_jump") && jump_timer <= 0.2)
			jump_timer += dtime;

		/*
			Launch menus and trigger stuff according to keys
		*/
		if(input->wasKeyDown(getKeySetting("keymap_drop")))
		{
			// drop selected item
			IDropAction *a = new IDropAction();
			a->count = 0;
			a->from_inv.setCurrentPlayer();
			a->from_list = "main";
			a->from_i = client.getPlayerItem();
			client.inventoryAction(a);
		}
		else if(input->wasKeyDown(getKeySetting("keymap_inventory")))
		{
			infostream<<"the_game: "
					<<"Launching inventory"<<std::endl;
			
			PlayerInventoryFormSource* fs_src = new PlayerInventoryFormSource(&client);
			TextDest* txt_dst = new TextDestPlayerInventory(&client);

			create_formspec_menu(&current_formspec, &client, gamedef, tsrc, device, fs_src, txt_dst);

			InventoryLocation inventoryloc;
			inventoryloc.setCurrentPlayer();
			current_formspec->setFormSpec(fs_src->getForm(), inventoryloc);
		}
		else if(input->wasKeyDown(EscapeKey))
		{
			show_pause_menu(&current_formspec, &client, gamedef, tsrc, device,
					simple_singleplayer_mode);
		}
		else if(input->wasKeyDown(getKeySetting("keymap_chat")))
		{
			show_chat_menu(&current_formspec, &client, gamedef, tsrc, device,
					&client,"");
		}
		else if(input->wasKeyDown(getKeySetting("keymap_cmd")))
		{
			show_chat_menu(&current_formspec, &client, gamedef, tsrc, device,
					&client,"/");
		}
		else if(input->wasKeyDown(getKeySetting("keymap_console")))
		{
			if (!gui_chat_console->isOpenInhibited())
			{
				// Open up to over half of the screen
				gui_chat_console->openConsole(0.6);
				guienv->setFocus(gui_chat_console);
			}
		}
		else if(input->wasKeyDown(getKeySetting("keymap_freemove")))
		{
			if(g_settings->getBool("free_move"))
			{
				g_settings->set("free_move","false");
				statustext = L"free_move disabled";
				statustext_time = 0;
			}
			else
			{
				g_settings->set("free_move","true");
				statustext = L"free_move enabled";
				statustext_time = 0;
				if(!client.checkPrivilege("fly"))
					statustext += L" (note: no 'fly' privilege)";
			}
		}
		else if(input->wasKeyDown(getKeySetting("keymap_jump")))
		{
			if(g_settings->getBool("doubletap_jump") && jump_timer < 0.2)
			{
				if(g_settings->getBool("free_move"))
				{
					g_settings->set("free_move","false");
					statustext = L"free_move disabled";
					statustext_time = 0;
				}
				else
				{
					g_settings->set("free_move","true");
					statustext = L"free_move enabled";
					statustext_time = 0;
					if(!client.checkPrivilege("fly"))
						statustext += L" (note: no 'fly' privilege)";
				}
			}
			reset_jump_timer = true;
		}
		else if(input->wasKeyDown(getKeySetting("keymap_fastmove")))
		{
			if(g_settings->getBool("fast_move"))
			{
				g_settings->set("fast_move","false");
				statustext = L"fast_move disabled";
				statustext_time = 0;
			}
			else
			{
				g_settings->set("fast_move","true");
				statustext = L"fast_move enabled";
				statustext_time = 0;
				if(!client.checkPrivilege("fast"))
					statustext += L" (note: no 'fast' privilege)";
			}
		}
		else if(input->wasKeyDown(getKeySetting("keymap_noclip")))
		{
			if(g_settings->getBool("noclip"))
			{
				g_settings->set("noclip","false");
				statustext = L"noclip disabled";
				statustext_time = 0;
			}
			else
			{
				g_settings->set("noclip","true");
				statustext = L"noclip enabled";
				statustext_time = 0;
				if(!client.checkPrivilege("noclip"))
					statustext += L" (note: no 'noclip' privilege)";
			}
		}
		else if(input->wasKeyDown(getKeySetting("keymap_screenshot")))
		{
			irr::video::IImage* const image = driver->createScreenShot();
			if (image) {
				irr::c8 filename[256];
				snprintf(filename, 256, "%s" DIR_DELIM "screenshot_%u.png",
						 g_settings->get("screenshot_path").c_str(),
						 device->getTimer()->getRealTime());
				if (driver->writeImageToFile(image, filename)) {
					std::wstringstream sstr;
					sstr<<"Saved screenshot to '"<<filename<<"'";
					infostream<<"Saved screenshot to '"<<filename<<"'"<<std::endl;
					statustext = sstr.str();
					statustext_time = 0;
				} else{
					infostream<<"Failed to save screenshot '"<<filename<<"'"<<std::endl;
				}
				image->drop();
			}
		}
		else if(input->wasKeyDown(getKeySetting("keymap_toggle_hud")))
		{
			show_hud = !show_hud;
			if(show_hud)
				statustext = L"HUD shown";
			else
				statustext = L"HUD hidden";
			statustext_time = 0;
		}
		else if(input->wasKeyDown(getKeySetting("keymap_toggle_chat")))
		{
			show_chat = !show_chat;
			if(show_chat)
				statustext = L"Chat shown";
			else
				statustext = L"Chat hidden";
			statustext_time = 0;
		}
		else if(input->wasKeyDown(getKeySetting("keymap_toggle_force_fog_off")))
		{
			force_fog_off = !force_fog_off;
			if(force_fog_off)
				statustext = L"Fog disabled";
			else
				statustext = L"Fog enabled";
			statustext_time = 0;
		}
/*
		else if(input->wasKeyDown(getKeySetting("keymap_toggle_update_camera")))
		{
			disable_camera_update = !disable_camera_update;
			if(disable_camera_update)
				statustext = L"Camera update disabled";
			else
				statustext = L"Camera update enabled";
			statustext_time = 0;
		}
*/
		else if(input->wasKeyDown(getKeySetting("keymap_toggle_debug")))
		{
			// Initial / 3x toggle: Chat only
			// 1x toggle: Debug text with chat
			// 2x toggle: Debug text with profiler graph
			if(!show_debug)
			{
				show_debug = true;
				show_profiler_graph = false;
				statustext = L"Debug info shown";
				statustext_time = 0;
			}
			else if(show_profiler_graph)
			{
				show_debug = false;
				show_profiler_graph = false;
				statustext = L"Debug info and profiler graph hidden";
				statustext_time = 0;
			}
			else
			{
				show_profiler_graph = true;
				statustext = L"Profiler graph shown";
				statustext_time = 0;
			}
		}
		else if(input->wasKeyDown(getKeySetting("keymap_toggle_profiler")))
		{
			show_profiler = (show_profiler + 1) % (show_profiler_max + 1);

			// FIXME: This updates the profiler with incomplete values
			update_profiler_gui(guitext_profiler, font, text_height,
					show_profiler, show_profiler_max);

			if(show_profiler != 0)
			{
				std::wstringstream sstr;
				sstr<<"Profiler shown (page "<<show_profiler
					<<" of "<<show_profiler_max<<")";
				statustext = sstr.str();
				statustext_time = 0;
			}
			else
			{
				statustext = L"Profiler hidden";
				statustext_time = 0;
			}
		}
		else if(input->wasKeyDown(getKeySetting("keymap_toggle_block_boundaries")))
		{
			show_block_boundaries = !show_block_boundaries;
			if(show_block_boundaries)
				statustext = L"Block boundaries shown";
			else
				statustext = L"Block boundaries hidden";
			statustext_time = 0;
		}
		else if(input->wasKeyDown(getKeySetting("keymap_increase_viewing_range_min")))
		{
			s16 range = g_settings->getS16("viewing_range_nodes_min");
			s16 range_new = range + 10;
			g_settings->set("viewing_range_nodes_min", itos(range_new));
			statustext = narrow_to_wide(
					"Minimum viewing range changed to "
					+ itos(range_new));
			statustext_time = 0;
		}
		else if(input->wasKeyDown(getKeySetting("keymap_decrease_viewing_range_min")))
		{
			s16 range = g_settings->getS16("viewing_range_nodes_min");
			s16 range_new = range - 10;
			if(range_new < 0)
				range_new = range;
			g_settings->set("viewing_range_nodes_min",
					itos(range_new));
			statustext = narrow_to_wide(
					"Minimum viewing range changed to "
					+ itos(range_new));
			statustext_time = 0;
		}


		if (input->isKeyDown(getKeySetting("keymap_zoom"))) {
			player->zoom=true;
		} else {
			player->zoom=false;
		}

		// Reset jump_timer
		if(!input->isKeyDown(getKeySetting("keymap_jump")) && reset_jump_timer)
		{
			reset_jump_timer = false;
			jump_timer = 0.0;
		}

		if (playerlist)
			playerlist->setSelected(-1);
		if(!input->isKeyDown(getKeySetting("keymap_playerlist")) && playerlist != NULL)
		{
			playerlist->remove();
			playerlist = NULL;
		}
		if(input->wasKeyDown(getKeySetting("keymap_playerlist")) && playerlist == NULL)
		{
			std::list<std::string> players_list = client.getEnv().getPlayerNames();
			std::vector<std::string> players;
			players.reserve(players_list.size());
			std::copy(players_list.begin(), players_list.end(), std::back_inserter(players));
			std::sort(players.begin(), players.end(), string_icompare);

			u32 max_height = screensize.Y * 0.7;

			u32 row_height = font->getDimension(L"A").Height + 4;
			u32 rows = max_height / row_height;
			u32 columns = players.size() / rows;
			if (players.size() % rows > 0)
				++columns;
			u32 actual_height = row_height * rows;
			if (rows > players.size())
				actual_height = row_height * players.size();
			u32 max_width = 0;
			for (size_t i = 0; i < players.size(); ++i)
				max_width = std::max(max_width, font->getDimension(narrow_to_wide(players[i]).c_str()).Width);
			max_width += 15;
			u32 actual_width = columns * max_width;

			if (columns != 0) {
				u32 x = (screensize.X - actual_width) / 2;
				u32 y = (screensize.Y - actual_height) / 2;
				playerlist = new GUITable(guienv, guienv->getRootGUIElement(), -1, core::rect<s32>(x, y, x + actual_width, y + actual_height), tsrc);
				playerlist->drop();
				playerlist->setScrollBarEnabled(false);
				GUITable::TableOptions table_options;
				GUITable::TableColumns table_columns;
				for (size_t i = 0; i < columns; ++i) {
					GUITable::TableColumn col;
					col.type = "text";
					table_columns.push_back(col);
				}
				std::vector<std::string> players_ordered;
				players_ordered.reserve(columns * rows);
				for (size_t i = 0; i < rows; ++i)
					for (size_t j = 0; j < columns; ++j) {
						size_t index = j * rows + i;
						if (index >= players.size())
							players_ordered.push_back("");
						else
							players_ordered.push_back(players[index]);
					}
				playerlist->setTable(table_options, table_columns, players_ordered);
			}
		}

		// Handle QuicktuneShortcutter
		if(input->wasKeyDown(getKeySetting("keymap_quicktune_next")))
			quicktune.next();
		if(input->wasKeyDown(getKeySetting("keymap_quicktune_prev")))
			quicktune.prev();
		if(input->wasKeyDown(getKeySetting("keymap_quicktune_inc")))
			quicktune.inc();
		if(input->wasKeyDown(getKeySetting("keymap_quicktune_dec")))
			quicktune.dec();
		{
			std::string msg = quicktune.getMessage();
			if(msg != ""){
				statustext = narrow_to_wide(msg);
				statustext_time = 0;
			}
		}

		// Item selection with mouse wheel
		u16 new_playeritem = client.getPlayerItem();
		{
			s32 wheel = input->getMouseWheel();
			u16 max_item = MYMIN(PLAYER_INVENTORY_SIZE-1,
					player->hud_hotbar_itemcount-1);

			if(wheel < 0)
			{
				if(new_playeritem < max_item)
					new_playeritem++;
				else
					new_playeritem = 0;
			}
			else if(wheel > 0)
			{
				if(new_playeritem > 0)
					new_playeritem--;
				else
					new_playeritem = max_item;
			}
		}
		
		// Item selection
		for(u16 i=0; i<10; i++)
		{
			const KeyPress *kp = NumberKey + (i + 1) % 10;
			if(input->wasKeyDown(*kp))
			{
				if(i < PLAYER_INVENTORY_SIZE && i < player->hud_hotbar_itemcount)
				{
					new_playeritem = i;

					infostream<<"Selected item: "
							<<new_playeritem<<std::endl;
				}
			}
		}

		// Viewing range selection
		if(input->wasKeyDown(getKeySetting("keymap_rangeselect")))
		{
			draw_control.range_all = !draw_control.range_all;
			if(draw_control.range_all)
			{
				infostream<<"Enabled full viewing range"<<std::endl;
				statustext = L"Enabled full viewing range";
				statustext_time = 0;
			}
			else
			{
				infostream<<"Disabled full viewing range"<<std::endl;
				statustext = L"Disabled full viewing range";
				statustext_time = 0;
			}
		}

		// Print debug stacks
		if(input->wasKeyDown(getKeySetting("keymap_print_debug_stacks")))
		{
			dstream<<"-----------------------------------------"
					<<std::endl;
			dstream<<DTIME<<"Printing debug stacks:"<<std::endl;
			dstream<<"-----------------------------------------"
					<<std::endl;
			debug_stacks_print();
		}

		/*
			Mouse and camera control
			NOTE: Do this before client.setPlayerControl() to not cause a camera lag of one frame
		*/
		
		float turn_amount = 0;
		if((device->isWindowActive() && noMenuActive()) || random_input)
		{
			if(!random_input)
			{
				// Mac OSX gets upset if this is set every frame
				if(device->getCursorControl()->isVisible())
					device->getCursorControl()->setVisible(false);
			}

			if(first_loop_after_window_activation){
				//infostream<<"window active, first loop"<<std::endl;
				first_loop_after_window_activation = false;
			}
			else{
				s32 dx = input->getMousePos().X - (driver->getScreenSize().Width/2);
				s32 dy = input->getMousePos().Y - (driver->getScreenSize().Height/2);
				if(invert_mouse || camera.getCameraMode() == CAMERA_MODE_THIRD_FRONT) {
					dy = -dy;
				}
				//infostream<<"window active, pos difference "<<dx<<","<<dy<<std::endl;
				
				/*const float keyspeed = 500;
				if(input->isKeyDown(irr::KEY_UP))
					dy -= dtime * keyspeed;
				if(input->isKeyDown(irr::KEY_DOWN))
					dy += dtime * keyspeed;
				if(input->isKeyDown(irr::KEY_LEFT))
					dx -= dtime * keyspeed;
				if(input->isKeyDown(irr::KEY_RIGHT))
					dx += dtime * keyspeed;*/
				
				float d = g_settings->getFloat("mouse_sensitivity");
				d = rangelim(d, 0.01, 100.0);
				camera_yaw -= dx*d;
				camera_pitch += dy*d;
				if(camera_pitch < -89.5) camera_pitch = -89.5;
				if(camera_pitch > 89.5) camera_pitch = 89.5;
				
				turn_amount = v2f(dx, dy).getLength() * d;
			}
			input->setMousePos((driver->getScreenSize().Width/2),
					(driver->getScreenSize().Height/2));
		}
		else{
			// Mac OSX gets upset if this is set every frame
			if(device->getCursorControl()->isVisible() == false)
				device->getCursorControl()->setVisible(true);

			//infostream<<"window inactive"<<std::endl;
			first_loop_after_window_activation = true;
		}
		recent_turn_speed = recent_turn_speed * 0.9 + turn_amount * 0.1;
		//std::cerr<<"recent_turn_speed = "<<recent_turn_speed<<std::endl;

		/*
			Player speed control
		*/
		{
			/*bool a_up,
			bool a_down,
			bool a_left,
			bool a_right,
			bool a_jump,
			bool a_superspeed,
			bool a_sneak,
			bool a_LMB,
			bool a_RMB,
			float a_pitch,
			float a_yaw*/
			PlayerControl control(
				input->isKeyDown(getKeySetting("keymap_forward")),
				input->isKeyDown(getKeySetting("keymap_backward")),
				input->isKeyDown(getKeySetting("keymap_left")),
				input->isKeyDown(getKeySetting("keymap_right")),
				input->isKeyDown(getKeySetting("keymap_jump")),
				input->isKeyDown(getKeySetting("keymap_special1")),
				input->isKeyDown(getKeySetting("keymap_sneak")),
				input->getLeftState(),
				input->getRightState(),
				camera_pitch,
				camera_yaw
			);
			client.setPlayerControl(control);
			LocalPlayer* player = client.getEnv().getLocalPlayer();
			player->keyPressed=
			(((int)input->isKeyDown(getKeySetting("keymap_forward"))  & 0x1) << 0) |
			(((int)input->isKeyDown(getKeySetting("keymap_backward")) & 0x1) << 1) |
			(((int)input->isKeyDown(getKeySetting("keymap_left"))     & 0x1) << 2) |
			(((int)input->isKeyDown(getKeySetting("keymap_right"))    & 0x1) << 3) |
			(((int)input->isKeyDown(getKeySetting("keymap_jump"))     & 0x1) << 4) |
			(((int)input->isKeyDown(getKeySetting("keymap_special1")) & 0x1) << 5) |
			(((int)input->isKeyDown(getKeySetting("keymap_sneak"))    & 0x1) << 6) |
			(((int)input->getLeftState()  & 0x1) << 7) |
			(((int)input->getRightState() & 0x1) << 8);
		}

		/*
			Run server, client (and process environments)
		*/
		bool can_be_and_is_paused =
				(simple_singleplayer_mode && g_menumgr.pausesGame());
		if(can_be_and_is_paused)
		{
			// No time passes
			dtime = 0;
		}
		else
		{
			if(server != NULL)
			{
				//TimeTaker timer("server->step(dtime)");
				try {
				server->step(dtime);
				} catch(std::exception &e) {
					if (!errors++ || !(errors % (int)(60/dedicated_server_step)))
						errorstream << "Fatal error n=" << errors << " : " << e.what() << std::endl;
				}
			}
			{
				//TimeTaker timer("client.step(dtime)");
				client.step(dtime);
			}
		}

		{
			// Read client events
			for(;;)
			{
				ClientEvent event = client.getClientEvent();
				if(event.type == CE_NONE)
				{
					break;
				}
				else if(event.type == CE_PLAYER_DAMAGE &&
						client.getHP() != 0)
				{
					//u16 damage = event.player_damage.amount;
					//infostream<<"Player damage: "<<damage<<std::endl;

					damage_flash += 100.0;
					damage_flash += 8.0 * event.player_damage.amount;

					player->hurt_tilt_timer = 1.5;
					player->hurt_tilt_strength = event.player_damage.amount/2;
					player->hurt_tilt_strength = rangelim(player->hurt_tilt_strength, 2.0, 10.0);

					MtEvent *e = new SimpleTriggerEvent("PlayerDamage");
					gamedef->event()->put(e);
				}
				else if(event.type == CE_PLAYER_FORCE_MOVE)
				{
					camera_yaw = event.player_force_move.yaw;
					camera_pitch = event.player_force_move.pitch;
				}
				else if(event.type == CE_DEATHSCREEN)
				{
					if (g_settings->getBool("respawn_auto")) {
						client.sendRespawn();
					} else {
					show_deathscreen(&current_formspec, &client, gamedef, tsrc,
							device, &client);
					}

					/* Handle visualization */
					damage_flash = 0;

					LocalPlayer* player = client.getEnv().getLocalPlayer();
					player->hurt_tilt_timer = 0;
					player->hurt_tilt_strength = 0;

				}
				else if (event.type == CE_SHOW_FORMSPEC)
				{
					FormspecFormSource* fs_src =
							new FormspecFormSource(*(event.show_formspec.formspec));
					TextDestPlayerInventory* txt_dst =
							new TextDestPlayerInventory(&client,*(event.show_formspec.formname));

					create_formspec_menu(&current_formspec, &client, gamedef,
							tsrc, device, fs_src, txt_dst);

					delete(event.show_formspec.formspec);
					delete(event.show_formspec.formname);
				}
				else if(event.type == CE_SPAWN_PARTICLE)
				{
					LocalPlayer* player = client.getEnv().getLocalPlayer();
					video::ITexture *texture =
						gamedef->tsrc()->getTexture(*(event.spawn_particle.texture));

					new Particle(gamedef, smgr, player, client.getEnv(),
						*event.spawn_particle.pos,
						*event.spawn_particle.vel,
						*event.spawn_particle.acc,
						 event.spawn_particle.expirationtime,
						 event.spawn_particle.size,
						 event.spawn_particle.collisiondetection,
						 event.spawn_particle.vertical,
						 texture,
						 v2f(0.0, 0.0),
						 v2f(1.0, 1.0));
				}
				else if(event.type == CE_ADD_PARTICLESPAWNER)
				{
					LocalPlayer* player = client.getEnv().getLocalPlayer();
					video::ITexture *texture =
						gamedef->tsrc()->getTexture(*(event.add_particlespawner.texture));

					new ParticleSpawner(gamedef, smgr, player,
						 event.add_particlespawner.amount,
						 event.add_particlespawner.spawntime,
						*event.add_particlespawner.minpos,
						*event.add_particlespawner.maxpos,
						*event.add_particlespawner.minvel,
						*event.add_particlespawner.maxvel,
						*event.add_particlespawner.minacc,
						*event.add_particlespawner.maxacc,
						 event.add_particlespawner.minexptime,
						 event.add_particlespawner.maxexptime,
						 event.add_particlespawner.minsize,
						 event.add_particlespawner.maxsize,
						 event.add_particlespawner.collisiondetection,
						 event.add_particlespawner.vertical,
						 texture,
						 event.add_particlespawner.id);
				}
				else if(event.type == CE_DELETE_PARTICLESPAWNER)
				{
					delete_particlespawner (event.delete_particlespawner.id);
				}
				else if (event.type == CE_HUDADD)
				{
					u32 id = event.hudadd.id;
					size_t nhudelem = player->hud.size();
					if (id > nhudelem || (id < nhudelem && player->hud[id])) {
						delete event.hudadd.pos;
						delete event.hudadd.name;
						delete event.hudadd.scale;
						delete event.hudadd.text;
						delete event.hudadd.align;
						delete event.hudadd.offset;
						delete event.hudadd.world_pos;
						delete event.hudadd.size;
						continue;
					}
					
					HudElement *e = new HudElement;
					e->type   = (HudElementType)event.hudadd.type;
					e->pos    = *event.hudadd.pos;
					e->name   = *event.hudadd.name;
					e->scale  = *event.hudadd.scale;
					e->text   = *event.hudadd.text;
					e->number = event.hudadd.number;
					e->item   = event.hudadd.item;
					e->dir    = event.hudadd.dir;
					e->align  = *event.hudadd.align;
					e->offset = *event.hudadd.offset;
					e->world_pos = *event.hudadd.world_pos;
					e->size = *event.hudadd.size;
					
					if (id == nhudelem)
						player->hud.push_back(e);
					else
						player->hud[id] = e;

					delete event.hudadd.pos;
					delete event.hudadd.name;
					delete event.hudadd.scale;
					delete event.hudadd.text;
					delete event.hudadd.align;
					delete event.hudadd.offset;
					delete event.hudadd.world_pos;
					delete event.hudadd.size;
				}
				else if (event.type == CE_HUDRM)
				{
					u32 id = event.hudrm.id;
					if (id < player->hud.size() && player->hud[id]) {
						delete player->hud[id];
						player->hud[id] = NULL;
					}
				}
				else if (event.type == CE_HUDCHANGE)
				{
					u32 id = event.hudchange.id;
					if (id >= player->hud.size() || !player->hud[id]) {
						delete event.hudchange.v3fdata;
						delete event.hudchange.v2fdata;
						delete event.hudchange.sdata;
						delete event.hudchange.v2s32data;
						continue;
					}
						
					HudElement* e = player->hud[id];
					switch (event.hudchange.stat) {
						case HUD_STAT_POS:
							e->pos = *event.hudchange.v2fdata;
							break;
						case HUD_STAT_NAME:
							e->name = *event.hudchange.sdata;
							break;
						case HUD_STAT_SCALE:
							e->scale = *event.hudchange.v2fdata;
							break;
						case HUD_STAT_TEXT:
							e->text = *event.hudchange.sdata;
							break;
						case HUD_STAT_NUMBER:
							e->number = event.hudchange.data;
							break;
						case HUD_STAT_ITEM:
							e->item = event.hudchange.data;
							break;
						case HUD_STAT_DIR:
							e->dir = event.hudchange.data;
							break;
						case HUD_STAT_ALIGN:
							e->align = *event.hudchange.v2fdata;
							break;
						case HUD_STAT_OFFSET:
							e->offset = *event.hudchange.v2fdata;
							break;
						case HUD_STAT_WORLD_POS:
							e->world_pos = *event.hudchange.v3fdata;
							break;
						case HUD_STAT_SIZE:
							e->size = *event.hudchange.v2s32data;
							break;
					}
					
					delete event.hudchange.v3fdata;
					delete event.hudchange.v2fdata;
					delete event.hudchange.sdata;
					delete event.hudchange.v2s32data;
				}
				else if (event.type == CE_SET_SKY)
				{
					sky->setVisible(false);
					if(skybox){
						skybox->remove();
						skybox = NULL;
					}
					// Handle according to type
					if(*event.set_sky.type == "regular"){
						sky->setVisible(true);
					}
					else if(*event.set_sky.type == "skybox" &&
							event.set_sky.params->size() == 6){
						sky->setFallbackBgColor(*event.set_sky.bgcolor);
						skybox = smgr->addSkyBoxSceneNode(
								tsrc->getTexture((*event.set_sky.params)[0]),
								tsrc->getTexture((*event.set_sky.params)[1]),
								tsrc->getTexture((*event.set_sky.params)[2]),
								tsrc->getTexture((*event.set_sky.params)[3]),
								tsrc->getTexture((*event.set_sky.params)[4]),
								tsrc->getTexture((*event.set_sky.params)[5]));
					}
					// Handle everything else as plain color
					else {
						if(*event.set_sky.type != "plain")
							infostream<<"Unknown sky type: "
									<<(*event.set_sky.type)<<std::endl;
						sky->setFallbackBgColor(*event.set_sky.bgcolor);
					}

					delete event.set_sky.bgcolor;
					delete event.set_sky.type;
					delete event.set_sky.params;
				}
				else if (event.type == CE_OVERRIDE_DAY_NIGHT_RATIO)
				{
					bool enable = event.override_day_night_ratio.do_override;
					u32 value = event.override_day_night_ratio.ratio_f * 1000;
					client.getEnv().setDayNightRatioOverride(enable, value);
				}
			}
		}
		
		//TimeTaker //timer2("//timer2");

		/*
			For interaction purposes, get info about the held item
			- What item is it?
			- Is it a usable item?
			- Can it point to liquids?
		*/
		ItemStack playeritem;
		{
			InventoryList *mlist = local_inventory.getList("main");
			if(mlist != NULL)
			{
				playeritem = mlist->getItem(client.getPlayerItem());
			}
		}
		const ItemDefinition &playeritem_def =
				playeritem.getDefinition(itemdef);
		ToolCapabilities playeritem_toolcap =
				playeritem.getToolCapabilities(itemdef);
		
		/*
			Update camera
		*/

		v3s16 old_camera_offset = camera.getOffset();

		LocalPlayer* player = client.getEnv().getLocalPlayer();
		float full_punch_interval = playeritem_toolcap.full_punch_interval;
		float tool_reload_ratio = time_from_last_punch / full_punch_interval;

		if(input->wasKeyDown(getKeySetting("keymap_camera_mode"))) {
			camera.toggleCameraMode();
			GenericCAO* playercao = player->getCAO();

			assert( playercao != NULL );
			if (camera.getCameraMode() > CAMERA_MODE_FIRST) {
				playercao->setVisible(true);
			}
			else {
				playercao->setVisible(false);
			}
		}
		tool_reload_ratio = MYMIN(tool_reload_ratio, 1.0);
		camera.update(player, dtime, busytime, tool_reload_ratio,
				client.getEnv());
		camera.step(dtime);

		v3f player_position = player->getPosition();
		v3s16 pos_i = floatToInt(player_position, BS);
		v3f camera_position = camera.getPosition();
		v3f camera_direction = camera.getDirection();
		f32 camera_fov = camera.getFovMax();
		v3s16 camera_offset = camera.getOffset();

		bool camera_offset_changed = (camera_offset != old_camera_offset);
		
		if(!disable_camera_update){
			client.getEnv().getClientMap().updateCamera(camera_position,
				camera_direction, camera_fov, camera_offset);
			if (camera_offset_changed){
				client.updateCameraOffset(camera_offset);
				client.getEnv().updateCameraOffset(camera_offset);
				if (clouds)
					clouds->updateCameraOffset(camera_offset);
			}
		}
		
		// Update sound listener
		sound->updateListener(camera.getCameraNode()->getPosition()+intToFloat(camera_offset, BS),
				v3f(0,0,0), // velocity
				camera.getDirection(),
				camera.getCameraNode()->getUpVector());
		sound->setListenerGain(g_settings->getFloat("sound_volume"));

		/*
			Update sound maker
		*/
		{
			soundmaker.step(dtime);
			
			ClientMap &map = client.getEnv().getClientMap();
			MapNode n = map.getNodeNoEx(player->getStandingNodePos());
			soundmaker.m_player_step_sound = nodedef->get(n).sound_footstep;
		}

		/*
			Calculate what block is the crosshair pointing to
		*/
		
		//u32 t1 = device->getTimer()->getRealTime();
		
		f32 d = playeritem_def.range; // max. distance
		f32 d_hand = itemdef->get("").range;
		if(d < 0 && d_hand >= 0)
			d = d_hand;
		else if(d < 0)
			d = 4.0;
		core::line3d<f32> shootline(camera_position,
				camera_position + camera_direction * BS * (d+1));

		// prevent player pointing anything in front-view
		if (camera.getCameraMode() == CAMERA_MODE_THIRD_FRONT)
			shootline = core::line3d<f32>(0,0,0,0,0,0);

		ClientActiveObject *selected_object = NULL;

		PointedThing pointed = getPointedThing(
				// input
				&client, player_position, camera_direction,
				camera_position, shootline, d,
				playeritem_def.liquids_pointable, !ldown_for_dig,
				camera_offset,
				// output
				hilightboxes,
				selected_object);

		if(pointed != pointed_old)
		{
			infostream<<"Pointing at "<<pointed.dump()<<std::endl;
			//dstream<<"Pointing at "<<pointed.dump()<<std::endl;
/* node debug 
			MapNode nu = client.getEnv().getClientMap().getNodeNoEx(pointed.node_undersurface);
			MapNode na = client.getEnv().getClientMap().getNodeNoEx(pointed.node_abovesurface);
			infostream	<< "|| nu0="<<(int)nu.param0<<" nu1"<<(int)nu.param1<<" nu2"<<(int)nu.param1<<"; nam="<<nodedef->get(nu.getContent()).name
						<< "|| na0="<<(int)na.param0<<" na1"<<(int)na.param1<<" na2"<<(int)na.param1<<"; nam="<<nodedef->get(na.getContent()).name
						<<std::endl;
*/
		}

		/*
			Stop digging when
			- releasing left mouse button
			- pointing away from node
		*/
		if(digging)
		{
			if(input->getLeftReleased())
			{
				infostream<<"Left button released"
					<<" (stopped digging)"<<std::endl;
				digging = false;
			}
			else if(pointed != pointed_old)
			{
				if (pointed.type == POINTEDTHING_NODE
					&& pointed_old.type == POINTEDTHING_NODE
					&& pointed.node_undersurface == pointed_old.node_undersurface)
				{
					// Still pointing to the same node,
					// but a different face. Don't reset.
				}
				else
				{
					infostream<<"Pointing away from node"
						<<" (stopped digging)"<<std::endl;
					digging = false;
				}
			}
			if(!digging)
			{
				client.interact(1, pointed_old);
				client.setCrack(-1, v3s16(0,0,0));
				dig_time = 0.0;
			}
		}
		if(!digging && ldown_for_dig && !input->getLeftState())
		{
			ldown_for_dig = false;
		}

		bool left_punch = false;
		soundmaker.m_player_leftpunch_sound.name = "";

		if(input->getRightState())
			repeat_rightclick_timer += dtime;
		else
			repeat_rightclick_timer = 0;

		if(playeritem_def.usable && input->getLeftState())
		{
			if(input->getLeftClicked())
				client.interact(4, pointed);
		}
		else if(pointed.type == POINTEDTHING_NODE)
		{
			v3s16 nodepos = pointed.node_undersurface;
			v3s16 neighbourpos = pointed.node_abovesurface;

			/*
				Check information text of node
			*/
			
			ClientMap &map = client.getEnv().getClientMap();
			NodeMetadata *meta = map.getNodeMetadata(nodepos);
			if(meta){
				infotext = narrow_to_wide(meta->getString("infotext"));
			} else {
				MapNode n = map.getNode(nodepos);
				if(nodedef->get(n).tiledef[0].name == "unknown_node.png"){
					infotext = L"Unknown node: ";
					infotext += narrow_to_wide(nodedef->get(n).name);
				}
			}
			
			/*
				Handle digging
			*/
			
			if(nodig_delay_timer <= 0.0 && input->getLeftState()
					&& client.checkPrivilege("interact"))
			{
				if(!digging)
				{
					infostream<<"Started digging"<<std::endl;
					client.interact(0, pointed);
					digging = true;
					ldown_for_dig = true;
				}
				MapNode n = client.getEnv().getClientMap().getNode(nodepos);
				
				// NOTE: Similar piece of code exists on the server side for
				// cheat detection.
				// Get digging parameters
				DigParams params = getDigParams(nodedef->get(n).groups,
						&playeritem_toolcap);
				// If can't dig, try hand
				if(!params.diggable){
					const ItemDefinition &hand = itemdef->get("");
					const ToolCapabilities *tp = hand.tool_capabilities;
					if(tp)
						params = getDigParams(nodedef->get(n).groups, tp);
				}

				float dig_time_complete = 0.0;

				if(params.diggable == false)
				{
					// I guess nobody will wait for this long
					dig_time_complete = 10000000.0;
				}
				else
				{
					dig_time_complete = params.time;
					if (g_settings->getBool("enable_particles"))
					{
						const ContentFeatures &features =
							client.getNodeDefManager()->get(n);
						addPunchingParticles
							(gamedef, smgr, player, client.getEnv(),
							 nodepos, features.tiles);
					}
				}

				if(dig_time_complete >= 0.001)
				{
					dig_index = (u16)((float)crack_animation_length
							* dig_time/dig_time_complete);
				}
				// This is for torches
				else
				{
					dig_index = crack_animation_length;
				}

				SimpleSoundSpec sound_dig = nodedef->get(n).sound_dig;
				if(sound_dig.exists() && params.diggable){
					if(sound_dig.name == "__group"){
						if(params.main_group != ""){
							soundmaker.m_player_leftpunch_sound.gain = 0.5;
							soundmaker.m_player_leftpunch_sound.name =
									std::string("default_dig_") +
											params.main_group;
						}
					} else{
						soundmaker.m_player_leftpunch_sound = sound_dig;
					}
				}

				// Don't show cracks if not diggable
				if(dig_time_complete >= 100000.0)
				{
				}
				else if(dig_index < crack_animation_length)
				{
					//TimeTaker timer("client.setTempMod");
					//infostream<<"dig_index="<<dig_index<<std::endl;
					client.setCrack(dig_index, nodepos);
				}
				else
				{
					infostream<<"Digging completed"<<std::endl;
					client.interact(2, pointed);
					client.setCrack(-1, v3s16(0,0,0));
					MapNode wasnode = map.getNode(nodepos);
					client.removeNode(nodepos);

					if (g_settings->getBool("enable_particles"))
					{
						const ContentFeatures &features =
							client.getNodeDefManager()->get(wasnode);
						addDiggingParticles
							(gamedef, smgr, player, client.getEnv(),
							 nodepos, features.tiles);
					}

					dig_time = 0;
					digging = false;

					nodig_delay_timer = dig_time_complete
							/ (float)crack_animation_length;

					// We don't want a corresponding delay to
					// very time consuming nodes
					if(nodig_delay_timer > 0.3)
						nodig_delay_timer = 0.3;
					// We want a slight delay to very little
					// time consuming nodes
					float mindelay = 0.15;
					if(nodig_delay_timer < mindelay)
						nodig_delay_timer = mindelay;
					
					// Send event to trigger sound
					MtEvent *e = new NodeDugEvent(nodepos, wasnode);
					gamedef->event()->put(e);
				}

				if(dig_time_complete < 100000.0)
					dig_time += dtime;
				else {
					dig_time = 0;
					client.setCrack(-1, nodepos);
				}

				camera.setDigging(0);  // left click animation
			}

			if((input->getRightClicked() ||
					repeat_rightclick_timer >=
						g_settings->getFloat("repeat_rightclick_time")) &&
					client.checkPrivilege("interact"))
			{
				repeat_rightclick_timer = 0;
				infostream<<"Ground right-clicked"<<std::endl;
				
				// Sign special case, at least until formspec is properly implemented.
				// Deprecated?
				if(meta && meta->getString("formspec") == "hack:sign_text_input"
						&& !random_input
						&& !input->isKeyDown(getKeySetting("keymap_sneak")))
				{
					infostream<<"Launching metadata text input"<<std::endl;
					
					// Get a new text for it

					TextDest *dest = new TextDestNodeMetadata(nodepos, &client);

					std::wstring wtext = narrow_to_wide(meta->getString("text"));

					(new GUITextInputMenu(guienv, guiroot, -1,
							&g_menumgr, dest,
							wtext))->drop();
				}
				// If metadata provides an inventory view, activate it
				else if(meta && meta->getString("formspec") != "" && !random_input
						&& !input->isKeyDown(getKeySetting("keymap_sneak")))
				{
					infostream<<"Launching custom inventory view"<<std::endl;

					InventoryLocation inventoryloc;
					inventoryloc.setNodeMeta(nodepos);
					
					NodeMetadataFormSource* fs_src = new NodeMetadataFormSource(
							&client.getEnv().getClientMap(), nodepos);
					TextDest* txt_dst = new TextDestNodeMetadata(nodepos, &client);

					create_formspec_menu(&current_formspec, &client, gamedef,
							tsrc, device, fs_src, txt_dst);

					current_formspec->setFormSpec(meta->getString("formspec"), inventoryloc);
				}
				// Otherwise report right click to server
				else
				{
					camera.setDigging(1);  // right click animation (always shown for feedback)

					// If the wielded item has node placement prediction,
					// make that happen
					bool placed = nodePlacementPrediction(client,
						playeritem_def,
						nodepos, neighbourpos);

					if(placed) {
						// Report to server
						client.interact(3, pointed);
						// Read the sound
						soundmaker.m_player_rightpunch_sound =
							playeritem_def.sound_place;
					} else {
						soundmaker.m_player_rightpunch_sound =
							SimpleSoundSpec();
					}

					if (playeritem_def.node_placement_prediction == "" ||
						nodedef->get(map.getNode(nodepos)).rightclickable)
						client.interact(3, pointed); // Report to server
				}
			}
		}
		else if(pointed.type == POINTEDTHING_OBJECT)
		{
			infotext = narrow_to_wide(selected_object->infoText());

			if(infotext == L"" && show_debug){
				infotext = narrow_to_wide(selected_object->debugInfoText());
			}

			//if(input->getLeftClicked())
			if(input->getLeftState())
			{
				bool do_punch = false;
				bool do_punch_damage = false;
				if(object_hit_delay_timer <= 0.0){
					do_punch = true;
					do_punch_damage = true;
					object_hit_delay_timer = object_hit_delay;
				}
				if(input->getLeftClicked()){
					do_punch = true;
				}
				if(do_punch){
					infostream<<"Left-clicked object"<<std::endl;
					left_punch = true;
				}
				if(do_punch_damage){
					// Report direct punch
					v3f objpos = selected_object->getPosition();
					v3f dir = (objpos - player_position).normalize();
					
					bool disable_send = selected_object->directReportPunch(
							dir, &playeritem, time_from_last_punch);
					time_from_last_punch = 0;
					if(!disable_send)
						client.interact(0, pointed);
				}
			}
			else if(input->getRightClicked())
			{
				infostream<<"Right-clicked object"<<std::endl;
				client.interact(3, pointed);  // place
			}
		}
		else if(input->getLeftState())
		{
			// When button is held down in air, show continuous animation
			left_punch = true;
		}

		pointed_old = pointed;
		
		if(left_punch || input->getLeftClicked())
		{
			camera.setDigging(0); // left click animation
		}

		input->resetLeftClicked();
		input->resetRightClicked();

		input->resetLeftReleased();
		input->resetRightReleased();
		
		/*
			Calculate stuff for drawing
		*/

		/*
			Fog range
		*/
	
		auto fog_was = fog_range;
		if(draw_control.range_all)
			fog_range = 100000*BS;
		else {
			fog_range = draw_control.wanted_range*BS + 0.0*MAP_BLOCKSIZE*BS;
			if(use_weather) {
				auto humidity = client.getEnv().getClientMap().getHumidity(pos_i, 1);
				fog_range *= (1.55 - 1.4*(float)humidity/100);
			}
			fog_range = MYMIN(fog_range, (draw_control.farthest_drawn+20)*BS);
			fog_range *= 0.9;
			fog_range = fog_was + (fog_range-fog_was)/50;
		}

		/*
			Calculate general brightness
		*/
		u32 daynight_ratio = client.getEnv().getDayNightRatio();
		float time_brightness = decode_light_f((float)daynight_ratio/1000.0);
		float direct_brightness = 0;
		bool sunlight_seen = false;
		if(g_settings->getBool("free_move")){
			direct_brightness = time_brightness;
			sunlight_seen = true;
		} else {
			//ScopeProfiler sp(g_profiler, "Detecting background light", SPT_AVG);
			float old_brightness = sky->getBrightness();
			direct_brightness = (float)client.getEnv().getClientMap()
					.getBackgroundBrightness(MYMIN(fog_range*1.2, 60*BS),
					daynight_ratio, (int)(old_brightness*255.5), &sunlight_seen)
					/ 255.0;
		}
		
		time_of_day = client.getEnv().getTimeOfDayF();
		float maxsm = 0.05;
		if(fabs(time_of_day - time_of_day_smooth) > maxsm &&
				fabs(time_of_day - time_of_day_smooth + 1.0) > maxsm &&
				fabs(time_of_day - time_of_day_smooth - 1.0) > maxsm)
			time_of_day_smooth = time_of_day;
		float todsm = 0.05;
		if(time_of_day_smooth > 0.8 && time_of_day < 0.2)
			time_of_day_smooth = time_of_day_smooth * (1.0-todsm)
					+ (time_of_day+1.0) * todsm;
		else
			time_of_day_smooth = time_of_day_smooth * (1.0-todsm)
					+ time_of_day * todsm;
			
		sky->update(time_of_day_smooth, time_brightness, direct_brightness,
				sunlight_seen,camera.getCameraMode(), player->getYaw(),
				player->getPitch());
		
		video::SColor bgcolor = sky->getBgColor();
		video::SColor skycolor = sky->getSkyColor();

		/*
			Update clouds
		*/
		if(clouds){
			if(sky->getCloudsVisible()){
				clouds->setVisible(true);
				clouds->step(dtime);
				clouds->update(v2f(player_position.X, player_position.Z),
						sky->getCloudColor());
			} else{
				clouds->setVisible(false);
			}
		}
		
		/*
			Update particles
		*/

		if (!no_output) {
		allparticles_step(dtime);
		allparticlespawners_step(dtime, client.getEnv());
		}
		
		/*
			Fog
		*/
		
		if(g_settings->getBool("enable_fog") && !force_fog_off)
		{
			driver->setFog(
				bgcolor,
				video::EFT_FOG_LINEAR,
				fog_range*0.4,
				fog_range*1.0,
				0.01,
				false, // pixel fog
				false // range fog
			);
		}
		else
		{
			driver->setFog(
				bgcolor,
				video::EFT_FOG_LINEAR,
				100000*BS,
				110000*BS,
				0.01,
				false, // pixel fog
				false // range fog
			);
		}

		/*
			Update gui stuff (0ms)
		*/

		//TimeTaker guiupdatetimer("Gui updating");
		
		draw_control.drawtime_avg = draw_control.drawtime_avg * 0.95 + (float)drawtime*0.05;
		draw_control.fps_avg = 1000/draw_control.drawtime_avg;
		draw_control.fps = (1.0/dtime_avg1);

		if(show_debug)
		{
/*
			static float drawtime_avg = 0;
			drawtime_avg = drawtime_avg * 0.95 + (float)drawtime*0.05;
*/
			/*static float beginscenetime_avg = 0;
			beginscenetime_avg = beginscenetime_avg * 0.95 + (float)beginscenetime*0.05;
			static float scenetime_avg = 0;
			scenetime_avg = scenetime_avg * 0.95 + (float)scenetime*0.05;
			static float endscenetime_avg = 0;
			endscenetime_avg = endscenetime_avg * 0.95 + (float)endscenetime*0.05;*/


			std::ostringstream os(std::ios_base::binary);
			os<<std::fixed
				<<"Freeminer "<<minetest_version_hash
				<<std::setprecision(0)
				<<" FPS = "<<draw_control.fps
/*
				<<" (R: range_all="<<draw_control.range_all<<")"
*/
				<<" drawtime = "<<draw_control.drawtime_avg
/*
				<<std::setprecision(1)
				<<", dtime_jitter = "
				<<(dtime_jitter1_max_fraction * 100.0)<<" %"
*/
				<<std::setprecision(1)
				<<", v_range = "<<draw_control.wanted_range
				<<", farmesh = "<<draw_control.farmesh<<":"<<draw_control.farmesh_step
				<<std::setprecision(3)
				<<", RTT = "<<client.getRTT();
			guitext->setText(narrow_to_wide(os.str()).c_str());
			guitext->setVisible(true);
		}
		else if(show_hud || show_chat)
		{
			std::ostringstream os(std::ios_base::binary);
			os<<"Freeminer "<<minetest_version_hash;
			guitext->setText(narrow_to_wide(os.str()).c_str());
			guitext->setVisible(true);
		}
		else
		{
			guitext->setVisible(false);
		}

		if (guitext->isVisible())
		{
			core::rect<s32> rect(
				5,
				5,
				screensize.X,
				5 + text_height
			);
			guitext->setRelativePosition(rect);
		}

		if(show_debug)
		{
			std::ostringstream os(std::ios_base::binary);
			os<<std::setprecision(1)<<std::fixed
				<<"(" <<(player_position.X/BS)
				<<", "<<(player_position.Y/BS)
				<<", "<<(player_position.Z/BS)
				<<") (spd="<< (int)player->getSpeed().getLength()/BS
				<<") (yaw="<<(wrapDegrees_0_360(camera_yaw))
				<<") (t="<<client.getEnv().getClientMap().getHeat(pos_i, 1)
				<<"C, h="<<client.getEnv().getClientMap().getHumidity(pos_i, 1)
				<<"%) (seed = "<<((u64)client.getMapSeed())
				<<")";
			guitext2->setText(narrow_to_wide(os.str()).c_str());
			guitext2->setVisible(true);

			core::rect<s32> rect(
				5,
				5 + text_height,
				screensize.X,
				5 + (text_height * 2)
			);
			guitext2->setRelativePosition(rect);
		}
		else
		{
			guitext2->setVisible(false);
		}
		
		{
			guitext_info->setText(infotext.c_str());
			guitext_info->setVisible(show_hud && g_menumgr.menuCount() == 0);
		}

		{
			float statustext_time_max = 1.5;
			if(!statustext.empty())
			{
				statustext_time += dtime;
				if(statustext_time >= statustext_time_max)
				{
					statustext = L"";
					statustext_time = 0;
				}
			}
			guitext_status->setText(statustext.c_str());
			guitext_status->setVisible(!statustext.empty());

			if(!statustext.empty())
			{
				s32 status_y = screensize.Y - 130;
				core::rect<s32> rect(
						10,
						status_y - guitext_status->getTextHeight(),
						screensize.X - 10,
						status_y
				);
				guitext_status->setRelativePosition(rect);

				// Fade out
				video::SColor initial_color(255,0,0,0);
				if(guienv->getSkin())
					initial_color = guienv->getSkin()->getColor(gui::EGDC_BUTTON_TEXT);
				video::SColor final_color = initial_color;
				final_color.setAlpha(0);
				video::SColor fade_color =
					initial_color.getInterpolated_quadratic(
						initial_color,
						final_color,
						pow(statustext_time / (float)statustext_time_max, 2.0f));
				guitext_status->setOverrideColor(fade_color);
				guitext_status->enableOverrideColor(true);
			}
		}
		
		/*
			Get chat messages from client
		*/
		{
			// Get new messages from error log buffer
			while(!chat_log_error_buf.empty())
			{
				chat_backend.addMessage(L"", narrow_to_wide(
						chat_log_error_buf.get()));
			}
			// Get new messages from client
			std::wstring message;
			while(client.getChatMessage(message))
			{
				chat_backend.addUnparsedMessage(message);
			}
			// Remove old messages
			chat_backend.step(dtime);

			// Display all messages in a static text element
			u32 recent_chat_count = chat_backend.getRecentBuffer().getLineCount();
			std::wstring recent_chat = chat_backend.getRecentChat();
			guitext_chat->setText(recent_chat.c_str());

			// Update gui element size and position
			s32 chat_y = 5+(text_height+5);
			if(show_debug)
				chat_y += (text_height+5);
			core::rect<s32> rect(
				10,
				chat_y,
				screensize.X - 10,
				chat_y + guitext_chat->getTextHeight()
			);
			guitext_chat->setRelativePosition(rect);

			// Don't show chat if disabled or empty or profiler is enabled
			guitext_chat->setVisible(show_chat && recent_chat_count != 0
					&& !show_profiler);
		}

		/*
			Inventory
		*/
		
		if(client.getPlayerItem() != new_playeritem)
		{
			client.selectPlayerItem(new_playeritem);
		}
		if(client.getLocalInventoryUpdated())
		{
			//infostream<<"Updating local inventory"<<std::endl;
			client.getLocalInventory(local_inventory);
			
			update_wielded_item_trigger = true;
		}
		if(update_wielded_item_trigger)
		{
			update_wielded_item_trigger = false;
			// Update wielded tool
			InventoryList *mlist = local_inventory.getList("main");
			ItemStack item;
			if(mlist != NULL)
				item = mlist->getItem(client.getPlayerItem());
			camera.wield(item, client.getPlayerItem());
		}

		/*
			Update block draw list every 200ms or when camera direction has
			changed much
		*/
		update_draw_list_timer += dtime;
		if (!no_output)
		if(client.getEnv().getClientMap().m_drawlist_last || update_draw_list_timer >= 0.2 ||
				update_draw_list_last_cam_dir.getDistanceFrom(camera_direction) > 0.2 ||
				camera_offset_changed){
			update_draw_list_timer = 0;
			client.getEnv().getClientMap().updateDrawList(driver, dtime);
			update_draw_list_last_cam_dir = camera_direction;
		}

		/*
			Drawing begins
		*/
		TimeTaker tt_draw("mainloop: draw");
<<<<<<< HEAD
		
		if (!no_output) {
=======
		{
>>>>>>> 09970b7b
			TimeTaker timer("beginScene");
			driver->beginScene(true, true, skycolor);
			beginscenetime = timer.stop(true);
		}
<<<<<<< HEAD
		
		//timer3.stop();
	
		//infostream<<"smgr->drawAll()"<<std::endl;
		if (!no_output) {
			TimeTaker timer("smgr");
			smgr->drawAll();
			
			if(g_settings->getBool("anaglyph"))
			{
				irr::core::vector3df oldPosition = camera.getCameraNode()->getPosition();
				irr::core::vector3df oldTarget   = camera.getCameraNode()->getTarget();

				irr::core::matrix4 startMatrix   = camera.getCameraNode()->getAbsoluteTransformation();

				irr::core::vector3df focusPoint  = (camera.getCameraNode()->getTarget() -
										 camera.getCameraNode()->getAbsolutePosition()).setLength(1) +
										 camera.getCameraNode()->getAbsolutePosition() ;

				//Left eye...
				irr::core::vector3df leftEye;
				irr::core::matrix4   leftMove;

				leftMove.setTranslation( irr::core::vector3df(-g_settings->getFloat("anaglyph_strength"),0.0f,0.0f) );
				leftEye=(startMatrix*leftMove).getTranslation();

				//clear the depth buffer, and color
				driver->beginScene( true, true, irr::video::SColor(0,200,200,255) );

				driver->getOverrideMaterial().Material.ColorMask = irr::video::ECP_RED;
				driver->getOverrideMaterial().EnableFlags  = irr::video::EMF_COLOR_MASK;
				driver->getOverrideMaterial().EnablePasses = irr::scene::ESNRP_SKY_BOX +
															 irr::scene::ESNRP_SOLID +
															 irr::scene::ESNRP_TRANSPARENT +
															 irr::scene::ESNRP_TRANSPARENT_EFFECT +
															 irr::scene::ESNRP_SHADOW;

				camera.getCameraNode()->setPosition( leftEye );
				camera.getCameraNode()->setTarget( focusPoint );

				smgr->drawAll(); // 'smgr->drawAll();' may go here

				driver->setTransform(video::ETS_WORLD, core::IdentityMatrix);

				if (show_hud)
					hud.drawSelectionBoxes(hilightboxes);


				//Right eye...
				irr::core::vector3df rightEye;
				irr::core::matrix4   rightMove;

				rightMove.setTranslation( irr::core::vector3df(g_settings->getFloat("anaglyph_strength"),0.0f,0.0f) );
				rightEye=(startMatrix*rightMove).getTranslation();

				//clear the depth buffer
				driver->clearZBuffer();
=======
>>>>>>> 09970b7b

		
<<<<<<< HEAD
		{
		//TimeTaker timer9("auxiliary drawings");
		// 0ms
		
		//timer9.stop();
		//TimeTaker //timer10("//timer10");
		/*
			Block boundary visualization
		*/
		if (show_block_boundaries) { // DEV only borders of any blocks
			//client.getEnv().getClientMap().renderBlockBoundaries(server->m_modified_blocks);
			//client.getEnv().getClientMap().renderBlockBoundaries(client.getEnv().getClientMap().m_drawlist);
		}

		
		video::SMaterial m;
		//m.Thickness = 10;
		m.Thickness = 3;
		m.Lighting = false;
		driver->setMaterial(m);

		driver->setTransform(video::ETS_WORLD, core::IdentityMatrix);
		if((!g_settings->getBool("anaglyph")) && (show_hud))
		{
			hud.drawSelectionBoxes(hilightboxes);
		}

		/*
			Wielded tool
		*/
		if(show_hud &&
			(player->hud_flags & HUD_FLAG_WIELDITEM_VISIBLE) &&
			current_camera_mode < CAMERA_MODE_THIRD)
		{
			// Warning: This clears the Z buffer.
			camera.drawWieldedTool();
		}
=======
		draw_scene(driver, smgr, camera, client, player, hud, guienv,
				hilightboxes, screensize, skycolor, show_hud);
>>>>>>> 09970b7b

		/*
			Post effects
		*/
<<<<<<< HEAD
		if (!no_output) {
			client.getEnv().getClientMap().renderPostFx();
=======
		{
			client.getEnv().getClientMap().renderPostFx(camera.getCameraMode());
>>>>>>> 09970b7b
		}

		/*
			Profiler graph
		*/
		if(show_profiler_graph)
		{
			graph.draw(10, screensize.Y - 10, driver, font);
		}

		/*
			Damage flash
		*/
		if(damage_flash > 0.0)
		{
			video::SColor color(std::min(damage_flash, 180.0f),180,0,0);
			driver->draw2DRectangle(color,
					core::rect<s32>(0,0,screensize.X,screensize.Y),
					NULL);
			
			damage_flash -= 100.0*dtime;
		}

		/*
			Damage camera tilt
		*/
		if(player->hurt_tilt_timer > 0.0)
		{
			player->hurt_tilt_timer -= dtime*5;
			if(player->hurt_tilt_timer < 0)
				player->hurt_tilt_strength = 0;
		}

		/*
<<<<<<< HEAD
			Draw lua hud items
		*/
		if (show_hud)
			hud.drawLuaElements(camera.getOffset());


		/*
			Draw background for player list
		*/
		if (playerlist != NULL)
		{
			driver->draw2DRectangle(console_bg, playerlist->getAbsolutePosition());
			driver->draw2DRectangleOutline(playerlist->getAbsolutePosition(), video::SColor(255,128,128,128));
		}

		/*
			Movement FOV (for superspeed and flying)
		*/

		float max_fov = 0;
		if(player->free_move)
			max_fov += 5;
		if(player->superspeed)
			max_fov += 8;

		if((player->free_move || player->superspeed) && player->movement_fov < max_fov)
			player->movement_fov += dtime*50;
		if(player->movement_fov > max_fov)
			player->movement_fov -= dtime*50;

		/*
			Draw gui
		*/
		// 0-1ms
		if (!no_output)
		guienv->drawAll();

		/*
=======
>>>>>>> 09970b7b
			End scene
		*/
		if (!no_output) {
			TimeTaker timer("endScene");
			driver->endScene();
			endscenetime = timer.stop(true);
		}

		drawtime = tt_draw.stop(true);
		g_profiler->graphAdd("mainloop_draw", (float)drawtime/1000.0f);

		/*
			End of drawing
		*/

		/*
			Log times and stuff for visualization
		*/
		Profiler::GraphValues values;
		g_profiler->graphGet(values);
		graph.put(values);

		if (client.m_con.Connected()) {
			connect_ok = 1;
		} else if (connect_ok) {
			reconnect = 1;
			break;
		}
	}

	guitext->remove();
	guitext2->remove();
	guitext_info->remove();
	guitext_profiler->remove();
	guitext_chat->remove();
	/*
		Drop stuff
	*/
	if (clouds)
		clouds->drop();
	if (gui_chat_console)
		gui_chat_console->drop();
	if (sky)
		sky->drop();
	clear_particles();
	
	/*
		Draw a "shutting down" screen, which will be shown while the map
		generator and other stuff quits
	*/
	{
		/*gui::IGUIStaticText *gui_shuttingdowntext = */
		wchar_t* text = wgettext("Shutting down stuff...");
		draw_load_screen(text, device, guienv, font, 0, -1, false);
		delete[] text;
		/*driver->beginScene(true, true, video::SColor(255,0,0,0));
		guienv->drawAll();
		driver->endScene();
		gui_shuttingdowntext->remove();*/
	}

	chat_backend.addMessage(L"", L"# Disconnected.");
	chat_backend.addMessage(L"", L"");

	client.Stop();

	//force answer all texture and shader jobs (TODO return empty values)

	while(!client.isShutdown()) {
		tsrc->processQueue();
		shsrc->processQueue();
		sleep_ms(100);
	}

	// Client scope (client is destructed before destructing *def and tsrc)
	}while(0);
	} // try-catch
	catch(SerializationError &e)
	{
		error_message = L"A serialization error occurred:\n"
				+ narrow_to_wide(e.what()) + L"\n\nThe server is probably "
				L" running a different version of Minetest.";
		errorstream<<wide_to_narrow(error_message)<<std::endl;
	}
	catch(ServerError &e) {
		error_message = narrow_to_wide(e.what());
		errorstream << "ServerError: " << e.what() << std::endl;
	}
	catch(ModError &e) {
		errorstream << "ModError: " << e.what() << std::endl;
		error_message = narrow_to_wide(e.what()) + wgettext("\nCheck debug.txt for details.");
	}


	
	if(!sound_is_dummy)
		delete sound;

	//has to be deleted first to stop all server threads
	delete server;

	delete tsrc;
	delete shsrc;
	delete nodedef;
	delete itemdef;

	//extended resource accounting
	infostream << "Irrlicht resources after cleanup:" << std::endl;
	infostream << "\tRemaining meshes   : "
		<< device->getSceneManager()->getMeshCache()->getMeshCount() << std::endl;
	infostream << "\tRemaining textures : "
		<< driver->getTextureCount() << std::endl;
	for (unsigned int i = 0; i < driver->getTextureCount(); i++ ) {
		irr::video::ITexture* texture = driver->getTextureByIndex(i);
		infostream << "\t\t" << i << ":" << texture->getName().getPath().c_str()
				<< std::endl;
	}
	clearTextureNameCache();
	infostream << "\tRemaining materials: "
		<< driver-> getMaterialRendererCount ()
		<< " (note: irrlicht doesn't support removing renderers)"<< std::endl;
<<<<<<< HEAD
	return reconnect;
}

=======
}
>>>>>>> 09970b7b
<|MERGE_RESOLUTION|>--- conflicted
+++ resolved
@@ -72,14 +72,11 @@
 #include <list>
 #include "util/directiontables.h"
 #include "util/pointedthing.h"
-<<<<<<< HEAD
 #include "FMStaticText.h"
 #include "guiTable.h"
 #include "util/string.h"
-=======
 #include "drawscene.h"
 #include "content_cao.h"
->>>>>>> 09970b7b
 
 /*
 	Text input system
@@ -3548,131 +3545,24 @@
 			Drawing begins
 		*/
 		TimeTaker tt_draw("mainloop: draw");
-<<<<<<< HEAD
-		
-		if (!no_output) {
-=======
-		{
->>>>>>> 09970b7b
+
+		if (!no_output)
+		{
 			TimeTaker timer("beginScene");
 			driver->beginScene(true, true, skycolor);
 			beginscenetime = timer.stop(true);
 		}
-<<<<<<< HEAD
+
 		
-		//timer3.stop();
-	
-		//infostream<<"smgr->drawAll()"<<std::endl;
-		if (!no_output) {
-			TimeTaker timer("smgr");
-			smgr->drawAll();
-			
-			if(g_settings->getBool("anaglyph"))
-			{
-				irr::core::vector3df oldPosition = camera.getCameraNode()->getPosition();
-				irr::core::vector3df oldTarget   = camera.getCameraNode()->getTarget();
-
-				irr::core::matrix4 startMatrix   = camera.getCameraNode()->getAbsoluteTransformation();
-
-				irr::core::vector3df focusPoint  = (camera.getCameraNode()->getTarget() -
-										 camera.getCameraNode()->getAbsolutePosition()).setLength(1) +
-										 camera.getCameraNode()->getAbsolutePosition() ;
-
-				//Left eye...
-				irr::core::vector3df leftEye;
-				irr::core::matrix4   leftMove;
-
-				leftMove.setTranslation( irr::core::vector3df(-g_settings->getFloat("anaglyph_strength"),0.0f,0.0f) );
-				leftEye=(startMatrix*leftMove).getTranslation();
-
-				//clear the depth buffer, and color
-				driver->beginScene( true, true, irr::video::SColor(0,200,200,255) );
-
-				driver->getOverrideMaterial().Material.ColorMask = irr::video::ECP_RED;
-				driver->getOverrideMaterial().EnableFlags  = irr::video::EMF_COLOR_MASK;
-				driver->getOverrideMaterial().EnablePasses = irr::scene::ESNRP_SKY_BOX +
-															 irr::scene::ESNRP_SOLID +
-															 irr::scene::ESNRP_TRANSPARENT +
-															 irr::scene::ESNRP_TRANSPARENT_EFFECT +
-															 irr::scene::ESNRP_SHADOW;
-
-				camera.getCameraNode()->setPosition( leftEye );
-				camera.getCameraNode()->setTarget( focusPoint );
-
-				smgr->drawAll(); // 'smgr->drawAll();' may go here
-
-				driver->setTransform(video::ETS_WORLD, core::IdentityMatrix);
-
-				if (show_hud)
-					hud.drawSelectionBoxes(hilightboxes);
-
-
-				//Right eye...
-				irr::core::vector3df rightEye;
-				irr::core::matrix4   rightMove;
-
-				rightMove.setTranslation( irr::core::vector3df(g_settings->getFloat("anaglyph_strength"),0.0f,0.0f) );
-				rightEye=(startMatrix*rightMove).getTranslation();
-
-				//clear the depth buffer
-				driver->clearZBuffer();
-=======
->>>>>>> 09970b7b
-
-		
-<<<<<<< HEAD
-		{
-		//TimeTaker timer9("auxiliary drawings");
-		// 0ms
-		
-		//timer9.stop();
-		//TimeTaker //timer10("//timer10");
-		/*
-			Block boundary visualization
-		*/
-		if (show_block_boundaries) { // DEV only borders of any blocks
-			//client.getEnv().getClientMap().renderBlockBoundaries(server->m_modified_blocks);
-			//client.getEnv().getClientMap().renderBlockBoundaries(client.getEnv().getClientMap().m_drawlist);
-		}
-
-		
-		video::SMaterial m;
-		//m.Thickness = 10;
-		m.Thickness = 3;
-		m.Lighting = false;
-		driver->setMaterial(m);
-
-		driver->setTransform(video::ETS_WORLD, core::IdentityMatrix);
-		if((!g_settings->getBool("anaglyph")) && (show_hud))
-		{
-			hud.drawSelectionBoxes(hilightboxes);
-		}
-
-		/*
-			Wielded tool
-		*/
-		if(show_hud &&
-			(player->hud_flags & HUD_FLAG_WIELDITEM_VISIBLE) &&
-			current_camera_mode < CAMERA_MODE_THIRD)
-		{
-			// Warning: This clears the Z buffer.
-			camera.drawWieldedTool();
-		}
-=======
 		draw_scene(driver, smgr, camera, client, player, hud, guienv,
 				hilightboxes, screensize, skycolor, show_hud);
->>>>>>> 09970b7b
 
 		/*
 			Post effects
 		*/
-<<<<<<< HEAD
-		if (!no_output) {
-			client.getEnv().getClientMap().renderPostFx();
-=======
+		if (!no_output)
 		{
 			client.getEnv().getClientMap().renderPostFx(camera.getCameraMode());
->>>>>>> 09970b7b
 		}
 
 		/*
@@ -3707,14 +3597,6 @@
 		}
 
 		/*
-<<<<<<< HEAD
-			Draw lua hud items
-		*/
-		if (show_hud)
-			hud.drawLuaElements(camera.getOffset());
-
-
-		/*
 			Draw background for player list
 		*/
 		if (playerlist != NULL)
@@ -3739,15 +3621,6 @@
 			player->movement_fov -= dtime*50;
 
 		/*
-			Draw gui
-		*/
-		// 0-1ms
-		if (!no_output)
-		guienv->drawAll();
-
-		/*
-=======
->>>>>>> 09970b7b
 			End scene
 		*/
 		if (!no_output) {
@@ -3869,10 +3742,5 @@
 	infostream << "\tRemaining materials: "
 		<< driver-> getMaterialRendererCount ()
 		<< " (note: irrlicht doesn't support removing renderers)"<< std::endl;
-<<<<<<< HEAD
 	return reconnect;
-}
-
-=======
-}
->>>>>>> 09970b7b
+}