--- conflicted
+++ resolved
@@ -1187,10 +1187,10 @@
 		}
 
 		if(bind_addr.isIPv6() && !g_settings->getBool("enable_ipv6")) {
-			error_message = L"Unable to listen on " +
-				narrow_to_wide(bind_addr.serializeString()) +
-				L" because IPv6 is disabled";
-			errorstream<<wide_to_narrow(error_message)<<std::endl;
+			error_message = "Unable to listen on " +
+				bind_addr.serializeString() +
+				" because IPv6 is disabled";
+			errorstream<<error_message<<std::endl;
 			// Break out of client scope
 			return 0;
 		}
@@ -1236,24 +1236,18 @@
 			}
 		}
 	}
-<<<<<<< HEAD
 	catch(ResolveError &e)
 	{
 		error_message = std::string("Couldn't resolve address: ") + e.what();
 		errorstream<<error_message<<std::endl;
-=======
-	catch(ResolveError &e) {
-		error_message = L"Couldn't resolve address: " + narrow_to_wide(e.what());
-		errorstream<<wide_to_narrow(error_message)<<std::endl;
->>>>>>> aebc2ac0
 		// Break out of client scope
 		break;
 	}
 	if(connect_address.isIPv6() && !g_settings->getBool("enable_ipv6")) {
-		error_message = L"Unable to connect to " +
-			narrow_to_wide(connect_address.serializeString()) +
-			L" because IPv6 is disabled";
-		errorstream<<wide_to_narrow(error_message)<<std::endl;
+		error_message = "Unable to connect to " +
+			connect_address.serializeString() +
+			" because IPv6 is disabled";
+		errorstream<<error_message<<std::endl;
 		// Break out of client scope
 		break;
 	}
@@ -1417,15 +1411,9 @@
 				errorstream<<error_message<<std::endl;
 				break;
 			}
-<<<<<<< HEAD
-			if(!client.connectedAndInitialized()){
+			if(client.getState() < LC_Init){
 				error_message = "Client disconnected";
 				errorstream<<error_message<<std::endl;
-=======
-			if(client.getState() < LC_Init){
-				error_message = L"Client disconnected";
-				errorstream<<wide_to_narrow(error_message)<<std::endl;
->>>>>>> aebc2ac0
 				break;
 			}
 			if(input->wasKeyDown(EscapeKey)){
