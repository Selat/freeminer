/*
game.cpp
Copyright (C) 2010-2013 celeron55, Perttu Ahola <celeron55@gmail.com>
*/

/*
This file is part of Freeminer.

Freeminer is free software: you can redistribute it and/or modify
it under the terms of the GNU General Public License as published by
the Free Software Foundation, either version 3 of the License, or
(at your option) any later version.

Freeminer  is distributed in the hope that it will be useful,
but WITHOUT ANY WARRANTY; without even the implied warranty of
MERCHANTABILITY or FITNESS FOR A PARTICULAR PURPOSE.  See the
GNU General Public License for more details.

You should have received a copy of the GNU General Public License
along with Freeminer.  If not, see <http://www.gnu.org/licenses/>.
*/

#include "game.h"
#include "irrlichttypes_extrabloated.h"
#include <IGUICheckBox.h>
#include <IGUIEditBox.h>
#include <IGUIListBox.h>
#include <IGUIButton.h>
#include <IGUIStaticText.h>
#include <IGUIFont.h>
#include <IMaterialRendererServices.h>
#include "IMeshCache.h"
#include "client.h"
#include "server.h"
#include "guiPasswordChange.h"
#include "guiVolumeChange.h"
#include "guiKeyChangeMenu.h"
#include "guiFormSpecMenu.h"
#include "guiTextInputMenu.h"
#include "tool.h"
#include "guiChatConsole.h"
#include "config.h"
#include "version.h"
#include "clouds.h"
#include "particles.h"
#include "camera.h"
#include "mapblock.h"
#include "settings.h"
#include "profiler.h"
#include "mainmenumanager.h"
#include "gettext.h"
#include "log.h"
#include "filesys.h"
// Needed for determining pointing to nodes
#include "nodedef.h"
#include "nodemetadata.h"
#include "main.h" // For g_settings
#include "itemdef.h"
#include "tile.h" // For TextureSource
#include "shader.h" // For ShaderSource
#include "logoutputbuffer.h"
#include "subgame.h"
#include "quicktune_shortcutter.h"
#include "clientmap.h"
#include "hud.h"
#include "sky.h"
#include "sound.h"
#if USE_SOUND
#include "sound_openal.h"
#endif
#include "event_manager.h"
#include <iomanip>
#include <list>
#include "util/directiontables.h"
#include "util/pointedthing.h"
#include "FMStaticText.h"
#include "guiTable.h"
#include "util/string.h"
#include "drawscene.h"
#include "content_cao.h"
#include "fontengine.h"

#ifdef HAVE_TOUCHSCREENGUI
#include "touchscreengui.h"
#endif

#include "gsmapper.h"
#include <future>

/*
	Text input system
*/

struct TextDestNodeMetadata : public TextDest {
	TextDestNodeMetadata(v3s16 p, Client *client)
	{
		m_p = p;
		m_client = client;
	}
	// This is deprecated I guess? -celeron55
	void gotText(std::wstring text)
	{
		assert(0);
	}
	void gotText(std::map<std::string, std::string> fields)
	{
		m_client->sendNodemetaFields(m_p, "", fields);
	}

	v3s16 m_p;
	Client *m_client;
};

struct TextDestPlayerInventory : public TextDest {
	TextDestPlayerInventory(Client *client)
	{
		m_client = client;
		m_formname = "";
	}
	TextDestPlayerInventory(Client *client, std::string formname)
	{
		m_client = client;
		m_formname = formname;
	}
	void gotText(std::map<std::string, std::string> fields)
	{
		m_client->sendInventoryFields(m_formname, fields);
	}

	Client *m_client;
};

struct LocalFormspecHandler : public TextDest {
	LocalFormspecHandler();
	LocalFormspecHandler(std::string formname) :
		m_client(0)
	{
		m_formname = formname;
	}

	LocalFormspecHandler(std::string formname, Client *client) :
		m_client(client)
	{
		m_formname = formname;
	}

	void gotText(std::wstring message)
	{
		errorstream << "LocalFormspecHandler::gotText old style message received" << std::endl;
	}

	void gotText(std::map<std::string, std::string> fields)
	{
		if (m_formname == "MT_PAUSE_MENU") {
			if (fields.find("btn_sound") != fields.end()) {
				g_gamecallback->changeVolume();
				return;
			}

			if (fields.find("btn_key_config") != fields.end()) {
				g_gamecallback->keyConfig();
				return;
			}

			if (fields.find("btn_exit_menu") != fields.end()) {
				g_gamecallback->disconnect();
				return;
			}

			if (fields.find("btn_exit_os") != fields.end()) {
				g_gamecallback->exitToOS();
				return;
			}

			if (fields.find("btn_change_password") != fields.end()) {
				g_gamecallback->changePassword();
				return;
			}

			if (fields.find("quit") != fields.end()) {
				return;
			}

			if (fields.find("btn_continue") != fields.end()) {
				return;
			}
		}

		if (m_formname == "MT_CHAT_MENU") {
			assert(m_client != 0);

			if ((fields.find("btn_send") != fields.end()) ||
					(fields.find("quit") != fields.end())) {
				if (fields.find("f_text") != fields.end()) {
					m_client->typeChatMessage(fields["f_text"]);
				}

				return;
			}
		}

		if (m_formname == "MT_DEATH_SCREEN") {
			assert(m_client != 0);

			if ((fields.find("btn_respawn") != fields.end())) {
				m_client->sendRespawn();
				return;
			}

			if (fields.find("quit") != fields.end()) {
				m_client->sendRespawn();
				return;
			}
		}

		// don't show error message for unhandled cursor keys
		if ((fields.find("key_up") != fields.end()) ||
				(fields.find("key_down") != fields.end()) ||
				(fields.find("key_left") != fields.end()) ||
				(fields.find("key_right") != fields.end())) {
			return;
		}

		errorstream << "LocalFormspecHandler::gotText unhandled >" << m_formname << "< event" << std::endl;
		int i = 0;

		for (std::map<std::string, std::string>::iterator iter = fields.begin();
				iter != fields.end(); iter++) {
			errorstream << "\t" << i << ": " << iter->first << "=" << iter->second << std::endl;
			i++;
		}
	}

	Client *m_client;
};

/* Form update callback */

class NodeMetadataFormSource: public IFormSource
{
public:
	NodeMetadataFormSource(ClientMap *map, v3s16 p):
		m_map(map),
		m_p(p)
	{
	}
	std::string getForm()
	{
		NodeMetadata *meta = m_map->getNodeMetadata(m_p);

		if (!meta)
			return "";

		return meta->getString("formspec");
	}
	std::string resolveText(std::string str)
	{
		NodeMetadata *meta = m_map->getNodeMetadata(m_p);

		if (!meta)
			return str;

		return meta->resolveString(str);
	}

	ClientMap *m_map;
	v3s16 m_p;
};

class PlayerInventoryFormSource: public IFormSource
{
public:
	PlayerInventoryFormSource(Client *client):
		m_client(client)
	{
	}
	std::string getForm()
	{
		LocalPlayer *player = m_client->getEnv().getLocalPlayer();
		return player->inventory_formspec;
	}

	Client *m_client;
};

/*
	Check if a node is pointable
*/
inline bool isPointableNode(const MapNode &n,
			    Client *client, bool liquids_pointable)
{
	const ContentFeatures &features = client->getNodeDefManager()->get(n);
	return features.pointable ||
	       (liquids_pointable && features.isLiquid());
}

/*
	Find what the player is pointing at
*/
PointedThing getPointedThing(Client *client, v3f player_position,
		v3f camera_direction, v3f camera_position, core::line3d<f32> shootline,
		f32 d, bool liquids_pointable, bool look_for_object, v3s16 camera_offset,
		std::vector<aabb3f> &hilightboxes, ClientActiveObject *&selected_object)
{
	PointedThing result;

	hilightboxes.clear();
	selected_object = NULL;

	INodeDefManager *nodedef = client->getNodeDefManager();
	ClientMap &map = client->getEnv().getClientMap();

	f32 mindistance = BS * 1001;

	// First try to find a pointed at active object
	if (look_for_object) {
		selected_object = client->getSelectedActiveObject(d * BS,
				  camera_position, shootline);

		if (selected_object != NULL) {
			if (selected_object->doShowSelectionBox()) {
				aabb3f *selection_box = selected_object->getSelectionBox();
				// Box should exist because object was
				// returned in the first place
				assert(selection_box);

				v3f pos = selected_object->getPosition();
				hilightboxes.push_back(aabb3f(
							       selection_box->MinEdge + pos - intToFloat(camera_offset, BS),
							       selection_box->MaxEdge + pos - intToFloat(camera_offset, BS)));
			}

			mindistance = (selected_object->getPosition() - camera_position).getLength();

			result.type = POINTEDTHING_OBJECT;
			result.object_id = selected_object->getId();
		}
	}

	// That didn't work, try to find a pointed at node


	v3s16 pos_i = floatToInt(player_position, BS);

	/*infostream<<"pos_i=("<<pos_i.X<<","<<pos_i.Y<<","<<pos_i.Z<<")"
			<<std::endl;*/

	s16 a = d;
	s16 ystart = pos_i.Y + 0 - (camera_direction.Y < 0 ? a : 1);
	s16 zstart = pos_i.Z - (camera_direction.Z < 0 ? a : 1);
	s16 xstart = pos_i.X - (camera_direction.X < 0 ? a : 1);
	s16 yend = pos_i.Y + 1 + (camera_direction.Y > 0 ? a : 1);
	s16 zend = pos_i.Z + (camera_direction.Z > 0 ? a : 1);
	s16 xend = pos_i.X + (camera_direction.X > 0 ? a : 1);

	// Prevent signed number overflow
	if (yend == 32767)
		yend = 32766;

	if (zend == 32767)
		zend = 32766;

	if (xend == 32767)
		xend = 32766;

	for (s16 y = ystart; y <= yend; y++)
		for (s16 z = zstart; z <= zend; z++)
			for (s16 x = xstart; x <= xend; x++) {
				MapNode n;
				bool is_valid_position;

				n = map.getNodeNoEx(v3s16(x, y, z), &is_valid_position);
				if (!is_valid_position)
					continue;

				if (!isPointableNode(n, client, liquids_pointable))
					continue;

				std::vector<aabb3f> boxes = n.getSelectionBoxes(nodedef);

				v3s16 np(x, y, z);
				v3f npf = intToFloat(np, BS);

				for (std::vector<aabb3f>::const_iterator
						i = boxes.begin();
						i != boxes.end(); i++) {
					aabb3f box = *i;
					box.MinEdge += npf;
					box.MaxEdge += npf;

					for (u16 j = 0; j < 6; j++) {
						v3s16 facedir = g_6dirs[j];
						aabb3f facebox = box;

						f32 d = 0.001 * BS;

						if (facedir.X > 0)
							facebox.MinEdge.X = facebox.MaxEdge.X - d;
						else if (facedir.X < 0)
							facebox.MaxEdge.X = facebox.MinEdge.X + d;
						else if (facedir.Y > 0)
							facebox.MinEdge.Y = facebox.MaxEdge.Y - d;
						else if (facedir.Y < 0)
							facebox.MaxEdge.Y = facebox.MinEdge.Y + d;
						else if (facedir.Z > 0)
							facebox.MinEdge.Z = facebox.MaxEdge.Z - d;
						else if (facedir.Z < 0)
							facebox.MaxEdge.Z = facebox.MinEdge.Z + d;

						v3f centerpoint = facebox.getCenter();
						f32 distance = (centerpoint - camera_position).getLength();

						if (distance >= mindistance)
							continue;

						if (!facebox.intersectsWithLine(shootline))
							continue;

						v3s16 np_above = np + facedir;

						result.type = POINTEDTHING_NODE;
						result.node_undersurface = np;
						result.node_abovesurface = np_above;
						mindistance = distance;

						hilightboxes.clear();

						if (!g_settings->getBool("enable_node_highlighting")) {
							for (std::vector<aabb3f>::const_iterator
									i2 = boxes.begin();
									i2 != boxes.end(); i2++) {
								aabb3f box = *i2;
								box.MinEdge += npf + v3f(-d, -d, -d) - intToFloat(camera_offset, BS);
								box.MaxEdge += npf + v3f(d, d, d) - intToFloat(camera_offset, BS);
								hilightboxes.push_back(box);
							}
						}
					}
				}
			} // for coords

	return result;
}

/* Profiler display */

void update_profiler_gui(gui::IGUIStaticText *guitext_profiler, FontEngine *fe,
		u32 show_profiler, u32 show_profiler_max, s32 screen_height)
{
	if (show_profiler == 0) {
		guitext_profiler->setVisible(false);
	} else {

		std::ostringstream os(std::ios_base::binary);
		g_profiler->printPage(os, show_profiler, show_profiler_max);
		std::wstring text = narrow_to_wide(os.str());
		guitext_profiler->setText(text.c_str());
		guitext_profiler->setVisible(true);

		s32 w = fe->getTextWidth(text.c_str());

		if (w < 400)
			w = 400;

		unsigned text_height = fe->getTextHeight();

		core::position2di upper_left, lower_right;

		upper_left.X  = 6;
		upper_left.Y  = (text_height + 5) * 2;
		lower_right.X = 12 + w;
		lower_right.Y = upper_left.Y + (text_height + 1) * MAX_PROFILER_TEXT_ROWS;

		if (lower_right.Y > screen_height * 2 / 3)
			lower_right.Y = screen_height * 2 / 3;

		core::rect<s32> rect(upper_left, lower_right);

		guitext_profiler->setRelativePosition(rect);
		guitext_profiler->setVisible(true);
	}
}

class ProfilerGraph
{
private:
	struct Piece {
		Profiler::GraphValues values;
	};
	struct Meta {
		float cur;
		float min;
		float max;
		video::SColor color;
		Meta(float initial = 0,
			video::SColor color = video::SColor(255, 255, 255, 255)):
			cur(initial),
			min(initial),
			max(initial),
			color(color)
		{}
	};
	std::list<Piece> m_log;
public:
	u32 m_log_max_size;

	ProfilerGraph():
		m_log_max_size(200)
	{}

	void put(const Profiler::GraphValues &values)
	{
		Piece piece;
		piece.values = values;
		m_log.push_back(piece);

		while (m_log.size() > m_log_max_size)
			m_log.erase(m_log.begin());
	}

	void draw(s32 x_left, s32 y_bottom, video::IVideoDriver *driver,
		  gui::IGUIFont *font) const
	{
		std::map<std::string, Meta> m_meta;

		for (std::list<Piece>::const_iterator k = m_log.begin();
				k != m_log.end(); k++) {
			const Piece &piece = *k;

			for (Profiler::GraphValues::const_iterator i = piece.values.begin();
					i != piece.values.end(); i++) {
				const std::string &id = i->first;
				const float &value = i->second;
				std::map<std::string, Meta>::iterator j =
					m_meta.find(id);

				if (j == m_meta.end()) {
					m_meta[id] = Meta(value);
					continue;
				}

				if (value < j->second.min)
					j->second.min = value;

				if (value > j->second.max)
					j->second.max = value;
				j->second.cur = value;
			}
		}

		// Assign colors
		static const video::SColor usable_colors[] = {
			video::SColor(255, 255, 100, 100),
			video::SColor(255, 90, 225, 90),
			video::SColor(255, 100, 100, 255),
			video::SColor(255, 255, 150, 50),
			video::SColor(255, 220, 220, 100)
		};
		static const u32 usable_colors_count =
			sizeof(usable_colors) / sizeof(*usable_colors);
		u32 next_color_i = 0;

		for (std::map<std::string, Meta>::iterator i = m_meta.begin();
				i != m_meta.end(); i++) {
			Meta &meta = i->second;
			video::SColor color(255, 200, 200, 200);

			if (next_color_i < usable_colors_count)
				color = usable_colors[next_color_i++];

			meta.color = color;
		}

		s32 graphh = 50;
		s32 textx = x_left + m_log_max_size + 15;
		s32 textx2 = textx + 200 - 15;

		// Draw background
		/*{
			u32 num_graphs = m_meta.size();
			core::rect<s32> rect(x_left, y_bottom - num_graphs*graphh,
					textx2, y_bottom);
			video::SColor bgcolor(120,0,0,0);
			driver->draw2DRectangle(bgcolor, rect, NULL);
		}*/

		s32 meta_i = 0;

		for (std::map<std::string, Meta>::const_iterator i = m_meta.begin();
				i != m_meta.end(); i++) {
			const std::string &id = i->first;
			const Meta &meta = i->second;
			s32 x = x_left;
			s32 y = y_bottom - meta_i * 50;
			float show_min = meta.min;
			float show_max = meta.max;

			if (show_min >= -0.0001 && show_max >= -0.0001) {
				if (show_min <= show_max * 0.5)
					show_min = 0;
			}

			s32 texth = 15;
			char buf[10];
			snprintf(buf, 10, "%.3g", show_max);
			font->draw(narrow_to_wide(buf).c_str(),
					core::rect<s32>(textx, y - graphh,
						   textx2, y - graphh + texth),
					meta.color);
			snprintf(buf, 10, "%.3g", show_min);
			font->draw(narrow_to_wide(buf).c_str(),
					core::rect<s32>(textx, y - texth,
						   textx2, y),
					meta.color);
			font->draw(narrow_to_wide(id + " " + ftos(meta.cur)).c_str(),
					core::rect<s32>(textx, y - graphh / 2 - texth / 2,
						   textx2, y - graphh / 2 + texth / 2),
					meta.color);
			s32 graph1y = y;
			s32 graph1h = graphh;
			bool relativegraph = (show_min != 0 && show_min != show_max);
			float lastscaledvalue = 0.0;
			bool lastscaledvalue_exists = false;

			for (std::list<Piece>::const_iterator j = m_log.begin();
					j != m_log.end(); j++) {
				const Piece &piece = *j;
				float value = 0;
				bool value_exists = false;
				Profiler::GraphValues::const_iterator k =
					piece.values.find(id);

				if (k != piece.values.end()) {
					value = k->second;
					value_exists = true;
				}

				if (!value_exists) {
					x++;
					lastscaledvalue_exists = false;
					continue;
				}

				float scaledvalue = 1.0;

				if (show_max != show_min)
					scaledvalue = (value - show_min) / (show_max - show_min);

				if (scaledvalue == 1.0 && value == 0) {
					x++;
					lastscaledvalue_exists = false;
					continue;
				}

				if (relativegraph) {
					if (lastscaledvalue_exists) {
						s32 ivalue1 = lastscaledvalue * graph1h;
						s32 ivalue2 = scaledvalue * graph1h;
						driver->draw2DLine(v2s32(x - 1, graph1y - ivalue1),
								   v2s32(x, graph1y - ivalue2), meta.color);
					}

					lastscaledvalue = scaledvalue;
					lastscaledvalue_exists = true;
				} else {
					s32 ivalue = scaledvalue * graph1h;
					driver->draw2DLine(v2s32(x, graph1y),
							   v2s32(x, graph1y - ivalue), meta.color);
				}

				x++;
			}

			meta_i++;
		}
	}
};

class NodeDugEvent: public MtEvent
{
public:
	v3s16 p;
	MapNode n;

	NodeDugEvent(v3s16 p, MapNode n):
		p(p),
		n(n)
	{}
	const char *getType() const
	{
		return "NodeDug";
	}
};

class SoundMaker
{
	ISoundManager *m_sound;
	INodeDefManager *m_ndef;
public:
	float m_player_step_timer;

	SimpleSoundSpec m_player_step_sound;
	SimpleSoundSpec m_player_leftpunch_sound;
	SimpleSoundSpec m_player_rightpunch_sound;

	SoundMaker(ISoundManager *sound, INodeDefManager *ndef):
		m_sound(sound),
		m_ndef(ndef),
		m_player_step_timer(0)
	{
	}

	void playPlayerStep()
	{
		if (m_player_step_timer <= 0 && m_player_step_sound.exists()) {
			m_player_step_timer = 0.03;
			m_sound->playSound(m_player_step_sound, false);
		}
	}

	static void viewBobbingStep(MtEvent *e, void *data)
	{
		SoundMaker *sm = (SoundMaker *)data;
		sm->playPlayerStep();
	}

	static void playerRegainGround(MtEvent *e, void *data)
	{
		SoundMaker *sm = (SoundMaker *)data;
		sm->playPlayerStep();
	}

	static void playerJump(MtEvent *e, void *data)
	{
		//SoundMaker *sm = (SoundMaker*)data;
	}

	static void cameraPunchLeft(MtEvent *e, void *data)
	{
		SoundMaker *sm = (SoundMaker *)data;
		sm->m_sound->playSound(sm->m_player_leftpunch_sound, false);
	}

	static void cameraPunchRight(MtEvent *e, void *data)
	{
		SoundMaker *sm = (SoundMaker *)data;
		sm->m_sound->playSound(sm->m_player_rightpunch_sound, false);
	}

	static void nodeDug(MtEvent *e, void *data)
	{
		SoundMaker *sm = (SoundMaker *)data;
		NodeDugEvent *nde = (NodeDugEvent *)e;
		sm->m_sound->playSound(sm->m_ndef->get(nde->n).sound_dug, false);
	}

	static void playerDamage(MtEvent *e, void *data)
	{
		SoundMaker *sm = (SoundMaker *)data;
		sm->m_sound->playSound(SimpleSoundSpec("player_damage", 0.5), false);
	}

	static void playerFallingDamage(MtEvent *e, void *data)
	{
		SoundMaker *sm = (SoundMaker *)data;
		sm->m_sound->playSound(SimpleSoundSpec("player_falling_damage", 0.5), false);
	}

	void registerReceiver(MtEventManager *mgr)
	{
		mgr->reg("ViewBobbingStep", SoundMaker::viewBobbingStep, this);
		mgr->reg("PlayerRegainGround", SoundMaker::playerRegainGround, this);
		mgr->reg("PlayerJump", SoundMaker::playerJump, this);
		mgr->reg("CameraPunchLeft", SoundMaker::cameraPunchLeft, this);
		mgr->reg("CameraPunchRight", SoundMaker::cameraPunchRight, this);
		mgr->reg("NodeDug", SoundMaker::nodeDug, this);
		mgr->reg("PlayerDamage", SoundMaker::playerDamage, this);
		mgr->reg("PlayerFallingDamage", SoundMaker::playerFallingDamage, this);
	}

	void step(float dtime)
	{
		m_player_step_timer -= dtime;
	}
};

// Locally stored sounds don't need to be preloaded because of this
class GameOnDemandSoundFetcher: public OnDemandSoundFetcher
{
	std::set<std::string> m_fetched;
public:
	void fetchSounds(const std::string &name,
			std::set<std::string> &dst_paths,
			std::set<std::string> &dst_datas)
	{
		if (m_fetched.count(name))
			return;

		m_fetched.insert(name);
		std::string base = porting::path_share + DIR_DELIM + "testsounds";
		dst_paths.insert(base + DIR_DELIM + name + ".ogg");
		dst_paths.insert(base + DIR_DELIM + name + ".0.ogg");
		dst_paths.insert(base + DIR_DELIM + name + ".1.ogg");
		dst_paths.insert(base + DIR_DELIM + name + ".2.ogg");
		dst_paths.insert(base + DIR_DELIM + name + ".3.ogg");
		dst_paths.insert(base + DIR_DELIM + name + ".4.ogg");
		dst_paths.insert(base + DIR_DELIM + name + ".5.ogg");
		dst_paths.insert(base + DIR_DELIM + name + ".6.ogg");
		dst_paths.insert(base + DIR_DELIM + name + ".7.ogg");
		dst_paths.insert(base + DIR_DELIM + name + ".8.ogg");
		dst_paths.insert(base + DIR_DELIM + name + ".9.ogg");
	}
};

class GameGlobalShaderConstantSetter : public IShaderConstantSetter
{
	Sky *m_sky;
	bool *m_force_fog_off;
	f32 *m_fog_range;
	Client *m_client;
	Inventory *m_local_inventory;
	bool m_fogEnabled;

public:
	void onSettingsChange(const std::string &name)
	{
		if (name == "enable_fog")
			m_fogEnabled = g_settings->getBool("enable_fog");
	}

	static void SettingsCallback(const std::string name, void *userdata)
	{
		reinterpret_cast<GameGlobalShaderConstantSetter*>(userdata)->onSettingsChange(name);
	}

	GameGlobalShaderConstantSetter(Sky *sky, bool *force_fog_off,
			f32 *fog_range, Client *client, Inventory *local_inventory) :
		m_sky(sky),
		m_force_fog_off(force_fog_off),
		m_fog_range(fog_range),
		m_client(client)
		,m_local_inventory(local_inventory)
	{
		g_settings->registerChangedCallback("enable_fog", SettingsCallback, this);
		m_fogEnabled = g_settings->getBool("enable_fog");
	}

	~GameGlobalShaderConstantSetter()
	{
		g_settings->deregisterChangedCallback("enable_fog", SettingsCallback, this);
	}

	virtual void onSetConstants(video::IMaterialRendererServices *services,
			bool is_highlevel)
	{
		if (!is_highlevel)
			return;

		// Background color
		video::SColor bgcolor = m_sky->getBgColor();
		video::SColorf bgcolorf(bgcolor);
		float bgcolorfa[4] = {
			bgcolorf.r,
			bgcolorf.g,
			bgcolorf.b,
			bgcolorf.a,
		};
		services->setPixelShaderConstant("skyBgColor", bgcolorfa, 4);

		// Fog distance
		float fog_distance = 10000 * BS;

		if (m_fogEnabled && !*m_force_fog_off)
			fog_distance = *m_fog_range;

		services->setPixelShaderConstant("fogDistance", &fog_distance, 1);

		// Day-night ratio
		u32 daynight_ratio = m_client->getEnv().getDayNightRatio();
		float daynight_ratio_f = (float)daynight_ratio / 1000.0;
		services->setPixelShaderConstant("dayNightRatio", &daynight_ratio_f, 1);

		u32 animation_timer = porting::getTimeMs() % 100000;
		float animation_timer_f = (float)animation_timer / 100000.0;
		services->setPixelShaderConstant("animationTimer", &animation_timer_f, 1);
		services->setVertexShaderConstant("animationTimer", &animation_timer_f, 1);

		LocalPlayer *player = m_client->getEnv().getLocalPlayer();
		v3f eye_position = player->getEyePosition();
		services->setPixelShaderConstant("eyePosition", (irr::f32 *)&eye_position, 3);
		services->setVertexShaderConstant("eyePosition", (irr::f32 *)&eye_position, 3);

		v3f sun_moon_position;
		if (m_sky->sun_moon_light) {
			sun_moon_position = m_sky->sun_moon_light->getPosition();
		} else {
			sun_moon_position = v3f(0.0, eye_position.Y*BS+900.0, 0.0);
		}
		services->setPixelShaderConstant("sunPosition", (irr::f32 *)&sun_moon_position, 3);
		services->setVertexShaderConstant("sunPosition", (irr::f32 *)&sun_moon_position, 3);

		// Uniform sampler layers
		int layer0 = 0;
		int layer1 = 1;
		int layer2 = 2;
		// before 1.8 there isn't a "integer interface", only float
#if (IRRLICHT_VERSION_MAJOR == 1 && IRRLICHT_VERSION_MINOR < 8)
		services->setPixelShaderConstant("baseTexture" , (irr::f32 *)&layer0, 1);
		services->setPixelShaderConstant("normalTexture" , (irr::f32 *)&layer1, 1);
		services->setPixelShaderConstant("useNormalmap" , (irr::f32 *)&layer2, 1);
#else
		services->setPixelShaderConstant("baseTexture" , (irr::s32 *)&layer0, 1);
		services->setPixelShaderConstant("normalTexture" , (irr::s32 *)&layer1, 1);
		services->setPixelShaderConstant("useNormalmap" , (irr::s32 *)&layer2, 1);
#endif
		ItemStack playeritem;
		{
			InventoryList *mlist = m_local_inventory->getList("main");
			if(mlist != NULL)
			{
				playeritem = mlist->getItem(m_client->getPlayerItem());
			}
		}
		irr::f32 wieldLight = 0;
		if (g_settings->getBool("disable_wieldlight") == false)
			wieldLight = (irr::f32)((ItemGroupList)m_client->idef()->get(playeritem.name).groups)["wield_light"];
		services->setPixelShaderConstant("wieldLight", &wieldLight, 1);
	}
};

bool nodePlacementPrediction(Client &client,
		const ItemDefinition &playeritem_def, v3s16 nodepos, v3s16 neighbourpos)
{
	std::string prediction = playeritem_def.node_placement_prediction;
	INodeDefManager *nodedef = client.ndef();
	ClientMap &map = client.getEnv().getClientMap();
	MapNode node;
	bool is_valid_position;

	node = map.getNodeNoEx(nodepos, &is_valid_position);
	if (!is_valid_position)
		return false;

	if (prediction != "" && !nodedef->get(node).rightclickable) {
		verbosestream << "Node placement prediction for "
			      << playeritem_def.name << " is "
			      << prediction << std::endl;
		v3s16 p = neighbourpos;

		// Place inside node itself if buildable_to
		MapNode n_under = map.getNodeNoEx(nodepos, &is_valid_position);
		if (is_valid_position)
		{
			if (nodedef->get(n_under).buildable_to)
				p = nodepos;
			else {
				node = map.getNodeNoEx(p, &is_valid_position);
				if (is_valid_position &&!nodedef->get(node).buildable_to)
					return false;
			}
		}

		// Find id of predicted node
		content_t id;
		bool found = nodedef->getId(prediction, id);

		if (!found) {
			errorstream << "Node placement prediction failed for "
				    << playeritem_def.name << " (places "
				    << prediction
				    << ") - Name not known" << std::endl;
			return false;
		}

		// Predict param2 for facedir and wallmounted nodes
		u8 param2 = 0;

		if (nodedef->get(id).param_type_2 == CPT2_WALLMOUNTED) {
			v3s16 dir = nodepos - neighbourpos;

			if (abs(dir.Y) > MYMAX(abs(dir.X), abs(dir.Z))) {
				param2 = dir.Y < 0 ? 1 : 0;
			} else if (abs(dir.X) > abs(dir.Z)) {
				param2 = dir.X < 0 ? 3 : 2;
			} else {
				param2 = dir.Z < 0 ? 5 : 4;
			}
		}

		if (nodedef->get(id).param_type_2 == CPT2_FACEDIR) {
			v3s16 dir = nodepos - floatToInt(client.getEnv().getLocalPlayer()->getPosition(), BS);

			if (abs(dir.X) > abs(dir.Z)) {
				param2 = dir.X < 0 ? 3 : 1;
			} else {
				param2 = dir.Z < 0 ? 2 : 0;
			}
		}

		assert(param2 <= 5);

		//Check attachment if node is in group attached_node
		if (((ItemGroupList) nodedef->get(id).groups)["attached_node"] != 0) {
			static v3s16 wallmounted_dirs[8] = {
				v3s16(0, 1, 0),
				v3s16(0, -1, 0),
				v3s16(1, 0, 0),
				v3s16(-1, 0, 0),
				v3s16(0, 0, 1),
				v3s16(0, 0, -1),
			};
			v3s16 pp;

			if (nodedef->get(id).param_type_2 == CPT2_WALLMOUNTED)
				pp = p + wallmounted_dirs[param2];
			else
				pp = p + v3s16(0, -1, 0);

			if (!nodedef->get(map.getNodeNoEx(pp)).walkable)
				return false;
		}

		// Add node to client map
		MapNode n(id, 0, param2);

		try {
			LocalPlayer *player = client.getEnv().getLocalPlayer();

			// Dont place node when player would be inside new node
			// NOTE: This is to be eventually implemented by a mod as client-side Lua

			if(player->canPlaceNode(p, n)) {
				// This triggers the required mesh update too
				client.addNode(p, n, nodedef->get(id).light_source ? 3 : 1); // add without liquids
				return true;
			}
		} catch (InvalidPositionException &e) {
			errorstream << "Node placement prediction failed for "
				    << playeritem_def.name << " (places "
				    << prediction
				    << ") - Position not loaded" << std::endl;
		}
	}

	return false;
}

static inline void create_formspec_menu(GUIFormSpecMenu **cur_formspec,
		InventoryManager *invmgr, IGameDef *gamedef,
		IWritableTextureSource *tsrc, IrrlichtDevice *device,
		IFormSource *fs_src, TextDest *txt_dest, Client *client)
{

	if (*cur_formspec == 0) {
		*cur_formspec = new GUIFormSpecMenu(device, guiroot, -1, &g_menumgr,
						    invmgr, gamedef, tsrc, fs_src, txt_dest, client);
		(*cur_formspec)->doPause = false;

		/*
			Caution: do not call (*cur_formspec)->drop() here --
			the reference might outlive the menu, so we will
			periodically check if *cur_formspec is the only
			remaining reference (i.e. the menu was removed)
			and delete it in that case.
		*/

	} else {
		(*cur_formspec)->setFormSource(fs_src);
		(*cur_formspec)->setTextDest(txt_dest);
	}
}

#define SIZE_TAG "size[11,5.5]"

#if 0
static void show_chat_menu(GUIFormSpecMenu **cur_formspec,
		InventoryManager *invmgr, IGameDef *gamedef,
		IWritableTextureSource *tsrc, IrrlichtDevice *device,
		Client *client, std::string text)
{
	std::string formspec =
		FORMSPEC_VERSION_STRING
		SIZE_TAG
		"field[3,2.35;6,0.5;f_text;;" + text + "]"
		"button_exit[4,3;3,0.5;btn_send;" + (_("Proceed")) + "]"
		;

	/* Create menu */
	/* Note: FormspecFormSource and LocalFormspecHandler
	 * are deleted by guiFormSpecMenu                     */
	FormspecFormSource *fs_src = new FormspecFormSource(formspec);
	LocalFormspecHandler *txt_dst = new LocalFormspecHandler("MT_CHAT_MENU", client);

	create_formspec_menu(cur_formspec, invmgr, gamedef, tsrc, device, fs_src, txt_dst, NULL);
}
#endif

static void show_deathscreen(GUIFormSpecMenu **cur_formspec,
		InventoryManager *invmgr, IGameDef *gamedef,
		IWritableTextureSource *tsrc, IrrlichtDevice *device, Client *client)
{
	std::string formspec =
		std::string(FORMSPEC_VERSION_STRING) +
		SIZE_TAG
		"bgcolor[#320000b4;true]"
<<<<<<< HEAD
		"label[4.85,1.35;You died.]"
		"button_exit[4,3;3,0.5;btn_respawn;" + _("Respawn") + "]"
=======
		"label[4.85,1.35;" + gettext("You died.") + "]"
		"button_exit[4,3;3,0.5;btn_respawn;" + gettext("Respawn") + "]"
>>>>>>> f92540e8
		;

	/* Create menu */
	/* Note: FormspecFormSource and LocalFormspecHandler
	 * are deleted by guiFormSpecMenu                     */
	FormspecFormSource *fs_src = new FormspecFormSource(formspec);
	LocalFormspecHandler *txt_dst = new LocalFormspecHandler("MT_DEATH_SCREEN", client);

	create_formspec_menu(cur_formspec, invmgr, gamedef, tsrc, device,  fs_src, txt_dst, NULL);
}

/******************************************************************************/
static void show_pause_menu(GUIFormSpecMenu **cur_formspec,
		InventoryManager *invmgr, IGameDef *gamedef,
		IWritableTextureSource *tsrc, IrrlichtDevice *device,
		bool singleplayermode)
{
#ifdef __ANDROID__
	std::string control_text = (_("Default Controls:\n"
				   "No menu visible:\n"
				   "- single tap: button activate\n"
				   "- double tap: place/use\n"
				   "- slide finger: look around\n"
				   "Menu/Inventory visible:\n"
				   "- double tap (outside):\n"
				   " -->close\n"
				   "- touch stack, touch slot:\n"
				   " --> move stack\n"
				   "- touch&drag, tap 2nd finger\n"
				   " --> place single item to slot\n"
							     ));
#else
	std::string control_text = (_("Default Controls:\n"
				   "- WASD: move\n"
				   "- Space: jump/climb\n"
				   "- Shift: sneak/go down\n"
				   "- Q: drop item\n"
				   "- I: inventory\n"
				   "- Mouse: turn/look\n"
				   "- Mouse left: dig/punch\n"
				   "- Mouse right: place/use\n"
				   "- Mouse wheel: select item\n"
				   "- T: chat\n"
							     ));
#endif

	float ypos = singleplayermode ? 0.5 : 0.1;
	std::ostringstream os;

	os << FORMSPEC_VERSION_STRING  << SIZE_TAG
	   << "button_exit[4," << (ypos++) << ";3,0.5;btn_continue;"
	   << (_("Continue"))     << "]";

	if (!singleplayermode) {
		os << "button_exit[4," << (ypos++) << ";3,0.5;btn_change_password;"
		   << (_("Change Password")) << "]";
	}
	
#ifndef __ANDROID__
	os		<< "button_exit[4," << (ypos++) << ";3,0.5;btn_sound;"
			<< (_("Sound Volume")) << "]";
	os		<< "button_exit[4," << (ypos++) << ";3,0.5;btn_key_config;"
			<< (_("Change Keys"))  << "]";
#endif
	os		<< "button_exit[4," << (ypos++) << ";3,0.5;btn_exit_menu;"
			<< (_("Exit to Menu")) << "]";
	os		<< "button_exit[4," << (ypos++) << ";3,0.5;btn_exit_os;"
			<< (_("Exit to OS"))   << "]"
;
/*
			<< "textarea[7.5,0.25;3.9,6.25;;" << control_text << ";]"
			<< "textarea[0.4,0.25;3.5,6;;" << "Freeminer\n"
			<< minetest_build_info << "\n"
			<< "path_user = " << wrap_rows(porting::path_user, 20)
			<< "\n;]";
*/

	/* Create menu */
	/* Note: FormspecFormSource and LocalFormspecHandler  *
	 * are deleted by guiFormSpecMenu                     */
	FormspecFormSource *fs_src = new FormspecFormSource(os.str());
	LocalFormspecHandler *txt_dst = new LocalFormspecHandler("MT_PAUSE_MENU");

	create_formspec_menu(cur_formspec, invmgr, gamedef, tsrc, device,  fs_src, txt_dst, NULL);
	(*cur_formspec)->setFocus(L"btn_continue");
	(*cur_formspec)->doPause = true;
}

/******************************************************************************/
static void updateChat(Client &client, f32 dtime, bool show_debug,
		const v2u32 &screensize, bool show_chat, u32 show_profiler,
		ChatBackend &chat_backend, gui::IGUIStaticText *guitext_chat)
{
	// Add chat log output for errors to be shown in chat
	static LogOutputBuffer chat_log_error_buf(LMT_ERROR);

	// Get new messages from error log buffer
	while (!chat_log_error_buf.empty()) {
		chat_backend.addMessage(L"", narrow_to_wide(chat_log_error_buf.get()));
	}

	// Get new messages from client
	std::string message;

	while (client.getChatMessage(message)) {
		chat_backend.addUnparsedMessage(narrow_to_wide(message));
	}

	// Remove old messages
	chat_backend.step(dtime);

	// Display all messages in a static text element
	unsigned int recent_chat_count = chat_backend.getRecentBuffer().getLineCount();
	std::wstring recent_chat       = chat_backend.getRecentChat();
	unsigned int line_height       = g_fontengine->getLineHeight();

	guitext_chat->setText(recent_chat.c_str());

	// Update gui element size and position
	s32 chat_y = 5 + line_height;

	if (show_debug)
		chat_y += line_height;

	// first pass to calculate height of text to be set
	s32 width = std::min(g_fontengine->getTextWidth(recent_chat) + 10,
			     porting::getWindowSize().X - 20);
	core::rect<s32> rect(10, chat_y, width, chat_y + porting::getWindowSize().Y);
	guitext_chat->setRelativePosition(rect);

	//now use real height of text and adjust rect according to this size
	rect = core::rect<s32>(10, chat_y, width,
			       chat_y + guitext_chat->getTextHeight());


	guitext_chat->setRelativePosition(rect);
	// Don't show chat if disabled or empty or profiler is enabled
	guitext_chat->setVisible(
		show_chat && recent_chat_count != 0 && !show_profiler);
}


/****************************************************************************
 Fast key cache for main game loop
 ****************************************************************************/

/* This is faster than using getKeySetting with the tradeoff that functions
 * using it must make sure that it's initialised before using it and there is
 * no error handling (for example bounds checking). This is really intended for
 * use only in the main running loop of the client (the_game()) where the faster
 * (up to 10x faster) key lookup is an asset. Other parts of the codebase
 * (e.g. formspecs) should continue using getKeySetting().
 */
struct KeyCache {

	KeyCache() { populate(); }

	enum {
		// Player movement
		KEYMAP_ID_FORWARD,
		KEYMAP_ID_BACKWARD,
		KEYMAP_ID_LEFT,
		KEYMAP_ID_RIGHT,
		KEYMAP_ID_JUMP,
		KEYMAP_ID_SPECIAL1,
		KEYMAP_ID_SNEAK,

		// Other
		KEYMAP_ID_DROP,
		KEYMAP_ID_INVENTORY,
		KEYMAP_ID_CHAT,
		KEYMAP_ID_CMD,
		KEYMAP_ID_CONSOLE,
		KEYMAP_ID_FREEMOVE,
		KEYMAP_ID_FASTMOVE,
		KEYMAP_ID_NOCLIP,
		KEYMAP_ID_SCREENSHOT,
		KEYMAP_ID_TOGGLE_HUD,
		KEYMAP_ID_TOGGLE_CHAT,
		KEYMAP_ID_TOGGLE_FORCE_FOG_OFF,
		KEYMAP_ID_TOGGLE_UPDATE_CAMERA,
		KEYMAP_ID_TOGGLE_DEBUG,
		KEYMAP_ID_TOGGLE_PROFILER,
		KEYMAP_ID_CAMERA_MODE,
		KEYMAP_ID_INCREASE_VIEWING_RANGE,
		KEYMAP_ID_DECREASE_VIEWING_RANGE,
		KEYMAP_ID_RANGESELECT,

		KEYMAP_ID_QUICKTUNE_NEXT,
		KEYMAP_ID_QUICKTUNE_PREV,
		KEYMAP_ID_QUICKTUNE_INC,
		KEYMAP_ID_QUICKTUNE_DEC,

		KEYMAP_ID_DEBUG_STACKS,

		//freeminer
		KEYMAP_ID_MSG,
		KEYMAP_ID_ZOOM,
		KEYMAP_ID_PLAYERLIST,

		// Fake keycode for array size and internal checks
		KEYMAP_INTERNAL_ENUM_COUNT

	};

	void populate();

	KeyPress key[KEYMAP_INTERNAL_ENUM_COUNT];
};

void KeyCache::populate()
{
	key[KEYMAP_ID_FORWARD]      = getKeySetting("keymap_forward");
	key[KEYMAP_ID_BACKWARD]     = getKeySetting("keymap_backward");
	key[KEYMAP_ID_LEFT]         = getKeySetting("keymap_left");
	key[KEYMAP_ID_RIGHT]        = getKeySetting("keymap_right");
	key[KEYMAP_ID_JUMP]         = getKeySetting("keymap_jump");
	key[KEYMAP_ID_SPECIAL1]     = getKeySetting("keymap_special1");
	key[KEYMAP_ID_SNEAK]        = getKeySetting("keymap_sneak");

	key[KEYMAP_ID_DROP]         = getKeySetting("keymap_drop");
	key[KEYMAP_ID_INVENTORY]    = getKeySetting("keymap_inventory");
	key[KEYMAP_ID_CHAT]         = getKeySetting("keymap_chat");
	key[KEYMAP_ID_CMD]          = getKeySetting("keymap_cmd");
	key[KEYMAP_ID_CONSOLE]      = getKeySetting("keymap_console");
	key[KEYMAP_ID_FREEMOVE]     = getKeySetting("keymap_freemove");
	key[KEYMAP_ID_FASTMOVE]     = getKeySetting("keymap_fastmove");
	key[KEYMAP_ID_NOCLIP]       = getKeySetting("keymap_noclip");
	key[KEYMAP_ID_SCREENSHOT]   = getKeySetting("keymap_screenshot");
	key[KEYMAP_ID_TOGGLE_HUD]   = getKeySetting("keymap_toggle_hud");
	key[KEYMAP_ID_TOGGLE_CHAT]  = getKeySetting("keymap_toggle_chat");
	key[KEYMAP_ID_TOGGLE_FORCE_FOG_OFF]
			= getKeySetting("keymap_toggle_force_fog_off");
/*
	key[KEYMAP_ID_TOGGLE_UPDATE_CAMERA]
			= getKeySetting("keymap_toggle_update_camera");
*/
	key[KEYMAP_ID_TOGGLE_DEBUG]
			= getKeySetting("keymap_toggle_debug");
	key[KEYMAP_ID_TOGGLE_PROFILER]
			= getKeySetting("keymap_toggle_profiler");
	key[KEYMAP_ID_CAMERA_MODE]
			= getKeySetting("keymap_camera_mode");
	key[KEYMAP_ID_INCREASE_VIEWING_RANGE]
			= getKeySetting("keymap_increase_viewing_range_min");
	key[KEYMAP_ID_DECREASE_VIEWING_RANGE]
			= getKeySetting("keymap_decrease_viewing_range_min");
	key[KEYMAP_ID_RANGESELECT]
			= getKeySetting("keymap_rangeselect");

	key[KEYMAP_ID_QUICKTUNE_NEXT] = getKeySetting("keymap_quicktune_next");
	key[KEYMAP_ID_QUICKTUNE_PREV] = getKeySetting("keymap_quicktune_prev");
	key[KEYMAP_ID_QUICKTUNE_INC]  = getKeySetting("keymap_quicktune_inc");
	key[KEYMAP_ID_QUICKTUNE_DEC]  = getKeySetting("keymap_quicktune_dec");

	key[KEYMAP_ID_DEBUG_STACKS]   = getKeySetting("keymap_print_debug_stacks");

	//freeminer:
	key[KEYMAP_ID_MSG]            = getKeySetting("keymap_msg");
	key[KEYMAP_ID_ZOOM]           = getKeySetting("keymap_zoom");
	key[KEYMAP_ID_PLAYERLIST]     = getKeySetting("keymap_playerlist");

}


/****************************************************************************

 ****************************************************************************/

const float object_hit_delay = 0.2;

struct FpsControl {
	u32 last_time, busy_time, sleep_time;
};


/* The reason the following structs are not anonymous structs within the
 * class is that they are not used by the majority of member functions and
 * many functions that do require objects of thse types do not modify them
 * (so they can be passed as a const qualified parameter)
 */
struct CameraOrientation {
	f32 camera_yaw;    // "right/left"
	f32 camera_pitch;  // "up/down"
};

struct GameRunData {
	u16 dig_index;
	u16 new_playeritem;
	PointedThing pointed_old;
	bool digging;
	bool ldown_for_dig;
	bool left_punch;
	bool update_wielded_item_trigger;
	bool reset_jump_timer;
	float nodig_delay_timer;
	float dig_time;
	float dig_time_complete;
	float repeat_rightclick_timer;
	float object_hit_delay_timer;
	float time_from_last_punch;
	ClientActiveObject *selected_object;

	float jump_timer;
	float damage_flash;
	float update_draw_list_timer;
	float statustext_time;

	f32 fog_range;

	v3f update_draw_list_last_cam_dir;

	u32 profiler_current_page;
	u32 profiler_max_page;     // Number of pages

	//freeminer:
	v3f update_draw_list_last_cam_pos;
	unsigned int autoexit;
	bool profiler_state;

	float time_of_day;
	float time_of_day_smooth;
};

struct Jitter {
	f32 max, min, avg, counter, max_sample, min_sample, max_fraction;
};

struct RunStats {
	u32 drawtime;
	u32 beginscenetime;
	u32 endscenetime;

	Jitter dtime_jitter, busy_time_jitter;
};

/* Flags that can, or may, change during main game loop
 */
struct VolatileRunFlags {
	bool invert_mouse;
	bool show_chat;
	bool show_hud;
	bool force_fog_off;
	bool show_debug;
	bool show_profiler_graph;
	bool disable_camera_update;
	bool first_loop_after_window_activation;
	bool camera_offset_changed;

	//freeminer:
	bool no_output;
	bool use_weather;
	float dedicated_server_step;
	int errors;
	bool show_block_boundaries;
	bool connected;
	bool reconnect;
};


/****************************************************************************
 THE GAME
 ****************************************************************************/

/* This is not intended to be a public class. If a public class becomes
 * desirable then it may be better to create another 'wrapper' class that
 * hides most of the stuff in this class (nothing in this class is required
 * by any other file) but exposes the public methods/data only.
 */
class Game
{
public:
	Game();
	~Game();

	bool startup(bool *kill,
			bool random_input,
			InputHandler *input,
			IrrlichtDevice *device,
			const std::string &map_dir,
			const std::string &playername,
			const std::string &password,
			// If address is "", local server is used and address is updated
			std::string *address,
			u16 port,
			std::string *error_message,
			ChatBackend *chat_backend,
			const SubgameSpec &gamespec,    // Used for local game
			bool simple_singleplayer_mode);

	void run();
	void shutdown();

protected:

	void extendedResourceCleanup();

	// Basic initialisation
	bool init(const std::string &map_dir, std::string *address,
			u16 port,
			const SubgameSpec &gamespec);
	bool initSound();
	bool createSingleplayerServer(const std::string map_dir,
			const SubgameSpec &gamespec, u16 port, std::string *address);

	// Client creation
	bool createClient(const std::string &playername,
			const std::string &password, std::string *address, u16 port,
			std::string *error_message);
	bool initGui(std::string *error_message);

	// Client connection
	bool connectToServer(const std::string &playername,
			const std::string &password, std::string *address, u16 port,
			bool *connect_ok, bool *aborted);
	bool getServerContent(bool *aborted);

	// Main loop

	void updateInteractTimers(GameRunData *args, f32 dtime);
	bool checkConnection();
	bool handleCallbacks();
	void processQueues();
	void updateProfilers(const GameRunData &run_data, const RunStats &stats,
			const FpsControl &draw_times, f32 dtime);
	void addProfilerGraphs(const RunStats &stats, const FpsControl &draw_times,
			f32 dtime);
	void updateStats(RunStats *stats, const FpsControl &draw_times, f32 dtime);

	void processUserInput(VolatileRunFlags *flags, GameRunData *interact_args,
			f32 dtime);
	void processKeyboardInput(VolatileRunFlags *flags,
			float *statustext_time,
			float *jump_timer,
			bool *reset_jump_timer,
			u32 *profiler_current_page,
			u32 profiler_max_page);
	void processItemSelection(u16 *new_playeritem);

	void dropSelectedItem();
	void openInventory();
	void openConsole(float height = 0.6, bool close_on_return = false, const std::wstring& input = L"");
	void toggleFreeMove(float *statustext_time);
	void toggleFreeMoveAlt(float *statustext_time, float *jump_timer);
	void toggleFast(float *statustext_time);
	void toggleNoClip(float *statustext_time);

	void toggleChat(float *statustext_time, bool *flag);
	void toggleHud(float *statustext_time, bool *flag);
	void toggleFog(float *statustext_time, bool *flag);
	void toggleDebug(float *statustext_time, bool *show_debug,
			bool *show_profiler_graph);
	void toggleUpdateCamera(float *statustext_time, bool *flag);
	void toggleBlockBoundaries(float *statustext_time, VolatileRunFlags *flags);
	void toggleProfiler(float *statustext_time, u32 *profiler_current_page,
			u32 profiler_max_page);

	void increaseViewRange(float *statustext_time);
	void decreaseViewRange(float *statustext_time);
	void toggleFullViewRange(float *statustext_time);

	void updateCameraDirection(CameraOrientation *cam, VolatileRunFlags *flags);
	void updateCameraOrientation(CameraOrientation *cam,
			const VolatileRunFlags &flags);
	void updatePlayerControl(const CameraOrientation &cam);
	void step(f32 *dtime);
	void processClientEvents(CameraOrientation *cam, float *damage_flash);
	void updateCamera(VolatileRunFlags *flags, u32 busy_time, f32 dtime,
			float time_from_last_punch);
	void updateSound(f32 dtime);
	void processPlayerInteraction(std::vector<aabb3f> &highlight_boxes,
			GameRunData *runData, f32 dtime, bool show_hud,
			bool show_debug);
	void handlePointingAtNode(GameRunData *runData,
			const PointedThing &pointed, const ItemDefinition &playeritem_def,
			const ToolCapabilities &playeritem_toolcap, f32 dtime);
	void handlePointingAtObject(GameRunData *runData,
			const PointedThing &pointed, const ItemStack &playeritem,
			const v3f &player_position, bool show_debug);
	void handleDigging(GameRunData *runData, const PointedThing &pointed,
			const v3s16 &nodepos, const ToolCapabilities &playeritem_toolcap,
			f32 dtime);
	void updateFrame(std::vector<aabb3f> &highlight_boxes, ProfilerGraph *graph,
			RunStats *stats, GameRunData *runData,
			f32 dtime, const VolatileRunFlags &flags, const CameraOrientation &cam);
	void updateGui(float *statustext_time, const RunStats &stats,
			const GameRunData& runData, f32 dtime, const VolatileRunFlags &flags,
			const CameraOrientation &cam);
	void updateProfilerGraphs(ProfilerGraph *graph);

	// Misc
	void limitFps(FpsControl *fps_timings, f32 *dtime);

	void showOverlayMessage(const std::wstring &msg, float dtime, int percent,
			bool draw_clouds = true);

	void showOverlayMessage(const std::string &msg, float dtime, int percent, bool draw_clouds = true);

private:
	InputHandler *input;

	Client *client;
	Server *server;

	IWritableTextureSource *texture_src;
	IWritableShaderSource *shader_src;

	// When created, these will be filled with data received from the server
	IWritableItemDefManager *itemdef_manager;
	IWritableNodeDefManager *nodedef_manager;

	GameOnDemandSoundFetcher soundfetcher; // useful when testing
	ISoundManager *sound;
	bool sound_is_dummy;
	SoundMaker *soundmaker;

	ChatBackend *chat_backend;

	GUIFormSpecMenu *current_formspec;

	EventManager *eventmgr;
	QuicktuneShortcutter *quicktune;

	GUIChatConsole *gui_chat_console; // Free using ->Drop()
	MapDrawControl *draw_control;
	Camera *camera;
	Clouds *clouds;	                  // Free using ->Drop()
	Sky *sky;                         // Free using ->Drop()
	Inventory *local_inventory;
	Hud *hud;

	/* 'cache'
	   This class does take ownership/responsibily for cleaning up etc of any of
	   these items (e.g. device)
	*/
	IrrlichtDevice *device;
	video::IVideoDriver *driver;
	scene::ISceneManager *smgr;
	bool *kill;
	std::string *error_message;
	IGameDef *gamedef;                     // Convenience (same as *client)
	scene::ISceneNode *skybox;

	bool random_input;
	bool simple_singleplayer_mode;
	/* End 'cache' */

	/* Pre-calculated values
	 */
	int crack_animation_length;

	/* GUI stuff
	 */
	gui::IGUIStaticText *guitext;          // First line of debug text
	gui::IGUIStaticText *guitext2;         // Second line of debug text
	gui::IGUIStaticText *guitext_info;     // At the middle of the screen
	gui::IGUIStaticText *guitext_status;
	gui::IGUIStaticText *guitext_chat;	   // Chat text
	gui::IGUIStaticText *guitext_profiler; // Profiler text

	std::wstring infotext;
	std::wstring statustext;

	//freeminer:
	GUITable *playerlist;
	video::SColor console_bg;
	gsMapper *mapper;
#if CMAKE_THREADS && CMAKE_HAVE_FUTURE
	std::future<void> updateDrawList_future;
#endif
public:
	VolatileRunFlags flags;
	GameRunData runData;
private:
	// minetest:

	KeyCache keycache;

	IntervalLimiter profiler_interval;

	/* TODO: Add a callback function so these can be updated when a setting
	 *       changes.  At this point in time it doesn't matter (e.g. /set
	 *       is documented to change server settings only)
	 *
	 * TODO: Local caching of settings is not optimal and should at some stage
	 *       be updated to use a global settings object for getting thse values
	 *       (as opposed to the this local caching). This can be addressed in
	 *       a later release.
	 */
	bool m_cache_doubletap_jump;
	bool m_cache_enable_node_highlighting;
	bool m_cache_enable_clouds;
	bool m_cache_enable_particles;
	bool m_cache_enable_fog;
	f32  m_cache_mouse_sensitivity;
	f32  m_repeat_right_click_time;
};

Game::Game() :
	client(NULL),
	server(NULL),
	texture_src(NULL),
	shader_src(NULL),
	itemdef_manager(NULL),
	nodedef_manager(NULL),
	sound(NULL),
	sound_is_dummy(false),
	soundmaker(NULL),
	chat_backend(NULL),
	current_formspec(NULL),
	eventmgr(NULL),
	quicktune(NULL),
	gui_chat_console(NULL),
	draw_control(NULL),
	camera(NULL),
	clouds(NULL),
	sky(NULL),
	local_inventory(NULL),
	hud(NULL)
	,
	playerlist(nullptr),
	mapper(nullptr)
{
	m_cache_doubletap_jump            = g_settings->getBool("doubletap_jump");
	m_cache_enable_node_highlighting  = g_settings->getBool("enable_node_highlighting");
	m_cache_enable_clouds             = g_settings->getBool("enable_clouds");
	m_cache_enable_particles          = g_settings->getBool("enable_particles");
	m_cache_enable_fog                = g_settings->getBool("enable_fog");
	m_cache_mouse_sensitivity         = g_settings->getFloat("mouse_sensitivity");
	m_repeat_right_click_time         = g_settings->getFloat("repeat_rightclick_time");

	m_cache_mouse_sensitivity = rangelim(m_cache_mouse_sensitivity, 0.001, 100.0);
}


/****************************************************************************
 Game Public
 ****************************************************************************/

Game::~Game()
{
	delete client;
	delete soundmaker;
	if (!sound_is_dummy)
		delete sound;

	delete server; // deleted first to stop all server threads

	delete hud;
	delete local_inventory;
	delete camera;
	delete quicktune;
	delete eventmgr;
	delete texture_src;
	delete shader_src;
	delete nodedef_manager;
	delete itemdef_manager;
	delete draw_control;

	if (mapper)
		delete mapper;

	extendedResourceCleanup();
}

bool Game::startup(bool *kill,
		bool random_input,
		InputHandler *input,
		IrrlichtDevice *device,
		const std::string &map_dir,
		const std::string &playername,
		const std::string &password,
		std::string *address,     // can change if simple_singleplayer_mode
		u16 port,
		std::string *error_message,
		ChatBackend *chat_backend,
		const SubgameSpec &gamespec,
		bool simple_singleplayer_mode)
{
	// "cache"
	this->device        = device;
	this->kill          = kill;
	this->error_message = error_message;
	this->random_input  = random_input;
	this->input         = input;
	this->chat_backend  = chat_backend;
	this->simple_singleplayer_mode = simple_singleplayer_mode;

	driver              = device->getVideoDriver();
	smgr                = device->getSceneManager();

	smgr->getParameters()->setAttribute(scene::OBJ_LOADER_IGNORE_MATERIAL_FILES, true);

#ifdef __ANDROID__ // android gets all the fancy graphics
	smgr->getParameters()->setAttribute(scene::ALLOW_ZWRITE_ON_TRANSPARENT, true);
#endif

	if (!init(map_dir, address, port, gamespec))
		return false;

	if (!createClient(playername, password, address, port, error_message))
		return false;

	return true;
}


void Game::run()
{
	ProfilerGraph graph;
	RunStats stats              = { 0 };
	CameraOrientation cam_view  = { 0 };
	//runData         = { 0 };
	FpsControl draw_times       = { 0 };
	flags      = { 0 };
	f32 dtime; // in seconds

	runData.time_from_last_punch  = 10.0;
	runData.profiler_max_page = 2;
	runData.update_wielded_item_trigger = true;

	flags.show_chat = true;
	flags.show_hud = true;
	flags.show_debug = g_settings->getBool("show_debug");
	flags.invert_mouse = g_settings->getBool("invert_mouse");
	flags.first_loop_after_window_activation = true;


	// freeminer:
	runData.update_draw_list_timer = 5;
	flags.dedicated_server_step = g_settings->getFloat("dedicated_server_step");
	flags.use_weather = g_settings->getBool("weather");
	flags.no_output = g_settings->getBool("headless_optimize"); //device->getVideoDriver()->getDriverType() == video::EDT_NULL;
	flags.connected = false;
	flags.reconnect = false;


	/* Clear the profiler */
	Profiler::GraphValues dummyvalues;
	g_profiler->graphGet(dummyvalues);

	draw_times.last_time = device->getTimer()->getTime();

	shader_src->addGlobalConstantSetter(new GameGlobalShaderConstantSetter(
			sky,
			&flags.force_fog_off,
			&runData.fog_range,
			client,
			local_inventory
			));

	std::vector<aabb3f> highlight_boxes;

	double run_time = 0;
	set_light_table(g_settings->getFloat("display_gamma"));

	while (device->run() && !(*kill || g_gamecallback->shutdown_requested)) {

		/* Must be called immediately after a device->run() call because it
		 * uses device->getTimer()->getTime()
		 */
		limitFps(&draw_times, &dtime);
		run_time += dtime;
		if (runData.autoexit && run_time > runData.autoexit)
			g_gamecallback->shutdown_requested = 1;

		updateStats(&stats, draw_times, dtime);
		updateInteractTimers(&runData, dtime);

		if (!checkConnection())
			break;
		if (!handleCallbacks())
			break;

		processQueues();

		infotext = L"";
		hud->resizeHotbar();

		updateProfilers(runData, stats, draw_times, dtime);
		processUserInput(&flags, &runData, dtime);
		// Update camera before player movement to avoid camera lag of one frame
		updateCameraDirection(&cam_view, &flags);
		updatePlayerControl(cam_view);
		step(&dtime);
		processClientEvents(&cam_view, &runData.damage_flash);
		updateCamera(&flags, draw_times.busy_time, dtime,
				runData.time_from_last_punch);
		updateSound(dtime);
		processPlayerInteraction(highlight_boxes, &runData, dtime,
				flags.show_hud, flags.show_debug);
		updateFrame(highlight_boxes, &graph, &stats, &runData, dtime,
				flags, cam_view);
		updateProfilerGraphs(&graph);
	}
}


void Game::shutdown()
{

	if (runData.autoexit) {
		actionstream << "Profiler:" << std::fixed << std::setprecision(9) << std::endl;
		g_profiler->print(actionstream);
	}

	showOverlayMessage(wstrgettext("Shutting down..."), 0, 0, false);

	if (clouds)
		clouds->drop();

	if (gui_chat_console)
		gui_chat_console->drop();

	if (sky)
		sky->drop();

	/* cleanup menus */
	while (g_menumgr.menuCount() > 0) {
		g_menumgr.m_stack.front()->setVisible(false);
		g_menumgr.deletingMenu(g_menumgr.m_stack.front());
	}

	if (current_formspec) {
		current_formspec->drop();
		current_formspec = NULL;
	}

	chat_backend->addMessage(L"", L"# Disconnected.");
	chat_backend->addMessage(L"", L"");

	if (client) {
		client->Stop();
		if (texture_src)
			texture_src->processQueue();
		if (shader_src)
			shader_src->processQueue();
			sleep_ms(100);
	}

	guitext->remove();
	guitext2->remove();
	guitext_info->remove();
	guitext_status->remove();
	guitext_chat->remove();
	guitext_profiler->remove();

}



/****************************************************************************
 Startup
 ****************************************************************************/

bool Game::init(
		const std::string &map_dir,
		std::string *address,
		u16 port,
		const SubgameSpec &gamespec)
{
	showOverlayMessage(wstrgettext("Loading..."), 0, 0);

	texture_src = createTextureSource(device);
	shader_src = createShaderSource(device);

	itemdef_manager = createItemDefManager();
	nodedef_manager = createNodeDefManager();

	eventmgr = new EventManager();
	quicktune = new QuicktuneShortcutter();

	if (!(texture_src && shader_src && itemdef_manager && nodedef_manager
			&& eventmgr && quicktune))
		return false;

	if (!initSound())
		return false;

	// Create a server if not connecting to an existing one
	if (*address == "") {
		if (!createSingleplayerServer(map_dir, gamespec, port, address))
			return false;
	}

	return true;
}

bool Game::initSound()
{
#if USE_SOUND
	if (g_settings->getBool("enable_sound")) {
		infostream << "Attempting to use OpenAL audio" << std::endl;
		sound = createOpenALSoundManager(&soundfetcher);
		if (!sound)
			infostream << "Failed to initialize OpenAL audio" << std::endl;
	} else
		infostream << "Sound disabled." << std::endl;
#endif

	if (!sound) {
		infostream << "Using dummy audio." << std::endl;
		sound = &dummySoundManager;
		sound_is_dummy = true;
	}

	soundmaker = new SoundMaker(sound, nodedef_manager);
	if (!soundmaker)
		return false;

	soundmaker->registerReceiver(eventmgr);

	return true;
}

bool Game::createSingleplayerServer(const std::string map_dir,
		const SubgameSpec &gamespec, u16 port, std::string *address)
{
	showOverlayMessage(wstrgettext("Creating server..."), 0, 5);

	std::string bind_str = g_settings->get("bind_address");
	Address bind_addr(0, 0, 0, 0, port);

	if (g_settings->getBool("ipv6_server")) {
		bind_addr.setAddress((IPv6AddressBytes *) NULL);
	}

	try {
		bind_addr.Resolve(bind_str.c_str());
	} catch (ResolveError &e) {
		infostream << "Resolving bind address \"" << bind_str
			   << "\" failed: " << e.what()
			   << " -- Listening on all addresses." << std::endl;
	}

	if (bind_addr.isIPv6() && !g_settings->getBool("enable_ipv6")) {
		*error_message = "Unable to listen on " +
				bind_addr.serializeString() +
				" because IPv6 is disabled";
		errorstream << *error_message << std::endl;
		return false;
	}

	server = new Server(map_dir, gamespec, simple_singleplayer_mode,
			    bind_addr.isIPv6());

	server->start(bind_addr);

	return true;
}

bool Game::createClient(const std::string &playername,
		const std::string &password, std::string *address, u16 port,
		std::string *error_message)
{
	showOverlayMessage(wstrgettext("Creating client..."), 0, 10);

	device->setWindowCaption(L"Freeminer [Connecting]");

	draw_control = new MapDrawControl;
	if (!draw_control)
		return false;

	bool could_connect, connect_aborted;

	if (!connectToServer(playername, password, address, port,
			&could_connect, &connect_aborted))
		return false;

	if (!could_connect) {
		if (*error_message == "" && !connect_aborted) {
			// Should not happen if error messages are set properly
			*error_message = "Connection failed for unknown reason";
			errorstream << *error_message << std::endl;
		}
		return false;
	}

	if (!getServerContent(&connect_aborted)) {
		if (*error_message == "" && !connect_aborted) {
			// Should not happen if error messages are set properly
			*error_message = "Connection failed for unknown reason";
			errorstream << *error_message << std::endl;
		}
		return false;
	}

	// Update cached textures, meshes and materials
	client->afterContentReceived(device, g_fontengine->getFont());

	/* Camera
	 */
	camera = new Camera(smgr, *draw_control, gamedef);
	if (!camera || !camera->successfullyCreated(*error_message))
		return false;

	/* Clouds
	 */
	if (m_cache_enable_clouds) {
		clouds = new Clouds(smgr->getRootSceneNode(), smgr, -1, time(0));
		if (!clouds) {
			*error_message = "Memory allocation error";
			*error_message += " (clouds)";
			errorstream << *error_message << std::endl;
			return false;
		}
	}

	/* Skybox
	 */
	sky = new Sky(smgr->getRootSceneNode(), smgr, -1, texture_src);
	skybox = NULL;	// This is used/set later on in the main run loop

	local_inventory = new Inventory(itemdef_manager);

	if (!(sky && local_inventory)) {
		*error_message = "Memory allocation error";
		*error_message += " (sky or local inventory)";
		errorstream << *error_message << std::endl;
		return false;
	}

	/* Pre-calculated values
	 */
	video::ITexture *t = texture_src->getTexture("crack_anylength.png");
	if (t) {
		v2u32 size = t->getOriginalSize();
		if (size.X)
		crack_animation_length = size.Y / size.X;
	} else {
		crack_animation_length = 0;
	}
	if (!crack_animation_length) {
		crack_animation_length = 0;
	}

	if (!initGui(error_message))
		return false;

	/* Set window caption
	 */
	core::stringw str = L"Freeminer [";
	str += driver->getName();
	str += "]";
	device->setWindowCaption(str.c_str());

	LocalPlayer *player = client->getEnv().getLocalPlayer();
	player->hurt_tilt_timer = 0;
	player->hurt_tilt_strength = 0;

	hud = new Hud(driver, smgr, guienv, gamedef, player, local_inventory);

	if (!hud) {
		*error_message = "Memory error: could not create HUD";
		errorstream << *error_message << std::endl;
		return false;
	}

	return true;
}

bool Game::initGui(std::string *error_message)
{
	// First line of debug text
	guitext = guienv->addStaticText(
			L"Freeminer",
			core::rect<s32>(0, 0, 0, 0),
			false, false, guiroot);

	// Second line of debug text
	guitext2 = guienv->addStaticText(
			L"",
			core::rect<s32>(0, 0, 0, 0),
			false, false, guiroot);

	// At the middle of the screen
	// Object infos are shown in this
	guitext_info = guienv->addStaticText(
			L"",
			core::rect<s32>(0, 0, 400, g_fontengine->getTextHeight() * 5 + 5) + v2s32(100, 200),
			false, true, guiroot);

	// Status text (displays info when showing and hiding GUI stuff, etc.)
	guitext_status = guienv->addStaticText(
			L"<Status>",
			core::rect<s32>(0, 0, 0, 0),
			false, false, guiroot);
	guitext_status->setVisible(false);

	// Chat text
	guitext_chat = nullptr;

	{
		guitext_chat = new gui::FMStaticText(L"", false, guienv, guienv->getRootGUIElement(), -1, core::rect<s32>(0, 0, 0, 0), false);
		guitext_chat->setWordWrap(true);
		guitext_chat->drop();
	}

	if (!guitext_chat) {
	guitext_chat = guienv->addStaticText(
			L"",
			core::rect<s32>(0, 0, 0, 0),
			//false, false); // Disable word wrap as of now
			false, true, guiroot);
	}

	// Remove stale "recent" chat messages from previous connections
	chat_backend->clearRecentChat();

	// Chat backend and console
	gui_chat_console = new GUIChatConsole(guienv, guienv->getRootGUIElement(),
			-1, chat_backend, client);
	if (!gui_chat_console) {
		*error_message = "Could not allocate memory for chat console";
		errorstream << *error_message << std::endl;
		return false;
	}

	// Profiler text (size is updated when text is updated)
	guitext_profiler = guienv->addStaticText(
			L"<Profiler>",
			core::rect<s32>(0, 0, 0, 0),
			false, false, guiroot);
	guitext_profiler->setBackgroundColor(video::SColor(120, 0, 0, 0));
	guitext_profiler->setVisible(false);
	guitext_profiler->setWordWrap(true);

#ifdef HAVE_TOUCHSCREENGUI

	if (g_touchscreengui)
		g_touchscreengui->init(texture_src, porting::getDisplayDensity());

#endif

	if(!g_settings->get("console_color").empty())
	{
		v3f console_color = g_settings->getV3F("console_color");
		console_bg = video::SColor(g_settings->getU16("console_alpha"), console_color.X, console_color.Y, console_color.Z);
	}

	v2u32 screensize = driver->getScreenSize();
	// create mapper
	mapper = new gsMapper(device, client);
	{
		// Update mapper elements
		u16 w = g_settings->getU16("hud_map_width");
		struct _gsm_color { u32 red; u32 green; u32 blue; } gsm_color;
		g_settings->getStruct("hud_map_back", "u32,u32,u32",
			&gsm_color, sizeof(gsm_color) );
		mapper->setMapVis(screensize.X-(w+10),10, w,
			g_settings->getU16("hud_map_height"),
			g_settings->getFloat("hud_map_scale"),
			g_settings->getU16("hud_map_alpha"),
			video::SColor(0, gsm_color.red, gsm_color.green, gsm_color.blue));
		mapper->setMapType(g_settings->getBool("hud_map_above"),
			g_settings->getU16("hud_map_scan"),
			g_settings->getS16("hud_map_surface"),
			g_settings->getBool("hud_map_tracking"),
			g_settings->getU16("hud_map_border"));
	}


	return true;
}

bool Game::connectToServer(const std::string &playername,
		const std::string &password, std::string *address, u16 port,
		bool *connect_ok, bool *aborted)
{
	*connect_ok = false;	// Let's not be overly optimistic
	*aborted = false;
	bool local_server_mode = false;

	showOverlayMessage(wstrgettext("Resolving address..."), 0, 15);

	Address connect_address(0, 0, 0, 0, port);

	try {
		connect_address.Resolve(address->c_str());

		if (connect_address.isZero()) { // i.e. INADDR_ANY, IN6ADDR_ANY
			//connect_address.Resolve("localhost");
			if (connect_address.isIPv6() || g_settings->getBool("ipv6_server")) {
				connect_address.setAddress(in6addr_loopback);
			} else {
				connect_address.setAddress(127, 0, 0, 1);
			}
			local_server_mode = true;
		}
	} catch (ResolveError &e) {
		*error_message = std::string("Couldn't resolve address: ") + e.what();
		errorstream << *error_message << std::endl;
		return false;
	}

	if (connect_address.isIPv6() && !g_settings->getBool("enable_ipv6")) {
		*error_message = "Unable to connect to " +
				connect_address.serializeString() +
				" because IPv6 is disabled";
		errorstream << *error_message << std::endl;
		return false;
	}

	client = new Client(device,
			playername.c_str(), password,
			simple_singleplayer_mode,
			*draw_control, texture_src, shader_src,
			itemdef_manager, nodedef_manager, sound, eventmgr,
			connect_address.isIPv6());

	if (!client)
		return false;

	gamedef = client;	// Client acts as our GameDef

	infostream << "Connecting to server at ";
	connect_address.print(&infostream);
	infostream << std::endl;

	try {

	client->connect(connect_address, *address,
		simple_singleplayer_mode || local_server_mode);

	/*
		Wait for server to accept connection
	*/

		input->clear();

		FpsControl fps_control = { 0 };
		f32 dtime; // in seconds

		auto end_ms = porting::getTimeMs() + u32(CONNECTION_TIMEOUT * 1000);
		while (device->run()) {

			limitFps(&fps_control, &dtime);

			// Update client and server
			client->step(dtime);

			if (server != NULL)
				server->step(dtime);

			// End condition
			if (client->getState() == LC_Init) {
				*connect_ok = true;
				break;
			}

			// Break conditions
			if (client->accessDenied()) {
				*error_message = "Access denied. Reason: "
						+ client->accessDeniedReason();
				errorstream << *error_message << std::endl;
				return false;
			}

			if (input->wasKeyDown(EscapeKey) || input->wasKeyDown(CancelKey)) {
				*aborted = true;
				infostream << "Connect aborted [Escape]" << std::endl;
				return false;
			}

			// Update status
			showOverlayMessage(wstrgettext("Connecting to server..."), dtime, 20);

			if (porting::getTimeMs() > end_ms) {
				//flags.reconnect = true;
				return false;
			}
		}

#ifdef NDEBUG

	} catch (std::exception &e) {
		showOverlayMessage(std::string("Connection error: ") + e.what(), 0, 0, false);
		errorstream << "Connection error: "<< e.what() << std::endl;
		return false;
	} catch (...) {
		showOverlayMessage(std::string("Oops ") , 0, 0, false);
		return false;
#else
	} catch (int) { //nothing
		return false;
#endif
	}

	return true;
}

bool Game::getServerContent(bool *aborted)
{
	input->clear();

	FpsControl fps_control = { 0 };
	f32 dtime; // in seconds

	int progress_old = 0;

	limitFps(&fps_control, &dtime);
	float time_counter = 0;
	auto dtime_start = dtime;

	while (device->run()) {

		limitFps(&fps_control, &dtime);

		// Update client and server
		client->step(dtime);

		if (server != NULL)
			server->step(dtime);

		// End condition
		if (client->mediaReceived() && client->itemdefReceived() &&
				client->nodedefReceived()) {
			break;
		}

		// Error conditions
		if (client->accessDenied()) {
			*error_message = "Access denied. Reason: "
					+ client->accessDeniedReason();
			errorstream << *error_message << std::endl;
			return false;
		}

		if (client->getState() < LC_Init) {
			*error_message = "Client disconnected";
			errorstream << *error_message << std::endl;
			return false;
		}

		if (input->wasKeyDown(EscapeKey) || input->wasKeyDown(CancelKey)) {
			*aborted = true;
			infostream << "Connect aborted [Escape]" << std::endl;
			return false;
		}

		// Display status
		int progress = 25;

		if (!client->itemdefReceived()) {
			const wchar_t *text = wgettext("Item definitions...");
			progress = 25;
			draw_load_screen(text, device, guienv, dtime, progress);
			delete[] text;
		} else if (!client->nodedefReceived()) {
			const wchar_t *text = wgettext("Node definitions...");
			progress = 30;
			draw_load_screen(text, device, guienv, dtime, progress);
			delete[] text;
		} else {
			std::stringstream message;
			message.precision(3);
			message << _("Media...");

			if ((USE_CURL == 0) ||
					(!g_settings->getBool("enable_remote_media_server"))) {
				float cur = client->getCurRate();
				std::string cur_unit = _(" KB/s");

				if (cur > 900) {
					cur /= 1024.0;
					cur_unit = _(" MB/s");
				}

				message << " ( " << cur << cur_unit << " )";
			}

			progress = 30 + client->mediaReceiveProgress() * 35 + 0.5;
			draw_load_screen(narrow_to_wide(message.str()), device,
					guienv, dtime, progress);
		}

		if (progress_old != progress) {
			progress_old = progress;
			time_counter = 0;
		}
		time_counter += dtime < dtime_start ? dtime : dtime - dtime_start;
		if (time_counter > CONNECTION_TIMEOUT) {
			flags.reconnect = 1;
			*aborted = true;
			return false;
		}

	}

	return true;
}



/****************************************************************************
 Run
 ****************************************************************************/

inline void Game::updateInteractTimers(GameRunData *args, f32 dtime)
{
	if (args->nodig_delay_timer >= 0)
		args->nodig_delay_timer -= dtime;

	if (args->object_hit_delay_timer >= 0)
		args->object_hit_delay_timer -= dtime;

	args->time_from_last_punch += dtime;
}


/* returns false if game should exit, otherwise true
 */
inline bool Game::checkConnection()
{
	if (client->accessDenied()) {
		*error_message = "Access denied. Reason: "
				+ client->accessDeniedReason();
		errorstream << *error_message << std::endl;
		return false;
	}

	if (client->m_con.Connected()) {
		flags.connected = 1;
	} else if (flags.connected) {
		flags.reconnect = 1;
		return false;
	}

	return true;
}


/* returns false if game should exit, otherwise true
 */
inline bool Game::handleCallbacks()
{
	if (g_gamecallback->disconnect_requested) {
		g_gamecallback->disconnect_requested = false;
		return false;
	}

	if (g_gamecallback->changepassword_requested) {
		(new GUIPasswordChange(guienv, guiroot, -1,
				       &g_menumgr, client))->drop();
		g_gamecallback->changepassword_requested = false;
	}

	if (g_gamecallback->changevolume_requested) {
		(new GUIVolumeChange(guienv, guiroot, -1,
				     &g_menumgr, client))->drop();
		g_gamecallback->changevolume_requested = false;
	}

	if (g_gamecallback->keyconfig_requested) {
		(new GUIKeyChangeMenu(guienv, guiroot, -1,
				      &g_menumgr))->drop();
		g_gamecallback->keyconfig_requested = false;
	}

	if (g_gamecallback->keyconfig_changed) {
		keycache.populate(); // update the cache with new settings
		g_gamecallback->keyconfig_changed = false;
	}

	return true;
}


void Game::processQueues()
{
	if (!flags.no_output)
	texture_src->processQueue();
	itemdef_manager->processQueue(gamedef);
	if (!flags.no_output)
	shader_src->processQueue();
}


void Game::updateProfilers(const GameRunData &run_data, const RunStats &stats,
		const FpsControl &draw_times, f32 dtime)
{
	float profiler_print_interval =
			g_settings->getFloat("profiler_print_interval");
	bool print_to_log = true;

	if (profiler_print_interval == 0) {
		print_to_log = false;
		profiler_print_interval = 5;
	}

	if (!run_data.autoexit)
	if (profiler_interval.step(dtime, profiler_print_interval)) {
		if (print_to_log) {
			infostream << "Profiler:" << std::endl;
			g_profiler->print(infostream);
		}

		update_profiler_gui(guitext_profiler, g_fontengine,
				run_data.profiler_current_page, run_data.profiler_max_page,
				driver->getScreenSize().Height);

		g_profiler->clear();
	}

	addProfilerGraphs(stats, draw_times, dtime);
}


void Game::addProfilerGraphs(const RunStats &stats,
		const FpsControl &draw_times, f32 dtime)
{
	g_profiler->graphAdd("mainloop_other",
			draw_times.busy_time / 1000.0f - stats.drawtime / 1000.0f);

	if (draw_times.sleep_time != 0)
		g_profiler->graphAdd("mainloop_sleep", draw_times.sleep_time / 1000.0f);
	g_profiler->graphAdd("mainloop_dtime", dtime);

	g_profiler->add("Elapsed time", dtime);
	g_profiler->avg("FPS", 1. / dtime);
}


void Game::updateStats(RunStats *stats, const FpsControl &draw_times,
		f32 dtime)
{

	f32 jitter;
	Jitter *jp;

	/* Time average and jitter calculation
	 */
	jp = &stats->dtime_jitter;
	jp->avg = jp->avg * 0.96 + dtime * 0.04;

	jitter = dtime - jp->avg;

	if (jitter > jp->max)
		jp->max = jitter;

	jp->counter += dtime;

	if (jp->counter > 0.0) {
		jp->counter -= 3.0;
		jp->max_sample = jp->max;
		jp->max_fraction = jp->max_sample / (jp->avg + 0.001);
		jp->max = 0.0;
	}

	/* Busytime average and jitter calculation
	 */
	jp = &stats->busy_time_jitter;
	jp->avg = jp->avg + draw_times.busy_time * 0.02;

	jitter = draw_times.busy_time - jp->avg;

	if (jitter > jp->max)
		jp->max = jitter;
	if (jitter < jp->min)
		jp->min = jitter;

	jp->counter += dtime;

	if (jp->counter > 0.0) {
		jp->counter -= 3.0;
		jp->max_sample = jp->max;
		jp->min_sample = jp->min;
		jp->max = 0.0;
		jp->min = 0.0;
	}

}



/****************************************************************************
 Input handling
 ****************************************************************************/

void Game::processUserInput(VolatileRunFlags *flags,
		GameRunData *interact_args, f32 dtime)
{
	// Reset input if window not active or some menu is active
	if (device->isWindowActive() == false
			|| noMenuActive() == false
			|| guienv->hasFocus(gui_chat_console)) {
		input->clear();
	}

#ifdef __ANDROID__
	if (gui_chat_console->isOpen()) {
		if (gui_chat_console->getAndroidUIInput()) {
			//gui_chat_console->closeConsoleAtOnce();
		}
	}
#endif

	if (!guienv->hasFocus(gui_chat_console) && gui_chat_console->isOpen()) {
		gui_chat_console->closeConsoleAtOnce();
	}

	// Input handler step() (used by the random input generator)
	input->step(dtime);

#ifdef HAVE_TOUCHSCREENGUI

	if (g_touchscreengui) {
		g_touchscreengui->step(dtime);
	}

#endif
#ifdef __ANDROID__

	if (current_formspec != 0)
		current_formspec->getAndroidUIInput();

#endif

	// Increase timer for double tap of "keymap_jump"
	if (m_cache_doubletap_jump && interact_args->jump_timer <= 0.2)
		interact_args->jump_timer += dtime;

	processKeyboardInput(
			flags,
			&interact_args->statustext_time,
			&interact_args->jump_timer,
			&interact_args->reset_jump_timer,
			&interact_args->profiler_current_page,
			interact_args->profiler_max_page);

	processItemSelection(&interact_args->new_playeritem);
}


void Game::processKeyboardInput(VolatileRunFlags *flags,
		float *statustext_time,
		float *jump_timer,
		bool *reset_jump_timer,
		u32 *profiler_current_page,
		u32 profiler_max_page)
{

	//TimeTaker tt("process kybd input", NULL, PRECISION_NANO);

	if (input->wasKeyDown(keycache.key[KeyCache::KEYMAP_ID_DROP])) {
		dropSelectedItem();
	} else if (input->wasKeyDown(keycache.key[KeyCache::KEYMAP_ID_INVENTORY])) {
		openInventory();
	} else if (input->wasKeyDown(EscapeKey) || input->wasKeyDown(CancelKey)) {
		show_pause_menu(&current_formspec, client, gamedef, texture_src, device,
				simple_singleplayer_mode);
	} else if (input->wasKeyDown(keycache.key[KeyCache::KEYMAP_ID_CHAT])) {
		openConsole(0.1, true);
	} else if (input->wasKeyDown(keycache.key[KeyCache::KEYMAP_ID_CMD])) {
		openConsole(0.1, true, L"/");
	} else if (input->wasKeyDown(keycache.key[KeyCache::KEYMAP_ID_MSG])) {
		openConsole(0.1, true, L"/msg ");
	} else if (input->wasKeyDown(keycache.key[KeyCache::KEYMAP_ID_CONSOLE])) {
		openConsole();
	} else if (input->wasKeyDown(keycache.key[KeyCache::KEYMAP_ID_FREEMOVE])) {
		toggleFreeMove(statustext_time);
	} else if (input->wasKeyDown(keycache.key[KeyCache::KEYMAP_ID_JUMP])) {
		toggleFreeMoveAlt(statustext_time, jump_timer);
		*reset_jump_timer = true;
	} else if (input->wasKeyDown(keycache.key[KeyCache::KEYMAP_ID_FASTMOVE])) {
		toggleFast(statustext_time);
	} else if (input->wasKeyDown(keycache.key[KeyCache::KEYMAP_ID_NOCLIP])) {
		toggleNoClip(statustext_time);
	} else if (input->wasKeyDown(keycache.key[KeyCache::KEYMAP_ID_SCREENSHOT])) {
		client->makeScreenshot(device);
	} else if (input->wasKeyDown(keycache.key[KeyCache::KEYMAP_ID_TOGGLE_HUD])) {
		toggleHud(statustext_time, &flags->show_hud);
	} else if (input->wasKeyDown(keycache.key[KeyCache::KEYMAP_ID_TOGGLE_CHAT])) {
		toggleChat(statustext_time, &flags->show_chat);
	} else if (input->wasKeyDown(keycache.key[KeyCache::KEYMAP_ID_TOGGLE_FORCE_FOG_OFF])) {
		toggleFog(statustext_time, &flags->force_fog_off);
/*
	} else if (input->wasKeyDown(keycache.key[KeyCache::KEYMAP_ID_TOGGLE_UPDATE_CAMERA])) {
		toggleUpdateCamera(statustext_time, &flags->disable_camera_update);
*/
	} else if (input->wasKeyDown(keycache.key[KeyCache::KEYMAP_ID_TOGGLE_DEBUG])) {
		toggleDebug(statustext_time, &flags->show_debug, &flags->show_profiler_graph);
	} else if (input->wasKeyDown(keycache.key[KeyCache::KEYMAP_ID_TOGGLE_PROFILER])) {
		toggleProfiler(statustext_time, profiler_current_page, profiler_max_page);
	} else if (input->wasKeyDown(keycache.key[KeyCache::KEYMAP_ID_INCREASE_VIEWING_RANGE])) {
		increaseViewRange(statustext_time);
	} else if (input->wasKeyDown(keycache.key[KeyCache::KEYMAP_ID_DECREASE_VIEWING_RANGE])) {
		decreaseViewRange(statustext_time);
	} else if (input->wasKeyDown(keycache.key[KeyCache::KEYMAP_ID_RANGESELECT])) {
		toggleFullViewRange(statustext_time);
		client->sendDrawControl();
	} else if (input->wasKeyDown(keycache.key[KeyCache::KEYMAP_ID_QUICKTUNE_NEXT]))
		quicktune->next();
	else if (input->wasKeyDown(keycache.key[KeyCache::KEYMAP_ID_QUICKTUNE_PREV]))
		quicktune->prev();
	else if (input->wasKeyDown(keycache.key[KeyCache::KEYMAP_ID_QUICKTUNE_INC]))
		quicktune->inc();
	else if (input->wasKeyDown(keycache.key[KeyCache::KEYMAP_ID_QUICKTUNE_DEC]))
		quicktune->dec();
	else if (input->wasKeyDown(keycache.key[KeyCache::KEYMAP_ID_DEBUG_STACKS])) {
		// Print debug stacks
		dstream << "-----------------------------------------"
		        << std::endl;
		dstream << DTIME << "Printing debug stacks:" << std::endl;
		dstream << "-----------------------------------------"
		        << std::endl;
		debug_stacks_print();
	}

	//freeminer
#if !defined(NDEBUG)
	if (input->wasKeyDown(getKeySetting("keymap_toggle_block_boundaries"))) {
		toggleBlockBoundaries(statustext_time, flags);
	}
#endif

		if (playerlist)
			playerlist->setSelected(-1);
		if(!input->isKeyDown(keycache.key[KeyCache::KEYMAP_ID_PLAYERLIST]) && playerlist != NULL)
		{
			playerlist->remove();
			playerlist = NULL;
		}
		if(input->wasKeyDown(keycache.key[KeyCache::KEYMAP_ID_PLAYERLIST]) && playerlist == NULL)
		{
			v2u32 screensize = driver->getScreenSize();
			std::list<std::string> players_list = client->getEnv().getPlayerNames();
			std::vector<std::string> players;
			players.reserve(players_list.size());
			std::copy(players_list.begin(), players_list.end(), std::back_inserter(players));
			std::sort(players.begin(), players.end(), string_icompare);

			u32 max_height = screensize.Y * 0.7;

			u32 row_height = g_fontengine->getTextHeight() + 4;
			u32 rows = max_height / row_height;
			u32 columns = players.size() / rows;
			if (players.size() % rows > 0)
				++columns;
			u32 actual_height = row_height * rows;
			if (rows > players.size())
				actual_height = row_height * players.size();
			u32 max_width = 0;
			for (size_t i = 0; i < players.size(); ++i)
				max_width = std::max(max_width, g_fontengine->getTextWidth(narrow_to_wide(players[i]).c_str()));
			max_width += 15;
			u32 actual_width = columns * max_width;

			if (columns != 0) {
				u32 x = (screensize.X - actual_width) / 2;
				u32 y = (screensize.Y - actual_height) / 2;
				playerlist = new GUITable(guienv, guienv->getRootGUIElement(), -1, core::rect<s32>(x, y, x + actual_width, y + actual_height), texture_src);
				playerlist->drop();
				playerlist->setScrollBarEnabled(false);
				GUITable::TableOptions table_options;
				GUITable::TableColumns table_columns;
				for (size_t i = 0; i < columns; ++i) {
					GUITable::TableColumn col;
					col.type = "text";
					table_columns.push_back(col);
				}
				std::vector<std::string> players_ordered;
				players_ordered.reserve(columns * rows);
				for (size_t i = 0; i < rows; ++i)
					for (size_t j = 0; j < columns; ++j) {
						size_t index = j * rows + i;
						if (index >= players.size())
							players_ordered.push_back("");
						else
							players_ordered.push_back(players[index]);
					}
				playerlist->setTable(table_options, table_columns, players_ordered);
			}
		}

	if (!input->isKeyDown(keycache.key[KeyCache::KEYMAP_ID_JUMP]) && *reset_jump_timer) {
		*reset_jump_timer = false;
		*jump_timer = 0.0;
	}

	//tt.stop();

	if (quicktune->hasMessage()) {
		std::string msg = quicktune->getMessage();
		statustext = narrow_to_wide(msg);
		*statustext_time = 0;
	}
}


void Game::processItemSelection(u16 *new_playeritem)
{
	LocalPlayer *player = client->getEnv().getLocalPlayer();

	/* Item selection using mouse wheel
	 */
	*new_playeritem = client->getPlayerItem();

	s32 wheel = input->getMouseWheel();
	u16 max_item = MYMIN(PLAYER_INVENTORY_SIZE - 1,
		                 player->hud_hotbar_itemcount - 1);

	if (wheel < 0)
		*new_playeritem = *new_playeritem < max_item ? *new_playeritem + 1 : 0;
	else if (wheel > 0)
		*new_playeritem = *new_playeritem > 0 ? *new_playeritem - 1 : max_item;
	// else wheel == 0


	/* Item selection using keyboard
	 */
	for (u16 i = 0; i < 10; i++) {
		static const KeyPress *item_keys[10] = {
			NumberKey + 1, NumberKey + 2, NumberKey + 3, NumberKey + 4,
			NumberKey + 5, NumberKey + 6, NumberKey + 7, NumberKey + 8,
			NumberKey + 9, NumberKey + 0,
		};

		if (input->wasKeyDown(*item_keys[i])) {
			if (i < PLAYER_INVENTORY_SIZE && i < player->hud_hotbar_itemcount) {
				if (*new_playeritem == i && g_settings->getBool("hotbar_cycling"))
					*new_playeritem = client->getPreviousPlayerItem();
				else
					*new_playeritem = i;
				infostream << "Selected item: " << new_playeritem << std::endl;
			}
			break;
		}
	}
}


void Game::dropSelectedItem()
{
	IDropAction *a = new IDropAction();
	a->count = 0;
	a->from_inv.setCurrentPlayer();
	a->from_list = "main";
	a->from_i = client->getPlayerItem();
	client->inventoryAction(a);
}


void Game::openInventory()
{
	infostream << "the_game: " << "Launching inventory" << std::endl;

	PlayerInventoryFormSource *fs_src = new PlayerInventoryFormSource(client);
	TextDest *txt_dst = new TextDestPlayerInventory(client);

	create_formspec_menu(&current_formspec, client, gamedef, texture_src,
			device, fs_src, txt_dst, client);

	InventoryLocation inventoryloc;
	inventoryloc.setCurrentPlayer();
	current_formspec->setFormSpec(fs_src->getForm(), inventoryloc);
}


void Game::openConsole(float height, bool close_on_return, const std::wstring& input)
{
	if (!gui_chat_console->isOpenInhibited()) {
		// Set initial console prompt
		if (!input.empty()) {
			gui_chat_console->setPrompt(input);
		}
		gui_chat_console->openConsole(height, close_on_return);
		guienv->setFocus(gui_chat_console);

#ifdef __ANDROID__
		int type = 1;
		porting::showInputDialog(_("ok"), "", wide_to_narrow(gui_chat_console->getText()), type);
#endif

	}
}


void Game::toggleFreeMove(float *statustext_time)
{
	static const wchar_t *msg[] = { L"free_move disabled", L"free_move enabled" };

	bool free_move = !g_settings->getBool("free_move");
	g_settings->set("free_move", bool_to_cstr(free_move));

	*statustext_time = 0;
	statustext = msg[free_move];
	if (free_move && !client->checkPrivilege("fly"))
		statustext += L" (note: no 'fly' privilege)";
}


void Game::toggleFreeMoveAlt(float *statustext_time, float *jump_timer)
{
	if (m_cache_doubletap_jump && *jump_timer < 0.2f)
		toggleFreeMove(statustext_time);
}


void Game::toggleFast(float *statustext_time)
{
	static const wchar_t *msg[] = { L"fast_move disabled", L"fast_move enabled" };
	bool fast_move = !g_settings->getBool("fast_move");
	g_settings->set("fast_move", bool_to_cstr(fast_move));

	*statustext_time = 0;
	statustext = msg[fast_move];

	if (fast_move && !client->checkPrivilege("fast"))
		statustext += L" (note: no 'fast' privilege)";
}


void Game::toggleNoClip(float *statustext_time)
{
	static const wchar_t *msg[] = { L"noclip disabled", L"noclip enabled" };
	bool noclip = !g_settings->getBool("noclip");
	g_settings->set("noclip", bool_to_cstr(noclip));

	*statustext_time = 0;
	statustext = msg[noclip];

	if (noclip && !client->checkPrivilege("noclip"))
		statustext += L" (note: no 'noclip' privilege)";
}


void Game::toggleChat(float *statustext_time, bool *flag)
{
	static const wchar_t *msg[] = { L"Chat hidden", L"Chat shown" };

	*flag = !*flag;
	*statustext_time = 0;
	statustext = msg[*flag];
}


void Game::toggleHud(float *statustext_time, bool *flag)
{
	static const wchar_t *msg[] = { L"HUD hidden", L"HUD shown" };

	*flag = !*flag;
	*statustext_time = 0;
	statustext = msg[*flag];
	if (g_settings->getBool("enable_node_highlighting"))
		client->setHighlighted(client->getHighlighted(), *flag);
}


void Game::toggleFog(float *statustext_time, bool *flag)
{
	static const wchar_t *msg[] = { L"Fog enabled", L"Fog disabled" };

	*flag = !*flag;
	*statustext_time = 0;
	statustext = msg[*flag];
}


void Game::toggleDebug(float *statustext_time, bool *show_debug,
		bool *show_profiler_graph)
{
	// Initial / 3x toggle: Chat only
	// 1x toggle: Debug text with chat
	// 2x toggle: Debug text with profiler graph
	if (!*show_debug) {
		*show_debug = true;
		*show_profiler_graph = false;
		statustext = L"Debug info shown";
	} else if (*show_profiler_graph) {
		*show_debug = false;
		*show_profiler_graph = false;
		statustext = L"Debug info and profiler graph hidden";
	} else {
		*show_profiler_graph = true;
		statustext = L"Profiler graph shown";
	}
	*statustext_time = 0;
}


void Game::toggleUpdateCamera(float *statustext_time, bool *flag)
{
	static const wchar_t *msg[] = {
		L"Camera update enabled",
		L"Camera update disabled"
	};

	*flag = !*flag;
	*statustext_time = 0;
	statustext = msg[*flag];
}


void Game::toggleBlockBoundaries(float *statustext_time, VolatileRunFlags *flags) {
	static const wchar_t *msg[] = {
		L"Block boundaries shown",
		L"Block boundaries hidden"
	};
	flags->show_block_boundaries = !flags->show_block_boundaries;
	*statustext_time = 0;
	statustext = msg[flags->show_block_boundaries];
}


void Game::toggleProfiler(float *statustext_time, u32 *profiler_current_page,
		u32 profiler_max_page)
{
	*profiler_current_page = (*profiler_current_page + 1) % (profiler_max_page + 1);

	// FIXME: This updates the profiler with incomplete values
	update_profiler_gui(guitext_profiler, g_fontengine, *profiler_current_page,
			profiler_max_page, driver->getScreenSize().Height);

	if (*profiler_current_page != 0) {
		std::wstringstream sstr;
		sstr << "Profiler shown (page " << *profiler_current_page
		     << " of " << profiler_max_page << ")";
		statustext = sstr.str();
		if (*profiler_current_page == 1)
			runData.profiler_state = g_profiler_enabled;
		g_profiler_enabled = true;
	} else {
		statustext = L"Profiler hidden";
		g_profiler_enabled = runData.profiler_state;
	}

	*statustext_time = 0;
}


void Game::increaseViewRange(float *statustext_time)
{
	s16 range = g_settings->getS16("viewing_range_nodes_min");
	s16 range_new = range + 10;
	g_settings->set("viewing_range_nodes_min", itos(range_new));
	statustext = narrow_to_wide("Minimum viewing range changed to "
			+ itos(range_new));
	*statustext_time = 0;
}


void Game::decreaseViewRange(float *statustext_time)
{
	s16 range = g_settings->getS16("viewing_range_nodes_min");
	s16 range_new = range - 10;

	if (range_new < 0)
		range_new = range;

	g_settings->set("viewing_range_nodes_min", itos(range_new));
	statustext = narrow_to_wide("Minimum viewing range changed to "
			+ itos(range_new));
	*statustext_time = 0;
}


void Game::toggleFullViewRange(float *statustext_time)
{
	static const wchar_t *msg[] = {
		L"Disabled full viewing range",
		L"Enabled full viewing range"
	};

	draw_control->range_all = !draw_control->range_all;
	infostream << msg[draw_control->range_all] << std::endl;
	statustext = msg[draw_control->range_all];
	*statustext_time = 0;
}


void Game::updateCameraDirection(CameraOrientation *cam,
		VolatileRunFlags *flags)
{
	if ((device->isWindowActive() && noMenuActive()) || random_input) {

#ifndef __ANDROID__
		if (!random_input) {
			// Mac OSX gets upset if this is set every frame
			if (device->getCursorControl()->isVisible())
				device->getCursorControl()->setVisible(false);
		}
#endif

		if (flags->first_loop_after_window_activation)
			flags->first_loop_after_window_activation = false;
		else
			updateCameraOrientation(cam, *flags);

		input->setMousePos((driver->getScreenSize().Width / 2),
				(driver->getScreenSize().Height / 2));
	} else {

#ifndef ANDROID
		// Mac OSX gets upset if this is set every frame
		if (device->getCursorControl()->isVisible() == false)
			device->getCursorControl()->setVisible(true);
#endif

		if (!flags->first_loop_after_window_activation)
			flags->first_loop_after_window_activation = true;

	}
}


void Game::updateCameraOrientation(CameraOrientation *cam,
		const VolatileRunFlags &flags)
{
#ifdef HAVE_TOUCHSCREENGUI
	if (g_touchscreengui) {
		cam->camera_yaw   = g_touchscreengui->getYaw();
		cam->camera_pitch = g_touchscreengui->getPitch();
	} else {
#endif
		s32 dx = input->getMousePos().X - (driver->getScreenSize().Width / 2);
		s32 dy = input->getMousePos().Y - (driver->getScreenSize().Height / 2);

		if (flags.invert_mouse
				|| camera->getCameraMode() == CAMERA_MODE_THIRD_FRONT) {
			dy = -dy;
		}

		cam->camera_yaw   -= dx * m_cache_mouse_sensitivity;
		cam->camera_pitch += dy * m_cache_mouse_sensitivity;

#ifdef HAVE_TOUCHSCREENGUI
	}
#endif

	cam->camera_pitch = rangelim(cam->camera_pitch, -89.5, 89.5);
}


void Game::updatePlayerControl(const CameraOrientation &cam)
{
	//TimeTaker tt("update player control", NULL, PRECISION_NANO);

	PlayerControl control(
		input->isKeyDown(keycache.key[KeyCache::KEYMAP_ID_FORWARD]),
		input->isKeyDown(keycache.key[KeyCache::KEYMAP_ID_BACKWARD]),
		input->isKeyDown(keycache.key[KeyCache::KEYMAP_ID_LEFT]),
		input->isKeyDown(keycache.key[KeyCache::KEYMAP_ID_RIGHT]),
		input->isKeyDown(keycache.key[KeyCache::KEYMAP_ID_JUMP]),
		input->isKeyDown(keycache.key[KeyCache::KEYMAP_ID_SPECIAL1]),
		input->isKeyDown(keycache.key[KeyCache::KEYMAP_ID_SNEAK]),
		input->getLeftState(),
		input->getRightState(),
		cam.camera_pitch,
		cam.camera_yaw
	);
	client->setPlayerControl(control);
	LocalPlayer *player = client->getEnv().getLocalPlayer();
	player->keyPressed =
		( (u32)(input->isKeyDown(keycache.key[KeyCache::KEYMAP_ID_FORWARD])  & 0x1) << 0) |
		( (u32)(input->isKeyDown(keycache.key[KeyCache::KEYMAP_ID_BACKWARD]) & 0x1) << 1) |
		( (u32)(input->isKeyDown(keycache.key[KeyCache::KEYMAP_ID_LEFT])     & 0x1) << 2) |
		( (u32)(input->isKeyDown(keycache.key[KeyCache::KEYMAP_ID_RIGHT])    & 0x1) << 3) |
		( (u32)(input->isKeyDown(keycache.key[KeyCache::KEYMAP_ID_JUMP])     & 0x1) << 4) |
		( (u32)(input->isKeyDown(keycache.key[KeyCache::KEYMAP_ID_SPECIAL1]) & 0x1) << 5) |
		( (u32)(input->isKeyDown(keycache.key[KeyCache::KEYMAP_ID_SNEAK])    & 0x1) << 6) |
		( (u32)(input->getLeftState()                                        & 0x1) << 7) |
		( (u32)(input->getRightState()                                       & 0x1) << 8
	);

	auto & draw_control = client->getEnv().getClientMap().getControl();
	if (input->isKeyDown(keycache.key[KeyCache::KEYMAP_ID_ZOOM])) {
		bool changed = player->zoom == false;
		player->zoom = true;
		if (changed) {
			draw_control.fov = g_settings->getFloat("zoom_fov");
			client->sendDrawControl();
		}
	} else {
		bool changed = player->zoom == true;
		player->zoom = false;
		if (changed) {
			draw_control.fov = g_settings->getFloat("fov");
			client->sendDrawControl();
		}
	}

	//tt.stop();
}


inline void Game::step(f32 *dtime)
{
	bool can_be_and_is_paused =
			(simple_singleplayer_mode && g_menumgr.pausesGame());

	if (can_be_and_is_paused) {	// This is for a singleplayer server
		*dtime = 0;             // No time passes
	} else {
		if (server != NULL) {
			//TimeTaker timer("server->step(dtime)");
			try {
			server->step(*dtime);
			} catch(std::exception &e) {
				if (!flags.errors++ || !(flags.errors % (int)(60/flags.dedicated_server_step)))
					errorstream << "Fatal error n=" << flags.errors << " : " << e.what() << std::endl;
			}
		}

		//TimeTaker timer("client.step(dtime)");
		client->step(*dtime);
	}
}


void Game::processClientEvents(CameraOrientation *cam, float *damage_flash)
{
	ClientEvent event = client->getClientEvent();

	LocalPlayer *player = client->getEnv().getLocalPlayer();

	for ( ; event.type != CE_NONE; event = client->getClientEvent()) {

		if (event.type == CE_PLAYER_DAMAGE &&
				client->getHP() != 0) {
			//u16 damage = event.player_damage.amount;
			//infostream<<"Player damage: "<<damage<<std::endl;

			*damage_flash += 100.0;
			*damage_flash += 8.0 * event.player_damage.amount;

			player->hurt_tilt_timer = 1.5;
			player->hurt_tilt_strength = event.player_damage.amount / 4;
			player->hurt_tilt_strength = rangelim(player->hurt_tilt_strength, 1.0, 4.0);

			MtEvent *e = new SimpleTriggerEvent("PlayerDamage");
			gamedef->event()->put(e);
		} else if (event.type == CE_PLAYER_FORCE_MOVE) {
			cam->camera_yaw = event.player_force_move.yaw;
			cam->camera_pitch = event.player_force_move.pitch;
		} else if (event.type == CE_DEATHSCREEN) {
			if (g_settings->getBool("respawn_auto")) {
				client->sendRespawn();
			} else {

			show_deathscreen(&current_formspec, client, gamedef, texture_src,
					 device, client);
			}

			/* Handle visualization */
			*damage_flash = 0;
			player->hurt_tilt_timer = 0;
			player->hurt_tilt_strength = 0;

		} else if (event.type == CE_SHOW_FORMSPEC) {
			FormspecFormSource *fs_src =
				new FormspecFormSource(*(event.show_formspec.formspec));
			TextDestPlayerInventory *txt_dst =
				new TextDestPlayerInventory(client, *(event.show_formspec.formname));

			create_formspec_menu(&current_formspec, client, gamedef,
					     texture_src, device, fs_src, txt_dst, client);

			delete(event.show_formspec.formspec);
			delete(event.show_formspec.formname);
		} else if ((event.type == CE_SPAWN_PARTICLE) ||
				(event.type == CE_ADD_PARTICLESPAWNER) ||
				(event.type == CE_DELETE_PARTICLESPAWNER)) {
			client->getParticleManager()->handleParticleEvent(&event, gamedef,
					smgr, player);
		} else if (event.type == CE_HUDADD) {
			u32 id = event.hudadd.id;

			LocalPlayer *player = client->getEnv().getLocalPlayer();
			HudElement *e = player->getHud(id);

			if (e != NULL) {
				delete event.hudadd.pos;
				delete event.hudadd.name;
				delete event.hudadd.scale;
				delete event.hudadd.text;
				delete event.hudadd.align;
				delete event.hudadd.offset;
				delete event.hudadd.world_pos;
				delete event.hudadd.size;
				continue;
			}

			e = new HudElement;
			e->type   = (HudElementType)event.hudadd.type;
			e->pos    = *event.hudadd.pos;
			e->name   = *event.hudadd.name;
			e->scale  = *event.hudadd.scale;
			e->text   = *event.hudadd.text;
			e->number = event.hudadd.number;
			e->item   = event.hudadd.item;
			e->dir    = event.hudadd.dir;
			e->align  = *event.hudadd.align;
			e->offset = *event.hudadd.offset;
			e->world_pos = *event.hudadd.world_pos;
			e->size = *event.hudadd.size;

			player->addHud(e);
/*
			//if this isn't true our huds aren't consistent
			assert(new_id == id);
*/

			delete event.hudadd.pos;
			delete event.hudadd.name;
			delete event.hudadd.scale;
			delete event.hudadd.text;
			delete event.hudadd.align;
			delete event.hudadd.offset;
			delete event.hudadd.world_pos;
			delete event.hudadd.size;
		} else if (event.type == CE_HUDRM) {
			HudElement *e = player->removeHud(event.hudrm.id);

			if (e != NULL)
				delete(e);
		} else if (event.type == CE_HUDCHANGE) {
			u32 id = event.hudchange.id;
			HudElement *e = player->getHud(id);

			if (e == NULL) {
				delete event.hudchange.v3fdata;
				delete event.hudchange.v2fdata;
				delete event.hudchange.sdata;
				delete event.hudchange.v2s32data;
				continue;
			}

			switch (event.hudchange.stat) {
			case HUD_STAT_POS:
				e->pos = *event.hudchange.v2fdata;
				break;

			case HUD_STAT_NAME:
				e->name = *event.hudchange.sdata;
				break;

			case HUD_STAT_SCALE:
				e->scale = *event.hudchange.v2fdata;
				break;

			case HUD_STAT_TEXT:
				e->text = *event.hudchange.sdata;
				break;

			case HUD_STAT_NUMBER:
				e->number = event.hudchange.data;
				break;

			case HUD_STAT_ITEM:
				e->item = event.hudchange.data;
				break;

			case HUD_STAT_DIR:
				e->dir = event.hudchange.data;
				break;

			case HUD_STAT_ALIGN:
				e->align = *event.hudchange.v2fdata;
				break;

			case HUD_STAT_OFFSET:
				e->offset = *event.hudchange.v2fdata;
				break;

			case HUD_STAT_WORLD_POS:
				e->world_pos = *event.hudchange.v3fdata;
				break;

			case HUD_STAT_SIZE:
				e->size = *event.hudchange.v2s32data;
				break;
			}

			delete event.hudchange.v3fdata;
			delete event.hudchange.v2fdata;
			delete event.hudchange.sdata;
			delete event.hudchange.v2s32data;
		} else if (event.type == CE_SET_SKY) {
			sky->setVisible(false);

			if (skybox) {
				skybox->remove();
				skybox = NULL;
			}

			// Handle according to type
			if (*event.set_sky.type == "regular") {
				sky->setVisible(true);
			} else if (*event.set_sky.type == "skybox" &&
					event.set_sky.params->size() == 6) {
				sky->setFallbackBgColor(*event.set_sky.bgcolor);
				skybox = smgr->addSkyBoxSceneNode(
						 texture_src->getTexture((*event.set_sky.params)[0]),
						 texture_src->getTexture((*event.set_sky.params)[1]),
						 texture_src->getTexture((*event.set_sky.params)[2]),
						 texture_src->getTexture((*event.set_sky.params)[3]),
						 texture_src->getTexture((*event.set_sky.params)[4]),
						 texture_src->getTexture((*event.set_sky.params)[5]));
			}
			// Handle everything else as plain color
			else {
				if (*event.set_sky.type != "plain")
					infostream << "Unknown sky type: "
						   << (*event.set_sky.type) << std::endl;

				sky->setFallbackBgColor(*event.set_sky.bgcolor);
			}

			delete event.set_sky.bgcolor;
			delete event.set_sky.type;
			delete event.set_sky.params;
		} else if (event.type == CE_OVERRIDE_DAY_NIGHT_RATIO) {
			bool enable = event.override_day_night_ratio.do_override;
			u32 value = event.override_day_night_ratio.ratio_f * 1000;
			client->getEnv().setDayNightRatioOverride(enable, value);
		}
	}
}


void Game::updateCamera(VolatileRunFlags *flags, u32 busy_time,
		f32 dtime, float time_from_last_punch)
{
	LocalPlayer *player = client->getEnv().getLocalPlayer();

	/*
		For interaction purposes, get info about the held item
		- What item is it?
		- Is it a usable item?
		- Can it point to liquids?
	*/
	ItemStack playeritem;
	{
		InventoryList *mlist = local_inventory->getList("main");

		if (mlist && client->getPlayerItem() < mlist->getSize())
			playeritem = mlist->getItem(client->getPlayerItem());
	}

	ToolCapabilities playeritem_toolcap =
		playeritem.getToolCapabilities(itemdef_manager);

	v3s16 old_camera_offset = camera->getOffset();

	if (input->wasKeyDown(keycache.key[KeyCache::KEYMAP_ID_CAMERA_MODE])) {
		GenericCAO *playercao = player->getCAO();

<<<<<<< HEAD
		if (playercao)
=======
		// If playercao not loaded, don't change camera
		if (playercao == NULL)
			return;

		camera->toggleCameraMode();

>>>>>>> f92540e8
		playercao->setVisible(camera->getCameraMode() > CAMERA_MODE_FIRST);
	}

	float full_punch_interval = playeritem_toolcap.full_punch_interval;
	float tool_reload_ratio = time_from_last_punch / full_punch_interval;

	tool_reload_ratio = MYMIN(tool_reload_ratio, 1.0);
	camera->update(player, dtime, busy_time / 1000.0f, tool_reload_ratio,
		      client->getEnv());
	camera->step(dtime);

	v3f camera_position = camera->getPosition();
	v3f camera_direction = camera->getDirection();
	f32 camera_fov = camera->getFovMax();
	v3s16 camera_offset = camera->getOffset();

	flags->camera_offset_changed = (camera_offset != old_camera_offset);

	if (!flags->disable_camera_update) {
		client->getEnv().getClientMap().updateCamera(camera_position,
				camera_direction, camera_fov, camera_offset);

		if (flags->camera_offset_changed) {
			client->updateCameraOffset(camera_offset);
			client->getEnv().updateCameraOffset(camera_offset);

			if (clouds)
				clouds->updateCameraOffset(camera_offset);
			if (sky)
				sky->camera_offset = camera_offset;
		}
	}
}


void Game::updateSound(f32 dtime)
{
	// Update sound listener
	v3s16 camera_offset = camera->getOffset();
	sound->updateListener(camera->getCameraNode()->getPosition() + intToFloat(camera_offset, BS),
			      v3f(0, 0, 0), // velocity
			      camera->getDirection(),
			      camera->getCameraNode()->getUpVector());
	sound->setListenerGain(g_settings->getFloat("sound_volume"));


	//	Update sound maker
	soundmaker->step(dtime);

	LocalPlayer *player = client->getEnv().getLocalPlayer();

	ClientMap &map = client->getEnv().getClientMap();
	MapNode n = map.getNodeNoEx(player->getStandingNodePos());
	soundmaker->m_player_step_sound = nodedef_manager->get(n).sound_footstep;
}


void Game::processPlayerInteraction(std::vector<aabb3f> &highlight_boxes,
		GameRunData *runData, f32 dtime, bool show_hud, bool show_debug)
{
	LocalPlayer *player = client->getEnv().getLocalPlayer();

	ItemStack playeritem;
	{
		InventoryList *mlist = local_inventory->getList("main");

		if (mlist && client->getPlayerItem() < mlist->getSize())
			playeritem = mlist->getItem(client->getPlayerItem());
	}

	const ItemDefinition &playeritem_def =
			playeritem.getDefinition(itemdef_manager);

	v3f player_position  = player->getPosition();
	v3f camera_position  = camera->getPosition();
	v3f camera_direction = camera->getDirection();
	v3s16 camera_offset  = camera->getOffset();


	/*
		Calculate what block is the crosshair pointing to
	*/

	f32 d = playeritem_def.range; // max. distance
	f32 d_hand = itemdef_manager->get("").range;

	if (d < 0 && d_hand >= 0)
		d = d_hand;
	else if (d < 0)
		d = 4.0;

	core::line3d<f32> shootline;

	if (camera->getCameraMode() != CAMERA_MODE_THIRD_FRONT) {

		shootline = core::line3d<f32>(camera_position,
						camera_position + camera_direction * BS * (d + 1));

	} else {
	    // prevent player pointing anything in front-view
		if (camera->getCameraMode() == CAMERA_MODE_THIRD_FRONT)
			shootline = core::line3d<f32>(0, 0, 0, 0, 0, 0);
	}

#ifdef HAVE_TOUCHSCREENGUI

	if ((g_settings->getBool("touchtarget")) && (g_touchscreengui)) {
		shootline = g_touchscreengui->getShootline();
		shootline.start += intToFloat(camera_offset, BS);
		shootline.end += intToFloat(camera_offset, BS);
	}

#endif

	PointedThing pointed = getPointedThing(
			// input
			client, player_position, camera_direction,
			camera_position, shootline, d,
			playeritem_def.liquids_pointable,
			!runData->ldown_for_dig,
			camera_offset,
			// output
			highlight_boxes,
			runData->selected_object);

	if (pointed != runData->pointed_old) {
		infostream << "Pointing at " << pointed.dump() << std::endl;
/* node debug
			MapNode nu = client->getEnv().getClientMap().getNodeNoEx(pointed.node_undersurface);
			MapNode na = client->getEnv().getClientMap().getNodeNoEx(pointed.node_abovesurface);
			infostream	<< "|| nu0="<<(int)nu.param0<<" nu1"<<(int)nu.param1<<" nu2"<<(int)nu.param1<<"; nam="<<client->getNodeDefManager()->get(nu.getContent()).name
						<< "|| na0="<<(int)na.param0<<" na1"<<(int)na.param1<<" na2"<<(int)na.param1<<"; nam="<<client->getNodeDefManager()->get(na.getContent()).name
						<<std::endl;
*/

		if (m_cache_enable_node_highlighting) {
			if (pointed.type == POINTEDTHING_NODE) {
				client->setHighlighted(pointed.node_undersurface, show_hud);
			} else {
				client->setHighlighted(pointed.node_undersurface, false);
			}
		}
	}

	/*
		Stop digging when
		- releasing left mouse button
		- pointing away from node
	*/
	if (runData->digging) {
		if (input->getLeftReleased()) {
			infostream << "Left button released"
			           << " (stopped digging)" << std::endl;
			runData->digging = false;
		} else if (pointed != runData->pointed_old) {
			if (pointed.type == POINTEDTHING_NODE
					&& runData->pointed_old.type == POINTEDTHING_NODE
					&& pointed.node_undersurface
							== runData->pointed_old.node_undersurface) {
				// Still pointing to the same node, but a different face.
				// Don't reset.
			} else {
				infostream << "Pointing away from node"
				           << " (stopped digging)" << std::endl;
				runData->digging = false;
			}
		}

		if (!runData->digging) {
			client->interact(1, runData->pointed_old);
			client->setCrack(-1, v3s16(0, 0, 0));
			runData->dig_time = 0.0;
		}
	}

	if (!runData->digging && runData->ldown_for_dig && !input->getLeftState()) {
		runData->ldown_for_dig = false;
	}

	runData->left_punch = false;

	soundmaker->m_player_leftpunch_sound.name = "";

	if (input->getRightState())
		runData->repeat_rightclick_timer += dtime;
	else
		runData->repeat_rightclick_timer = 0;

	if (playeritem_def.usable && input->getLeftState()) {
		if (input->getLeftClicked())
			client->interact(4, pointed);
	} else if (pointed.type == POINTEDTHING_NODE) {
		ToolCapabilities playeritem_toolcap =
				playeritem.getToolCapabilities(itemdef_manager);
		handlePointingAtNode(runData, pointed, playeritem_def,
				playeritem_toolcap, dtime);
	} else if (pointed.type == POINTEDTHING_OBJECT) {
		handlePointingAtObject(runData, pointed, playeritem,
				player_position, show_debug);
	} else if (input->getLeftState()) {
		// When button is held down in air, show continuous animation
		runData->left_punch = true;
	}

	runData->pointed_old = pointed;

	if (runData->left_punch || input->getLeftClicked())
		camera->setDigging(0); // left click animation

	input->resetLeftClicked();
	input->resetRightClicked();

	input->resetLeftReleased();
	input->resetRightReleased();
}


void Game::handlePointingAtNode(GameRunData *runData,
		const PointedThing &pointed, const ItemDefinition &playeritem_def,
		const ToolCapabilities &playeritem_toolcap, f32 dtime)
{
	v3s16 nodepos = pointed.node_undersurface;
	v3s16 neighbourpos = pointed.node_abovesurface;

	/*
		Check information text of node
	*/

	ClientMap &map = client->getEnv().getClientMap();
	NodeMetadata *meta = map.getNodeMetadata(nodepos);

	if (meta) {
		infotext = narrow_to_wide(meta->getString("infotext"));
	} else {
		MapNode n = map.getNodeNoEx(nodepos);

		if (nodedef_manager->get(n).tiledef[0].name == "unknown_node.png") {
			infotext = L"Unknown node: ";
			infotext += narrow_to_wide(nodedef_manager->get(n).name);
		}
	}

	if (runData->nodig_delay_timer <= 0.0 && input->getLeftState()
			&& client->checkPrivilege("interact")) {
		handleDigging(runData, pointed, nodepos, playeritem_toolcap, dtime);
	}

	if ((input->getRightClicked() ||
			runData->repeat_rightclick_timer >= m_repeat_right_click_time) &&
			client->checkPrivilege("interact")) {
		runData->repeat_rightclick_timer = 0;
		infostream << "Ground right-clicked" << std::endl;

/*
				// Sign special case, at least until formspec is properly implemented.
				// Deprecated?
				if(meta && meta->getString("formspec") == "hack:sign_text_input"
						&& !random_input
						&& !input->isKeyDown(getKeySetting("keymap_sneak")))
				{
					infostream<<"Launching metadata text input"<<std::endl;

					// Get a new text for it

					TextDest *dest = new TextDestNodeMetadata(nodepos, client);

					std::wstring wtext = narrow_to_wide(meta->getString("text"));

					(new GUITextInputMenu(guienv, guiroot, -1,
							&g_menumgr, dest,
							wtext))->drop();
				}
				// If metadata provides an inventory view, activate it
				else
*/
				if(meta && meta->getString("formspec") != "" && !random_input
				&& !input->isKeyDown(getKeySetting("keymap_sneak"))) {
			infostream << "Launching custom inventory view" << std::endl;

			InventoryLocation inventoryloc;
			inventoryloc.setNodeMeta(nodepos);

			NodeMetadataFormSource *fs_src = new NodeMetadataFormSource(
				&client->getEnv().getClientMap(), nodepos);
			TextDest *txt_dst = new TextDestNodeMetadata(nodepos, client);

			create_formspec_menu(&current_formspec, client, gamedef,
					     texture_src, device, fs_src, txt_dst, client);

			current_formspec->setFormSpec(meta->getString("formspec"), inventoryloc);
		} else {
			// Report right click to server

			camera->setDigging(1);  // right click animation (always shown for feedback)

			// If the wielded item has node placement prediction,
			// make that happen
			bool placed = nodePlacementPrediction(*client,
					playeritem_def,
					nodepos, neighbourpos);

			if (placed) {
				// Report to server
				client->interact(3, pointed);
				// Read the sound
				soundmaker->m_player_rightpunch_sound =
						playeritem_def.sound_place;
			} else {
				soundmaker->m_player_rightpunch_sound =
						SimpleSoundSpec();
			}

			if (playeritem_def.node_placement_prediction == "" ||
					nodedef_manager->get(map.getNodeNoEx(nodepos)).rightclickable)
				client->interact(3, pointed); // Report to server
		}
	}
}


void Game::handlePointingAtObject(GameRunData *runData,
		const PointedThing &pointed,
		const ItemStack &playeritem,
		const v3f &player_position,
		bool show_debug)
{
	infotext = narrow_to_wide(runData->selected_object->infoText());

	if (infotext == L"" && show_debug) {
		infotext = narrow_to_wide(runData->selected_object->debugInfoText());
	}

	if (input->getLeftState()) {
		bool do_punch = false;
		bool do_punch_damage = false;

		if (runData->object_hit_delay_timer <= 0.0) {
			do_punch = true;
			do_punch_damage = true;
			runData->object_hit_delay_timer = object_hit_delay;
		}

		if (input->getLeftClicked())
			do_punch = true;

		if (do_punch) {
			infostream << "Left-clicked object" << std::endl;
			runData->left_punch = true;
		}

		if (do_punch_damage) {
			// Report direct punch
			v3f objpos = runData->selected_object->getPosition();
			v3f dir = (objpos - player_position).normalize();

			bool disable_send = runData->selected_object->directReportPunch(
					dir, &playeritem, runData->time_from_last_punch);
			runData->time_from_last_punch = 0;

			if (!disable_send)
				client->interact(0, pointed);
		}
	} else if (input->getRightClicked()) {
		infostream << "Right-clicked object" << std::endl;
		client->interact(3, pointed);  // place
	}
}


void Game::handleDigging(GameRunData *runData,
		const PointedThing &pointed, const v3s16 &nodepos,
		const ToolCapabilities &playeritem_toolcap, f32 dtime)
{
	if (!runData->digging) {
		infostream << "Started digging" << std::endl;
		client->interact(0, pointed);
		runData->digging = true;
		runData->ldown_for_dig = true;
	}

	LocalPlayer *player = client->getEnv().getLocalPlayer();
	ClientMap &map = client->getEnv().getClientMap();
	MapNode n = client->getEnv().getClientMap().getNodeNoEx(nodepos);
	const ContentFeatures &features = client->getNodeDefManager()->get(n);

	// NOTE: Similar piece of code exists on the server side for
	// cheat detection.
	// Get digging parameters
	DigParams params = getDigParams(nodedef_manager->get(n).groups,
			&playeritem_toolcap);

	// If can't dig, try hand
	if (!params.diggable) {
		const ItemDefinition &hand = itemdef_manager->get("");
		const ToolCapabilities *tp = hand.tool_capabilities;

		if (tp)
			params = getDigParams(nodedef_manager->get(n).groups, tp);
	}

	if (params.diggable == false) {
		// I guess nobody will wait for this long
		runData->dig_time_complete = 10000000.0;
	} else {
		runData->dig_time_complete = params.time;

		if (m_cache_enable_particles) {
			client->getParticleManager()->addPunchingParticles(gamedef, smgr,
					player, nodepos, features.tiles);
		}
	}

	if (runData->dig_time_complete >= 0.001) {
		runData->dig_index = (float)crack_animation_length
				* runData->dig_time
				/ runData->dig_time_complete;
	} else {
		// This is for torches
		runData->dig_index = crack_animation_length;
	}

	SimpleSoundSpec sound_dig = nodedef_manager->get(n).sound_dig;

	if (sound_dig.exists() && params.diggable) {
		if (sound_dig.name == "__group") {
			if (params.main_group != "") {
				soundmaker->m_player_leftpunch_sound.gain = 0.5;
				soundmaker->m_player_leftpunch_sound.name =
						std::string("default_dig_") +
						params.main_group;
			}
		} else {
			soundmaker->m_player_leftpunch_sound = sound_dig;
		}
	}

	// Don't show cracks if not diggable
	if (runData->dig_time_complete >= 100000.0) {
	} else if (runData->dig_index < crack_animation_length) {
		//TimeTaker timer("client.setTempMod");
		//infostream<<"dig_index="<<dig_index<<std::endl;
		client->setCrack(runData->dig_index, nodepos);
	} else {
		infostream << "Digging completed" << std::endl;
		client->interact(2, pointed);
		client->setCrack(-1, v3s16(0, 0, 0));
		bool is_valid_position;
		MapNode wasnode = map.getNodeNoEx(nodepos, &is_valid_position);
		if (is_valid_position)
			client->removeNode(nodepos, 2);

		if (m_cache_enable_particles) {
			const ContentFeatures &features =
				client->getNodeDefManager()->get(wasnode);
			client->getParticleManager()->addDiggingParticles(gamedef, smgr,
					player, nodepos, features.tiles);
		}

		runData->dig_time = 0;
		runData->digging = false;

		runData->nodig_delay_timer =
				runData->dig_time_complete / (float)crack_animation_length;

		// We don't want a corresponding delay to
		// very time consuming nodes
		if (runData->nodig_delay_timer > 0.3)
			runData->nodig_delay_timer = 0.3;

		// We want a slight delay to very little
		// time consuming nodes
		const float mindelay = 0.15;

		if (runData->nodig_delay_timer < mindelay)
			runData->nodig_delay_timer = mindelay;

		// Send event to trigger sound
		MtEvent *e = new NodeDugEvent(nodepos, wasnode);
		gamedef->event()->put(e);
	}

	if (runData->dig_time_complete < 100000.0) {
		runData->dig_time += dtime;
	} else {
		runData->dig_time = 0;
		client->setCrack(-1, nodepos);
	}

	camera->setDigging(0);  // left click animation
}


void Game::updateFrame(std::vector<aabb3f> &highlight_boxes,
		ProfilerGraph *graph, RunStats *stats, GameRunData *runData,
		f32 dtime, const VolatileRunFlags &flags, const CameraOrientation &cam)
{
	LocalPlayer *player = client->getEnv().getLocalPlayer();

	/*
		Fog range
	*/

	auto player_position = player->getPosition();
	auto pos_i = floatToInt(player_position, BS);
	if (!flags.no_output) {

	auto fog_was = runData->fog_range;

	if (draw_control->range_all) {
		runData->fog_range = 100000 * BS;
	} else if (!flags.no_output){
		runData->fog_range = draw_control->wanted_range * BS
				+ 0.0 * MAP_BLOCKSIZE * BS;

		if (flags.use_weather) {
			auto humidity = client->getEnv().getClientMap().getHumidity(pos_i, 1);
			runData->fog_range *= (1.55 - 1.4*(float)humidity/100);
		}

		runData->fog_range = MYMIN(
				runData->fog_range,
				(draw_control->farthest_drawn + 20) * BS);
		runData->fog_range *= 0.9;

		runData->fog_range = fog_was + (runData->fog_range-fog_was)/50;
	}

	/*
		Calculate general brightness
	*/
	u32 daynight_ratio = client->getEnv().getDayNightRatio();
	float time_brightness = decode_light_f((float)daynight_ratio / 1000.0);
	float direct_brightness = time_brightness;
	bool sunlight_seen = false;

	if (g_settings->getBool("free_move")) {
		//direct_brightness = time_brightness;
		sunlight_seen = true;
	} else if (!flags.no_output) {
		//ScopeProfiler sp(g_profiler, "Detecting background light", SPT_AVG);
		float old_brightness = sky->getBrightness();
		direct_brightness = client->getEnv().getClientMap()
				.getBackgroundBrightness(MYMIN(runData->fog_range * 1.2, 60 * BS),
					daynight_ratio, (int)(old_brightness * 255.5), &sunlight_seen)
				    / 255.0;
	}

	float time_of_day = runData->time_of_day;
	float time_of_day_smooth = runData->time_of_day_smooth;

	time_of_day = client->getEnv().getTimeOfDayF();

	const float maxsm = 0.05;
	const float todsm = 0.05;

	if (fabs(time_of_day - time_of_day_smooth) > maxsm &&
			fabs(time_of_day - time_of_day_smooth + 1.0) > maxsm &&
			fabs(time_of_day - time_of_day_smooth - 1.0) > maxsm)
		time_of_day_smooth = time_of_day;

	if (time_of_day_smooth > 0.8 && time_of_day < 0.2)
		time_of_day_smooth = time_of_day_smooth * (1.0 - todsm)
				+ (time_of_day + 1.0) * todsm;
	else
		time_of_day_smooth = time_of_day_smooth * (1.0 - todsm)
				+ time_of_day * todsm;

	runData->time_of_day = time_of_day;
	runData->time_of_day_smooth = time_of_day_smooth;

	if (!flags.no_output)
	sky->update(time_of_day_smooth, time_brightness, direct_brightness,
			sunlight_seen, camera->getCameraMode(), player->getYaw(),
			player->getPitch());

	/*
		Update clouds
	*/
	if (clouds) {
		if (sky->getCloudsVisible()) {
			clouds->setVisible(true);
			clouds->step(dtime);
			clouds->update(v2f(player_position.X, player_position.Z),
				       sky->getCloudColor());
		} else {
			clouds->setVisible(false);
		}
	}

	/*
		Update particles
	*/
	client->getParticleManager()->step(dtime);

	/*
		Fog
	*/

	if (m_cache_enable_fog && !flags.force_fog_off) {
		driver->setFog(
				sky->getBgColor(),
				video::EFT_FOG_LINEAR,
				runData->fog_range * 0.4,
				runData->fog_range * 1.0,
				0.01,
				false, // pixel fog
				false // range fog
		);
	} else {
		driver->setFog(
				sky->getBgColor(),
				video::EFT_FOG_LINEAR,
				100000 * BS,
				110000 * BS,
				0.01,
				false, // pixel fog
				false // range fog
		);
	}

	} // no_output

	/*
		Get chat messages from client
	*/

	v2u32 screensize = driver->getScreenSize();

	updateChat(*client, dtime, flags.show_debug, screensize,
			flags.show_chat, runData->profiler_current_page,
			*chat_backend, guitext_chat);

	/*
		Inventory
	*/

	if (client->getPlayerItem() != runData->new_playeritem)
		client->selectPlayerItem(runData->new_playeritem);

	// Update local inventory if it has changed
	if (client->getLocalInventoryUpdated()) {
		//infostream<<"Updating local inventory"<<std::endl;
		client->getLocalInventory(*local_inventory);
		runData->update_wielded_item_trigger = true;
	}

	if (runData->update_wielded_item_trigger) {
		// Update wielded tool
		InventoryList *mlist = local_inventory->getList("main");

		if (mlist && (client->getPlayerItem() < mlist->getSize())) {
			ItemStack item = mlist->getItem(client->getPlayerItem());
			camera->wield(item);
		}
		runData->update_wielded_item_trigger = false;
	}

	/*
		Update block draw list every 200ms or when camera direction has
		changed much
	*/
	runData->update_draw_list_timer += dtime;

	//auto camera_direction = camera->getDirection();
	auto camera_position = camera->getPosition();

		if (!flags.no_output)
		if (client->getEnv().getClientMap().m_drawlist_last || runData->update_draw_list_timer >= 0.5 ||
				runData->update_draw_list_last_cam_pos.getDistanceFrom(camera_position) > MAP_BLOCKSIZE*BS*2 ||
				flags.camera_offset_changed){
			runData->update_draw_list_timer = 0;
			bool allow = true;
#if CMAKE_THREADS && CMAKE_HAVE_FUTURE
			if (g_settings->getBool("more_threads")) {
				bool allow = true;
				if (updateDrawList_future.valid()) {
					auto res = updateDrawList_future.wait_for(std::chrono::milliseconds(0));
					if (res == std::future_status::timeout)
						allow = false;
				}
				if (allow) {
					updateDrawList_future = std::async(std::launch::async, [](Client * client, video::IVideoDriver* driver, float dtime){ client->getEnv().getClientMap().updateDrawList(driver, dtime, 1000); }, client, driver, dtime);
				}
			}
			else
#endif
				client->getEnv().getClientMap().updateDrawList(driver, dtime);
			if (allow)
				runData->update_draw_list_last_cam_pos = camera->getPosition();
		}

	updateGui(&runData->statustext_time, *stats, *runData, dtime, flags, cam);

	/*
	   make sure menu is on top
	   1. Delete formspec menu reference if menu was removed
	   2. Else, make sure formspec menu is on top
	*/
	if (current_formspec) {
		if (current_formspec->getReferenceCount() == 1) {
			current_formspec->drop();
			current_formspec = NULL;
		} else if (!noMenuActive()) {
			guiroot->bringToFront(current_formspec);
		}
	}

	/*
		Drawing begins
	*/

	video::SColor skycolor = sky->getSkyColor();

	TimeTaker tt_draw("mainloop: draw");
	if (!flags.no_output)
	{
		TimeTaker timer("beginScene");
		driver->beginScene(true, true, skycolor);
		stats->beginscenetime = timer.stop(true);
	}

	if (!flags.no_output)
	draw_scene(driver, smgr, *camera, *client, player, *hud, guienv,
			highlight_boxes, screensize, skycolor, flags.show_hud);

	/*
		Draw map
	*/
	if ((g_settings->getBool("hud_map")) && flags.show_hud)
	{
		mapper->drawMap( floatToInt(player->getPosition(), BS) );
	}

	/*
		Profiler graph
	*/
	if (flags.show_profiler_graph)
		graph->draw(10, screensize.Y - 10, driver, g_fontengine->getFont());

	/*
		Damage flash
	*/
	if (runData->damage_flash > 0.0) {
		video::SColor color(std::min(runData->damage_flash, 180.0f),
				180,
				0,
				0);
		driver->draw2DRectangle(color,
					core::rect<s32>(0, 0, screensize.X, screensize.Y),
					NULL);

		runData->damage_flash -= 100.0 * dtime;
	}

	/*
		Damage camera tilt
	*/
	if (player->hurt_tilt_timer > 0.0) {
		player->hurt_tilt_timer -= dtime * 5;

		if (player->hurt_tilt_timer < 0)
			player->hurt_tilt_strength = 0;
	}

		/*
			Draw background for player list
		*/
		if (playerlist != NULL)
		{
			driver->draw2DRectangle(console_bg, playerlist->getAbsolutePosition());
			driver->draw2DRectangleOutline(playerlist->getAbsolutePosition(), video::SColor(255,128,128,128));
		}

		/*
			Movement FOV (for superspeed and flying)
		*/

		float max_fov = 0;
		if(player->free_move)
			max_fov += 5;
		if(player->superspeed)
			max_fov += 8;

		if((player->free_move || player->superspeed) && player->movement_fov < max_fov)
			player->movement_fov += dtime*50;
		if(player->movement_fov > max_fov)
			player->movement_fov -= dtime*50;

	/*
		End scene
	*/
	if (!flags.no_output)
	{
		TimeTaker timer("endScene");
		driver->endScene();
		stats->endscenetime = timer.stop(true);
	}

	stats->drawtime = tt_draw.stop(true);
	g_profiler->graphAdd("mainloop_draw", stats->drawtime / 1000.0f);
}


void Game::updateGui(float *statustext_time, const RunStats &stats,
		const GameRunData& runData, f32 dtime, const VolatileRunFlags &flags,
		const CameraOrientation &cam)
{
	v2u32 screensize = driver->getScreenSize();
	LocalPlayer *player = client->getEnv().getLocalPlayer();
	v3f player_position = player->getPosition();

	draw_control->drawtime_avg = draw_control->drawtime_avg * 0.95 + (float)stats.drawtime*0.05;
	draw_control->fps_avg = 1000/draw_control->drawtime_avg;
	draw_control->fps = (1.0/stats.dtime_jitter.avg);

	if (flags.show_debug) {
/*
		static float drawtime_avg = 0;
		drawtime_avg = drawtime_avg * 0.95 + stats.drawtime * 0.05;

		u16 fps = 1.0 / stats.dtime_jitter.avg;
*/
		//s32 fps = driver->getFPS();

		std::ostringstream os(std::ios_base::binary);
		os << std::fixed
		   << "Freeminer " << minetest_version_hash
		   << std::setprecision(0)
		   << " FPS = " << draw_control->fps
/*
		   << " (R: range_all=" << draw_control->range_all << ")"
*/
		   << std::setprecision(0)
		   << " drawtime = " << draw_control->drawtime_avg
/*
		   << std::setprecision(1)
		   << ", dtime_jitter = "
		   << (stats.dtime_jitter.max_fraction * 100.0) << " %"
*/
		   << std::setprecision(1)
		   << ", v_range = " << draw_control->wanted_range;
		if (draw_control->farmesh)
			os << ", farmesh = "<<draw_control->farmesh<<":"<<draw_control->farmesh_step;
		os << std::setprecision(3);
/*
		   << ", RTT = " << client->getRTT();
*/
		guitext->setText(narrow_to_wide(os.str()).c_str());
		guitext->setVisible(true);
	} else if (flags.show_hud || flags.show_chat) {
		std::ostringstream os(std::ios_base::binary);
		os << "Freeminer " << minetest_version_hash;
		guitext->setText(narrow_to_wide(os.str()).c_str());
		guitext->setVisible(true);
	} else {
		guitext->setVisible(false);
	}

	if (guitext->isVisible()) {
		core::rect<s32> rect(
				5,              5,
				screensize.X,   5 + g_fontengine->getTextHeight()
		);
		guitext->setRelativePosition(rect);
	}

	if (flags.show_debug) {
		auto pos_i = floatToInt(player_position, BS);

		std::ostringstream os(std::ios_base::binary);
		os << std::setprecision(1) << std::fixed
		   << "(" << (player_position.X / BS)
		   << ", " << (player_position.Y / BS)
		   << ", " << (player_position.Z / BS)
		   << ") (spd=" << (int)player->getSpeed().getLength()/BS
		   << ") (yaw=" << (wrapDegrees_0_360(cam.camera_yaw))
		   << ") (t=" << client->getEnv().getClientMap().getHeat(pos_i, 1)
		   << "C, h=" << client->getEnv().getClientMap().getHumidity(pos_i, 1)
/*
		   << "%) (seed = " << ((u64)client->getMapSeed())
*/
		   << "%"
		   << ")";

		if (runData.pointed_old.type == POINTEDTHING_NODE) {
			ClientMap &map = client->getEnv().getClientMap();
			const INodeDefManager *nodedef = client->getNodeDefManager();
			MapNode n = map.getNodeNoEx(runData.pointed_old.node_undersurface);
			const ContentFeatures &features = nodedef->get(n);
			if (n.getContent() != CONTENT_IGNORE && features.name != "unknown") {
				os << " (pointing_at = " << features.name
#if !defined(NDEBUG)
					<< " - " << features.tiledef[0].name.c_str()
					<< " - " << features.drawtype
					<< " - " << features.param_type
					<< " - " << features.param_type_2
#endif
				   << ")";
			}
		}

		guitext2->setText(narrow_to_wide(os.str()).c_str());
		guitext2->setVisible(true);

		core::rect<s32> rect(
				5,             5 + g_fontengine->getTextHeight(),
				screensize.X,  5 + g_fontengine->getTextHeight() * 2
		);
		guitext2->setRelativePosition(rect);
	} else {
		guitext2->setVisible(false);
	}

	guitext_info->setText(infotext.c_str());
	guitext_info->setVisible(flags.show_hud && g_menumgr.menuCount() == 0);

	float statustext_time_max = 1.5;

	if (!statustext.empty()) {
		*statustext_time += dtime;

		if (*statustext_time >= statustext_time_max) {
			statustext = L"";
			*statustext_time = 0;
		}
	}

	guitext_status->setText(statustext.c_str());
	guitext_status->setVisible(!statustext.empty());

	if (!statustext.empty()) {
		s32 status_width  = guitext_status->getTextWidth();
		s32 status_height = guitext_status->getTextHeight();
		s32 status_y = screensize.Y - 150;
		s32 status_x = (screensize.X - status_width) / 2;
		core::rect<s32> rect(
				status_x , status_y - status_height,
				status_x + status_width, status_y
		);
		guitext_status->setRelativePosition(rect);

		// Fade out
		video::SColor initial_color(255, 0, 0, 0);

		if (guienv->getSkin())
			initial_color = guienv->getSkin()->getColor(gui::EGDC_BUTTON_TEXT);

		video::SColor final_color = initial_color;
		final_color.setAlpha(0);
		video::SColor fade_color = initial_color.getInterpolated_quadratic(
				initial_color, final_color,
				pow(*statustext_time / statustext_time_max, 2.0f));
		guitext_status->setOverrideColor(fade_color);
		guitext_status->enableOverrideColor(true);
	}
}


/* Log times and stuff for visualization */
inline void Game::updateProfilerGraphs(ProfilerGraph *graph)
{
	Profiler::GraphValues values;
	g_profiler->graphGet(values);
	graph->put(values);
}



/****************************************************************************
 Misc
 ****************************************************************************/

/* On some computers framerate doesn't seem to be automatically limited
 */
inline void Game::limitFps(FpsControl *fps_timings, f32 *dtime)
{
	// not using getRealTime is necessary for wine
	device->getTimer()->tick(); // Maker sure device time is up-to-date
	u32 time = device->getTimer()->getTime();

	u32 last_time = fps_timings->last_time;

	if (time > last_time)  // Make sure time hasn't overflowed
		fps_timings->busy_time = time - last_time;
	else
		fps_timings->busy_time = 0;

	u32 frametime_min = 1000 / (g_menumgr.pausesGame()
			? g_settings->getFloat("pause_fps_max")
			: g_settings->getFloat("fps_max"));

	if (fps_timings->busy_time < frametime_min) {
		fps_timings->sleep_time = frametime_min - fps_timings->busy_time;
		device->sleep(fps_timings->sleep_time);
	} else {
		fps_timings->sleep_time = 0;
	}

	/* Get the new value of the device timer. Note that device->sleep() may
	 * not sleep for the entire requested time as sleep may be interrupted and
	 * therefore it is arguably more accurate to get the new time from the
	 * device rather than calculating it by adding sleep_time to time.
	 */

	device->getTimer()->tick(); // Update device timer
	time = device->getTimer()->getTime();

	if (time > last_time)  // Make sure last_time hasn't overflowed
		*dtime = (time - last_time) / 1000.0;
	else
		*dtime = 0;

	fps_timings->last_time = time;
}


void Game::showOverlayMessage(const std::wstring &msg, float dtime,
		int percent, bool draw_clouds)
{
	draw_load_screen(msg, device, guienv, dtime, percent, draw_clouds);
}

void Game::showOverlayMessage(const std::string &msg, float dtime,
		int percent, bool draw_clouds)
{
	draw_load_screen(narrow_to_wide(msg), device, guienv, dtime, percent, draw_clouds);
}




/****************************************************************************
 Shutdown / cleanup
 ****************************************************************************/

void Game::extendedResourceCleanup()
{
	// Extended resource accounting
	infostream << "Irrlicht resources after cleanup:" << std::endl;
	infostream << "\tRemaining meshes   : "
	           << device->getSceneManager()->getMeshCache()->getMeshCount() << std::endl;
	infostream << "\tRemaining textures : "
	           << driver->getTextureCount() << std::endl;

	for (unsigned int i = 0; i < driver->getTextureCount(); i++) {
		irr::video::ITexture *texture = driver->getTextureByIndex(i);
		infostream << "\t\t" << i << ":" << texture->getName().getPath().c_str()
		           << std::endl;
	}

	clearTextureNameCache();
	infostream << "\tRemaining materials: "
               << driver-> getMaterialRendererCount()
		       << " (note: irrlicht doesn't support removing renderers)" << std::endl;
}



/****************************************************************************
 extern function for launching the game
 ****************************************************************************/

bool the_game(bool *kill,
		bool random_input,
		InputHandler *input,
		IrrlichtDevice *device,

		const std::string &map_dir,
		const std::string &playername,
		const std::string &password,
		const std::string &address,         // If empty local server is created
		u16 port,

		std::string &error_message,
		ChatBackend &chat_backend,
		const SubgameSpec &gamespec,        // Used for local game
		bool simple_singleplayer_mode,
		unsigned int autoexit
	)
{
	Game game;

	/* Make a copy of the server address because if a local singleplayer server
	 * is created then this is updated and we don't want to change the value
	 * passed to us by the calling function
	 */
	std::string server_address = address;

	bool started = false;
	try {

		game.runData  = { 0 };
		if (game.startup(kill, random_input, input, device, map_dir,
					playername, password, &server_address, port,
					&error_message, &chat_backend, gamespec,
					simple_singleplayer_mode)) {
			started = true;
			game.runData.autoexit = autoexit;

			game.run();
			game.shutdown();
		}

#ifdef NDEBUG
	} catch (SerializationError &e) {
		error_message = std::string("A serialization error occurred:\n")
				+ e.what() + "\n\nThe server is probably "
				" running a different version of Freeminer.";
		errorstream << (error_message) << std::endl;
	} catch (ServerError &e) {
		error_message = e.what();
		errorstream << "ServerError: " << e.what() << std::endl;
	} catch (ModError &e) {
		errorstream << "ModError: " << e.what() << std::endl;
		error_message = std::string() + e.what() + _("\nCheck debug.txt for details.");
#else
	} catch (int) { //nothing
#endif
	}

	return !started && game.flags.reconnect;
}
<|MERGE_RESOLUTION|>--- conflicted
+++ resolved
@@ -1103,13 +1103,8 @@
 		std::string(FORMSPEC_VERSION_STRING) +
 		SIZE_TAG
 		"bgcolor[#320000b4;true]"
-<<<<<<< HEAD
-		"label[4.85,1.35;You died.]"
+		"label[4.85,1.35;" + _("You died.") + "]"
 		"button_exit[4,3;3,0.5;btn_respawn;" + _("Respawn") + "]"
-=======
-		"label[4.85,1.35;" + gettext("You died.") + "]"
-		"button_exit[4,3;3,0.5;btn_respawn;" + gettext("Respawn") + "]"
->>>>>>> f92540e8
 		;
 
 	/* Create menu */
@@ -3558,16 +3553,12 @@
 	if (input->wasKeyDown(keycache.key[KeyCache::KEYMAP_ID_CAMERA_MODE])) {
 		GenericCAO *playercao = player->getCAO();
 
-<<<<<<< HEAD
-		if (playercao)
-=======
 		// If playercao not loaded, don't change camera
 		if (playercao == NULL)
 			return;
 
 		camera->toggleCameraMode();
 
->>>>>>> f92540e8
 		playercao->setVisible(camera->getCameraMode() > CAMERA_MODE_FIRST);
 	}
 
