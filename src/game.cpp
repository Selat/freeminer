--- conflicted
+++ resolved
@@ -1834,11 +1834,8 @@
 
 	std::vector<aabb3f> highlight_boxes;
 
-<<<<<<< HEAD
 	double run_time = 0;
-=======
 	set_light_table(g_settings->getFloat("display_gamma"));
->>>>>>> 3d29be24
 
 	while (device->run() && !(*kill || g_gamecallback->shutdown_requested)) {
 
