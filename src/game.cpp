--- conflicted
+++ resolved
@@ -3411,15 +3411,7 @@
 		else if(show_hud || show_chat)
 		{
 			std::ostringstream os(std::ios_base::binary);
-<<<<<<< HEAD
-			os<<"Freeminer "<<minetest_version_hash
-#ifdef __ANDROID__
-				<<" FPS = "<<fps
-#endif
-;
-=======
-			os<<"Minetest "<<minetest_version_hash;
->>>>>>> 5f9962e1
+			os<<"Freeminer "<<minetest_version_hash;
 			guitext->setText(narrow_to_wide(os.str()).c_str());
 			guitext->setVisible(true);
 		}
