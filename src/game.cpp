/*
game.cpp
Copyright (C) 2010-2013 celeron55, Perttu Ahola <celeron55@gmail.com>
*/

/*
This file is part of Freeminer.

Freeminer is free software: you can redistribute it and/or modify
it under the terms of the GNU General Public License as published by
the Free Software Foundation, either version 3 of the License, or
(at your option) any later version.

Freeminer  is distributed in the hope that it will be useful,
but WITHOUT ANY WARRANTY; without even the implied warranty of
MERCHANTABILITY or FITNESS FOR A PARTICULAR PURPOSE.  See the
GNU General Public License for more details.

You should have received a copy of the GNU General Public License
along with Freeminer.  If not, see <http://www.gnu.org/licenses/>.
*/

#include "game.h"
#include "irrlichttypes_extrabloated.h"
#include <IGUICheckBox.h>
#include <IGUIEditBox.h>
#include <IGUIListBox.h>
#include <IGUIButton.h>
#include <IGUIStaticText.h>
#include <IGUIFont.h>
#include <IMaterialRendererServices.h>
#include "IMeshCache.h"
#include "client.h"
#include "server.h"
#include "guiPasswordChange.h"
#include "guiVolumeChange.h"
#include "guiKeyChangeMenu.h"
#include "guiFormSpecMenu.h"
#include "guiTextInputMenu.h"
#include "tool.h"
#include "guiChatConsole.h"
#include "config.h"
#include "version.h"
#include "clouds.h"
#include "particles.h"
#include "camera.h"
#include "mapblock.h"
#include "settings.h"
#include "profiler.h"
#include "mainmenumanager.h"
#include "gettext.h"
#include "log.h"
#include "filesys.h"
// Needed for determining pointing to nodes
#include "nodedef.h"
#include "nodemetadata.h"
#include "main.h" // For g_settings
#include "itemdef.h"
#include "tile.h" // For TextureSource
#include "shader.h" // For ShaderSource
#include "logoutputbuffer.h"
#include "subgame.h"
#include "quicktune_shortcutter.h"
#include "clientmap.h"
#include "hud.h"
#include "sky.h"
#include "sound.h"
#if USE_SOUND
#include "sound_openal.h"
#endif
#include "event_manager.h"
#include <iomanip>
#include <list>
#include "util/directiontables.h"
#include "util/pointedthing.h"
#include "FMStaticText.h"
#include "guiTable.h"
#include "util/string.h"
#include "drawscene.h"
#include "content_cao.h"

#ifdef HAVE_TOUCHSCREENGUI
#include "touchscreengui.h"
#endif

#include "gsmapper.h"
#include <future>

/*
	Text input system
*/

struct TextDestNodeMetadata : public TextDest {
	TextDestNodeMetadata(v3s16 p, Client *client)
	{
		m_p = p;
		m_client = client;
	}
	// This is deprecated I guess? -celeron55
	void gotText(std::wstring text)
	{
		assert(0);
	}
	void gotText(std::map<std::string, std::string> fields)
	{
		m_client->sendNodemetaFields(m_p, "", fields);
	}

	v3s16 m_p;
	Client *m_client;
};

struct TextDestPlayerInventory : public TextDest {
	TextDestPlayerInventory(Client *client)
	{
		m_client = client;
		m_formname = "";
	}
	TextDestPlayerInventory(Client *client, std::string formname)
	{
		m_client = client;
		m_formname = formname;
	}
	void gotText(std::map<std::string, std::string> fields)
	{
		m_client->sendInventoryFields(m_formname, fields);
	}

	Client *m_client;
};

struct LocalFormspecHandler : public TextDest {
	LocalFormspecHandler();
	LocalFormspecHandler(std::string formname) :
		m_client(0)
	{
		m_formname = formname;
	}

	LocalFormspecHandler(std::string formname, Client *client) :
		m_client(client)
	{
		m_formname = formname;
	}

	void gotText(std::wstring message)
	{
		errorstream << "LocalFormspecHandler::gotText old style message received" << std::endl;
	}

	void gotText(std::map<std::string, std::string> fields)
	{
		if (m_formname == "MT_PAUSE_MENU") {
			if (fields.find("btn_sound") != fields.end()) {
				g_gamecallback->changeVolume();
				return;
			}

			if (fields.find("btn_key_config") != fields.end()) {
				g_gamecallback->keyConfig();
				return;
			}

			if (fields.find("btn_exit_menu") != fields.end()) {
				g_gamecallback->disconnect();
				return;
			}

			if (fields.find("btn_exit_os") != fields.end()) {
				g_gamecallback->exitToOS();
				return;
			}

			if (fields.find("btn_change_password") != fields.end()) {
				g_gamecallback->changePassword();
				return;
			}

			if (fields.find("quit") != fields.end()) {
				return;
			}

			if (fields.find("btn_continue") != fields.end()) {
				return;
			}
		}

		if (m_formname == "MT_CHAT_MENU") {
			assert(m_client != 0);

			if ((fields.find("btn_send") != fields.end()) ||
					(fields.find("quit") != fields.end())) {
				if (fields.find("f_text") != fields.end()) {
					m_client->typeChatMessage(narrow_to_wide(fields["f_text"]));
				}

				return;
			}
		}

		if (m_formname == "MT_DEATH_SCREEN") {
			assert(m_client != 0);

			if ((fields.find("btn_respawn") != fields.end())) {
				m_client->sendRespawn();
				return;
			}

			if (fields.find("quit") != fields.end()) {
				m_client->sendRespawn();
				return;
			}
		}

		// don't show error message for unhandled cursor keys
		if ((fields.find("key_up") != fields.end()) ||
				(fields.find("key_down") != fields.end()) ||
				(fields.find("key_left") != fields.end()) ||
				(fields.find("key_right") != fields.end())) {
			return;
		}

		errorstream << "LocalFormspecHandler::gotText unhandled >" << m_formname << "< event" << std::endl;
		int i = 0;

		for (std::map<std::string, std::string>::iterator iter = fields.begin();
				iter != fields.end(); iter++) {
			errorstream << "\t" << i << ": " << iter->first << "=" << iter->second << std::endl;
			i++;
		}
	}

	Client *m_client;
};

/* Form update callback */

class NodeMetadataFormSource: public IFormSource
{
public:
	NodeMetadataFormSource(ClientMap *map, v3s16 p):
		m_map(map),
		m_p(p)
	{
	}
	std::string getForm()
	{
		NodeMetadata *meta = m_map->getNodeMetadata(m_p);

		if (!meta)
			return "";

		return meta->getString("formspec");
	}
	std::string resolveText(std::string str)
	{
		NodeMetadata *meta = m_map->getNodeMetadata(m_p);

		if (!meta)
			return str;

		return meta->resolveString(str);
	}

	ClientMap *m_map;
	v3s16 m_p;
};

class PlayerInventoryFormSource: public IFormSource
{
public:
	PlayerInventoryFormSource(Client *client):
		m_client(client)
	{
	}
	std::string getForm()
	{
		LocalPlayer *player = m_client->getEnv().getLocalPlayer();
		return player->inventory_formspec;
	}

	Client *m_client;
};

/*
	Check if a node is pointable
*/
inline bool isPointableNode(const MapNode &n,
			    Client *client, bool liquids_pointable)
{
	const ContentFeatures &features = client->getNodeDefManager()->get(n);
	return features.pointable ||
	       (liquids_pointable && features.isLiquid());
}

/*
	Find what the player is pointing at
*/
PointedThing getPointedThing(Client *client, v3f player_position,
		v3f camera_direction, v3f camera_position, core::line3d<f32> shootline,
		f32 d, bool liquids_pointable, bool look_for_object, v3s16 camera_offset,
		std::vector<aabb3f> &hilightboxes, ClientActiveObject *&selected_object)
{
	PointedThing result;

	hilightboxes.clear();
	selected_object = NULL;

	INodeDefManager *nodedef = client->getNodeDefManager();
	ClientMap &map = client->getEnv().getClientMap();

	f32 mindistance = BS * 1001;

	// First try to find a pointed at active object
	if (look_for_object) {
		selected_object = client->getSelectedActiveObject(d * BS,
				  camera_position, shootline);

		if (selected_object != NULL) {
			if (selected_object->doShowSelectionBox()) {
				aabb3f *selection_box = selected_object->getSelectionBox();
				// Box should exist because object was
				// returned in the first place
				assert(selection_box);

				v3f pos = selected_object->getPosition();
				hilightboxes.push_back(aabb3f(
							       selection_box->MinEdge + pos - intToFloat(camera_offset, BS),
							       selection_box->MaxEdge + pos - intToFloat(camera_offset, BS)));
			}

			mindistance = (selected_object->getPosition() - camera_position).getLength();

			result.type = POINTEDTHING_OBJECT;
			result.object_id = selected_object->getId();
		}
	}

	// That didn't work, try to find a pointed at node


	v3s16 pos_i = floatToInt(player_position, BS);

	/*infostream<<"pos_i=("<<pos_i.X<<","<<pos_i.Y<<","<<pos_i.Z<<")"
			<<std::endl;*/

	s16 a = d;
	s16 ystart = pos_i.Y + 0 - (camera_direction.Y < 0 ? a : 1);
	s16 zstart = pos_i.Z - (camera_direction.Z < 0 ? a : 1);
	s16 xstart = pos_i.X - (camera_direction.X < 0 ? a : 1);
	s16 yend = pos_i.Y + 1 + (camera_direction.Y > 0 ? a : 1);
	s16 zend = pos_i.Z + (camera_direction.Z > 0 ? a : 1);
	s16 xend = pos_i.X + (camera_direction.X > 0 ? a : 1);

	// Prevent signed number overflow
	if (yend == 32767)
		yend = 32766;

	if (zend == 32767)
		zend = 32766;

	if (xend == 32767)
		xend = 32766;

	for (s16 y = ystart; y <= yend; y++)
		for (s16 z = zstart; z <= zend; z++)
			for (s16 x = xstart; x <= xend; x++) {
				MapNode n;
				bool is_valid_position;

				n = map.getNodeNoEx(v3s16(x, y, z), &is_valid_position);
				if (!is_valid_position)
					continue;

				if (!isPointableNode(n, client, liquids_pointable))
					continue;

				std::vector<aabb3f> boxes = n.getSelectionBoxes(nodedef);

				v3s16 np(x, y, z);
				v3f npf = intToFloat(np, BS);

				for (std::vector<aabb3f>::const_iterator
						i = boxes.begin();
						i != boxes.end(); i++) {
					aabb3f box = *i;
					box.MinEdge += npf;
					box.MaxEdge += npf;

					for (u16 j = 0; j < 6; j++) {
						v3s16 facedir = g_6dirs[j];
						aabb3f facebox = box;

						f32 d = 0.001 * BS;

						if (facedir.X > 0)
							facebox.MinEdge.X = facebox.MaxEdge.X - d;
						else if (facedir.X < 0)
							facebox.MaxEdge.X = facebox.MinEdge.X + d;
						else if (facedir.Y > 0)
							facebox.MinEdge.Y = facebox.MaxEdge.Y - d;
						else if (facedir.Y < 0)
							facebox.MaxEdge.Y = facebox.MinEdge.Y + d;
						else if (facedir.Z > 0)
							facebox.MinEdge.Z = facebox.MaxEdge.Z - d;
						else if (facedir.Z < 0)
							facebox.MaxEdge.Z = facebox.MinEdge.Z + d;

						v3f centerpoint = facebox.getCenter();
						f32 distance = (centerpoint - camera_position).getLength();

						if (distance >= mindistance)
							continue;

						if (!facebox.intersectsWithLine(shootline))
							continue;

						v3s16 np_above = np + facedir;

						result.type = POINTEDTHING_NODE;
						result.node_undersurface = np;
						result.node_abovesurface = np_above;
						mindistance = distance;

						hilightboxes.clear();

						if (!g_settings->getBool("enable_node_highlighting")) {
							for (std::vector<aabb3f>::const_iterator
									i2 = boxes.begin();
									i2 != boxes.end(); i2++) {
								aabb3f box = *i2;
								box.MinEdge += npf + v3f(-d, -d, -d) - intToFloat(camera_offset, BS);
								box.MaxEdge += npf + v3f(d, d, d) - intToFloat(camera_offset, BS);
								hilightboxes.push_back(box);
							}
						}
					}
				}
			} // for coords

	return result;
}

/* Profiler display */

void update_profiler_gui(gui::IGUIStaticText *guitext_profiler,
		gui::IGUIFont *font, u32 text_height, u32 show_profiler,
		u32 show_profiler_max)
{
	if (show_profiler == 0) {
		guitext_profiler->setVisible(false);
	} else {

		std::ostringstream os(std::ios_base::binary);
		g_profiler->printPage(os, show_profiler, show_profiler_max);
		std::wstring text = utf8_to_wide(os.str());
		guitext_profiler->setText(text.c_str());
		guitext_profiler->setVisible(true);

		s32 w = font->getDimension(text.c_str()).Width;

		if (w < 400)
			w = 400;

		core::rect<s32> rect(6, 4 + (text_height + 5) * 2, 12 + w,
				     8 + (text_height + 5) * 2 +
				     font->getDimension(text.c_str()).Height);
		guitext_profiler->setRelativePosition(rect);
		guitext_profiler->setVisible(true);
	}
}

class ProfilerGraph
{
private:
	struct Piece {
		Profiler::GraphValues values;
	};
	struct Meta {
		float cur;
		float min;
		float max;
		video::SColor color;
		Meta(float initial = 0,
			video::SColor color = video::SColor(255, 255, 255, 255)):
			cur(initial),
			min(initial),
			max(initial),
			color(color)
		{}
	};
	std::list<Piece> m_log;
public:
	u32 m_log_max_size;

	ProfilerGraph():
		m_log_max_size(200)
	{}

	void put(const Profiler::GraphValues &values)
	{
		Piece piece;
		piece.values = values;
		m_log.push_back(piece);

		while (m_log.size() > m_log_max_size)
			m_log.erase(m_log.begin());
	}

	void draw(s32 x_left, s32 y_bottom, video::IVideoDriver *driver,
		  gui::IGUIFont *font) const
	{
		std::map<std::string, Meta> m_meta;

		for (std::list<Piece>::const_iterator k = m_log.begin();
				k != m_log.end(); k++) {
			const Piece &piece = *k;

			for (Profiler::GraphValues::const_iterator i = piece.values.begin();
					i != piece.values.end(); i++) {
				const std::string &id = i->first;
				const float &value = i->second;
				std::map<std::string, Meta>::iterator j =
					m_meta.find(id);

				if (j == m_meta.end()) {
					m_meta[id] = Meta(value);
					continue;
				}

				if (value < j->second.min)
					j->second.min = value;

				if (value > j->second.max)
					j->second.max = value;
				j->second.cur = value;
			}
		}

		// Assign colors
		static const video::SColor usable_colors[] = {
			video::SColor(255, 255, 100, 100),
			video::SColor(255, 90, 225, 90),
			video::SColor(255, 100, 100, 255),
			video::SColor(255, 255, 150, 50),
			video::SColor(255, 220, 220, 100)
		};
		static const u32 usable_colors_count =
			sizeof(usable_colors) / sizeof(*usable_colors);
		u32 next_color_i = 0;

		for (std::map<std::string, Meta>::iterator i = m_meta.begin();
				i != m_meta.end(); i++) {
			Meta &meta = i->second;
			video::SColor color(255, 200, 200, 200);

			if (next_color_i < usable_colors_count)
				color = usable_colors[next_color_i++];

			meta.color = color;
		}

		s32 graphh = 50;
		s32 textx = x_left + m_log_max_size + 15;
		s32 textx2 = textx + 200 - 15;

		// Draw background
		/*{
			u32 num_graphs = m_meta.size();
			core::rect<s32> rect(x_left, y_bottom - num_graphs*graphh,
					textx2, y_bottom);
			video::SColor bgcolor(120,0,0,0);
			driver->draw2DRectangle(bgcolor, rect, NULL);
		}*/

		s32 meta_i = 0;

		for (std::map<std::string, Meta>::const_iterator i = m_meta.begin();
				i != m_meta.end(); i++) {
			const std::string &id = i->first;
			const Meta &meta = i->second;
			s32 x = x_left;
			s32 y = y_bottom - meta_i * 50;
			float show_min = meta.min;
			float show_max = meta.max;

			if (show_min >= -0.0001 && show_max >= -0.0001) {
				if (show_min <= show_max * 0.5)
					show_min = 0;
			}

			s32 texth = 15;
			char buf[10];
			snprintf(buf, 10, "%.3g", show_max);
			font->draw(utf8_to_wide(buf).c_str(),
					core::rect<s32>(textx, y - graphh,
						   textx2, y - graphh + texth),
					meta.color);
			snprintf(buf, 10, "%.3g", show_min);
			font->draw(utf8_to_wide(buf).c_str(),
					core::rect<s32>(textx, y - texth,
						   textx2, y),
					meta.color);
			font->draw(utf8_to_wide(id + " " + ftos(meta.cur)).c_str(),
					core::rect<s32>(textx, y - graphh / 2 - texth / 2,
						   textx2, y - graphh / 2 + texth / 2),
					meta.color);
			s32 graph1y = y;
			s32 graph1h = graphh;
			bool relativegraph = (show_min != 0 && show_min != show_max);
			float lastscaledvalue = 0.0;
			bool lastscaledvalue_exists = false;

			for (std::list<Piece>::const_iterator j = m_log.begin();
					j != m_log.end(); j++) {
				const Piece &piece = *j;
				float value = 0;
				bool value_exists = false;
				Profiler::GraphValues::const_iterator k =
					piece.values.find(id);

				if (k != piece.values.end()) {
					value = k->second;
					value_exists = true;
				}

				if (!value_exists) {
					x++;
					lastscaledvalue_exists = false;
					continue;
				}

				float scaledvalue = 1.0;

				if (show_max != show_min)
					scaledvalue = (value - show_min) / (show_max - show_min);

				if (scaledvalue == 1.0 && value == 0) {
					x++;
					lastscaledvalue_exists = false;
					continue;
				}

				if (relativegraph) {
					if (lastscaledvalue_exists) {
						s32 ivalue1 = lastscaledvalue * graph1h;
						s32 ivalue2 = scaledvalue * graph1h;
						driver->draw2DLine(v2s32(x - 1, graph1y - ivalue1),
								   v2s32(x, graph1y - ivalue2), meta.color);
					}

					lastscaledvalue = scaledvalue;
					lastscaledvalue_exists = true;
				} else {
					s32 ivalue = scaledvalue * graph1h;
					driver->draw2DLine(v2s32(x, graph1y),
							   v2s32(x, graph1y - ivalue), meta.color);
				}

				x++;
			}

			meta_i++;
		}
	}
};

class NodeDugEvent: public MtEvent
{
public:
	v3s16 p;
	MapNode n;

	NodeDugEvent(v3s16 p, MapNode n):
		p(p),
		n(n)
	{}
	const char *getType() const
	{
		return "NodeDug";
	}
};

class SoundMaker
{
	ISoundManager *m_sound;
	INodeDefManager *m_ndef;
public:
	float m_player_step_timer;

	SimpleSoundSpec m_player_step_sound;
	SimpleSoundSpec m_player_leftpunch_sound;
	SimpleSoundSpec m_player_rightpunch_sound;

	SoundMaker(ISoundManager *sound, INodeDefManager *ndef):
		m_sound(sound),
		m_ndef(ndef),
		m_player_step_timer(0)
	{
	}

	void playPlayerStep()
	{
		if (m_player_step_timer <= 0 && m_player_step_sound.exists()) {
			m_player_step_timer = 0.03;
			m_sound->playSound(m_player_step_sound, false);
		}
	}

	static void viewBobbingStep(MtEvent *e, void *data)
	{
		SoundMaker *sm = (SoundMaker *)data;
		sm->playPlayerStep();
	}

	static void playerRegainGround(MtEvent *e, void *data)
	{
		SoundMaker *sm = (SoundMaker *)data;
		sm->playPlayerStep();
	}

	static void playerJump(MtEvent *e, void *data)
	{
		//SoundMaker *sm = (SoundMaker*)data;
	}

	static void cameraPunchLeft(MtEvent *e, void *data)
	{
		SoundMaker *sm = (SoundMaker *)data;
		sm->m_sound->playSound(sm->m_player_leftpunch_sound, false);
	}

	static void cameraPunchRight(MtEvent *e, void *data)
	{
		SoundMaker *sm = (SoundMaker *)data;
		sm->m_sound->playSound(sm->m_player_rightpunch_sound, false);
	}

	static void nodeDug(MtEvent *e, void *data)
	{
		SoundMaker *sm = (SoundMaker *)data;
		NodeDugEvent *nde = (NodeDugEvent *)e;
		sm->m_sound->playSound(sm->m_ndef->get(nde->n).sound_dug, false);
	}

	static void playerDamage(MtEvent *e, void *data)
	{
		SoundMaker *sm = (SoundMaker *)data;
		sm->m_sound->playSound(SimpleSoundSpec("player_damage", 0.5), false);
	}

	static void playerFallingDamage(MtEvent *e, void *data)
	{
		SoundMaker *sm = (SoundMaker *)data;
		sm->m_sound->playSound(SimpleSoundSpec("player_falling_damage", 0.5), false);
	}

	void registerReceiver(MtEventManager *mgr)
	{
		mgr->reg("ViewBobbingStep", SoundMaker::viewBobbingStep, this);
		mgr->reg("PlayerRegainGround", SoundMaker::playerRegainGround, this);
		mgr->reg("PlayerJump", SoundMaker::playerJump, this);
		mgr->reg("CameraPunchLeft", SoundMaker::cameraPunchLeft, this);
		mgr->reg("CameraPunchRight", SoundMaker::cameraPunchRight, this);
		mgr->reg("NodeDug", SoundMaker::nodeDug, this);
		mgr->reg("PlayerDamage", SoundMaker::playerDamage, this);
		mgr->reg("PlayerFallingDamage", SoundMaker::playerFallingDamage, this);
	}

	void step(float dtime)
	{
		m_player_step_timer -= dtime;
	}
};

// Locally stored sounds don't need to be preloaded because of this
class GameOnDemandSoundFetcher: public OnDemandSoundFetcher
{
	std::set<std::string> m_fetched;
public:
	void fetchSounds(const std::string &name,
			std::set<std::string> &dst_paths,
			std::set<std::string> &dst_datas)
	{
		if (m_fetched.count(name))
			return;

		m_fetched.insert(name);
		std::string base = porting::path_share + DIR_DELIM + "testsounds";
		dst_paths.insert(base + DIR_DELIM + name + ".ogg");
		dst_paths.insert(base + DIR_DELIM + name + ".0.ogg");
		dst_paths.insert(base + DIR_DELIM + name + ".1.ogg");
		dst_paths.insert(base + DIR_DELIM + name + ".2.ogg");
		dst_paths.insert(base + DIR_DELIM + name + ".3.ogg");
		dst_paths.insert(base + DIR_DELIM + name + ".4.ogg");
		dst_paths.insert(base + DIR_DELIM + name + ".5.ogg");
		dst_paths.insert(base + DIR_DELIM + name + ".6.ogg");
		dst_paths.insert(base + DIR_DELIM + name + ".7.ogg");
		dst_paths.insert(base + DIR_DELIM + name + ".8.ogg");
		dst_paths.insert(base + DIR_DELIM + name + ".9.ogg");
	}
};

class GameGlobalShaderConstantSetter : public IShaderConstantSetter
{
	Sky *m_sky;
	bool *m_force_fog_off;
	f32 *m_fog_range;
	Client *m_client;
	Inventory *m_local_inventory;

public:
	GameGlobalShaderConstantSetter(Sky *sky, bool *force_fog_off,
			f32 *fog_range, Client *client, Inventory *local_inventory) :
		m_sky(sky),
		m_force_fog_off(force_fog_off),
		m_fog_range(fog_range),
		m_client(client),
		m_local_inventory(local_inventory)
	{}
	~GameGlobalShaderConstantSetter() {}

	virtual void onSetConstants(video::IMaterialRendererServices *services,
			bool is_highlevel)
	{
		if (!is_highlevel)
			return;

		// Background color
		video::SColor bgcolor = m_sky->getBgColor();
		video::SColorf bgcolorf(bgcolor);
		float bgcolorfa[4] = {
			bgcolorf.r,
			bgcolorf.g,
			bgcolorf.b,
			bgcolorf.a,
		};
		services->setPixelShaderConstant("skyBgColor", bgcolorfa, 4);

		// Fog distance
		float fog_distance = 10000 * BS;

		if (g_settings->getBool("enable_fog") && !*m_force_fog_off)
			fog_distance = *m_fog_range;

		services->setPixelShaderConstant("fogDistance", &fog_distance, 1);

		// Day-night ratio
		u32 daynight_ratio = m_client->getEnv().getDayNightRatio();
		float daynight_ratio_f = (float)daynight_ratio / 1000.0;
		services->setPixelShaderConstant("dayNightRatio", &daynight_ratio_f, 1);

		u32 animation_timer = porting::getTimeMs() % 100000;
		float animation_timer_f = (float)animation_timer / 100000.0;
		services->setPixelShaderConstant("animationTimer", &animation_timer_f, 1);
		services->setVertexShaderConstant("animationTimer", &animation_timer_f, 1);

		LocalPlayer *player = m_client->getEnv().getLocalPlayer();
		v3f eye_position = player->getEyePosition();
		services->setPixelShaderConstant("eyePosition", (irr::f32 *)&eye_position, 3);
		services->setVertexShaderConstant("eyePosition", (irr::f32 *)&eye_position, 3);

		// Uniform sampler layers
		int layer0 = 0;
		int layer1 = 1;
		int layer2 = 2;
		// before 1.8 there isn't a "integer interface", only float
#if (IRRLICHT_VERSION_MAJOR == 1 && IRRLICHT_VERSION_MINOR < 8)
		services->setPixelShaderConstant("baseTexture" , (irr::f32 *)&layer0, 1);
		services->setPixelShaderConstant("normalTexture" , (irr::f32 *)&layer1, 1);
		services->setPixelShaderConstant("useNormalmap" , (irr::f32 *)&layer2, 1);
#else
		services->setPixelShaderConstant("baseTexture" , (irr::s32 *)&layer0, 1);
		services->setPixelShaderConstant("normalTexture" , (irr::s32 *)&layer1, 1);
		services->setPixelShaderConstant("useNormalmap" , (irr::s32 *)&layer2, 1);
#endif
		ItemStack playeritem;
		{
			InventoryList *mlist = m_local_inventory->getList("main");
			if(mlist != NULL)
			{
				playeritem = mlist->getItem(m_client->getPlayerItem());
			}
		}
		irr::f32 wieldLight = 0;
		if (g_settings->getBool("disable_wieldlight") == false)
			wieldLight = (irr::f32)((ItemGroupList)m_client->idef()->get(playeritem.name).groups)["wield_light"];
		services->setPixelShaderConstant("wieldLight", &wieldLight, 1);
	}
};

bool nodePlacementPrediction(Client &client,
		const ItemDefinition &playeritem_def, v3s16 nodepos, v3s16 neighbourpos)
{
	std::string prediction = playeritem_def.node_placement_prediction;
	INodeDefManager *nodedef = client.ndef();
	ClientMap &map = client.getEnv().getClientMap();
	MapNode node;
	bool is_valid_position;

	node = map.getNodeNoEx(nodepos, &is_valid_position);
	if (!is_valid_position)
		return false;

	if (prediction != "" && !nodedef->get(node).rightclickable) {
		verbosestream << "Node placement prediction for "
			      << playeritem_def.name << " is "
			      << prediction << std::endl;
		v3s16 p = neighbourpos;

		// Place inside node itself if buildable_to
		MapNode n_under = map.getNodeNoEx(nodepos, &is_valid_position);
		if (is_valid_position)
		{
			if (nodedef->get(n_under).buildable_to)
				p = nodepos;
			else {
				node = map.getNodeNoEx(p, &is_valid_position);
				if (is_valid_position &&!nodedef->get(node).buildable_to)
					return false;
			}
		}

		// Find id of predicted node
		content_t id;
		bool found = nodedef->getId(prediction, id);

		if (!found) {
			errorstream << "Node placement prediction failed for "
				    << playeritem_def.name << " (places "
				    << prediction
				    << ") - Name not known" << std::endl;
			return false;
		}

		// Predict param2 for facedir and wallmounted nodes
		u8 param2 = 0;

		if (nodedef->get(id).param_type_2 == CPT2_WALLMOUNTED) {
			v3s16 dir = nodepos - neighbourpos;

			if (abs(dir.Y) > MYMAX(abs(dir.X), abs(dir.Z))) {
				param2 = dir.Y < 0 ? 1 : 0;
			} else if (abs(dir.X) > abs(dir.Z)) {
				param2 = dir.X < 0 ? 3 : 2;
			} else {
				param2 = dir.Z < 0 ? 5 : 4;
			}
		}

		if (nodedef->get(id).param_type_2 == CPT2_FACEDIR) {
			v3s16 dir = nodepos - floatToInt(client.getEnv().getLocalPlayer()->getPosition(), BS);

			if (abs(dir.X) > abs(dir.Z)) {
				param2 = dir.X < 0 ? 3 : 1;
			} else {
				param2 = dir.Z < 0 ? 2 : 0;
			}
		}

		assert(param2 <= 5);

		//Check attachment if node is in group attached_node
		if (((ItemGroupList) nodedef->get(id).groups)["attached_node"] != 0) {
			static v3s16 wallmounted_dirs[8] = {
				v3s16(0, 1, 0),
				v3s16(0, -1, 0),
				v3s16(1, 0, 0),
				v3s16(-1, 0, 0),
				v3s16(0, 0, 1),
				v3s16(0, 0, -1),
			};
			v3s16 pp;

			if (nodedef->get(id).param_type_2 == CPT2_WALLMOUNTED)
				pp = p + wallmounted_dirs[param2];
			else
				pp = p + v3s16(0, -1, 0);

			if (!nodedef->get(map.getNodeNoEx(pp)).walkable)
				return false;
		}

		// Add node to client map
		MapNode n(id, 0, param2);

		try {
			LocalPlayer *player = client.getEnv().getLocalPlayer();

			// Dont place node when player would be inside new node
			// NOTE: This is to be eventually implemented by a mod as client-side Lua

			if(player->canPlaceNode(p, n)) {
				// This triggers the required mesh update too
				client.addNode(p, n);
				return true;
			}
		} catch (InvalidPositionException &e) {
			errorstream << "Node placement prediction failed for "
				    << playeritem_def.name << " (places "
				    << prediction
				    << ") - Position not loaded" << std::endl;
		}
	}

	return false;
}

static inline void create_formspec_menu(GUIFormSpecMenu **cur_formspec,
		InventoryManager *invmgr, IGameDef *gamedef,
		IWritableTextureSource *tsrc, IrrlichtDevice *device,
		IFormSource *fs_src, TextDest *txt_dest, Client *client)
{

	if (*cur_formspec == 0) {
		*cur_formspec = new GUIFormSpecMenu(device, guiroot, -1, &g_menumgr,
						    invmgr, gamedef, tsrc, fs_src, txt_dest, client);
		(*cur_formspec)->doPause = false;

		/*
			Caution: do not call (*cur_formspec)->drop() here --
			the reference might outlive the menu, so we will
			periodically check if *cur_formspec is the only
			remaining reference (i.e. the menu was removed)
			and delete it in that case.
		*/

	} else {
		(*cur_formspec)->setFormSource(fs_src);
		(*cur_formspec)->setTextDest(txt_dest);
	}
}

#ifdef __ANDROID__
#define SIZE_TAG "size[11,5.5]"
#else
#define SIZE_TAG "size[11,5.5,true]"
#endif

#if 0
static void show_chat_menu(GUIFormSpecMenu **cur_formspec,
		InventoryManager *invmgr, IGameDef *gamedef,
		IWritableTextureSource *tsrc, IrrlichtDevice *device,
		Client *client, std::string text)
{
	std::string formspec =
		FORMSPEC_VERSION_STRING
		SIZE_TAG
		"field[3,2.35;6,0.5;f_text;;" + text + "]"
		"button_exit[4,3;3,0.5;btn_send;" + wide_to_narrow(wstrgettext("Proceed")) + "]"
		;

	/* Create menu */
	/* Note: FormspecFormSource and LocalFormspecHandler
	 * are deleted by guiFormSpecMenu                     */
	FormspecFormSource *fs_src = new FormspecFormSource(formspec);
	LocalFormspecHandler *txt_dst = new LocalFormspecHandler("MT_CHAT_MENU", client);

	create_formspec_menu(cur_formspec, invmgr, gamedef, tsrc, device, fs_src, txt_dst, NULL);
}
#endif

static void show_deathscreen(GUIFormSpecMenu **cur_formspec,
		InventoryManager *invmgr, IGameDef *gamedef,
		IWritableTextureSource *tsrc, IrrlichtDevice *device, Client *client)
{
	std::string formspec =
		std::string(FORMSPEC_VERSION_STRING) +
		SIZE_TAG
		"bgcolor[#320000b4;true]"
		"label[4.85,1.35;You died.]"
		"button_exit[4,3;3,0.5;btn_respawn;" + _("Respawn") + "]"
		;

	/* Create menu */
	/* Note: FormspecFormSource and LocalFormspecHandler
	 * are deleted by guiFormSpecMenu                     */
	FormspecFormSource *fs_src = new FormspecFormSource(formspec);
	LocalFormspecHandler *txt_dst = new LocalFormspecHandler("MT_DEATH_SCREEN", client);

	create_formspec_menu(cur_formspec, invmgr, gamedef, tsrc, device,  fs_src, txt_dst, NULL);
}

/******************************************************************************/
static void show_pause_menu(GUIFormSpecMenu **cur_formspec,
		InventoryManager *invmgr, IGameDef *gamedef,
		IWritableTextureSource *tsrc, IrrlichtDevice *device,
		bool singleplayermode)
{
#ifdef __ANDROID__
	std::string control_text = wide_to_narrow(wstrgettext("Default Controls:\n"
				   "No menu visible:\n"
				   "- single tap: button activate\n"
				   "- double tap: place/use\n"
				   "- slide finger: look around\n"
				   "Menu/Inventory visible:\n"
				   "- double tap (outside):\n"
				   " -->close\n"
				   "- touch stack, touch slot:\n"
				   " --> move stack\n"
				   "- touch&drag, tap 2nd finger\n"
				   " --> place single item to slot\n"
							     ));
#else
	std::string control_text = wide_to_narrow(wstrgettext("Default Controls:\n"
				   "- WASD: move\n"
				   "- Space: jump/climb\n"
				   "- Shift: sneak/go down\n"
				   "- Q: drop item\n"
				   "- I: inventory\n"
				   "- Mouse: turn/look\n"
				   "- Mouse left: dig/punch\n"
				   "- Mouse right: place/use\n"
				   "- Mouse wheel: select item\n"
				   "- T: chat\n"
							     ));
#endif

	float ypos = singleplayermode ? 0.5 : 0.1;
	std::ostringstream os;

	os << FORMSPEC_VERSION_STRING  << SIZE_TAG
	   << "button_exit[4," << (ypos++) << ";3,0.5;btn_continue;"
	   << wide_to_narrow(wstrgettext("Continue"))     << "]";

	if (!singleplayermode) {
		os << "button_exit[4," << (ypos++) << ";3,0.5;btn_change_password;"
		   << wide_to_narrow(wstrgettext("Change Password")) << "]";
	}

	os		<< "button_exit[4," << (ypos++) << ";3,0.5;btn_sound;"
			<< wide_to_narrow(wstrgettext("Sound Volume")) << "]";
	os		<< "button_exit[4," << (ypos++) << ";3,0.5;btn_key_config;"
			<< wide_to_narrow(wstrgettext("Change Keys"))  << "]";
	os		<< "button_exit[4," << (ypos++) << ";3,0.5;btn_exit_menu;"
			<< wide_to_narrow(wstrgettext("Exit to Menu")) << "]";
	os		<< "button_exit[4," << (ypos++) << ";3,0.5;btn_exit_os;"
			<< wide_to_narrow(wstrgettext("Exit to OS"))   << "]"
;
/*
			<< "textarea[7.5,0.25;3.9,6.25;;" << control_text << ";]"
			<< "textarea[0.4,0.25;3.5,6;;" << "Freeminer\n"
			<< minetest_build_info << "\n"
			<< "path_user = " << wrap_rows(porting::path_user, 20)
			<< "\n;]";
*/

	/* Create menu */
	/* Note: FormspecFormSource and LocalFormspecHandler  *
	 * are deleted by guiFormSpecMenu                     */
	FormspecFormSource *fs_src = new FormspecFormSource(os.str());
	LocalFormspecHandler *txt_dst = new LocalFormspecHandler("MT_PAUSE_MENU");

	create_formspec_menu(cur_formspec, invmgr, gamedef, tsrc, device,  fs_src, txt_dst, NULL);

	(*cur_formspec)->doPause = true;
}

/******************************************************************************/
static void updateChat(Client &client, f32 dtime, bool show_debug,
		const v2u32 &screensize, bool show_chat, u32 show_profiler,
		ChatBackend &chat_backend, gui::IGUIStaticText *guitext_chat,
		gui::IGUIFont *font)
{
	// Add chat log output for errors to be shown in chat
	static LogOutputBuffer chat_log_error_buf(LMT_ERROR);

	// Get new messages from error log buffer
	while (!chat_log_error_buf.empty()) {
		chat_backend.addMessage(L"", utf8_to_wide(chat_log_error_buf.get()));
	}

	// Get new messages from client
	std::string message;

	while (client.getChatMessage(message)) {
		chat_backend.addUnparsedMessage(utf8_to_wide(message));
	}

	// Remove old messages
	chat_backend.step(dtime);

	// Display all messages in a static text element
	unsigned int recent_chat_count = chat_backend.getRecentBuffer().getLineCount();
	std::wstring recent_chat       = chat_backend.getRecentChat();

	// TODO replace by fontengine fcts
	unsigned int line_height       = font->getDimension(L"Ay").Height + font->getKerningHeight();

	guitext_chat->setText(recent_chat.c_str());

	// Update gui element size and position
	s32 chat_y = 5 + line_height;

	if (show_debug)
		chat_y += line_height;

	// first pass to calculate height of text to be set
	s32 width = std::min(font->getDimension(recent_chat.c_str()).Width + 10,
			     porting::getWindowSize().X - 20);
	core::rect<s32> rect(10, chat_y, width, chat_y + porting::getWindowSize().Y);
	guitext_chat->setRelativePosition(rect);

	//now use real height of text and adjust rect according to this size
	rect = core::rect<s32>(10, chat_y, width,
			       chat_y + guitext_chat->getTextHeight());


	guitext_chat->setRelativePosition(rect);
	// Don't show chat if disabled or empty or profiler is enabled
	guitext_chat->setVisible(
		show_chat && recent_chat_count != 0 && !show_profiler);
}


/****************************************************************************
 Fast key cache for main game loop
 ****************************************************************************/

/* This is faster than using getKeySetting with the tradeoff that functions
 * using it must make sure that it's initialised before using it and there is
 * no error handling (for example bounds checking). This is really intended for
 * use only in the main running loop of the client (the_game()) where the faster
 * (up to 10x faster) key lookup is an asset. Other parts of the codebase
 * (e.g. formspecs) should continue using getKeySetting().
 */
struct KeyCache {

	KeyCache() { populate(); }

	enum {
		// Player movement
		KEYMAP_ID_FORWARD,
		KEYMAP_ID_BACKWARD,
		KEYMAP_ID_LEFT,
		KEYMAP_ID_RIGHT,
		KEYMAP_ID_JUMP,
		KEYMAP_ID_SPECIAL1,
		KEYMAP_ID_SNEAK,

		// Other
		KEYMAP_ID_DROP,
		KEYMAP_ID_INVENTORY,
		KEYMAP_ID_CHAT,
		KEYMAP_ID_CMD,
		KEYMAP_ID_CONSOLE,
		KEYMAP_ID_FREEMOVE,
		KEYMAP_ID_FASTMOVE,
		KEYMAP_ID_NOCLIP,
		KEYMAP_ID_SCREENSHOT,
		KEYMAP_ID_TOGGLE_HUD,
		KEYMAP_ID_TOGGLE_CHAT,
		KEYMAP_ID_TOGGLE_FORCE_FOG_OFF,
		KEYMAP_ID_TOGGLE_UPDATE_CAMERA,
		KEYMAP_ID_TOGGLE_DEBUG,
		KEYMAP_ID_TOGGLE_PROFILER,
		KEYMAP_ID_CAMERA_MODE,
		KEYMAP_ID_INCREASE_VIEWING_RANGE,
		KEYMAP_ID_DECREASE_VIEWING_RANGE,
		KEYMAP_ID_RANGESELECT,

		KEYMAP_ID_QUICKTUNE_NEXT,
		KEYMAP_ID_QUICKTUNE_PREV,
		KEYMAP_ID_QUICKTUNE_INC,
		KEYMAP_ID_QUICKTUNE_DEC,

		KEYMAP_ID_DEBUG_STACKS,

		//freeminer
		KEYMAP_ID_MSG,
		KEYMAP_ID_ZOOM,
		KEYMAP_ID_PLAYERLIST,

		// Fake keycode for array size and internal checks
		KEYMAP_INTERNAL_ENUM_COUNT

	};

	void populate();

	KeyPress key[KEYMAP_INTERNAL_ENUM_COUNT];
};

void KeyCache::populate()
{
	key[KEYMAP_ID_FORWARD]      = getKeySetting("keymap_forward");
	key[KEYMAP_ID_BACKWARD]     = getKeySetting("keymap_backward");
	key[KEYMAP_ID_LEFT]         = getKeySetting("keymap_left");
	key[KEYMAP_ID_RIGHT]        = getKeySetting("keymap_right");
	key[KEYMAP_ID_JUMP]         = getKeySetting("keymap_jump");
	key[KEYMAP_ID_SPECIAL1]     = getKeySetting("keymap_special1");
	key[KEYMAP_ID_SNEAK]        = getKeySetting("keymap_sneak");

	key[KEYMAP_ID_DROP]         = getKeySetting("keymap_drop");
	key[KEYMAP_ID_INVENTORY]    = getKeySetting("keymap_inventory");
	key[KEYMAP_ID_CHAT]         = getKeySetting("keymap_chat");
	key[KEYMAP_ID_CMD]          = getKeySetting("keymap_cmd");
	key[KEYMAP_ID_CONSOLE]      = getKeySetting("keymap_console");
	key[KEYMAP_ID_FREEMOVE]     = getKeySetting("keymap_freemove");
	key[KEYMAP_ID_FASTMOVE]     = getKeySetting("keymap_fastmove");
	key[KEYMAP_ID_NOCLIP]       = getKeySetting("keymap_noclip");
	key[KEYMAP_ID_SCREENSHOT]   = getKeySetting("keymap_screenshot");
	key[KEYMAP_ID_TOGGLE_HUD]   = getKeySetting("keymap_toggle_hud");
	key[KEYMAP_ID_TOGGLE_CHAT]  = getKeySetting("keymap_toggle_chat");
	key[KEYMAP_ID_TOGGLE_FORCE_FOG_OFF]
			= getKeySetting("keymap_toggle_force_fog_off");
/*
	key[KEYMAP_ID_TOGGLE_UPDATE_CAMERA]
			= getKeySetting("keymap_toggle_update_camera");
*/
	key[KEYMAP_ID_TOGGLE_DEBUG]
			= getKeySetting("keymap_toggle_debug");
	key[KEYMAP_ID_TOGGLE_PROFILER]
			= getKeySetting("keymap_toggle_profiler");
	key[KEYMAP_ID_CAMERA_MODE]
			= getKeySetting("keymap_camera_mode");
	key[KEYMAP_ID_INCREASE_VIEWING_RANGE]
			= getKeySetting("keymap_increase_viewing_range_min");
	key[KEYMAP_ID_DECREASE_VIEWING_RANGE]
			= getKeySetting("keymap_decrease_viewing_range_min");
	key[KEYMAP_ID_RANGESELECT]
			= getKeySetting("keymap_rangeselect");

	key[KEYMAP_ID_QUICKTUNE_NEXT] = getKeySetting("keymap_quicktune_next");
	key[KEYMAP_ID_QUICKTUNE_PREV] = getKeySetting("keymap_quicktune_prev");
	key[KEYMAP_ID_QUICKTUNE_INC]  = getKeySetting("keymap_quicktune_inc");
	key[KEYMAP_ID_QUICKTUNE_DEC]  = getKeySetting("keymap_quicktune_dec");

	key[KEYMAP_ID_DEBUG_STACKS]   = getKeySetting("keymap_print_debug_stacks");

	//freeminer:
	key[KEYMAP_ID_MSG]            = getKeySetting("keymap_msg");
	key[KEYMAP_ID_ZOOM]           = getKeySetting("keymap_zoom");
	key[KEYMAP_ID_PLAYERLIST]     = getKeySetting("keymap_playerlist");

}


/****************************************************************************

 ****************************************************************************/

const float object_hit_delay = 0.2;

struct FpsControl {
	u32 last_time, busy_time, sleep_time;
};


/* The reason the following structs are not anonymous structs within the
 * class is that they are not used by the majority of member functions and
 * many functions that do require objects of thse types do not modify them
 * (so they can be passed as a const qualified parameter)
 */

struct CameraOrientation {
	f32 camera_yaw;    // "right/left"
	f32 camera_pitch;  // "up/down"
};

struct GameRunData {
	u16 dig_index;
	u16 new_playeritem;
	PointedThing pointed_old;
	bool digging;
	bool ldown_for_dig;
	bool left_punch;
	bool update_wielded_item_trigger;
	bool reset_jump_timer;
	float nodig_delay_timer;
	float dig_time;
	float dig_time_complete;
	float repeat_rightclick_timer;
	float object_hit_delay_timer;
	float time_from_last_punch;
	ClientActiveObject *selected_object;

	float jump_timer;
	float damage_flash;
	float update_draw_list_timer;
	float statustext_time;

	f32 fog_range;

	v3f update_draw_list_last_cam_dir;

	u32 profiler_current_page;
	u32 profiler_max_page;     // Number of pages

	//freeminer:
	v3f update_draw_list_last_cam_pos;
	unsigned int autoexit;


	float time_of_day;
	float time_of_day_smooth;
};

struct Jitter {
	f32 max, min, avg, counter, max_sample, min_sample, max_fraction;
};

struct RunStats {
	u32 drawtime;
	u32 beginscenetime;
	u32 endscenetime;

	Jitter dtime_jitter, busy_time_jitter;
};

/* Flags that can, or may, change during main game loop
 */
struct VolatileRunFlags {
	bool invert_mouse;
	bool show_chat;
	bool show_hud;
	bool force_fog_off;
	bool show_debug;
	bool show_profiler_graph;
	bool disable_camera_update;
	bool first_loop_after_window_activation;
	bool camera_offset_changed;

	//freeminer:
	bool no_output;
	bool use_weather;
	float dedicated_server_step;
	int errors;
	bool show_block_boundaries;
	bool connected;
	bool reconnect;
};


/****************************************************************************
 THE GAME
 ****************************************************************************/

/* This is not intended to be a public class. If a public class becomes
 * desirable then it may be better to create another 'wrapper' class that
 * hides most of the stuff in this class (nothing in this class is required
 * by any other file) but exposes the public methods/data only.
 */
class Game
{
public:
	Game();
	~Game();

	bool startup(bool *kill,
			bool random_input,
			InputHandler *input,
			IrrlichtDevice *device,
			gui::IGUIFont *font,
			const std::string &map_dir,
			const std::string &playername,
			const std::string &password,
			// If address is "", local server is used and address is updated
			std::string *address,
			u16 port,
			std::string *error_message,
			ChatBackend *chat_backend,
			const SubgameSpec &gamespec,    // Used for local game
			bool simple_singleplayer_mode);

	void run();
	void shutdown();

protected:

	void extendedResourceCleanup();

	// Basic initialisation
	bool init(const std::string &map_dir, std::string *address,
			u16 port,
			const SubgameSpec &gamespec);
	bool initSound();
	bool createSingleplayerServer(const std::string map_dir,
			const SubgameSpec &gamespec, u16 port, std::string *address);

	// Client creation
	bool createClient(const std::string &playername,
			const std::string &password, std::string *address, u16 port,
			std::string *error_message);
	bool initGui(std::string *error_message);

	// Client connection
	bool connectToServer(const std::string &playername,
			const std::string &password, std::string *address, u16 port,
			bool *connect_ok, bool *aborted);
	bool getServerContent(bool *aborted);

	// Main loop

	void updateInteractTimers(GameRunData *args, f32 dtime);
	bool checkConnection();
	bool handleCallbacks();
	void processQueues();
	void updateProfilers(const GameRunData &run_data, const RunStats &stats,
			const FpsControl &draw_times, f32 dtime);
	void addProfilerGraphs(const RunStats &stats, const FpsControl &draw_times,
			f32 dtime);
	void updateStats(RunStats *stats, const FpsControl &draw_times, f32 dtime);

	void processUserInput(VolatileRunFlags *flags, GameRunData *interact_args,
			f32 dtime);
	void processKeyboardInput(VolatileRunFlags *flags,
			float *statustext_time,
			float *jump_timer,
			bool *reset_jump_timer,
			u32 *profiler_current_page,
			u32 profiler_max_page);
	void processItemSelection(u16 *new_playeritem);

	void dropSelectedItem();
	void openInventory();
	void openConsole(float height = 0.6, bool close_on_return = false, const std::wstring& input = L"");
	void toggleFreeMove(float *statustext_time);
	void toggleFreeMoveAlt(float *statustext_time, float *jump_timer);
	void toggleFast(float *statustext_time);
	void toggleNoClip(float *statustext_time);

	void toggleChat(float *statustext_time, bool *flag);
	void toggleHud(float *statustext_time, bool *flag);
	void toggleFog(float *statustext_time, bool *flag);
	void toggleDebug(float *statustext_time, bool *show_debug,
			bool *show_profiler_graph);
	void toggleUpdateCamera(float *statustext_time, bool *flag);
	void toggleBlockBoundaries(float *statustext_time, VolatileRunFlags *flags);
	void toggleProfiler(float *statustext_time, u32 *profiler_current_page,
			u32 profiler_max_page);

	void increaseViewRange(float *statustext_time);
	void decreaseViewRange(float *statustext_time);
	void toggleFullViewRange(float *statustext_time);

	void updateCameraDirection(CameraOrientation *cam, VolatileRunFlags *flags);
	void updatePlayerControl(const CameraOrientation &cam);
	void step(f32 *dtime);
	void processClientEvents(CameraOrientation *cam, float *damage_flash);
	void updateCamera(VolatileRunFlags *flags, u32 busy_time, f32 dtime,
			float time_from_last_punch);
	void updateSound(f32 dtime);
	void processPlayerInteraction(std::vector<aabb3f> &highlight_boxes,
			GameRunData *runData, f32 dtime, bool show_hud,
			bool show_debug);
	void handlePointingAtNode(GameRunData *runData,
			const PointedThing &pointed, const ItemDefinition &playeritem_def,
			const ToolCapabilities &playeritem_toolcap, f32 dtime);
	void handlePointingAtObject(GameRunData *runData,
			const PointedThing &pointed, const ItemStack &playeritem,
			const v3f &player_position, bool show_debug);
	void handleDigging(GameRunData *runData, const PointedThing &pointed,
			const v3s16 &nodepos, const ToolCapabilities &playeritem_toolcap,
			f32 dtime);
	void updateFrame(std::vector<aabb3f> &highlight_boxes, ProfilerGraph *graph,
			RunStats *stats, GameRunData *runData,
			f32 dtime, const VolatileRunFlags &flags, const CameraOrientation &cam);
	void updateGui(float *statustext_time, const RunStats &stats, f32 dtime,
			const VolatileRunFlags &flags, const CameraOrientation &cam);
	void updateProfilerGraphs(ProfilerGraph *graph);

	// Misc
	void limitFps(FpsControl *fps_timings, f32 *dtime);

	void showOverlayMessage(const char *msg, float dtime, int percent,
			bool draw_clouds = true);

private:
	InputHandler *input;

	Client *client;
	Server *server;

	gui::IGUIFont *font;

	IWritableTextureSource *texture_src;
	IWritableShaderSource *shader_src;

	// When created, these will be filled with data received from the server
	IWritableItemDefManager *itemdef_manager;
	IWritableNodeDefManager *nodedef_manager;

	GameOnDemandSoundFetcher soundfetcher; // useful when testing
	ISoundManager *sound;
	bool sound_is_dummy;
	SoundMaker *soundmaker;

	ChatBackend *chat_backend;

	GUIFormSpecMenu *current_formspec;

	EventManager *eventmgr;
	QuicktuneShortcutter *quicktune;

	GUIChatConsole *gui_chat_console; // Free using ->Drop()
	MapDrawControl *draw_control;
	Camera *camera;
	Clouds *clouds;	                  // Free using ->Drop()
	Sky *sky;                         // Free using ->Drop()
	Inventory *local_inventory;
	Hud *hud;

	/* 'cache'
	   This class does take ownership/responsibily for cleaning up etc of any of
	   these items (e.g. device)
	*/
	IrrlichtDevice *device;
	video::IVideoDriver *driver;
	scene::ISceneManager *smgr;
	u32 text_height;
	bool *kill;
	std::string *error_message;
	IGameDef *gamedef;                     // Convenience (same as *client)
	scene::ISceneNode *skybox;

	bool random_input;
	bool simple_singleplayer_mode;
	/* End 'cache' */

	/* Pre-calculated values
	 */
	int crack_animation_length;

	/* GUI stuff
	 */
	gui::IGUIStaticText *guitext;          // First line of debug text
	gui::IGUIStaticText *guitext2;         // Second line of debug text
	gui::IGUIStaticText *guitext_info;     // At the middle of the screen
	gui::IGUIStaticText *guitext_status;
	gui::IGUIStaticText *guitext_chat;	   // Chat text
	gui::IGUIStaticText *guitext_profiler; // Profiler text

	std::wstring infotext;
	std::wstring statustext;

	//freeminer:
	GUITable *playerlist;
	video::SColor console_bg;
	gsMapper *mapper;
#if CMAKE_THREADS && CMAKE_HAVE_FUTURE
	std::future<void> updateDrawList_future;
#endif
public:
	VolatileRunFlags flags;
	GameRunData runData;
private:
	// minetest:

	KeyCache keycache;

	IntervalLimiter profiler_interval;
};

Game::Game() :
	client(NULL),
	server(NULL),
	font(NULL),
	texture_src(NULL),
	shader_src(NULL),
	itemdef_manager(NULL),
	nodedef_manager(NULL),
	sound(NULL),
	sound_is_dummy(false),
	soundmaker(NULL),
	chat_backend(NULL),
	current_formspec(NULL),
	eventmgr(NULL),
	quicktune(NULL),
	gui_chat_console(NULL),
	draw_control(NULL),
	camera(NULL),
	clouds(NULL),
	sky(NULL),
	local_inventory(NULL),
	hud(NULL)
	,
	playerlist(nullptr),
	mapper(nullptr)
{

}


/****************************************************************************
 Game Public
 ****************************************************************************/

Game::~Game()
{
	delete client;
	delete soundmaker;
	if (!sound_is_dummy)
		delete sound;

	delete server; // deleted first to stop all server threads

	delete hud;
	delete local_inventory;
	delete camera;
	delete quicktune;
	delete eventmgr;
	delete texture_src;
	delete shader_src;
	delete nodedef_manager;
	delete itemdef_manager;
	delete draw_control;

	if (mapper)
		delete mapper;

	extendedResourceCleanup();
}

bool Game::startup(bool *kill,
		bool random_input,
		InputHandler *input,
		IrrlichtDevice *device,
		gui::IGUIFont *font,
		const std::string &map_dir,
		const std::string &playername,
		const std::string &password,
		std::string *address,     // can change if simple_singleplayer_mode
		u16 port,
		std::string *error_message,
		ChatBackend *chat_backend,
		const SubgameSpec &gamespec,
		bool simple_singleplayer_mode)
{
	// "cache"
	this->device        = device;
	this->font          = font;
	this->kill          = kill;
	this->error_message = error_message;
	this->random_input  = random_input;
	this->input         = input;
	this->chat_backend  = chat_backend;
	this->simple_singleplayer_mode = simple_singleplayer_mode;

	driver              = device->getVideoDriver();
	smgr                = device->getSceneManager();
	text_height         = font->getDimension(L"Random test string").Height;

	if (!init(map_dir, address, port, gamespec))
		return false;

	if (!createClient(playername, password, address, port, error_message))
		return false;

	return true;
}


void Game::run()
{
	ProfilerGraph graph;
	RunStats stats              = { 0 };
	CameraOrientation cam_view  = { 0 };
	//runData         = { 0 };
	FpsControl draw_times       = { 0 };
	flags      = { 0 };
	f32 dtime; // in seconds

	runData.time_from_last_punch  = 10.0;
	runData.profiler_max_page = 2;
	runData.update_wielded_item_trigger = true;

	flags.show_chat = true;
	flags.show_hud = true;
	flags.show_debug = g_settings->getBool("show_debug");
	flags.invert_mouse = g_settings->getBool("invert_mouse");


	// freeminer:
	runData.update_draw_list_timer = 5;
	flags.dedicated_server_step = g_settings->getFloat("dedicated_server_step");
	flags.use_weather = g_settings->getBool("weather");
	flags.no_output = device->getVideoDriver()->getDriverType() == video::EDT_NULL;


	/* Clear the profiler */
	Profiler::GraphValues dummyvalues;
	g_profiler->graphGet(dummyvalues);

	draw_times.last_time = device->getTimer()->getTime();

	shader_src->addGlobalConstantSetter(new GameGlobalShaderConstantSetter(
			sky,
			&flags.force_fog_off,
			&runData.fog_range,
			client,
			local_inventory
			));

	std::vector<aabb3f> highlight_boxes;

	double run_time = 0;

	while (device->run() && !(*kill || g_gamecallback->shutdown_requested)) {

		/* Must be called immediately after a device->run() call because it
		 * uses device->getTimer()->getTime()
		 */
		limitFps(&draw_times, &dtime);
		run_time += dtime;
		if (runData.autoexit && run_time > runData.autoexit)
			g_gamecallback->shutdown_requested = 1;

		updateStats(&stats, draw_times, dtime);
		updateInteractTimers(&runData, dtime);

		if (!checkConnection())
			break;
		if (!handleCallbacks())
			break;

		processQueues();

		infotext = L"";
		hud->resizeHotbar();

		updateProfilers(runData, stats, draw_times, dtime);
		processUserInput(&flags, &runData, dtime);
		// Update camera before player movement to avoid camera lag of one frame
		updateCameraDirection(&cam_view, &flags);
		updatePlayerControl(cam_view);
		step(&dtime);
		processClientEvents(&cam_view, &runData.damage_flash);
		updateCamera(&flags, draw_times.busy_time, dtime,
				runData.time_from_last_punch);
		updateSound(dtime);
		processPlayerInteraction(highlight_boxes, &runData, dtime,
				flags.show_hud, flags.show_debug);
		updateFrame(highlight_boxes, &graph, &stats, &runData, dtime,
				flags, cam_view);
		updateProfilerGraphs(&graph);
	}
}


void Game::shutdown()
{

	if (runData.autoexit) {
		actionstream << "Profiler:" << std::fixed << std::setprecision(9) << std::endl;
		g_profiler->print(actionstream);
	}

	showOverlayMessage("Shutting down...", 0, 0, false);

	if (clouds)
		clouds->drop();

	if (gui_chat_console)
		gui_chat_console->drop();

	if (sky)
		sky->drop();

	clear_particles();

	/* cleanup menus */
	while (g_menumgr.menuCount() > 0) {
		g_menumgr.m_stack.front()->setVisible(false);
		g_menumgr.deletingMenu(g_menumgr.m_stack.front());
	}

	if (current_formspec) {
		current_formspec->drop();
		current_formspec = NULL;
	}

	chat_backend->addMessage(L"", L"# Disconnected.");
	chat_backend->addMessage(L"", L"");

	if (client) {
		client->Stop();
		if (texture_src)
			texture_src->processQueue();
		if (shader_src)
			shader_src->processQueue();
			sleep_ms(100);
	}

	guitext->remove();
	guitext2->remove();
	guitext_info->remove();
	guitext_status->remove();
	guitext_chat->remove();
	guitext_profiler->remove();

}



/****************************************************************************
 Startup
 ****************************************************************************/

bool Game::init(
		const std::string &map_dir,
		std::string *address,
		u16 port,
		const SubgameSpec &gamespec)
{
	showOverlayMessage("Loading...", 0, 0);

	texture_src = createTextureSource(device);
	shader_src = createShaderSource(device);

	itemdef_manager = createItemDefManager();
	nodedef_manager = createNodeDefManager();

	eventmgr = new EventManager();
	quicktune = new QuicktuneShortcutter();

	if (!(texture_src && shader_src && itemdef_manager && nodedef_manager
			&& eventmgr && quicktune))
		return false;

	if (!initSound())
		return false;

	// Create a server if not connecting to an existing one
	if (*address == "") {
		if (!createSingleplayerServer(map_dir, gamespec, port, address))
			return false;
	}

	return true;
}

bool Game::initSound()
{
#if USE_SOUND
	if (g_settings->getBool("enable_sound")) {
		infostream << "Attempting to use OpenAL audio" << std::endl;
		sound = createOpenALSoundManager(&soundfetcher);
		if (!sound)
			infostream << "Failed to initialize OpenAL audio" << std::endl;
	} else
		infostream << "Sound disabled." << std::endl;
#endif

	if (!sound) {
		infostream << "Using dummy audio." << std::endl;
		sound = &dummySoundManager;
		sound_is_dummy = true;
	}

	soundmaker = new SoundMaker(sound, nodedef_manager);
	if (!soundmaker)
		return false;

	soundmaker->registerReceiver(eventmgr);

	return true;
}

bool Game::createSingleplayerServer(const std::string map_dir,
		const SubgameSpec &gamespec, u16 port, std::string *address)
{
	showOverlayMessage("Creating server...", 0, 25);

	std::string bind_str = g_settings->get("bind_address");
	Address bind_addr(0, 0, 0, 0, port);

	if (g_settings->getBool("ipv6_server")) {
		bind_addr.setAddress((IPv6AddressBytes *) NULL);
	}

	try {
		bind_addr.Resolve(bind_str.c_str());
		*address = bind_str;
	} catch (ResolveError &e) {
		infostream << "Resolving bind address \"" << bind_str
			   << "\" failed: " << e.what()
			   << " -- Listening on all addresses." << std::endl;
	}

	if (bind_addr.isIPv6() && !g_settings->getBool("enable_ipv6")) {
		*error_message = "Unable to listen on " +
				bind_addr.serializeString() +
				" because IPv6 is disabled";
		errorstream << *error_message << std::endl;
		return false;
	}

	server = new Server(map_dir, gamespec, simple_singleplayer_mode,
			    bind_addr.isIPv6());

	server->start(bind_addr);

	return true;
}

bool Game::createClient(const std::string &playername,
		const std::string &password, std::string *address, u16 port,
		std::string *error_message)
{
	showOverlayMessage("Creating client...", 0, 50);

	device->setWindowCaption(L"Freeminer [Connecting]");

	draw_control = new MapDrawControl;
	if (!draw_control)
		return false;

	bool could_connect, connect_aborted;

	if (!connectToServer(playername, password, address, port,
			&could_connect, &connect_aborted))
		return false;

	if (!could_connect) {
		if (*error_message == "" && !connect_aborted) {
			// Should not happen if error messages are set properly
			*error_message = "Connection failed for unknown reason";
			errorstream << *error_message << std::endl;
		}
		return false;
	}

	if (!getServerContent(&connect_aborted)) {
		if (*error_message == "" && !connect_aborted) {
			// Should not happen if error messages are set properly
			*error_message = "Connection failed for unknown reason";
			errorstream << *error_message << std::endl;
		}
		return false;
	}

	// Update cached textures, meshes and materials
	client->afterContentReceived(device, font);

	/* Camera
	 */
	camera = new Camera(smgr, *draw_control, gamedef);
	if (!camera || !camera->successfullyCreated(*error_message))
		return false;

	/* Clouds
	 */
	if (g_settings->getBool("enable_clouds")) {
		clouds = new Clouds(smgr->getRootSceneNode(), smgr, -1, time(0));
		if (!clouds) {
			*error_message = "Memory allocation error";
			*error_message += " (clouds)";
			errorstream << *error_message << std::endl;
			return false;
		}
	}

	/* Skybox
	 */
	sky = new Sky(smgr->getRootSceneNode(), smgr, -1);
	skybox = NULL;	// This is used/set later on in the main run loop

	local_inventory = new Inventory(itemdef_manager);

	if (!(sky && local_inventory)) {
		*error_message = "Memory allocation error";
		*error_message += " (sky or local inventory)";
		errorstream << *error_message << std::endl;
		return false;
	}

	/* Pre-calculated values
	 */
	video::ITexture *t = texture_src->getTexture("crack_anylength.png");
	if (t) {
		v2u32 size = t->getOriginalSize();
		if (size.X)
		crack_animation_length = size.Y / size.X;
	} else {
		crack_animation_length = 0;
	}
	if (!crack_animation_length) {
		crack_animation_length = 0;
	}

	if (!initGui(error_message))
		return false;

	/* Set window caption
	 */
	core::stringw str = L"Freeminer [";
	str += driver->getName();
	str += "]";
	device->setWindowCaption(str.c_str());

	LocalPlayer *player = client->getEnv().getLocalPlayer();
	player->hurt_tilt_timer = 0;
	player->hurt_tilt_strength = 0;

	hud = new Hud(driver, smgr, guienv, font, text_height, gamedef,
			player, local_inventory);

	if (!hud) {
		*error_message = "Memory error: could not create HUD";
		errorstream << *error_message << std::endl;
		return false;
	}

	return true;
}

bool Game::initGui(std::string *error_message)
{
	// First line of debug text
	guitext = guienv->addStaticText(
			L"Freeminer",
			core::rect<s32>(0, 0, 0, 0),
			false, false, guiroot);

	// Second line of debug text
	guitext2 = guienv->addStaticText(
			L"",
			core::rect<s32>(0, 0, 0, 0),
			false, false, guiroot);

	// At the middle of the screen
	// Object infos are shown in this
	guitext_info = guienv->addStaticText(
			L"",
			core::rect<s32>(0, 0, 400, text_height * 5 + 5) + v2s32(100, 200),
			false, true, guiroot);

	// Status text (displays info when showing and hiding GUI stuff, etc.)
	guitext_status = guienv->addStaticText(
			L"<Status>",
			core::rect<s32>(0, 0, 0, 0),
			false, false, guiroot);
	guitext_status->setVisible(false);

	// Chat text
	guitext_chat = nullptr;

	#if USE_FREETYPE
	if (g_settings->getBool("freetype")) {
		guitext_chat = new gui::FMStaticText(L"", false, guienv, guienv->getRootGUIElement(), -1, core::rect<s32>(0, 0, 0, 0), false);
		guitext_chat->setWordWrap(true);
		guitext_chat->drop();
	}
	#endif

	if (!guitext_chat) {
	guitext_chat = guienv->addStaticText(
			L"",
			core::rect<s32>(0, 0, 0, 0),
			//false, false); // Disable word wrap as of now
			false, true, guiroot);
	}

	// Remove stale "recent" chat messages from previous connections
	chat_backend->clearRecentChat();

	// Chat backend and console
	gui_chat_console = new GUIChatConsole(guienv, guienv->getRootGUIElement(),
			-1, chat_backend, client);
	if (!gui_chat_console) {
		*error_message = "Could not allocate memory for chat console";
		errorstream << *error_message << std::endl;
		return false;
	}

	// Profiler text (size is updated when text is updated)
	guitext_profiler = guienv->addStaticText(
			L"<Profiler>",
			core::rect<s32>(0, 0, 0, 0),
			false, false, guiroot);
	guitext_profiler->setBackgroundColor(video::SColor(120, 0, 0, 0));
	guitext_profiler->setVisible(false);
	guitext_profiler->setWordWrap(true);

#ifdef HAVE_TOUCHSCREENGUI

	if (g_touchscreengui)
		g_touchscreengui->init(texture_src, porting::getDisplayDensity());

#endif

	if(!g_settings->get("console_color").empty())
	{
		v3f console_color = g_settings->getV3F("console_color");
		console_bg = video::SColor(g_settings->getU16("console_alpha"), console_color.X, console_color.Y, console_color.Z);
	}

	v2u32 screensize = driver->getScreenSize();
	// create mapper
	mapper = new gsMapper(device, client);
	{
		// Update mapper elements
		u16 w = g_settings->getU16("hud_map_width");
		struct _gsm_color { u32 red; u32 green; u32 blue; } gsm_color;
		g_settings->getStruct("hud_map_back", "u32,u32,u32",
			&gsm_color, sizeof(gsm_color) );
		mapper->setMapVis(screensize.X-(w+10),10, w,
			g_settings->getU16("hud_map_height"),
			g_settings->getFloat("hud_map_scale"),
			g_settings->getU16("hud_map_alpha"),
			video::SColor(0, gsm_color.red, gsm_color.green, gsm_color.blue));
		mapper->setMapType(g_settings->getBool("hud_map_above"),
			g_settings->getU16("hud_map_scan"),
			g_settings->getS16("hud_map_surface"),
			g_settings->getBool("hud_map_tracking"),
			g_settings->getU16("hud_map_border"));
	}


	return true;
}

bool Game::connectToServer(const std::string &playername,
		const std::string &password, std::string *address, u16 port,
		bool *connect_ok, bool *aborted)
{
	showOverlayMessage("Resolving address...", 0, 75);

	Address connect_address(0, 0, 0, 0, port);

	try {
		connect_address.Resolve(address->c_str());

		if (connect_address.isZero()) { // i.e. INADDR_ANY, IN6ADDR_ANY
			//connect_address.Resolve("localhost");
			if (connect_address.isIPv6() || g_settings->getBool("ipv6_server")) {
				connect_address.setAddress(in6addr_loopback);
			} else {
				connect_address.setAddress(127, 0, 0, 1);
			}
		}
	} catch (ResolveError &e) {
		*error_message = std::string("Couldn't resolve address: ") + e.what();
		errorstream << *error_message << std::endl;
		return false;
	}

	if (connect_address.isIPv6() && !g_settings->getBool("enable_ipv6")) {
		*error_message = "Unable to connect to " +
				connect_address.serializeString() +
				" because IPv6 is disabled";
		errorstream << *error_message << std::endl;
		return false;
	}

	client = new Client(device, playername.c_str(), password, *draw_control,
		    texture_src, shader_src, itemdef_manager, nodedef_manager, sound,
			eventmgr, connect_address.isIPv6(), simple_singleplayer_mode);

	if (!client)
		return false;

	gamedef = client;	// Client acts as our GameDef


	infostream << "Connecting to server at ";
	connect_address.print(&infostream);
	infostream << std::endl;

	client->connect(connect_address);

	/*
		Wait for server to accept connection
	*/

	try {
		input->clear();

		FpsControl fps_control = { 0 };
		f32 dtime; // in seconds

		auto end_ms = porting::getTimeMs() + u32(CONNECTION_TIMEOUT * 1000);
		while (device->run()) {

			limitFps(&fps_control, &dtime);

			// Update client and server
			client->step(dtime);

			if (server != NULL)
				server->step(dtime);

			// End condition
			if (client->getState() == LC_Init) {
				*connect_ok = true;
				break;
			}

			// Break conditions
			if (client->accessDenied()) {
				*error_message = "Access denied. Reason: "
						+ client->accessDeniedReason();
				errorstream << *error_message << std::endl;
				break;
			}

			if (input->wasKeyDown(EscapeKey) || input->wasKeyDown(CancelKey)) {
				*aborted = true;
				infostream << "Connect aborted [Escape]" << std::endl;
				break;
			}

			// Update status
			showOverlayMessage("Connecting to server...", dtime, 100);

			if (porting::getTimeMs() > end_ms) {
				flags.reconnect = true;
				return false;
			}
		}
	} catch (con::PeerNotFoundException &e) {
		// TODO: Should something be done here? At least an info/error
		// message?
		return false;
	}

	return true;
}

bool Game::getServerContent(bool *aborted)
{
	input->clear();

	FpsControl fps_control = { 0 };
	f32 dtime; // in seconds

	int progress_old = 0;

	limitFps(&fps_control, &dtime);
	float time_counter = 0;
	auto dtime_start = dtime;

	while (device->run()) {

		limitFps(&fps_control, &dtime);

		// Update client and server
		client->step(dtime);

		if (server != NULL)
			server->step(dtime);

		// End condition
		if (client->mediaReceived() && client->itemdefReceived() &&
				client->nodedefReceived()) {
			break;
		}

		// Error conditions
		if (client->accessDenied()) {
			*error_message = "Access denied. Reason: "
					+ client->accessDeniedReason();
			errorstream << *error_message << std::endl;
			return false;
		}

		if (client->getState() < LC_Init) {
			*error_message = "Client disconnected";
			errorstream << *error_message << std::endl;
			return false;
		}

		if (input->wasKeyDown(EscapeKey) || input->wasKeyDown(CancelKey)) {
			*aborted = true;
			infostream << "Connect aborted [Escape]" << std::endl;
			return false;
		}

		// Display status
		int progress = 0;

		if (!client->itemdefReceived()) {
			wchar_t *text = wgettext("Item definitions...");
			progress = 0;
			draw_load_screen(text, device, guienv, font, dtime, progress);
			delete[] text;
		} else if (!client->nodedefReceived()) {
			wchar_t *text = wgettext("Node definitions...");
			progress = 25;
			draw_load_screen(text, device, guienv, font, dtime, progress);
			delete[] text;
		} else {
			std::stringstream message;
			message.precision(3);
			message << _("Media...");

			if ((USE_CURL == 0) ||
					(!g_settings->getBool("enable_remote_media_server"))) {
				float cur = client->getCurRate();
				std::string cur_unit = _(" KB/s");

				if (cur > 900) {
					cur /= 1024.0;
					cur_unit = _(" MB/s");
				}

				message << " ( " << cur << cur_unit << " )";
			}

			progress = 50 + client->mediaReceiveProgress() * 50 + 0.5;
			draw_load_screen(narrow_to_wide(message.str().c_str()), device,
					guienv, font, dtime, progress);
		}

		if (progress_old != progress) {
			progress_old = progress;
			time_counter = 0;
		}
		time_counter += dtime < dtime_start ? dtime : dtime - dtime_start;
		if (time_counter > CONNECTION_TIMEOUT) {
			flags.reconnect = 1;
			*aborted = true;
			return false;
		}

	}

	return true;
}



/****************************************************************************
 Run
 ****************************************************************************/

inline void Game::updateInteractTimers(GameRunData *args, f32 dtime)
{
	if (args->nodig_delay_timer >= 0)
		args->nodig_delay_timer -= dtime;

	if (args->object_hit_delay_timer >= 0)
		args->object_hit_delay_timer -= dtime;

	args->time_from_last_punch += dtime;
}


/* returns false if game should exit, otherwise true
 */
inline bool Game::checkConnection()
{
	if (client->accessDenied()) {
		*error_message = "Access denied. Reason: "
				+ client->accessDeniedReason();
		errorstream << *error_message << std::endl;
		return false;
	}

	if (client->m_con.Connected()) {
		flags.connected = 1;
	} else if (flags.connected) {
		flags.reconnect = 1;
		return false;
	}

	return true;
}


/* returns false if game should exit, otherwise true
 */
inline bool Game::handleCallbacks()
{
	if (g_gamecallback->disconnect_requested) {
		g_gamecallback->disconnect_requested = false;
		return false;
	}

	if (g_gamecallback->changepassword_requested) {
		(new GUIPasswordChange(guienv, guiroot, -1,
				       &g_menumgr, client))->drop();
		g_gamecallback->changepassword_requested = false;
	}

	if (g_gamecallback->changevolume_requested) {
		(new GUIVolumeChange(guienv, guiroot, -1,
				     &g_menumgr, client))->drop();
		g_gamecallback->changevolume_requested = false;
	}

	if (g_gamecallback->keyconfig_requested) {
		(new GUIKeyChangeMenu(guienv, guiroot, -1,
				      &g_menumgr))->drop();
		g_gamecallback->keyconfig_requested = false;
	}

	if (g_gamecallback->keyconfig_changed) {
		keycache.populate(); // update the cache with new settings
		g_gamecallback->keyconfig_changed = false;
	}

	return true;
}


void Game::processQueues()
{
	if (!flags.no_output)
	texture_src->processQueue();
	itemdef_manager->processQueue(gamedef);
	if (!flags.no_output)
	shader_src->processQueue();
}


void Game::updateProfilers(const GameRunData &run_data, const RunStats &stats,
		const FpsControl &draw_times, f32 dtime)
{
	float profiler_print_interval =
			g_settings->getFloat("profiler_print_interval");
	bool print_to_log = true;

	if (profiler_print_interval == 0) {
		print_to_log = false;
		profiler_print_interval = 5;
	}

	if (!run_data.autoexit)
	if (profiler_interval.step(dtime, profiler_print_interval)) {
		if (print_to_log) {
			infostream << "Profiler:" << std::endl;
			g_profiler->print(infostream);
		}

		update_profiler_gui(guitext_profiler, font, text_height,
				run_data.profiler_current_page, run_data.profiler_max_page);

		g_profiler->clear();
	}

	addProfilerGraphs(stats, draw_times, dtime);
}


void Game::addProfilerGraphs(const RunStats &stats,
		const FpsControl &draw_times, f32 dtime)
{
	g_profiler->graphAdd("mainloop_other",
			draw_times.busy_time / 1000.0f - stats.drawtime / 1000.0f);

	if (draw_times.sleep_time != 0)
		g_profiler->graphAdd("mainloop_sleep", draw_times.sleep_time / 1000.0f);
	g_profiler->graphAdd("mainloop_dtime", dtime);

	g_profiler->add("Elapsed time", dtime);
	g_profiler->avg("FPS", 1. / dtime);
}


void Game::updateStats(RunStats *stats, const FpsControl &draw_times,
		f32 dtime)
{

	f32 jitter;
	Jitter *jp;

	/* Time average and jitter calculation
	 */
	jp = &stats->dtime_jitter;
	jp->avg = jp->avg * 0.96 + dtime * 0.04;

	jitter = dtime - jp->avg;

	if (jitter > jp->max)
		jp->max = jitter;

	jp->counter += dtime;

	if (jp->counter > 0.0) {
		jp->counter -= 3.0;
		jp->max_sample = jp->max;
		jp->max_fraction = jp->max_sample / (jp->avg + 0.001);
		jp->max = 0.0;
	}

	/* Busytime average and jitter calculation
	 */
	jp = &stats->busy_time_jitter;
	jp->avg = jp->avg + draw_times.busy_time * 0.02;

	jitter = draw_times.busy_time - jp->avg;

	if (jitter > jp->max)
		jp->max = jitter;
	if (jitter < jp->min)
		jp->min = jitter;

	jp->counter += dtime;

	if (jp->counter > 0.0) {
		jp->counter -= 3.0;
		jp->max_sample = jp->max;
		jp->min_sample = jp->min;
		jp->max = 0.0;
		jp->min = 0.0;
	}

}



/****************************************************************************
 Input handling
 ****************************************************************************/

void Game::processUserInput(VolatileRunFlags *flags,
		GameRunData *interact_args, f32 dtime)
{
	// Reset input if window not active or some menu is active
	if (device->isWindowActive() == false
			|| noMenuActive() == false
			|| guienv->hasFocus(gui_chat_console)) {
		input->clear();
	}

	if (!guienv->hasFocus(gui_chat_console) && gui_chat_console->isOpen()) {
		gui_chat_console->closeConsoleAtOnce();
	}

	// Input handler step() (used by the random input generator)
	input->step(dtime);

#ifdef HAVE_TOUCHSCREENGUI

	if (g_touchscreengui) {
		g_touchscreengui->step(dtime);
	}

#endif
#ifdef __ANDROID__

	if (current_formspec != 0)
		current_formspec->getAndroidUIInput();

#endif

	// Increase timer for double tap of "keymap_jump"
	if (g_settings->getBool("doubletap_jump") && interact_args->jump_timer <= 0.2)
		interact_args->jump_timer += dtime;

	processKeyboardInput(
			flags,
			&interact_args->statustext_time,
			&interact_args->jump_timer,
			&interact_args->reset_jump_timer,
			&interact_args->profiler_current_page,
			interact_args->profiler_max_page);

	processItemSelection(&interact_args->new_playeritem);
}


void Game::processKeyboardInput(VolatileRunFlags *flags,
		float *statustext_time,
		float *jump_timer,
		bool *reset_jump_timer,
		u32 *profiler_current_page,
		u32 profiler_max_page)
{

	//TimeTaker tt("process kybd input", NULL, PRECISION_NANO);

	if (input->wasKeyDown(keycache.key[KeyCache::KEYMAP_ID_DROP])) {
		dropSelectedItem();
	} else if (input->wasKeyDown(keycache.key[KeyCache::KEYMAP_ID_INVENTORY])) {
		openInventory();
	} else if (input->wasKeyDown(EscapeKey) || input->wasKeyDown(CancelKey)) {
		show_pause_menu(&current_formspec, client, gamedef, texture_src, device,
				simple_singleplayer_mode);
	} else if (input->wasKeyDown(keycache.key[KeyCache::KEYMAP_ID_CHAT])) {
		openConsole(0.1, true);
	} else if (input->wasKeyDown(keycache.key[KeyCache::KEYMAP_ID_CMD])) {
		openConsole(0.1, true, L"/");
	} else if (input->wasKeyDown(keycache.key[KeyCache::KEYMAP_ID_MSG])) {
		openConsole(0.1, true, L"/msg ");
	} else if (input->wasKeyDown(keycache.key[KeyCache::KEYMAP_ID_CONSOLE])) {
		openConsole();
	} else if (input->wasKeyDown(keycache.key[KeyCache::KEYMAP_ID_FREEMOVE])) {
		toggleFreeMove(statustext_time);
	} else if (input->wasKeyDown(keycache.key[KeyCache::KEYMAP_ID_JUMP])) {
		toggleFreeMoveAlt(statustext_time, jump_timer);
		*reset_jump_timer = true;
	} else if (input->wasKeyDown(keycache.key[KeyCache::KEYMAP_ID_FASTMOVE])) {
		toggleFast(statustext_time);
	} else if (input->wasKeyDown(keycache.key[KeyCache::KEYMAP_ID_NOCLIP])) {
		toggleNoClip(statustext_time);
	} else if (input->wasKeyDown(keycache.key[KeyCache::KEYMAP_ID_SCREENSHOT])) {
		client->makeScreenshot(device);
	} else if (input->wasKeyDown(keycache.key[KeyCache::KEYMAP_ID_TOGGLE_HUD])) {
		toggleHud(statustext_time, &flags->show_hud);
	} else if (input->wasKeyDown(keycache.key[KeyCache::KEYMAP_ID_TOGGLE_CHAT])) {
		toggleChat(statustext_time, &flags->show_chat);
	} else if (input->wasKeyDown(keycache.key[KeyCache::KEYMAP_ID_TOGGLE_FORCE_FOG_OFF])) {
		toggleFog(statustext_time, &flags->force_fog_off);
/*
	} else if (input->wasKeyDown(keycache.key[KeyCache::KEYMAP_ID_TOGGLE_UPDATE_CAMERA])) {
		toggleUpdateCamera(statustext_time, &flags->disable_camera_update);
*/
	} else if (input->wasKeyDown(keycache.key[KeyCache::KEYMAP_ID_TOGGLE_DEBUG])) {
		toggleDebug(statustext_time, &flags->show_debug, &flags->show_profiler_graph);
	} else if (input->wasKeyDown(keycache.key[KeyCache::KEYMAP_ID_TOGGLE_PROFILER])) {
		toggleProfiler(statustext_time, profiler_current_page, profiler_max_page);
	} else if (input->wasKeyDown(keycache.key[KeyCache::KEYMAP_ID_INCREASE_VIEWING_RANGE])) {
		increaseViewRange(statustext_time);
	} else if (input->wasKeyDown(keycache.key[KeyCache::KEYMAP_ID_DECREASE_VIEWING_RANGE])) {
		decreaseViewRange(statustext_time);
	} else if (input->wasKeyDown(keycache.key[KeyCache::KEYMAP_ID_RANGESELECT])) {
		toggleFullViewRange(statustext_time);
		client->sendDrawControl();
	} else if (input->wasKeyDown(keycache.key[KeyCache::KEYMAP_ID_QUICKTUNE_NEXT]))
		quicktune->next();
	else if (input->wasKeyDown(keycache.key[KeyCache::KEYMAP_ID_QUICKTUNE_PREV]))
		quicktune->prev();
	else if (input->wasKeyDown(keycache.key[KeyCache::KEYMAP_ID_QUICKTUNE_INC]))
		quicktune->inc();
	else if (input->wasKeyDown(keycache.key[KeyCache::KEYMAP_ID_QUICKTUNE_DEC]))
		quicktune->dec();
	else if (input->wasKeyDown(keycache.key[KeyCache::KEYMAP_ID_DEBUG_STACKS])) {
		// Print debug stacks
		dstream << "-----------------------------------------"
		        << std::endl;
		dstream << DTIME << "Printing debug stacks:" << std::endl;
		dstream << "-----------------------------------------"
		        << std::endl;
		debug_stacks_print();
	}

	//freeminer
/*
	if (input->wasKeyDown(getKeySetting("keymap_toggle_block_boundaries"))) {
		toggleBlockBoundaries(statustext_time, flags);
	}
*/

		if (playerlist)
			playerlist->setSelected(-1);
		if(!input->isKeyDown(keycache.key[KeyCache::KEYMAP_ID_PLAYERLIST]) && playerlist != NULL)
		{
			playerlist->remove();
			playerlist = NULL;
		}
		if(input->wasKeyDown(keycache.key[KeyCache::KEYMAP_ID_PLAYERLIST]) && playerlist == NULL)
		{
			v2u32 screensize = driver->getScreenSize();
			std::list<std::string> players_list = client->getEnv().getPlayerNames();
			std::vector<std::string> players;
			players.reserve(players_list.size());
			std::copy(players_list.begin(), players_list.end(), std::back_inserter(players));
			std::sort(players.begin(), players.end(), string_icompare);

			u32 max_height = screensize.Y * 0.7;

			u32 row_height = font->getDimension(L"A").Height + 4;
			u32 rows = max_height / row_height;
			u32 columns = players.size() / rows;
			if (players.size() % rows > 0)
				++columns;
			u32 actual_height = row_height * rows;
			if (rows > players.size())
				actual_height = row_height * players.size();
			u32 max_width = 0;
			for (size_t i = 0; i < players.size(); ++i)
				max_width = std::max(max_width, font->getDimension(utf8_to_wide(players[i]).c_str()).Width);
			max_width += 15;
			u32 actual_width = columns * max_width;

			if (columns != 0) {
				u32 x = (screensize.X - actual_width) / 2;
				u32 y = (screensize.Y - actual_height) / 2;
				playerlist = new GUITable(guienv, guienv->getRootGUIElement(), -1, core::rect<s32>(x, y, x + actual_width, y + actual_height), texture_src);
				playerlist->drop();
				playerlist->setScrollBarEnabled(false);
				GUITable::TableOptions table_options;
				GUITable::TableColumns table_columns;
				for (size_t i = 0; i < columns; ++i) {
					GUITable::TableColumn col;
					col.type = "text";
					table_columns.push_back(col);
				}
				std::vector<std::string> players_ordered;
				players_ordered.reserve(columns * rows);
				for (size_t i = 0; i < rows; ++i)
					for (size_t j = 0; j < columns; ++j) {
						size_t index = j * rows + i;
						if (index >= players.size())
							players_ordered.push_back("");
						else
							players_ordered.push_back(players[index]);
					}
				playerlist->setTable(table_options, table_columns, players_ordered);
			}
		}

	if (!input->isKeyDown(keycache.key[KeyCache::KEYMAP_ID_JUMP]) && *reset_jump_timer) {
		*reset_jump_timer = false;
		*jump_timer = 0.0;
	}

	//tt.stop();

	if (quicktune->hasMessage()) {
		std::string msg = quicktune->getMessage();
		statustext = narrow_to_wide(msg);
		*statustext_time = 0;
	}
}


void Game::processItemSelection(u16 *new_playeritem)
{
	LocalPlayer *player = client->getEnv().getLocalPlayer();

	/* Item selection using mouse wheel
	 */
	*new_playeritem = client->getPlayerItem();

	s32 wheel = input->getMouseWheel();
	u16 max_item = MYMIN(PLAYER_INVENTORY_SIZE - 1,
		                 player->hud_hotbar_itemcount - 1);

	if (wheel < 0)
		*new_playeritem = *new_playeritem < max_item ? *new_playeritem + 1 : 0;
	else if (wheel > 0)
		*new_playeritem = *new_playeritem > 0 ? *new_playeritem - 1 : max_item;
	// else wheel == 0


	/* Item selection using keyboard
	 */
	for (u16 i = 0; i < 10; i++) {
		static const KeyPress *item_keys[10] = {
			NumberKey + 1, NumberKey + 2, NumberKey + 3, NumberKey + 4,
			NumberKey + 5, NumberKey + 6, NumberKey + 7, NumberKey + 8,
			NumberKey + 9, NumberKey + 0,
		};

		if (input->wasKeyDown(*item_keys[i])) {
			if (i < PLAYER_INVENTORY_SIZE && i < player->hud_hotbar_itemcount) {
				*new_playeritem = i;
				infostream << "Selected item: " << new_playeritem << std::endl;
			}
			break;
		}
	}
}


void Game::dropSelectedItem()
{
	IDropAction *a = new IDropAction();
	a->count = 0;
	a->from_inv.setCurrentPlayer();
	a->from_list = "main";
	a->from_i = client->getPlayerItem();
	client->inventoryAction(a);
}


void Game::openInventory()
{
	infostream << "the_game: " << "Launching inventory" << std::endl;

	PlayerInventoryFormSource *fs_src = new PlayerInventoryFormSource(client);
	TextDest *txt_dst = new TextDestPlayerInventory(client);

	create_formspec_menu(&current_formspec, client, gamedef, texture_src,
			device, fs_src, txt_dst, client);

	InventoryLocation inventoryloc;
	inventoryloc.setCurrentPlayer();
	current_formspec->setFormSpec(fs_src->getForm(), inventoryloc);
}


void Game::openConsole(float height, bool close_on_return, const std::wstring& input)
{
	if (!gui_chat_console->isOpenInhibited()) {
		// Set initial console prompt
		if (!input.empty()) {
			gui_chat_console->setPrompt(input);
		}
		gui_chat_console->openConsole(height, close_on_return);
		guienv->setFocus(gui_chat_console);
	}
}


void Game::toggleFreeMove(float *statustext_time)
{
	static const wchar_t *msg[] = { L"free_move disabled", L"free_move enabled" };

	bool free_move = !g_settings->getBool("free_move");
	g_settings->set("free_move", bool_to_cstr(free_move));

	*statustext_time = 0;
	statustext = msg[free_move];
	if (free_move && !client->checkPrivilege("fly"))
		statustext += L" (note: no 'fly' privilege)";
}


void Game::toggleFreeMoveAlt(float *statustext_time, float *jump_timer)
{
	if (g_settings->getBool("doubletap_jump") && *jump_timer < 0.2f)
		toggleFreeMove(statustext_time);
}


void Game::toggleFast(float *statustext_time)
{
	static const wchar_t *msg[] = { L"fast_move disabled", L"fast_move enabled" };
	bool fast_move = !g_settings->getBool("fast_move");
	g_settings->set("fast_move", bool_to_cstr(fast_move));

	*statustext_time = 0;
	statustext = msg[fast_move];

	if (fast_move && !client->checkPrivilege("fast"))
		statustext += L" (note: no 'fast' privilege)";
}


void Game::toggleNoClip(float *statustext_time)
{
	static const wchar_t *msg[] = { L"noclip disabled", L"noclip enabled" };
	bool noclip = !g_settings->getBool("noclip");
	g_settings->set("noclip", bool_to_cstr(noclip));

	*statustext_time = 0;
	statustext = msg[noclip];

	if (noclip && !client->checkPrivilege("noclip"))
		statustext += L" (note: no 'noclip' privilege)";
}


void Game::toggleChat(float *statustext_time, bool *flag)
{
	static const wchar_t *msg[] = { L"Chat hidden", L"Chat shown" };

	*flag = !*flag;
	*statustext_time = 0;
	statustext = msg[*flag];
}


void Game::toggleHud(float *statustext_time, bool *flag)
{
	static const wchar_t *msg[] = { L"HUD hidden", L"HUD shown" };

	*flag = !*flag;
	*statustext_time = 0;
	statustext = msg[*flag];
	client->setHighlighted(client->getHighlighted(), *flag);
}


void Game::toggleFog(float *statustext_time, bool *flag)
{
	static const wchar_t *msg[] = { L"Fog enabled", L"Fog disabled" };

	*flag = !*flag;
	*statustext_time = 0;
	statustext = msg[*flag];
}


void Game::toggleDebug(float *statustext_time, bool *show_debug,
		bool *show_profiler_graph)
{
	// Initial / 3x toggle: Chat only
	// 1x toggle: Debug text with chat
	// 2x toggle: Debug text with profiler graph
	if (!*show_debug) {
		*show_debug = true;
		*show_profiler_graph = false;
		statustext = L"Debug info shown";
	} else if (*show_profiler_graph) {
		*show_debug = false;
		*show_profiler_graph = false;
		statustext = L"Debug info and profiler graph hidden";
	} else {
		*show_profiler_graph = true;
		statustext = L"Profiler graph shown";
	}
	*statustext_time = 0;
}


void Game::toggleUpdateCamera(float *statustext_time, bool *flag)
{
	static const wchar_t *msg[] = {
		L"Camera update enabled",
		L"Camera update disabled"
	};

	*flag = !*flag;
	*statustext_time = 0;
	statustext = msg[*flag];
}


void Game::toggleBlockBoundaries(float *statustext_time, VolatileRunFlags *flags) {
	static const wchar_t *msg[] = {
		L"Block boundaries shown",
		L"Block boundaries hidden"
	};
	flags->show_block_boundaries = !flags->show_block_boundaries;
	*statustext_time = 0;
	statustext = msg[flags->show_block_boundaries];
}


void Game::toggleProfiler(float *statustext_time, u32 *profiler_current_page,
		u32 profiler_max_page)
{
	*profiler_current_page = (*profiler_current_page + 1) % (profiler_max_page + 1);

	// FIXME: This updates the profiler with incomplete values
	update_profiler_gui(guitext_profiler, font, text_height,
			    *profiler_current_page, profiler_max_page);

	if (*profiler_current_page != 0) {
		std::wstringstream sstr;
		sstr << "Profiler shown (page " << *profiler_current_page
		     << " of " << profiler_max_page << ")";
		statustext = sstr.str();
	} else {
		statustext = L"Profiler hidden";
	}
	*statustext_time = 0;
}


void Game::increaseViewRange(float *statustext_time)
{
	s16 range = g_settings->getS16("viewing_range_nodes_min");
	s16 range_new = range + 10;
	g_settings->set("viewing_range_nodes_min", itos(range_new));
	statustext = narrow_to_wide("Minimum viewing range changed to "
			+ itos(range_new));
	*statustext_time = 0;
}


void Game::decreaseViewRange(float *statustext_time)
{
	s16 range = g_settings->getS16("viewing_range_nodes_min");
	s16 range_new = range - 10;

	if (range_new < 0)
		range_new = range;

	g_settings->set("viewing_range_nodes_min", itos(range_new));
	statustext = narrow_to_wide("Minimum viewing range changed to "
			+ itos(range_new));
	*statustext_time = 0;
}


void Game::toggleFullViewRange(float *statustext_time)
{
	static const wchar_t *msg[] = {
		L"Disabled full viewing range",
		L"Enabled full viewing range"
	};

	draw_control->range_all = !draw_control->range_all;
	infostream << msg[draw_control->range_all] << std::endl;
	statustext = msg[draw_control->range_all];
	*statustext_time = 0;
}


void Game::updateCameraDirection(CameraOrientation *cam,
		VolatileRunFlags *flags)
{
	// float turn_amount = 0;	// Deprecated?

	if (!(device->isWindowActive() && noMenuActive()) || random_input) {

	// FIXME: Clean this up

#ifndef ANDROID
		// Mac OSX gets upset if this is set every frame
		if (device->getCursorControl()->isVisible() == false)
			device->getCursorControl()->setVisible(true);
#endif

		//infostream<<"window inactive"<<std::endl;
		flags->first_loop_after_window_activation = true;
		return;
	}

#ifndef __ANDROID__
	if (!random_input) {
		// Mac OSX gets upset if this is set every frame
		if (device->getCursorControl()->isVisible())
			device->getCursorControl()->setVisible(false);
	}
#endif

	if (flags->first_loop_after_window_activation) {
		//infostream<<"window active, first loop"<<std::endl;
		flags->first_loop_after_window_activation = false;
	} else {

#ifdef HAVE_TOUCHSCREENGUI

		if (g_touchscreengui) {
			cam->camera_yaw   = g_touchscreengui->getYaw();
			cam->camera_pitch = g_touchscreengui->getPitch();
		} else {
#endif
			s32 dx = input->getMousePos().X - (driver->getScreenSize().Width / 2);
			s32 dy = input->getMousePos().Y - (driver->getScreenSize().Height / 2);

			if (flags->invert_mouse
					|| (camera->getCameraMode() == CAMERA_MODE_THIRD_FRONT)) {
				dy = -dy;
			}

			//infostream<<"window active, pos difference "<<dx<<","<<dy<<std::endl;

			float d = g_settings->getFloat("mouse_sensitivity");
			d = rangelim(d, 0.01, 100.0);
			cam->camera_yaw -= dx * d;
			cam->camera_pitch += dy * d;
			// turn_amount = v2f(dx, dy).getLength() * d; // deprecated?

#ifdef HAVE_TOUCHSCREENGUI
			}
#endif

		if (cam->camera_pitch < -89.5)
			cam->camera_pitch = -89.5;
		else if (cam->camera_pitch > 89.5)
			cam->camera_pitch = 89.5;
	}

	input->setMousePos(driver->getScreenSize().Width / 2,
			driver->getScreenSize().Height / 2);

	// Deprecated? Not used anywhere else
	// recent_turn_speed = recent_turn_speed * 0.9 + turn_amount * 0.1;
	// std::cerr<<"recent_turn_speed = "<<recent_turn_speed<<std::endl;
}


void Game::updatePlayerControl(const CameraOrientation &cam)
{
	//TimeTaker tt("update player control", NULL, PRECISION_NANO);

	PlayerControl control(
		input->isKeyDown(keycache.key[KeyCache::KEYMAP_ID_FORWARD]),
		input->isKeyDown(keycache.key[KeyCache::KEYMAP_ID_BACKWARD]),
		input->isKeyDown(keycache.key[KeyCache::KEYMAP_ID_LEFT]),
		input->isKeyDown(keycache.key[KeyCache::KEYMAP_ID_RIGHT]),
		input->isKeyDown(keycache.key[KeyCache::KEYMAP_ID_JUMP]),
		input->isKeyDown(keycache.key[KeyCache::KEYMAP_ID_SPECIAL1]),
		input->isKeyDown(keycache.key[KeyCache::KEYMAP_ID_SNEAK]),
		input->getLeftState(),
		input->getRightState(),
		cam.camera_pitch,
		cam.camera_yaw
	);
	client->setPlayerControl(control);
	LocalPlayer *player = client->getEnv().getLocalPlayer();
	player->keyPressed =
		( (u32)(input->isKeyDown(keycache.key[KeyCache::KEYMAP_ID_FORWARD])  & 0x1) << 0) |
		( (u32)(input->isKeyDown(keycache.key[KeyCache::KEYMAP_ID_BACKWARD]) & 0x1) << 1) |
		( (u32)(input->isKeyDown(keycache.key[KeyCache::KEYMAP_ID_LEFT])     & 0x1) << 2) |
		( (u32)(input->isKeyDown(keycache.key[KeyCache::KEYMAP_ID_RIGHT])    & 0x1) << 3) |
		( (u32)(input->isKeyDown(keycache.key[KeyCache::KEYMAP_ID_JUMP])     & 0x1) << 4) |
		( (u32)(input->isKeyDown(keycache.key[KeyCache::KEYMAP_ID_SPECIAL1]) & 0x1) << 5) |
		( (u32)(input->isKeyDown(keycache.key[KeyCache::KEYMAP_ID_SNEAK])    & 0x1) << 6) |
		( (u32)(input->getLeftState()                                        & 0x1) << 7) |
		( (u32)(input->getRightState()                                       & 0x1) << 8
	);

	if (input->isKeyDown(keycache.key[KeyCache::KEYMAP_ID_ZOOM])) {
		player->zoom=true;
	} else {
		player->zoom=false;
	}

	//tt.stop();
}


inline void Game::step(f32 *dtime)
{
	bool can_be_and_is_paused =
			(simple_singleplayer_mode && g_menumgr.pausesGame());

	if (can_be_and_is_paused) {	// This is for a singleplayer server
		*dtime = 0;             // No time passes
	} else {
		if (server != NULL) {
			//TimeTaker timer("server->step(dtime)");
			try {
			server->step(*dtime);
			} catch(std::exception &e) {
				if (!flags.errors++ || !(flags.errors % (int)(60/flags.dedicated_server_step)))
					errorstream << "Fatal error n=" << flags.errors << " : " << e.what() << std::endl;
			}
		}

		//TimeTaker timer("client.step(dtime)");
		client->step(*dtime);
	}
}


void Game::processClientEvents(CameraOrientation *cam, float *damage_flash)
{
	ClientEvent event = client->getClientEvent();

	LocalPlayer *player = client->getEnv().getLocalPlayer();

	for ( ; event.type != CE_NONE; event = client->getClientEvent()) {

		if (event.type == CE_PLAYER_DAMAGE &&
				client->getHP() != 0) {
			//u16 damage = event.player_damage.amount;
			//infostream<<"Player damage: "<<damage<<std::endl;

			*damage_flash += 100.0;
			*damage_flash += 8.0 * event.player_damage.amount;

			player->hurt_tilt_timer = 1.5;
			player->hurt_tilt_strength = event.player_damage.amount / 4;
			player->hurt_tilt_strength = rangelim(player->hurt_tilt_strength, 1.0, 4.0);

			MtEvent *e = new SimpleTriggerEvent("PlayerDamage");
			gamedef->event()->put(e);
		} else if (event.type == CE_PLAYER_FORCE_MOVE) {
			cam->camera_yaw = event.player_force_move.yaw;
			cam->camera_pitch = event.player_force_move.pitch;
		} else if (event.type == CE_DEATHSCREEN) {
			if (g_settings->getBool("respawn_auto")) {
				client->sendRespawn();
			} else {

			show_deathscreen(&current_formspec, client, gamedef, texture_src,
					 device, client);
			}

			/* Handle visualization */
			*damage_flash = 0;
			player->hurt_tilt_timer = 0;
			player->hurt_tilt_strength = 0;

		} else if (event.type == CE_SHOW_FORMSPEC) {
			FormspecFormSource *fs_src =
				new FormspecFormSource(*(event.show_formspec.formspec));
			TextDestPlayerInventory *txt_dst =
				new TextDestPlayerInventory(client, *(event.show_formspec.formname));

			create_formspec_menu(&current_formspec, client, gamedef,
					     texture_src, device, fs_src, txt_dst, client);

			delete(event.show_formspec.formspec);
			delete(event.show_formspec.formname);
		} else if (event.type == CE_SPAWN_PARTICLE) {
			video::ITexture *texture =
				gamedef->tsrc()->getTexture(*(event.spawn_particle.texture));

			new Particle(gamedef, smgr, player, client->getEnv(),
					*event.spawn_particle.pos,
					*event.spawn_particle.vel,
					*event.spawn_particle.acc,
					event.spawn_particle.expirationtime,
					event.spawn_particle.size,
					event.spawn_particle.collisiondetection,
					event.spawn_particle.vertical,
					texture,
					v2f(0.0, 0.0),
					v2f(1.0, 1.0));
		} else if (event.type == CE_ADD_PARTICLESPAWNER) {
			video::ITexture *texture =
				gamedef->tsrc()->getTexture(*(event.add_particlespawner.texture));

			new ParticleSpawner(gamedef, smgr, player,
					event.add_particlespawner.amount,
					event.add_particlespawner.spawntime,
					*event.add_particlespawner.minpos,
					*event.add_particlespawner.maxpos,
					*event.add_particlespawner.minvel,
					*event.add_particlespawner.maxvel,
					*event.add_particlespawner.minacc,
					*event.add_particlespawner.maxacc,
					event.add_particlespawner.minexptime,
					event.add_particlespawner.maxexptime,
					event.add_particlespawner.minsize,
					event.add_particlespawner.maxsize,
					event.add_particlespawner.collisiondetection,
					event.add_particlespawner.vertical,
					texture,
					event.add_particlespawner.id);
		} else if (event.type == CE_DELETE_PARTICLESPAWNER) {
			delete_particlespawner(event.delete_particlespawner.id);
		} else if (event.type == CE_HUDADD) {
			u32 id = event.hudadd.id;

			LocalPlayer *player = client->getEnv().getLocalPlayer();
			HudElement *e = player->getHud(id);

			if (e != NULL) {
				delete event.hudadd.pos;
				delete event.hudadd.name;
				delete event.hudadd.scale;
				delete event.hudadd.text;
				delete event.hudadd.align;
				delete event.hudadd.offset;
				delete event.hudadd.world_pos;
				delete event.hudadd.size;
				continue;
			}

			e = new HudElement;
			e->type   = (HudElementType)event.hudadd.type;
			e->pos    = *event.hudadd.pos;
			e->name   = *event.hudadd.name;
			e->scale  = *event.hudadd.scale;
			e->text   = *event.hudadd.text;
			e->number = event.hudadd.number;
			e->item   = event.hudadd.item;
			e->dir    = event.hudadd.dir;
			e->align  = *event.hudadd.align;
			e->offset = *event.hudadd.offset;
			e->world_pos = *event.hudadd.world_pos;
			e->size = *event.hudadd.size;

			player->addHud(e);
/*
			//if this isn't true our huds aren't consistent
			assert(new_id == id);
*/

			delete event.hudadd.pos;
			delete event.hudadd.name;
			delete event.hudadd.scale;
			delete event.hudadd.text;
			delete event.hudadd.align;
			delete event.hudadd.offset;
			delete event.hudadd.world_pos;
			delete event.hudadd.size;
		} else if (event.type == CE_HUDRM) {
			HudElement *e = player->removeHud(event.hudrm.id);

			if (e != NULL)
				delete(e);
		} else if (event.type == CE_HUDCHANGE) {
			u32 id = event.hudchange.id;
			HudElement *e = player->getHud(id);

			if (e == NULL) {
				delete event.hudchange.v3fdata;
				delete event.hudchange.v2fdata;
				delete event.hudchange.sdata;
				delete event.hudchange.v2s32data;
				continue;
			}

			switch (event.hudchange.stat) {
			case HUD_STAT_POS:
				e->pos = *event.hudchange.v2fdata;
				break;

			case HUD_STAT_NAME:
				e->name = *event.hudchange.sdata;
				break;

			case HUD_STAT_SCALE:
				e->scale = *event.hudchange.v2fdata;
				break;

			case HUD_STAT_TEXT:
				e->text = *event.hudchange.sdata;
				break;

			case HUD_STAT_NUMBER:
				e->number = event.hudchange.data;
				break;

			case HUD_STAT_ITEM:
				e->item = event.hudchange.data;
				break;

			case HUD_STAT_DIR:
				e->dir = event.hudchange.data;
				break;

			case HUD_STAT_ALIGN:
				e->align = *event.hudchange.v2fdata;
				break;

			case HUD_STAT_OFFSET:
				e->offset = *event.hudchange.v2fdata;
				break;

			case HUD_STAT_WORLD_POS:
				e->world_pos = *event.hudchange.v3fdata;
				break;

			case HUD_STAT_SIZE:
				e->size = *event.hudchange.v2s32data;
				break;
			}

			delete event.hudchange.v3fdata;
			delete event.hudchange.v2fdata;
			delete event.hudchange.sdata;
			delete event.hudchange.v2s32data;
		} else if (event.type == CE_SET_SKY) {
			sky->setVisible(false);

			if (skybox) {
				skybox->remove();
				skybox = NULL;
			}

			// Handle according to type
			if (*event.set_sky.type == "regular") {
				sky->setVisible(true);
			} else if (*event.set_sky.type == "skybox" &&
					event.set_sky.params->size() == 6) {
				sky->setFallbackBgColor(*event.set_sky.bgcolor);
				skybox = smgr->addSkyBoxSceneNode(
						 texture_src->getTexture((*event.set_sky.params)[0]),
						 texture_src->getTexture((*event.set_sky.params)[1]),
						 texture_src->getTexture((*event.set_sky.params)[2]),
						 texture_src->getTexture((*event.set_sky.params)[3]),
						 texture_src->getTexture((*event.set_sky.params)[4]),
						 texture_src->getTexture((*event.set_sky.params)[5]));
			}
			// Handle everything else as plain color
			else {
				if (*event.set_sky.type != "plain")
					infostream << "Unknown sky type: "
						   << (*event.set_sky.type) << std::endl;

				sky->setFallbackBgColor(*event.set_sky.bgcolor);
			}

			delete event.set_sky.bgcolor;
			delete event.set_sky.type;
			delete event.set_sky.params;
		} else if (event.type == CE_OVERRIDE_DAY_NIGHT_RATIO) {
			bool enable = event.override_day_night_ratio.do_override;
			u32 value = event.override_day_night_ratio.ratio_f * 1000;
			client->getEnv().setDayNightRatioOverride(enable, value);
		}
	}
}


void Game::updateCamera(VolatileRunFlags *flags, u32 busy_time,
		f32 dtime, float time_from_last_punch)
{
	LocalPlayer *player = client->getEnv().getLocalPlayer();

	/*
		For interaction purposes, get info about the held item
		- What item is it?
		- Is it a usable item?
		- Can it point to liquids?
	*/
	ItemStack playeritem;
	{
		InventoryList *mlist = local_inventory->getList("main");

		if (mlist && client->getPlayerItem() < mlist->getSize())
			playeritem = mlist->getItem(client->getPlayerItem());
	}

	ToolCapabilities playeritem_toolcap =
		playeritem.getToolCapabilities(itemdef_manager);

	v3s16 old_camera_offset = camera->getOffset();

	if (input->wasKeyDown(keycache.key[KeyCache::KEYMAP_ID_CAMERA_MODE])) {
		camera->toggleCameraMode();
		GenericCAO *playercao = player->getCAO();

		assert(playercao != NULL);

		playercao->setVisible(camera->getCameraMode() > CAMERA_MODE_FIRST);
	}

	float full_punch_interval = playeritem_toolcap.full_punch_interval;
	float tool_reload_ratio = time_from_last_punch / full_punch_interval;

	tool_reload_ratio = MYMIN(tool_reload_ratio, 1.0);
	camera->update(player, dtime, busy_time / 1000.0f, tool_reload_ratio,
		      client->getEnv());
	camera->step(dtime);

	v3f camera_position = camera->getPosition();
	v3f camera_direction = camera->getDirection();
	f32 camera_fov = camera->getFovMax();
	v3s16 camera_offset = camera->getOffset();

	flags->camera_offset_changed = (camera_offset != old_camera_offset);

	if (!flags->disable_camera_update) {
		client->getEnv().getClientMap().updateCamera(camera_position,
				camera_direction, camera_fov, camera_offset);

		if (flags->camera_offset_changed) {
			client->updateCameraOffset(camera_offset);
			client->getEnv().updateCameraOffset(camera_offset);

			if (clouds)
				clouds->updateCameraOffset(camera_offset);
		}
	}
}


void Game::updateSound(f32 dtime)
{
	// Update sound listener
	v3s16 camera_offset = camera->getOffset();
	sound->updateListener(camera->getCameraNode()->getPosition() + intToFloat(camera_offset, BS),
			      v3f(0, 0, 0), // velocity
			      camera->getDirection(),
			      camera->getCameraNode()->getUpVector());
	sound->setListenerGain(g_settings->getFloat("sound_volume"));


	//	Update sound maker
	soundmaker->step(dtime);

	LocalPlayer *player = client->getEnv().getLocalPlayer();

	ClientMap &map = client->getEnv().getClientMap();
	MapNode n = map.getNodeNoEx(player->getStandingNodePos());
	soundmaker->m_player_step_sound = nodedef_manager->get(n).sound_footstep;
}


void Game::processPlayerInteraction(std::vector<aabb3f> &highlight_boxes,
		GameRunData *runData, f32 dtime, bool show_hud, bool show_debug)
{
	LocalPlayer *player = client->getEnv().getLocalPlayer();

	ItemStack playeritem;
	{
		InventoryList *mlist = local_inventory->getList("main");

		if (mlist && client->getPlayerItem() < mlist->getSize())
			playeritem = mlist->getItem(client->getPlayerItem());
	}

	const ItemDefinition &playeritem_def =
			playeritem.getDefinition(itemdef_manager);

	v3f player_position  = player->getPosition();
	v3f camera_position  = camera->getPosition();
	v3f camera_direction = camera->getDirection();
	v3s16 camera_offset  = camera->getOffset();


	/*
		Calculate what block is the crosshair pointing to
	*/

	f32 d = playeritem_def.range; // max. distance
	f32 d_hand = itemdef_manager->get("").range;

	if (d < 0 && d_hand >= 0)
		d = d_hand;
	else if (d < 0)
		d = 4.0;

	core::line3d<f32> shootline;

	if (camera->getCameraMode() != CAMERA_MODE_THIRD_FRONT) {

		shootline = core::line3d<f32>(camera_position,
						camera_position + camera_direction * BS * (d + 1));

	} else {
	    // prevent player pointing anything in front-view
		if (camera->getCameraMode() == CAMERA_MODE_THIRD_FRONT)
			shootline = core::line3d<f32>(0, 0, 0, 0, 0, 0);
	}

#ifdef HAVE_TOUCHSCREENGUI

	if ((g_settings->getBool("touchtarget")) && (g_touchscreengui)) {
		shootline = g_touchscreengui->getShootline();
		shootline.start += intToFloat(camera_offset, BS);
		shootline.end += intToFloat(camera_offset, BS);
	}

#endif

	PointedThing pointed = getPointedThing(
			// input
			client, player_position, camera_direction,
			camera_position, shootline, d,
			playeritem_def.liquids_pointable,
			!runData->ldown_for_dig,
			camera_offset,
			// output
			highlight_boxes,
			runData->selected_object);

	if (pointed != runData->pointed_old) {
		infostream << "Pointing at " << pointed.dump() << std::endl;
/* node debug
			MapNode nu = client->getEnv().getClientMap().getNodeNoEx(pointed.node_undersurface);
			MapNode na = client->getEnv().getClientMap().getNodeNoEx(pointed.node_abovesurface);
			infostream	<< "|| nu0="<<(int)nu.param0<<" nu1"<<(int)nu.param1<<" nu2"<<(int)nu.param1<<"; nam="<<client->getNodeDefManager()->get(nu.getContent()).name
						<< "|| na0="<<(int)na.param0<<" na1"<<(int)na.param1<<" na2"<<(int)na.param1<<"; nam="<<client->getNodeDefManager()->get(na.getContent()).name
						<<std::endl;
*/

		if (g_settings->getBool("enable_node_highlighting")) {
			if (pointed.type == POINTEDTHING_NODE) {
				client->setHighlighted(pointed.node_undersurface, show_hud);
			} else {
				client->setHighlighted(pointed.node_undersurface, false);
			}
		}
	}

	/*
		Stop digging when
		- releasing left mouse button
		- pointing away from node
	*/
	if (runData->digging) {
		if (input->getLeftReleased()) {
			infostream << "Left button released"
			           << " (stopped digging)" << std::endl;
			runData->digging = false;
		} else if (pointed != runData->pointed_old) {
			if (pointed.type == POINTEDTHING_NODE
					&& runData->pointed_old.type == POINTEDTHING_NODE
					&& pointed.node_undersurface
							== runData->pointed_old.node_undersurface) {
				// Still pointing to the same node, but a different face.
				// Don't reset.
			} else {
				infostream << "Pointing away from node"
				           << " (stopped digging)" << std::endl;
				runData->digging = false;
			}
		}

		if (!runData->digging) {
			client->interact(1, runData->pointed_old);
			client->setCrack(-1, v3s16(0, 0, 0));
			runData->dig_time = 0.0;
		}
	}

	if (!runData->digging && runData->ldown_for_dig && !input->getLeftState()) {
		runData->ldown_for_dig = false;
	}

	runData->left_punch = false;

	soundmaker->m_player_leftpunch_sound.name = "";

	if (input->getRightState())
		runData->repeat_rightclick_timer += dtime;
	else
		runData->repeat_rightclick_timer = 0;

	if (playeritem_def.usable && input->getLeftState()) {
		if (input->getLeftClicked())
			client->interact(4, pointed);
	} else if (pointed.type == POINTEDTHING_NODE) {
		ToolCapabilities playeritem_toolcap =
				playeritem.getToolCapabilities(itemdef_manager);
		handlePointingAtNode(runData, pointed, playeritem_def,
				playeritem_toolcap, dtime);
	} else if (pointed.type == POINTEDTHING_OBJECT) {
		handlePointingAtObject(runData, pointed, playeritem,
				player_position, show_debug);
	} else if (input->getLeftState()) {
		// When button is held down in air, show continuous animation
		runData->left_punch = true;
	}

	runData->pointed_old = pointed;

	if (runData->left_punch || input->getLeftClicked())
		camera->setDigging(0); // left click animation

	input->resetLeftClicked();
	input->resetRightClicked();

	input->resetLeftReleased();
	input->resetRightReleased();
}


void Game::handlePointingAtNode(GameRunData *runData,
		const PointedThing &pointed, const ItemDefinition &playeritem_def,
		const ToolCapabilities &playeritem_toolcap, f32 dtime)
{
	v3s16 nodepos = pointed.node_undersurface;
	v3s16 neighbourpos = pointed.node_abovesurface;

	/*
		Check information text of node
	*/

	ClientMap &map = client->getEnv().getClientMap();
	NodeMetadata *meta = map.getNodeMetadata(nodepos);

	if (meta) {
		infotext = narrow_to_wide(meta->getString("infotext"));
	} else {
		MapNode n = map.getNodeNoEx(nodepos);

		if (nodedef_manager->get(n).tiledef[0].name == "unknown_node.png") {
			infotext = L"Unknown node: ";
			infotext += narrow_to_wide(nodedef_manager->get(n).name);
		}
	}

	if (runData->nodig_delay_timer <= 0.0 && input->getLeftState()
			&& client->checkPrivilege("interact")) {
		handleDigging(runData, pointed, nodepos, playeritem_toolcap, dtime);
	}

	if ((input->getRightClicked() ||
			runData->repeat_rightclick_timer >=
			g_settings->getFloat("repeat_rightclick_time")) &&
			client->checkPrivilege("interact")) {
		runData->repeat_rightclick_timer = 0;
		infostream << "Ground right-clicked" << std::endl;

/*
				// Sign special case, at least until formspec is properly implemented.
				// Deprecated?
				if(meta && meta->getString("formspec") == "hack:sign_text_input"
						&& !random_input
						&& !input->isKeyDown(getKeySetting("keymap_sneak")))
				{
					infostream<<"Launching metadata text input"<<std::endl;

					// Get a new text for it

					TextDest *dest = new TextDestNodeMetadata(nodepos, client);

					std::wstring wtext = narrow_to_wide(meta->getString("text"));

					(new GUITextInputMenu(guienv, guiroot, -1,
							&g_menumgr, dest,
							wtext))->drop();
				}
				// If metadata provides an inventory view, activate it
				else
*/
				if(meta && meta->getString("formspec") != "" && !random_input
				&& !input->isKeyDown(getKeySetting("keymap_sneak"))) {
			infostream << "Launching custom inventory view" << std::endl;

			InventoryLocation inventoryloc;
			inventoryloc.setNodeMeta(nodepos);

			NodeMetadataFormSource *fs_src = new NodeMetadataFormSource(
				&client->getEnv().getClientMap(), nodepos);
			TextDest *txt_dst = new TextDestNodeMetadata(nodepos, client);

			create_formspec_menu(&current_formspec, client, gamedef,
					     texture_src, device, fs_src, txt_dst, client);

			current_formspec->setFormSpec(meta->getString("formspec"), inventoryloc);
		} else {
			// Report right click to server

			camera->setDigging(1);  // right click animation (always shown for feedback)

			// If the wielded item has node placement prediction,
			// make that happen
			bool placed = nodePlacementPrediction(*client,
					playeritem_def,
					nodepos, neighbourpos);

			if (placed) {
				// Report to server
				client->interact(3, pointed);
				// Read the sound
				soundmaker->m_player_rightpunch_sound =
						playeritem_def.sound_place;
			} else {
				soundmaker->m_player_rightpunch_sound =
						SimpleSoundSpec();
			}

			if (playeritem_def.node_placement_prediction == "" ||
					nodedef_manager->get(map.getNodeNoEx(nodepos)).rightclickable)
				client->interact(3, pointed); // Report to server
		}
	}
}


void Game::handlePointingAtObject(GameRunData *runData,
		const PointedThing &pointed,
		const ItemStack &playeritem,
		const v3f &player_position,
		bool show_debug)
{
	infotext = narrow_to_wide(runData->selected_object->infoText());

	if (infotext == L"" && show_debug) {
		infotext = narrow_to_wide(runData->selected_object->debugInfoText());
	}

	if (input->getLeftState()) {
		bool do_punch = false;
		bool do_punch_damage = false;

		if (runData->object_hit_delay_timer <= 0.0) {
			do_punch = true;
			do_punch_damage = true;
			runData->object_hit_delay_timer = object_hit_delay;
		}

		if (input->getLeftClicked())
			do_punch = true;

		if (do_punch) {
			infostream << "Left-clicked object" << std::endl;
			runData->left_punch = true;
		}

		if (do_punch_damage) {
			// Report direct punch
			v3f objpos = runData->selected_object->getPosition();
			v3f dir = (objpos - player_position).normalize();

			bool disable_send = runData->selected_object->directReportPunch(
					dir, &playeritem, runData->time_from_last_punch);
			runData->time_from_last_punch = 0;

			if (!disable_send)
				client->interact(0, pointed);
		}
	} else if (input->getRightClicked()) {
		infostream << "Right-clicked object" << std::endl;
		client->interact(3, pointed);  // place
	}
}


void Game::handleDigging(GameRunData *runData,
		const PointedThing &pointed, const v3s16 &nodepos,
		const ToolCapabilities &playeritem_toolcap, f32 dtime)
{
	if (!runData->digging) {
		infostream << "Started digging" << std::endl;
		client->interact(0, pointed);
		runData->digging = true;
		runData->ldown_for_dig = true;
	}

	LocalPlayer *player = client->getEnv().getLocalPlayer();
	ClientMap &map = client->getEnv().getClientMap();
	MapNode n = client->getEnv().getClientMap().getNodeNoEx(nodepos);

	// NOTE: Similar piece of code exists on the server side for
	// cheat detection.
	// Get digging parameters
	DigParams params = getDigParams(nodedef_manager->get(n).groups,
			&playeritem_toolcap);

	// If can't dig, try hand
	if (!params.diggable) {
		const ItemDefinition &hand = itemdef_manager->get("");
		const ToolCapabilities *tp = hand.tool_capabilities;

		if (tp)
			params = getDigParams(nodedef_manager->get(n).groups, tp);
	}

	if (params.diggable == false) {
		// I guess nobody will wait for this long
		runData->dig_time_complete = 10000000.0;
	} else {
		runData->dig_time_complete = params.time;

		if (g_settings->getBool("enable_particles")) {
			const ContentFeatures &features =
					client->getNodeDefManager()->get(n);
			addPunchingParticles(gamedef, smgr, player,
					client->getEnv(), nodepos, features.tiles);
		}
	}

	if (runData->dig_time_complete >= 0.001) {
		runData->dig_index = (float)crack_animation_length
				* runData->dig_time
				/ runData->dig_time_complete;
	} else {
		// This is for torches
		runData->dig_index = crack_animation_length;
	}

	SimpleSoundSpec sound_dig = nodedef_manager->get(n).sound_dig;

	if (sound_dig.exists() && params.diggable) {
		if (sound_dig.name == "__group") {
			if (params.main_group != "") {
				soundmaker->m_player_leftpunch_sound.gain = 0.5;
				soundmaker->m_player_leftpunch_sound.name =
						std::string("default_dig_") +
						params.main_group;
			}
		} else {
			soundmaker->m_player_leftpunch_sound = sound_dig;
		}
	}

	// Don't show cracks if not diggable
	if (runData->dig_time_complete >= 100000.0) {
	} else if (runData->dig_index < crack_animation_length) {
		//TimeTaker timer("client.setTempMod");
		//infostream<<"dig_index="<<dig_index<<std::endl;
		client->setCrack(runData->dig_index, nodepos);
	} else {
		infostream << "Digging completed" << std::endl;
		client->interact(2, pointed);
		client->setCrack(-1, v3s16(0, 0, 0));
		bool is_valid_position;
		MapNode wasnode = map.getNodeNoEx(nodepos, &is_valid_position);
		if (is_valid_position)
			client->removeNode(nodepos);

		if (g_settings->getBool("enable_particles")) {
			const ContentFeatures &features =
				client->getNodeDefManager()->get(wasnode);
			addDiggingParticles
			(gamedef, smgr, player, client->getEnv(),
			 nodepos, features.tiles);
		}

		runData->dig_time = 0;
		runData->digging = false;

		runData->nodig_delay_timer =
				runData->dig_time_complete / (float)crack_animation_length;

		// We don't want a corresponding delay to
		// very time consuming nodes
		if (runData->nodig_delay_timer > 0.3)
			runData->nodig_delay_timer = 0.3;

		// We want a slight delay to very little
		// time consuming nodes
		const float mindelay = 0.15;

		if (runData->nodig_delay_timer < mindelay)
			runData->nodig_delay_timer = mindelay;

		// Send event to trigger sound
		MtEvent *e = new NodeDugEvent(nodepos, wasnode);
		gamedef->event()->put(e);
	}

	if (runData->dig_time_complete < 100000.0) {
		runData->dig_time += dtime;
	} else {
		runData->dig_time = 0;
		client->setCrack(-1, nodepos);
	}

	camera->setDigging(0);  // left click animation
}


void Game::updateFrame(std::vector<aabb3f> &highlight_boxes,
		ProfilerGraph *graph, RunStats *stats, GameRunData *runData,
		f32 dtime, const VolatileRunFlags &flags, const CameraOrientation &cam)
{
	LocalPlayer *player = client->getEnv().getLocalPlayer();

	/*
		Fog range
	*/

	auto player_position = player->getPosition();
	auto pos_i = floatToInt(player_position, BS);
	if (!flags.no_output) {

	auto fog_was = runData->fog_range;

	if (draw_control->range_all) {
		runData->fog_range = 100000 * BS;
	} else if (!flags.no_output){
		runData->fog_range = draw_control->wanted_range * BS
				+ 0.0 * MAP_BLOCKSIZE * BS;

		if (flags.use_weather) {
			auto humidity = client->getEnv().getClientMap().getHumidity(pos_i, 1);
			runData->fog_range *= (1.55 - 1.4*(float)humidity/100);
		}

		runData->fog_range = MYMIN(
				runData->fog_range,
				(draw_control->farthest_drawn + 20) * BS);
		runData->fog_range *= 0.9;

		runData->fog_range = fog_was + (runData->fog_range-fog_was)/50;
	}

	/*
		Calculate general brightness
	*/
	u32 daynight_ratio = client->getEnv().getDayNightRatio();
	float time_brightness = decode_light_f((float)daynight_ratio / 1000.0);
	float direct_brightness = time_brightness;
	bool sunlight_seen = false;

	if (g_settings->getBool("free_move")) {
		//direct_brightness = time_brightness;
		sunlight_seen = true;
	} else if (!flags.no_output) {
		//ScopeProfiler sp(g_profiler, "Detecting background light", SPT_AVG);
		float old_brightness = sky->getBrightness();
		direct_brightness = client->getEnv().getClientMap()
				.getBackgroundBrightness(MYMIN(runData->fog_range * 1.2, 60 * BS),
					daynight_ratio, (int)(old_brightness * 255.5), &sunlight_seen)
				    / 255.0;
	}

	float time_of_day = runData->time_of_day;
	float time_of_day_smooth = runData->time_of_day_smooth;

	time_of_day = client->getEnv().getTimeOfDayF();

	const float maxsm = 0.05;
	const float todsm = 0.05;

	if (fabs(time_of_day - time_of_day_smooth) > maxsm &&
			fabs(time_of_day - time_of_day_smooth + 1.0) > maxsm &&
			fabs(time_of_day - time_of_day_smooth - 1.0) > maxsm)
		time_of_day_smooth = time_of_day;

	if (time_of_day_smooth > 0.8 && time_of_day < 0.2)
		time_of_day_smooth = time_of_day_smooth * (1.0 - todsm)
				+ (time_of_day + 1.0) * todsm;
	else
		time_of_day_smooth = time_of_day_smooth * (1.0 - todsm)
				+ time_of_day * todsm;

	runData->time_of_day = time_of_day;
	runData->time_of_day_smooth = time_of_day_smooth;

	if (!flags.no_output)
	sky->update(time_of_day_smooth, time_brightness, direct_brightness,
			sunlight_seen, camera->getCameraMode(), player->getYaw(),
			player->getPitch());

	/*
		Update clouds
	*/
	if (clouds) {
		if (sky->getCloudsVisible()) {
			clouds->setVisible(true);
			clouds->step(dtime);
			clouds->update(v2f(player_position.X, player_position.Z),
				       sky->getCloudColor());
		} else {
			clouds->setVisible(false);
		}
	}

	/*
		Update particles
	*/

	allparticles_step(dtime);
	allparticlespawners_step(dtime, client->getEnv());

	/*
		Fog
	*/

	if (g_settings->getBool("enable_fog") && !flags.force_fog_off) {
		driver->setFog(
				sky->getBgColor(),
				video::EFT_FOG_LINEAR,
				runData->fog_range * 0.4,
				runData->fog_range * 1.0,
				0.01,
				false, // pixel fog
				false // range fog
		);
	} else {
		driver->setFog(
				sky->getBgColor(),
				video::EFT_FOG_LINEAR,
				100000 * BS,
				110000 * BS,
				0.01,
				false, // pixel fog
				false // range fog
		);
	}

	} // no_output

	/*
		Get chat messages from client
	*/

	v2u32 screensize = driver->getScreenSize();

	updateChat(*client, dtime, flags.show_debug, screensize,
			flags.show_chat, runData->profiler_current_page,
			*chat_backend, guitext_chat, font);

	/*
		Inventory
	*/

	if (client->getPlayerItem() != runData->new_playeritem)
		client->selectPlayerItem(runData->new_playeritem);

	// Update local inventory if it has changed
	if (client->getLocalInventoryUpdated()) {
		//infostream<<"Updating local inventory"<<std::endl;
		client->getLocalInventory(*local_inventory);
		runData->update_wielded_item_trigger = true;
	}

	if (runData->update_wielded_item_trigger) {
		// Update wielded tool
		InventoryList *mlist = local_inventory->getList("main");

		if (mlist && (client->getPlayerItem() < mlist->getSize())) {
			ItemStack item = mlist->getItem(client->getPlayerItem());
			camera->wield(item);
		}
		runData->update_wielded_item_trigger = false;
	}

	/*
		Update block draw list every 200ms or when camera direction has
		changed much
	*/
	runData->update_draw_list_timer += dtime;

	//auto camera_direction = camera->getDirection();
	auto camera_position = camera->getPosition();

		if (!flags.no_output)
		if (client->getEnv().getClientMap().m_drawlist_last || runData->update_draw_list_timer >= 0.5 ||
				runData->update_draw_list_last_cam_pos.getDistanceFrom(camera_position) > MAP_BLOCKSIZE*BS*2 ||
				flags.camera_offset_changed){
			runData->update_draw_list_timer = 0;
			bool allow = true;
#if CMAKE_THREADS && CMAKE_HAVE_FUTURE
			if (g_settings->getBool("more_threads")) {
				bool allow = true;
				if (updateDrawList_future.valid()) {
					auto res = updateDrawList_future.wait_for(std::chrono::milliseconds(0));
					if (res == std::future_status::timeout)
						allow = false;
				}
				if (allow) {
					updateDrawList_future = std::async(std::launch::async, [](Client * client, video::IVideoDriver* driver, float dtime){ client->getEnv().getClientMap().updateDrawList(driver, dtime, 1000); }, client, driver, dtime);
				}
			}
			else
#endif
				client->getEnv().getClientMap().updateDrawList(driver, dtime);
			if (allow)
				runData->update_draw_list_last_cam_pos = camera->getPosition();
		}

	updateGui(&runData->statustext_time, *stats, dtime, flags, cam);

	/*
	   make sure menu is on top
	   1. Delete formspec menu reference if menu was removed
	   2. Else, make sure formspec menu is on top
	*/
	if (current_formspec) {
		if (current_formspec->getReferenceCount() == 1) {
			current_formspec->drop();
			current_formspec = NULL;
		} else if (!noMenuActive()) {
			guiroot->bringToFront(current_formspec);
		}
	}

	/*
		Drawing begins
	*/

	video::SColor skycolor = sky->getSkyColor();

	TimeTaker tt_draw("mainloop: draw");
	if (!flags.no_output)
	{
		TimeTaker timer("beginScene");
		driver->beginScene(true, true, skycolor);
		stats->beginscenetime = timer.stop(true);
	}

	if (!flags.no_output)
	draw_scene(driver, smgr, *camera, *client, player, *hud, guienv,
			highlight_boxes, screensize, skycolor, flags.show_hud);

	/*
		Draw map
	*/
	if ((g_settings->getBool("hud_map")) && flags.show_hud)
	{
		mapper->drawMap( floatToInt(player->getPosition(), BS) );
	}

	/*
		Profiler graph
	*/
	if (flags.show_profiler_graph)
		graph->draw(10, screensize.Y - 10, driver, font);

	/*
		Damage flash
	*/
	if (runData->damage_flash > 0.0) {
		video::SColor color(std::min(runData->damage_flash, 180.0f),
				180,
				0,
				0);
		driver->draw2DRectangle(color,
					core::rect<s32>(0, 0, screensize.X, screensize.Y),
					NULL);

		runData->damage_flash -= 100.0 * dtime;
	}

	/*
		Damage camera tilt
	*/
	if (player->hurt_tilt_timer > 0.0) {
		player->hurt_tilt_timer -= dtime * 5;

		if (player->hurt_tilt_timer < 0)
			player->hurt_tilt_strength = 0;
	}

		/*
			Draw background for player list
		*/
		if (playerlist != NULL)
		{
			driver->draw2DRectangle(console_bg, playerlist->getAbsolutePosition());
			driver->draw2DRectangleOutline(playerlist->getAbsolutePosition(), video::SColor(255,128,128,128));
		}

		/*
			Movement FOV (for superspeed and flying)
		*/

		float max_fov = 0;
		if(player->free_move)
			max_fov += 5;
		if(player->superspeed)
			max_fov += 8;

		if((player->free_move || player->superspeed) && player->movement_fov < max_fov)
			player->movement_fov += dtime*50;
		if(player->movement_fov > max_fov)
			player->movement_fov -= dtime*50;

	/*
		End scene
	*/
	if (!flags.no_output)
	{
		TimeTaker timer("endScene");
		driver->endScene();
		stats->endscenetime = timer.stop(true);
	}

	stats->drawtime = tt_draw.stop(true);
	g_profiler->graphAdd("mainloop_draw", stats->drawtime / 1000.0f);
}


void Game::updateGui(float *statustext_time, const RunStats& stats,
		f32 dtime, const VolatileRunFlags &flags, const CameraOrientation &cam)
{
	v2u32 screensize = driver->getScreenSize();
	LocalPlayer *player = client->getEnv().getLocalPlayer();
	v3f player_position = player->getPosition();

	draw_control->drawtime_avg = draw_control->drawtime_avg * 0.95 + (float)stats.drawtime*0.05;
	draw_control->fps_avg = 1000/draw_control->drawtime_avg;
	draw_control->fps = (1.0/stats.dtime_jitter.avg);

	if (flags.show_debug) {
/*
		static float drawtime_avg = 0;
		drawtime_avg = drawtime_avg * 0.95 + stats.drawtime * 0.05;

		u16 fps = 1.0 / stats.dtime_jitter.avg;
*/
		//s32 fps = driver->getFPS();

		std::ostringstream os(std::ios_base::binary);
		os << std::fixed
		   << "Freeminer next " << minetest_version_hash
		   << std::setprecision(0)
		   << " FPS = " << draw_control->fps
/*
		   << " (R: range_all=" << draw_control->range_all << ")"
*/
		   << std::setprecision(0)
		   << " drawtime = " << draw_control->drawtime_avg
/*
		   << std::setprecision(1)
		   << ", dtime_jitter = "
		   << (stats.dtime_jitter.max_fraction * 100.0) << " %"
*/
		   << std::setprecision(1)
		   << ", v_range = " << draw_control->wanted_range
		   << ", farmesh = "<<draw_control->farmesh<<":"<<draw_control->farmesh_step
		   << std::setprecision(3)
		   << ", RTT = " << client->getRTT();
		guitext->setText(narrow_to_wide(os.str()).c_str());
		guitext->setVisible(true);
	} else if (flags.show_hud || flags.show_chat) {
		std::ostringstream os(std::ios_base::binary);
		os << "Freeminer next " << minetest_version_hash;
		guitext->setText(narrow_to_wide(os.str()).c_str());
		guitext->setVisible(true);
	} else {
		guitext->setVisible(false);
	}

	if (guitext->isVisible()) {
		core::rect<s32> rect(
				5,              5,
				screensize.X,   5 + text_height
		);
		guitext->setRelativePosition(rect);
	}

	if (flags.show_debug) {
		auto pos_i = floatToInt(player_position, BS);

		std::ostringstream os(std::ios_base::binary);
		os << std::setprecision(1) << std::fixed
		   << "(" << (player_position.X / BS)
		   << ", " << (player_position.Y / BS)
		   << ", " << (player_position.Z / BS)
		   << ") (spd=" << (int)player->getSpeed().getLength()/BS
		   << ") (yaw=" << (wrapDegrees_0_360(cam.camera_yaw))
		   << ") (t=" << client->getEnv().getClientMap().getHeat(pos_i, 1)
		   << "C, h=" << client->getEnv().getClientMap().getHumidity(pos_i, 1)
/*
		   << "%) (seed = " << ((u64)client->getMapSeed())
*/
		   << "%"
		   << ")";

		// Node definition parameters:
		// name - tile1 - drawtype - paramtype - paramtype2
		if (runData.pointed_old.type == POINTEDTHING_NODE) {
			INodeDefManager *nodedef = client->getNodeDefManager();
			ClientMap &map = client->getEnv().getClientMap();
			MapNode n = map.getNode(runData.pointed_old.node_undersurface);
			if (nodedef->get(n).name != "unknown") {
				const auto & features = nodedef->get(n);
				os << " (pointing_at = " << features.name <<
#if !defined(NDEBUG)
					" - " << features.tiledef[0].name.c_str() <<
					" - " << features.drawtype <<
					" - " << features.param_type <<
					" - " << features.param_type_2 <<
#endif
					")";
			}
		}

		guitext2->setText(narrow_to_wide(os.str()).c_str());
		guitext2->setVisible(true);

		core::rect<s32> rect(
				5,             5 + text_height,
				screensize.X,  5 + text_height * 2
		);
		guitext2->setRelativePosition(rect);
	} else {
		guitext2->setVisible(false);
	}

	guitext_info->setText(infotext.c_str());
	guitext_info->setVisible(flags.show_hud && g_menumgr.menuCount() == 0);

	float statustext_time_max = 1.5;

	if (!statustext.empty()) {
		*statustext_time += dtime;

		if (*statustext_time >= statustext_time_max) {
			statustext = L"";
			*statustext_time = 0;
		}
	}

	guitext_status->setText(statustext.c_str());
	guitext_status->setVisible(!statustext.empty());

	if (!statustext.empty()) {
		s32 status_y = screensize.Y - 130;
		core::rect<s32> rect(
				10, status_y - guitext_status->getTextHeight(),
				10 + guitext_status->getTextWidth(), status_y
		);
		guitext_status->setRelativePosition(rect);

		// Fade out
		video::SColor initial_color(255, 0, 0, 0);

		if (guienv->getSkin())
			initial_color = guienv->getSkin()->getColor(gui::EGDC_BUTTON_TEXT);

		video::SColor final_color = initial_color;
		final_color.setAlpha(0);
		video::SColor fade_color = initial_color.getInterpolated_quadratic(
				initial_color, final_color,
				pow(*statustext_time / statustext_time_max, 2.0f));
		guitext_status->setOverrideColor(fade_color);
		guitext_status->enableOverrideColor(true);
	}
}


/* Log times and stuff for visualization */
inline void Game::updateProfilerGraphs(ProfilerGraph *graph)
{
	Profiler::GraphValues values;
	g_profiler->graphGet(values);
	graph->put(values);
}



/****************************************************************************
 Misc
 ****************************************************************************/

/* On some computers framerate doesn't seem to be automatically limited
 */
inline void Game::limitFps(FpsControl *fps_timings, f32 *dtime)
{
	// not using getRealTime is necessary for wine
	device->getTimer()->tick(); // Maker sure device time is up-to-date
	u32 time = device->getTimer()->getTime();

	u32 last_time = fps_timings->last_time;

	if (time > last_time)  // Make sure time hasn't overflowed
		fps_timings->busy_time = time - last_time;
	else
		fps_timings->busy_time = 0;

	u32 frametime_min = 1000 / (g_menumgr.pausesGame()
			? g_settings->getFloat("pause_fps_max")
			: g_settings->getFloat("fps_max"));

	if (fps_timings->busy_time < frametime_min) {
		fps_timings->sleep_time = frametime_min - fps_timings->busy_time;
		device->sleep(fps_timings->sleep_time);
	} else {
		fps_timings->sleep_time = 0;
	}

	/* Get the new value of the device timer. Note that device->sleep() may
	 * not sleep for the entire requested time as sleep may be interrupted and
	 * therefore it is arguably more accurate to get the new time from the
	 * device rather than calculating it by adding sleep_time to time.
	 */

	device->getTimer()->tick(); // Update device timer
	time = device->getTimer()->getTime();

	if (time > last_time)  // Make sure last_time hasn't overflowed
		*dtime = (time - last_time) / 1000.0;
	else
		*dtime = 0;

	fps_timings->last_time = time;
}


void Game::showOverlayMessage(const char *msg, float dtime,
		int percent, bool draw_clouds)
{
	wchar_t *text = wgettext(msg);
	draw_load_screen(text, device, guienv, font, dtime, percent, draw_clouds);
	delete[] text;
}


/****************************************************************************
 Shutdown / cleanup
 ****************************************************************************/

void Game::extendedResourceCleanup()
{
	// Extended resource accounting
	infostream << "Irrlicht resources after cleanup:" << std::endl;
	infostream << "\tRemaining meshes   : "
	           << device->getSceneManager()->getMeshCache()->getMeshCount() << std::endl;
	infostream << "\tRemaining textures : "
	           << driver->getTextureCount() << std::endl;

	for (unsigned int i = 0; i < driver->getTextureCount(); i++) {
		irr::video::ITexture *texture = driver->getTextureByIndex(i);
		infostream << "\t\t" << i << ":" << texture->getName().getPath().c_str()
		           << std::endl;
	}

	clearTextureNameCache();
	infostream << "\tRemaining materials: "
               << driver-> getMaterialRendererCount()
		       << " (note: irrlicht doesn't support removing renderers)" << std::endl;
}



/****************************************************************************
 extern function for launching the game
 ****************************************************************************/

bool the_game(bool *kill,
		bool random_input,
		InputHandler *input,
		IrrlichtDevice *device,
		gui::IGUIFont *font,

		const std::string &map_dir,
		const std::string &playername,
		const std::string &password,
		const std::string &address,         // If empty local server is created
		u16 port,

		std::string &error_message,
		ChatBackend &chat_backend,
		const SubgameSpec &gamespec,        // Used for local game
		bool simple_singleplayer_mode,
		unsigned int autoexit
	)
{
	Game game;

	/* Make a copy of the server address because if a local singleplayer server
	 * is created then this is updated and we don't want to change the value
	 * passed to us by the calling function
	 */
	std::string server_address = address;

	bool started = false;
	try {

		bool started = false;
		game.runData  = { 0 };
		if (game.startup(kill, random_input, input, device, font, map_dir,
					playername, password, &server_address, port,
					&error_message, &chat_backend, gamespec,
					simple_singleplayer_mode)) {
			started = true;
			game.runData.autoexit = autoexit;

			game.run();
			game.shutdown();
		}

#ifdef NDEBUG
	} catch (SerializationError &e) {
<<<<<<< HEAD
		error_message = std::string("A serialization error occurred:\n")
				+ e.what() + "\n\nThe server is probably "
				" running a different version of Minetest.";
		errorstream << error_message << std::endl;
=======
		error_message = L"A serialization error occurred:\n"
				+ narrow_to_wide(e.what()) + L"\n\nThe server is probably "
				L" running a different version of Freeminer.";
		errorstream << wide_to_narrow(error_message) << std::endl;
>>>>>>> 9e7d4149
	} catch (ServerError &e) {
		error_message = e.what();
		errorstream << "ServerError: " << e.what() << std::endl;
	} catch (ModError &e) {
		errorstream << "ModError: " << e.what() << std::endl;
		error_message = std::string() + e.what() + _("\nCheck debug.txt for details.");
#else
	} catch (int) { //nothing
#endif
	}

	return !started && game.flags.reconnect;
}<|MERGE_RESOLUTION|>--- conflicted
+++ resolved
@@ -4587,17 +4587,10 @@
 
 #ifdef NDEBUG
 	} catch (SerializationError &e) {
-<<<<<<< HEAD
-		error_message = std::string("A serialization error occurred:\n")
+		error_message = "A serialization error occurred:\n"
 				+ e.what() + "\n\nThe server is probably "
-				" running a different version of Minetest.";
-		errorstream << error_message << std::endl;
-=======
-		error_message = L"A serialization error occurred:\n"
-				+ narrow_to_wide(e.what()) + L"\n\nThe server is probably "
-				L" running a different version of Freeminer.";
-		errorstream << wide_to_narrow(error_message) << std::endl;
->>>>>>> 9e7d4149
+				" running a different version of Freeminer.";
+		errorstream << (error_message) << std::endl;
 	} catch (ServerError &e) {
 		error_message = e.what();
 		errorstream << "ServerError: " << e.what() << std::endl;
