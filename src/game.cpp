--- conflicted
+++ resolved
@@ -2308,6 +2308,7 @@
 
 	client = new Client(device,
 			playername.c_str(), password,
+			simple_singleplayer_mode,
 			*draw_control, texture_src, shader_src,
 			itemdef_manager, nodedef_manager, sound, eventmgr,
 			connect_address.isIPv6());
@@ -2321,14 +2322,10 @@
 	connect_address.print(&infostream);
 	infostream << std::endl;
 
-<<<<<<< HEAD
 	try {
 
-	client->connect(connect_address);
-=======
 	client->connect(connect_address, *address,
 		simple_singleplayer_mode || local_server_mode);
->>>>>>> 38561023
 
 	/*
 		Wait for server to accept connection
