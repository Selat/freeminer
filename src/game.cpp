--- conflicted
+++ resolved
@@ -2960,7 +2960,7 @@
 		if(pointed != pointed_old)
 		{
 			infostream<<"Pointing at "<<pointed.dump()<<std::endl;
-<<<<<<< HEAD
+
 /* node debug
 			MapNode nu = client.getEnv().getClientMap().getNodeNoEx(pointed.node_undersurface);
 			MapNode na = client.getEnv().getClientMap().getNodeNoEx(pointed.node_abovesurface);
@@ -2968,9 +2968,7 @@
 						<< "|| na0="<<(int)na.param0<<" na1"<<(int)na.param1<<" na2"<<(int)na.param1<<"; nam="<<nodedef->get(na.getContent()).name
 						<<std::endl;
 */
-			if (g_settings->getBool("enable_node_highlighting"))
-				client.setHighlighted(pointed.node_undersurface, show_hud);
-=======
+
 			if (g_settings->getBool("enable_node_highlighting")) {
 				if (pointed.type == POINTEDTHING_NODE) {
 					client.setHighlighted(pointed.node_undersurface, show_hud);
@@ -2978,7 +2976,6 @@
 					client.setHighlighted(pointed.node_undersurface, false);
 				}
 			}
->>>>>>> b9cb196d
 		}
 
 		/*
