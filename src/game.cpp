/*
game.cpp
Copyright (C) 2010-2013 celeron55, Perttu Ahola <celeron55@gmail.com>
*/

/*
This file is part of Freeminer.

Freeminer is free software: you can redistribute it and/or modify
it under the terms of the GNU General Public License as published by
the Free Software Foundation, either version 3 of the License, or
(at your option) any later version.

Freeminer  is distributed in the hope that it will be useful,
but WITHOUT ANY WARRANTY; without even the implied warranty of
MERCHANTABILITY or FITNESS FOR A PARTICULAR PURPOSE.  See the
GNU General Public License for more details.

You should have received a copy of the GNU General Public License
along with Freeminer.  If not, see <http://www.gnu.org/licenses/>.
*/

#include "game.h"
#include "irrlichttypes_extrabloated.h"
#include <IGUICheckBox.h>
#include <IGUIEditBox.h>
#include <IGUIListBox.h>
#include <IGUIButton.h>
#include <IGUIStaticText.h>
#include <IGUIFont.h>
#include <IMaterialRendererServices.h>
#include "IMeshCache.h"
#include "client.h"
#include "server.h"
#include "guiPasswordChange.h"
#include "guiVolumeChange.h"
#include "guiKeyChangeMenu.h"
#include "guiFormSpecMenu.h"
#include "guiTextInputMenu.h"
#include "tool.h"
#include "guiChatConsole.h"
#include "config.h"
#include "version.h"
#include "clouds.h"
#include "particles.h"
#include "camera.h"
#include "mapblock.h"
#include "settings.h"
#include "profiler.h"
#include "mainmenumanager.h"
#include "gettext.h"
#include "log.h"
#include "filesys.h"
// Needed for determining pointing to nodes
#include "nodedef.h"
#include "nodemetadata.h"
#include "main.h" // For g_settings
#include "itemdef.h"
#include "tile.h" // For TextureSource
#include "shader.h" // For ShaderSource
#include "logoutputbuffer.h"
#include "subgame.h"
#include "quicktune_shortcutter.h"
#include "clientmap.h"
#include "hud.h"
#include "sky.h"
#include "sound.h"
#if USE_SOUND
#include "sound_openal.h"
#endif
#include "event_manager.h"
#include <iomanip>
#include <list>
#include "util/directiontables.h"
#include "util/pointedthing.h"
#include "FMStaticText.h"
#include "guiTable.h"
#include "util/string.h"
#include "drawscene.h"
#include "content_cao.h"
#include "fontengine.h"

#ifdef HAVE_TOUCHSCREENGUI
#include "touchscreengui.h"
#endif

#include "gsmapper.h"
#include <future>

/*
	Text input system
*/

struct TextDestNodeMetadata : public TextDest {
	TextDestNodeMetadata(v3s16 p, Client *client)
	{
		m_p = p;
		m_client = client;
	}
	// This is deprecated I guess? -celeron55
	void gotText(std::wstring text)
	{
		assert(0);
	}
	void gotText(std::map<std::string, std::string> fields)
	{
		m_client->sendNodemetaFields(m_p, "", fields);
	}

	v3s16 m_p;
	Client *m_client;
};

struct TextDestPlayerInventory : public TextDest {
	TextDestPlayerInventory(Client *client)
	{
		m_client = client;
		m_formname = "";
	}
	TextDestPlayerInventory(Client *client, std::string formname)
	{
		m_client = client;
		m_formname = formname;
	}
	void gotText(std::map<std::string, std::string> fields)
	{
		m_client->sendInventoryFields(m_formname, fields);
	}

	Client *m_client;
};

struct LocalFormspecHandler : public TextDest {
	LocalFormspecHandler();
	LocalFormspecHandler(std::string formname) :
		m_client(0)
	{
		m_formname = formname;
	}

	LocalFormspecHandler(std::string formname, Client *client) :
		m_client(client)
	{
		m_formname = formname;
	}

	void gotText(std::wstring message)
	{
		errorstream << "LocalFormspecHandler::gotText old style message received" << std::endl;
	}

	void gotText(std::map<std::string, std::string> fields)
	{
		if (m_formname == "MT_PAUSE_MENU") {
			if (fields.find("btn_sound") != fields.end()) {
				g_gamecallback->changeVolume();
				return;
			}

			if (fields.find("btn_key_config") != fields.end()) {
				g_gamecallback->keyConfig();
				return;
			}

			if (fields.find("btn_exit_menu") != fields.end()) {
				g_gamecallback->disconnect();
				return;
			}

			if (fields.find("btn_exit_os") != fields.end()) {
				g_gamecallback->exitToOS();
				return;
			}

			if (fields.find("btn_change_password") != fields.end()) {
				g_gamecallback->changePassword();
				return;
			}

			if (fields.find("quit") != fields.end()) {
				return;
			}

			if (fields.find("btn_continue") != fields.end()) {
				return;
			}
		}

		if (m_formname == "MT_CHAT_MENU") {
			assert(m_client != 0);

			if ((fields.find("btn_send") != fields.end()) ||
					(fields.find("quit") != fields.end())) {
				if (fields.find("f_text") != fields.end()) {
					m_client->typeChatMessage(narrow_to_wide(fields["f_text"]));
				}

				return;
			}
		}

		if (m_formname == "MT_DEATH_SCREEN") {
			assert(m_client != 0);

			if ((fields.find("btn_respawn") != fields.end())) {
				m_client->sendRespawn();
				return;
			}

			if (fields.find("quit") != fields.end()) {
				m_client->sendRespawn();
				return;
			}
		}

		// don't show error message for unhandled cursor keys
		if ((fields.find("key_up") != fields.end()) ||
				(fields.find("key_down") != fields.end()) ||
				(fields.find("key_left") != fields.end()) ||
				(fields.find("key_right") != fields.end())) {
			return;
		}

		errorstream << "LocalFormspecHandler::gotText unhandled >" << m_formname << "< event" << std::endl;
		int i = 0;

		for (std::map<std::string, std::string>::iterator iter = fields.begin();
				iter != fields.end(); iter++) {
			errorstream << "\t" << i << ": " << iter->first << "=" << iter->second << std::endl;
			i++;
		}
	}

	Client *m_client;
};

/* Form update callback */

class NodeMetadataFormSource: public IFormSource
{
public:
	NodeMetadataFormSource(ClientMap *map, v3s16 p):
		m_map(map),
		m_p(p)
	{
	}
	std::string getForm()
	{
		NodeMetadata *meta = m_map->getNodeMetadata(m_p);

		if (!meta)
			return "";

		return meta->getString("formspec");
	}
	std::string resolveText(std::string str)
	{
		NodeMetadata *meta = m_map->getNodeMetadata(m_p);

		if (!meta)
			return str;

		return meta->resolveString(str);
	}

	ClientMap *m_map;
	v3s16 m_p;
};

class PlayerInventoryFormSource: public IFormSource
{
public:
	PlayerInventoryFormSource(Client *client):
		m_client(client)
	{
	}
	std::string getForm()
	{
		LocalPlayer *player = m_client->getEnv().getLocalPlayer();
		return player->inventory_formspec;
	}

	Client *m_client;
};

/*
	Check if a node is pointable
*/
inline bool isPointableNode(const MapNode &n,
			    Client *client, bool liquids_pointable)
{
	const ContentFeatures &features = client->getNodeDefManager()->get(n);
	return features.pointable ||
	       (liquids_pointable && features.isLiquid());
}

/*
	Find what the player is pointing at
*/
PointedThing getPointedThing(Client *client, v3f player_position,
		v3f camera_direction, v3f camera_position, core::line3d<f32> shootline,
		f32 d, bool liquids_pointable, bool look_for_object, v3s16 camera_offset,
		std::vector<aabb3f> &hilightboxes, ClientActiveObject *&selected_object)
{
	PointedThing result;

	hilightboxes.clear();
	selected_object = NULL;

	INodeDefManager *nodedef = client->getNodeDefManager();
	ClientMap &map = client->getEnv().getClientMap();

	f32 mindistance = BS * 1001;

	// First try to find a pointed at active object
	if (look_for_object) {
		selected_object = client->getSelectedActiveObject(d * BS,
				  camera_position, shootline);

		if (selected_object != NULL) {
			if (selected_object->doShowSelectionBox()) {
				aabb3f *selection_box = selected_object->getSelectionBox();
				// Box should exist because object was
				// returned in the first place
				assert(selection_box);

				v3f pos = selected_object->getPosition();
				hilightboxes.push_back(aabb3f(
							       selection_box->MinEdge + pos - intToFloat(camera_offset, BS),
							       selection_box->MaxEdge + pos - intToFloat(camera_offset, BS)));
			}

			mindistance = (selected_object->getPosition() - camera_position).getLength();

			result.type = POINTEDTHING_OBJECT;
			result.object_id = selected_object->getId();
		}
	}

	// That didn't work, try to find a pointed at node


	v3s16 pos_i = floatToInt(player_position, BS);

	/*infostream<<"pos_i=("<<pos_i.X<<","<<pos_i.Y<<","<<pos_i.Z<<")"
			<<std::endl;*/

	s16 a = d;
	s16 ystart = pos_i.Y + 0 - (camera_direction.Y < 0 ? a : 1);
	s16 zstart = pos_i.Z - (camera_direction.Z < 0 ? a : 1);
	s16 xstart = pos_i.X - (camera_direction.X < 0 ? a : 1);
	s16 yend = pos_i.Y + 1 + (camera_direction.Y > 0 ? a : 1);
	s16 zend = pos_i.Z + (camera_direction.Z > 0 ? a : 1);
	s16 xend = pos_i.X + (camera_direction.X > 0 ? a : 1);

	// Prevent signed number overflow
	if (yend == 32767)
		yend = 32766;

	if (zend == 32767)
		zend = 32766;

	if (xend == 32767)
		xend = 32766;

	for (s16 y = ystart; y <= yend; y++)
		for (s16 z = zstart; z <= zend; z++)
			for (s16 x = xstart; x <= xend; x++) {
				MapNode n;
				bool is_valid_position;

				n = map.getNodeNoEx(v3s16(x, y, z), &is_valid_position);
				if (!is_valid_position)
					continue;

				if (!isPointableNode(n, client, liquids_pointable))
					continue;

				std::vector<aabb3f> boxes = n.getSelectionBoxes(nodedef);

				v3s16 np(x, y, z);
				v3f npf = intToFloat(np, BS);

				for (std::vector<aabb3f>::const_iterator
						i = boxes.begin();
						i != boxes.end(); i++) {
					aabb3f box = *i;
					box.MinEdge += npf;
					box.MaxEdge += npf;

					for (u16 j = 0; j < 6; j++) {
						v3s16 facedir = g_6dirs[j];
						aabb3f facebox = box;

						f32 d = 0.001 * BS;

						if (facedir.X > 0)
							facebox.MinEdge.X = facebox.MaxEdge.X - d;
						else if (facedir.X < 0)
							facebox.MaxEdge.X = facebox.MinEdge.X + d;
						else if (facedir.Y > 0)
							facebox.MinEdge.Y = facebox.MaxEdge.Y - d;
						else if (facedir.Y < 0)
							facebox.MaxEdge.Y = facebox.MinEdge.Y + d;
						else if (facedir.Z > 0)
							facebox.MinEdge.Z = facebox.MaxEdge.Z - d;
						else if (facedir.Z < 0)
							facebox.MaxEdge.Z = facebox.MinEdge.Z + d;

						v3f centerpoint = facebox.getCenter();
						f32 distance = (centerpoint - camera_position).getLength();

						if (distance >= mindistance)
							continue;

						if (!facebox.intersectsWithLine(shootline))
							continue;

						v3s16 np_above = np + facedir;

						result.type = POINTEDTHING_NODE;
						result.node_undersurface = np;
						result.node_abovesurface = np_above;
						mindistance = distance;

						hilightboxes.clear();

						if (!g_settings->getBool("enable_node_highlighting")) {
							for (std::vector<aabb3f>::const_iterator
									i2 = boxes.begin();
									i2 != boxes.end(); i2++) {
								aabb3f box = *i2;
								box.MinEdge += npf + v3f(-d, -d, -d) - intToFloat(camera_offset, BS);
								box.MaxEdge += npf + v3f(d, d, d) - intToFloat(camera_offset, BS);
								hilightboxes.push_back(box);
							}
						}
					}
				}
			} // for coords

	return result;
}

/* Profiler display */

void update_profiler_gui(gui::IGUIStaticText *guitext_profiler, FontEngine *fe,
		u32 show_profiler, u32 show_profiler_max, s32 screen_height)
{
	if (show_profiler == 0) {
		guitext_profiler->setVisible(false);
	} else {

		std::ostringstream os(std::ios_base::binary);
		g_profiler->printPage(os, show_profiler, show_profiler_max);
		std::wstring text = utf8_to_wide(os.str());
		guitext_profiler->setText(text.c_str());
		guitext_profiler->setVisible(true);

		s32 w = fe->getTextWidth(text.c_str());

		if (w < 400)
			w = 400;

		unsigned text_height = fe->getTextHeight();

		core::position2di upper_left, lower_right;

		upper_left.X  = 6;
		upper_left.Y  = (text_height + 5) * 2;
		lower_right.X = 12 + w;
		lower_right.Y = upper_left.Y + (text_height + 1) * MAX_PROFILER_TEXT_ROWS;

		if (lower_right.Y > screen_height * 2 / 3)
			lower_right.Y = screen_height * 2 / 3;

		core::rect<s32> rect(upper_left, lower_right);

		guitext_profiler->setRelativePosition(rect);
		guitext_profiler->setVisible(true);
	}
}

class ProfilerGraph
{
private:
	struct Piece {
		Profiler::GraphValues values;
	};
	struct Meta {
		float cur;
		float min;
		float max;
		video::SColor color;
		Meta(float initial = 0,
			video::SColor color = video::SColor(255, 255, 255, 255)):
			cur(initial),
			min(initial),
			max(initial),
			color(color)
		{}
	};
	std::list<Piece> m_log;
public:
	u32 m_log_max_size;

	ProfilerGraph():
		m_log_max_size(200)
	{}

	void put(const Profiler::GraphValues &values)
	{
		Piece piece;
		piece.values = values;
		m_log.push_back(piece);

		while (m_log.size() > m_log_max_size)
			m_log.erase(m_log.begin());
	}

	void draw(s32 x_left, s32 y_bottom, video::IVideoDriver *driver,
		  gui::IGUIFont *font) const
	{
		std::map<std::string, Meta> m_meta;

		for (std::list<Piece>::const_iterator k = m_log.begin();
				k != m_log.end(); k++) {
			const Piece &piece = *k;

			for (Profiler::GraphValues::const_iterator i = piece.values.begin();
					i != piece.values.end(); i++) {
				const std::string &id = i->first;
				const float &value = i->second;
				std::map<std::string, Meta>::iterator j =
					m_meta.find(id);

				if (j == m_meta.end()) {
					m_meta[id] = Meta(value);
					continue;
				}

				if (value < j->second.min)
					j->second.min = value;

				if (value > j->second.max)
					j->second.max = value;
				j->second.cur = value;
			}
		}

		// Assign colors
		static const video::SColor usable_colors[] = {
			video::SColor(255, 255, 100, 100),
			video::SColor(255, 90, 225, 90),
			video::SColor(255, 100, 100, 255),
			video::SColor(255, 255, 150, 50),
			video::SColor(255, 220, 220, 100)
		};
		static const u32 usable_colors_count =
			sizeof(usable_colors) / sizeof(*usable_colors);
		u32 next_color_i = 0;

		for (std::map<std::string, Meta>::iterator i = m_meta.begin();
				i != m_meta.end(); i++) {
			Meta &meta = i->second;
			video::SColor color(255, 200, 200, 200);

			if (next_color_i < usable_colors_count)
				color = usable_colors[next_color_i++];

			meta.color = color;
		}

		s32 graphh = 50;
		s32 textx = x_left + m_log_max_size + 15;
		s32 textx2 = textx + 200 - 15;

		// Draw background
		/*{
			u32 num_graphs = m_meta.size();
			core::rect<s32> rect(x_left, y_bottom - num_graphs*graphh,
					textx2, y_bottom);
			video::SColor bgcolor(120,0,0,0);
			driver->draw2DRectangle(bgcolor, rect, NULL);
		}*/

		s32 meta_i = 0;

		for (std::map<std::string, Meta>::const_iterator i = m_meta.begin();
				i != m_meta.end(); i++) {
			const std::string &id = i->first;
			const Meta &meta = i->second;
			s32 x = x_left;
			s32 y = y_bottom - meta_i * 50;
			float show_min = meta.min;
			float show_max = meta.max;

			if (show_min >= -0.0001 && show_max >= -0.0001) {
				if (show_min <= show_max * 0.5)
					show_min = 0;
			}

			s32 texth = 15;
			char buf[10];
			snprintf(buf, 10, "%.3g", show_max);
			font->draw(utf8_to_wide(buf).c_str(),
					core::rect<s32>(textx, y - graphh,
						   textx2, y - graphh + texth),
					meta.color);
			snprintf(buf, 10, "%.3g", show_min);
			font->draw(utf8_to_wide(buf).c_str(),
					core::rect<s32>(textx, y - texth,
						   textx2, y),
					meta.color);
			font->draw(utf8_to_wide(id + " " + ftos(meta.cur)).c_str(),
					core::rect<s32>(textx, y - graphh / 2 - texth / 2,
						   textx2, y - graphh / 2 + texth / 2),
					meta.color);
			s32 graph1y = y;
			s32 graph1h = graphh;
			bool relativegraph = (show_min != 0 && show_min != show_max);
			float lastscaledvalue = 0.0;
			bool lastscaledvalue_exists = false;

			for (std::list<Piece>::const_iterator j = m_log.begin();
					j != m_log.end(); j++) {
				const Piece &piece = *j;
				float value = 0;
				bool value_exists = false;
				Profiler::GraphValues::const_iterator k =
					piece.values.find(id);

				if (k != piece.values.end()) {
					value = k->second;
					value_exists = true;
				}

				if (!value_exists) {
					x++;
					lastscaledvalue_exists = false;
					continue;
				}

				float scaledvalue = 1.0;

				if (show_max != show_min)
					scaledvalue = (value - show_min) / (show_max - show_min);

				if (scaledvalue == 1.0 && value == 0) {
					x++;
					lastscaledvalue_exists = false;
					continue;
				}

				if (relativegraph) {
					if (lastscaledvalue_exists) {
						s32 ivalue1 = lastscaledvalue * graph1h;
						s32 ivalue2 = scaledvalue * graph1h;
						driver->draw2DLine(v2s32(x - 1, graph1y - ivalue1),
								   v2s32(x, graph1y - ivalue2), meta.color);
					}

					lastscaledvalue = scaledvalue;
					lastscaledvalue_exists = true;
				} else {
					s32 ivalue = scaledvalue * graph1h;
					driver->draw2DLine(v2s32(x, graph1y),
							   v2s32(x, graph1y - ivalue), meta.color);
				}

				x++;
			}

			meta_i++;
		}
	}
};

class NodeDugEvent: public MtEvent
{
public:
	v3s16 p;
	MapNode n;

	NodeDugEvent(v3s16 p, MapNode n):
		p(p),
		n(n)
	{}
	const char *getType() const
	{
		return "NodeDug";
	}
};

class SoundMaker
{
	ISoundManager *m_sound;
	INodeDefManager *m_ndef;
public:
	float m_player_step_timer;

	SimpleSoundSpec m_player_step_sound;
	SimpleSoundSpec m_player_leftpunch_sound;
	SimpleSoundSpec m_player_rightpunch_sound;

	SoundMaker(ISoundManager *sound, INodeDefManager *ndef):
		m_sound(sound),
		m_ndef(ndef),
		m_player_step_timer(0)
	{
	}

	void playPlayerStep()
	{
		if (m_player_step_timer <= 0 && m_player_step_sound.exists()) {
			m_player_step_timer = 0.03;
			m_sound->playSound(m_player_step_sound, false);
		}
	}

	static void viewBobbingStep(MtEvent *e, void *data)
	{
		SoundMaker *sm = (SoundMaker *)data;
		sm->playPlayerStep();
	}

	static void playerRegainGround(MtEvent *e, void *data)
	{
		SoundMaker *sm = (SoundMaker *)data;
		sm->playPlayerStep();
	}

	static void playerJump(MtEvent *e, void *data)
	{
		//SoundMaker *sm = (SoundMaker*)data;
	}

	static void cameraPunchLeft(MtEvent *e, void *data)
	{
		SoundMaker *sm = (SoundMaker *)data;
		sm->m_sound->playSound(sm->m_player_leftpunch_sound, false);
	}

	static void cameraPunchRight(MtEvent *e, void *data)
	{
		SoundMaker *sm = (SoundMaker *)data;
		sm->m_sound->playSound(sm->m_player_rightpunch_sound, false);
	}

	static void nodeDug(MtEvent *e, void *data)
	{
		SoundMaker *sm = (SoundMaker *)data;
		NodeDugEvent *nde = (NodeDugEvent *)e;
		sm->m_sound->playSound(sm->m_ndef->get(nde->n).sound_dug, false);
	}

	static void playerDamage(MtEvent *e, void *data)
	{
		SoundMaker *sm = (SoundMaker *)data;
		sm->m_sound->playSound(SimpleSoundSpec("player_damage", 0.5), false);
	}

	static void playerFallingDamage(MtEvent *e, void *data)
	{
		SoundMaker *sm = (SoundMaker *)data;
		sm->m_sound->playSound(SimpleSoundSpec("player_falling_damage", 0.5), false);
	}

	void registerReceiver(MtEventManager *mgr)
	{
		mgr->reg("ViewBobbingStep", SoundMaker::viewBobbingStep, this);
		mgr->reg("PlayerRegainGround", SoundMaker::playerRegainGround, this);
		mgr->reg("PlayerJump", SoundMaker::playerJump, this);
		mgr->reg("CameraPunchLeft", SoundMaker::cameraPunchLeft, this);
		mgr->reg("CameraPunchRight", SoundMaker::cameraPunchRight, this);
		mgr->reg("NodeDug", SoundMaker::nodeDug, this);
		mgr->reg("PlayerDamage", SoundMaker::playerDamage, this);
		mgr->reg("PlayerFallingDamage", SoundMaker::playerFallingDamage, this);
	}

	void step(float dtime)
	{
		m_player_step_timer -= dtime;
	}
};

// Locally stored sounds don't need to be preloaded because of this
class GameOnDemandSoundFetcher: public OnDemandSoundFetcher
{
	std::set<std::string> m_fetched;
public:
	void fetchSounds(const std::string &name,
			std::set<std::string> &dst_paths,
			std::set<std::string> &dst_datas)
	{
		if (m_fetched.count(name))
			return;

		m_fetched.insert(name);
		std::string base = porting::path_share + DIR_DELIM + "testsounds";
		dst_paths.insert(base + DIR_DELIM + name + ".ogg");
		dst_paths.insert(base + DIR_DELIM + name + ".0.ogg");
		dst_paths.insert(base + DIR_DELIM + name + ".1.ogg");
		dst_paths.insert(base + DIR_DELIM + name + ".2.ogg");
		dst_paths.insert(base + DIR_DELIM + name + ".3.ogg");
		dst_paths.insert(base + DIR_DELIM + name + ".4.ogg");
		dst_paths.insert(base + DIR_DELIM + name + ".5.ogg");
		dst_paths.insert(base + DIR_DELIM + name + ".6.ogg");
		dst_paths.insert(base + DIR_DELIM + name + ".7.ogg");
		dst_paths.insert(base + DIR_DELIM + name + ".8.ogg");
		dst_paths.insert(base + DIR_DELIM + name + ".9.ogg");
	}
};

class GameGlobalShaderConstantSetter : public IShaderConstantSetter
{
	Sky *m_sky;
	bool *m_force_fog_off;
	f32 *m_fog_range;
	Client *m_client;
	Inventory *m_local_inventory;

public:
	GameGlobalShaderConstantSetter(Sky *sky, bool *force_fog_off,
			f32 *fog_range, Client *client, Inventory *local_inventory) :
		m_sky(sky),
		m_force_fog_off(force_fog_off),
		m_fog_range(fog_range),
		m_client(client),
		m_local_inventory(local_inventory)
	{}
	~GameGlobalShaderConstantSetter() {}

	virtual void onSetConstants(video::IMaterialRendererServices *services,
			bool is_highlevel)
	{
		if (!is_highlevel)
			return;

		// Background color
		video::SColor bgcolor = m_sky->getBgColor();
		video::SColorf bgcolorf(bgcolor);
		float bgcolorfa[4] = {
			bgcolorf.r,
			bgcolorf.g,
			bgcolorf.b,
			bgcolorf.a,
		};
		services->setPixelShaderConstant("skyBgColor", bgcolorfa, 4);

		// Fog distance
		float fog_distance = 10000 * BS;

		if (g_settings->getBool("enable_fog") && !*m_force_fog_off)
			fog_distance = *m_fog_range;

		services->setPixelShaderConstant("fogDistance", &fog_distance, 1);

		// Day-night ratio
		u32 daynight_ratio = m_client->getEnv().getDayNightRatio();
		float daynight_ratio_f = (float)daynight_ratio / 1000.0;
		services->setPixelShaderConstant("dayNightRatio", &daynight_ratio_f, 1);

		u32 animation_timer = porting::getTimeMs() % 100000;
		float animation_timer_f = (float)animation_timer / 100000.0;
		services->setPixelShaderConstant("animationTimer", &animation_timer_f, 1);
		services->setVertexShaderConstant("animationTimer", &animation_timer_f, 1);

		LocalPlayer *player = m_client->getEnv().getLocalPlayer();
		v3f eye_position = player->getEyePosition();
		services->setPixelShaderConstant("eyePosition", (irr::f32 *)&eye_position, 3);
		services->setVertexShaderConstant("eyePosition", (irr::f32 *)&eye_position, 3);

		v3f sun_moon_position;
		if (m_sky->sun_moon_light) {
			sun_moon_position = m_sky->sun_moon_light->getPosition();
		} else {
			sun_moon_position = v3f(0.0, eye_position.Y*BS+900.0, 0.0);
		}
		services->setPixelShaderConstant("sunPosition", (irr::f32 *)&sun_moon_position, 3);
		services->setVertexShaderConstant("sunPosition", (irr::f32 *)&sun_moon_position, 3);

		// Uniform sampler layers
		int layer0 = 0;
		int layer1 = 1;
		int layer2 = 2;
		// before 1.8 there isn't a "integer interface", only float
#if (IRRLICHT_VERSION_MAJOR == 1 && IRRLICHT_VERSION_MINOR < 8)
		services->setPixelShaderConstant("baseTexture" , (irr::f32 *)&layer0, 1);
		services->setPixelShaderConstant("normalTexture" , (irr::f32 *)&layer1, 1);
		services->setPixelShaderConstant("useNormalmap" , (irr::f32 *)&layer2, 1);
#else
		services->setPixelShaderConstant("baseTexture" , (irr::s32 *)&layer0, 1);
		services->setPixelShaderConstant("normalTexture" , (irr::s32 *)&layer1, 1);
		services->setPixelShaderConstant("useNormalmap" , (irr::s32 *)&layer2, 1);
#endif
		ItemStack playeritem;
		{
			InventoryList *mlist = m_local_inventory->getList("main");
			if(mlist != NULL)
			{
				playeritem = mlist->getItem(m_client->getPlayerItem());
			}
		}
		irr::f32 wieldLight = 0;
		if (g_settings->getBool("disable_wieldlight") == false)
			wieldLight = (irr::f32)((ItemGroupList)m_client->idef()->get(playeritem.name).groups)["wield_light"];
		services->setPixelShaderConstant("wieldLight", &wieldLight, 1);
	}
};

bool nodePlacementPrediction(Client &client,
		const ItemDefinition &playeritem_def, v3s16 nodepos, v3s16 neighbourpos)
{
	std::string prediction = playeritem_def.node_placement_prediction;
	INodeDefManager *nodedef = client.ndef();
	ClientMap &map = client.getEnv().getClientMap();
	MapNode node;
	bool is_valid_position;

	node = map.getNodeNoEx(nodepos, &is_valid_position);
	if (!is_valid_position)
		return false;

	if (prediction != "" && !nodedef->get(node).rightclickable) {
		verbosestream << "Node placement prediction for "
			      << playeritem_def.name << " is "
			      << prediction << std::endl;
		v3s16 p = neighbourpos;

		// Place inside node itself if buildable_to
		MapNode n_under = map.getNodeNoEx(nodepos, &is_valid_position);
		if (is_valid_position)
		{
			if (nodedef->get(n_under).buildable_to)
				p = nodepos;
			else {
				node = map.getNodeNoEx(p, &is_valid_position);
				if (is_valid_position &&!nodedef->get(node).buildable_to)
					return false;
			}
		}

		// Find id of predicted node
		content_t id;
		bool found = nodedef->getId(prediction, id);

		if (!found) {
			errorstream << "Node placement prediction failed for "
				    << playeritem_def.name << " (places "
				    << prediction
				    << ") - Name not known" << std::endl;
			return false;
		}

		// Predict param2 for facedir and wallmounted nodes
		u8 param2 = 0;

		if (nodedef->get(id).param_type_2 == CPT2_WALLMOUNTED) {
			v3s16 dir = nodepos - neighbourpos;

			if (abs(dir.Y) > MYMAX(abs(dir.X), abs(dir.Z))) {
				param2 = dir.Y < 0 ? 1 : 0;
			} else if (abs(dir.X) > abs(dir.Z)) {
				param2 = dir.X < 0 ? 3 : 2;
			} else {
				param2 = dir.Z < 0 ? 5 : 4;
			}
		}

		if (nodedef->get(id).param_type_2 == CPT2_FACEDIR) {
			v3s16 dir = nodepos - floatToInt(client.getEnv().getLocalPlayer()->getPosition(), BS);

			if (abs(dir.X) > abs(dir.Z)) {
				param2 = dir.X < 0 ? 3 : 1;
			} else {
				param2 = dir.Z < 0 ? 2 : 0;
			}
		}

		assert(param2 <= 5);

		//Check attachment if node is in group attached_node
		if (((ItemGroupList) nodedef->get(id).groups)["attached_node"] != 0) {
			static v3s16 wallmounted_dirs[8] = {
				v3s16(0, 1, 0),
				v3s16(0, -1, 0),
				v3s16(1, 0, 0),
				v3s16(-1, 0, 0),
				v3s16(0, 0, 1),
				v3s16(0, 0, -1),
			};
			v3s16 pp;

			if (nodedef->get(id).param_type_2 == CPT2_WALLMOUNTED)
				pp = p + wallmounted_dirs[param2];
			else
				pp = p + v3s16(0, -1, 0);

			if (!nodedef->get(map.getNodeNoEx(pp)).walkable)
				return false;
		}

		// Add node to client map
		MapNode n(id, 0, param2);

		try {
			LocalPlayer *player = client.getEnv().getLocalPlayer();

			// Dont place node when player would be inside new node
			// NOTE: This is to be eventually implemented by a mod as client-side Lua

			if(player->canPlaceNode(p, n)) {
				// This triggers the required mesh update too
				client.addNode(p, n, nodedef->get(id).light_source ? 3 : 1); // add without liquids
				return true;
			}
		} catch (InvalidPositionException &e) {
			errorstream << "Node placement prediction failed for "
				    << playeritem_def.name << " (places "
				    << prediction
				    << ") - Position not loaded" << std::endl;
		}
	}

	return false;
}

static inline void create_formspec_menu(GUIFormSpecMenu **cur_formspec,
		InventoryManager *invmgr, IGameDef *gamedef,
		IWritableTextureSource *tsrc, IrrlichtDevice *device,
		IFormSource *fs_src, TextDest *txt_dest, Client *client)
{

	if (*cur_formspec == 0) {
		*cur_formspec = new GUIFormSpecMenu(device, guiroot, -1, &g_menumgr,
						    invmgr, gamedef, tsrc, fs_src, txt_dest, client);
		(*cur_formspec)->doPause = false;

		/*
			Caution: do not call (*cur_formspec)->drop() here --
			the reference might outlive the menu, so we will
			periodically check if *cur_formspec is the only
			remaining reference (i.e. the menu was removed)
			and delete it in that case.
		*/

	} else {
		(*cur_formspec)->setFormSource(fs_src);
		(*cur_formspec)->setTextDest(txt_dest);
	}
}

#ifdef __ANDROID__
#define SIZE_TAG "size[11,5.5]"
#else
#define SIZE_TAG "size[11,5.5,true]"
#endif

#if 0
static void show_chat_menu(GUIFormSpecMenu **cur_formspec,
		InventoryManager *invmgr, IGameDef *gamedef,
		IWritableTextureSource *tsrc, IrrlichtDevice *device,
		Client *client, std::string text)
{
	std::string formspec =
		FORMSPEC_VERSION_STRING
		SIZE_TAG
		"field[3,2.35;6,0.5;f_text;;" + text + "]"
		"button_exit[4,3;3,0.5;btn_send;" + wide_to_narrow(wstrgettext("Proceed")) + "]"
		;

	/* Create menu */
	/* Note: FormspecFormSource and LocalFormspecHandler
	 * are deleted by guiFormSpecMenu                     */
	FormspecFormSource *fs_src = new FormspecFormSource(formspec);
	LocalFormspecHandler *txt_dst = new LocalFormspecHandler("MT_CHAT_MENU", client);

	create_formspec_menu(cur_formspec, invmgr, gamedef, tsrc, device, fs_src, txt_dst, NULL);
}
#endif

static void show_deathscreen(GUIFormSpecMenu **cur_formspec,
		InventoryManager *invmgr, IGameDef *gamedef,
		IWritableTextureSource *tsrc, IrrlichtDevice *device, Client *client)
{
	std::string formspec =
		std::string(FORMSPEC_VERSION_STRING) +
		SIZE_TAG
		"bgcolor[#320000b4;true]"
		"label[4.85,1.35;You died.]"
		"button_exit[4,3;3,0.5;btn_respawn;" + _("Respawn") + "]"
		;

	/* Create menu */
	/* Note: FormspecFormSource and LocalFormspecHandler
	 * are deleted by guiFormSpecMenu                     */
	FormspecFormSource *fs_src = new FormspecFormSource(formspec);
	LocalFormspecHandler *txt_dst = new LocalFormspecHandler("MT_DEATH_SCREEN", client);

	create_formspec_menu(cur_formspec, invmgr, gamedef, tsrc, device,  fs_src, txt_dst, NULL);
}

/******************************************************************************/
static void show_pause_menu(GUIFormSpecMenu **cur_formspec,
		InventoryManager *invmgr, IGameDef *gamedef,
		IWritableTextureSource *tsrc, IrrlichtDevice *device,
		bool singleplayermode)
{
#ifdef __ANDROID__
	std::string control_text = wide_to_narrow(wstrgettext("Default Controls:\n"
				   "No menu visible:\n"
				   "- single tap: button activate\n"
				   "- double tap: place/use\n"
				   "- slide finger: look around\n"
				   "Menu/Inventory visible:\n"
				   "- double tap (outside):\n"
				   " -->close\n"
				   "- touch stack, touch slot:\n"
				   " --> move stack\n"
				   "- touch&drag, tap 2nd finger\n"
				   " --> place single item to slot\n"
							     ));
#else
	std::string control_text = wide_to_narrow(wstrgettext("Default Controls:\n"
				   "- WASD: move\n"
				   "- Space: jump/climb\n"
				   "- Shift: sneak/go down\n"
				   "- Q: drop item\n"
				   "- I: inventory\n"
				   "- Mouse: turn/look\n"
				   "- Mouse left: dig/punch\n"
				   "- Mouse right: place/use\n"
				   "- Mouse wheel: select item\n"
				   "- T: chat\n"
							     ));
#endif

	float ypos = singleplayermode ? 0.5 : 0.1;
	std::ostringstream os;

	os << FORMSPEC_VERSION_STRING  << SIZE_TAG
	   << "button_exit[4," << (ypos++) << ";3,0.5;btn_continue;"
	   << wide_to_narrow(wstrgettext("Continue"))     << "]";

	if (!singleplayermode) {
		os << "button_exit[4," << (ypos++) << ";3,0.5;btn_change_password;"
		   << wide_to_narrow(wstrgettext("Change Password")) << "]";
	}

	os		<< "button_exit[4," << (ypos++) << ";3,0.5;btn_sound;"
			<< wide_to_narrow(wstrgettext("Sound Volume")) << "]";
	os		<< "button_exit[4," << (ypos++) << ";3,0.5;btn_key_config;"
			<< wide_to_narrow(wstrgettext("Change Keys"))  << "]";
	os		<< "button_exit[4," << (ypos++) << ";3,0.5;btn_exit_menu;"
			<< wide_to_narrow(wstrgettext("Exit to Menu")) << "]";
	os		<< "button_exit[4," << (ypos++) << ";3,0.5;btn_exit_os;"
			<< wide_to_narrow(wstrgettext("Exit to OS"))   << "]"
;
/*
			<< "textarea[7.5,0.25;3.9,6.25;;" << control_text << ";]"
			<< "textarea[0.4,0.25;3.5,6;;" << "Freeminer\n"
			<< minetest_build_info << "\n"
			<< "path_user = " << wrap_rows(porting::path_user, 20)
			<< "\n;]";
*/

	/* Create menu */
	/* Note: FormspecFormSource and LocalFormspecHandler  *
	 * are deleted by guiFormSpecMenu                     */
	FormspecFormSource *fs_src = new FormspecFormSource(os.str());
	LocalFormspecHandler *txt_dst = new LocalFormspecHandler("MT_PAUSE_MENU");

	create_formspec_menu(cur_formspec, invmgr, gamedef, tsrc, device,  fs_src, txt_dst, NULL);

	(*cur_formspec)->doPause = true;
}

/******************************************************************************/
static void updateChat(Client &client, f32 dtime, bool show_debug,
		const v2u32 &screensize, bool show_chat, u32 show_profiler,
		ChatBackend &chat_backend, gui::IGUIStaticText *guitext_chat)
{
	// Add chat log output for errors to be shown in chat
	static LogOutputBuffer chat_log_error_buf(LMT_ERROR);

	// Get new messages from error log buffer
	while (!chat_log_error_buf.empty()) {
		chat_backend.addMessage(L"", utf8_to_wide(chat_log_error_buf.get()));
	}

	// Get new messages from client
	std::string message;

	while (client.getChatMessage(message)) {
		chat_backend.addUnparsedMessage(utf8_to_wide(message));
	}

	// Remove old messages
	chat_backend.step(dtime);

	// Display all messages in a static text element
	unsigned int recent_chat_count = chat_backend.getRecentBuffer().getLineCount();
	std::wstring recent_chat       = chat_backend.getRecentChat();
	unsigned int line_height       = g_fontengine->getLineHeight();

	guitext_chat->setText(recent_chat.c_str());

	// Update gui element size and position
	s32 chat_y = 5 + line_height;

	if (show_debug)
		chat_y += line_height;

	// first pass to calculate height of text to be set
	s32 width = std::min(g_fontengine->getTextWidth(recent_chat) + 10,
			     porting::getWindowSize().X - 20);
	core::rect<s32> rect(10, chat_y, width, chat_y + porting::getWindowSize().Y);
	guitext_chat->setRelativePosition(rect);

	//now use real height of text and adjust rect according to this size
	rect = core::rect<s32>(10, chat_y, width,
			       chat_y + guitext_chat->getTextHeight());


	guitext_chat->setRelativePosition(rect);
	// Don't show chat if disabled or empty or profiler is enabled
	guitext_chat->setVisible(
		show_chat && recent_chat_count != 0 && !show_profiler);
}


/****************************************************************************
 Fast key cache for main game loop
 ****************************************************************************/

/* This is faster than using getKeySetting with the tradeoff that functions
 * using it must make sure that it's initialised before using it and there is
 * no error handling (for example bounds checking). This is really intended for
 * use only in the main running loop of the client (the_game()) where the faster
 * (up to 10x faster) key lookup is an asset. Other parts of the codebase
 * (e.g. formspecs) should continue using getKeySetting().
 */
struct KeyCache {

	KeyCache() { populate(); }

	enum {
		// Player movement
		KEYMAP_ID_FORWARD,
		KEYMAP_ID_BACKWARD,
		KEYMAP_ID_LEFT,
		KEYMAP_ID_RIGHT,
		KEYMAP_ID_JUMP,
		KEYMAP_ID_SPECIAL1,
		KEYMAP_ID_SNEAK,

		// Other
		KEYMAP_ID_DROP,
		KEYMAP_ID_INVENTORY,
		KEYMAP_ID_CHAT,
		KEYMAP_ID_CMD,
		KEYMAP_ID_CONSOLE,
		KEYMAP_ID_FREEMOVE,
		KEYMAP_ID_FASTMOVE,
		KEYMAP_ID_NOCLIP,
		KEYMAP_ID_SCREENSHOT,
		KEYMAP_ID_TOGGLE_HUD,
		KEYMAP_ID_TOGGLE_CHAT,
		KEYMAP_ID_TOGGLE_FORCE_FOG_OFF,
		KEYMAP_ID_TOGGLE_UPDATE_CAMERA,
		KEYMAP_ID_TOGGLE_DEBUG,
		KEYMAP_ID_TOGGLE_PROFILER,
		KEYMAP_ID_CAMERA_MODE,
		KEYMAP_ID_INCREASE_VIEWING_RANGE,
		KEYMAP_ID_DECREASE_VIEWING_RANGE,
		KEYMAP_ID_RANGESELECT,

		KEYMAP_ID_QUICKTUNE_NEXT,
		KEYMAP_ID_QUICKTUNE_PREV,
		KEYMAP_ID_QUICKTUNE_INC,
		KEYMAP_ID_QUICKTUNE_DEC,

		KEYMAP_ID_DEBUG_STACKS,

		//freeminer
		KEYMAP_ID_MSG,
		KEYMAP_ID_ZOOM,
		KEYMAP_ID_PLAYERLIST,

		// Fake keycode for array size and internal checks
		KEYMAP_INTERNAL_ENUM_COUNT

	};

	void populate();

	KeyPress key[KEYMAP_INTERNAL_ENUM_COUNT];
};

void KeyCache::populate()
{
	key[KEYMAP_ID_FORWARD]      = getKeySetting("keymap_forward");
	key[KEYMAP_ID_BACKWARD]     = getKeySetting("keymap_backward");
	key[KEYMAP_ID_LEFT]         = getKeySetting("keymap_left");
	key[KEYMAP_ID_RIGHT]        = getKeySetting("keymap_right");
	key[KEYMAP_ID_JUMP]         = getKeySetting("keymap_jump");
	key[KEYMAP_ID_SPECIAL1]     = getKeySetting("keymap_special1");
	key[KEYMAP_ID_SNEAK]        = getKeySetting("keymap_sneak");

	key[KEYMAP_ID_DROP]         = getKeySetting("keymap_drop");
	key[KEYMAP_ID_INVENTORY]    = getKeySetting("keymap_inventory");
	key[KEYMAP_ID_CHAT]         = getKeySetting("keymap_chat");
	key[KEYMAP_ID_CMD]          = getKeySetting("keymap_cmd");
	key[KEYMAP_ID_CONSOLE]      = getKeySetting("keymap_console");
	key[KEYMAP_ID_FREEMOVE]     = getKeySetting("keymap_freemove");
	key[KEYMAP_ID_FASTMOVE]     = getKeySetting("keymap_fastmove");
	key[KEYMAP_ID_NOCLIP]       = getKeySetting("keymap_noclip");
	key[KEYMAP_ID_SCREENSHOT]   = getKeySetting("keymap_screenshot");
	key[KEYMAP_ID_TOGGLE_HUD]   = getKeySetting("keymap_toggle_hud");
	key[KEYMAP_ID_TOGGLE_CHAT]  = getKeySetting("keymap_toggle_chat");
	key[KEYMAP_ID_TOGGLE_FORCE_FOG_OFF]
			= getKeySetting("keymap_toggle_force_fog_off");
/*
	key[KEYMAP_ID_TOGGLE_UPDATE_CAMERA]
			= getKeySetting("keymap_toggle_update_camera");
*/
	key[KEYMAP_ID_TOGGLE_DEBUG]
			= getKeySetting("keymap_toggle_debug");
	key[KEYMAP_ID_TOGGLE_PROFILER]
			= getKeySetting("keymap_toggle_profiler");
	key[KEYMAP_ID_CAMERA_MODE]
			= getKeySetting("keymap_camera_mode");
	key[KEYMAP_ID_INCREASE_VIEWING_RANGE]
			= getKeySetting("keymap_increase_viewing_range_min");
	key[KEYMAP_ID_DECREASE_VIEWING_RANGE]
			= getKeySetting("keymap_decrease_viewing_range_min");
	key[KEYMAP_ID_RANGESELECT]
			= getKeySetting("keymap_rangeselect");

	key[KEYMAP_ID_QUICKTUNE_NEXT] = getKeySetting("keymap_quicktune_next");
	key[KEYMAP_ID_QUICKTUNE_PREV] = getKeySetting("keymap_quicktune_prev");
	key[KEYMAP_ID_QUICKTUNE_INC]  = getKeySetting("keymap_quicktune_inc");
	key[KEYMAP_ID_QUICKTUNE_DEC]  = getKeySetting("keymap_quicktune_dec");

	key[KEYMAP_ID_DEBUG_STACKS]   = getKeySetting("keymap_print_debug_stacks");

	//freeminer:
	key[KEYMAP_ID_MSG]            = getKeySetting("keymap_msg");
	key[KEYMAP_ID_ZOOM]           = getKeySetting("keymap_zoom");
	key[KEYMAP_ID_PLAYERLIST]     = getKeySetting("keymap_playerlist");

}


/****************************************************************************

 ****************************************************************************/

const float object_hit_delay = 0.2;

struct FpsControl {
	u32 last_time, busy_time, sleep_time;
};


/* The reason the following structs are not anonymous structs within the
 * class is that they are not used by the majority of member functions and
 * many functions that do require objects of thse types do not modify them
 * (so they can be passed as a const qualified parameter)
 */
struct CameraOrientation {
	f32 camera_yaw;    // "right/left"
	f32 camera_pitch;  // "up/down"
};

struct GameRunData {
	u16 dig_index;
	u16 new_playeritem;
	PointedThing pointed_old;
	bool digging;
	bool ldown_for_dig;
	bool left_punch;
	bool update_wielded_item_trigger;
	bool reset_jump_timer;
	float nodig_delay_timer;
	float dig_time;
	float dig_time_complete;
	float repeat_rightclick_timer;
	float object_hit_delay_timer;
	float time_from_last_punch;
	ClientActiveObject *selected_object;

	float jump_timer;
	float damage_flash;
	float update_draw_list_timer;
	float statustext_time;

	f32 fog_range;

	v3f update_draw_list_last_cam_dir;

	u32 profiler_current_page;
	u32 profiler_max_page;     // Number of pages

	//freeminer:
	v3f update_draw_list_last_cam_pos;
	unsigned int autoexit;
	bool profiler_state;

	float time_of_day;
	float time_of_day_smooth;
};

struct Jitter {
	f32 max, min, avg, counter, max_sample, min_sample, max_fraction;
};

struct RunStats {
	u32 drawtime;
	u32 beginscenetime;
	u32 endscenetime;

	Jitter dtime_jitter, busy_time_jitter;
};

/* Flags that can, or may, change during main game loop
 */
struct VolatileRunFlags {
	bool invert_mouse;
	bool show_chat;
	bool show_hud;
	bool force_fog_off;
	bool show_debug;
	bool show_profiler_graph;
	bool disable_camera_update;
	bool first_loop_after_window_activation;
	bool camera_offset_changed;

	//freeminer:
	bool no_output;
	bool use_weather;
	float dedicated_server_step;
	int errors;
	bool show_block_boundaries;
	bool connected;
	bool reconnect;
};


/****************************************************************************
 THE GAME
 ****************************************************************************/

/* This is not intended to be a public class. If a public class becomes
 * desirable then it may be better to create another 'wrapper' class that
 * hides most of the stuff in this class (nothing in this class is required
 * by any other file) but exposes the public methods/data only.
 */
class Game
{
public:
	Game();
	~Game();

	bool startup(bool *kill,
			bool random_input,
			InputHandler *input,
			IrrlichtDevice *device,
			const std::string &map_dir,
			const std::string &playername,
			const std::string &password,
			// If address is "", local server is used and address is updated
			std::string *address,
			u16 port,
			std::string *error_message,
			ChatBackend *chat_backend,
			const SubgameSpec &gamespec,    // Used for local game
			bool simple_singleplayer_mode);

	void run();
	void shutdown();

protected:

	void extendedResourceCleanup();

	// Basic initialisation
	bool init(const std::string &map_dir, std::string *address,
			u16 port,
			const SubgameSpec &gamespec);
	bool initSound();
	bool createSingleplayerServer(const std::string map_dir,
			const SubgameSpec &gamespec, u16 port, std::string *address);

	// Client creation
	bool createClient(const std::string &playername,
			const std::string &password, std::string *address, u16 port,
			std::string *error_message);
	bool initGui(std::string *error_message);

	// Client connection
	bool connectToServer(const std::string &playername,
			const std::string &password, std::string *address, u16 port,
			bool *connect_ok, bool *aborted);
	bool getServerContent(bool *aborted);

	// Main loop

	void updateInteractTimers(GameRunData *args, f32 dtime);
	bool checkConnection();
	bool handleCallbacks();
	void processQueues();
	void updateProfilers(const GameRunData &run_data, const RunStats &stats,
			const FpsControl &draw_times, f32 dtime);
	void addProfilerGraphs(const RunStats &stats, const FpsControl &draw_times,
			f32 dtime);
	void updateStats(RunStats *stats, const FpsControl &draw_times, f32 dtime);

	void processUserInput(VolatileRunFlags *flags, GameRunData *interact_args,
			f32 dtime);
	void processKeyboardInput(VolatileRunFlags *flags,
			float *statustext_time,
			float *jump_timer,
			bool *reset_jump_timer,
			u32 *profiler_current_page,
			u32 profiler_max_page);
	void processItemSelection(u16 *new_playeritem);

	void dropSelectedItem();
	void openInventory();
	void openConsole(float height = 0.6, bool close_on_return = false, const std::wstring& input = L"");
	void toggleFreeMove(float *statustext_time);
	void toggleFreeMoveAlt(float *statustext_time, float *jump_timer);
	void toggleFast(float *statustext_time);
	void toggleNoClip(float *statustext_time);

	void toggleChat(float *statustext_time, bool *flag);
	void toggleHud(float *statustext_time, bool *flag);
	void toggleFog(float *statustext_time, bool *flag);
	void toggleDebug(float *statustext_time, bool *show_debug,
			bool *show_profiler_graph);
	void toggleUpdateCamera(float *statustext_time, bool *flag);
	void toggleBlockBoundaries(float *statustext_time, VolatileRunFlags *flags);
	void toggleProfiler(float *statustext_time, u32 *profiler_current_page,
			u32 profiler_max_page);

	void increaseViewRange(float *statustext_time);
	void decreaseViewRange(float *statustext_time);
	void toggleFullViewRange(float *statustext_time);

	void updateCameraDirection(CameraOrientation *cam, VolatileRunFlags *flags);
	void updateCameraOrientation(CameraOrientation *cam,
			const VolatileRunFlags &flags);
	void updatePlayerControl(const CameraOrientation &cam);
	void step(f32 *dtime);
	void processClientEvents(CameraOrientation *cam, float *damage_flash);
	void updateCamera(VolatileRunFlags *flags, u32 busy_time, f32 dtime,
			float time_from_last_punch);
	void updateSound(f32 dtime);
	void processPlayerInteraction(std::vector<aabb3f> &highlight_boxes,
			GameRunData *runData, f32 dtime, bool show_hud,
			bool show_debug);
	void handlePointingAtNode(GameRunData *runData,
			const PointedThing &pointed, const ItemDefinition &playeritem_def,
			const ToolCapabilities &playeritem_toolcap, f32 dtime);
	void handlePointingAtObject(GameRunData *runData,
			const PointedThing &pointed, const ItemStack &playeritem,
			const v3f &player_position, bool show_debug);
	void handleDigging(GameRunData *runData, const PointedThing &pointed,
			const v3s16 &nodepos, const ToolCapabilities &playeritem_toolcap,
			f32 dtime);
	void updateFrame(std::vector<aabb3f> &highlight_boxes, ProfilerGraph *graph,
			RunStats *stats, GameRunData *runData,
			f32 dtime, const VolatileRunFlags &flags, const CameraOrientation &cam);
	void updateGui(float *statustext_time, const RunStats &stats,
			const GameRunData& runData, f32 dtime, const VolatileRunFlags &flags,
			const CameraOrientation &cam);
	void updateProfilerGraphs(ProfilerGraph *graph);

	// Misc
	void limitFps(FpsControl *fps_timings, f32 *dtime);

	void showOverlayMessage(const char *msg, float dtime, int percent,
			bool draw_clouds = true);

private:
	InputHandler *input;

	Client *client;
	Server *server;

	IWritableTextureSource *texture_src;
	IWritableShaderSource *shader_src;

	// When created, these will be filled with data received from the server
	IWritableItemDefManager *itemdef_manager;
	IWritableNodeDefManager *nodedef_manager;

	GameOnDemandSoundFetcher soundfetcher; // useful when testing
	ISoundManager *sound;
	bool sound_is_dummy;
	SoundMaker *soundmaker;

	ChatBackend *chat_backend;

	GUIFormSpecMenu *current_formspec;

	EventManager *eventmgr;
	QuicktuneShortcutter *quicktune;

	GUIChatConsole *gui_chat_console; // Free using ->Drop()
	MapDrawControl *draw_control;
	Camera *camera;
	Clouds *clouds;	                  // Free using ->Drop()
	Sky *sky;                         // Free using ->Drop()
	Inventory *local_inventory;
	Hud *hud;

	/* 'cache'
	   This class does take ownership/responsibily for cleaning up etc of any of
	   these items (e.g. device)
	*/
	IrrlichtDevice *device;
	video::IVideoDriver *driver;
	scene::ISceneManager *smgr;
	bool *kill;
	std::string *error_message;
	IGameDef *gamedef;                     // Convenience (same as *client)
	scene::ISceneNode *skybox;

	bool random_input;
	bool simple_singleplayer_mode;
	/* End 'cache' */

	/* Pre-calculated values
	 */
	int crack_animation_length;

	/* GUI stuff
	 */
	gui::IGUIStaticText *guitext;          // First line of debug text
	gui::IGUIStaticText *guitext2;         // Second line of debug text
	gui::IGUIStaticText *guitext_info;     // At the middle of the screen
	gui::IGUIStaticText *guitext_status;
	gui::IGUIStaticText *guitext_chat;	   // Chat text
	gui::IGUIStaticText *guitext_profiler; // Profiler text

	std::wstring infotext;
	std::wstring statustext;

	//freeminer:
	GUITable *playerlist;
	video::SColor console_bg;
	gsMapper *mapper;
#if CMAKE_THREADS && CMAKE_HAVE_FUTURE
	std::future<void> updateDrawList_future;
#endif
public:
	VolatileRunFlags flags;
	GameRunData runData;
private:
	// minetest:

	KeyCache keycache;

	IntervalLimiter profiler_interval;

	/* TODO: Add a callback function so these can be updated when a setting
	 *       changes.  At this point in time it doesn't matter (e.g. /set
	 *       is documented to change server settings only)
	 *
	 * TODO: Local caching of settings is not optimal and should at some stage
	 *       be updated to use a global settings object for getting thse values
	 *       (as opposed to the this local caching). This can be addressed in
	 *       a later release.
	 */
	bool m_cache_doubletap_jump;
	bool m_cache_enable_node_highlighting;
	bool m_cache_enable_clouds;
	bool m_cache_enable_particles;
	bool m_cache_enable_fog;
	f32  m_cache_mouse_sensitivity;
	f32  m_repeat_right_click_time;
};

Game::Game() :
	client(NULL),
	server(NULL),
	texture_src(NULL),
	shader_src(NULL),
	itemdef_manager(NULL),
	nodedef_manager(NULL),
	sound(NULL),
	sound_is_dummy(false),
	soundmaker(NULL),
	chat_backend(NULL),
	current_formspec(NULL),
	eventmgr(NULL),
	quicktune(NULL),
	gui_chat_console(NULL),
	draw_control(NULL),
	camera(NULL),
	clouds(NULL),
	sky(NULL),
	local_inventory(NULL),
	hud(NULL)
	,
	playerlist(nullptr),
	mapper(nullptr)
{
	m_cache_doubletap_jump            = g_settings->getBool("doubletap_jump");
	m_cache_enable_node_highlighting  = g_settings->getBool("enable_node_highlighting");
	m_cache_enable_clouds             = g_settings->getBool("enable_clouds");
	m_cache_enable_particles          = g_settings->getBool("enable_particles");
	m_cache_enable_fog                = g_settings->getBool("enable_fog");
	m_cache_mouse_sensitivity         = g_settings->getFloat("mouse_sensitivity");
	m_repeat_right_click_time         = g_settings->getFloat("repeat_rightclick_time");

	m_cache_mouse_sensitivity = rangelim(m_cache_mouse_sensitivity, 0.001, 100.0);
}


/****************************************************************************
 Game Public
 ****************************************************************************/

Game::~Game()
{
	delete client;
	delete soundmaker;
	if (!sound_is_dummy)
		delete sound;

	delete server; // deleted first to stop all server threads

	delete hud;
	delete local_inventory;
	delete camera;
	delete quicktune;
	delete eventmgr;
	delete texture_src;
	delete shader_src;
	delete nodedef_manager;
	delete itemdef_manager;
	delete draw_control;

	if (mapper)
		delete mapper;

	extendedResourceCleanup();
}

bool Game::startup(bool *kill,
		bool random_input,
		InputHandler *input,
		IrrlichtDevice *device,
		const std::string &map_dir,
		const std::string &playername,
		const std::string &password,
		std::string *address,     // can change if simple_singleplayer_mode
		u16 port,
		std::string *error_message,
		ChatBackend *chat_backend,
		const SubgameSpec &gamespec,
		bool simple_singleplayer_mode)
{
	// "cache"
	this->device        = device;
	this->kill          = kill;
	this->error_message = error_message;
	this->random_input  = random_input;
	this->input         = input;
	this->chat_backend  = chat_backend;
	this->simple_singleplayer_mode = simple_singleplayer_mode;

	driver              = device->getVideoDriver();
	smgr                = device->getSceneManager();

	smgr->getParameters()->setAttribute(scene::OBJ_LOADER_IGNORE_MATERIAL_FILES, true);

	if (!init(map_dir, address, port, gamespec))
		return false;

	if (!createClient(playername, password, address, port, error_message))
		return false;

	return true;
}


void Game::run()
{
	ProfilerGraph graph;
	RunStats stats              = { 0 };
	CameraOrientation cam_view  = { 0 };
	//runData         = { 0 };
	FpsControl draw_times       = { 0 };
	flags      = { 0 };
	f32 dtime; // in seconds

	runData.time_from_last_punch  = 10.0;
	runData.profiler_max_page = 2;
	runData.update_wielded_item_trigger = true;

	flags.show_chat = true;
	flags.show_hud = true;
	flags.show_debug = g_settings->getBool("show_debug");
	flags.invert_mouse = g_settings->getBool("invert_mouse");
	flags.first_loop_after_window_activation = true;


	// freeminer:
	runData.update_draw_list_timer = 5;
	flags.dedicated_server_step = g_settings->getFloat("dedicated_server_step");
	flags.use_weather = g_settings->getBool("weather");
	flags.no_output = device->getVideoDriver()->getDriverType() == video::EDT_NULL;


	/* Clear the profiler */
	Profiler::GraphValues dummyvalues;
	g_profiler->graphGet(dummyvalues);

	draw_times.last_time = device->getTimer()->getTime();

	shader_src->addGlobalConstantSetter(new GameGlobalShaderConstantSetter(
			sky,
			&flags.force_fog_off,
			&runData.fog_range,
			client,
			local_inventory
			));

	std::vector<aabb3f> highlight_boxes;

	double run_time = 0;
	set_light_table(g_settings->getFloat("display_gamma"));

	while (device->run() && !(*kill || g_gamecallback->shutdown_requested)) {

		/* Must be called immediately after a device->run() call because it
		 * uses device->getTimer()->getTime()
		 */
		limitFps(&draw_times, &dtime);
		run_time += dtime;
		if (runData.autoexit && run_time > runData.autoexit)
			g_gamecallback->shutdown_requested = 1;

		updateStats(&stats, draw_times, dtime);
		updateInteractTimers(&runData, dtime);

		if (!checkConnection())
			break;
		if (!handleCallbacks())
			break;

		processQueues();

		infotext = L"";
		hud->resizeHotbar();

		updateProfilers(runData, stats, draw_times, dtime);
		processUserInput(&flags, &runData, dtime);
		// Update camera before player movement to avoid camera lag of one frame
		updateCameraDirection(&cam_view, &flags);
		updatePlayerControl(cam_view);
		step(&dtime);
		processClientEvents(&cam_view, &runData.damage_flash);
		updateCamera(&flags, draw_times.busy_time, dtime,
				runData.time_from_last_punch);
		updateSound(dtime);
		processPlayerInteraction(highlight_boxes, &runData, dtime,
				flags.show_hud, flags.show_debug);
		updateFrame(highlight_boxes, &graph, &stats, &runData, dtime,
				flags, cam_view);
		updateProfilerGraphs(&graph);
	}
}


void Game::shutdown()
{

	if (runData.autoexit) {
		actionstream << "Profiler:" << std::fixed << std::setprecision(9) << std::endl;
		g_profiler->print(actionstream);
	}

	showOverlayMessage("Shutting down...", 0, 0, false);

	if (clouds)
		clouds->drop();

	if (gui_chat_console)
		gui_chat_console->drop();

	if (sky)
		sky->drop();

	clear_particles();

	/* cleanup menus */
	while (g_menumgr.menuCount() > 0) {
		g_menumgr.m_stack.front()->setVisible(false);
		g_menumgr.deletingMenu(g_menumgr.m_stack.front());
	}

	if (current_formspec) {
		current_formspec->drop();
		current_formspec = NULL;
	}

	chat_backend->addMessage(L"", L"# Disconnected.");
	chat_backend->addMessage(L"", L"");

	if (client) {
		client->Stop();
		if (texture_src)
			texture_src->processQueue();
		if (shader_src)
			shader_src->processQueue();
			sleep_ms(100);
	}

	guitext->remove();
	guitext2->remove();
	guitext_info->remove();
	guitext_status->remove();
	guitext_chat->remove();
	guitext_profiler->remove();

}



/****************************************************************************
 Startup
 ****************************************************************************/

bool Game::init(
		const std::string &map_dir,
		std::string *address,
		u16 port,
		const SubgameSpec &gamespec)
{
	showOverlayMessage("Loading...", 0, 0);

	texture_src = createTextureSource(device);
	shader_src = createShaderSource(device);

	itemdef_manager = createItemDefManager();
	nodedef_manager = createNodeDefManager();

	eventmgr = new EventManager();
	quicktune = new QuicktuneShortcutter();

	if (!(texture_src && shader_src && itemdef_manager && nodedef_manager
			&& eventmgr && quicktune))
		return false;

	if (!initSound())
		return false;

	// Create a server if not connecting to an existing one
	if (*address == "") {
		if (!createSingleplayerServer(map_dir, gamespec, port, address))
			return false;
	}

	return true;
}

bool Game::initSound()
{
#if USE_SOUND
	if (g_settings->getBool("enable_sound")) {
		infostream << "Attempting to use OpenAL audio" << std::endl;
		sound = createOpenALSoundManager(&soundfetcher);
		if (!sound)
			infostream << "Failed to initialize OpenAL audio" << std::endl;
	} else
		infostream << "Sound disabled." << std::endl;
#endif

	if (!sound) {
		infostream << "Using dummy audio." << std::endl;
		sound = &dummySoundManager;
		sound_is_dummy = true;
	}

	soundmaker = new SoundMaker(sound, nodedef_manager);
	if (!soundmaker)
		return false;

	soundmaker->registerReceiver(eventmgr);

	return true;
}

bool Game::createSingleplayerServer(const std::string map_dir,
		const SubgameSpec &gamespec, u16 port, std::string *address)
{
	showOverlayMessage("Creating server...", 0, 5);

	std::string bind_str = g_settings->get("bind_address");
	Address bind_addr(0, 0, 0, 0, port);

	if (g_settings->getBool("ipv6_server")) {
		bind_addr.setAddress((IPv6AddressBytes *) NULL);
	}

	try {
		bind_addr.Resolve(bind_str.c_str());
		*address = bind_str;
	} catch (ResolveError &e) {
		infostream << "Resolving bind address \"" << bind_str
			   << "\" failed: " << e.what()
			   << " -- Listening on all addresses." << std::endl;
	}

	if (bind_addr.isIPv6() && !g_settings->getBool("enable_ipv6")) {
		*error_message = "Unable to listen on " +
				bind_addr.serializeString() +
				" because IPv6 is disabled";
		errorstream << *error_message << std::endl;
		return false;
	}

	server = new Server(map_dir, gamespec, simple_singleplayer_mode,
			    bind_addr.isIPv6());

	server->start(bind_addr);

	return true;
}

bool Game::createClient(const std::string &playername,
		const std::string &password, std::string *address, u16 port,
		std::string *error_message)
{
	showOverlayMessage("Creating client...", 0, 10);

	device->setWindowCaption(L"Freeminer [Connecting]");

	draw_control = new MapDrawControl;
	if (!draw_control)
		return false;

	bool could_connect, connect_aborted;

	if (!connectToServer(playername, password, address, port,
			&could_connect, &connect_aborted))
		return false;

	if (!could_connect) {
		if (*error_message == "" && !connect_aborted) {
			// Should not happen if error messages are set properly
			*error_message = "Connection failed for unknown reason";
			errorstream << *error_message << std::endl;
		}
		return false;
	}

	if (!getServerContent(&connect_aborted)) {
		if (*error_message == "" && !connect_aborted) {
			// Should not happen if error messages are set properly
			*error_message = "Connection failed for unknown reason";
			errorstream << *error_message << std::endl;
		}
		return false;
	}

	// Update cached textures, meshes and materials
	client->afterContentReceived(device, g_fontengine->getFont());

	/* Camera
	 */
	camera = new Camera(smgr, *draw_control, gamedef);
	if (!camera || !camera->successfullyCreated(*error_message))
		return false;

	/* Clouds
	 */
	if (m_cache_enable_clouds) {
		clouds = new Clouds(smgr->getRootSceneNode(), smgr, -1, time(0));
		if (!clouds) {
			*error_message = "Memory allocation error";
			*error_message += " (clouds)";
			errorstream << *error_message << std::endl;
			return false;
		}
	}

	/* Skybox
	 */
	sky = new Sky(smgr->getRootSceneNode(), smgr, -1);
	skybox = NULL;	// This is used/set later on in the main run loop

	local_inventory = new Inventory(itemdef_manager);

	if (!(sky && local_inventory)) {
		*error_message = "Memory allocation error";
		*error_message += " (sky or local inventory)";
		errorstream << *error_message << std::endl;
		return false;
	}

	/* Pre-calculated values
	 */
	video::ITexture *t = texture_src->getTexture("crack_anylength.png");
	if (t) {
		v2u32 size = t->getOriginalSize();
		if (size.X)
		crack_animation_length = size.Y / size.X;
	} else {
		crack_animation_length = 0;
	}
	if (!crack_animation_length) {
		crack_animation_length = 0;
	}

	if (!initGui(error_message))
		return false;

	/* Set window caption
	 */
	core::stringw str = L"Freeminer [";
	str += driver->getName();
	str += "]";
	device->setWindowCaption(str.c_str());

	LocalPlayer *player = client->getEnv().getLocalPlayer();
	player->hurt_tilt_timer = 0;
	player->hurt_tilt_strength = 0;

	hud = new Hud(driver, smgr, guienv, gamedef, player, local_inventory);

	if (!hud) {
		*error_message = "Memory error: could not create HUD";
		errorstream << *error_message << std::endl;
		return false;
	}

	return true;
}

bool Game::initGui(std::string *error_message)
{
	// First line of debug text
	guitext = guienv->addStaticText(
			L"Freeminer",
			core::rect<s32>(0, 0, 0, 0),
			false, false, guiroot);

	// Second line of debug text
	guitext2 = guienv->addStaticText(
			L"",
			core::rect<s32>(0, 0, 0, 0),
			false, false, guiroot);

	// At the middle of the screen
	// Object infos are shown in this
	guitext_info = guienv->addStaticText(
			L"",
			core::rect<s32>(0, 0, 400, g_fontengine->getTextHeight() * 5 + 5) + v2s32(100, 200),
			false, true, guiroot);

	// Status text (displays info when showing and hiding GUI stuff, etc.)
	guitext_status = guienv->addStaticText(
			L"<Status>",
			core::rect<s32>(0, 0, 0, 0),
			false, false, guiroot);
	guitext_status->setVisible(false);

	// Chat text
	guitext_chat = nullptr;

	{
		guitext_chat = new gui::FMStaticText(L"", false, guienv, guienv->getRootGUIElement(), -1, core::rect<s32>(0, 0, 0, 0), false);
		guitext_chat->setWordWrap(true);
		guitext_chat->drop();
	}

	if (!guitext_chat) {
	guitext_chat = guienv->addStaticText(
			L"",
			core::rect<s32>(0, 0, 0, 0),
			//false, false); // Disable word wrap as of now
			false, true, guiroot);
	}

	// Remove stale "recent" chat messages from previous connections
	chat_backend->clearRecentChat();

	// Chat backend and console
	gui_chat_console = new GUIChatConsole(guienv, guienv->getRootGUIElement(),
			-1, chat_backend, client);
	if (!gui_chat_console) {
		*error_message = "Could not allocate memory for chat console";
		errorstream << *error_message << std::endl;
		return false;
	}

	// Profiler text (size is updated when text is updated)
	guitext_profiler = guienv->addStaticText(
			L"<Profiler>",
			core::rect<s32>(0, 0, 0, 0),
			false, false, guiroot);
	guitext_profiler->setBackgroundColor(video::SColor(120, 0, 0, 0));
	guitext_profiler->setVisible(false);
	guitext_profiler->setWordWrap(true);

#ifdef HAVE_TOUCHSCREENGUI

	if (g_touchscreengui)
		g_touchscreengui->init(texture_src, porting::getDisplayDensity());

#endif

	if(!g_settings->get("console_color").empty())
	{
		v3f console_color = g_settings->getV3F("console_color");
		console_bg = video::SColor(g_settings->getU16("console_alpha"), console_color.X, console_color.Y, console_color.Z);
	}

	v2u32 screensize = driver->getScreenSize();
	// create mapper
	mapper = new gsMapper(device, client);
	{
		// Update mapper elements
		u16 w = g_settings->getU16("hud_map_width");
		struct _gsm_color { u32 red; u32 green; u32 blue; } gsm_color;
		g_settings->getStruct("hud_map_back", "u32,u32,u32",
			&gsm_color, sizeof(gsm_color) );
		mapper->setMapVis(screensize.X-(w+10),10, w,
			g_settings->getU16("hud_map_height"),
			g_settings->getFloat("hud_map_scale"),
			g_settings->getU16("hud_map_alpha"),
			video::SColor(0, gsm_color.red, gsm_color.green, gsm_color.blue));
		mapper->setMapType(g_settings->getBool("hud_map_above"),
			g_settings->getU16("hud_map_scan"),
			g_settings->getS16("hud_map_surface"),
			g_settings->getBool("hud_map_tracking"),
			g_settings->getU16("hud_map_border"));
	}


	return true;
}

bool Game::connectToServer(const std::string &playername,
		const std::string &password, std::string *address, u16 port,
		bool *connect_ok, bool *aborted)
{
	showOverlayMessage("Resolving address...", 0, 15);

	Address connect_address(0, 0, 0, 0, port);

	try {
		connect_address.Resolve(address->c_str());

		if (connect_address.isZero()) { // i.e. INADDR_ANY, IN6ADDR_ANY
			//connect_address.Resolve("localhost");
			if (connect_address.isIPv6() || g_settings->getBool("ipv6_server")) {
				connect_address.setAddress(in6addr_loopback);
			} else {
				connect_address.setAddress(127, 0, 0, 1);
			}
		}
	} catch (ResolveError &e) {
		*error_message = std::string("Couldn't resolve address: ") + e.what();
		errorstream << *error_message << std::endl;
		return false;
	}

	if (connect_address.isIPv6() && !g_settings->getBool("enable_ipv6")) {
		*error_message = "Unable to connect to " +
				connect_address.serializeString() +
				" because IPv6 is disabled";
		errorstream << *error_message << std::endl;
		return false;
	}

	client = new Client(device,
			playername.c_str(), password, simple_singleplayer_mode,
			*draw_control, texture_src, shader_src,
			itemdef_manager, nodedef_manager, sound, eventmgr,
			connect_address.isIPv6());

	if (!client)
		return false;

	gamedef = client;	// Client acts as our GameDef


	infostream << "Connecting to server at ";
	connect_address.print(&infostream);
	infostream << std::endl;

	client->connect(connect_address);

	/*
		Wait for server to accept connection
	*/

	try {
		input->clear();

		FpsControl fps_control = { 0 };
		f32 dtime; // in seconds

		auto end_ms = porting::getTimeMs() + u32(CONNECTION_TIMEOUT * 1000);
		while (device->run()) {

			limitFps(&fps_control, &dtime);

			// Update client and server
			client->step(dtime);

			if (server != NULL)
				server->step(dtime);

			// End condition
			if (client->getState() == LC_Init) {
				*connect_ok = true;
				break;
			}

			// Break conditions
			if (client->accessDenied()) {
				*error_message = "Access denied. Reason: "
						+ client->accessDeniedReason();
				errorstream << *error_message << std::endl;
				break;
			}

			if (input->wasKeyDown(EscapeKey) || input->wasKeyDown(CancelKey)) {
				*aborted = true;
				infostream << "Connect aborted [Escape]" << std::endl;
				break;
			}

			// Update status
<<<<<<< HEAD
			showOverlayMessage("Connecting to server...", dtime, 100);

			if (porting::getTimeMs() > end_ms) {
				flags.reconnect = true;
				return false;
			}
=======
			showOverlayMessage("Connecting to server...", dtime, 20);
>>>>>>> 0db73bd8
		}
	} catch (con::PeerNotFoundException &e) {
		// TODO: Should something be done here? At least an info/error
		// message?
		return false;
	}

	return true;
}

bool Game::getServerContent(bool *aborted)
{
	input->clear();

	FpsControl fps_control = { 0 };
	f32 dtime; // in seconds

	int progress_old = 0;

	limitFps(&fps_control, &dtime);
	float time_counter = 0;
	auto dtime_start = dtime;

	while (device->run()) {

		limitFps(&fps_control, &dtime);

		// Update client and server
		client->step(dtime);

		if (server != NULL)
			server->step(dtime);

		// End condition
		if (client->mediaReceived() && client->itemdefReceived() &&
				client->nodedefReceived()) {
			break;
		}

		// Error conditions
		if (client->accessDenied()) {
			*error_message = "Access denied. Reason: "
					+ client->accessDeniedReason();
			errorstream << *error_message << std::endl;
			return false;
		}

		if (client->getState() < LC_Init) {
			*error_message = "Client disconnected";
			errorstream << *error_message << std::endl;
			return false;
		}

		if (input->wasKeyDown(EscapeKey) || input->wasKeyDown(CancelKey)) {
			*aborted = true;
			infostream << "Connect aborted [Escape]" << std::endl;
			return false;
		}

		// Display status
		int progress = 25;

		if (!client->itemdefReceived()) {
			wchar_t *text = wgettext("Item definitions...");
			progress = 25;
			draw_load_screen(text, device, guienv, dtime, progress);
			delete[] text;
		} else if (!client->nodedefReceived()) {
			wchar_t *text = wgettext("Node definitions...");
			progress = 30;
			draw_load_screen(text, device, guienv, dtime, progress);
			delete[] text;
		} else {
			std::stringstream message;
			message.precision(3);
			message << _("Media...");

			if ((USE_CURL == 0) ||
					(!g_settings->getBool("enable_remote_media_server"))) {
				float cur = client->getCurRate();
				std::string cur_unit = _(" KB/s");

				if (cur > 900) {
					cur /= 1024.0;
					cur_unit = _(" MB/s");
				}

				message << " ( " << cur << cur_unit << " )";
			}

			progress = 30 + client->mediaReceiveProgress() * 35 + 0.5;
			draw_load_screen(narrow_to_wide(message.str().c_str()), device,
					guienv, dtime, progress);
		}

		if (progress_old != progress) {
			progress_old = progress;
			time_counter = 0;
		}
		time_counter += dtime < dtime_start ? dtime : dtime - dtime_start;
		if (time_counter > CONNECTION_TIMEOUT) {
			flags.reconnect = 1;
			*aborted = true;
			return false;
		}

	}

	return true;
}



/****************************************************************************
 Run
 ****************************************************************************/

inline void Game::updateInteractTimers(GameRunData *args, f32 dtime)
{
	if (args->nodig_delay_timer >= 0)
		args->nodig_delay_timer -= dtime;

	if (args->object_hit_delay_timer >= 0)
		args->object_hit_delay_timer -= dtime;

	args->time_from_last_punch += dtime;
}


/* returns false if game should exit, otherwise true
 */
inline bool Game::checkConnection()
{
	if (client->accessDenied()) {
		*error_message = "Access denied. Reason: "
				+ client->accessDeniedReason();
		errorstream << *error_message << std::endl;
		return false;
	}

	if (client->m_con.Connected()) {
		flags.connected = 1;
	} else if (flags.connected) {
		flags.reconnect = 1;
		return false;
	}

	return true;
}


/* returns false if game should exit, otherwise true
 */
inline bool Game::handleCallbacks()
{
	if (g_gamecallback->disconnect_requested) {
		g_gamecallback->disconnect_requested = false;
		return false;
	}

	if (g_gamecallback->changepassword_requested) {
		(new GUIPasswordChange(guienv, guiroot, -1,
				       &g_menumgr, client))->drop();
		g_gamecallback->changepassword_requested = false;
	}

	if (g_gamecallback->changevolume_requested) {
		(new GUIVolumeChange(guienv, guiroot, -1,
				     &g_menumgr, client))->drop();
		g_gamecallback->changevolume_requested = false;
	}

	if (g_gamecallback->keyconfig_requested) {
		(new GUIKeyChangeMenu(guienv, guiroot, -1,
				      &g_menumgr))->drop();
		g_gamecallback->keyconfig_requested = false;
	}

	if (g_gamecallback->keyconfig_changed) {
		keycache.populate(); // update the cache with new settings
		g_gamecallback->keyconfig_changed = false;
	}

	return true;
}


void Game::processQueues()
{
	if (!flags.no_output)
	texture_src->processQueue();
	itemdef_manager->processQueue(gamedef);
	if (!flags.no_output)
	shader_src->processQueue();
}


void Game::updateProfilers(const GameRunData &run_data, const RunStats &stats,
		const FpsControl &draw_times, f32 dtime)
{
	float profiler_print_interval =
			g_settings->getFloat("profiler_print_interval");
	bool print_to_log = true;

	if (profiler_print_interval == 0) {
		print_to_log = false;
		profiler_print_interval = 5;
	}

	if (!run_data.autoexit)
	if (profiler_interval.step(dtime, profiler_print_interval)) {
		if (print_to_log) {
			infostream << "Profiler:" << std::endl;
			g_profiler->print(infostream);
		}

		update_profiler_gui(guitext_profiler, g_fontengine,
				run_data.profiler_current_page, run_data.profiler_max_page,
				driver->getScreenSize().Height);

		g_profiler->clear();
	}

	addProfilerGraphs(stats, draw_times, dtime);
}


void Game::addProfilerGraphs(const RunStats &stats,
		const FpsControl &draw_times, f32 dtime)
{
	g_profiler->graphAdd("mainloop_other",
			draw_times.busy_time / 1000.0f - stats.drawtime / 1000.0f);

	if (draw_times.sleep_time != 0)
		g_profiler->graphAdd("mainloop_sleep", draw_times.sleep_time / 1000.0f);
	g_profiler->graphAdd("mainloop_dtime", dtime);

	g_profiler->add("Elapsed time", dtime);
	g_profiler->avg("FPS", 1. / dtime);
}


void Game::updateStats(RunStats *stats, const FpsControl &draw_times,
		f32 dtime)
{

	f32 jitter;
	Jitter *jp;

	/* Time average and jitter calculation
	 */
	jp = &stats->dtime_jitter;
	jp->avg = jp->avg * 0.96 + dtime * 0.04;

	jitter = dtime - jp->avg;

	if (jitter > jp->max)
		jp->max = jitter;

	jp->counter += dtime;

	if (jp->counter > 0.0) {
		jp->counter -= 3.0;
		jp->max_sample = jp->max;
		jp->max_fraction = jp->max_sample / (jp->avg + 0.001);
		jp->max = 0.0;
	}

	/* Busytime average and jitter calculation
	 */
	jp = &stats->busy_time_jitter;
	jp->avg = jp->avg + draw_times.busy_time * 0.02;

	jitter = draw_times.busy_time - jp->avg;

	if (jitter > jp->max)
		jp->max = jitter;
	if (jitter < jp->min)
		jp->min = jitter;

	jp->counter += dtime;

	if (jp->counter > 0.0) {
		jp->counter -= 3.0;
		jp->max_sample = jp->max;
		jp->min_sample = jp->min;
		jp->max = 0.0;
		jp->min = 0.0;
	}

}



/****************************************************************************
 Input handling
 ****************************************************************************/

void Game::processUserInput(VolatileRunFlags *flags,
		GameRunData *interact_args, f32 dtime)
{
	// Reset input if window not active or some menu is active
	if (device->isWindowActive() == false
			|| noMenuActive() == false
			|| guienv->hasFocus(gui_chat_console)) {
		input->clear();
	}

	if (!guienv->hasFocus(gui_chat_console) && gui_chat_console->isOpen()) {
		gui_chat_console->closeConsoleAtOnce();
	}

	// Input handler step() (used by the random input generator)
	input->step(dtime);

#ifdef HAVE_TOUCHSCREENGUI

	if (g_touchscreengui) {
		g_touchscreengui->step(dtime);
	}

#endif
#ifdef __ANDROID__

	if (current_formspec != 0)
		current_formspec->getAndroidUIInput();

#endif

	// Increase timer for double tap of "keymap_jump"
	if (m_cache_doubletap_jump && interact_args->jump_timer <= 0.2)
		interact_args->jump_timer += dtime;

	processKeyboardInput(
			flags,
			&interact_args->statustext_time,
			&interact_args->jump_timer,
			&interact_args->reset_jump_timer,
			&interact_args->profiler_current_page,
			interact_args->profiler_max_page);

	processItemSelection(&interact_args->new_playeritem);
}


void Game::processKeyboardInput(VolatileRunFlags *flags,
		float *statustext_time,
		float *jump_timer,
		bool *reset_jump_timer,
		u32 *profiler_current_page,
		u32 profiler_max_page)
{

	//TimeTaker tt("process kybd input", NULL, PRECISION_NANO);

	if (input->wasKeyDown(keycache.key[KeyCache::KEYMAP_ID_DROP])) {
		dropSelectedItem();
	} else if (input->wasKeyDown(keycache.key[KeyCache::KEYMAP_ID_INVENTORY])) {
		openInventory();
	} else if (input->wasKeyDown(EscapeKey) || input->wasKeyDown(CancelKey)) {
		show_pause_menu(&current_formspec, client, gamedef, texture_src, device,
				simple_singleplayer_mode);
	} else if (input->wasKeyDown(keycache.key[KeyCache::KEYMAP_ID_CHAT])) {
		openConsole(0.1, true);
	} else if (input->wasKeyDown(keycache.key[KeyCache::KEYMAP_ID_CMD])) {
		openConsole(0.1, true, L"/");
	} else if (input->wasKeyDown(keycache.key[KeyCache::KEYMAP_ID_MSG])) {
		openConsole(0.1, true, L"/msg ");
	} else if (input->wasKeyDown(keycache.key[KeyCache::KEYMAP_ID_CONSOLE])) {
		openConsole();
	} else if (input->wasKeyDown(keycache.key[KeyCache::KEYMAP_ID_FREEMOVE])) {
		toggleFreeMove(statustext_time);
	} else if (input->wasKeyDown(keycache.key[KeyCache::KEYMAP_ID_JUMP])) {
		toggleFreeMoveAlt(statustext_time, jump_timer);
		*reset_jump_timer = true;
	} else if (input->wasKeyDown(keycache.key[KeyCache::KEYMAP_ID_FASTMOVE])) {
		toggleFast(statustext_time);
	} else if (input->wasKeyDown(keycache.key[KeyCache::KEYMAP_ID_NOCLIP])) {
		toggleNoClip(statustext_time);
	} else if (input->wasKeyDown(keycache.key[KeyCache::KEYMAP_ID_SCREENSHOT])) {
		client->makeScreenshot(device);
	} else if (input->wasKeyDown(keycache.key[KeyCache::KEYMAP_ID_TOGGLE_HUD])) {
		toggleHud(statustext_time, &flags->show_hud);
	} else if (input->wasKeyDown(keycache.key[KeyCache::KEYMAP_ID_TOGGLE_CHAT])) {
		toggleChat(statustext_time, &flags->show_chat);
	} else if (input->wasKeyDown(keycache.key[KeyCache::KEYMAP_ID_TOGGLE_FORCE_FOG_OFF])) {
		toggleFog(statustext_time, &flags->force_fog_off);
/*
	} else if (input->wasKeyDown(keycache.key[KeyCache::KEYMAP_ID_TOGGLE_UPDATE_CAMERA])) {
		toggleUpdateCamera(statustext_time, &flags->disable_camera_update);
*/
	} else if (input->wasKeyDown(keycache.key[KeyCache::KEYMAP_ID_TOGGLE_DEBUG])) {
		toggleDebug(statustext_time, &flags->show_debug, &flags->show_profiler_graph);
	} else if (input->wasKeyDown(keycache.key[KeyCache::KEYMAP_ID_TOGGLE_PROFILER])) {
		toggleProfiler(statustext_time, profiler_current_page, profiler_max_page);
	} else if (input->wasKeyDown(keycache.key[KeyCache::KEYMAP_ID_INCREASE_VIEWING_RANGE])) {
		increaseViewRange(statustext_time);
	} else if (input->wasKeyDown(keycache.key[KeyCache::KEYMAP_ID_DECREASE_VIEWING_RANGE])) {
		decreaseViewRange(statustext_time);
	} else if (input->wasKeyDown(keycache.key[KeyCache::KEYMAP_ID_RANGESELECT])) {
		toggleFullViewRange(statustext_time);
		client->sendDrawControl();
	} else if (input->wasKeyDown(keycache.key[KeyCache::KEYMAP_ID_QUICKTUNE_NEXT]))
		quicktune->next();
	else if (input->wasKeyDown(keycache.key[KeyCache::KEYMAP_ID_QUICKTUNE_PREV]))
		quicktune->prev();
	else if (input->wasKeyDown(keycache.key[KeyCache::KEYMAP_ID_QUICKTUNE_INC]))
		quicktune->inc();
	else if (input->wasKeyDown(keycache.key[KeyCache::KEYMAP_ID_QUICKTUNE_DEC]))
		quicktune->dec();
	else if (input->wasKeyDown(keycache.key[KeyCache::KEYMAP_ID_DEBUG_STACKS])) {
		// Print debug stacks
		dstream << "-----------------------------------------"
		        << std::endl;
		dstream << DTIME << "Printing debug stacks:" << std::endl;
		dstream << "-----------------------------------------"
		        << std::endl;
		debug_stacks_print();
	}

	//freeminer
#if !defined(NDEBUG)
	if (input->wasKeyDown(getKeySetting("keymap_toggle_block_boundaries"))) {
		toggleBlockBoundaries(statustext_time, flags);
	}
#endif

		if (playerlist)
			playerlist->setSelected(-1);
		if(!input->isKeyDown(keycache.key[KeyCache::KEYMAP_ID_PLAYERLIST]) && playerlist != NULL)
		{
			playerlist->remove();
			playerlist = NULL;
		}
		if(input->wasKeyDown(keycache.key[KeyCache::KEYMAP_ID_PLAYERLIST]) && playerlist == NULL)
		{
			v2u32 screensize = driver->getScreenSize();
			std::list<std::string> players_list = client->getEnv().getPlayerNames();
			std::vector<std::string> players;
			players.reserve(players_list.size());
			std::copy(players_list.begin(), players_list.end(), std::back_inserter(players));
			std::sort(players.begin(), players.end(), string_icompare);

			u32 max_height = screensize.Y * 0.7;

			u32 row_height = g_fontengine->getTextHeight() + 4;
			u32 rows = max_height / row_height;
			u32 columns = players.size() / rows;
			if (players.size() % rows > 0)
				++columns;
			u32 actual_height = row_height * rows;
			if (rows > players.size())
				actual_height = row_height * players.size();
			u32 max_width = 0;
			for (size_t i = 0; i < players.size(); ++i)
				max_width = std::max(max_width, g_fontengine->getTextWidth(utf8_to_wide(players[i]).c_str()));
			max_width += 15;
			u32 actual_width = columns * max_width;

			if (columns != 0) {
				u32 x = (screensize.X - actual_width) / 2;
				u32 y = (screensize.Y - actual_height) / 2;
				playerlist = new GUITable(guienv, guienv->getRootGUIElement(), -1, core::rect<s32>(x, y, x + actual_width, y + actual_height), texture_src);
				playerlist->drop();
				playerlist->setScrollBarEnabled(false);
				GUITable::TableOptions table_options;
				GUITable::TableColumns table_columns;
				for (size_t i = 0; i < columns; ++i) {
					GUITable::TableColumn col;
					col.type = "text";
					table_columns.push_back(col);
				}
				std::vector<std::string> players_ordered;
				players_ordered.reserve(columns * rows);
				for (size_t i = 0; i < rows; ++i)
					for (size_t j = 0; j < columns; ++j) {
						size_t index = j * rows + i;
						if (index >= players.size())
							players_ordered.push_back("");
						else
							players_ordered.push_back(players[index]);
					}
				playerlist->setTable(table_options, table_columns, players_ordered);
			}
		}

	if (!input->isKeyDown(keycache.key[KeyCache::KEYMAP_ID_JUMP]) && *reset_jump_timer) {
		*reset_jump_timer = false;
		*jump_timer = 0.0;
	}

	//tt.stop();

	if (quicktune->hasMessage()) {
		std::string msg = quicktune->getMessage();
		statustext = narrow_to_wide(msg);
		*statustext_time = 0;
	}
}


void Game::processItemSelection(u16 *new_playeritem)
{
	LocalPlayer *player = client->getEnv().getLocalPlayer();

	/* Item selection using mouse wheel
	 */
	*new_playeritem = client->getPlayerItem();

	s32 wheel = input->getMouseWheel();
	u16 max_item = MYMIN(PLAYER_INVENTORY_SIZE - 1,
		                 player->hud_hotbar_itemcount - 1);

	if (wheel < 0)
		*new_playeritem = *new_playeritem < max_item ? *new_playeritem + 1 : 0;
	else if (wheel > 0)
		*new_playeritem = *new_playeritem > 0 ? *new_playeritem - 1 : max_item;
	// else wheel == 0


	/* Item selection using keyboard
	 */
	for (u16 i = 0; i < 10; i++) {
		static const KeyPress *item_keys[10] = {
			NumberKey + 1, NumberKey + 2, NumberKey + 3, NumberKey + 4,
			NumberKey + 5, NumberKey + 6, NumberKey + 7, NumberKey + 8,
			NumberKey + 9, NumberKey + 0,
		};

		if (input->wasKeyDown(*item_keys[i])) {
			if (i < PLAYER_INVENTORY_SIZE && i < player->hud_hotbar_itemcount) {
				if (*new_playeritem == i && g_settings->getBool("hotbar_cycling"))
					*new_playeritem = client->getPreviousPlayerItem();
				else
					*new_playeritem = i;
				infostream << "Selected item: " << new_playeritem << std::endl;
			}
			break;
		}
	}
}


void Game::dropSelectedItem()
{
	IDropAction *a = new IDropAction();
	a->count = 0;
	a->from_inv.setCurrentPlayer();
	a->from_list = "main";
	a->from_i = client->getPlayerItem();
	client->inventoryAction(a);
}


void Game::openInventory()
{
	infostream << "the_game: " << "Launching inventory" << std::endl;

	PlayerInventoryFormSource *fs_src = new PlayerInventoryFormSource(client);
	TextDest *txt_dst = new TextDestPlayerInventory(client);

	create_formspec_menu(&current_formspec, client, gamedef, texture_src,
			device, fs_src, txt_dst, client);

	InventoryLocation inventoryloc;
	inventoryloc.setCurrentPlayer();
	current_formspec->setFormSpec(fs_src->getForm(), inventoryloc);
}


void Game::openConsole(float height, bool close_on_return, const std::wstring& input)
{
	if (!gui_chat_console->isOpenInhibited()) {
		// Set initial console prompt
		if (!input.empty()) {
			gui_chat_console->setPrompt(input);
		}
		gui_chat_console->openConsole(height, close_on_return);
		guienv->setFocus(gui_chat_console);
	}
}


void Game::toggleFreeMove(float *statustext_time)
{
	static const wchar_t *msg[] = { L"free_move disabled", L"free_move enabled" };

	bool free_move = !g_settings->getBool("free_move");
	g_settings->set("free_move", bool_to_cstr(free_move));

	*statustext_time = 0;
	statustext = msg[free_move];
	if (free_move && !client->checkPrivilege("fly"))
		statustext += L" (note: no 'fly' privilege)";
}


void Game::toggleFreeMoveAlt(float *statustext_time, float *jump_timer)
{
	if (m_cache_doubletap_jump && *jump_timer < 0.2f)
		toggleFreeMove(statustext_time);
}


void Game::toggleFast(float *statustext_time)
{
	static const wchar_t *msg[] = { L"fast_move disabled", L"fast_move enabled" };
	bool fast_move = !g_settings->getBool("fast_move");
	g_settings->set("fast_move", bool_to_cstr(fast_move));

	*statustext_time = 0;
	statustext = msg[fast_move];

	if (fast_move && !client->checkPrivilege("fast"))
		statustext += L" (note: no 'fast' privilege)";
}


void Game::toggleNoClip(float *statustext_time)
{
	static const wchar_t *msg[] = { L"noclip disabled", L"noclip enabled" };
	bool noclip = !g_settings->getBool("noclip");
	g_settings->set("noclip", bool_to_cstr(noclip));

	*statustext_time = 0;
	statustext = msg[noclip];

	if (noclip && !client->checkPrivilege("noclip"))
		statustext += L" (note: no 'noclip' privilege)";
}


void Game::toggleChat(float *statustext_time, bool *flag)
{
	static const wchar_t *msg[] = { L"Chat hidden", L"Chat shown" };

	*flag = !*flag;
	*statustext_time = 0;
	statustext = msg[*flag];
}


void Game::toggleHud(float *statustext_time, bool *flag)
{
	static const wchar_t *msg[] = { L"HUD hidden", L"HUD shown" };

	*flag = !*flag;
	*statustext_time = 0;
	statustext = msg[*flag];
	if (g_settings->getBool("enable_node_highlighting"))
		client->setHighlighted(client->getHighlighted(), *flag);
}


void Game::toggleFog(float *statustext_time, bool *flag)
{
	static const wchar_t *msg[] = { L"Fog enabled", L"Fog disabled" };

	*flag = !*flag;
	*statustext_time = 0;
	statustext = msg[*flag];
}


void Game::toggleDebug(float *statustext_time, bool *show_debug,
		bool *show_profiler_graph)
{
	// Initial / 3x toggle: Chat only
	// 1x toggle: Debug text with chat
	// 2x toggle: Debug text with profiler graph
	if (!*show_debug) {
		*show_debug = true;
		*show_profiler_graph = false;
		statustext = L"Debug info shown";
	} else if (*show_profiler_graph) {
		*show_debug = false;
		*show_profiler_graph = false;
		statustext = L"Debug info and profiler graph hidden";
	} else {
		*show_profiler_graph = true;
		statustext = L"Profiler graph shown";
	}
	*statustext_time = 0;
}


void Game::toggleUpdateCamera(float *statustext_time, bool *flag)
{
	static const wchar_t *msg[] = {
		L"Camera update enabled",
		L"Camera update disabled"
	};

	*flag = !*flag;
	*statustext_time = 0;
	statustext = msg[*flag];
}


void Game::toggleBlockBoundaries(float *statustext_time, VolatileRunFlags *flags) {
	static const wchar_t *msg[] = {
		L"Block boundaries shown",
		L"Block boundaries hidden"
	};
	flags->show_block_boundaries = !flags->show_block_boundaries;
	*statustext_time = 0;
	statustext = msg[flags->show_block_boundaries];
}


void Game::toggleProfiler(float *statustext_time, u32 *profiler_current_page,
		u32 profiler_max_page)
{
	*profiler_current_page = (*profiler_current_page + 1) % (profiler_max_page + 1);

	// FIXME: This updates the profiler with incomplete values
	update_profiler_gui(guitext_profiler, g_fontengine, *profiler_current_page,
			profiler_max_page, driver->getScreenSize().Height);

	if (*profiler_current_page != 0) {
		std::wstringstream sstr;
		sstr << "Profiler shown (page " << *profiler_current_page
		     << " of " << profiler_max_page << ")";
		statustext = sstr.str();
		if (*profiler_current_page == 1)
			runData.profiler_state = g_profiler_enabled;
		g_profiler_enabled = true;
	} else {
		statustext = L"Profiler hidden";
		g_profiler_enabled = runData.profiler_state;
	}

	*statustext_time = 0;
}


void Game::increaseViewRange(float *statustext_time)
{
	s16 range = g_settings->getS16("viewing_range_nodes_min");
	s16 range_new = range + 10;
	g_settings->set("viewing_range_nodes_min", itos(range_new));
	statustext = narrow_to_wide("Minimum viewing range changed to "
			+ itos(range_new));
	*statustext_time = 0;
}


void Game::decreaseViewRange(float *statustext_time)
{
	s16 range = g_settings->getS16("viewing_range_nodes_min");
	s16 range_new = range - 10;

	if (range_new < 0)
		range_new = range;

	g_settings->set("viewing_range_nodes_min", itos(range_new));
	statustext = narrow_to_wide("Minimum viewing range changed to "
			+ itos(range_new));
	*statustext_time = 0;
}


void Game::toggleFullViewRange(float *statustext_time)
{
	static const wchar_t *msg[] = {
		L"Disabled full viewing range",
		L"Enabled full viewing range"
	};

	draw_control->range_all = !draw_control->range_all;
	infostream << msg[draw_control->range_all] << std::endl;
	statustext = msg[draw_control->range_all];
	*statustext_time = 0;
}


void Game::updateCameraDirection(CameraOrientation *cam,
		VolatileRunFlags *flags)
{
	if ((device->isWindowActive() && noMenuActive()) || random_input) {

#ifndef __ANDROID__
		if (!random_input) {
			// Mac OSX gets upset if this is set every frame
			if (device->getCursorControl()->isVisible())
				device->getCursorControl()->setVisible(false);
		}
#endif

		if (flags->first_loop_after_window_activation)
			flags->first_loop_after_window_activation = false;
		else
			updateCameraOrientation(cam, *flags);

		input->setMousePos((driver->getScreenSize().Width / 2),
				(driver->getScreenSize().Height / 2));
	} else {

#ifndef ANDROID
		// Mac OSX gets upset if this is set every frame
		if (device->getCursorControl()->isVisible() == false)
			device->getCursorControl()->setVisible(true);
#endif

		if (!flags->first_loop_after_window_activation)
			flags->first_loop_after_window_activation = true;

	}
}


void Game::updateCameraOrientation(CameraOrientation *cam,
		const VolatileRunFlags &flags)
{
#ifdef HAVE_TOUCHSCREENGUI
	if (g_touchscreengui) {
		cam->camera_yaw   = g_touchscreengui->getYaw();
		cam->camera_pitch = g_touchscreengui->getPitch();
	} else {
#endif
		s32 dx = input->getMousePos().X - (driver->getScreenSize().Width / 2);
		s32 dy = input->getMousePos().Y - (driver->getScreenSize().Height / 2);

		if (flags.invert_mouse
				|| camera->getCameraMode() == CAMERA_MODE_THIRD_FRONT) {
			dy = -dy;
		}

		cam->camera_yaw   -= dx * m_cache_mouse_sensitivity;
		cam->camera_pitch += dy * m_cache_mouse_sensitivity;

#ifdef HAVE_TOUCHSCREENGUI
	}
#endif

	cam->camera_pitch = rangelim(cam->camera_pitch, -89.5, 89.5);
}


void Game::updatePlayerControl(const CameraOrientation &cam)
{
	//TimeTaker tt("update player control", NULL, PRECISION_NANO);

	PlayerControl control(
		input->isKeyDown(keycache.key[KeyCache::KEYMAP_ID_FORWARD]),
		input->isKeyDown(keycache.key[KeyCache::KEYMAP_ID_BACKWARD]),
		input->isKeyDown(keycache.key[KeyCache::KEYMAP_ID_LEFT]),
		input->isKeyDown(keycache.key[KeyCache::KEYMAP_ID_RIGHT]),
		input->isKeyDown(keycache.key[KeyCache::KEYMAP_ID_JUMP]),
		input->isKeyDown(keycache.key[KeyCache::KEYMAP_ID_SPECIAL1]),
		input->isKeyDown(keycache.key[KeyCache::KEYMAP_ID_SNEAK]),
		input->getLeftState(),
		input->getRightState(),
		cam.camera_pitch,
		cam.camera_yaw
	);
	client->setPlayerControl(control);
	LocalPlayer *player = client->getEnv().getLocalPlayer();
	player->keyPressed =
		( (u32)(input->isKeyDown(keycache.key[KeyCache::KEYMAP_ID_FORWARD])  & 0x1) << 0) |
		( (u32)(input->isKeyDown(keycache.key[KeyCache::KEYMAP_ID_BACKWARD]) & 0x1) << 1) |
		( (u32)(input->isKeyDown(keycache.key[KeyCache::KEYMAP_ID_LEFT])     & 0x1) << 2) |
		( (u32)(input->isKeyDown(keycache.key[KeyCache::KEYMAP_ID_RIGHT])    & 0x1) << 3) |
		( (u32)(input->isKeyDown(keycache.key[KeyCache::KEYMAP_ID_JUMP])     & 0x1) << 4) |
		( (u32)(input->isKeyDown(keycache.key[KeyCache::KEYMAP_ID_SPECIAL1]) & 0x1) << 5) |
		( (u32)(input->isKeyDown(keycache.key[KeyCache::KEYMAP_ID_SNEAK])    & 0x1) << 6) |
		( (u32)(input->getLeftState()                                        & 0x1) << 7) |
		( (u32)(input->getRightState()                                       & 0x1) << 8
	);

	auto & draw_control = client->getEnv().getClientMap().getControl();
	if (input->isKeyDown(keycache.key[KeyCache::KEYMAP_ID_ZOOM])) {
		bool changed = player->zoom == false;
		player->zoom = true;
		if (changed) {
			draw_control.fov = g_settings->getFloat("zoom_fov");
			client->sendDrawControl();
		}
	} else {
		bool changed = player->zoom == true;
		player->zoom = false;
		if (changed) {
			draw_control.fov = g_settings->getFloat("fov");
			client->sendDrawControl();
		}
	}

	//tt.stop();
}


inline void Game::step(f32 *dtime)
{
	bool can_be_and_is_paused =
			(simple_singleplayer_mode && g_menumgr.pausesGame());

	if (can_be_and_is_paused) {	// This is for a singleplayer server
		*dtime = 0;             // No time passes
	} else {
		if (server != NULL) {
			//TimeTaker timer("server->step(dtime)");
			try {
			server->step(*dtime);
			} catch(std::exception &e) {
				if (!flags.errors++ || !(flags.errors % (int)(60/flags.dedicated_server_step)))
					errorstream << "Fatal error n=" << flags.errors << " : " << e.what() << std::endl;
			}
		}

		//TimeTaker timer("client.step(dtime)");
		client->step(*dtime);
	}
}


void Game::processClientEvents(CameraOrientation *cam, float *damage_flash)
{
	ClientEvent event = client->getClientEvent();

	LocalPlayer *player = client->getEnv().getLocalPlayer();

	for ( ; event.type != CE_NONE; event = client->getClientEvent()) {

		if (event.type == CE_PLAYER_DAMAGE &&
				client->getHP() != 0) {
			//u16 damage = event.player_damage.amount;
			//infostream<<"Player damage: "<<damage<<std::endl;

			*damage_flash += 100.0;
			*damage_flash += 8.0 * event.player_damage.amount;

			player->hurt_tilt_timer = 1.5;
			player->hurt_tilt_strength = event.player_damage.amount / 4;
			player->hurt_tilt_strength = rangelim(player->hurt_tilt_strength, 1.0, 4.0);

			MtEvent *e = new SimpleTriggerEvent("PlayerDamage");
			gamedef->event()->put(e);
		} else if (event.type == CE_PLAYER_FORCE_MOVE) {
			cam->camera_yaw = event.player_force_move.yaw;
			cam->camera_pitch = event.player_force_move.pitch;
		} else if (event.type == CE_DEATHSCREEN) {
			if (g_settings->getBool("respawn_auto")) {
				client->sendRespawn();
			} else {

			show_deathscreen(&current_formspec, client, gamedef, texture_src,
					 device, client);
			}

			/* Handle visualization */
			*damage_flash = 0;
			player->hurt_tilt_timer = 0;
			player->hurt_tilt_strength = 0;

		} else if (event.type == CE_SHOW_FORMSPEC) {
			FormspecFormSource *fs_src =
				new FormspecFormSource(*(event.show_formspec.formspec));
			TextDestPlayerInventory *txt_dst =
				new TextDestPlayerInventory(client, *(event.show_formspec.formname));

			create_formspec_menu(&current_formspec, client, gamedef,
					     texture_src, device, fs_src, txt_dst, client);

			delete(event.show_formspec.formspec);
			delete(event.show_formspec.formname);
		} else if (event.type == CE_SPAWN_PARTICLE) {
			video::ITexture *texture =
				gamedef->tsrc()->getTexture(*(event.spawn_particle.texture));

			new Particle(gamedef, smgr, player, client->getEnv(),
					*event.spawn_particle.pos,
					*event.spawn_particle.vel,
					*event.spawn_particle.acc,
					event.spawn_particle.expirationtime,
					event.spawn_particle.size,
					event.spawn_particle.collisiondetection,
					event.spawn_particle.vertical,
					texture,
					v2f(0.0, 0.0),
					v2f(1.0, 1.0));
		} else if (event.type == CE_ADD_PARTICLESPAWNER) {
			video::ITexture *texture =
				gamedef->tsrc()->getTexture(*(event.add_particlespawner.texture));

			new ParticleSpawner(gamedef, smgr, player,
					event.add_particlespawner.amount,
					event.add_particlespawner.spawntime,
					*event.add_particlespawner.minpos,
					*event.add_particlespawner.maxpos,
					*event.add_particlespawner.minvel,
					*event.add_particlespawner.maxvel,
					*event.add_particlespawner.minacc,
					*event.add_particlespawner.maxacc,
					event.add_particlespawner.minexptime,
					event.add_particlespawner.maxexptime,
					event.add_particlespawner.minsize,
					event.add_particlespawner.maxsize,
					event.add_particlespawner.collisiondetection,
					event.add_particlespawner.vertical,
					texture,
					event.add_particlespawner.id);
		} else if (event.type == CE_DELETE_PARTICLESPAWNER) {
			delete_particlespawner(event.delete_particlespawner.id);
		} else if (event.type == CE_HUDADD) {
			u32 id = event.hudadd.id;

			LocalPlayer *player = client->getEnv().getLocalPlayer();
			HudElement *e = player->getHud(id);

			if (e != NULL) {
				delete event.hudadd.pos;
				delete event.hudadd.name;
				delete event.hudadd.scale;
				delete event.hudadd.text;
				delete event.hudadd.align;
				delete event.hudadd.offset;
				delete event.hudadd.world_pos;
				delete event.hudadd.size;
				continue;
			}

			e = new HudElement;
			e->type   = (HudElementType)event.hudadd.type;
			e->pos    = *event.hudadd.pos;
			e->name   = *event.hudadd.name;
			e->scale  = *event.hudadd.scale;
			e->text   = *event.hudadd.text;
			e->number = event.hudadd.number;
			e->item   = event.hudadd.item;
			e->dir    = event.hudadd.dir;
			e->align  = *event.hudadd.align;
			e->offset = *event.hudadd.offset;
			e->world_pos = *event.hudadd.world_pos;
			e->size = *event.hudadd.size;

			player->addHud(e);
/*
			//if this isn't true our huds aren't consistent
			assert(new_id == id);
*/

			delete event.hudadd.pos;
			delete event.hudadd.name;
			delete event.hudadd.scale;
			delete event.hudadd.text;
			delete event.hudadd.align;
			delete event.hudadd.offset;
			delete event.hudadd.world_pos;
			delete event.hudadd.size;
		} else if (event.type == CE_HUDRM) {
			HudElement *e = player->removeHud(event.hudrm.id);

			if (e != NULL)
				delete(e);
		} else if (event.type == CE_HUDCHANGE) {
			u32 id = event.hudchange.id;
			HudElement *e = player->getHud(id);

			if (e == NULL) {
				delete event.hudchange.v3fdata;
				delete event.hudchange.v2fdata;
				delete event.hudchange.sdata;
				delete event.hudchange.v2s32data;
				continue;
			}

			switch (event.hudchange.stat) {
			case HUD_STAT_POS:
				e->pos = *event.hudchange.v2fdata;
				break;

			case HUD_STAT_NAME:
				e->name = *event.hudchange.sdata;
				break;

			case HUD_STAT_SCALE:
				e->scale = *event.hudchange.v2fdata;
				break;

			case HUD_STAT_TEXT:
				e->text = *event.hudchange.sdata;
				break;

			case HUD_STAT_NUMBER:
				e->number = event.hudchange.data;
				break;

			case HUD_STAT_ITEM:
				e->item = event.hudchange.data;
				break;

			case HUD_STAT_DIR:
				e->dir = event.hudchange.data;
				break;

			case HUD_STAT_ALIGN:
				e->align = *event.hudchange.v2fdata;
				break;

			case HUD_STAT_OFFSET:
				e->offset = *event.hudchange.v2fdata;
				break;

			case HUD_STAT_WORLD_POS:
				e->world_pos = *event.hudchange.v3fdata;
				break;

			case HUD_STAT_SIZE:
				e->size = *event.hudchange.v2s32data;
				break;
			}

			delete event.hudchange.v3fdata;
			delete event.hudchange.v2fdata;
			delete event.hudchange.sdata;
			delete event.hudchange.v2s32data;
		} else if (event.type == CE_SET_SKY) {
			sky->setVisible(false);

			if (skybox) {
				skybox->remove();
				skybox = NULL;
			}

			// Handle according to type
			if (*event.set_sky.type == "regular") {
				sky->setVisible(true);
			} else if (*event.set_sky.type == "skybox" &&
					event.set_sky.params->size() == 6) {
				sky->setFallbackBgColor(*event.set_sky.bgcolor);
				skybox = smgr->addSkyBoxSceneNode(
						 texture_src->getTexture((*event.set_sky.params)[0]),
						 texture_src->getTexture((*event.set_sky.params)[1]),
						 texture_src->getTexture((*event.set_sky.params)[2]),
						 texture_src->getTexture((*event.set_sky.params)[3]),
						 texture_src->getTexture((*event.set_sky.params)[4]),
						 texture_src->getTexture((*event.set_sky.params)[5]));
			}
			// Handle everything else as plain color
			else {
				if (*event.set_sky.type != "plain")
					infostream << "Unknown sky type: "
						   << (*event.set_sky.type) << std::endl;

				sky->setFallbackBgColor(*event.set_sky.bgcolor);
			}

			delete event.set_sky.bgcolor;
			delete event.set_sky.type;
			delete event.set_sky.params;
		} else if (event.type == CE_OVERRIDE_DAY_NIGHT_RATIO) {
			bool enable = event.override_day_night_ratio.do_override;
			u32 value = event.override_day_night_ratio.ratio_f * 1000;
			client->getEnv().setDayNightRatioOverride(enable, value);
		}
	}
}


void Game::updateCamera(VolatileRunFlags *flags, u32 busy_time,
		f32 dtime, float time_from_last_punch)
{
	LocalPlayer *player = client->getEnv().getLocalPlayer();

	/*
		For interaction purposes, get info about the held item
		- What item is it?
		- Is it a usable item?
		- Can it point to liquids?
	*/
	ItemStack playeritem;
	{
		InventoryList *mlist = local_inventory->getList("main");

		if (mlist && client->getPlayerItem() < mlist->getSize())
			playeritem = mlist->getItem(client->getPlayerItem());
	}

	ToolCapabilities playeritem_toolcap =
		playeritem.getToolCapabilities(itemdef_manager);

	v3s16 old_camera_offset = camera->getOffset();

	if (input->wasKeyDown(keycache.key[KeyCache::KEYMAP_ID_CAMERA_MODE])) {
		camera->toggleCameraMode();
		GenericCAO *playercao = player->getCAO();

		assert(playercao != NULL);

		playercao->setVisible(camera->getCameraMode() > CAMERA_MODE_FIRST);
	}

	float full_punch_interval = playeritem_toolcap.full_punch_interval;
	float tool_reload_ratio = time_from_last_punch / full_punch_interval;

	tool_reload_ratio = MYMIN(tool_reload_ratio, 1.0);
	camera->update(player, dtime, busy_time / 1000.0f, tool_reload_ratio,
		      client->getEnv());
	camera->step(dtime);

	v3f camera_position = camera->getPosition();
	v3f camera_direction = camera->getDirection();
	f32 camera_fov = camera->getFovMax();
	v3s16 camera_offset = camera->getOffset();

	flags->camera_offset_changed = (camera_offset != old_camera_offset);

	if (!flags->disable_camera_update) {
		client->getEnv().getClientMap().updateCamera(camera_position,
				camera_direction, camera_fov, camera_offset);

		if (flags->camera_offset_changed) {
			client->updateCameraOffset(camera_offset);
			client->getEnv().updateCameraOffset(camera_offset);

			if (clouds)
				clouds->updateCameraOffset(camera_offset);
			if (sky)
				sky->camera_offset = camera_offset;
		}
	}
}


void Game::updateSound(f32 dtime)
{
	// Update sound listener
	v3s16 camera_offset = camera->getOffset();
	sound->updateListener(camera->getCameraNode()->getPosition() + intToFloat(camera_offset, BS),
			      v3f(0, 0, 0), // velocity
			      camera->getDirection(),
			      camera->getCameraNode()->getUpVector());
	sound->setListenerGain(g_settings->getFloat("sound_volume"));


	//	Update sound maker
	soundmaker->step(dtime);

	LocalPlayer *player = client->getEnv().getLocalPlayer();

	ClientMap &map = client->getEnv().getClientMap();
	MapNode n = map.getNodeNoEx(player->getStandingNodePos());
	soundmaker->m_player_step_sound = nodedef_manager->get(n).sound_footstep;
}


void Game::processPlayerInteraction(std::vector<aabb3f> &highlight_boxes,
		GameRunData *runData, f32 dtime, bool show_hud, bool show_debug)
{
	LocalPlayer *player = client->getEnv().getLocalPlayer();

	ItemStack playeritem;
	{
		InventoryList *mlist = local_inventory->getList("main");

		if (mlist && client->getPlayerItem() < mlist->getSize())
			playeritem = mlist->getItem(client->getPlayerItem());
	}

	const ItemDefinition &playeritem_def =
			playeritem.getDefinition(itemdef_manager);

	v3f player_position  = player->getPosition();
	v3f camera_position  = camera->getPosition();
	v3f camera_direction = camera->getDirection();
	v3s16 camera_offset  = camera->getOffset();


	/*
		Calculate what block is the crosshair pointing to
	*/

	f32 d = playeritem_def.range; // max. distance
	f32 d_hand = itemdef_manager->get("").range;

	if (d < 0 && d_hand >= 0)
		d = d_hand;
	else if (d < 0)
		d = 4.0;

	core::line3d<f32> shootline;

	if (camera->getCameraMode() != CAMERA_MODE_THIRD_FRONT) {

		shootline = core::line3d<f32>(camera_position,
						camera_position + camera_direction * BS * (d + 1));

	} else {
	    // prevent player pointing anything in front-view
		if (camera->getCameraMode() == CAMERA_MODE_THIRD_FRONT)
			shootline = core::line3d<f32>(0, 0, 0, 0, 0, 0);
	}

#ifdef HAVE_TOUCHSCREENGUI

	if ((g_settings->getBool("touchtarget")) && (g_touchscreengui)) {
		shootline = g_touchscreengui->getShootline();
		shootline.start += intToFloat(camera_offset, BS);
		shootline.end += intToFloat(camera_offset, BS);
	}

#endif

	PointedThing pointed = getPointedThing(
			// input
			client, player_position, camera_direction,
			camera_position, shootline, d,
			playeritem_def.liquids_pointable,
			!runData->ldown_for_dig,
			camera_offset,
			// output
			highlight_boxes,
			runData->selected_object);

	if (pointed != runData->pointed_old) {
		infostream << "Pointing at " << pointed.dump() << std::endl;
/* node debug
			MapNode nu = client->getEnv().getClientMap().getNodeNoEx(pointed.node_undersurface);
			MapNode na = client->getEnv().getClientMap().getNodeNoEx(pointed.node_abovesurface);
			infostream	<< "|| nu0="<<(int)nu.param0<<" nu1"<<(int)nu.param1<<" nu2"<<(int)nu.param1<<"; nam="<<client->getNodeDefManager()->get(nu.getContent()).name
						<< "|| na0="<<(int)na.param0<<" na1"<<(int)na.param1<<" na2"<<(int)na.param1<<"; nam="<<client->getNodeDefManager()->get(na.getContent()).name
						<<std::endl;
*/

		if (m_cache_enable_node_highlighting) {
			if (pointed.type == POINTEDTHING_NODE) {
				client->setHighlighted(pointed.node_undersurface, show_hud);
			} else {
				client->setHighlighted(pointed.node_undersurface, false);
			}
		}
	}

	/*
		Stop digging when
		- releasing left mouse button
		- pointing away from node
	*/
	if (runData->digging) {
		if (input->getLeftReleased()) {
			infostream << "Left button released"
			           << " (stopped digging)" << std::endl;
			runData->digging = false;
		} else if (pointed != runData->pointed_old) {
			if (pointed.type == POINTEDTHING_NODE
					&& runData->pointed_old.type == POINTEDTHING_NODE
					&& pointed.node_undersurface
							== runData->pointed_old.node_undersurface) {
				// Still pointing to the same node, but a different face.
				// Don't reset.
			} else {
				infostream << "Pointing away from node"
				           << " (stopped digging)" << std::endl;
				runData->digging = false;
			}
		}

		if (!runData->digging) {
			client->interact(1, runData->pointed_old);
			client->setCrack(-1, v3s16(0, 0, 0));
			runData->dig_time = 0.0;
		}
	}

	if (!runData->digging && runData->ldown_for_dig && !input->getLeftState()) {
		runData->ldown_for_dig = false;
	}

	runData->left_punch = false;

	soundmaker->m_player_leftpunch_sound.name = "";

	if (input->getRightState())
		runData->repeat_rightclick_timer += dtime;
	else
		runData->repeat_rightclick_timer = 0;

	if (playeritem_def.usable && input->getLeftState()) {
		if (input->getLeftClicked())
			client->interact(4, pointed);
	} else if (pointed.type == POINTEDTHING_NODE) {
		ToolCapabilities playeritem_toolcap =
				playeritem.getToolCapabilities(itemdef_manager);
		handlePointingAtNode(runData, pointed, playeritem_def,
				playeritem_toolcap, dtime);
	} else if (pointed.type == POINTEDTHING_OBJECT) {
		handlePointingAtObject(runData, pointed, playeritem,
				player_position, show_debug);
	} else if (input->getLeftState()) {
		// When button is held down in air, show continuous animation
		runData->left_punch = true;
	}

	runData->pointed_old = pointed;

	if (runData->left_punch || input->getLeftClicked())
		camera->setDigging(0); // left click animation

	input->resetLeftClicked();
	input->resetRightClicked();

	input->resetLeftReleased();
	input->resetRightReleased();
}


void Game::handlePointingAtNode(GameRunData *runData,
		const PointedThing &pointed, const ItemDefinition &playeritem_def,
		const ToolCapabilities &playeritem_toolcap, f32 dtime)
{
	v3s16 nodepos = pointed.node_undersurface;
	v3s16 neighbourpos = pointed.node_abovesurface;

	/*
		Check information text of node
	*/

	ClientMap &map = client->getEnv().getClientMap();
	NodeMetadata *meta = map.getNodeMetadata(nodepos);

	if (meta) {
		infotext = narrow_to_wide(meta->getString("infotext"));
	} else {
		MapNode n = map.getNodeNoEx(nodepos);

		if (nodedef_manager->get(n).tiledef[0].name == "unknown_node.png") {
			infotext = L"Unknown node: ";
			infotext += narrow_to_wide(nodedef_manager->get(n).name);
		}
	}

	if (runData->nodig_delay_timer <= 0.0 && input->getLeftState()
			&& client->checkPrivilege("interact")) {
		handleDigging(runData, pointed, nodepos, playeritem_toolcap, dtime);
	}

	if ((input->getRightClicked() ||
			runData->repeat_rightclick_timer >= m_repeat_right_click_time) &&
			client->checkPrivilege("interact")) {
		runData->repeat_rightclick_timer = 0;
		infostream << "Ground right-clicked" << std::endl;

/*
				// Sign special case, at least until formspec is properly implemented.
				// Deprecated?
				if(meta && meta->getString("formspec") == "hack:sign_text_input"
						&& !random_input
						&& !input->isKeyDown(getKeySetting("keymap_sneak")))
				{
					infostream<<"Launching metadata text input"<<std::endl;

					// Get a new text for it

					TextDest *dest = new TextDestNodeMetadata(nodepos, client);

					std::wstring wtext = narrow_to_wide(meta->getString("text"));

					(new GUITextInputMenu(guienv, guiroot, -1,
							&g_menumgr, dest,
							wtext))->drop();
				}
				// If metadata provides an inventory view, activate it
				else
*/
				if(meta && meta->getString("formspec") != "" && !random_input
				&& !input->isKeyDown(getKeySetting("keymap_sneak"))) {
			infostream << "Launching custom inventory view" << std::endl;

			InventoryLocation inventoryloc;
			inventoryloc.setNodeMeta(nodepos);

			NodeMetadataFormSource *fs_src = new NodeMetadataFormSource(
				&client->getEnv().getClientMap(), nodepos);
			TextDest *txt_dst = new TextDestNodeMetadata(nodepos, client);

			create_formspec_menu(&current_formspec, client, gamedef,
					     texture_src, device, fs_src, txt_dst, client);

			current_formspec->setFormSpec(meta->getString("formspec"), inventoryloc);
		} else {
			// Report right click to server

			camera->setDigging(1);  // right click animation (always shown for feedback)

			// If the wielded item has node placement prediction,
			// make that happen
			bool placed = nodePlacementPrediction(*client,
					playeritem_def,
					nodepos, neighbourpos);

			if (placed) {
				// Report to server
				client->interact(3, pointed);
				// Read the sound
				soundmaker->m_player_rightpunch_sound =
						playeritem_def.sound_place;
			} else {
				soundmaker->m_player_rightpunch_sound =
						SimpleSoundSpec();
			}

			if (playeritem_def.node_placement_prediction == "" ||
					nodedef_manager->get(map.getNodeNoEx(nodepos)).rightclickable)
				client->interact(3, pointed); // Report to server
		}
	}
}


void Game::handlePointingAtObject(GameRunData *runData,
		const PointedThing &pointed,
		const ItemStack &playeritem,
		const v3f &player_position,
		bool show_debug)
{
	infotext = narrow_to_wide(runData->selected_object->infoText());

	if (infotext == L"" && show_debug) {
		infotext = narrow_to_wide(runData->selected_object->debugInfoText());
	}

	if (input->getLeftState()) {
		bool do_punch = false;
		bool do_punch_damage = false;

		if (runData->object_hit_delay_timer <= 0.0) {
			do_punch = true;
			do_punch_damage = true;
			runData->object_hit_delay_timer = object_hit_delay;
		}

		if (input->getLeftClicked())
			do_punch = true;

		if (do_punch) {
			infostream << "Left-clicked object" << std::endl;
			runData->left_punch = true;
		}

		if (do_punch_damage) {
			// Report direct punch
			v3f objpos = runData->selected_object->getPosition();
			v3f dir = (objpos - player_position).normalize();

			bool disable_send = runData->selected_object->directReportPunch(
					dir, &playeritem, runData->time_from_last_punch);
			runData->time_from_last_punch = 0;

			if (!disable_send)
				client->interact(0, pointed);
		}
	} else if (input->getRightClicked()) {
		infostream << "Right-clicked object" << std::endl;
		client->interact(3, pointed);  // place
	}
}


void Game::handleDigging(GameRunData *runData,
		const PointedThing &pointed, const v3s16 &nodepos,
		const ToolCapabilities &playeritem_toolcap, f32 dtime)
{
	if (!runData->digging) {
		infostream << "Started digging" << std::endl;
		client->interact(0, pointed);
		runData->digging = true;
		runData->ldown_for_dig = true;
	}

	LocalPlayer *player = client->getEnv().getLocalPlayer();
	ClientMap &map = client->getEnv().getClientMap();
	MapNode n = client->getEnv().getClientMap().getNodeNoEx(nodepos);
	const ContentFeatures &features = client->getNodeDefManager()->get(n);

	// NOTE: Similar piece of code exists on the server side for
	// cheat detection.
	// Get digging parameters
	DigParams params = getDigParams(nodedef_manager->get(n).groups,
			&playeritem_toolcap);

	// If can't dig, try hand
	if (!params.diggable) {
		const ItemDefinition &hand = itemdef_manager->get("");
		const ToolCapabilities *tp = hand.tool_capabilities;

		if (tp)
			params = getDigParams(nodedef_manager->get(n).groups, tp);
	}

	if (params.diggable == false) {
		// I guess nobody will wait for this long
		runData->dig_time_complete = 10000000.0;
	} else {
		runData->dig_time_complete = params.time;

		if (m_cache_enable_particles) {
			addPunchingParticles(gamedef, smgr, player,
					client->getEnv(), nodepos, features.tiles);
		}
	}

	if (runData->dig_time_complete >= 0.001) {
		runData->dig_index = (float)crack_animation_length
				* runData->dig_time
				/ runData->dig_time_complete;
	} else {
		// This is for torches
		runData->dig_index = crack_animation_length;
	}

	SimpleSoundSpec sound_dig = nodedef_manager->get(n).sound_dig;

	if (sound_dig.exists() && params.diggable) {
		if (sound_dig.name == "__group") {
			if (params.main_group != "") {
				soundmaker->m_player_leftpunch_sound.gain = 0.5;
				soundmaker->m_player_leftpunch_sound.name =
						std::string("default_dig_") +
						params.main_group;
			}
		} else {
			soundmaker->m_player_leftpunch_sound = sound_dig;
		}
	}

	// Don't show cracks if not diggable
	if (runData->dig_time_complete >= 100000.0) {
	} else if (runData->dig_index < crack_animation_length) {
		//TimeTaker timer("client.setTempMod");
		//infostream<<"dig_index="<<dig_index<<std::endl;
		client->setCrack(runData->dig_index, nodepos);
	} else {
		infostream << "Digging completed" << std::endl;
		client->interact(2, pointed);
		client->setCrack(-1, v3s16(0, 0, 0));
		bool is_valid_position;
		MapNode wasnode = map.getNodeNoEx(nodepos, &is_valid_position);
		if (is_valid_position)
			client->removeNode(nodepos, 2);

		if (m_cache_enable_particles) {
			const ContentFeatures &features =
				client->getNodeDefManager()->get(wasnode);
			addDiggingParticles
			(gamedef, smgr, player, client->getEnv(),
			 nodepos, features.tiles);
		}

		runData->dig_time = 0;
		runData->digging = false;

		runData->nodig_delay_timer =
				runData->dig_time_complete / (float)crack_animation_length;

		// We don't want a corresponding delay to
		// very time consuming nodes
		if (runData->nodig_delay_timer > 0.3)
			runData->nodig_delay_timer = 0.3;

		// We want a slight delay to very little
		// time consuming nodes
		const float mindelay = 0.15;

		if (runData->nodig_delay_timer < mindelay)
			runData->nodig_delay_timer = mindelay;

		// Send event to trigger sound
		MtEvent *e = new NodeDugEvent(nodepos, wasnode);
		gamedef->event()->put(e);
	}

	if (runData->dig_time_complete < 100000.0) {
		runData->dig_time += dtime;
	} else {
		runData->dig_time = 0;
		client->setCrack(-1, nodepos);
	}

	camera->setDigging(0);  // left click animation
}


void Game::updateFrame(std::vector<aabb3f> &highlight_boxes,
		ProfilerGraph *graph, RunStats *stats, GameRunData *runData,
		f32 dtime, const VolatileRunFlags &flags, const CameraOrientation &cam)
{
	LocalPlayer *player = client->getEnv().getLocalPlayer();

	/*
		Fog range
	*/

	auto player_position = player->getPosition();
	auto pos_i = floatToInt(player_position, BS);
	if (!flags.no_output) {

	auto fog_was = runData->fog_range;

	if (draw_control->range_all) {
		runData->fog_range = 100000 * BS;
	} else if (!flags.no_output){
		runData->fog_range = draw_control->wanted_range * BS
				+ 0.0 * MAP_BLOCKSIZE * BS;

		if (flags.use_weather) {
			auto humidity = client->getEnv().getClientMap().getHumidity(pos_i, 1);
			runData->fog_range *= (1.55 - 1.4*(float)humidity/100);
		}

		runData->fog_range = MYMIN(
				runData->fog_range,
				(draw_control->farthest_drawn + 20) * BS);
		runData->fog_range *= 0.9;

		runData->fog_range = fog_was + (runData->fog_range-fog_was)/50;
	}

	/*
		Calculate general brightness
	*/
	u32 daynight_ratio = client->getEnv().getDayNightRatio();
	float time_brightness = decode_light_f((float)daynight_ratio / 1000.0);
	float direct_brightness = time_brightness;
	bool sunlight_seen = false;

	if (g_settings->getBool("free_move")) {
		//direct_brightness = time_brightness;
		sunlight_seen = true;
	} else if (!flags.no_output) {
		//ScopeProfiler sp(g_profiler, "Detecting background light", SPT_AVG);
		float old_brightness = sky->getBrightness();
		direct_brightness = client->getEnv().getClientMap()
				.getBackgroundBrightness(MYMIN(runData->fog_range * 1.2, 60 * BS),
					daynight_ratio, (int)(old_brightness * 255.5), &sunlight_seen)
				    / 255.0;
	}

	float time_of_day = runData->time_of_day;
	float time_of_day_smooth = runData->time_of_day_smooth;

	time_of_day = client->getEnv().getTimeOfDayF();

	const float maxsm = 0.05;
	const float todsm = 0.05;

	if (fabs(time_of_day - time_of_day_smooth) > maxsm &&
			fabs(time_of_day - time_of_day_smooth + 1.0) > maxsm &&
			fabs(time_of_day - time_of_day_smooth - 1.0) > maxsm)
		time_of_day_smooth = time_of_day;

	if (time_of_day_smooth > 0.8 && time_of_day < 0.2)
		time_of_day_smooth = time_of_day_smooth * (1.0 - todsm)
				+ (time_of_day + 1.0) * todsm;
	else
		time_of_day_smooth = time_of_day_smooth * (1.0 - todsm)
				+ time_of_day * todsm;

	runData->time_of_day = time_of_day;
	runData->time_of_day_smooth = time_of_day_smooth;

	if (!flags.no_output)
	sky->update(time_of_day_smooth, time_brightness, direct_brightness,
			sunlight_seen, camera->getCameraMode(), player->getYaw(),
			player->getPitch());

	/*
		Update clouds
	*/
	if (clouds) {
		if (sky->getCloudsVisible()) {
			clouds->setVisible(true);
			clouds->step(dtime);
			clouds->update(v2f(player_position.X, player_position.Z),
				       sky->getCloudColor());
		} else {
			clouds->setVisible(false);
		}
	}

	/*
		Update particles
	*/

	allparticles_step(dtime);
	allparticlespawners_step(dtime, client->getEnv());

	/*
		Fog
	*/

	if (m_cache_enable_fog && !flags.force_fog_off) {
		driver->setFog(
				sky->getBgColor(),
				video::EFT_FOG_LINEAR,
				runData->fog_range * 0.4,
				runData->fog_range * 1.0,
				0.01,
				false, // pixel fog
				false // range fog
		);
	} else {
		driver->setFog(
				sky->getBgColor(),
				video::EFT_FOG_LINEAR,
				100000 * BS,
				110000 * BS,
				0.01,
				false, // pixel fog
				false // range fog
		);
	}

	} // no_output

	/*
		Get chat messages from client
	*/

	v2u32 screensize = driver->getScreenSize();

	updateChat(*client, dtime, flags.show_debug, screensize,
			flags.show_chat, runData->profiler_current_page,
			*chat_backend, guitext_chat);

	/*
		Inventory
	*/

	if (client->getPlayerItem() != runData->new_playeritem)
		client->selectPlayerItem(runData->new_playeritem);

	// Update local inventory if it has changed
	if (client->getLocalInventoryUpdated()) {
		//infostream<<"Updating local inventory"<<std::endl;
		client->getLocalInventory(*local_inventory);
		runData->update_wielded_item_trigger = true;
	}

	if (runData->update_wielded_item_trigger) {
		// Update wielded tool
		InventoryList *mlist = local_inventory->getList("main");

		if (mlist && (client->getPlayerItem() < mlist->getSize())) {
			ItemStack item = mlist->getItem(client->getPlayerItem());
			camera->wield(item);
		}
		runData->update_wielded_item_trigger = false;
	}

	/*
		Update block draw list every 200ms or when camera direction has
		changed much
	*/
	runData->update_draw_list_timer += dtime;

	//auto camera_direction = camera->getDirection();
	auto camera_position = camera->getPosition();

		if (!flags.no_output)
		if (client->getEnv().getClientMap().m_drawlist_last || runData->update_draw_list_timer >= 0.5 ||
				runData->update_draw_list_last_cam_pos.getDistanceFrom(camera_position) > MAP_BLOCKSIZE*BS*2 ||
				flags.camera_offset_changed){
			runData->update_draw_list_timer = 0;
			bool allow = true;
#if CMAKE_THREADS && CMAKE_HAVE_FUTURE
			if (g_settings->getBool("more_threads")) {
				bool allow = true;
				if (updateDrawList_future.valid()) {
					auto res = updateDrawList_future.wait_for(std::chrono::milliseconds(0));
					if (res == std::future_status::timeout)
						allow = false;
				}
				if (allow) {
					updateDrawList_future = std::async(std::launch::async, [](Client * client, video::IVideoDriver* driver, float dtime){ client->getEnv().getClientMap().updateDrawList(driver, dtime, 1000); }, client, driver, dtime);
				}
			}
			else
#endif
				client->getEnv().getClientMap().updateDrawList(driver, dtime);
			if (allow)
				runData->update_draw_list_last_cam_pos = camera->getPosition();
		}

	updateGui(&runData->statustext_time, *stats, *runData, dtime, flags, cam);

	/*
	   make sure menu is on top
	   1. Delete formspec menu reference if menu was removed
	   2. Else, make sure formspec menu is on top
	*/
	if (current_formspec) {
		if (current_formspec->getReferenceCount() == 1) {
			current_formspec->drop();
			current_formspec = NULL;
		} else if (!noMenuActive()) {
			guiroot->bringToFront(current_formspec);
		}
	}

	/*
		Drawing begins
	*/

	video::SColor skycolor = sky->getSkyColor();

	TimeTaker tt_draw("mainloop: draw");
	if (!flags.no_output)
	{
		TimeTaker timer("beginScene");
		driver->beginScene(true, true, skycolor);
		stats->beginscenetime = timer.stop(true);
	}

	if (!flags.no_output)
	draw_scene(driver, smgr, *camera, *client, player, *hud, guienv,
			highlight_boxes, screensize, skycolor, flags.show_hud);

	/*
		Draw map
	*/
	if ((g_settings->getBool("hud_map")) && flags.show_hud)
	{
		mapper->drawMap( floatToInt(player->getPosition(), BS) );
	}

	/*
		Profiler graph
	*/
	if (flags.show_profiler_graph)
		graph->draw(10, screensize.Y - 10, driver, g_fontengine->getFont());

	/*
		Damage flash
	*/
	if (runData->damage_flash > 0.0) {
		video::SColor color(std::min(runData->damage_flash, 180.0f),
				180,
				0,
				0);
		driver->draw2DRectangle(color,
					core::rect<s32>(0, 0, screensize.X, screensize.Y),
					NULL);

		runData->damage_flash -= 100.0 * dtime;
	}

	/*
		Damage camera tilt
	*/
	if (player->hurt_tilt_timer > 0.0) {
		player->hurt_tilt_timer -= dtime * 5;

		if (player->hurt_tilt_timer < 0)
			player->hurt_tilt_strength = 0;
	}

		/*
			Draw background for player list
		*/
		if (playerlist != NULL)
		{
			driver->draw2DRectangle(console_bg, playerlist->getAbsolutePosition());
			driver->draw2DRectangleOutline(playerlist->getAbsolutePosition(), video::SColor(255,128,128,128));
		}

		/*
			Movement FOV (for superspeed and flying)
		*/

		float max_fov = 0;
		if(player->free_move)
			max_fov += 5;
		if(player->superspeed)
			max_fov += 8;

		if((player->free_move || player->superspeed) && player->movement_fov < max_fov)
			player->movement_fov += dtime*50;
		if(player->movement_fov > max_fov)
			player->movement_fov -= dtime*50;

	/*
		End scene
	*/
	if (!flags.no_output)
	{
		TimeTaker timer("endScene");
		driver->endScene();
		stats->endscenetime = timer.stop(true);
	}

	stats->drawtime = tt_draw.stop(true);
	g_profiler->graphAdd("mainloop_draw", stats->drawtime / 1000.0f);
}


void Game::updateGui(float *statustext_time, const RunStats &stats,
		const GameRunData& runData, f32 dtime, const VolatileRunFlags &flags,
		const CameraOrientation &cam)
{
	v2u32 screensize = driver->getScreenSize();
	LocalPlayer *player = client->getEnv().getLocalPlayer();
	v3f player_position = player->getPosition();

	draw_control->drawtime_avg = draw_control->drawtime_avg * 0.95 + (float)stats.drawtime*0.05;
	draw_control->fps_avg = 1000/draw_control->drawtime_avg;
	draw_control->fps = (1.0/stats.dtime_jitter.avg);

	if (flags.show_debug) {
/*
		static float drawtime_avg = 0;
		drawtime_avg = drawtime_avg * 0.95 + stats.drawtime * 0.05;

		u16 fps = 1.0 / stats.dtime_jitter.avg;
*/
		//s32 fps = driver->getFPS();

		std::ostringstream os(std::ios_base::binary);
		os << std::fixed
		   << "Freeminer " << minetest_version_hash
		   << std::setprecision(0)
		   << " FPS = " << draw_control->fps
/*
		   << " (R: range_all=" << draw_control->range_all << ")"
*/
		   << std::setprecision(0)
		   << " drawtime = " << draw_control->drawtime_avg
/*
		   << std::setprecision(1)
		   << ", dtime_jitter = "
		   << (stats.dtime_jitter.max_fraction * 100.0) << " %"
*/
		   << std::setprecision(1)
		   << ", v_range = " << draw_control->wanted_range
		   << ", farmesh = "<<draw_control->farmesh<<":"<<draw_control->farmesh_step
		   << std::setprecision(3)
		   << ", RTT = " << client->getRTT();
		guitext->setText(narrow_to_wide(os.str()).c_str());
		guitext->setVisible(true);
	} else if (flags.show_hud || flags.show_chat) {
		std::ostringstream os(std::ios_base::binary);
		os << "Freeminer " << minetest_version_hash;
		guitext->setText(narrow_to_wide(os.str()).c_str());
		guitext->setVisible(true);
	} else {
		guitext->setVisible(false);
	}

	if (guitext->isVisible()) {
		core::rect<s32> rect(
				5,              5,
				screensize.X,   5 + g_fontengine->getTextHeight()
		);
		guitext->setRelativePosition(rect);
	}

	if (flags.show_debug) {
		auto pos_i = floatToInt(player_position, BS);

		std::ostringstream os(std::ios_base::binary);
		os << std::setprecision(1) << std::fixed
		   << "(" << (player_position.X / BS)
		   << ", " << (player_position.Y / BS)
		   << ", " << (player_position.Z / BS)
		   << ") (spd=" << (int)player->getSpeed().getLength()/BS
		   << ") (yaw=" << (wrapDegrees_0_360(cam.camera_yaw))
		   << ") (t=" << client->getEnv().getClientMap().getHeat(pos_i, 1)
		   << "C, h=" << client->getEnv().getClientMap().getHumidity(pos_i, 1)
/*
		   << "%) (seed = " << ((u64)client->getMapSeed())
*/
		   << "%"
		   << ")";

		if (runData.pointed_old.type == POINTEDTHING_NODE) {
			ClientMap &map = client->getEnv().getClientMap();
			const INodeDefManager *nodedef = client->getNodeDefManager();
			MapNode n = map.getNodeNoEx(runData.pointed_old.node_undersurface);
			const ContentFeatures &features = nodedef->get(n);
			if (n.getContent() != CONTENT_IGNORE && features.name != "unknown") {
				os << " (pointing_at = " << features.name
#if !defined(NDEBUG)
					<< " - " << features.tiledef[0].name.c_str()
					<< " - " << features.drawtype
					<< " - " << features.param_type
					<< " - " << features.param_type_2
#endif
				   << ")";
			}
		}

		guitext2->setText(narrow_to_wide(os.str()).c_str());
		guitext2->setVisible(true);

		core::rect<s32> rect(
				5,             5 + g_fontengine->getTextHeight(),
				screensize.X,  5 + g_fontengine->getTextHeight() * 2
		);
		guitext2->setRelativePosition(rect);
	} else {
		guitext2->setVisible(false);
	}

	guitext_info->setText(infotext.c_str());
	guitext_info->setVisible(flags.show_hud && g_menumgr.menuCount() == 0);

	float statustext_time_max = 1.5;

	if (!statustext.empty()) {
		*statustext_time += dtime;

		if (*statustext_time >= statustext_time_max) {
			statustext = L"";
			*statustext_time = 0;
		}
	}

	guitext_status->setText(statustext.c_str());
	guitext_status->setVisible(!statustext.empty());

	if (!statustext.empty()) {
		s32 status_width  = guitext_status->getTextWidth();
		s32 status_height = guitext_status->getTextHeight();
		s32 status_y = screensize.Y - 150;
		s32 status_x = (screensize.X - status_width) / 2;
		core::rect<s32> rect(
				status_x , status_y - status_height,
				status_x + status_width, status_y
		);
		guitext_status->setRelativePosition(rect);

		// Fade out
		video::SColor initial_color(255, 0, 0, 0);

		if (guienv->getSkin())
			initial_color = guienv->getSkin()->getColor(gui::EGDC_BUTTON_TEXT);

		video::SColor final_color = initial_color;
		final_color.setAlpha(0);
		video::SColor fade_color = initial_color.getInterpolated_quadratic(
				initial_color, final_color,
				pow(*statustext_time / statustext_time_max, 2.0f));
		guitext_status->setOverrideColor(fade_color);
		guitext_status->enableOverrideColor(true);
	}
}


/* Log times and stuff for visualization */
inline void Game::updateProfilerGraphs(ProfilerGraph *graph)
{
	Profiler::GraphValues values;
	g_profiler->graphGet(values);
	graph->put(values);
}



/****************************************************************************
 Misc
 ****************************************************************************/

/* On some computers framerate doesn't seem to be automatically limited
 */
inline void Game::limitFps(FpsControl *fps_timings, f32 *dtime)
{
	// not using getRealTime is necessary for wine
	device->getTimer()->tick(); // Maker sure device time is up-to-date
	u32 time = device->getTimer()->getTime();

	u32 last_time = fps_timings->last_time;

	if (time > last_time)  // Make sure time hasn't overflowed
		fps_timings->busy_time = time - last_time;
	else
		fps_timings->busy_time = 0;

	u32 frametime_min = 1000 / (g_menumgr.pausesGame()
			? g_settings->getFloat("pause_fps_max")
			: g_settings->getFloat("fps_max"));

	if (fps_timings->busy_time < frametime_min) {
		fps_timings->sleep_time = frametime_min - fps_timings->busy_time;
		device->sleep(fps_timings->sleep_time);
	} else {
		fps_timings->sleep_time = 0;
	}

	/* Get the new value of the device timer. Note that device->sleep() may
	 * not sleep for the entire requested time as sleep may be interrupted and
	 * therefore it is arguably more accurate to get the new time from the
	 * device rather than calculating it by adding sleep_time to time.
	 */

	device->getTimer()->tick(); // Update device timer
	time = device->getTimer()->getTime();

	if (time > last_time)  // Make sure last_time hasn't overflowed
		*dtime = (time - last_time) / 1000.0;
	else
		*dtime = 0;

	fps_timings->last_time = time;
}


void Game::showOverlayMessage(const char *msg, float dtime,
		int percent, bool draw_clouds)
{
	wchar_t *text = wgettext(msg);
	draw_load_screen(text, device, guienv, dtime, percent, draw_clouds);
	delete[] text;
}


/****************************************************************************
 Shutdown / cleanup
 ****************************************************************************/

void Game::extendedResourceCleanup()
{
	// Extended resource accounting
	infostream << "Irrlicht resources after cleanup:" << std::endl;
	infostream << "\tRemaining meshes   : "
	           << device->getSceneManager()->getMeshCache()->getMeshCount() << std::endl;
	infostream << "\tRemaining textures : "
	           << driver->getTextureCount() << std::endl;

	for (unsigned int i = 0; i < driver->getTextureCount(); i++) {
		irr::video::ITexture *texture = driver->getTextureByIndex(i);
		infostream << "\t\t" << i << ":" << texture->getName().getPath().c_str()
		           << std::endl;
	}

	clearTextureNameCache();
	infostream << "\tRemaining materials: "
               << driver-> getMaterialRendererCount()
		       << " (note: irrlicht doesn't support removing renderers)" << std::endl;
}



/****************************************************************************
 extern function for launching the game
 ****************************************************************************/

bool the_game(bool *kill,
		bool random_input,
		InputHandler *input,
		IrrlichtDevice *device,

		const std::string &map_dir,
		const std::string &playername,
		const std::string &password,
		const std::string &address,         // If empty local server is created
		u16 port,

		std::string &error_message,
		ChatBackend &chat_backend,
		const SubgameSpec &gamespec,        // Used for local game
		bool simple_singleplayer_mode,
		unsigned int autoexit
	)
{
	Game game;

	/* Make a copy of the server address because if a local singleplayer server
	 * is created then this is updated and we don't want to change the value
	 * passed to us by the calling function
	 */
	std::string server_address = address;

	bool started = false;
	try {

		bool started = false;
		game.runData  = { 0 };
		if (game.startup(kill, random_input, input, device, map_dir,
					playername, password, &server_address, port,
					&error_message, &chat_backend, gamespec,
					simple_singleplayer_mode)) {
			started = true;
			game.runData.autoexit = autoexit;

			game.run();
			game.shutdown();
		}

#ifdef NDEBUG
	} catch (SerializationError &e) {
		error_message = std::string("A serialization error occurred:\n")
				+ e.what() + "\n\nThe server is probably "
				" running a different version of Freeminer.";
		errorstream << (error_message) << std::endl;
	} catch (ServerError &e) {
		error_message = e.what();
		errorstream << "ServerError: " << e.what() << std::endl;
	} catch (ModError &e) {
		errorstream << "ModError: " << e.what() << std::endl;
		error_message = std::string() + e.what() + _("\nCheck debug.txt for details.");
#else
	} catch (int) { //nothing
#endif
	}

	return !started && game.flags.reconnect;
}
<|MERGE_RESOLUTION|>--- conflicted
+++ resolved
@@ -2341,16 +2341,12 @@
 			}
 
 			// Update status
-<<<<<<< HEAD
-			showOverlayMessage("Connecting to server...", dtime, 100);
+			showOverlayMessage("Connecting to server...", dtime, 20);
 
 			if (porting::getTimeMs() > end_ms) {
 				flags.reconnect = true;
 				return false;
 			}
-=======
-			showOverlayMessage("Connecting to server...", dtime, 20);
->>>>>>> 0db73bd8
 		}
 	} catch (con::PeerNotFoundException &e) {
 		// TODO: Should something be done here? At least an info/error
