--- conflicted
+++ resolved
@@ -2541,31 +2541,12 @@
 				}
 				else if(event.type == CE_DEATHSCREEN)
 				{
+					if (g_settings->getBool("respawn_auto")) { 
+						client.sendRespawn();
+					} else {
 					show_deathscreen(current_formspec, current_textdest,
 							tsrc, device, &client);
-
-<<<<<<< HEAD
-					/*bool set_camera_point_target =
-							event.deathscreen.set_camera_point_target;
-					v3f camera_point_target;
-					camera_point_target.X = event.deathscreen.camera_point_target_x;
-					camera_point_target.Y = event.deathscreen.camera_point_target_y;
-					camera_point_target.Z = event.deathscreen.camera_point_target_z;*/
-
-					if (g_settings->getBool("respawn_auto")) { 
-						client.sendRespawn(); 
-					} else {
-					MainRespawnInitiator *respawner =
-							new MainRespawnInitiator(
-									&respawn_menu_active, &client);
-					GUIDeathScreen *menu =
-							new GUIDeathScreen(guienv, guiroot, -1,
-								&g_menumgr, respawner);
-					menu->drop();
 					}
-=======
-					chat_backend.addMessage(L"", L"You died.");
->>>>>>> 5b1bd2fb
 
 					/* Handle visualization */
 					damage_flash = 0;
