/*
Minetest
Copyright (C) 2010-2013 celeron55, Perttu Ahola <celeron55@gmail.com>

This program is free software; you can redistribute it and/or modify
it under the terms of the GNU Lesser General Public License as published by
the Free Software Foundation; either version 2.1 of the License, or
(at your option) any later version.

This program is distributed in the hope that it will be useful,
but WITHOUT ANY WARRANTY; without even the implied warranty of
MERCHANTABILITY or FITNESS FOR A PARTICULAR PURPOSE.  See the
GNU Lesser General Public License for more details.

You should have received a copy of the GNU Lesser General Public License along
with this program; if not, write to the Free Software Foundation, Inc.,
51 Franklin Street, Fifth Floor, Boston, MA 02110-1301 USA.
*/

#include "game.h"
#include "irrlichttypes_extrabloated.h"
#include <IGUICheckBox.h>
#include <IGUIEditBox.h>
#include <IGUIListBox.h>
#include <IGUIButton.h>
#include <IGUIStaticText.h>
#include <IGUIFont.h>
#include <IMaterialRendererServices.h>
#include "IMeshCache.h"
#include "client.h"
#include "server.h"
#include "guiPauseMenu.h"
#include "guiPasswordChange.h"
#include "guiVolumeChange.h"
#include "guiFormSpecMenu.h"
#include "guiTextInputMenu.h"
#include "guiDeathScreen.h"
#include "tool.h"
#include "guiChatConsole.h"
#include "config.h"
#include "version.h"
#include "clouds.h"
#include "particles.h"
#include "camera.h"
#include "mapblock.h"
#include "settings.h"
#include "profiler.h"
#include "mainmenumanager.h"
#include "gettext.h"
#include "log.h"
#include "filesys.h"
// Needed for determining pointing to nodes
#include "nodedef.h"
#include "nodemetadata.h"
#include "main.h" // For g_settings
#include "itemdef.h"
#include "tile.h" // For TextureSource
#include "shader.h" // For ShaderSource
#include "logoutputbuffer.h"
#include "subgame.h"
#include "quicktune_shortcutter.h"
#include "clientmap.h"
#include "hud.h"
#include "sky.h"
#include "sound.h"
#if USE_SOUND
	#include "sound_openal.h"
#endif
#include "event_manager.h"
#include <iomanip>
#include <list>
#include "util/directiontables.h"

/*
	Text input system
*/

struct TextDestChat : public TextDest
{
	TextDestChat(Client *client)
	{
		m_client = client;
	}
	void gotText(std::wstring text)
	{
		m_client->typeChatMessage(text);
	}
	void gotText(std::map<std::string, std::string> fields)
	{
		m_client->typeChatMessage(narrow_to_wide(fields["text"]));
	}

	Client *m_client;
};

struct TextDestNodeMetadata : public TextDest
{
	TextDestNodeMetadata(v3s16 p, Client *client)
	{
		m_p = p;
		m_client = client;
	}
	// This is deprecated I guess? -celeron55
	void gotText(std::wstring text)
	{
		std::string ntext = wide_to_narrow(text);
		infostream<<"Submitting 'text' field of node at ("<<m_p.X<<","
				<<m_p.Y<<","<<m_p.Z<<"): "<<ntext<<std::endl;
		std::map<std::string, std::string> fields;
		fields["text"] = ntext;
		m_client->sendNodemetaFields(m_p, "", fields);
	}
	void gotText(std::map<std::string, std::string> fields)
	{
		m_client->sendNodemetaFields(m_p, "", fields);
	}

	v3s16 m_p;
	Client *m_client;
};

struct TextDestPlayerInventory : public TextDest
{
	TextDestPlayerInventory(Client *client)
	{
		m_client = client;
		m_formname = "";
	}
	TextDestPlayerInventory(Client *client, std::string formname)
	{
		m_client = client;
		m_formname = formname;
	}
	void gotText(std::map<std::string, std::string> fields)
	{
		m_client->sendInventoryFields(m_formname, fields);
	}

	void setFormName(std::string formname) {
		m_formname = formname;
	}

	Client *m_client;
	std::string m_formname;
};

/* Respawn menu callback */

class MainRespawnInitiator: public IRespawnInitiator
{
public:
	MainRespawnInitiator(bool *active, Client *client):
		m_active(active), m_client(client)
	{
		*m_active = true;
	}
	void respawn()
	{
		*m_active = false;
		m_client->sendRespawn();
	}
private:
	bool *m_active;
	Client *m_client;
};

/* Form update callback */

class NodeMetadataFormSource: public IFormSource
{
public:
	NodeMetadataFormSource(ClientMap *map, v3s16 p):
		m_map(map),
		m_p(p)
	{
	}
	std::string getForm()
	{
		NodeMetadata *meta = m_map->getNodeMetadata(m_p);
		if(!meta)
			return "";
		return meta->getString("formspec");
	}
	std::string resolveText(std::string str)
	{
		NodeMetadata *meta = m_map->getNodeMetadata(m_p);
		if(!meta)
			return str;
		return meta->resolveString(str);
	}

	ClientMap *m_map;
	v3s16 m_p;
};

class PlayerInventoryFormSource: public IFormSource
{
public:
	PlayerInventoryFormSource(Client *client):
		m_client(client)
	{
	}
	std::string getForm()
	{
		LocalPlayer* player = m_client->getEnv().getLocalPlayer();
		return player->inventory_formspec;
	}

	Client *m_client;
};

/*
	Check if a node is pointable
*/
inline bool isPointableNode(const MapNode& n,
		Client *client, bool liquids_pointable)
{
	const ContentFeatures &features = client->getNodeDefManager()->get(n);
	return features.pointable ||
		(liquids_pointable && features.isLiquid());
}

/*
	Find what the player is pointing at
*/
PointedThing getPointedThing(Client *client, v3f player_position,
		v3f camera_direction, v3f camera_position,
		core::line3d<f32> shootline, f32 d,
		bool liquids_pointable,
		bool look_for_object,
		std::vector<aabb3f> &hilightboxes,
		ClientActiveObject *&selected_object)
{
	PointedThing result;

	hilightboxes.clear();
	selected_object = NULL;

	INodeDefManager *nodedef = client->getNodeDefManager();
	ClientMap &map = client->getEnv().getClientMap();

	// First try to find a pointed at active object
	if(look_for_object)
	{
		selected_object = client->getSelectedActiveObject(d*BS,
				camera_position, shootline);

		if(selected_object != NULL)
		{
			if(selected_object->doShowSelectionBox())
			{
				aabb3f *selection_box = selected_object->getSelectionBox();
				// Box should exist because object was
				// returned in the first place
				assert(selection_box);

				v3f pos = selected_object->getPosition();
				hilightboxes.push_back(aabb3f(
						selection_box->MinEdge + pos,
						selection_box->MaxEdge + pos));
			}


			result.type = POINTEDTHING_OBJECT;
			result.object_id = selected_object->getId();
			return result;
		}
	}

	// That didn't work, try to find a pointed at node

	f32 mindistance = BS * 1001;
	
	v3s16 pos_i = floatToInt(player_position, BS);

	/*infostream<<"pos_i=("<<pos_i.X<<","<<pos_i.Y<<","<<pos_i.Z<<")"
			<<std::endl;*/

	s16 a = d;
	s16 ystart = pos_i.Y + 0 - (camera_direction.Y<0 ? a : 1);
	s16 zstart = pos_i.Z - (camera_direction.Z<0 ? a : 1);
	s16 xstart = pos_i.X - (camera_direction.X<0 ? a : 1);
	s16 yend = pos_i.Y + 1 + (camera_direction.Y>0 ? a : 1);
	s16 zend = pos_i.Z + (camera_direction.Z>0 ? a : 1);
	s16 xend = pos_i.X + (camera_direction.X>0 ? a : 1);
	
	// Prevent signed number overflow
	if(yend==32767)
		yend=32766;
	if(zend==32767)
		zend=32766;
	if(xend==32767)
		xend=32766;

	for(s16 y = ystart; y <= yend; y++)
	for(s16 z = zstart; z <= zend; z++)
	for(s16 x = xstart; x <= xend; x++)
	{
		MapNode n;
		try
		{
			n = map.getNode(v3s16(x,y,z));
		}
		catch(InvalidPositionException &e)
		{
			continue;
		}
		if(!isPointableNode(n, client, liquids_pointable))
			continue;

		std::vector<aabb3f> boxes = n.getSelectionBoxes(nodedef);

		v3s16 np(x,y,z);
		v3f npf = intToFloat(np, BS);

		for(std::vector<aabb3f>::const_iterator
				i = boxes.begin();
				i != boxes.end(); i++)
		{
			aabb3f box = *i;
			box.MinEdge += npf;
			box.MaxEdge += npf;

			for(u16 j=0; j<6; j++)
			{
				v3s16 facedir = g_6dirs[j];
				aabb3f facebox = box;

				f32 d = 0.001*BS;
				if(facedir.X > 0)
					facebox.MinEdge.X = facebox.MaxEdge.X-d;
				else if(facedir.X < 0)
					facebox.MaxEdge.X = facebox.MinEdge.X+d;
				else if(facedir.Y > 0)
					facebox.MinEdge.Y = facebox.MaxEdge.Y-d;
				else if(facedir.Y < 0)
					facebox.MaxEdge.Y = facebox.MinEdge.Y+d;
				else if(facedir.Z > 0)
					facebox.MinEdge.Z = facebox.MaxEdge.Z-d;
				else if(facedir.Z < 0)
					facebox.MaxEdge.Z = facebox.MinEdge.Z+d;

				v3f centerpoint = facebox.getCenter();
				f32 distance = (centerpoint - camera_position).getLength();
				if(distance >= mindistance)
					continue;
				if(!facebox.intersectsWithLine(shootline))
					continue;

				v3s16 np_above = np + facedir;

				result.type = POINTEDTHING_NODE;
				result.node_undersurface = np;
				result.node_abovesurface = np_above;
				mindistance = distance;

				hilightboxes.clear();
				for(std::vector<aabb3f>::const_iterator
						i2 = boxes.begin();
						i2 != boxes.end(); i2++)
				{
					aabb3f box = *i2;
					box.MinEdge += npf + v3f(-d,-d,-d);
					box.MaxEdge += npf + v3f(d,d,d);
					hilightboxes.push_back(box);
				}
			}
		}
	} // for coords

	return result;
}

/*
	Draws a screen with a single text on it.
	Text will be removed when the screen is drawn the next time.
	Additionally, a progressbar can be drawn when percent is set between 0 and 100.
*/
/*gui::IGUIStaticText **/
void draw_load_screen(const std::wstring &text,
		IrrlichtDevice* device, gui::IGUIFont* font,
		float dtime=0 ,int percent=0, bool clouds=true)
{
	video::IVideoDriver* driver = device->getVideoDriver();
	v2u32 screensize = driver->getScreenSize();
	const wchar_t *loadingtext = text.c_str();
	core::vector2d<u32> textsize_u = font->getDimension(loadingtext);
	core::vector2d<s32> textsize(textsize_u.X,textsize_u.Y);
	core::vector2d<s32> center(screensize.X/2, screensize.Y/2);
	core::rect<s32> textrect(center - textsize/2, center + textsize/2);

	gui::IGUIStaticText *guitext = guienv->addStaticText(
			loadingtext, textrect, false, false);
	guitext->setTextAlignment(gui::EGUIA_CENTER, gui::EGUIA_UPPERLEFT);

	bool cloud_menu_background = clouds && g_settings->getBool("menu_clouds");
	if (cloud_menu_background)
	{
		g_menuclouds->step(dtime*3);
		g_menuclouds->render();
		driver->beginScene(true, true, video::SColor(255,140,186,250));
		g_menucloudsmgr->drawAll();
	}
	else
		driver->beginScene(true, true, video::SColor(255,0,0,0));
	if (percent >= 0 && percent <= 100) // draw progress bar
	{
		core::vector2d<s32> barsize(256,32);
		core::rect<s32> barrect(center-barsize/2, center+barsize/2);
		driver->draw2DRectangle(video::SColor(255,255,255,255),barrect, NULL); // border
		driver->draw2DRectangle(video::SColor(255,64,64,64), core::rect<s32> (
				barrect.UpperLeftCorner+1,
				barrect.LowerRightCorner-1), NULL); // black inside the bar
		driver->draw2DRectangle(video::SColor(255,128,128,128), core::rect<s32> (
				barrect.UpperLeftCorner+1,
				core::vector2d<s32>(
					barrect.LowerRightCorner.X-(barsize.X-1)+percent*(barsize.X-2)/100,
					barrect.LowerRightCorner.Y-1)), NULL); // the actual progress
	}
	guienv->drawAll();
	driver->endScene();
	
	guitext->remove();
	
	//return guitext;
}

/* Profiler display */

void update_profiler_gui(gui::IGUIStaticText *guitext_profiler,
		gui::IGUIFont *font, u32 text_height,
		u32 show_profiler, u32 show_profiler_max)
{
	if(show_profiler == 0)
	{
		guitext_profiler->setVisible(false);
	}
	else
	{

		std::ostringstream os(std::ios_base::binary);
		g_profiler->printPage(os, show_profiler, show_profiler_max);
		std::wstring text = narrow_to_wide(os.str());
		guitext_profiler->setText(text.c_str());
		guitext_profiler->setVisible(true);

		s32 w = font->getDimension(text.c_str()).Width;
		if(w < 400)
			w = 400;
		core::rect<s32> rect(6, 4+(text_height+5)*2, 12+w,
				8+(text_height+5)*2 +
				font->getDimension(text.c_str()).Height);
		guitext_profiler->setRelativePosition(rect);
		guitext_profiler->setVisible(true);
	}
}

class ProfilerGraph
{
private:
	struct Piece{
		Profiler::GraphValues values;
	};
	struct Meta{
		float min;
		float max;
		video::SColor color;
		Meta(float initial=0, video::SColor color=
				video::SColor(255,255,255,255)):
			min(initial),
			max(initial),
			color(color)
		{}
	};
	std::list<Piece> m_log;
public:
	u32 m_log_max_size;

	ProfilerGraph():
		m_log_max_size(200)
	{}

	void put(const Profiler::GraphValues &values)
	{
		Piece piece;
		piece.values = values;
		m_log.push_back(piece);
		while(m_log.size() > m_log_max_size)
			m_log.erase(m_log.begin());
	}
	
	void draw(s32 x_left, s32 y_bottom, video::IVideoDriver *driver,
			gui::IGUIFont* font) const
	{
		std::map<std::string, Meta> m_meta;
		for(std::list<Piece>::const_iterator k = m_log.begin();
				k != m_log.end(); k++)
		{
			const Piece &piece = *k;
			for(Profiler::GraphValues::const_iterator i = piece.values.begin();
					i != piece.values.end(); i++){
				const std::string &id = i->first;
				const float &value = i->second;
				std::map<std::string, Meta>::iterator j =
						m_meta.find(id);
				if(j == m_meta.end()){
					m_meta[id] = Meta(value);
					continue;
				}
				if(value < j->second.min)
					j->second.min = value;
				if(value > j->second.max)
					j->second.max = value;
			}
		}

		// Assign colors
		static const video::SColor usable_colors[] = {
			video::SColor(255,255,100,100),
			video::SColor(255,90,225,90),
			video::SColor(255,100,100,255),
			video::SColor(255,255,150,50),
			video::SColor(255,220,220,100)
		};
		static const u32 usable_colors_count =
				sizeof(usable_colors) / sizeof(*usable_colors);
		u32 next_color_i = 0;
		for(std::map<std::string, Meta>::iterator i = m_meta.begin();
				i != m_meta.end(); i++){
			Meta &meta = i->second;
			video::SColor color(255,200,200,200);
			if(next_color_i < usable_colors_count)
				color = usable_colors[next_color_i++];
			meta.color = color;
		}

		s32 graphh = 50;
		s32 textx = x_left + m_log_max_size + 15;
		s32 textx2 = textx + 200 - 15;
		
		// Draw background
		/*{
			u32 num_graphs = m_meta.size();
			core::rect<s32> rect(x_left, y_bottom - num_graphs*graphh,
					textx2, y_bottom);
			video::SColor bgcolor(120,0,0,0);
			driver->draw2DRectangle(bgcolor, rect, NULL);
		}*/
		
		s32 meta_i = 0;
		for(std::map<std::string, Meta>::const_iterator i = m_meta.begin();
				i != m_meta.end(); i++){
			const std::string &id = i->first;
			const Meta &meta = i->second;
			s32 x = x_left;
			s32 y = y_bottom - meta_i * 50;
			float show_min = meta.min;
			float show_max = meta.max;
			if(show_min >= -0.0001 && show_max >= -0.0001){
				if(show_min <= show_max * 0.5)
					show_min = 0;
			}
			s32 texth = 15;
			char buf[10];
			snprintf(buf, 10, "%.3g", show_max);
			font->draw(narrow_to_wide(buf).c_str(),
					core::rect<s32>(textx, y - graphh,
					textx2, y - graphh + texth),
					meta.color);
			snprintf(buf, 10, "%.3g", show_min);
			font->draw(narrow_to_wide(buf).c_str(),
					core::rect<s32>(textx, y - texth,
					textx2, y),
					meta.color);
			font->draw(narrow_to_wide(id).c_str(),
					core::rect<s32>(textx, y - graphh/2 - texth/2,
					textx2, y - graphh/2 + texth/2),
					meta.color);
			s32 graph1y = y;
			s32 graph1h = graphh;
			bool relativegraph = (show_min != 0 && show_min != show_max);
			float lastscaledvalue = 0.0;
			bool lastscaledvalue_exists = false;
			for(std::list<Piece>::const_iterator j = m_log.begin();
					j != m_log.end(); j++)
			{
				const Piece &piece = *j;
				float value = 0;
				bool value_exists = false;
				Profiler::GraphValues::const_iterator k =
						piece.values.find(id);
				if(k != piece.values.end()){
					value = k->second;
					value_exists = true;
				}
				if(!value_exists){
					x++;
					lastscaledvalue_exists = false;
					continue;
				}
				float scaledvalue = 1.0;
				if(show_max != show_min)
					scaledvalue = (value - show_min) / (show_max - show_min);
				if(scaledvalue == 1.0 && value == 0){
					x++;
					lastscaledvalue_exists = false;
					continue;
				}
				if(relativegraph){
					if(lastscaledvalue_exists){
						s32 ivalue1 = lastscaledvalue * graph1h;
						s32 ivalue2 = scaledvalue * graph1h;
						driver->draw2DLine(v2s32(x-1, graph1y - ivalue1),
								v2s32(x, graph1y - ivalue2), meta.color);
					}
					lastscaledvalue = scaledvalue;
					lastscaledvalue_exists = true;
				} else{
					s32 ivalue = scaledvalue * graph1h;
					driver->draw2DLine(v2s32(x, graph1y),
							v2s32(x, graph1y - ivalue), meta.color);
				}
				x++;
			}
			meta_i++;
		}
	}
};

class NodeDugEvent: public MtEvent
{
public:
	v3s16 p;
	MapNode n;
	
	NodeDugEvent(v3s16 p, MapNode n):
		p(p),
		n(n)
	{}
	const char* getType() const
	{return "NodeDug";}
};

class SoundMaker
{
	ISoundManager *m_sound;
	INodeDefManager *m_ndef;
public:
	float m_player_step_timer;

	SimpleSoundSpec m_player_step_sound;
	SimpleSoundSpec m_player_leftpunch_sound;
	SimpleSoundSpec m_player_rightpunch_sound;

	SoundMaker(ISoundManager *sound, INodeDefManager *ndef):
		m_sound(sound),
		m_ndef(ndef),
		m_player_step_timer(0)
	{
	}

	void playPlayerStep()
	{
		if(m_player_step_timer <= 0 && m_player_step_sound.exists()){
			m_player_step_timer = 0.03;
			m_sound->playSound(m_player_step_sound, false);
		}
	}

	static void viewBobbingStep(MtEvent *e, void *data)
	{
		SoundMaker *sm = (SoundMaker*)data;
		sm->playPlayerStep();
	}

	static void playerRegainGround(MtEvent *e, void *data)
	{
		SoundMaker *sm = (SoundMaker*)data;
		sm->playPlayerStep();
	}

	static void playerJump(MtEvent *e, void *data)
	{
		//SoundMaker *sm = (SoundMaker*)data;
	}

	static void cameraPunchLeft(MtEvent *e, void *data)
	{
		SoundMaker *sm = (SoundMaker*)data;
		sm->m_sound->playSound(sm->m_player_leftpunch_sound, false);
	}

	static void cameraPunchRight(MtEvent *e, void *data)
	{
		SoundMaker *sm = (SoundMaker*)data;
		sm->m_sound->playSound(sm->m_player_rightpunch_sound, false);
	}

	static void nodeDug(MtEvent *e, void *data)
	{
		SoundMaker *sm = (SoundMaker*)data;
		NodeDugEvent *nde = (NodeDugEvent*)e;
		sm->m_sound->playSound(sm->m_ndef->get(nde->n).sound_dug, false);
	}

	static void playerDamage(MtEvent *e, void *data)
	{
		SoundMaker *sm = (SoundMaker*)data;
		sm->m_sound->playSound(SimpleSoundSpec("player_damage", 0.5), false);
	}

	static void playerFallingDamage(MtEvent *e, void *data)
	{
		SoundMaker *sm = (SoundMaker*)data;
		sm->m_sound->playSound(SimpleSoundSpec("player_falling_damage", 0.5), false);
	}

	void registerReceiver(MtEventManager *mgr)
	{
		mgr->reg("ViewBobbingStep", SoundMaker::viewBobbingStep, this);
		mgr->reg("PlayerRegainGround", SoundMaker::playerRegainGround, this);
		mgr->reg("PlayerJump", SoundMaker::playerJump, this);
		mgr->reg("CameraPunchLeft", SoundMaker::cameraPunchLeft, this);
		mgr->reg("CameraPunchRight", SoundMaker::cameraPunchRight, this);
		mgr->reg("NodeDug", SoundMaker::nodeDug, this);
		mgr->reg("PlayerDamage", SoundMaker::playerDamage, this);
		mgr->reg("PlayerFallingDamage", SoundMaker::playerFallingDamage, this);
	}

	void step(float dtime)
	{
		m_player_step_timer -= dtime;
	}
};

// Locally stored sounds don't need to be preloaded because of this
class GameOnDemandSoundFetcher: public OnDemandSoundFetcher
{
	std::set<std::string> m_fetched;
public:

	void fetchSounds(const std::string &name,
			std::set<std::string> &dst_paths,
			std::set<std::string> &dst_datas)
	{
		if(m_fetched.count(name))
			return;
		m_fetched.insert(name);
		std::string base = porting::path_share + DIR_DELIM + "testsounds";
		dst_paths.insert(base + DIR_DELIM + name + ".ogg");
		dst_paths.insert(base + DIR_DELIM + name + ".0.ogg");
		dst_paths.insert(base + DIR_DELIM + name + ".1.ogg");
		dst_paths.insert(base + DIR_DELIM + name + ".2.ogg");
		dst_paths.insert(base + DIR_DELIM + name + ".3.ogg");
		dst_paths.insert(base + DIR_DELIM + name + ".4.ogg");
		dst_paths.insert(base + DIR_DELIM + name + ".5.ogg");
		dst_paths.insert(base + DIR_DELIM + name + ".6.ogg");
		dst_paths.insert(base + DIR_DELIM + name + ".7.ogg");
		dst_paths.insert(base + DIR_DELIM + name + ".8.ogg");
		dst_paths.insert(base + DIR_DELIM + name + ".9.ogg");
	}
};

class GameGlobalShaderConstantSetter : public IShaderConstantSetter
{
	Sky *m_sky;
	bool *m_force_fog_off;
	f32 *m_fog_range;
	Client *m_client;

public:
	GameGlobalShaderConstantSetter(Sky *sky, bool *force_fog_off,
			f32 *fog_range, Client *client):
		m_sky(sky),
		m_force_fog_off(force_fog_off),
		m_fog_range(fog_range),
		m_client(client)
	{}
	~GameGlobalShaderConstantSetter() {}

	virtual void onSetConstants(video::IMaterialRendererServices *services,
			bool is_highlevel)
	{
		if(!is_highlevel)
			return;

		// Background color
		video::SColor bgcolor = m_sky->getBgColor();
		video::SColorf bgcolorf(bgcolor);
		float bgcolorfa[4] = {
			bgcolorf.r,
			bgcolorf.g,
			bgcolorf.b,
			bgcolorf.a,
		};
		services->setPixelShaderConstant("skyBgColor", bgcolorfa, 4);

		// Fog distance
		float fog_distance = 10000*BS;
		if(g_settings->getBool("enable_fog") && !*m_force_fog_off)
			fog_distance = *m_fog_range;
		services->setPixelShaderConstant("fogDistance", &fog_distance, 1);

		// Day-night ratio
		u32 daynight_ratio = m_client->getEnv().getDayNightRatio();
		float daynight_ratio_f = (float)daynight_ratio / 1000.0;
		services->setPixelShaderConstant("dayNightRatio", &daynight_ratio_f, 1);
		
		// Normal map texture layer
		int layer = 1;
		// before 1.8 there isn't a "integer interface", only float
#if (IRRLICHT_VERSION_MAJOR == 1 && IRRLICHT_VERSION_MINOR < 8)
		services->setPixelShaderConstant("normalTexture" , (irr::f32*)&layer, 1);
#else
		services->setPixelShaderConstant("normalTexture" , (irr::s32*)&layer, 1);
#endif
	}
};

bool nodePlacementPrediction(Client &client,
		const ItemDefinition &playeritem_def,
		v3s16 nodepos, v3s16 neighbourpos)
{
	std::string prediction = playeritem_def.node_placement_prediction;
	INodeDefManager *nodedef = client.ndef();
	ClientMap &map = client.getEnv().getClientMap();

	if(prediction != "" && !nodedef->get(map.getNode(nodepos)).rightclickable)
	{
		verbosestream<<"Node placement prediction for "
				<<playeritem_def.name<<" is "
				<<prediction<<std::endl;
		v3s16 p = neighbourpos;
		// Place inside node itself if buildable_to
		try{
			MapNode n_under = map.getNode(nodepos);
			if(nodedef->get(n_under).buildable_to)
				p = nodepos;
			else if (!nodedef->get(map.getNode(p)).buildable_to)
				return false;
		}catch(InvalidPositionException &e){}
		// Find id of predicted node
		content_t id;
		bool found = nodedef->getId(prediction, id);
		if(!found){
			errorstream<<"Node placement prediction failed for "
					<<playeritem_def.name<<" (places "
					<<prediction
					<<") - Name not known"<<std::endl;
			return false;
		}
		// Predict param2 for facedir and wallmounted nodes
		u8 param2 = 0;
		if(nodedef->get(id).param_type_2 == CPT2_WALLMOUNTED){
			v3s16 dir = nodepos - neighbourpos;
			if(abs(dir.Y) > MYMAX(abs(dir.X), abs(dir.Z))){
				param2 = dir.Y < 0 ? 1 : 0;
			} else if(abs(dir.X) > abs(dir.Z)){
				param2 = dir.X < 0 ? 3 : 2;
			} else {
				param2 = dir.Z < 0 ? 5 : 4;
			}
		}
		if(nodedef->get(id).param_type_2 == CPT2_FACEDIR){
			v3s16 dir = nodepos - floatToInt(client.getEnv().getLocalPlayer()->getPosition(), BS);
			if(abs(dir.X) > abs(dir.Z)){
				param2 = dir.X < 0 ? 3 : 1;
			} else {
				param2 = dir.Z < 0 ? 2 : 0;
			}
		}
		assert(param2 >= 0 && param2 <= 5);
		//Check attachment if node is in group attached_node
		if(((ItemGroupList) nodedef->get(id).groups)["attached_node"] != 0){
			static v3s16 wallmounted_dirs[8] = {
				v3s16(0,1,0),
				v3s16(0,-1,0),
				v3s16(1,0,0),
				v3s16(-1,0,0),
				v3s16(0,0,1),
				v3s16(0,0,-1),
			};
			v3s16 pp;
			if(nodedef->get(id).param_type_2 == CPT2_WALLMOUNTED)
				pp = p + wallmounted_dirs[param2];
			else
				pp = p + v3s16(0,-1,0);
			if(!nodedef->get(map.getNode(pp)).walkable)
				return false;
		}
		// Add node to client map
		MapNode n(id, 0, param2);
		try{
			// This triggers the required mesh update too
			client.addNode(p, n);
			return true;
		}catch(InvalidPositionException &e){
			errorstream<<"Node placement prediction failed for "
					<<playeritem_def.name<<" (places "
					<<prediction
					<<") - Position not loaded"<<std::endl;
		}
	}
	return false;
}


void the_game(
	bool &kill,
	bool random_input,
	InputHandler *input,
	IrrlichtDevice *device,
	gui::IGUIFont* font,
	std::string map_dir,
	std::string playername,
	std::string password,
	std::string address, // If "", local server is used
	u16 port,
	std::wstring &error_message,
	ChatBackend &chat_backend,
	const SubgameSpec &gamespec, // Used for local game,
	bool simple_singleplayer_mode
)
{
	FormspecFormSource* current_formspec = 0;
	TextDestPlayerInventory* current_textdest = 0;
	video::IVideoDriver* driver = device->getVideoDriver();
	scene::ISceneManager* smgr = device->getSceneManager();
	
	// Calculate text height using the font
	u32 text_height = font->getDimension(L"Random test string").Height;

	v2u32 last_screensize(0,0);
	v2u32 screensize = driver->getScreenSize();
	
	/*
		Draw "Loading" screen
	*/

	{
		wchar_t* text = wgettext("Loading...");
		draw_load_screen(text, device, font,0,0);
		delete[] text;
	}
	
	// Create texture source
	IWritableTextureSource *tsrc = createTextureSource(device);
	
	// Create shader source
	IWritableShaderSource *shsrc = createShaderSource(device);
	
	// These will be filled by data received from the server
	// Create item definition manager
	IWritableItemDefManager *itemdef = createItemDefManager();
	// Create node definition manager
	IWritableNodeDefManager *nodedef = createNodeDefManager();
	
	// Sound fetcher (useful when testing)
	GameOnDemandSoundFetcher soundfetcher;

	// Sound manager
	ISoundManager *sound = NULL;
	bool sound_is_dummy = false;
#if USE_SOUND
	if(g_settings->getBool("enable_sound")){
		infostream<<"Attempting to use OpenAL audio"<<std::endl;
		sound = createOpenALSoundManager(&soundfetcher);
		if(!sound)
			infostream<<"Failed to initialize OpenAL audio"<<std::endl;
	} else {
		infostream<<"Sound disabled."<<std::endl;
	}
#endif
	if(!sound){
		infostream<<"Using dummy audio."<<std::endl;
		sound = &dummySoundManager;
		sound_is_dummy = true;
	}

	Server *server = NULL;

	try{
	// Event manager
	EventManager eventmgr;

	// Sound maker
	SoundMaker soundmaker(sound, nodedef);
	soundmaker.registerReceiver(&eventmgr);
	
	// Add chat log output for errors to be shown in chat
	LogOutputBuffer chat_log_error_buf(LMT_ERROR);

	// Create UI for modifying quicktune values
	QuicktuneShortcutter quicktune;

	/*
		Create server.
	*/

	if(address == ""){
		wchar_t* text = wgettext("Creating server....");
		draw_load_screen(text, device, font,0,25);
		delete[] text;
		infostream<<"Creating server"<<std::endl;
		server = new Server(map_dir, gamespec,
				simple_singleplayer_mode);
		server->start(port);
	}

	do{ // Client scope (breakable do-while(0))
	
	/*
		Create client
	*/

	{
		wchar_t* text = wgettext("Creating client...");
		draw_load_screen(text, device, font,0,50);
		delete[] text;
	}
	infostream<<"Creating client"<<std::endl;
	
	MapDrawControl draw_control;
	
	{
		wchar_t* text = wgettext("Resolving address...");
		draw_load_screen(text, device, font,0,75);
		delete[] text;
	}
	Address connect_address(0,0,0,0, port);
	try{
		if(address == "")
		{
			//connect_address.Resolve("localhost");
			if(g_settings->getBool("enable_ipv6") && g_settings->getBool("ipv6_server"))
			{
				IPv6AddressBytes addr_bytes;
				addr_bytes.bytes[15] = 1;
				connect_address.setAddress(&addr_bytes);
			}
			else
			{
				connect_address.setAddress(127,0,0,1);
			}
		}
		else
			connect_address.Resolve(address.c_str());
	}
	catch(ResolveError &e)
	{
		error_message = L"Couldn't resolve address: " + narrow_to_wide(e.what());
		errorstream<<wide_to_narrow(error_message)<<std::endl;
		// Break out of client scope
		break;
	}
	
	/*
		Create client
	*/
	Client client(device, playername.c_str(), password, draw_control,
		tsrc, shsrc, itemdef, nodedef, sound, &eventmgr,
		connect_address.isIPv6());
	
	// Client acts as our GameDef
	IGameDef *gamedef = &client;

	/*
		Attempt to connect to the server
	*/
	
	infostream<<"Connecting to server at ";
	connect_address.print(&infostream);
	infostream<<std::endl;
	client.connect(connect_address);
	
	/*
		Wait for server to accept connection
	*/
	bool could_connect = false;
	bool connect_aborted = false;
	try{
		float time_counter = 0.0;
		input->clear();
		float fps_max = g_settings->getFloat("fps_max");
		bool cloud_menu_background = g_settings->getBool("menu_clouds");
		u32 lasttime = device->getTimer()->getTime();
		while(device->run())
		{
			f32 dtime = 0.033; // in seconds
			if (cloud_menu_background) {
				u32 time = device->getTimer()->getTime();
				if(time > lasttime)
					dtime = (time - lasttime) / 1000.0;
				else
					dtime = 0;
				lasttime = time;
			}
			// Update client and server
			client.step(dtime);
			if(server != NULL)
				server->step(dtime);
			
			// End condition
			if(client.connectedAndInitialized()){
				could_connect = true;
				break;
			}
			// Break conditions
			if(client.accessDenied()){
				error_message = L"Access denied. Reason: "
						+client.accessDeniedReason();
				errorstream<<wide_to_narrow(error_message)<<std::endl;
				break;
			}
			if(input->wasKeyDown(EscapeKey)){
				connect_aborted = true;
				infostream<<"Connect aborted [Escape]"<<std::endl;
				break;
			}
			
			// Display status
			{
				wchar_t* text = wgettext("Connecting to server...");
				draw_load_screen(text, device, font, dtime, 100);
				delete[] text;
			}
			
			// On some computers framerate doesn't seem to be
			// automatically limited
			if (cloud_menu_background) {
				// Time of frame without fps limit
				float busytime;
				u32 busytime_u32;
				// not using getRealTime is necessary for wine
				u32 time = device->getTimer()->getTime();
				if(time > lasttime)
					busytime_u32 = time - lasttime;
				else
					busytime_u32 = 0;
				busytime = busytime_u32 / 1000.0;

				// FPS limiter
				u32 frametime_min = 1000./fps_max;

				if(busytime_u32 < frametime_min) {
					u32 sleeptime = frametime_min - busytime_u32;
					device->sleep(sleeptime);
				}
			} else {
				sleep_ms(25);
			}
			time_counter += dtime;
		}
	}
	catch(con::PeerNotFoundException &e)
	{}
	
	/*
		Handle failure to connect
	*/
	if(!could_connect){
		if(error_message == L"" && !connect_aborted){
			error_message = L"Connection failed";
			errorstream<<wide_to_narrow(error_message)<<std::endl;
		}
		// Break out of client scope
		break;
	}
	
	/*
		Wait until content has been received
	*/
	bool got_content = false;
	bool content_aborted = false;
	{
		float time_counter = 0.0;
		input->clear();
		float fps_max = g_settings->getFloat("fps_max");
		bool cloud_menu_background = g_settings->getBool("menu_clouds");
		u32 lasttime = device->getTimer()->getTime();
		while(device->run())
		{
			f32 dtime = 0.033; // in seconds
			if (cloud_menu_background) {
				u32 time = device->getTimer()->getTime();
				if(time > lasttime)
					dtime = (time - lasttime) / 1000.0;
				else
					dtime = 0;
				lasttime = time;
			}
			// Update client and server
			client.step(dtime);
			if(server != NULL)
				server->step(dtime);
			
			// End condition
			if(client.texturesReceived() &&
					client.itemdefReceived() &&
					client.nodedefReceived()){
				got_content = true;
				break;
			}
			// Break conditions
			if(!client.connectedAndInitialized()){
				error_message = L"Client disconnected";
				errorstream<<wide_to_narrow(error_message)<<std::endl;
				break;
			}
			if(input->wasKeyDown(EscapeKey)){
				content_aborted = true;
				infostream<<"Connect aborted [Escape]"<<std::endl;
				break;
			}
			
			// Display status
			int progress=0;
			if (!client.itemdefReceived())
			{
				wchar_t* text = wgettext("Item definitions...");
				progress = 0;
				draw_load_screen(text, device, font, dtime, progress);
				delete[] text;
			}
			else if (!client.nodedefReceived())
			{
				wchar_t* text = wgettext("Node definitions...");
				progress = 25;
				draw_load_screen(text, device, font, dtime, progress);
				delete[] text;
			}
			else
			{
				wchar_t* text = wgettext("Media...");
				progress = 50+client.mediaReceiveProgress()*50+0.5;
				draw_load_screen(text, device, font, dtime, progress);
				delete[] text;
			}
			
			// On some computers framerate doesn't seem to be
			// automatically limited
			if (cloud_menu_background) {
				// Time of frame without fps limit
				float busytime;
				u32 busytime_u32;
				// not using getRealTime is necessary for wine
				u32 time = device->getTimer()->getTime();
				if(time > lasttime)
					busytime_u32 = time - lasttime;
				else
					busytime_u32 = 0;
				busytime = busytime_u32 / 1000.0;

				// FPS limiter
				u32 frametime_min = 1000./fps_max;

				if(busytime_u32 < frametime_min) {
					u32 sleeptime = frametime_min - busytime_u32;
					device->sleep(sleeptime);
				}
			} else {
				sleep_ms(25);
			}
			time_counter += dtime;
		}
	}

	if(!got_content){
		if(error_message == L"" && !content_aborted){
			error_message = L"Something failed";
			errorstream<<wide_to_narrow(error_message)<<std::endl;
		}
		// Break out of client scope
		break;
	}

	/*
		After all content has been received:
		Update cached textures, meshes and materials
	*/
	client.afterContentReceived(device,font);

	/*
		Create the camera node
	*/
	Camera camera(smgr, draw_control, gamedef);
	if (!camera.successfullyCreated(error_message))
		return;

	f32 camera_yaw = 0; // "right/left"
	f32 camera_pitch = 0; // "up/down"

	/*
		Clouds
	*/
	
	Clouds *clouds = NULL;
	if(g_settings->getBool("enable_clouds"))
	{
		clouds = new Clouds(smgr->getRootSceneNode(), smgr, -1, time(0));
	}

	/*
		Skybox thingy
	*/

	Sky *sky = NULL;
	sky = new Sky(smgr->getRootSceneNode(), smgr, -1, client.getEnv().getLocalPlayer());
	
	/*
		A copy of the local inventory
	*/
	Inventory local_inventory(itemdef);

	/*
		Find out size of crack animation
	*/
	int crack_animation_length = 5;
	{
		video::ITexture *t = tsrc->getTexture("crack_anylength.png");
		v2u32 size = t->getOriginalSize();
		if (size.X)
		crack_animation_length = size.Y / size.X;
	}

	/*
		Add some gui stuff
	*/

	// First line of debug text
	gui::IGUIStaticText *guitext = guienv->addStaticText(
			L"Minetest",
			core::rect<s32>(5, 5, 795, 5+text_height),
			false, false);
	// Second line of debug text
	gui::IGUIStaticText *guitext2 = guienv->addStaticText(
			L"",
			core::rect<s32>(5, 5+(text_height+5)*1, 795, (5+text_height)*2),
			false, false);
	// At the middle of the screen
	// Object infos are shown in this
	gui::IGUIStaticText *guitext_info = guienv->addStaticText(
			L"",
			core::rect<s32>(0,0,400,text_height*5+5) + v2s32(100,200),
			false, true);
	
	// Status text (displays info when showing and hiding GUI stuff, etc.)
	gui::IGUIStaticText *guitext_status = guienv->addStaticText(
			L"<Status>",
			core::rect<s32>(0,0,0,0),
			false, false);
	guitext_status->setVisible(false);
	
	std::wstring statustext;
	float statustext_time = 0;
	
	// Chat text
	gui::IGUIStaticText *guitext_chat = guienv->addStaticText(
			L"",
			core::rect<s32>(0,0,0,0),
			//false, false); // Disable word wrap as of now
			false, true);
	// Remove stale "recent" chat messages from previous connections
	chat_backend.clearRecentChat();
	// Chat backend and console
	GUIChatConsole *gui_chat_console = new GUIChatConsole(guienv, guienv->getRootGUIElement(), -1, &chat_backend, &client);
	
	// Profiler text (size is updated when text is updated)
	gui::IGUIStaticText *guitext_profiler = guienv->addStaticText(
			L"<Profiler>",
			core::rect<s32>(0,0,0,0),
			false, false);
	guitext_profiler->setBackgroundColor(video::SColor(120,0,0,0));
	guitext_profiler->setVisible(false);
	guitext_profiler->setWordWrap(true);
	
	/*
		Some statistics are collected in these
	*/
	u32 drawtime = 0;
	u32 beginscenetime = 0;
	u32 scenetime = 0;
	u32 endscenetime = 0;
	
	float recent_turn_speed = 0.0;
	
	ProfilerGraph graph;
	// Initially clear the profiler
	Profiler::GraphValues dummyvalues;
	g_profiler->graphGet(dummyvalues);

	float nodig_delay_timer = 0.0;
	float dig_time = 0.0;
	u16 dig_index = 0;
	PointedThing pointed_old;
	bool digging = false;
	bool ldown_for_dig = false;

	float damage_flash = 0;

	float jump_timer = 0;
	bool reset_jump_timer = false;

	const float object_hit_delay = 0.2;
	float object_hit_delay_timer = 0.0;
	float time_from_last_punch = 10;

	float update_draw_list_timer = 0.0;
	v3f update_draw_list_last_cam_dir;

	bool invert_mouse = g_settings->getBool("invert_mouse");

	bool respawn_menu_active = false;
	bool update_wielded_item_trigger = false;

	bool show_hud = true;
	bool show_chat = true;
	bool force_fog_off = false;
	f32 fog_range = 100*BS;
	bool disable_camera_update = false;
	bool show_debug = g_settings->getBool("show_debug");
	bool show_profiler_graph = false;
	u32 show_profiler = 0;
	u32 show_profiler_max = 3;  // Number of pages

	float time_of_day = 0;
	float time_of_day_smooth = 0;

	float repeat_rightclick_timer = 0;

	gui::IGUIListBox *playerlist_l = NULL;
	GUIFormSpecMenu *playerlist_f = NULL;
	std::string playerlist_formspec = "";

	/*
		Shader constants
	*/
	shsrc->addGlobalConstantSetter(new GameGlobalShaderConstantSetter(
			sky, &force_fog_off, &fog_range, &client));

	/*
		Main loop
	*/

	bool first_loop_after_window_activation = true;

	// TODO: Convert the static interval timers to these
	// Interval limiter for profiler
	IntervalLimiter m_profiler_interval;

	// Time is in milliseconds
	// NOTE: getRealTime() causes strange problems in wine (imprecision?)
	// NOTE: So we have to use getTime() and call run()s between them
	u32 lasttime = device->getTimer()->getTime();

	LocalPlayer* player = client.getEnv().getLocalPlayer();
	player->hurt_tilt_timer = 0;
	player->hurt_tilt_strength = 0;
	
	/*
		HUD object
	*/
	Hud hud(driver, guienv, font, text_height,
			gamedef, player, &local_inventory);

	bool use_weather = g_settings->getBool("weather");
	bool no_output = device->getVideoDriver()->getDriverType() == video::EDT_NULL;

	for(;;)
	{
		if(device->run() == false || kill == true)
			break;

		// Time of frame without fps limit
		float busytime;
		u32 busytime_u32;
		{
			// not using getRealTime is necessary for wine
			u32 time = device->getTimer()->getTime();
			if(time > lasttime)
				busytime_u32 = time - lasttime;
			else
				busytime_u32 = 0;
			busytime = busytime_u32 / 1000.0;
		}
		
		g_profiler->graphAdd("mainloop_other", busytime - (float)drawtime/1000.0f);

		// Necessary for device->getTimer()->getTime()
		device->run();

		/*
			FPS limiter
		*/

		{
			float fps_max = g_settings->getFloat("fps_max");
			u32 frametime_min = 1000./fps_max;
			
			if(busytime_u32 < frametime_min)
			{
				u32 sleeptime = frametime_min - busytime_u32;
				device->sleep(sleeptime);
				g_profiler->graphAdd("mainloop_sleep", (float)sleeptime/1000.0f);
			}
		}

		// Necessary for device->getTimer()->getTime()
		device->run();

		/*
			Time difference calculation
		*/
		f32 dtime; // in seconds
		
		u32 time = device->getTimer()->getTime();
		if(time > lasttime)
			dtime = (time - lasttime) / 1000.0;
		else
			dtime = 0;
		lasttime = time;

		g_profiler->graphAdd("mainloop_dtime", dtime);

		/* Run timers */

		if(nodig_delay_timer >= 0)
			nodig_delay_timer -= dtime;
		if(object_hit_delay_timer >= 0)
			object_hit_delay_timer -= dtime;
		time_from_last_punch += dtime;
		
		g_profiler->add("Elapsed time", dtime);
		g_profiler->avg("FPS", 1./dtime);

		/*
			Time average and jitter calculation
		*/

		static f32 dtime_avg1 = 0.0;
		dtime_avg1 = dtime_avg1 * 0.96 + dtime * 0.04;
		f32 dtime_jitter1 = dtime - dtime_avg1;

		static f32 dtime_jitter1_max_sample = 0.0;
		static f32 dtime_jitter1_max_fraction = 0.0;
		{
			static f32 jitter1_max = 0.0;
			static f32 counter = 0.0;
			if(dtime_jitter1 > jitter1_max)
				jitter1_max = dtime_jitter1;
			counter += dtime;
			if(counter > 0.0)
			{
				counter -= 3.0;
				dtime_jitter1_max_sample = jitter1_max;
				dtime_jitter1_max_fraction
						= dtime_jitter1_max_sample / (dtime_avg1+0.001);
				jitter1_max = 0.0;
			}
		}
		
		/*
			Busytime average and jitter calculation
		*/

		static f32 busytime_avg1 = 0.0;
		busytime_avg1 = busytime_avg1 * 0.98 + busytime * 0.02;
		f32 busytime_jitter1 = busytime - busytime_avg1;
		
		static f32 busytime_jitter1_max_sample = 0.0;
		static f32 busytime_jitter1_min_sample = 0.0;
		{
			static f32 jitter1_max = 0.0;
			static f32 jitter1_min = 0.0;
			static f32 counter = 0.0;
			if(busytime_jitter1 > jitter1_max)
				jitter1_max = busytime_jitter1;
			if(busytime_jitter1 < jitter1_min)
				jitter1_min = busytime_jitter1;
			counter += dtime;
			if(counter > 0.0){
				counter -= 3.0;
				busytime_jitter1_max_sample = jitter1_max;
				busytime_jitter1_min_sample = jitter1_min;
				jitter1_max = 0.0;
				jitter1_min = 0.0;
			}
		}

		/*
			Handle miscellaneous stuff
		*/
		
		if(client.accessDenied())
		{
			error_message = L"Access denied. Reason: "
					+client.accessDeniedReason();
			errorstream<<wide_to_narrow(error_message)<<std::endl;
			break;
		}

		if(g_gamecallback->disconnect_requested)
		{
			g_gamecallback->disconnect_requested = false;
			break;
		}

		if(g_gamecallback->changepassword_requested)
		{
			(new GUIPasswordChange(guienv, guiroot, -1,
				&g_menumgr, &client))->drop();
			g_gamecallback->changepassword_requested = false;
		}

		if(g_gamecallback->changevolume_requested)
		{
			(new GUIVolumeChange(guienv, guiroot, -1,
				&g_menumgr, &client))->drop();
			g_gamecallback->changevolume_requested = false;
		}

		/* Process TextureSource's queue */
		if (!no_output)
		tsrc->processQueue();

		/* Process ItemDefManager's queue */
		itemdef->processQueue(gamedef);

		/*
			Process ShaderSource's queue
		*/
		if (!no_output)
		shsrc->processQueue();

		/*
			Random calculations
		*/
		last_screensize = screensize;
		screensize = driver->getScreenSize();
		v2s32 displaycenter(screensize.X/2,screensize.Y/2);
		//bool screensize_changed = screensize != last_screensize;

			
		// Update HUD values
		hud.screensize    = screensize;
		hud.displaycenter = displaycenter;
		hud.resizeHotbar();
		
		// Hilight boxes collected during the loop and displayed
		std::vector<aabb3f> hilightboxes;
		
		// Info text
		std::wstring infotext;

		/*
			Debug info for client
		*/
		{
			static float counter = 0.0;
			counter -= dtime;
			if(counter < 0)
			{
				counter = 30.0;
				client.printDebugInfo(infostream);
			}
		}

		/*
			Profiler
		*/
		float profiler_print_interval =
				g_settings->getFloat("profiler_print_interval");
		bool print_to_log = true;
		if(profiler_print_interval == 0){
			print_to_log = false;
			profiler_print_interval = 5;
		}
		if(m_profiler_interval.step(dtime, profiler_print_interval))
		{
			if(print_to_log){
				infostream<<"Profiler:"<<std::endl;
				g_profiler->print(infostream);
			}

			update_profiler_gui(guitext_profiler, font, text_height,
					show_profiler, show_profiler_max);

			g_profiler->clear();
		}

		/*
			Direct handling of user input
		*/
		
		// Reset input if window not active or some menu is active
		if(device->isWindowActive() == false
				|| noMenuActive() == false
				|| guienv->hasFocus(gui_chat_console))
		{
			input->clear();
		}
		if (!guienv->hasFocus(gui_chat_console) && gui_chat_console->isOpen())
		{
			gui_chat_console->closeConsoleAtOnce();
		}

		// Input handler step() (used by the random input generator)
		input->step(dtime);

		// Increase timer for doubleclick of "jump"
		if(g_settings->getBool("doubletap_jump") && jump_timer <= 0.2)
			jump_timer += dtime;

		/*
			Launch menus and trigger stuff according to keys
		*/
		if(input->wasKeyDown(getKeySetting("keymap_drop")))
		{
			// drop selected item
			IDropAction *a = new IDropAction();
			a->count = 0;
			a->from_inv.setCurrentPlayer();
			a->from_list = "main";
			a->from_i = client.getPlayerItem();
			client.inventoryAction(a);
		}
		else if(input->wasKeyDown(getKeySetting("keymap_inventory")))
		{
			infostream<<"the_game: "
					<<"Launching inventory"<<std::endl;
			
			GUIFormSpecMenu *menu =
				new GUIFormSpecMenu(device, guiroot, -1,
					&g_menumgr,
					&client, gamedef, tsrc);

			InventoryLocation inventoryloc;
			inventoryloc.setCurrentPlayer();

			PlayerInventoryFormSource *src = new PlayerInventoryFormSource(&client);
			assert(src);
			menu->setFormSpec(src->getForm(), inventoryloc);
			menu->setFormSource(src);
			menu->setTextDest(new TextDestPlayerInventory(&client));
			menu->drop();
		}
		else if(input->wasKeyDown(EscapeKey))
		{
			infostream<<"the_game: "
					<<"Launching pause menu"<<std::endl;
			// It will delete itself by itself
			(new GUIPauseMenu(guienv, guiroot, -1, g_gamecallback,
					&g_menumgr, simple_singleplayer_mode))->drop();

			// Move mouse cursor on top of the disconnect button
			if(simple_singleplayer_mode)
				input->setMousePos(displaycenter.X, displaycenter.Y+0);
			else
				input->setMousePos(displaycenter.X, displaycenter.Y+25);
		}
		else if(input->wasKeyDown(getKeySetting("keymap_chat")))
		{
			TextDest *dest = new TextDestChat(&client);

			(new GUITextInputMenu(guienv, guiroot, -1,
					&g_menumgr, dest,
					L""))->drop();
		}
		else if(input->wasKeyDown(getKeySetting("keymap_cmd")))
		{
			TextDest *dest = new TextDestChat(&client);

			(new GUITextInputMenu(guienv, guiroot, -1,
					&g_menumgr, dest,
					L"/"))->drop();
		}
		else if(input->wasKeyDown(getKeySetting("keymap_console")))
		{
			if (!gui_chat_console->isOpenInhibited())
			{
				// Open up to over half of the screen
				gui_chat_console->openConsole(0.6);
				guienv->setFocus(gui_chat_console);
			}
		}
		else if(input->wasKeyDown(getKeySetting("keymap_freemove")))
		{
			if(g_settings->getBool("free_move"))
			{
				g_settings->set("free_move","false");
				statustext = L"free_move disabled";
				statustext_time = 0;
			}
			else
			{
				g_settings->set("free_move","true");
				statustext = L"free_move enabled";
				statustext_time = 0;
				if(!client.checkPrivilege("fly"))
					statustext += L" (note: no 'fly' privilege)";
			}
		}
		else if(input->wasKeyDown(getKeySetting("keymap_jump")))
		{
			if(g_settings->getBool("doubletap_jump") && jump_timer < 0.2)
			{
				if(g_settings->getBool("free_move"))
				{
					g_settings->set("free_move","false");
					statustext = L"free_move disabled";
					statustext_time = 0;
				}
				else
				{
					g_settings->set("free_move","true");
					statustext = L"free_move enabled";
					statustext_time = 0;
					if(!client.checkPrivilege("fly"))
						statustext += L" (note: no 'fly' privilege)";
				}
			}
			reset_jump_timer = true;
		}
		else if(input->wasKeyDown(getKeySetting("keymap_fastmove")))
		{
			if(g_settings->getBool("fast_move"))
			{
				g_settings->set("fast_move","false");
				statustext = L"fast_move disabled";
				statustext_time = 0;
			}
			else
			{
				g_settings->set("fast_move","true");
				statustext = L"fast_move enabled";
				statustext_time = 0;
				if(!client.checkPrivilege("fast"))
					statustext += L" (note: no 'fast' privilege)";
			}
		}
		else if(input->wasKeyDown(getKeySetting("keymap_noclip")))
		{
			if(g_settings->getBool("noclip"))
			{
				g_settings->set("noclip","false");
				statustext = L"noclip disabled";
				statustext_time = 0;
			}
			else
			{
				g_settings->set("noclip","true");
				statustext = L"noclip enabled";
				statustext_time = 0;
				if(!client.checkPrivilege("noclip"))
					statustext += L" (note: no 'noclip' privilege)";
			}
		}
		else if(input->wasKeyDown(getKeySetting("keymap_screenshot")))
		{
			irr::video::IImage* const image = driver->createScreenShot(); 
			if (image) { 
				irr::c8 filename[256]; 
				snprintf(filename, 256, "%s" DIR_DELIM "screenshot_%u.png", 
						 g_settings->get("screenshot_path").c_str(),
						 device->getTimer()->getRealTime()); 
				if (driver->writeImageToFile(image, filename)) {
					std::wstringstream sstr;
					sstr<<"Saved screenshot to '"<<filename<<"'";
					infostream<<"Saved screenshot to '"<<filename<<"'"<<std::endl;
					statustext = sstr.str();
					statustext_time = 0;
				} else{
					infostream<<"Failed to save screenshot '"<<filename<<"'"<<std::endl;
				}
				image->drop(); 
			}			 
		}
		else if(input->wasKeyDown(getKeySetting("keymap_toggle_hud")))
		{
			show_hud = !show_hud;
			if(show_hud)
				statustext = L"HUD shown";
			else
				statustext = L"HUD hidden";
			statustext_time = 0;
		}
		else if(input->wasKeyDown(getKeySetting("keymap_toggle_chat")))
		{
			show_chat = !show_chat;
			if(show_chat)
				statustext = L"Chat shown";
			else
				statustext = L"Chat hidden";
			statustext_time = 0;
		}
		else if(input->wasKeyDown(getKeySetting("keymap_toggle_force_fog_off")))
		{
			force_fog_off = !force_fog_off;
			if(force_fog_off)
				statustext = L"Fog disabled";
			else
				statustext = L"Fog enabled";
			statustext_time = 0;
		}
		else if(input->wasKeyDown(getKeySetting("keymap_toggle_update_camera")))
		{
			disable_camera_update = !disable_camera_update;
			if(disable_camera_update)
				statustext = L"Camera update disabled";
			else
				statustext = L"Camera update enabled";
			statustext_time = 0;
		}
		else if(input->wasKeyDown(getKeySetting("keymap_toggle_debug")))
		{
			// Initial / 3x toggle: Chat only
			// 1x toggle: Debug text with chat
			// 2x toggle: Debug text with profiler graph
			if(!show_debug)
			{
				show_debug = true;
				show_profiler_graph = false;
				statustext = L"Debug info shown";
				statustext_time = 0;
			}
			else if(show_profiler_graph)
			{
				show_debug = false;
				show_profiler_graph = false;
				statustext = L"Debug info and profiler graph hidden";
				statustext_time = 0;
			}
			else
			{
				show_profiler_graph = true;
				statustext = L"Profiler graph shown";
				statustext_time = 0;
			}
		}
		else if(input->wasKeyDown(getKeySetting("keymap_toggle_profiler")))
		{
			show_profiler = (show_profiler + 1) % (show_profiler_max + 1);

			// FIXME: This updates the profiler with incomplete values
			update_profiler_gui(guitext_profiler, font, text_height,
					show_profiler, show_profiler_max);

			if(show_profiler != 0)
			{
				std::wstringstream sstr;
				sstr<<"Profiler shown (page "<<show_profiler
					<<" of "<<show_profiler_max<<")";
				statustext = sstr.str();
				statustext_time = 0;
			}
			else
			{
				statustext = L"Profiler hidden";
				statustext_time = 0;
			}
		}
		else if(input->wasKeyDown(getKeySetting("keymap_increase_viewing_range_min")))
		{
			s16 range = g_settings->getS16("viewing_range_nodes_min");
			s16 range_new = range + 10;
			g_settings->set("viewing_range_nodes_min", itos(range_new));
			statustext = narrow_to_wide(
					"Minimum viewing range changed to "
					+ itos(range_new));
			statustext_time = 0;
		}
		else if(input->wasKeyDown(getKeySetting("keymap_decrease_viewing_range_min")))
		{
			s16 range = g_settings->getS16("viewing_range_nodes_min");
			s16 range_new = range - 10;
			if(range_new < 0)
				range_new = range;
			g_settings->set("viewing_range_nodes_min",
					itos(range_new));
			statustext = narrow_to_wide(
					"Minimum viewing range changed to "
					+ itos(range_new));
			statustext_time = 0;
		}


		if (input->isKeyDown(getKeySetting("keymap_zoom"))) {
			player->zoom=true;
		} else {
			player->zoom=false;
		}

		// Reset jump_timer
		if(!input->isKeyDown(getKeySetting("keymap_jump")) && reset_jump_timer)
		{
			reset_jump_timer = false;
			jump_timer = 0.0;
		}

		if(!input->isKeyDown(getKeySetting("keymap_playerlist")))
		{
			if(playerlist_l != NULL)
			{
				playerlist_l->remove();
				playerlist_l = NULL;
			}
			if(playerlist_f != NULL)
			{
				playerlist_f->remove();
				playerlist_f = NULL;
			}
		}
		if(input->wasKeyDown(getKeySetting("keymap_playerlist")))
		{
			core::rect<s32> drawrect;
			if(playerlist_l == NULL || playerlist_f == NULL)
			{
				if(show_debug)
					drawrect = core::rect<s32>(
						screensize.X*0.39, 70, screensize.X*0.61, 80+client.getEnv().getPlayerNames().size()*(text_height+2));
				else
					drawrect = core::rect<s32>(
						screensize.X*0.39, 50, screensize.X*0.61, 60+client.getEnv().getPlayerNames().size()*(text_height+2));
			}
			if(playerlist_formspec == "" && playerlist_l == NULL)
			{
				std::list<std::string> pll;
				pll = client.getEnv().getPlayerNames();
				playerlist_l = guienv->addListBox(drawrect);
				while(!pll.empty())
				{
					playerlist_l->addItem(narrow_to_wide(pll.front()).c_str());
					pll.pop_front();
				}
				playerlist_l->setSelected(-1);
			}
			else if(playerlist_formspec != "" && playerlist_f == NULL)
			{
			    FormspecFormSource *ffs;
			    playerlist_l = guienv->addListBox(drawrect);
				playerlist_f = new GUIFormSpecMenu(device, playerlist_l, -1,
					&g_menumgr, &client, gamedef, tsrc);
				playerlist_f->setFormSource(new FormspecFormSource(playerlist_formspec, &ffs));
				playerlist_f->allowClose(false);
				playerlist_f->lockSize(true, v2u32(drawrect.getWidth(), drawrect.getHeight()));
			}
		}

		// Handle QuicktuneShortcutter
		if(input->wasKeyDown(getKeySetting("keymap_quicktune_next")))
			quicktune.next();
		if(input->wasKeyDown(getKeySetting("keymap_quicktune_prev")))
			quicktune.prev();
		if(input->wasKeyDown(getKeySetting("keymap_quicktune_inc")))
			quicktune.inc();
		if(input->wasKeyDown(getKeySetting("keymap_quicktune_dec")))
			quicktune.dec();
		{
			std::string msg = quicktune.getMessage();
			if(msg != ""){
				statustext = narrow_to_wide(msg);
				statustext_time = 0;
			}
		}

		// Item selection with mouse wheel
		u16 new_playeritem = client.getPlayerItem();
		{
			s32 wheel = input->getMouseWheel();
			u16 max_item = MYMIN(PLAYER_INVENTORY_SIZE-1,
					player->hud_hotbar_itemcount-1);

			if(wheel < 0)
			{
				if(new_playeritem < max_item)
					new_playeritem++;
				else
					new_playeritem = 0;
			}
			else if(wheel > 0)
			{
				if(new_playeritem > 0)
					new_playeritem--;
				else
					new_playeritem = max_item;
			}
		}
		
		// Item selection
		for(u16 i=0; i<10; i++)
		{
			const KeyPress *kp = NumberKey + (i + 1) % 10;
			if(input->wasKeyDown(*kp))
			{
				if(i < PLAYER_INVENTORY_SIZE && i < player->hud_hotbar_itemcount)
				{
					new_playeritem = i;

					infostream<<"Selected item: "
							<<new_playeritem<<std::endl;
				}
			}
		}

		// Viewing range selection
		if(input->wasKeyDown(getKeySetting("keymap_rangeselect")))
		{
			draw_control.range_all = !draw_control.range_all;
			if(draw_control.range_all)
			{
				infostream<<"Enabled full viewing range"<<std::endl;
				statustext = L"Enabled full viewing range";
				statustext_time = 0;
			}
			else
			{
				infostream<<"Disabled full viewing range"<<std::endl;
				statustext = L"Disabled full viewing range";
				statustext_time = 0;
			}
		}

		// Print debug stacks
		if(input->wasKeyDown(getKeySetting("keymap_print_debug_stacks")))
		{
			dstream<<"-----------------------------------------"
					<<std::endl;
			dstream<<DTIME<<"Printing debug stacks:"<<std::endl;
			dstream<<"-----------------------------------------"
					<<std::endl;
			debug_stacks_print();
		}

		/*
			Mouse and camera control
			NOTE: Do this before client.setPlayerControl() to not cause a camera lag of one frame
		*/
		
		float turn_amount = 0;
		if((device->isWindowActive() && noMenuActive()) || random_input)
		{
			if(!random_input)
			{
				// Mac OSX gets upset if this is set every frame
				if(device->getCursorControl()->isVisible())
					device->getCursorControl()->setVisible(false);
			}

			if(first_loop_after_window_activation){
				//infostream<<"window active, first loop"<<std::endl;
				first_loop_after_window_activation = false;
			}
			else{
				s32 dx = input->getMousePos().X - displaycenter.X;
				s32 dy = input->getMousePos().Y - displaycenter.Y;
				if(invert_mouse)
					dy = -dy;
				//infostream<<"window active, pos difference "<<dx<<","<<dy<<std::endl;
				
				/*const float keyspeed = 500;
				if(input->isKeyDown(irr::KEY_UP))
					dy -= dtime * keyspeed;
				if(input->isKeyDown(irr::KEY_DOWN))
					dy += dtime * keyspeed;
				if(input->isKeyDown(irr::KEY_LEFT))
					dx -= dtime * keyspeed;
				if(input->isKeyDown(irr::KEY_RIGHT))
					dx += dtime * keyspeed;*/
				
				float d = g_settings->getFloat("mouse_sensitivity");
				d = rangelim(d, 0.01, 100.0);
				camera_yaw -= dx*d;
				camera_pitch += dy*d;
				if(camera_pitch < -89.5) camera_pitch = -89.5;
				if(camera_pitch > 89.5) camera_pitch = 89.5;
				
				turn_amount = v2f(dx, dy).getLength() * d;
			}
			input->setMousePos(displaycenter.X, displaycenter.Y);
		}
		else{
			// Mac OSX gets upset if this is set every frame
			if(device->getCursorControl()->isVisible() == false)
				device->getCursorControl()->setVisible(true);

			//infostream<<"window inactive"<<std::endl;
			first_loop_after_window_activation = true;
		}
		recent_turn_speed = recent_turn_speed * 0.9 + turn_amount * 0.1;
		//std::cerr<<"recent_turn_speed = "<<recent_turn_speed<<std::endl;

		/*
			Player speed control
		*/
		{
			/*bool a_up,
			bool a_down,
			bool a_left,
			bool a_right,
			bool a_jump,
			bool a_superspeed,
			bool a_sneak,
			bool a_LMB,
			bool a_RMB,
			float a_pitch,
			float a_yaw*/
			PlayerControl control(
				input->isKeyDown(getKeySetting("keymap_forward")),
				input->isKeyDown(getKeySetting("keymap_backward")),
				input->isKeyDown(getKeySetting("keymap_left")),
				input->isKeyDown(getKeySetting("keymap_right")),
				input->isKeyDown(getKeySetting("keymap_jump")),
				input->isKeyDown(getKeySetting("keymap_special1")),
				input->isKeyDown(getKeySetting("keymap_sneak")),
				input->getLeftState(),
				input->getRightState(),
				camera_pitch,
				camera_yaw
			);
			client.setPlayerControl(control);
			u32 keyPressed=
			1*(int)input->isKeyDown(getKeySetting("keymap_forward"))+
			2*(int)input->isKeyDown(getKeySetting("keymap_backward"))+
			4*(int)input->isKeyDown(getKeySetting("keymap_left"))+
			8*(int)input->isKeyDown(getKeySetting("keymap_right"))+
			16*(int)input->isKeyDown(getKeySetting("keymap_jump"))+
			32*(int)input->isKeyDown(getKeySetting("keymap_special1"))+
			64*(int)input->isKeyDown(getKeySetting("keymap_sneak"))+
			128*(int)input->getLeftState()+
			256*(int)input->getRightState();
			LocalPlayer* player = client.getEnv().getLocalPlayer();
			player->keyPressed=keyPressed;
		}
		
		/*
			Run server
		*/

		if(server != NULL)
		{
			//TimeTaker timer("server->step(dtime)");
			server->step(dtime);
		}

		/*
			Process environment
		*/
		
		{
			//TimeTaker timer("client.step(dtime)");
			client.step(dtime);
			//client.step(dtime_avg1);
		}

		{
			// Read client events
			for(;;)
			{
				ClientEvent event = client.getClientEvent();
				if(event.type == CE_NONE)
				{
					break;
				}
				else if(event.type == CE_PLAYER_DAMAGE &&
						client.getHP() != 0)
				{
					//u16 damage = event.player_damage.amount;
					//infostream<<"Player damage: "<<damage<<std::endl;

					damage_flash += 100.0;
					damage_flash += 8.0 * event.player_damage.amount;

					player->hurt_tilt_timer = 1.5;
					player->hurt_tilt_strength = event.player_damage.amount/2;
					player->hurt_tilt_strength = rangelim(player->hurt_tilt_strength, 2.0, 10.0);

					MtEvent *e = new SimpleTriggerEvent("PlayerDamage");
					gamedef->event()->put(e);
				}
				else if(event.type == CE_PLAYER_FORCE_MOVE)
				{
					camera_yaw = event.player_force_move.yaw;
					camera_pitch = event.player_force_move.pitch;
				}
				else if(event.type == CE_DEATHSCREEN)
				{
					if(respawn_menu_active)
						continue;

					/*bool set_camera_point_target =
							event.deathscreen.set_camera_point_target;
					v3f camera_point_target;
					camera_point_target.X = event.deathscreen.camera_point_target_x;
					camera_point_target.Y = event.deathscreen.camera_point_target_y;
					camera_point_target.Z = event.deathscreen.camera_point_target_z;*/

					if (g_settings->getBool("respawn_auto")) { 
						client.sendRespawn(); 
					} else {
					MainRespawnInitiator *respawner =
							new MainRespawnInitiator(
									&respawn_menu_active, &client);
					GUIDeathScreen *menu =
							new GUIDeathScreen(guienv, guiroot, -1, 
								&g_menumgr, respawner);
					menu->drop();
					}

					/* Handle visualization */

					damage_flash = 0;

					LocalPlayer* player = client.getEnv().getLocalPlayer();
					player->hurt_tilt_timer = 0;
					player->hurt_tilt_strength = 0;

					/*LocalPlayer* player = client.getLocalPlayer();
					player->setPosition(player->getPosition() + v3f(0,-BS,0));
					camera.update(player, busytime, screensize);*/
				}
				else if (event.type == CE_SHOW_FORMSPEC)
				{
					if (current_formspec == 0)
					{
						/* Create menu */
						/* Note: FormspecFormSource and TextDestPlayerInventory
						 * are deleted by guiFormSpecMenu                     */
						current_formspec = new FormspecFormSource(*(event.show_formspec.formspec),&current_formspec);
						current_textdest = new TextDestPlayerInventory(&client,*(event.show_formspec.formname));
						GUIFormSpecMenu *menu =
								new GUIFormSpecMenu(device, guiroot, -1,
										&g_menumgr,
										&client, gamedef, tsrc);
						menu->setFormSource(current_formspec);
						menu->setTextDest(current_textdest);
						menu->drop();
					}
					else
					{
						assert(current_textdest != 0);
						/* update menu */
						current_textdest->setFormName(*(event.show_formspec.formname));
						current_formspec->setForm(*(event.show_formspec.formspec));
					}
					delete(event.show_formspec.formspec);
					delete(event.show_formspec.formname);
				}
				else if(event.type == CE_TEXTURES_UPDATED)
				{
					update_wielded_item_trigger = true;
				}
				else if(event.type == CE_SPAWN_PARTICLE)
				{
					LocalPlayer* player = client.getEnv().getLocalPlayer();
					video::ITexture *texture =
						gamedef->tsrc()->getTexture(*(event.spawn_particle.texture));

					new Particle(gamedef, smgr, player, client.getEnv(),
						*event.spawn_particle.pos,
						*event.spawn_particle.vel,
						*event.spawn_particle.acc,
						 event.spawn_particle.expirationtime,
						 event.spawn_particle.size,
						 event.spawn_particle.collisiondetection,
						 texture,
						 v2f(0.0, 0.0),
						 v2f(1.0, 1.0));
				}
				else if(event.type == CE_ADD_PARTICLESPAWNER)
				{
					LocalPlayer* player = client.getEnv().getLocalPlayer();
					video::ITexture *texture =
						gamedef->tsrc()->getTexture(*(event.add_particlespawner.texture));

					new ParticleSpawner(gamedef, smgr, player,
						 event.add_particlespawner.amount,
						 event.add_particlespawner.spawntime,
						*event.add_particlespawner.minpos,
						*event.add_particlespawner.maxpos,
						*event.add_particlespawner.minvel,
						*event.add_particlespawner.maxvel,
						*event.add_particlespawner.minacc,
						*event.add_particlespawner.maxacc,
						 event.add_particlespawner.minexptime,
						 event.add_particlespawner.maxexptime,
						 event.add_particlespawner.minsize,
						 event.add_particlespawner.maxsize,
						 event.add_particlespawner.collisiondetection,
						 texture,
						 event.add_particlespawner.id);
				}
				else if(event.type == CE_DELETE_PARTICLESPAWNER)
				{
					delete_particlespawner (event.delete_particlespawner.id);
				}
				else if (event.type == CE_HUDADD)
				{
					u32 id = event.hudadd.id;
					size_t nhudelem = player->hud.size();
					if (id > nhudelem || (id < nhudelem && player->hud[id])) {
						delete event.hudadd.pos;
						delete event.hudadd.name;
						delete event.hudadd.scale;
						delete event.hudadd.text;
						delete event.hudadd.align;
						delete event.hudadd.offset;
						continue;
					}
					
					HudElement *e = new HudElement;
					e->type   = (HudElementType)event.hudadd.type;
					e->pos    = *event.hudadd.pos;
					e->name   = *event.hudadd.name;
					e->scale  = *event.hudadd.scale;
					e->text   = *event.hudadd.text;
					e->number = event.hudadd.number;
					e->item   = event.hudadd.item;
					e->dir    = event.hudadd.dir;
					e->align  = *event.hudadd.align;
					e->offset = *event.hudadd.offset;
					
					if (id == nhudelem)
						player->hud.push_back(e);
					else
						player->hud[id] = e;

					delete event.hudadd.pos;
					delete event.hudadd.name;
					delete event.hudadd.scale;
					delete event.hudadd.text;
					delete event.hudadd.align;
					delete event.hudadd.offset;
				}
				else if (event.type == CE_HUDRM)
				{
					u32 id = event.hudrm.id;
					if (id < player->hud.size() && player->hud[id]) {
						delete player->hud[id];
						player->hud[id] = NULL;
					}
				}
				else if (event.type == CE_HUDCHANGE)
				{
					u32 id = event.hudchange.id;
					if (id >= player->hud.size() || !player->hud[id]) {
						delete event.hudchange.v2fdata;
						delete event.hudchange.sdata;
						continue;
					}
						
					HudElement* e = player->hud[id];
					switch (event.hudchange.stat) {
						case HUD_STAT_POS:
							e->pos = *event.hudchange.v2fdata;
							break;
						case HUD_STAT_NAME:
							e->name = *event.hudchange.sdata;
							break;
						case HUD_STAT_SCALE:
							e->scale = *event.hudchange.v2fdata;
							break;
						case HUD_STAT_TEXT:
							e->text = *event.hudchange.sdata;
							break;
						case HUD_STAT_NUMBER:
							e->number = event.hudchange.data;
							break;
						case HUD_STAT_ITEM:
							e->item = event.hudchange.data;
							break;
						case HUD_STAT_DIR:
							e->dir = event.hudchange.data;
							break;
						case HUD_STAT_ALIGN:
							e->align = *event.hudchange.v2fdata;
							break;
						case HUD_STAT_OFFSET:
							e->offset = *event.hudchange.v2fdata;
							break;
					}
					
					delete event.hudchange.v2fdata;
					delete event.hudchange.sdata;
				}
				else if (event.type == CE_SET_PLAYERLIST)
				{
					playerlist_formspec = *event.set_playerlist.formspec;
					delete event.set_playerlist.formspec;
				}
			}
		}
		
		//TimeTaker //timer2("//timer2");

		/*
			For interaction purposes, get info about the held item
			- What item is it?
			- Is it a usable item?
			- Can it point to liquids?
		*/
		ItemStack playeritem;
		{
			InventoryList *mlist = local_inventory.getList("main");
			if(mlist != NULL)
			{
				playeritem = mlist->getItem(client.getPlayerItem());
			}
		}
		const ItemDefinition &playeritem_def =
				playeritem.getDefinition(itemdef);
		ToolCapabilities playeritem_toolcap =
				playeritem.getToolCapabilities(itemdef);
		
		/*
			Update camera
		*/

		LocalPlayer* player = client.getEnv().getLocalPlayer();
		float full_punch_interval = playeritem_toolcap.full_punch_interval;
		float tool_reload_ratio = time_from_last_punch / full_punch_interval;
		tool_reload_ratio = MYMIN(tool_reload_ratio, 1.0);
		camera.update(player, dtime, busytime, screensize,
				tool_reload_ratio);
		camera.step(dtime);

		v3f player_position = player->getPosition();
		v3s16 pos_i = floatToInt(player_position, BS);
		v3f camera_position = camera.getPosition();
		v3f camera_direction = camera.getDirection();
		f32 camera_fov = camera.getFovMax();
		
		if(!disable_camera_update){
			client.getEnv().getClientMap().updateCamera(camera_position,
				camera_direction, camera_fov);
		}
		
		// Update sound listener
		sound->updateListener(camera.getCameraNode()->getPosition(),
				v3f(0,0,0), // velocity
				camera.getDirection(),
				camera.getCameraNode()->getUpVector());
		sound->setListenerGain(g_settings->getFloat("sound_volume"));

		/*
			Update sound maker
		*/
		{
			soundmaker.step(dtime);
			
			ClientMap &map = client.getEnv().getClientMap();
			MapNode n = map.getNodeNoEx(player->getStandingNodePos());
			soundmaker.m_player_step_sound = nodedef->get(n).sound_footstep;
		}

		/*
			Calculate what block is the crosshair pointing to
		*/
		
		//u32 t1 = device->getTimer()->getRealTime();
		
		f32 d = playeritem_def.range; // max. distance
		f32 d_hand = itemdef->get("").range;
		if(d < 0 && d_hand >= 0)
			d = d_hand;
		else if(d < 0)
			d = 4.0;
		core::line3d<f32> shootline(camera_position,
				camera_position + camera_direction * BS * (d+1));

		ClientActiveObject *selected_object = NULL;

		PointedThing pointed = getPointedThing(
				// input
				&client, player_position, camera_direction,
				camera_position, shootline, d,
				playeritem_def.liquids_pointable, !ldown_for_dig,
				// output
				hilightboxes,
				selected_object);

		if(pointed != pointed_old)
		{
			infostream<<"Pointing at "<<pointed.dump()<<std::endl;
			//dstream<<"Pointing at "<<pointed.dump()<<std::endl;
		}

		/*
			Stop digging when
			- releasing left mouse button
			- pointing away from node
		*/
		if(digging)
		{
			if(input->getLeftReleased())
			{
				infostream<<"Left button released"
					<<" (stopped digging)"<<std::endl;
				digging = false;
			}
			else if(pointed != pointed_old)
			{
				if (pointed.type == POINTEDTHING_NODE
					&& pointed_old.type == POINTEDTHING_NODE
					&& pointed.node_undersurface == pointed_old.node_undersurface)
				{
					// Still pointing to the same node,
					// but a different face. Don't reset.
				}
				else
				{
					infostream<<"Pointing away from node"
						<<" (stopped digging)"<<std::endl;
					digging = false;
				}
			}
			if(!digging)
			{
				client.interact(1, pointed_old);
				client.setCrack(-1, v3s16(0,0,0));
				dig_time = 0.0;
			}
		}
		if(!digging && ldown_for_dig && !input->getLeftState())
		{
			ldown_for_dig = false;
		}

		bool left_punch = false;
		soundmaker.m_player_leftpunch_sound.name = "";

		if(input->getRightState())
			repeat_rightclick_timer += dtime;
		else
			repeat_rightclick_timer = 0;

		if(playeritem_def.usable && input->getLeftState())
		{
			if(input->getLeftClicked())
				client.interact(4, pointed);
		}
		else if(pointed.type == POINTEDTHING_NODE)
		{
			v3s16 nodepos = pointed.node_undersurface;
			v3s16 neighbourpos = pointed.node_abovesurface;

			/*
				Check information text of node
			*/
			
			ClientMap &map = client.getEnv().getClientMap();
			NodeMetadata *meta = map.getNodeMetadata(nodepos);
			if(meta){
				infotext = narrow_to_wide(meta->getString("infotext"));
			} else {
				MapNode n = map.getNode(nodepos);
				if(nodedef->get(n).tiledef[0].name == "unknown_node.png"){
					infotext = L"Unknown node: ";
					infotext += narrow_to_wide(nodedef->get(n).name);
				}
			}
			
			/*
				Handle digging
			*/
			
			if(nodig_delay_timer <= 0.0 && input->getLeftState()
					&& client.checkPrivilege("interact"))
			{
				if(!digging)
				{
					infostream<<"Started digging"<<std::endl;
					client.interact(0, pointed);
					digging = true;
					ldown_for_dig = true;
				}
				MapNode n = client.getEnv().getClientMap().getNode(nodepos);
				
				// NOTE: Similar piece of code exists on the server side for
				// cheat detection.
				// Get digging parameters
				DigParams params = getDigParams(nodedef->get(n).groups,
						&playeritem_toolcap);
				// If can't dig, try hand
				if(!params.diggable){
					const ItemDefinition &hand = itemdef->get("");
					const ToolCapabilities *tp = hand.tool_capabilities;
					if(tp)
						params = getDigParams(nodedef->get(n).groups, tp);
				}

				float dig_time_complete = 0.0;

				if(params.diggable == false)
				{
					// I guess nobody will wait for this long
					dig_time_complete = 10000000.0;
				}
				else
				{
					dig_time_complete = params.time;
					if (g_settings->getBool("enable_particles"))
					{
						const ContentFeatures &features =
							client.getNodeDefManager()->get(n);
						addPunchingParticles
							(gamedef, smgr, player, client.getEnv(),
							 nodepos, features.tiles);
					}
				}

				if(dig_time_complete >= 0.001)
				{
					dig_index = (u16)((float)crack_animation_length
							* dig_time/dig_time_complete);
				}
				// This is for torches
				else
				{
					dig_index = crack_animation_length;
				}

				SimpleSoundSpec sound_dig = nodedef->get(n).sound_dig;
				if(sound_dig.exists() && params.diggable){
					if(sound_dig.name == "__group"){
						if(params.main_group != ""){
							soundmaker.m_player_leftpunch_sound.gain = 0.5;
							soundmaker.m_player_leftpunch_sound.name =
									std::string("default_dig_") +
											params.main_group;
						}
					} else{
						soundmaker.m_player_leftpunch_sound = sound_dig;
					}
				}

				// Don't show cracks if not diggable
				if(dig_time_complete >= 100000.0)
				{
				}
				else if(dig_index < crack_animation_length)
				{
					//TimeTaker timer("client.setTempMod");
					//infostream<<"dig_index="<<dig_index<<std::endl;
					client.setCrack(dig_index, nodepos);
				}
				else
				{
					infostream<<"Digging completed"<<std::endl;
					client.interact(2, pointed);
					client.setCrack(-1, v3s16(0,0,0));
					MapNode wasnode = map.getNode(nodepos);
					client.removeNode(nodepos);

					if (g_settings->getBool("enable_particles"))
					{
						const ContentFeatures &features =
							client.getNodeDefManager()->get(wasnode);
						addDiggingParticles
							(gamedef, smgr, player, client.getEnv(),
							 nodepos, features.tiles);
					}

					dig_time = 0;
					digging = false;

					nodig_delay_timer = dig_time_complete
							/ (float)crack_animation_length;

					// We don't want a corresponding delay to
					// very time consuming nodes
					if(nodig_delay_timer > 0.3)
						nodig_delay_timer = 0.3;
					// We want a slight delay to very little
					// time consuming nodes
					float mindelay = 0.15;
					if(nodig_delay_timer < mindelay)
						nodig_delay_timer = mindelay;
					
					// Send event to trigger sound
					MtEvent *e = new NodeDugEvent(nodepos, wasnode);
					gamedef->event()->put(e);
				}

				if(dig_time_complete < 100000.0)
					dig_time += dtime;
				else {
					dig_time = 0;
					client.setCrack(-1, nodepos);
				}

				camera.setDigging(0);  // left click animation
			}

			if((input->getRightClicked() ||
					repeat_rightclick_timer >=
						g_settings->getFloat("repeat_rightclick_time")) &&
					client.checkPrivilege("interact"))
			{
				repeat_rightclick_timer = 0;
				infostream<<"Ground right-clicked"<<std::endl;
				
				// Sign special case, at least until formspec is properly implemented.
				// Deprecated?
				if(meta && meta->getString("formspec") == "hack:sign_text_input" 
						&& !random_input
						&& !input->isKeyDown(getKeySetting("keymap_sneak")))
				{
					infostream<<"Launching metadata text input"<<std::endl;
					
					// Get a new text for it

					TextDest *dest = new TextDestNodeMetadata(nodepos, &client);

					std::wstring wtext = narrow_to_wide(meta->getString("text"));

					(new GUITextInputMenu(guienv, guiroot, -1,
							&g_menumgr, dest,
							wtext))->drop();
				}
				// If metadata provides an inventory view, activate it
				else if(meta && meta->getString("formspec") != "" && !random_input
						&& !input->isKeyDown(getKeySetting("keymap_sneak")))
				{
					infostream<<"Launching custom inventory view"<<std::endl;

					InventoryLocation inventoryloc;
					inventoryloc.setNodeMeta(nodepos);
					
					/* Create menu */

					GUIFormSpecMenu *menu =
						new GUIFormSpecMenu(device, guiroot, -1,
							&g_menumgr,
							&client, gamedef, tsrc);
					menu->setFormSpec(meta->getString("formspec"),
							inventoryloc);
					menu->setFormSource(new NodeMetadataFormSource(
							&client.getEnv().getClientMap(), nodepos));
					menu->setTextDest(new TextDestNodeMetadata(nodepos, &client));
					menu->drop();
				}
				// Otherwise report right click to server
				else
				{
					// Report to server
					client.interact(3, pointed);
					camera.setDigging(1);  // right click animation
					
					// If the wielded item has node placement prediction,
					// make that happen
					bool placed = nodePlacementPrediction(client,
							playeritem_def,
							nodepos, neighbourpos);
					
					// Read the sound
					if(placed)
						soundmaker.m_player_rightpunch_sound =
								playeritem_def.sound_place;
					else
						soundmaker.m_player_rightpunch_sound =
								SimpleSoundSpec();
				}
			}
		}
		else if(pointed.type == POINTEDTHING_OBJECT)
		{
			infotext = narrow_to_wide(selected_object->infoText());

			if(infotext == L"" && show_debug){
				infotext = narrow_to_wide(selected_object->debugInfoText());
			}

			//if(input->getLeftClicked())
			if(input->getLeftState())
			{
				bool do_punch = false;
				bool do_punch_damage = false;
				if(object_hit_delay_timer <= 0.0){
					do_punch = true;
					do_punch_damage = true;
					object_hit_delay_timer = object_hit_delay;
				}
				if(input->getLeftClicked()){
					do_punch = true;
				}
				if(do_punch){
					infostream<<"Left-clicked object"<<std::endl;
					left_punch = true;
				}
				if(do_punch_damage){
					// Report direct punch
					v3f objpos = selected_object->getPosition();
					v3f dir = (objpos - player_position).normalize();
					
					bool disable_send = selected_object->directReportPunch(
							dir, &playeritem, time_from_last_punch);
					time_from_last_punch = 0;
					if(!disable_send)
						client.interact(0, pointed);
				}
			}
			else if(input->getRightClicked())
			{
				infostream<<"Right-clicked object"<<std::endl;
				client.interact(3, pointed);  // place
			}
		}
		else if(input->getLeftState())
		{
			// When button is held down in air, show continuous animation
			left_punch = true;
		}

		pointed_old = pointed;
		
		if(left_punch || input->getLeftClicked())
		{
			camera.setDigging(0); // left click animation
		}

		input->resetLeftClicked();
		input->resetRightClicked();

		input->resetLeftReleased();
		input->resetRightReleased();
		
		/*
			Calculate stuff for drawing
		*/

		/*
			Fog range
		*/
	
		if(draw_control.range_all)
			fog_range = 100000*BS;
		else {
			fog_range = draw_control.wanted_range*BS + 0.0*MAP_BLOCKSIZE*BS;
			if(use_weather)
				fog_range *= (1.5 - 1.4*(float)client.getEnv().getClientMap().getHumidity(pos_i, 1)/100);
			fog_range = MYMIN(fog_range, (draw_control.farthest_drawn+20)*BS);
			fog_range *= 0.9;
		}

		/*
			Calculate general brightness
		*/
		u32 daynight_ratio = client.getEnv().getDayNightRatio();
		float time_brightness = decode_light_f((float)daynight_ratio/1000.0);
		float direct_brightness = 0;
		bool sunlight_seen = false;
		if(g_settings->getBool("free_move")){
			direct_brightness = time_brightness;
			sunlight_seen = true;
		} else {
			ScopeProfiler sp(g_profiler, "Detecting background light", SPT_AVG);
			float old_brightness = sky->getBrightness();
			direct_brightness = (float)client.getEnv().getClientMap()
					.getBackgroundBrightness(MYMIN(fog_range*1.2, 60*BS),
					daynight_ratio, (int)(old_brightness*255.5), &sunlight_seen)
					/ 255.0;
		}
		
		time_of_day = client.getEnv().getTimeOfDayF();
		float maxsm = 0.05;
		if(fabs(time_of_day - time_of_day_smooth) > maxsm &&
				fabs(time_of_day - time_of_day_smooth + 1.0) > maxsm &&
				fabs(time_of_day - time_of_day_smooth - 1.0) > maxsm)
			time_of_day_smooth = time_of_day;
		float todsm = 0.05;
		if(time_of_day_smooth > 0.8 && time_of_day < 0.2)
			time_of_day_smooth = time_of_day_smooth * (1.0-todsm)
					+ (time_of_day+1.0) * todsm;
		else
			time_of_day_smooth = time_of_day_smooth * (1.0-todsm)
					+ time_of_day * todsm;
			
		sky->update(time_of_day_smooth, time_brightness, direct_brightness,
				sunlight_seen);
		
		video::SColor bgcolor = sky->getBgColor();
		video::SColor skycolor = sky->getSkyColor();

		/*
			Update clouds
		*/
		if(clouds){
			if(sky->getCloudsVisible()){
				clouds->setVisible(true);
				clouds->step(dtime);
				clouds->update(v2f(player_position.X, player_position.Z),
						sky->getCloudColor());
			} else{
				clouds->setVisible(false);
			}
		}
		
		/*
			Update particles
		*/

		if (!no_output) {
		allparticles_step(dtime, client.getEnv());
		allparticlespawners_step(dtime, client.getEnv());
		}
		
		/*
			Fog
		*/
		
		if(g_settings->getBool("enable_fog") && !force_fog_off)
		{
			driver->setFog(
				bgcolor,
				video::EFT_FOG_LINEAR,
				fog_range*0.4,
				fog_range*1.0,
				0.01,
				false, // pixel fog
				false // range fog
			);
		}
		else
		{
			driver->setFog(
				bgcolor,
				video::EFT_FOG_LINEAR,
				100000*BS,
				110000*BS,
				0.01,
				false, // pixel fog
				false // range fog
			);
		}

		/*
			Update gui stuff (0ms)
		*/

		//TimeTaker guiupdatetimer("Gui updating");
		
		if(show_debug)
		{
			static float drawtime_avg = 0;
			drawtime_avg = drawtime_avg * 0.95 + (float)drawtime*0.05;
			/*static float beginscenetime_avg = 0;
			beginscenetime_avg = beginscenetime_avg * 0.95 + (float)beginscenetime*0.05;
			static float scenetime_avg = 0;
			scenetime_avg = scenetime_avg * 0.95 + (float)scenetime*0.05;
			static float endscenetime_avg = 0;
			endscenetime_avg = endscenetime_avg * 0.95 + (float)endscenetime*0.05;*/
			
			std::ostringstream os(std::ios_base::binary);
			os<<std::fixed
				<<"Minetest "<<minetest_version_hash
				<<" (R: range_all="<<draw_control.range_all<<")"
				<<std::setprecision(0)
				<<" drawtime = "<<drawtime_avg
				<<std::setprecision(1)
				<<", dtime_jitter = "
				<<(dtime_jitter1_max_fraction * 100.0)<<" %"
				<<std::setprecision(1)
				<<", v_range = "<<draw_control.wanted_range
				<<std::setprecision(3)
				<<", RTT = "<<client.getRTT();
			guitext->setText(narrow_to_wide(os.str()).c_str());
			guitext->setVisible(true);
		}
		else if(show_hud || show_chat)
		{
			std::ostringstream os(std::ios_base::binary);
			os<<"Minetest "<<minetest_version_hash;
			guitext->setText(narrow_to_wide(os.str()).c_str());
			guitext->setVisible(true);
		}
		else
		{
			guitext->setVisible(false);
		}
		
		if(show_debug)
		{
			std::ostringstream os(std::ios_base::binary);
			os<<std::setprecision(1)<<std::fixed
				<<"(" <<(player_position.X/BS)
				<<", "<<(player_position.Y/BS)
				<<", "<<(player_position.Z/BS)
				<<") (spd="<< (int)player->getSpeed().getLength()/BS
				<<") (yaw="<<(wrapDegrees_0_360(camera_yaw))
				<<") (t="<<client.getEnv().getClientMap().getHeat(pos_i, 1)
				<<"C, h="<<client.getEnv().getClientMap().getHumidity(pos_i, 1)
				<<"%) (seed = "<<((unsigned long long)client.getMapSeed())
				<<")";
			guitext2->setText(narrow_to_wide(os.str()).c_str());
			guitext2->setVisible(true);
		}
		else
		{
			guitext2->setVisible(false);
		}
		
		{
			guitext_info->setText(infotext.c_str());
			guitext_info->setVisible(show_hud && g_menumgr.menuCount() == 0);
		}

		{
			float statustext_time_max = 1.5;
			if(!statustext.empty())
			{
				statustext_time += dtime;
				if(statustext_time >= statustext_time_max)
				{
					statustext = L"";
					statustext_time = 0;
				}
			}
			guitext_status->setText(statustext.c_str());
			guitext_status->setVisible(!statustext.empty());

			if(!statustext.empty())
			{
				s32 status_y = screensize.Y - 130;
				core::rect<s32> rect(
						10,
						status_y - guitext_status->getTextHeight(),
						screensize.X - 10,
						status_y
				);
				guitext_status->setRelativePosition(rect);

				// Fade out
				video::SColor initial_color(255,0,0,0);
				if(guienv->getSkin())
					initial_color = guienv->getSkin()->getColor(gui::EGDC_BUTTON_TEXT);
				video::SColor final_color = initial_color;
				final_color.setAlpha(0);
				video::SColor fade_color =
					initial_color.getInterpolated_quadratic(
						initial_color,
						final_color,
						pow(statustext_time / (float)statustext_time_max, 2.0f));
				guitext_status->setOverrideColor(fade_color);
				guitext_status->enableOverrideColor(true);
			}
		}
		
		/*
			Get chat messages from client
		*/
		{
			// Get new messages from error log buffer
			while(!chat_log_error_buf.empty())
			{
				chat_backend.addMessage(L"", narrow_to_wide(
						chat_log_error_buf.get()));
			}
			// Get new messages from client
			std::wstring message;
			while(client.getChatMessage(message))
			{
				chat_backend.addUnparsedMessage(message);
			}
			// Remove old messages
			chat_backend.step(dtime);

			// Display all messages in a static text element
			u32 recent_chat_count = chat_backend.getRecentBuffer().getLineCount();
			std::wstring recent_chat = chat_backend.getRecentChat();
			guitext_chat->setText(recent_chat.c_str());

			// Update gui element size and position
			s32 chat_y = 5+(text_height+5);
			if(show_debug)
				chat_y += (text_height+5);
			core::rect<s32> rect(
				10,
				chat_y,
				screensize.X - 10,
				chat_y + guitext_chat->getTextHeight()
			);
			guitext_chat->setRelativePosition(rect);

			// Don't show chat if disabled or empty or profiler is enabled
			guitext_chat->setVisible(show_chat && recent_chat_count != 0
					&& !show_profiler);
		}

		/*
			Inventory
		*/
		
		if(client.getPlayerItem() != new_playeritem)
		{
			client.selectPlayerItem(new_playeritem);
		}
		if(client.getLocalInventoryUpdated())
		{
			//infostream<<"Updating local inventory"<<std::endl;
			client.getLocalInventory(local_inventory);
			
			update_wielded_item_trigger = true;
		}
		if(update_wielded_item_trigger)
		{
			update_wielded_item_trigger = false;
			// Update wielded tool
			InventoryList *mlist = local_inventory.getList("main");
			ItemStack item;
			if(mlist != NULL)
				item = mlist->getItem(client.getPlayerItem());
			camera.wield(item, client.getPlayerItem());
		}

		/*
			Update block draw list every 200ms or when camera direction has
			changed much
		*/
		update_draw_list_timer += dtime;
		if(update_draw_list_timer >= 0.2 ||
				update_draw_list_last_cam_dir.getDistanceFrom(camera_direction) > 0.2){
			update_draw_list_timer = 0;
			client.getEnv().getClientMap().updateDrawList(driver);
			update_draw_list_last_cam_dir = camera_direction;
		}

		/*
			Drawing begins
		*/

		TimeTaker tt_draw("mainloop: draw");
		
		if (!no_output) {
			TimeTaker timer("beginScene");
			//driver->beginScene(false, true, bgcolor);
			//driver->beginScene(true, true, bgcolor);
			driver->beginScene(true, true, skycolor);
			beginscenetime = timer.stop(true);
		}
		
		//timer3.stop();
	
		//infostream<<"smgr->drawAll()"<<std::endl;
		if (!no_output) {
			TimeTaker timer("smgr");
			smgr->drawAll();
			
			if(g_settings->getBool("anaglyph"))
			{
				irr::core::vector3df oldPosition = camera.getCameraNode()->getPosition();
				irr::core::vector3df oldTarget   = camera.getCameraNode()->getTarget();

				irr::core::matrix4 startMatrix   = camera.getCameraNode()->getAbsoluteTransformation();

				irr::core::vector3df focusPoint  = (camera.getCameraNode()->getTarget() -
										 camera.getCameraNode()->getAbsolutePosition()).setLength(1) +
										 camera.getCameraNode()->getAbsolutePosition() ;

				//Left eye...
				irr::core::vector3df leftEye;
				irr::core::matrix4   leftMove;

				leftMove.setTranslation( irr::core::vector3df(-g_settings->getFloat("anaglyph_strength"),0.0f,0.0f) );
				leftEye=(startMatrix*leftMove).getTranslation();

				//clear the depth buffer, and color
				driver->beginScene( true, true, irr::video::SColor(0,200,200,255) );

				driver->getOverrideMaterial().Material.ColorMask = irr::video::ECP_RED;
				driver->getOverrideMaterial().EnableFlags  = irr::video::EMF_COLOR_MASK;
				driver->getOverrideMaterial().EnablePasses = irr::scene::ESNRP_SKY_BOX + 
															 irr::scene::ESNRP_SOLID +
															 irr::scene::ESNRP_TRANSPARENT +
															 irr::scene::ESNRP_TRANSPARENT_EFFECT +
															 irr::scene::ESNRP_SHADOW;

				camera.getCameraNode()->setPosition( leftEye );
				camera.getCameraNode()->setTarget( focusPoint );

				smgr->drawAll(); // 'smgr->drawAll();' may go here

				driver->setTransform(video::ETS_WORLD, core::IdentityMatrix);

				if (show_hud)
					hud.drawSelectionBoxes(hilightboxes);


				//Right eye...
				irr::core::vector3df rightEye;
				irr::core::matrix4   rightMove;

				rightMove.setTranslation( irr::core::vector3df(g_settings->getFloat("anaglyph_strength"),0.0f,0.0f) );
				rightEye=(startMatrix*rightMove).getTranslation();

				//clear the depth buffer
				driver->clearZBuffer();

				driver->getOverrideMaterial().Material.ColorMask = irr::video::ECP_GREEN + irr::video::ECP_BLUE;
				driver->getOverrideMaterial().EnableFlags  = irr::video::EMF_COLOR_MASK;
				driver->getOverrideMaterial().EnablePasses = irr::scene::ESNRP_SKY_BOX +
															 irr::scene::ESNRP_SOLID +
															 irr::scene::ESNRP_TRANSPARENT +
															 irr::scene::ESNRP_TRANSPARENT_EFFECT +
															 irr::scene::ESNRP_SHADOW;

				camera.getCameraNode()->setPosition( rightEye );
				camera.getCameraNode()->setTarget( focusPoint );

				smgr->drawAll(); // 'smgr->drawAll();' may go here

				driver->setTransform(video::ETS_WORLD, core::IdentityMatrix);

				if (show_hud)
					hud.drawSelectionBoxes(hilightboxes);


				//driver->endScene();

				driver->getOverrideMaterial().Material.ColorMask=irr::video::ECP_ALL;
				driver->getOverrideMaterial().EnableFlags=0;
				driver->getOverrideMaterial().EnablePasses=0;

				camera.getCameraNode()->setPosition( oldPosition );
				camera.getCameraNode()->setTarget( oldTarget );
			}

			scenetime = timer.stop(true);
		}
		
		{
		//TimeTaker timer9("auxiliary drawings");
		// 0ms
		
		//timer9.stop();
		//TimeTaker //timer10("//timer10");
		
		video::SMaterial m;
		//m.Thickness = 10;
		m.Thickness = 3;
		m.Lighting = false;
		driver->setMaterial(m);

		driver->setTransform(video::ETS_WORLD, core::IdentityMatrix);
		if((!g_settings->getBool("anaglyph")) && (show_hud))
		{
			hud.drawSelectionBoxes(hilightboxes);
		}

		/*
			Wielded tool
		*/
		if(show_hud && (player->hud_flags & HUD_FLAG_WIELDITEM_VISIBLE))
		{
			// Warning: This clears the Z buffer.
			camera.drawWieldedTool();
		}

		/*
			Post effects
		*/
		if (!no_output) {
			client.getEnv().getClientMap().renderPostFx();
		}

		/*
			Profiler graph
		*/
		if(show_profiler_graph)
		{
			graph.draw(10, screensize.Y - 10, driver, font);
		}

		/*
			Draw crosshair
		*/
		if (show_hud)
			hud.drawCrosshair();
			
		} // timer

		//timer10.stop();
		//TimeTaker //timer11("//timer11");


		/*
			Draw hotbar
		*/
		if (show_hud)
		{
			hud.drawHotbar(v2s32(displaycenter.X, screensize.Y),
					client.getHP(), client.getPlayerItem(), client.getBreath());
		}

		/*
			Damage flash
		*/
		if(damage_flash > 0.0)
		{
			video::SColor color(std::min(damage_flash, 180.0f),180,0,0);
			driver->draw2DRectangle(color,
					core::rect<s32>(0,0,screensize.X,screensize.Y),
					NULL);
			
			damage_flash -= 100.0*dtime;
		}

		/*
			Damage camera tilt
		*/
		if(player->hurt_tilt_timer > 0.0)
		{
			player->hurt_tilt_timer -= dtime*5;
			if(player->hurt_tilt_timer < 0)
				player->hurt_tilt_strength = 0;
		}

		/*
<<<<<<< HEAD
			Draw lua hud items
		*/
		if (show_hud)
			hud.drawLuaElements();


		/*
			Draw background for player list
		*/
		if (playerlist_l != NULL)
		{
			driver->draw2DRectangle(video::SColor(128,255,255,255), playerlist_l->getAbsolutePosition());
			driver->draw2DRectangleOutline(playerlist_l->getAbsolutePosition(), video::SColor(255,128,128,128));
		}
=======
			Movement FOV (for superspeed and flying)
		*/

		float max_fov = 0;
		if(player->free_move)
			max_fov += 5;
		if(player->superspeed)
			max_fov += 8;

		if((player->free_move || player->superspeed) && player->movement_fov < max_fov)
			player->movement_fov += dtime*50;
		if(player->movement_fov > max_fov)
			player->movement_fov -= dtime*50;
>>>>>>> 949e6ae2

		/*
			Draw gui
		*/
		// 0-1ms
		if (!no_output)
		guienv->drawAll();

		/*
			End scene
		*/
		if (!no_output) {
			TimeTaker timer("endScene");
			driver->endScene();
			endscenetime = timer.stop(true);
		}

		drawtime = tt_draw.stop(true);
		g_profiler->graphAdd("mainloop_draw", (float)drawtime/1000.0f);

		/*
			End of drawing
		*/

		static s16 lastFPS = 0;
		//u16 fps = driver->getFPS();
		u16 fps = (1.0/dtime_avg1);

		if (lastFPS != fps)
		{
			core::stringw str = L"Minetest [";
			str += driver->getName();
			str += "] FPS=";
			str += fps;

			device->setWindowCaption(str.c_str());
			lastFPS = fps;
		}

		/*
			Log times and stuff for visualization
		*/
		Profiler::GraphValues values;
		g_profiler->graphGet(values);
		graph.put(values);
	}

	/*
		Drop stuff
	*/
	if (clouds)
		clouds->drop();
	if (gui_chat_console)
		gui_chat_console->drop();
	if (sky)
		sky->drop();
	clear_particles();
	
	/*
		Draw a "shutting down" screen, which will be shown while the map
		generator and other stuff quits
	*/
	{
		/*gui::IGUIStaticText *gui_shuttingdowntext = */
		wchar_t* text = wgettext("Shutting down stuff...");
		draw_load_screen(text, device, font, 0, -1, false);
		delete[] text;
		/*driver->beginScene(true, true, video::SColor(255,0,0,0));
		guienv->drawAll();
		driver->endScene();
		gui_shuttingdowntext->remove();*/
	}

	chat_backend.addMessage(L"", L"# Disconnected.");
	chat_backend.addMessage(L"", L"");

	// Client scope (client is destructed before destructing *def and tsrc)
	}while(0);
	} // try-catch
	catch(SerializationError &e)
	{
		error_message = L"A serialization error occurred:\n"
				+ narrow_to_wide(e.what()) + L"\n\nThe server is probably "
				L" running a different version of Minetest.";
		errorstream<<wide_to_narrow(error_message)<<std::endl;
	}
	catch(ServerError &e)
	{
		error_message = narrow_to_wide(e.what());
		errorstream<<wide_to_narrow(error_message)<<std::endl;
	}
	catch(ModError &e)
	{
		errorstream<<e.what()<<std::endl;
		error_message = narrow_to_wide(e.what()) + wgettext("\nCheck debug.txt for details.");
	}


	
	if(!sound_is_dummy)
		delete sound;

	//has to be deleted first to stop all server threads
	delete server;

	delete tsrc;
	delete shsrc;
	delete nodedef;
	delete itemdef;

	//extended resource accounting
	infostream << "Irrlicht resources after cleanup:" << std::endl;
	infostream << "\tRemaining meshes   : "
		<< device->getSceneManager()->getMeshCache()->getMeshCount() << std::endl;
	infostream << "\tRemaining textures : "
		<< driver->getTextureCount() << std::endl;
	for (unsigned int i = 0; i < driver->getTextureCount(); i++ ) {
		irr::video::ITexture* texture = driver->getTextureByIndex(i);
		infostream << "\t\t" << i << ":" << texture->getName().getPath().c_str()
				<< std::endl;
	}
	clearTextureNameCache();
	infostream << "\tRemaining materials: "
		<< driver-> getMaterialRendererCount ()
		<< " (note: irrlicht doesn't support removing renderers)"<< std::endl;
}

<|MERGE_RESOLUTION|>--- conflicted
+++ resolved
@@ -3415,7 +3415,6 @@
 		}
 
 		/*
-<<<<<<< HEAD
 			Draw lua hud items
 		*/
 		if (show_hud)
@@ -3430,7 +3429,8 @@
 			driver->draw2DRectangle(video::SColor(128,255,255,255), playerlist_l->getAbsolutePosition());
 			driver->draw2DRectangleOutline(playerlist_l->getAbsolutePosition(), video::SColor(255,128,128,128));
 		}
-=======
+
+		/*
 			Movement FOV (for superspeed and flying)
 		*/
 
@@ -3444,7 +3444,6 @@
 			player->movement_fov += dtime*50;
 		if(player->movement_fov > max_fov)
 			player->movement_fov -= dtime*50;
->>>>>>> 949e6ae2
 
 		/*
 			Draw gui
