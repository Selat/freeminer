--- conflicted
+++ resolved
@@ -1509,16 +1509,11 @@
 	bool no_output = device->getVideoDriver()->getDriverType() == video::EDT_NULL;
 
 	{
-		core::stringw str = L"Freeminer [";
-		str += driver->getName();
-		str += "]";
-		device->setWindowCaption(str.c_str());
-	}
-
-	core::stringw str = L"Minetest [";
+	core::stringw str = L"Freeminer [";
 	str += driver->getName();
 	str += "]";
 	device->setWindowCaption(str.c_str());
+	}
 
 	for(;;)
 	{
@@ -3070,12 +3065,8 @@
 
 			std::ostringstream os(std::ios_base::binary);
 			os<<std::fixed
-<<<<<<< HEAD
 				<<"Freeminer "<<minetest_version_hash
-=======
-				<<"Minetest "<<minetest_version_hash
 				<<" FPS = "<<fps
->>>>>>> 4b31a38a
 				<<" (R: range_all="<<draw_control.range_all<<")"
 				<<std::setprecision(0)
 				<<" drawtime = "<<drawtime_avg
@@ -3084,8 +3075,6 @@
 				<<(dtime_jitter1_max_fraction * 100.0)<<" %"
 				<<std::setprecision(1)
 				<<", v_range = "<<draw_control.wanted_range
-				<<std::setprecision(0)
-				<<", FPS = "<<(1.0/dtime_avg1)
 				<<std::setprecision(3)
 				<<", RTT = "<<client.getRTT();
 			guitext->setText(narrow_to_wide(os.str()).c_str());
@@ -3493,26 +3482,6 @@
 			End of drawing
 		*/
 
-<<<<<<< HEAD
-#if 0 //do not flood WM, if needed - maybe update every 1+ seconds
-		static s16 lastFPS = 0;
-		//u16 fps = driver->getFPS();
-		u16 fps = (1.0/dtime_avg1);
-
-		if (lastFPS != fps)
-		{
-			core::stringw str = L"Freeminer [";
-			str += driver->getName();
-			str += "] FPS=";
-			str += fps;
-
-			device->setWindowCaption(str.c_str());
-			lastFPS = fps;
-		}
-#endif
-
-=======
->>>>>>> 4b31a38a
 		/*
 			Log times and stuff for visualization
 		*/
