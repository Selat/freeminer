--- conflicted
+++ resolved
@@ -907,11 +907,7 @@
 	if (!is_valid_position)
 		return false;
 
-<<<<<<< HEAD
-	if (prediction != "" && !nodedef->get(map.getNodeNoEx(nodepos)).rightclickable) {
-=======
 	if (prediction != "" && !nodedef->get(node).rightclickable) {
->>>>>>> 5b8855e8
 		verbosestream << "Node placement prediction for "
 			      << playeritem_def.name << " is "
 			      << prediction << std::endl;
@@ -3821,11 +3817,6 @@
 	LocalPlayer *player = client->getEnv().getLocalPlayer();
 	ClientMap &map = client->getEnv().getClientMap();
 	MapNode n = client->getEnv().getClientMap().getNodeNoEx(nodepos);
-<<<<<<< HEAD
-	if (n.getContent() == CONTENT_IGNORE)
-		return;
-=======
->>>>>>> 5b8855e8
 
 	// NOTE: Similar piece of code exists on the server side for
 	// cheat detection.
@@ -3890,15 +3881,10 @@
 		infostream << "Digging completed" << std::endl;
 		client->interact(2, pointed);
 		client->setCrack(-1, v3s16(0, 0, 0));
-<<<<<<< HEAD
-		MapNode wasnode = map.getNodeNoEx(nodepos);
-		client->removeNode(nodepos);
-=======
 		bool is_valid_position;
 		MapNode wasnode = map.getNodeNoEx(nodepos, &is_valid_position);
 		if (is_valid_position)
 			client->removeNode(nodepos);
->>>>>>> 5b8855e8
 
 		if (g_settings->getBool("enable_particles")) {
 			const ContentFeatures &features =
