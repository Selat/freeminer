--- conflicted
+++ resolved
@@ -4499,14 +4499,10 @@
 		errorstream << "ServerError: " << e.what() << std::endl;
 	} catch (ModError &e) {
 		errorstream << "ModError: " << e.what() << std::endl;
-<<<<<<< HEAD
 		error_message = std::string() + e.what() + _("\nCheck debug.txt for details.");
-=======
-		error_message = narrow_to_wide(e.what()) + wgettext("\nCheck debug.txt for details.");
 #else
 	} catch (int) { //nothing
 #endif
->>>>>>> 67b5d169
 	}
 
 	return !started && game.flags.reconnect;
