--- conflicted
+++ resolved
@@ -81,27 +81,6 @@
 	Text input system
 */
 
-<<<<<<< HEAD
-struct TextDestChat : public TextDest
-{
-	TextDestChat(Client *client)
-	{
-		m_client = client;
-	}
-	void gotText(std::wstring text)
-	{
-		m_client->typeChatMessage(text);
-	}
-	void gotText(std::map<std::string, std::string> fields)
-	{
-		assert(0);
-	}
-
-	Client *m_client;
-};
-
-=======
->>>>>>> f75714c2
 struct TextDestNodeMetadata : public TextDest
 {
 	TextDestNodeMetadata(v3s16 p, Client *client)
@@ -1030,24 +1009,6 @@
 	menu->drop();
 }
 
-<<<<<<< HEAD
-void the_game(
-	bool &kill,
-	bool random_input,
-	InputHandler *input,
-	IrrlichtDevice *device,
-	gui::IGUIFont* font,
-	std::string map_dir,
-	std::string playername,
-	std::string password,
-	std::string address, // If "", local server is used
-	u16 port,
-	std::string &error_message,
-	ChatBackend &chat_backend,
-	const SubgameSpec &gamespec, // Used for local game,
-	bool simple_singleplayer_mode
-)
-=======
 /******************************************************************************/
 static void show_pause_menu(FormspecFormSource* current_formspec,
 		TextDest* current_textdest, IWritableTextureSource* tsrc,
@@ -1096,10 +1057,9 @@
 	IrrlichtDevice *device, gui::IGUIFont* font, std::string map_dir,
 	std::string playername, std::string password,
 	std::string address /* If "", local server is used */,
-	u16 port, std::wstring &error_message, ChatBackend &chat_backend,
+	u16 port, std::string &error_message, ChatBackend &chat_backend,
 	const SubgameSpec &gamespec /* Used for local game */,
 	bool simple_singleplayer_mode)
->>>>>>> f75714c2
 {
 	FormspecFormSource* current_formspec = 0;
 	TextDest* current_textdest = 0;
